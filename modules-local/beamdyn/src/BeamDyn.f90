!**********************************************************************************************************************************
! LICENSING
! Copyright (C) 2015-2016  National Renewable Energy Laboratory
! Copyright (C) 2016-2018  Envision Energy USA, LTD   
!
! Licensed under the Apache License, Version 2.0 (the "License");
! you may not use this file except in compliance with the License.
! You may obtain a copy of the License at
!
!     http://www.apache.org/licenses/LICENSE-2.0
!
! Unless required by applicable law or agreed to in writing, software
! distributed under the License is distributed on an "AS IS" BASIS,
! WITHOUT WARRANTIES OR CONDITIONS OF ANY KIND, either express or implied.
! See the License for the specific language governing permissions and
! limitations under the License.
!**********************************************************************************************************************************
MODULE BeamDyn

   USE BeamDyn_IO
   USE BeamDyn_Subs
   !USE NWTC_LAPACK inherited from BeamDyn_Subs and BeamDyn_IO

   IMPLICIT NONE

#ifndef UNIT_TEST
   PRIVATE

   ! ..... Public Subroutines....................................................................

   PUBLIC :: BD_Init                           ! Initialization routine
   PUBLIC :: BD_End                            ! Ending routine (includes clean up)
   PUBLIC :: BD_UpdateStates                   ! Loose coupling routine for solving for constraint states, integrating
   PUBLIC :: BD_CalcOutput                     ! Routine for computing outputs
   PUBLIC :: BD_CalcContStateDeriv             ! Tight coupling routine for computing derivatives of continuous states
   PUBLIC :: BD_UpdateDiscState                ! Tight coupling routine for updating discrete states
#endif

   PUBLIC :: BD_JacobianPInput                 ! Routine to compute the Jacobians of the output(Y), continuous - (X), discrete -
                                               !   (Xd), and constraint - state(Z) functions all with respect to the inputs(u)
   PUBLIC :: BD_JacobianPContState             ! Routine to compute the Jacobians of the output(Y), continuous - (X), discrete -
                                               !   (Xd), and constraint - state(Z) functions all with respect to the continuous
                                               !   states(x)
   PUBLIC :: BD_JacobianPDiscState             ! Routine to compute the Jacobians of the output(Y), continuous - (X), discrete -
                                               !   (Xd), and constraint - state(Z) functions all with respect to the discrete
                                               !   states(xd)
   PUBLIC :: BD_JacobianPConstrState           ! Routine to compute the Jacobians of the output(Y), continuous - (X), discrete -
                                               !   (Xd), and constraint - state(Z) functions all with respect to the constraint
                                               !   states(z)
   PUBLIC :: BD_GetOP                          !< Routine to pack the operating point values (for linearization) into arrays

! A few notes on the differences between static and dynamic.
!     -  From the BD_UpdateStaticConfiguration and BD_UpdateDynamicGA2, it is apparent that in the static case the p%coef values could be set to unity for static.


CONTAINS


!-----------------------------------------------------------------------------------------------------------------------------------
!> This routine is called at the start of the simulation to perform initialization steps.
!! The parameters are set here and not changed during the simulation.
!! The initial states and initial guess for the input are defined.
SUBROUTINE BD_Init( InitInp, u, p, x, xd, z, OtherState, y, MiscVar, Interval, InitOut, ErrStat, ErrMsg )

   TYPE(BD_InitInputType),            INTENT(IN   )  :: InitInp     !< Input data for initialization routine
   TYPE(BD_InputType),                INTENT(  OUT)  :: u           !< An initial guess for the input; input mesh must be defined
   TYPE(BD_ParameterType),            INTENT(  OUT)  :: p           !< Parameters
   TYPE(BD_ContinuousStateType),      INTENT(  OUT)  :: x           !< Initial continuous states
   TYPE(BD_DiscreteStateType),        INTENT(  OUT)  :: xd          !< Initial discrete states
   TYPE(BD_ConstraintStateType),      INTENT(  OUT)  :: z           !< Initial guess of the constraint states
   TYPE(BD_OtherStateType),           INTENT(  OUT)  :: OtherState  !< Initial other states
   TYPE(BD_OutputType),               INTENT(  OUT)  :: y           !< Initial system outputs (outputs are not calculated;
                                                                    !!    only the output mesh is initialized)
   TYPE(BD_MiscVarType),              INTENT(  OUT)  :: MiscVar     !<  Misc variables for optimization (not copied in glue code)
   REAL(DbKi),                        INTENT(INOUT)  :: Interval    !< Coupling interval in seconds: the rate that
                                                                    !!   (1) Mod1_UpdateStates() is called in loose coupling &
                                                                    !!   (2) Mod1_UpdateDiscState() is called in tight coupling.  !   Input is the suggested time from the glue code;
                                                                    !!   Output is the actual coupling interval that will be used
                                                                    !!   by the glue code.
   TYPE(BD_InitOutputType),           INTENT(  OUT)  :: InitOut     !< Output for initialization routine
   INTEGER(IntKi),                    INTENT(  OUT)  :: ErrStat     !< Error status of the operation
   CHARACTER(*),                      INTENT(  OUT)  :: ErrMsg      !< Error message if ErrStat /= ErrID_None

   ! local variables
   TYPE(BD_InputFile)      :: InputFileData     ! Data stored in the module's input file
   REAL(BDKi)              :: temp_CRV(3)
   REAL(BDKi),ALLOCATABLE  :: GLL_nodes(:)
   REAL(BDKi)              :: TmpDCM(3,3)
   REAL(BDKi)              :: denom


   INTEGER(IntKi)          :: ErrStat2                     ! Temporary Error status
   CHARACTER(ErrMsgLen)    :: ErrMsg2                      ! Temporary Error message
   character(*), parameter :: RoutineName = 'BD_Init'



  ! Initialize ErrStat

   ErrStat = ErrID_None
   ErrMsg  = ""

   ! Initialize the NWTC Subroutine Library

   CALL NWTC_Init( )

   ! Display the module information

   CALL DispNVD( BeamDyn_Ver )

   CALL BD_ReadInput(InitInp%InputFile,InputFileData,InitInp%RootName,Interval,ErrStat2,ErrMsg2)
      CALL SetErrStat( ErrStat2, ErrMsg2, ErrStat, ErrMsg, RoutineName )
      if (ErrStat >= AbortErrLev) then
         call cleanup()
         return
      end if

   CALL BD_ValidateInputData( InitInp, InputFileData, ErrStat2, ErrMsg2 )
      CALL SetErrStat( ErrStat2, ErrMsg2, ErrStat, ErrMsg, RoutineName )
      if (ErrStat >= AbortErrLev) then
         call cleanup()
         return
      end if


      ! this routine sets *some* of the parameters (basically the "easy" ones)
   call SetParameters(InitInp, InputFileData, p, ErrStat2, ErrMsg2)
      CALL SetErrStat( ErrStat2, ErrMsg2, ErrStat, ErrMsg, RoutineName )
      if (ErrStat >= AbortErrLev) then
         call cleanup()
         return
      end if


   ! Temporary GLL point intrinsic coordinates array
   CALL BD_GenerateGLL(p%nodes_per_elem,GLL_nodes,ErrStat2,ErrMsg2)
      CALL SetErrStat( ErrStat2, ErrMsg2, ErrStat, ErrMsg, RoutineName )
      if (ErrStat >= AbortErrLev) then
         call cleanup()
         return
      end if

   IF(p%quadrature .EQ. GAUSS_QUADRATURE) THEN

       CALL BD_GaussPointWeight(p%nqp,p%QPtN,p%QPtWeight,ErrStat2,ErrMsg2) !calculates p%QPtN and p%QPtWeight
          CALL SetErrStat( ErrStat2, ErrMsg2, ErrStat, ErrMsg, RoutineName )
          if (ErrStat >= AbortErrLev) then
             call cleanup()
             return
          end if

   ELSEIF(p%quadrature .EQ. TRAP_QUADRATURE) THEN

      CALL BD_TrapezoidalPointWeight(p, InputFileData)        ! computes p%QPtN and p%QPtWeight

   ENDIF

      ! compute physical distances to set positions of p%uuN0 (FE GLL_Nodes) and p%QuadPt (input quadrature nodes) (depends on p%QPtN and p%SP_Coef):
   call InitializeNodalLocations(InputFileData, p, GLL_nodes, ErrStat2,ErrMsg2)
      CALL SetErrStat( ErrStat2, ErrMsg2, ErrStat, ErrMsg, RoutineName )
      if (ErrStat >= AbortErrLev) then
         call cleanup()
         return
      end if

      ! set mass and stiffness matrices: p%Stif0_QP and p%Mass0_QP
   call InitializeMassStiffnessMatrices(InputFileData, p, ErrStat2,ErrMsg2)
      CALL SetErrStat( ErrStat2, ErrMsg2, ErrStat, ErrMsg, RoutineName )
      if (ErrStat >= AbortErrLev) then
         call cleanup()
         return
      end if


      ! compute p%Shp, p%ShpDer, and p%Jacobian:
   CALL BD_InitShpDerJaco( GLL_Nodes, p )


      ! Set the initial displacements: p%uu0, p%rrN0, p%E10
   CALL BD_QuadraturePointDataAt0(p)
      if (ErrStat >= AbortErrLev) then
         call cleanup()
         return
      end if

!FIXME: shift mass stiffness matrices here from the keypoint line to the calculated curvature line in p%uu0
!   CALL BD_KMshift2Ref(p)


   call Initialize_FEweights(p) ! set p%FEweight; needs p%uuN0 and p%uu0
      
      
      ! compute blade mass, CG, and IN for summary file:
   CALL BD_ComputeBladeMassNew( p, ErrStat2, ErrMsg2 )  !computes p%blade_mass,p%blade_CG,p%blade_IN
      CALL SetErrStat( ErrStat2, ErrMsg2, ErrStat, ErrMsg, RoutineName )


      ! Actuator
   p%UsePitchAct = InputFileData%UsePitchAct

   if (p%UsePitchAct) then

      p%pitchK = InputFileData%pitchK
      p%pitchC = InputFileData%pitchC
      p%pitchJ = InputFileData%pitchJ

         ! calculate (I-hA)^-1

      p%torqM(1,1) =  p%pitchJ + p%pitchC*p%dt
      p%torqM(2,1) = -p%pitchK * p%dt
      p%torqM(1,2) =  p%pitchJ * p%dt
      p%torqM(2,2) =  p%pitchJ
      denom        =  p%pitchJ + p%pitchC*p%dt + p%pitchK*p%dt**2
      if (EqualRealNos(denom,0.0_BDKi)) then
         call SetErrStat(ErrID_Fatal,"Cannot invert matrix for pitch actuator: J+c*dt+k*dt^2 is zero.",ErrStat,ErrMsg,RoutineName)
      else
         p%torqM(:,:) =  p%torqM / denom
      end if

         ! Calculate the pitch angle
      TmpDCM(:,:) = MATMUL(u%RootMotion%Orientation(:,:,1),TRANSPOSE(u%HubMotion%Orientation(:,:,1)))
      temp_CRV(:) = EulerExtract(TmpDCM)
      xd%thetaP = -temp_CRV(3)
      xd%thetaPD = 0.0_BDKi
   end if


      ! Define and initialize system inputs (set up and initialize input meshes) here:
   call Init_u(InitInp, p, u, ErrStat2, ErrMsg2)
      CALL SetErrStat( ErrStat2, ErrMsg2, ErrStat, ErrMsg, RoutineName )

      if (ErrStat >= AbortErrLev) then
         call cleanup()
         return
      end if

      ! allocate and initialize continuous states (need to do this after initializing inputs):
   call Init_ContinuousStates(p, u, x, ErrStat2, ErrMsg2)
      CALL SetErrStat( ErrStat2, ErrMsg2, ErrStat, ErrMsg, RoutineName )

      if (ErrStat >= AbortErrLev) then
         call cleanup()
         return
      end if

      ! allocate and initialize other states:
   call Init_OtherStates(p, OtherState, ErrStat2, ErrMsg2)
      CALL SetErrStat( ErrStat2, ErrMsg2, ErrStat, ErrMsg, RoutineName )

      ! initialize outputs (need to do this after initializing inputs and parameters (p%nnu0))
   call Init_y(p, u, y, ErrStat2, ErrMsg2)
      call SetErrStat( ErrStat2, ErrMsg2, ErrStat, ErrMsg, RoutineName )

      if (ErrStat >= AbortErrLev) then
         call cleanup()
         return
      end if


      ! allocate and initialize misc vars (do this after initializing input and output meshes):
   call Init_MiscVars(p, u, y, MiscVar, ErrStat2, ErrMsg2)
      CALL SetErrStat( ErrStat2, ErrMsg2, ErrStat, ErrMsg, RoutineName )


      ! initialization of output mesh values (used for initial guess to AeroDyn)
   CALL Set_BldMotion_NoAcc(p, x, MiscVar, y)
   y%BldMotion%TranslationAcc  = 0.0_BDKi
   y%BldMotion%RotationAcc     = 0.0_BDKi


      ! set initialization outputs
   call SetInitOut(p, InitOut, errStat, errMsg)
      call SetErrStat( ErrStat2, ErrMsg2, ErrStat, ErrMsg, RoutineName )


   !...............................................

       ! Print the summary file if requested:
   if (InputFileData%SumPrint) then
      call BD_PrintSum( p, x, MiscVar, InitInp%RootName, ErrStat2, ErrMsg2 )
      call SetErrStat( ErrStat2, ErrMsg2, ErrStat, ErrMsg, RoutineName )
   end if

   !...............................................

   z%DummyConstrState = 0.0_BDKi

   ! copy data for BeamDyn driver:
   call move_alloc ( InputFileData%kp_coordinate, InitOut%kp_coordinate)
   InitOut%kp_total = InputFileData%kp_total

      !............................................................................................
      ! Initialize Jacobian:
      !............................................................................................
   if (InitInp%Linearize) then
      call Init_Jacobian( p, u, y, MiscVar, InitOut, ErrStat2, ErrMsg2)
      call SetErrStat( ErrStat2, ErrMsg2, ErrStat, ErrMsg, RoutineName )
   end if

   
   call Cleanup()

   return
CONTAINS
      SUBROUTINE Cleanup()
         if (allocated(GLL_nodes )) deallocate(GLL_nodes )
         CALL BD_DestroyInputFile( InputFileData, ErrStat2, ErrMsg2)
      END SUBROUTINE Cleanup
END SUBROUTINE BD_Init

!-----------------------------------------------------------------------------------------------------------------------------------
!> This subroutine computes the mass (p%Mass0_QP) and stiffness (p%Stif0_QP) matrices at the quadrature nodes.
subroutine InitializeMassStiffnessMatrices(InputFileData,p,ErrStat, ErrMsg)
   type(BD_InputFile),           intent(in   )  :: InputFileData     !< data from the input file
   type(BD_ParameterType),       intent(inout)  :: p                 !< Parameters
   integer(IntKi),               intent(  out)  :: ErrStat           !< Error status of the operation
   character(*),                 intent(  out)  :: ErrMsg            !< Error message if ErrStat /= ErrID_None

   INTEGER(IntKi)                               :: i                 ! do-loop counter
   INTEGER(IntKi)                               :: j                 ! do-loop counter
   INTEGER(IntKi)                               :: idx_qp            !< index of current quadrature point in loop
   INTEGER(IntKi)                               :: nelem             !< index to the element counter
   INTEGER(IntKi)                               :: k                 ! do-loop counter
   INTEGER(IntKi)                               :: temp_id
   REAL(BDKi)                                   :: temp66(6,6)
   REAL(BDKi),ALLOCATABLE                       :: temp_ratio(:,:)   ! array that contains the relative location of each quadrature point along the (curve of the) blade, in [0,1]

   REAL(BDKi),PARAMETER                         :: EPS = 1.0D-10

   INTEGER(IntKi)                               :: idx1
   INTEGER(IntKi)                               :: idx2

   integer(intKi)                               :: ErrStat2          ! temporary Error status
   character(ErrMsgLen)                         :: ErrMsg2           ! temporary Error message
   character(*), parameter                      :: RoutineName = 'InitializeMassStiffnessMatrices'


   ErrStat = ErrID_None
   ErrMsg  = ""

   CALL AllocAry(p%Stif0_QP,6,6,p%nqp*p%elem_total,'Stif0_QP',ErrStat2,ErrMsg2)
      CALL SetErrStat( ErrStat2, ErrMsg2, ErrStat, ErrMsg, RoutineName )
   CALL AllocAry(p%Mass0_QP,6,6,p%nqp*p%elem_total,'Mass0_QP',ErrStat2,ErrMsg2)
      CALL SetErrStat( ErrStat2, ErrMsg2, ErrStat, ErrMsg, RoutineName )
      if (ErrStat >= AbortErrLev) return

   IF(p%quadrature .EQ. GAUSS_QUADRATURE) THEN

       ! Compute sectional propertities ( 6 by 6 stiffness and mass matrices)
       ! at Gauss points

      !.... Compute the relative location of each quadrature node along the length of the curved blade ....
       CALL AllocAry(temp_ratio,p%nqp,p%elem_total,'temp_ratio',ErrStat2,ErrMsg2)
          CALL SetErrStat( ErrStat2, ErrMsg2, ErrStat, ErrMsg, RoutineName )
          if (ErrStat >= AbortErrLev) then
             call cleanup()
             return
          end if

      temp_ratio(:,:) = 0.0_BDKi
      DO idx_qp=1,p%nqp
         temp_ratio(idx_qp,1) = ((p%QPtN(idx_qp) + 1.0_BDKi)/2.0_BDKi)*p%member_length(1,2)  ! get QPtN ratio in [0,1] and multiply by member (element)'s relative length along the beam [0,1]
      ENDDO
      DO i=2,p%elem_total
         ! add lengths of all previous members (elements)
         DO j=1,i-1
               temp_ratio(:,i) = temp_ratio(:,i) + p%member_length(j,2) ! compute the relative distance along the blade at the start of the member (element)
         ENDDO

         ! then add ratio of length of quadrature point along this member (element)
         DO idx_qp=1,p%nqp
               temp_ratio(idx_qp,i) = temp_ratio(idx_qp,i) + ((p%QPtN(idx_qp) + 1.0_BDKi)/2.0_BDKi)*p%member_length(i,2)
         ENDDO
      ENDDO

      !.... now compute mass and stiffness matrices based on this
      DO i=1,p%elem_total
         DO idx_qp=1,p%nqp
            temp_id = (i-1)*p%nqp+idx_qp

            DO k=1,InputFileData%InpBl%station_total

               IF(temp_ratio(idx_qp,i) - InputFileData%InpBl%station_eta(k) <= EPS) THEN

                  IF(ABS(temp_ratio(idx_qp,i) - InputFileData%InpBl%station_eta(k)) <= EPS) THEN
                           p%Stif0_QP(1:6,1:6,temp_id) = InputFileData%InpBl%stiff0(1:6,1:6,k)
                           p%Mass0_QP(1:6,1:6,temp_id) = InputFileData%InpBl%mass0(1:6,1:6,k)
                  ELSE
                           temp66(1:6,1:6) = (InputFileData%InpBl%stiff0(1:6,1:6,k)-InputFileData%InpBl%stiff0(1:6,1:6,k-1)) / &
                                             (InputFileData%InpBl%station_eta(k) - InputFileData%InpBl%station_eta(k-1))
                           p%Stif0_QP(1:6,1:6,temp_id) = temp66(1:6,1:6) * temp_ratio(idx_qp,i) + &
                                                         InputFileData%InpBl%stiff0(1:6,1:6,k-1) - &
                                                         temp66(1:6,1:6) * InputFileData%InpBl%station_eta(k-1)

                           temp66(1:6,1:6) = (InputFileData%InpBl%mass0(1:6,1:6,k)-InputFileData%InpBl%mass0(1:6,1:6,k-1)) / &
                                             (InputFileData%InpBl%station_eta(k) - InputFileData%InpBl%station_eta(k-1))
                           p%Mass0_QP(1:6,1:6,temp_id) = temp66(1:6,1:6) * temp_ratio(idx_qp,i) + &
                                                         InputFileData%InpBl%mass0(1:6,1:6,k-1) - &
                                                         temp66(1:6,1:6) * InputFileData%InpBl%station_eta(k-1)
                  ENDIF
                  EXIT
               ENDIF
            ENDDO ! k=InputFileData%InpBl%station_total

         ENDDO ! idx_qp=quadrature point
       ENDDO ! i=element

       DEALLOCATE(temp_ratio)

   ELSEIF(p%quadrature .EQ. TRAP_QUADRATURE) THEN
!bjj: this assumes trap quadrature has only one member.

      p%Stif0_QP(1:6,1:6,1) = InputFileData%InpBl%stiff0(1:6,1:6,1)
      p%Mass0_QP(1:6,1:6,1) = InputFileData%InpBl%mass0( 1:6,1:6,1)
      DO idx_qp = 2,p%nqp

         idx2 = (idx_qp-2)/p%refine + 1 ! bjj: integer math here; p%nqp = (station_total-1)*p%refine + 1
         idx1 = idx2 + 1

         ! this is interpolating the mass and stiffness matrices ONLY if p%refine is not 1
         p%Stif0_QP(1:6,1:6,idx_qp) = InputFileData%InpBl%stiff0(1:6,1:6,idx2) + &
                                    ((InputFileData%InpBl%stiff0(1:6,1:6,idx1) - &
                                      InputFileData%InpBl%stiff0(1:6,1:6,idx2))/p%refine) * &
                                    (MOD(idx_qp-2,p%refine) + 1)

         p%Mass0_QP(1:6,1:6,idx_qp) = InputFileData%InpBl%mass0(1:6,1:6,idx2) + &
                                    ((InputFileData%InpBl%mass0(1:6,1:6,idx1) - &
                                      InputFileData%InpBl%mass0(1:6,1:6,idx2))/p%refine) * &
                                    (MOD(idx_qp-2,p%refine) + 1)
      ENDDO
   ENDIF


!FIXME: if we must shift the K and M matrices, this will need to be recaulculated (or calculated elsewhere)
      ! Initialize some mass and inertia properies at the quadrature points
   DO nelem=1,p%elem_total
      DO idx_qp=1,p%nqp
         p%qp%mmm(idx_qp,nelem)     =  p%Mass0_QP(1,1,(nelem-1)*p%nqp+idx_qp)  ! mass
         p%qp%mEta(1,idx_qp,nelem)  = -p%Mass0_QP(3,5,(nelem-1)*p%nqp+idx_qp)  ! -mass*X_cm term from equation 3.9 (after applying transform to BD coords, (3,5) in original)
         p%qp%mEta(2,idx_qp,nelem)  =  p%Mass0_QP(3,4,(nelem-1)*p%nqp+idx_qp)  !  maxx*Y_cm term from equation 3.9 (after applying transform to BD coords, (3,4) in original)
         p%qp%mEta(3,idx_qp,nelem)  =  0.0_BDKi
      ENDDO
   ENDDO


   call Cleanup()

   return

CONTAINS

      SUBROUTINE Cleanup()
         if (allocated(temp_ratio)) deallocate(temp_ratio)
      END SUBROUTINE Cleanup

end subroutine InitializeMassStiffnessMatrices
!-----------------------------------------------------------------------------------------------------------------------------------
!> This subroutine computes the positions and rotations stored in p%uuN0 (output GLL nodes) and p%QuadPt (input quadrature nodes).  p%QPtN must be already set.
subroutine InitializeNodalLocations(InputFileData,p,GLL_nodes,ErrStat, ErrMsg)
   type(BD_InputFile),           intent(in   )  :: InputFileData     !< data from the input file
   type(BD_ParameterType),       intent(inout)  :: p                 !< Parameters
   REAL(BDKi),                   INTENT(IN   )  :: GLL_nodes(:)      !< GLL_nodes(p%nodes_per_elem): location of the (p%nodes_per_elem) p%GLL points
   integer(IntKi),               intent(  out)  :: ErrStat           !< Error status of the operation
   character(*),                 intent(  out)  :: ErrMsg            !< Error message if ErrStat /= ErrID_None

   REAL(BDKi),PARAMETER    :: EPS = 1.0D-10


   ! local variables
   INTEGER(IntKi)          :: i                ! do-loop counter
   INTEGER(IntKi)          :: j                ! do-loop counter
   INTEGER(IntKi)          :: idx_qp           !< index of current quadrature point in loop
   INTEGER(IntKi)          :: member_first_kp
   INTEGER(IntKi)          :: member_last_kp
   INTEGER(IntKi)          :: temp_id2
   REAL(BDKi)              :: eta
   REAL(BDKi)              :: temp_POS(3)
   REAL(BDKi)              :: temp_CRV(3)


   integer(intKi)                               :: ErrStat2          ! temporary Error status
   character(ErrMsgLen)                         :: ErrMsg2           ! temporary Error message
   character(*), parameter                      :: RoutineName = 'InitializeNodalLocations'

   ErrStat = ErrID_None
   ErrMsg  = ""

   !-------------------------------------------------
   ! p%uuN0 contains the initial (physical) positions and orientations of the (FE) GLL nodes
   !-------------------------------------------------
   p%uuN0(:,:,:) = 0.0_BDKi

   member_first_kp = 1 !first key point on member (element)
   DO i=1,p%elem_total

       member_last_kp  = member_first_kp + InputFileData%kp_member(i) - 1 !last key point of member (element)
       DO j=1,p%nodes_per_elem

           eta = (GLL_nodes(j) + 1.0_BDKi)/2.0_BDKi ! relative location where we are on the member (element), in range [0,1]

           call Find_IniNode(InputFileData%kp_coordinate, p, member_first_kp, member_last_kp, eta, temp_POS, temp_CRV, ErrStat2, ErrMsg2)
           CALL SetErrStat(ErrStat2, ErrMsg2, ErrStat, ErrMsg, RoutineName)
           if (ErrStat >= AbortErrLev) return
           p%uuN0(1:3,j,i) = temp_POS
           p%uuN0(4:6,j,i) = temp_CRV
       ENDDO

         ! set for next element:
      member_first_kp = member_last_kp

   ENDDO

   !-------------------------------------------------
   ! p%QuadPt contains the initial (physical) positions and orientations of the (input) quadrature nodes
   !-------------------------------------------------

      ! p%QuadPt: the DistrLoad mesh node location
      ! p%QuadPt: for Gauss quadrature, this contains the coordinates of Gauss points plus two end points. Trapezoidal already contains the end points
      CALL AllocAry(p%QuadPt,6,p%nqp*p%elem_total + 2*p%qp_indx_offset,'p%QuadPt',ErrStat2,ErrMsg2)
         CALL SetErrStat( ErrStat2, ErrMsg2, ErrStat, ErrMsg, RoutineName )
         if (ErrStat >= AbortErrLev) return


   member_first_kp = 1

   DO i=1,p%elem_total
      member_last_kp  = member_first_kp + InputFileData%kp_member(i) - 1

      DO idx_qp=1,p%nqp
         eta = (p%QPtN(idx_qp) + 1.0_BDKi)/2.0_BDKi  ! translate quadrature points in [-1,1] to eta in [0,1]

         call Find_IniNode(InputFileData%kp_coordinate, p, member_first_kp, member_last_kp, eta, temp_POS, temp_CRV, ErrStat2, ErrMsg2)
         CALL SetErrStat(ErrStat2, ErrMsg2, ErrStat, ErrMsg, RoutineName)
         if (ErrStat >= AbortErrLev) return
         temp_id2 = (i-1)*p%nqp + idx_qp + p%qp_indx_offset
         p%QuadPt(1:3,temp_id2) = temp_POS
         p%QuadPt(4:6,temp_id2) = temp_CRV
      ENDDO

         ! set for next element:
      member_first_kp = member_last_kp

   ENDDO

   IF(p%quadrature .EQ. GAUSS_QUADRATURE) THEN
         ! set the values at the end points for the mesh mapping routine when using Gaussian (GL) quadrature.
         ! bjj: note that this means some of the aerodynamic force will be mapped to these nodes. BeamDyn ignores these points, so
         ! some of the aerodynamic load will be ignored.

       p%QuadPt(1:3,1) = p%uuN0(1:3,1,1)
       p%QuadPt(4:6,1) = p%uuN0(4:6,1,1)

       p%QuadPt(1:3,p%nqp*p%elem_total+2) = p%uuN0(1:3,p%nodes_per_elem,p%elem_total)    ! last positions
       p%QuadPt(4:6,p%nqp*p%elem_total+2) = p%uuN0(4:6,p%nodes_per_elem,p%elem_total)    ! last rotations
   ENDIF

   return

end subroutine InitializeNodalLocations
!-----------------------------------------------------------------------------------------------------------------------------------
subroutine Initialize_FEweights(p)
   type(BD_ParameterType),       intent(inout)  :: p                 !< Parameters


   ! local variables
   INTEGER(IntKi)          :: i                ! do-loop counter
   INTEGER(IntKi)          :: nelem            ! do-loop counter over number of elements
   INTEGER(IntKi)          :: idx_qp           !< index of current quadrature point in loop
   REAL(BDKi)              :: SumShp

   p%FEweight= 0.0_BDKi
      ! First we find which QP points are the first QP to consider for each node in each element
   DO nelem=1,p%elem_total
      DO i=1,p%nodes_per_elem
         SumShp=0.0_BDKi
         DO idx_qp=p%nqp,1,-1    ! Step inwards to find the first QP past the FE point
            IF ( TwoNorm(p%uu0(1:3,idx_qp,nelem)) >= TwoNorm(p%uuN0(1:3,i,nelem))) THEN
               p%FEweight(i,nelem) = p%FEweight(i,nelem) + p%Shp(i,idx_qp)        !*p%Shp(j,idx_qp)
            ENDIF
            SumShp=SumShp+p%Shp(i,idx_qp)       !*p%Shp(j,idx_qp)
         ENDDO
         p%FEweight(i,nelem) = p%FEweight(i,nelem) / SumShp
      ENDDO
      ! Tip contribution      
      ! Setting FEWeight at the tip to 1. The contirbution of the tip of each element should be absolute, hence no weighting is required
      p%FEweight(p%nodes_per_elem,nelem) = 1.0_BDKi
   ENDDO

end subroutine Initialize_FEweights
!-----------------------------------------------------------------------------------------------------------------------------------
SUBROUTINE BD_InitShpDerJaco( GLL_Nodes, p )

  ! Bauchau chapter 17.1 gives an intro to displacement fields, the shape functions and the jacobian 
  ! see Bauchau equation 17.12
  ! also https://en.wikipedia.org/wiki/Jacobian_matrix_and_determinant
  
   REAL(BDKi),             INTENT(IN   )  :: GLL_nodes(:)   !< p%GLL point locations
   TYPE(BD_ParameterType), INTENT(INOUT)  :: p              !< Parameters

   REAL(BDKi)                       :: Gup0(3)
   INTEGER(IntKi)                   :: i, j
   INTEGER(IntKi)                   :: nelem, idx_qp

   CHARACTER(*), PARAMETER          :: RoutineName = 'BD_InitShpDerJaco'


   CALL BD_diffmtc(p,GLL_nodes,p%Shp,p%ShpDer)

   DO nelem = 1,p%elem_total
      DO idx_qp = 1, p%nqp
         Gup0(:) = 0.0_BDKi
         DO i=1,p%nodes_per_elem
            Gup0(:) = Gup0(:) + p%ShpDer(i,idx_qp)*p%uuN0(1:3,i,nelem)
         ENDDO
         p%Jacobian(idx_qp,nelem) = TwoNorm(Gup0)
      ENDDO
   ENDDO

   
   ! save some variables so we don't recalculate them so often:
   DO nelem=1,p%elem_total
      DO idx_qp=1,p%nqp
         DO j=1,p%nodes_per_elem
            DO i=1,p%nodes_per_elem
               p%QPtw_Shp_Shp_Jac(      idx_qp,i,j,nelem) = p%Shp(   i,idx_qp)*p%Shp(   j,idx_qp)*p%QPtWeight(idx_qp)*p%Jacobian(idx_qp,nelem)
               p%QPtw_ShpDer_ShpDer_Jac(idx_qp,i,j,nelem) = p%ShpDer(i,idx_qp)*p%ShpDer(j,idx_qp)*p%QPtWeight(idx_qp)/p%Jacobian(idx_qp,nelem)
            END DO
         END DO
      END DO
   END DO
   

   DO idx_qp=1,p%nqp
      DO j=1,p%nodes_per_elem
         DO i=1,p%nodes_per_elem
            p%QPtw_Shp_ShpDer(idx_qp,i,j) = p%Shp(i,idx_qp)*p%ShpDer(j,idx_qp)*p%QPtWeight(idx_qp)
         END DO
      END DO
   END DO

   DO nelem=1,p%elem_total
   DO i=1,p%nodes_per_elem
      DO idx_qp=1,p%nqp
            p%QPtw_Shp_Jac(idx_qp,i,nelem) = p%Shp(   i,idx_qp)*p%QPtWeight(idx_qp)*p%Jacobian(idx_qp,nelem)
         END DO
      END DO
   END DO

   DO i=1,p%nodes_per_elem
      DO idx_qp=1,p%nqp
         p%QPtw_ShpDer(idx_qp,i) = p%ShpDer(i,idx_qp)*p%QPtWeight(idx_qp)
      END DO
   END DO
   
END SUBROUTINE BD_InitShpDerJaco


!-----------------------------------------------------------------------------------------------------------------------------------
!> This subroutine initializes data in the InitOut type, which is returned to the glue code.
subroutine SetInitOut(p, InitOut, ErrStat, ErrMsg)

   type(BD_InitOutputType),       intent(  out)  :: InitOut          !< output data
   type(BD_ParameterType),        intent(in   )  :: p                !< Parameters
   integer(IntKi),                intent(  out)  :: ErrStat          !< Error status of the operation
   character(*),                  intent(  out)  :: ErrMsg           !< Error message if ErrStat /= ErrID_None


      ! Local variables
   integer(intKi)                               :: i                 ! loop counter
   integer(intKi)                               :: ErrStat2          ! temporary Error status
   character(ErrMsgLen)                         :: ErrMsg2           ! temporary Error message
   character(*), parameter                      :: RoutineName = 'SetInitOut'



      ! Initialize variables for this routine

   errStat = ErrID_None
   errMsg  = ""


   call AllocAry( InitOut%WriteOutputHdr, p%numOuts, 'WriteOutputHdr', errStat2, errMsg2 )
      call SetErrStat( errStat2, errMsg2, errStat, errMsg, RoutineName )

   call AllocAry( InitOut%WriteOutputUnt, p%numOuts, 'WriteOutputUnt', errStat2, errMsg2 )
      call SetErrStat( errStat2, errMsg2, errStat, errMsg, RoutineName )
   if (ErrStat >= AbortErrLev) return

   do i=1,p%NumOuts
      InitOut%WriteOutputHdr(i) = p%OutParam(i)%Name
      InitOut%WriteOutputUnt(i) = p%OutParam(i)%Units
   end do

   InitOut%Ver = BeamDyn_Ver

end subroutine SetInitOut
!-----------------------------------------------------------------------------------------------------------------------------------
!> This subroutine allocates and initializes most (not all) of the parameters used in BeamDyn.
subroutine SetParameters(InitInp, InputFileData, p, ErrStat, ErrMsg)
   type(BD_InitInputType),       intent(in   )  :: InitInp           !< Input data for initialization routine
   type(BD_InputFile),           intent(in   )  :: InputFileData     !< data from the input file
   type(BD_ParameterType),       intent(inout)  :: p                 !< Parameters  ! intent(out) only because it changes p%NdIndx
   integer(IntKi),               intent(  out)  :: ErrStat           !< Error status of the operation
   character(*),                 intent(  out)  :: ErrMsg            !< Error message if ErrStat /= ErrID_None


   !local variables
   INTEGER(IntKi)                               :: i, j              ! generic counter index
   INTEGER(IntKi)                               :: indx              ! counter into index array (p%NdIndx)

   integer(intKi)                               :: ErrStat2          ! temporary Error status
   character(ErrMsgLen)                         :: ErrMsg2           ! temporary Error message
   character(*), parameter                      :: RoutineName = 'SetParameters'



   ErrStat = ErrID_None
   ErrMsg  = ""


      ! Global position vector
   p%GlbPos = InitInp%GlbPos


      ! Global rotation tensor
   p%GlbRot = TRANSPOSE(InitInp%GlbRot) ! matrix that now transfers from local to global (FAST's DCMs convert from global to local)
   CALL BD_CrvExtractCrv(p%GlbRot,p%Glb_crv, ErrStat2, ErrMsg2)
   CALL SetErrStat(ErrStat2, ErrMsg2, ErrStat, ErrMsg, RoutineName)
   if (ErrStat >= AbortErrLev) return
   CALL BD_CrvMatrixR(p%Glb_crv,p%GlbRot) ! ensure that the rotation matrix is a DCM in double precision (this should be the same as TRANSPOSE(InitInp%GlbRot))

      ! Gravity vector
   p%gravity = MATMUL(TRANSPOSE(p%GlbRot),InitInp%gravity)


   !....................
   ! data copied/derived from input file
   !....................
   p%RotStates      = InputFileData%RotStates      ! Rotate states in linearization?
   p%RelStates      = InputFileData%RelStates      ! Define states relative to root motion in linearization?

   p%analysis_type  = InputFileData%analysis_type  ! Analysis type: 1 Static 2 Dynamic
   p%rhoinf         = InputFileData%rhoinf         ! Numerical damping coefficient: [0,1].  No numerical damping if rhoinf = 1; maximum numerical damping if rhoinf = 0.
   p%dt             = InputFileData%DTBeam         ! Time step size
   CALL BD_TiSchmComputeCoefficients(p)            ! Compute generalized-alpha time integrator coefficients requires p%rhoinf,p%dt; sets p%coef

   p%niter      = InputFileData%NRMax              ! Maximum number of iterations in Newton-Raphson algorithm
   p%tol        = InputFileData%stop_tol           ! Tolerance used in stopping criterion
   p%elem_total = InputFileData%member_total       ! Total number of elements
   p%nodes_per_elem  = InputFileData%order_elem + 1     ! Number of GLL nodes per element
   p%n_fact     = InputFileData%n_fact             ! Factorization frequency
   p%quadrature = InputFileData%quadrature         ! Quadrature method: 1 Gauss 2 Trapezoidal

   IF(p%quadrature .EQ. GAUSS_QUADRATURE) THEN
       ! Number of Gauss points
       p%nqp = p%nodes_per_elem !- 1
       p%qp_indx_offset = 1 ! we skip the first node on the input mesh (AD needs values at the end points, but BD doesn't use them)
   ELSEIF(p%quadrature .EQ. TRAP_QUADRATURE) THEN  ! at least one quadrature point associated with each blade station
       p%refine = InputFileData%refine
       p%nqp = (InputFileData%InpBl%station_total - 1)*p%refine + 1
       p%qp_indx_offset = 0
   ENDIF


   p%dof_node   = 6                                         ! Degree-of-freedom (DoF) per node
   p%node_total = p%elem_total*(p%nodes_per_elem-1) + 1     ! Total number of (finite element) nodes
   p%dof_total  = p%node_total*p%dof_node                   ! Total number of (finite element) dofs

   p%dof_elem = p%dof_node     * p%nodes_per_elem
   p%rot_elem = (p%dof_node/2) * p%nodes_per_elem



   !................................
   ! allocate some parameter arrays
   !................................
   CALL AllocAry(p%member_length, p%elem_total,2,'member length array', ErrStat2,ErrMsg2); CALL SetErrStat( ErrStat2, ErrMsg2, ErrStat, ErrMsg, RoutineName )
   CALL AllocAry(p%segment_length,InputFileData%kp_total-1,  3,'segment length array',ErrStat2,ErrMsg2);    CALL SetErrStat( ErrStat2, ErrMsg2, ErrStat, ErrMsg, RoutineName )
   CALL AllocAry(p%node_elem_idx,p%elem_total,2,'start and end node numbers of elements in p%node_total sized arrays',ErrStat2,ErrMsg2); CALL SetErrStat( ErrStat2, ErrMsg2, ErrStat, ErrMsg, RoutineName )


   CALL AllocAry(p%Shp,     p%nodes_per_elem,p%nqp,       'p%Shp',     ErrStat2,ErrMsg2); CALL SetErrStat( ErrStat2, ErrMsg2, ErrStat, ErrMsg, RoutineName )
   CALL AllocAry(p%ShpDer,  p%nodes_per_elem,p%nqp,       'p%ShpDer',  ErrStat2,ErrMsg2); CALL SetErrStat( ErrStat2, ErrMsg2, ErrStat, ErrMsg, RoutineName )
   CALL AllocAry(p%Jacobian,p%nqp,           p%elem_total,'p%Jacobian',ErrStat2,ErrMsg2); CALL SetErrStat( ErrStat2, ErrMsg2, ErrStat, ErrMsg, RoutineName )

   CALL AllocAry(p%QPtw_Shp_Shp_Jac      ,p%nqp,p%nodes_per_elem,p%nodes_per_elem,p%elem_total,'p%QPtw_Shp_Shp_Jac',      ErrStat2,ErrMsg2); CALL SetErrStat( ErrStat2, ErrMsg2, ErrStat, ErrMsg, RoutineName )
   CALL AllocAry(p%QPtw_Shp_ShpDer       ,p%nqp,p%nodes_per_elem,p%nodes_per_elem,             'p%QPtw_Shp_ShpDer',       ErrStat2,ErrMsg2); CALL SetErrStat( ErrStat2, ErrMsg2, ErrStat, ErrMsg, RoutineName )
   CALL AllocAry(p%QPtw_ShpDer_ShpDer_Jac,p%nqp,p%nodes_per_elem,p%nodes_per_elem,p%elem_total,'p%QPtw_ShpDer_ShpDer_Jac',ErrStat2,ErrMsg2); CALL SetErrStat( ErrStat2, ErrMsg2, ErrStat, ErrMsg, RoutineName )
   CALL AllocAry(p%QPtw_Shp_Jac          ,p%nqp                 ,p%nodes_per_elem,p%elem_total,'p%QPtw_Shp_Jac',          ErrStat2,ErrMsg2); CALL SetErrStat( ErrStat2, ErrMsg2, ErrStat, ErrMsg, RoutineName )
   CALL AllocAry(p%QPtw_ShpDer           ,p%nqp                 ,p%nodes_per_elem,             'p%QPtw_ShpDer',           ErrStat2,ErrMsg2); CALL SetErrStat( ErrStat2, ErrMsg2, ErrStat, ErrMsg, RoutineName )
   
   
   CALL AllocAry(p%uuN0, p%dof_node,p%nodes_per_elem,      p%elem_total,'uuN0 (initial position) array',ErrStat2,ErrMsg2); CALL SetErrStat( ErrStat2, ErrMsg2, ErrStat, ErrMsg, RoutineName )
   CALL AllocAry(p%rrN0, (p%dof_node/2),p%nodes_per_elem,  p%elem_total,'p%rrN0',ErrStat2,ErrMsg2); CALL SetErrStat( ErrStat2, ErrMsg2, ErrStat, ErrMsg, RoutineName )
   CALL AllocAry(p%uu0,  p%dof_node,    p%nqp,             p%elem_total,'p%uu0', ErrStat2,ErrMsg2); CALL SetErrStat( ErrStat2, ErrMsg2, ErrStat, ErrMsg, RoutineName )
   CALL AllocAry(p%E10,  (p%dof_node/2),p%nqp,             p%elem_total,'p%E10', ErrStat2,ErrMsg2); CALL SetErrStat( ErrStat2, ErrMsg2, ErrStat, ErrMsg, RoutineName )

   CALL AllocAry(p%FEweight,p%nodes_per_elem,p%elem_total,'p%FEweight array',ErrStat2,ErrMsg2) ; CALL SetErrStat( ErrStat2, ErrMsg2, ErrStat, ErrMsg, RoutineName )

   ! Quadrature point and weight arrays in natural frame
   CALL AllocAry(p%QPtN,     p%nqp,'p%QPtN',           ErrStat2,ErrMsg2) ; CALL SetErrStat( ErrStat2, ErrMsg2, ErrStat, ErrMsg, RoutineName )
   CALL AllocAry(p%QPtWeight,p%nqp,'p%QPtWeight array',ErrStat2,ErrMsg2) ; CALL SetErrStat( ErrStat2, ErrMsg2, ErrStat, ErrMsg, RoutineName )

   ! Quadrature mass and inertia terms
   CALL AllocAry(p%qp%mmm,                           p%nqp,p%elem_total,                  'p%qp%mmm mass at quadrature point',ErrStat2,ErrMsg2); CALL SetErrStat( ErrStat2, ErrMsg2, ErrStat, ErrMsg, RoutineName )
   CALL AllocAry(p%qp%mEta,             p%dof_node/2,p%nqp,p%elem_total,                  'p%qp%mEta at quadrature point',ErrStat2,ErrMsg2); CALL SetErrStat( ErrStat2, ErrMsg2, ErrStat, ErrMsg, RoutineName )


   if (ErrStat >= AbortErrLev) return



   !...............................................
   ! Set start and end node index for each elements
   !...............................................

      ! Store the node number for first and last node in element
      ! p%node_total  = p%elem_total*(p%nodes_per_elem-1) + 1    is the number of GLL nodes total for the beam
      ! --> This assumes that the first node of element 2 is the same as the last node of element 1.
      !     Some subroutines are looking at a single element, in which case the values stored in p%nodes_elem_idx
      !     are used to indicate which node to start with.
   DO i=1,p%elem_total
       p%node_elem_idx(i,1) =  (i-1)*(p%nodes_per_elem-1) + 1           ! First node in element
       p%node_elem_idx(i,2) =   i   *(p%nodes_per_elem-1) + 1           ! Last node in element
   ENDDO


      CALL AllocAry(p%NdIndx,p%node_total,'p%NdIndx',ErrStat2,ErrMsg2)
         CALL SetErrStat( ErrStat2, ErrMsg2, ErrStat, ErrMsg, RoutineName )
      CALL AllocAry(p%OutNd2NdElem,2,p%node_total,'p%OutNd2NdElem',ErrStat2,ErrMsg2)
         CALL SetErrStat( ErrStat2, ErrMsg2, ErrStat, ErrMsg, RoutineName )
         if (ErrStat >= AbortErrLev) return

      p%NdIndx(1) = 1
      p%OutNd2NdElem(:,1) = 1 ! note this is an array
      indx = 2
      DO i=1,p%elem_total
         DO j=2,p%nodes_per_elem  ! GLL nodes overlap at element end points; we will skip the first node of each element (after the first one)
            p%NdIndx(indx) = (i-1)*p%nodes_per_elem + j  ! Index into BldMotion mesh (to number the nodes for output without using collocated nodes)
            p%OutNd2NdElem(1,indx) = j                   ! Node number. To go from an output node number to a node/elem pair
            p%OutNd2NdElem(2,indx) = i                   ! Element number. To go from an output node number to a node/elem pair
            indx = indx + 1
         END DO
      ENDDO


   !...............................................
   ! Physical damping flag and 6 damping coefficients
   !...............................................
   p%damp_flag  = InputFileData%InpBl%damp_flag
   p%beta       = InputFileData%InpBl%beta

   !...............................................
   ! set parameters for pitch actuator:
   !...............................................


   !...............................................
   ! Compute p%SP_Coef, coefficients for cubic spline fit, clamped at two ends
   !...............................................

   call ComputeSplineCoeffs(InputFileData, p%SP_Coef, ErrStat2, ErrMsg2)
      CALL SetErrStat( ErrStat2, ErrMsg2, ErrStat, ErrMsg, RoutineName )
      if (ErrStat >= AbortErrLev) then
         return
      end if

   !...............................................
   ! set parameters for blade/member/segment lengths:
   ! p%segment_length, p%member_length, p%blade_length:
   !...............................................

   ! Compute blade/member/segment lengths and the ratios between member/segment and blade lengths
   CALL BD_ComputeMemberLength(InputFileData%member_total,InputFileData%kp_member,InputFileData%kp_coordinate,p%SP_Coef,&
                               p%segment_length,p%member_length,p%blade_length)


   !...............................................
   ! set parameters for File I/O data:
   !...............................................
   p%OutFmt    = InputFileData%OutFmt

   p%numOuts   = InputFileData%NumOuts
   p%NNodeOuts = InputFileData%NNodeOuts
   p%OutNd     = InputFileData%OutNd

   p%OutInputs = .false.  ! will get set to true in SetOutParam if we request the inputs as output values

   call SetOutParam(InputFileData%OutList, p, ErrStat2, ErrMsg2 ) ! requires: p%NumOuts, p%NNodeOuts, p%UsePitchAct; sets: p%OutParam.
      call setErrStat(ErrStat2,ErrMsg2,ErrStat,ErrMsg,RoutineName)
      if (ErrStat >= AbortErrLev) return


end subroutine SetParameters
!-----------------------------------------------------------------------------------------------------------------------------------
!> this routine initializes the outputs, y, that are used in the BeamDyn interface for coupling in the FAST framework.
subroutine Init_y( p, u, y, ErrStat, ErrMsg)

   type(BD_ParameterType),       intent(inout)  :: p                 !< Parameters  -- intent(out) only because it changes p%NdIndx
   type(BD_InputType),           intent(inout)  :: u                 !< Inputs
   type(BD_OutputType),          intent(inout)  :: y                 !< Outputs
   integer(IntKi),               intent(  out)  :: ErrStat           !< Error status of the operation
   character(*),                 intent(  out)  :: ErrMsg            !< Error message if ErrStat /= ErrID_None

      ! local variables
   real(R8Ki)                                   :: DCM(3,3)          ! must be same type as mesh orientation fields
   real(ReKi)                                   :: Pos(3)            ! must be same type as mesh position fields


   integer(intKi)                               :: temp_id
   integer(intKi)                               :: i,j               ! loop counters
   integer(intKi)                               :: NNodes            ! number of nodes in mesh
   integer(intKi)                               :: ErrStat2          ! temporary Error status
   character(ErrMsgLen)                         :: ErrMsg2           ! temporary Error message
   character(*), parameter                      :: RoutineName = 'Init_y'



   ErrStat = ErrID_None
   ErrMsg  = ""


   !.................................
   ! y%ReactionForce (for coupling with ElastoDyn)
   !.................................

   CALL MeshCopy( SrcMesh   = u%RootMotion     &
                 , DestMesh = y%ReactionForce  &
                 , CtrlCode = MESH_SIBLING     &
                 , IOS      = COMPONENT_OUTPUT &
                 , Force    = .TRUE.           &
                 , Moment   = .TRUE.           &
                 , ErrStat  = ErrStat2         &
                 , ErrMess  = ErrMsg2          )
      CALL SetErrStat( ErrStat2, ErrMsg2, ErrStat, ErrMsg, RoutineName )
      if (ErrStat>=AbortErrLev) RETURN


   !.................................
   ! y%BldMotion (for coupling with AeroDyn)
   !.................................

      NNodes = p%nodes_per_elem*p%elem_total ! this is the same as the number of FE nodes, with overlapping nodes at the element end points
      CALL MeshCreate( BlankMesh        = y%BldMotion        &
                      ,IOS              = COMPONENT_OUTPUT   &
                      ,NNodes           = NNodes             &
                      ,TranslationDisp  = .TRUE.             &
                      ,Orientation      = .TRUE.             &
                      ,TranslationVel   = .TRUE.             &
                      ,RotationVel      = .TRUE.             &
                      ,TranslationAcc   = .TRUE.             &
                      ,RotationAcc      = .TRUE.             &
                      ,ErrStat          = ErrStat2           &
                      ,ErrMess          = ErrMsg2             )
         CALL SetErrStat( ErrStat2, ErrMsg2, ErrStat, ErrMsg, RoutineName )
         if (ErrStat>=AbortErrLev) RETURN

         ! position nodes
      DO i=1,p%elem_total
         DO j=1,p%nodes_per_elem

              temp_id = (j-1)*p%dof_node

              Pos = p%GlbPos + MATMUL(p%GlbRot,p%uuN0(1:3,j,i))

                  ! possible type conversions here:
              DCM = BDrot_to_FASTdcm(p%uuN0(4:6,j,i),p)

                  ! set the reference position and orientation for each node.
              temp_id = (i-1)*p%nodes_per_elem+j
              CALL MeshPositionNode ( Mesh    = y%BldMotion   &
                                     ,INode   = temp_id       &
                                     ,Pos     = Pos           &
                                     ,ErrStat = ErrStat2      &
                                     ,ErrMess = ErrMsg2       &
                                     ,Orient  = DCM           )
               CALL SetErrStat( ErrStat2, ErrMsg2, ErrStat, ErrMsg, RoutineName )

          ENDDO
      ENDDO

         ! create elements

      DO i=1,p%elem_total
         DO j=1,p%nodes_per_elem - 1
            temp_id = (i-1)*p%nodes_per_elem + j ! first node of element

            CALL MeshConstructElement( Mesh     = y%BldMotion      &
                                      ,Xelement = ELEMENT_LINE2    &
                                      ,P1       = temp_id          &
                                      ,P2       = temp_id+1        &
                                      ,ErrStat  = ErrStat2         &
                                      ,ErrMess  = ErrMsg2          )
            CALL SetErrStat( ErrStat2, ErrMsg2, ErrStat, ErrMsg, RoutineName )
         END DO
      ENDDO

      CALL MeshCommit ( Mesh    = y%BldMotion     &
                       ,ErrStat = ErrStat2        &
                       ,ErrMess = ErrMsg2         )
         CALL SetErrStat( ErrStat2, ErrMsg2, ErrStat, ErrMsg, RoutineName )
         if (ErrStat>=AbortErrLev) RETURN


   !.................................
   ! y%WriteOutput (for writing columns to output file)
   !.................................
   call AllocAry( y%WriteOutput, p%numOuts, 'WriteOutput', errStat2, errMsg2 )
      call SetErrStat( ErrStat2, ErrMsg2, ErrStat, ErrMsg, RoutineName )

end subroutine Init_y
!-----------------------------------------------------------------------------------------------------------------------------------
!> this routine initializes the inputs, u, that are used in the BeamDyn interface for coupling in the FAST framework.
subroutine Init_u( InitInp, p, u, ErrStat, ErrMsg )

   type(BD_InitInputType),       intent(in   )  :: InitInp           !< Input data for initialization routine
   type(BD_ParameterType),       intent(in   )  :: p                 !< Parameters
   type(BD_InputType),           intent(inout)  :: u                 !< Inputs
   integer(IntKi),               intent(  out)  :: ErrStat           !< Error status of the operation
   character(*),                 intent(  out)  :: ErrMsg            !< Error message if ErrStat /= ErrID_None


   real(R8Ki)                                   :: DCM(3,3)          ! must be same type as mesh orientation fields
   real(ReKi)                                   :: Pos(3)            ! must be same type as mesh position fields

   integer(intKi)                               :: temp_id
   integer(intKi)                               :: i,j               ! loop counters
   integer(intKi)                               :: NNodes            ! number of nodes in mesh

   integer(intKi)                               :: ErrStat2          ! temporary Error status
   character(ErrMsgLen)                         :: ErrMsg2           ! temporary Error message
   character(*), parameter                      :: RoutineName = 'Init_u'

   ErrStat = ErrID_None
   ErrMsg  = ""

   !.................................
   ! u%HubMotion (from ElastoDyn for pitch actuator)
   !.................................

   CALL MeshCreate( BlankMesh        = u%HubMotion        &
                   ,IOS              = COMPONENT_INPUT    &
                   ,NNodes           = 1                  &
                   , TranslationDisp = .TRUE.             &
                   , Orientation     = .TRUE.             &
                   ,ErrStat          = ErrStat2           &
                   ,ErrMess          = ErrMsg2            )
      CALL SetErrStat( ErrStat2, ErrMsg2, ErrStat, ErrMsg, RoutineName )
      if (ErrStat>=AbortErrLev) return

      ! possible type conversions here:
   DCM = InitInp%HubRot
   Pos = InitInp%HubPos
   CALL MeshPositionNode ( Mesh    = u%HubMotion          &
                         , INode   = 1                    &
                         , Pos     = Pos                  &
                         , ErrStat = ErrStat2             &
                         , ErrMess = ErrMsg2              &
                         , Orient  = DCM                  )
      CALL SetErrStat( ErrStat2, ErrMsg2, ErrStat, ErrMsg, RoutineName )

   CALL MeshConstructElement ( Mesh = u%HubMotion         &
                             , Xelement = ELEMENT_POINT   &
                             , P1       = 1               &
                             , ErrStat  = ErrStat2        &
                             , ErrMess  = ErrMsg2         )
      CALL SetErrStat( ErrStat2, ErrMsg2, ErrStat, ErrMsg, RoutineName )

   CALL MeshCommit(u%HubMotion, ErrStat2, ErrMsg2)
      CALL SetErrStat( ErrStat2, ErrMsg2, ErrStat, ErrMsg, RoutineName )

      ! initial guesses
   u%HubMotion%TranslationDisp(1:3,1) = 0.0_ReKi
   u%HubMotion%Orientation(1:3,1:3,1) = InitInp%HubRot

   !.................................
   ! u%RootMotion (for coupling with ElastoDyn)
   !.................................

   CALL MeshCreate( BlankMesh        = u%RootMotion          &
                   ,IOS              = COMPONENT_INPUT       &
                   ,NNodes           = 1                     &
                   , TranslationDisp = .TRUE.                &
                   , TranslationVel  = .TRUE.                &
                   , TranslationAcc  = .TRUE.                &
                   , Orientation     = .TRUE.                &
                   , RotationVel     = .TRUE.                &
                   , RotationAcc     = .TRUE.                &
                   ,ErrStat         = ErrStat2               &
                   ,ErrMess         = ErrMsg2                )
      CALL SetErrStat( ErrStat2, ErrMsg2, ErrStat, ErrMsg, RoutineName )
      if (ErrStat>=AbortErrLev) return


   DCM = TRANSPOSE(p%GlbRot)
   Pos = p%GlbPos
   CALL MeshPositionNode ( Mesh    = u%RootMotion &
                         , INode   = 1            &
                         , Pos     = Pos          &
                         , ErrStat = ErrStat2     &
                         , ErrMess = ErrMsg2      &
                         , Orient  = DCM          )
      CALL SetErrStat( ErrStat2, ErrMsg2, ErrStat, ErrMsg, RoutineName )

   CALL MeshConstructElement ( Mesh     = u%RootMotion       &
                             , Xelement = ELEMENT_POINT      &
                             , P1       = 1                  &
                             , ErrStat  = ErrStat2           &
                             , ErrMess  = ErrMsg2            )
      CALL SetErrStat( ErrStat2, ErrMsg2, ErrStat, ErrMsg, RoutineName )


   CALL MeshCommit ( Mesh    = u%RootMotion    &
                    ,ErrStat = ErrStat2        &
                    ,ErrMess = ErrMsg2         )
      CALL SetErrStat( ErrStat2, ErrMsg2, ErrStat, ErrMsg, RoutineName )

      ! initial guesses
   u%RootMotion%TranslationDisp(1:3,1) = InitInp%RootDisp(1:3)
   u%RootMotion%Orientation(1:3,1:3,1) = InitInp%RootOri(1:3,1:3)
   u%RootMotion%TranslationVel(1:3,1)  = InitInp%RootVel(1:3)
   u%RootMotion%RotationVel(1:3,1)     = InitInp%RootVel(4:6)
   u%RootMotion%TranslationAcc(:,:)    = 0.0_ReKi
   u%RootMotion%RotationAcc(:,:)       = 0.0_ReKi

   !.................................
   ! u%PointLoad (currently not used in FAST; from BD driver only)
   !.................................

   CALL MeshCreate( BlankMesh       = u%PointLoad      &
                   ,IOS             = COMPONENT_INPUT  &
                   ,NNodes          = p%node_total     &
                   ,Force           = .TRUE.           &
                   ,Moment          = .TRUE.           &
                   ,ErrStat         = ErrStat2         &
                   ,ErrMess         = ErrMsg2          )
      CALL SetErrStat( ErrStat2, ErrMsg2, ErrStat, ErrMsg, RoutineName )
      if (ErrStat>=AbortErrLev) return

   DO i=1,p%elem_total
       DO j=1,p%nodes_per_elem
           POS = p%GlbPos(1:3) + MATMUL(p%GlbRot,p%uuN0(1:3,j,i))

            ! Note:  Here we can use this subroutine to get the DCM.  This is under the assumption
            !        that there is no rotational displacement yet, so x%q is zero
           DCM = BDrot_to_FASTdcm(p%uuN0(4:6,j,i),p)

           temp_id = (i-1)*(p%nodes_per_elem-1)+j
           CALL MeshPositionNode ( Mesh    = u%PointLoad  &
                                  ,INode   = temp_id      &
                                  ,Pos     = Pos          &
                                  ,ErrStat = ErrStat2     &
                                  ,ErrMess = ErrMsg2      &
                                  , Orient = DCM )
               CALL SetErrStat( ErrStat2, ErrMsg2, ErrStat, ErrMsg, RoutineName )
       ENDDO
   ENDDO

   DO i=1,p%node_total
       CALL MeshConstructElement( Mesh     = u%PointLoad      &
                                 ,Xelement = ELEMENT_POINT    &
                                 ,P1       = i                &
                                 ,ErrStat  = ErrStat2         &
                                 ,ErrMess  = ErrMsg2          )
         CALL SetErrStat( ErrStat2, ErrMsg2, ErrStat, ErrMsg, RoutineName )

   ENDDO

   CALL MeshCommit ( Mesh    = u%PointLoad     &
                    ,ErrStat = ErrStat2        &
                    ,ErrMess = ErrMsg2         )
      CALL SetErrStat( ErrStat2, ErrMsg2, ErrStat, ErrMsg, RoutineName )

      ! initial guesses
   u%PointLoad%Force  = 0.0_ReKi
   u%PointLoad%Moment = 0.0_ReKi

   !.................................
   ! u%DistrLoad (for coupling with AeroDyn)
   !.................................

   NNodes = p%nqp*p%elem_total + 2*p%qp_indx_offset

   CALL MeshCreate( BlankMesh  = u%DistrLoad      &
                   ,IOS        = COMPONENT_INPUT  &
                   ,NNodes     = NNodes           &
                   ,Force      = .TRUE.           &
                   ,Moment     = .TRUE.           &
                   ,ErrStat    = ErrStat2         &
                   ,ErrMess    = ErrMsg2          )
      CALL SetErrStat( ErrStat2, ErrMsg2, ErrStat, ErrMsg, RoutineName )
      if (ErrStat>=AbortErrLev) return


 
   DO i=1,p%elem_total
      DO j=1,p%nqp      !NOTE: if we add multi-element to trap, we will need to change this.
         temp_id = (i-1)*p%nqp + j + p%qp_indx_offset            ! Index to a node within element i
         Pos(1:3) = p%GlbPos(1:3) + MATMUL(p%GlbRot,p%uu0(1:3,j,i))

            ! Note:  Here we can use this subroutine to get the DCM.  This is under the assumption
            !        that there is no rotational displacement yet, so m%qp%uuu is zero
         DCM = BDrot_to_FASTdcm(p%uu0(4:6,j,i),p)

         CALL MeshPositionNode ( Mesh    = u%DistrLoad  &
                                ,INode   = temp_id     &
                                ,Pos     = Pos          &
                                ,ErrStat = ErrStat2     &
                                ,ErrMess = ErrMsg2      &
                                ,Orient  = DCM )
            CALL SetErrStat( ErrStat2, ErrMsg2, ErrStat, ErrMsg, RoutineName )
      ENDDO
   ENDDO

      ! For Gauss quadrature, an additional node is added to the end.
   IF (p%quadrature .EQ. GAUSS_QUADRATURE) THEN
         ! First node
      Pos(1:3) = p%GlbPos(1:3) + MATMUL(p%GlbRot,p%uuN0(1:3,1,1))
      DCM = BDrot_to_FASTdcm(p%uuN0(4:6,1,1),p)
<<<<<<< HEAD
      CALL MeshPositionNode ( Mesh    = u%DistrLoad  &
                             ,INode   = 1            &
                             ,Pos     = Pos          &
                             ,ErrStat = ErrStat2     &
                             ,ErrMess = ErrMsg2      &
                             ,Orient  = DCM )
        CALL SetErrStat( ErrStat2, ErrMsg2, ErrStat, ErrMsg, RoutineName )
  
         ! Last node 
      Pos(1:3) = p%GlbPos(1:3) + MATMUL(p%GlbRot,p%uuN0(1:3,p%nodes_per_elem,p%elem_total))
      DCM = BDrot_to_FASTdcm(p%uuN0(4:6,p%nodes_per_elem,p%elem_total),p)
      CALL MeshPositionNode ( Mesh    = u%DistrLoad  &
=======
      CALL MeshPositionNode ( Mesh    = u%DistrLoad  &
                             ,INode   = 1            &
                             ,Pos     = Pos          &
                             ,ErrStat = ErrStat2     &
                             ,ErrMess = ErrMsg2      &
                             ,Orient  = DCM )
        CALL SetErrStat( ErrStat2, ErrMsg2, ErrStat, ErrMsg, RoutineName )
  
         ! Last node 
      Pos(1:3) = p%GlbPos(1:3) + MATMUL(p%GlbRot,p%uuN0(1:3,p%nodes_per_elem,p%elem_total))
      DCM = BDrot_to_FASTdcm(p%uuN0(4:6,p%nodes_per_elem,p%elem_total),p)
      CALL MeshPositionNode ( Mesh    = u%DistrLoad  &
>>>>>>> 6c60b685
                             ,INode   = NNodes       &
                             ,Pos     = Pos          &
                             ,ErrStat = ErrStat2     &
                             ,ErrMess = ErrMsg2      &
                             ,Orient  = DCM )
         CALL SetErrStat( ErrStat2, ErrMsg2, ErrStat, ErrMsg, RoutineName )
   ENDIF


   DO i=1,NNodes-1
      CALL MeshConstructElement( Mesh      = u%DistrLoad      &
                                 ,Xelement = ELEMENT_LINE2    &
                                 ,P1       = i                &
                                 ,P2       = i+1              &
                                 ,ErrStat  = ErrStat2         &
                                 ,ErrMess  = ErrMsg2          )
         CALL SetErrStat( ErrStat2, ErrMsg2, ErrStat, ErrMsg, RoutineName )
   ENDDO


   CALL MeshCommit ( Mesh    = u%DistrLoad     &
                    ,ErrStat = ErrStat2        &
                    ,ErrMess = ErrMsg2         )
      CALL SetErrStat( ErrStat2, ErrMsg2, ErrStat, ErrMsg, RoutineName )

      ! initial guesses
   u%DistrLoad%Force  = 0.0_ReKi
   u%DistrLoad%Moment = 0.0_ReKi


end subroutine Init_u
!-----------------------------------------------------------------------------------------------------------------------------------
!> this subroutine initializes the misc variables.
subroutine Init_MiscVars( p, u, y, m, ErrStat, ErrMsg )
   type(BD_ParameterType),       intent(in   )  :: p                 !< Parameters
   type(BD_InputType),           intent(inout)  :: u                 !< Inputs   ! intent(out) because I'm copying it
   type(BD_OutputType),          intent(inout)  :: y                 !< Outputs  ! intent(out) because I'm copying it
   type(BD_MiscVarType),         intent(inout)  :: m                 !< misc/optimization variables
   integer(IntKi),               intent(  out)  :: ErrStat           !< Error status of the operation
   character(*),                 intent(  out)  :: ErrMsg            !< Error message if ErrStat /= ErrID_None



   integer(intKi)                               :: ErrStat2          ! temporary Error status
   character(ErrMsgLen)                         :: ErrMsg2           ! temporary Error message
   character(*), parameter                      :: RoutineName = 'Init_MiscVars'

   ErrStat = ErrID_None
   ErrMsg  = ""

   m%Un_Sum = -1


! NOTE:
!        p%nodes_per_elem    =  nodes per element, read in
!        p%elem_total   =  number elements, read in
!        p%dof_node     =  6
!        p%node_total   =  p%elem_total   * (p%nodes_per_elem-1) + 1
!        p%dof_total    =  p%dof_node     *  p%node_total
!        p%dof_elem     =  p%dof_node     *  p%nodes_per_elem
!        p%rot_elem     =  p%dof_node/2   *  p%nodes_per_elem



         ! allocate arrays at initialization so we don't waste so much time on memory allocation/deallocation on each step

         !  Arrays for use with LAPACK matrix solve routines (A*X = B solve for X)
         !     -  m%LP_StifK_LU  -  matrix A in solve
         !     -  m%LP_RHS_LU    -  array B in call, solution array X returned
      CALL AllocAry(m%LP_RHS_LU,    p%dof_total-6,                                              'LP_RHS_LU',   ErrStat2,ErrMsg2); CALL SetErrStat( ErrStat2, ErrMsg2, ErrStat, ErrMsg, RoutineName )
      CALL AllocAry(m%LP_RHS,       p%dof_total,                                                'LP_RHS',      ErrStat2,ErrMsg2); CALL SetErrStat( ErrStat2, ErrMsg2, ErrStat, ErrMsg, RoutineName )
      CALL AllocAry(m%LP_StifK_LU,  p%dof_total-6,p%dof_total-6,                                'LP_StifK_LU', ErrStat2,ErrMsg2); CALL SetErrStat( ErrStat2, ErrMsg2, ErrStat, ErrMsg, RoutineName )
      CALL AllocAry(m%LP_StifK,     p%dof_total,p%dof_total,                                    'LP_StifK',    ErrStat2,ErrMsg2); CALL SetErrStat( ErrStat2, ErrMsg2, ErrStat, ErrMsg, RoutineName )
      CALL AllocAry(m%LP_MassM,     p%dof_total,p%dof_total,                                    'LP_MassM',    ErrStat2,ErrMsg2); CALL SetErrStat( ErrStat2, ErrMsg2, ErrStat, ErrMsg, RoutineName )
      CALL AllocAry(m%LP_indx,      p%dof_total,                                                'LP_indx',     ErrStat2,ErrMsg2); CALL SetErrStat( ErrStat2, ErrMsg2, ErrStat, ErrMsg, RoutineName )

         !  LAPACK routine outputs converted to dimensionality used in BD.  Note the index ordering here is due to reshape functions before calls to LAPACK routines
         !     -  m%Solution holds the redimensioned m%LP_RHS_LU (returned X array)
      CALL AllocAry(m%Solution,     p%dof_node, p%node_total,                                   'Solution',    ErrStat2,ErrMsg2); CALL SetErrStat( ErrStat2, ErrMsg2, ErrStat, ErrMsg, RoutineName )
      CALL AllocAry(m%RHS,          p%dof_node,p%node_total,                                    'RHS',         ErrStat2,ErrMsg2); CALL SetErrStat( ErrStat2, ErrMsg2, ErrStat, ErrMsg, RoutineName )
      CALL AllocAry(m%StifK,        p%dof_node,p%node_total,p%dof_node,p%node_total,            'StifK',       ErrStat2,ErrMsg2); CALL SetErrStat( ErrStat2, ErrMsg2, ErrStat, ErrMsg, RoutineName )
      CALL AllocAry(m%MassM,        p%dof_node,p%node_total,p%dof_node,p%node_total,            'MassM',       ErrStat2,ErrMsg2); CALL SetErrStat( ErrStat2, ErrMsg2, ErrStat, ErrMsg, RoutineName )
      CALL AllocAry(m%DampG,        p%dof_node,p%node_total,p%dof_node,p%node_total,            'DampG',       ErrStat2,ErrMsg2); CALL SetErrStat( ErrStat2, ErrMsg2, ErrStat, ErrMsg, RoutineName )

      CALL AllocAry(m%BldInternalForceFE, p%dof_node,p%node_total,                     'Blade Internal Force info',  ErrStat2,ErrMsg2); CALL SetErrStat( ErrStat2, ErrMsg2, ErrStat, ErrMsg, RoutineName )

      CALL AllocAry(m%Nrrr,         (p%dof_node/2),p%nodes_per_elem,p%elem_total,'Nrrr: rotation parameters relative to root',  ErrStat2,ErrMsg2); CALL SetErrStat( ErrStat2, ErrMsg2, ErrStat, ErrMsg, RoutineName )

      CALL AllocAry(m%elf,          p%dof_node,p%nodes_per_elem,                                'elf',         ErrStat2,ErrMsg2); CALL SetErrStat( ErrStat2, ErrMsg2, ErrStat, ErrMsg, RoutineName )

      CALL AllocAry(m%EFint,        p%dof_node,p%nodes_per_elem,p%elem_total,    'Elastic Force internal',     ErrStat2,ErrMsg2); CALL SetErrStat( ErrStat2, ErrMsg2, ErrStat, ErrMsg, RoutineName )

         ! Note the index ordering here.  This comes from the reshaping to other arrays used with LAPACK solvers
      CALL AllocAry(m%elk,          p%dof_node,p%nodes_per_elem,p%dof_node,p%nodes_per_elem,    'elk',         ErrStat2,ErrMsg2); CALL SetErrStat( ErrStat2, ErrMsg2, ErrStat, ErrMsg, RoutineName )
      CALL AllocAry(m%elg,          p%dof_node,p%nodes_per_elem,p%dof_node,p%nodes_per_elem,    'elg',         ErrStat2,ErrMsg2); CALL SetErrStat( ErrStat2, ErrMsg2, ErrStat, ErrMsg, RoutineName )
      CALL AllocAry(m%elm,          p%dof_node,p%nodes_per_elem,p%dof_node,p%nodes_per_elem,    'elm',         ErrStat2,ErrMsg2); CALL SetErrStat( ErrStat2, ErrMsg2, ErrStat, ErrMsg, RoutineName )

         ! Distributed load from mesh, on the quadrature points.  The ramping copy is for the quasi-static solve
      CALL AllocAry(m%DistrLoad_QP,            p%dof_node,p%nqp,p%elem_total,                   'DistrLoad_QP',ErrStat2,ErrMsg2); CALL SetErrStat( ErrStat2, ErrMsg2, ErrStat, ErrMsg, RoutineName )


         ! Array for storing the position information for the quadrature points.
      CALL AllocAry(m%qp%uuu,              p%dof_node  ,p%nqp,p%elem_total,                  'm%qp%uuu displacement at quadrature point',ErrStat2,ErrMsg2); CALL SetErrStat( ErrStat2, ErrMsg2, ErrStat, ErrMsg, RoutineName )
      CALL AllocAry(m%qp%uup,              p%dof_node/2,p%nqp,p%elem_total,                  'm%qp%uup displacement prime at quadrature point',ErrStat2,ErrMsg2); CALL SetErrStat( ErrStat2, ErrMsg2, ErrStat, ErrMsg, RoutineName )
      CALL AllocAry(m%qp%vvv,              p%dof_node  ,p%nqp,p%elem_total,                  'm%qp%vvv velocity at quadrature point',ErrStat2,ErrMsg2); CALL SetErrStat( ErrStat2, ErrMsg2, ErrStat, ErrMsg, RoutineName )
      CALL AllocAry(m%qp%vvp,              p%dof_node  ,p%nqp,p%elem_total,                  'm%qp%vvp velocity prime at quadrature point',ErrStat2,ErrMsg2); CALL SetErrStat( ErrStat2, ErrMsg2, ErrStat, ErrMsg, RoutineName )
      CALL AllocAry(m%qp%aaa,              p%dof_node  ,p%nqp,p%elem_total,                  'm%qp%aaa acceleration at quadrature point',ErrStat2,ErrMsg2); CALL SetErrStat( ErrStat2, ErrMsg2, ErrStat, ErrMsg, RoutineName )
      ! Need to initialize this to zero especially for static cases      
      m%qp%aaa = 0.0_BDKi
      
         ! E1, kappa -- used in force calculations
      CALL AllocAry(m%qp%E1,               p%dof_node/2,p%nqp,p%elem_total,                  'm%qp%E1    at quadrature point',ErrStat2,ErrMsg2); CALL SetErrStat( ErrStat2, ErrMsg2, ErrStat, ErrMsg, RoutineName )
      CALL AllocAry(m%qp%kappa,            p%dof_node/2,p%nqp,p%elem_total,                  'm%qp%kappa at quadrature point',ErrStat2,ErrMsg2); CALL SetErrStat( ErrStat2, ErrMsg2, ErrStat, ErrMsg, RoutineName )
      CALL AllocAry(m%qp%RR0,              3,3,         p%nqp,p%elem_total,                  'm%qp%RR0 at quadrature point',ErrStat2,ErrMsg2); CALL SetErrStat( ErrStat2, ErrMsg2, ErrStat, ErrMsg, RoutineName )
      CALL AllocAry(m%qp%Stif,             6,6,         p%nqp,p%elem_total,                  'm%qp%Stif at quadrature point',ErrStat2,ErrMsg2); CALL SetErrStat( ErrStat2, ErrMsg2, ErrStat, ErrMsg, RoutineName )

         ! Calculations for mass matrix
      CALL AllocAry(m%qp%RR0mEta,          p%dof_node/2,p%nqp,p%elem_total,                  'm%qp%RRo times p%qp%mEta at quadrature point',ErrStat2,ErrMsg2); CALL SetErrStat( ErrStat2, ErrMsg2, ErrStat, ErrMsg, RoutineName )
      CALL AllocAry(m%qp%rho,              3,3,         p%nqp,p%elem_total,                  'm%qp%rho at quadrature point',ErrStat2,ErrMsg2); CALL SetErrStat( ErrStat2, ErrMsg2, ErrStat, ErrMsg, RoutineName )
      CALL AllocAry(m%qp%betaC,            6,6,         p%nqp,p%elem_total,                  'm%qp%betaC at quadrature point',ErrStat2,ErrMsg2); CALL SetErrStat( ErrStat2, ErrMsg2, ErrStat, ErrMsg, RoutineName )

         ! Force calculation terms
      CALL AllocAry(m%qp%Fb,                 p%dof_node,p%nqp,p%elem_total,                  'm%qp%Fb at quadrature point',ErrStat2,ErrMsg2); CALL SetErrStat( ErrStat2, ErrMsg2, ErrStat, ErrMsg, RoutineName )
      CALL AllocAry(m%qp%Fc,                 p%dof_node,p%nqp,p%elem_total,                  'm%qp%Fc at quadrature point',ErrStat2,ErrMsg2); CALL SetErrStat( ErrStat2, ErrMsg2, ErrStat, ErrMsg, RoutineName )
      CALL AllocAry(m%qp%Fd,                 p%dof_node,p%nqp,p%elem_total,                  'm%qp%Fd at quadrature point',ErrStat2,ErrMsg2); CALL SetErrStat( ErrStat2, ErrMsg2, ErrStat, ErrMsg, RoutineName )
      CALL AllocAry(m%qp%Fg,                 p%dof_node,p%nqp,p%elem_total,                  'm%qp%Fg at quadrature point',ErrStat2,ErrMsg2); CALL SetErrStat( ErrStat2, ErrMsg2, ErrStat, ErrMsg, RoutineName )
      CALL AllocAry(m%qp%Fi,                 p%dof_node,p%nqp,p%elem_total,                  'm%qp%Fi at quadrature point',ErrStat2,ErrMsg2); CALL SetErrStat( ErrStat2, ErrMsg2, ErrStat, ErrMsg, RoutineName )
      CALL AllocAry(m%qp%Ftemp,              p%dof_node,p%nqp,p%elem_total,                  'm%qp%Ftemp at quadrature point',ErrStat2,ErrMsg2); CALL SetErrStat( ErrStat2, ErrMsg2, ErrStat, ErrMsg, RoutineName )

         ! Inertial force terms
      CALL AllocAry(m%qp%Gi,               6,6,         p%nqp,p%elem_total,                  'm%qp%Gi gyroscopic at quadrature point',ErrStat2,ErrMsg2); CALL SetErrStat( ErrStat2, ErrMsg2, ErrStat, ErrMsg, RoutineName )
      CALL AllocAry(m%qp%Ki,               6,6,         p%nqp,p%elem_total,                  'm%qp%Ki stiffness at quadrature point',ErrStat2,ErrMsg2); CALL SetErrStat( ErrStat2, ErrMsg2, ErrStat, ErrMsg, RoutineName )
      CALL AllocAry(m%qp%Mi,               6,6,         p%nqp,p%elem_total,                  'm%qp%Mi mass at quadrature point',ErrStat2,ErrMsg2); CALL SetErrStat( ErrStat2, ErrMsg2, ErrStat, ErrMsg, RoutineName )

         ! Elastic force terms: \f$ \underline{\underline{\mathcal{O}}} \f$, etc. from equation (19-21) of NREL CP-2C00-60759.
      CALL AllocAry(m%qp%Oe,               6,6,         p%nqp,p%elem_total,                  'm%qp%Oe term at quadrature point',ErrStat2,ErrMsg2); CALL SetErrStat( ErrStat2, ErrMsg2, ErrStat, ErrMsg, RoutineName )
      CALL AllocAry(m%qp%Pe,               6,6,         p%nqp,p%elem_total,                  'm%qp%Pe term at quadrature point',ErrStat2,ErrMsg2); CALL SetErrStat( ErrStat2, ErrMsg2, ErrStat, ErrMsg, RoutineName )
      CALL AllocAry(m%qp%Qe,               6,6,         p%nqp,p%elem_total,                  'm%qp%Qe term at quadrature point',ErrStat2,ErrMsg2); CALL SetErrStat( ErrStat2, ErrMsg2, ErrStat, ErrMsg, RoutineName )

         ! Dissipative terms
      CALL AllocAry(m%qp%Gd,               6,6,         p%nqp,p%elem_total,                  'm%qp%Gd term at quadrature point',ErrStat2,ErrMsg2); CALL SetErrStat( ErrStat2, ErrMsg2, ErrStat, ErrMsg, RoutineName )
      CALL AllocAry(m%qp%Od,               6,6,         p%nqp,p%elem_total,                  'm%qp%Od term at quadrature point',ErrStat2,ErrMsg2); CALL SetErrStat( ErrStat2, ErrMsg2, ErrStat, ErrMsg, RoutineName )
      CALL AllocAry(m%qp%Pd,               6,6,         p%nqp,p%elem_total,                  'm%qp%Pd term at quadrature point',ErrStat2,ErrMsg2); CALL SetErrStat( ErrStat2, ErrMsg2, ErrStat, ErrMsg, RoutineName )
      CALL AllocAry(m%qp%Qd,               6,6,         p%nqp,p%elem_total,                  'm%qp%Qd term at quadrature point',ErrStat2,ErrMsg2); CALL SetErrStat( ErrStat2, ErrMsg2, ErrStat, ErrMsg, RoutineName )
      CALL AllocAry(m%qp%Sd,               6,6,         p%nqp,p%elem_total,                  'm%qp%Sd term at quadrature point',ErrStat2,ErrMsg2); CALL SetErrStat( ErrStat2, ErrMsg2, ErrStat, ErrMsg, RoutineName )
      CALL AllocAry(m%qp%Xd,               6,6,         p%nqp,p%elem_total,                  'm%qp%Xd term at quadrature point',ErrStat2,ErrMsg2); CALL SetErrStat( ErrStat2, ErrMsg2, ErrStat, ErrMsg, RoutineName )
      CALL AllocAry(m%qp%Yd,               6,6,         p%nqp,p%elem_total,                  'm%qp%Yd term at quadrature point',ErrStat2,ErrMsg2); CALL SetErrStat( ErrStat2, ErrMsg2, ErrStat, ErrMsg, RoutineName )

         ! Initialize variables that could be output before they are set.
      m%qp%Fi = 0.0_BDKi      ! This could be output before it gets set.

   ! create copy of u%DistrLoad at y%BldMotion locations (for WriteOutput only)
   if (p%OutInputs) then

         ! y%BldMotion and u%DistrLoad are not siblings, so we need to create
         ! mapping to output u%DistrLoad values at y%BldMotion nodes
         ! (not making these new meshes siblings of old ones because FAST needs to
         ! do this same trick and we can't have more than one sibling of a mesh)

      CALL MeshCopy ( SrcMesh  = y%BldMotion                  &
                    , DestMesh = m%u_DistrLoad_at_y           &
                    , CtrlCode = MESH_COUSIN                  &  ! Like a sibling, except using new memory for position/refOrientation and elements
                    , IOS      = COMPONENT_INPUT              &
                    , Force    = .TRUE.                       &
                    , Moment   = .TRUE.                       &
                    , ErrStat  = ErrStat2                     &
                    , ErrMess  = ErrMsg2                      )
         CALL SetErrStat( ErrStat2, ErrMsg2, ErrStat, ErrMsg, RoutineName )

      CALL MeshCopy ( SrcMesh  = u%DistrLoad                  &
                    , DestMesh = m%y_BldMotion_at_u           &
                    , CtrlCode = MESH_COUSIN                  &
                    , IOS      = COMPONENT_OUTPUT             &
                    , Orientation     = .TRUE.                &
                    , TranslationDisp = .TRUE.                &
                    , ErrStat         = ErrStat2              &
                    , ErrMess         = ErrMsg2               )
         CALL SetErrStat( ErrStat2, ErrMsg2, ErrStat, ErrMsg, RoutineName )

      CALL MeshMapCreate( u%DistrLoad, m%u_DistrLoad_at_y, m%Map_u_DistrLoad_to_y, ErrStat2, ErrMsg2 )
         CALL SetErrStat( ErrStat2, ErrMsg2, ErrStat, ErrMsg, RoutineName )
      CALL MeshMapCreate( y%BldMotion, m%y_BldMotion_at_u, m%Map_y_BldMotion_to_u, ErrStat2, ErrMsg2 )
         CALL SetErrStat( ErrStat2, ErrMsg2, ErrStat, ErrMsg, RoutineName )

      m%u_DistrLoad_at_y%remapFlag = .false.
      m%y_BldMotion_at_u%remapFlag = .false.
   end if

      ! create copy of inputs, which will be converted to internal BeamDyn coordinate system
      ! (put in miscVars so we don't have to create new meshes each call)
   CALL BD_CopyInput(u, m%u, MESH_NEWCOPY, ErrStat2, ErrMsg2)
      CALL SetErrStat( ErrStat2, ErrMsg2, ErrStat, ErrMsg, RoutineName )

   CALL BD_CopyInput(u, m%u2, MESH_NEWCOPY, ErrStat2, ErrMsg2)
      CALL SetErrStat( ErrStat2, ErrMsg2, ErrStat, ErrMsg, RoutineName )


end subroutine Init_MiscVars
!-----------------------------------------------------------------------------------------------------------------------------------
!> this subroutine initializes the other states.
subroutine Init_OtherStates( p, OtherState, ErrStat, ErrMsg )
   type(BD_ParameterType),       intent(in   )  :: p                 !< Parameters
   type(BD_OtherStateType),      intent(inout)  :: OtherState        !< Other states
   integer(IntKi),               intent(  out)  :: ErrStat           !< Error status of the operation
   character(*),                 intent(  out)  :: ErrMsg            !< Error message if ErrStat /= ErrID_None



   integer(intKi)                               :: ErrStat2          ! temporary Error status
   character(ErrMsgLen)                         :: ErrMsg2           ! temporary Error message
   character(*), parameter                      :: RoutineName = 'Init_OtherStates'

   ErrStat = ErrID_None
   ErrMsg  = ""


   ! Allocate other states: Acceleration and algorithm accelerations for generalized-alpha time integator
   CALL AllocAry(OtherState%acc,   p%dof_node, p%node_total,  'OtherState%acc',ErrStat2,ErrMsg2);  CALL SetErrStat( ErrStat2, ErrMsg2, ErrStat, ErrMsg, RoutineName )
   CALL AllocAry(OtherState%xcc,   p%dof_node, p%node_total,  'OtherState%xcc',ErrStat2,ErrMsg2);  CALL SetErrStat( ErrStat2, ErrMsg2, ErrStat, ErrMsg, RoutineName )

   if (ErrStat>=AbortErrLev) return

   OtherState%InitAcc = .false. ! accelerations have not been initialized, yet

   OtherState%acc(:,:) = 0.0_BDKi
   OtherState%xcc(:,:) = 0.0_BDKi

end subroutine Init_OtherStates
!-----------------------------------------------------------------------------------------------------------------------------------
!> this subroutine initializes the continuous states.
subroutine Init_ContinuousStates( p, u, x, ErrStat, ErrMsg )
   type(BD_ParameterType),       intent(inout)  :: p                 !< Parameters !sets the copy-of-state values
   type(BD_InputType),           intent(inout)  :: u                 !< Inputs  !intent(out) because of mesh copy, otherwise not changed
   type(BD_ContinuousStateType), intent(inout)  :: x                 !< Continuous states
   integer(IntKi),               intent(  out)  :: ErrStat           !< Error status of the operation
   character(*),                 intent(  out)  :: ErrMsg            !< Error message if ErrStat /= ErrID_None


   TYPE(BD_InputType)                           :: u_tmp             ! A copy of the initial input (guess), converted to BeamDyn internal coordinates
   integer(intKi)                               :: ErrStat2          ! temporary Error status
   character(ErrMsgLen)                         :: ErrMsg2           ! temporary Error message
   character(*), parameter                      :: RoutineName = 'Init_ContinuousStates'


   ErrStat = ErrID_None
   ErrMsg  = ""

   ! Allocate continuous states
   CALL AllocAry(x%q,      p%dof_node, p%node_total,'x%q',      ErrStat2,ErrMsg2);   CALL SetErrStat( ErrStat2, ErrMsg2, ErrStat, ErrMsg, RoutineName )
   CALL AllocAry(x%dqdt,   p%dof_node, p%node_total,'x%dqdt',   ErrStat2,ErrMsg2);   CALL SetErrStat( ErrStat2, ErrMsg2, ErrStat, ErrMsg, RoutineName )
      if (ErrStat >= AbortErrLev) then
         call cleanup()
         return
      end if

   x%q(:,:)    = 0.0_BDKi
   x%dqdt(:,:) = 0.0_BDKi


      ! create copy of inputs, u, to convert to BeamDyn-internal system inputs, u_tmp, which is used to initialize states:
   CALL BD_CopyInput(u, u_tmp, MESH_NEWCOPY, ErrStat2, ErrMsg2)
      CALL SetErrStat( ErrStat2, ErrMsg2, ErrStat, ErrMsg, RoutineName )
      if (ErrStat >= AbortErrLev) then
         call cleanup()
         return
      end if

      ! convert to BeamDyn-internal system inputs, u_tmp:
   CALL BD_InputGlobalLocal(p,u_tmp)


      ! initialize states, given parameters and initial inputs (in BD coordinates)
   CALL BD_CalcIC_Position(u_tmp,p,x, ErrStat2, ErrMsg2)
     CALL SetErrStat(ErrStat2, ErrMsg2, ErrStat, ErrMsg, RoutineName)
   CALL BD_CalcIC_Velocity(u_tmp,p,x)
   CALL Cleanup()

CONTAINS
      SUBROUTINE Cleanup()
         CALL BD_DestroyInput( u_tmp, ErrStat2, ErrMsg2)
      END SUBROUTINE cleanup
END SUBROUTINE Init_ContinuousStates


!-----------------------------------------------------------------------------------------------------------------------------------
!> This routine is called at the end of the simulation.
SUBROUTINE BD_End( u, p, x, xd, z, OtherState, y, m, ErrStat, ErrMsg )

   TYPE(BD_InputType),           INTENT(INOUT)  :: u           !< System inputs
   TYPE(BD_ParameterType),       INTENT(INOUT)  :: p           !< Parameters
   TYPE(BD_ContinuousStateType), INTENT(INOUT)  :: x           !< Continuous states
   TYPE(BD_DiscreteStateType),   INTENT(INOUT)  :: xd          !< Discrete states
   TYPE(BD_ConstraintStateType), INTENT(INOUT)  :: z           !< Constraint states
   TYPE(BD_OtherStateType),      INTENT(INOUT)  :: OtherState  !< Other states
   TYPE(BD_OutputType),          INTENT(INOUT)  :: y           !< System outputs
   TYPE(BD_MiscVarType),         INTENT(INOUT)  :: m           !< misc/optimization variables
   INTEGER(IntKi),               INTENT(  OUT)  :: ErrStat     !< Error status of the operation
   CHARACTER(*),                 INTENT(  OUT)  :: ErrMsg      !< Error message if ErrStat /= ErrID_None


   ! Initialize ErrStat

   ErrStat = ErrID_None
   ErrMsg  = ""

   ! Place any last minute operations or calculations here:

   ! Close files here:
   if (m%Un_Sum > 0) CLOSE(m%Un_Sum)


   ! Destroy the input data:

   CALL BD_DestroyInput( u, ErrStat, ErrMsg )

   ! Destroy the parameter data:

   CALL BD_DestroyParam( p, ErrStat, ErrMsg )

   ! Destroy the state data:

   CALL BD_DestroyContState(   x,           ErrStat, ErrMsg )
   CALL BD_DestroyDiscState(   xd,          ErrStat, ErrMsg )
   CALL BD_DestroyConstrState( z,           ErrStat, ErrMsg )
   CALL BD_DestroyOtherState(  OtherState,  ErrStat, ErrMsg )

   ! Destroy misc data
   CALL BD_DestroyMisc(  m,  ErrStat, ErrMsg )

   ! Destroy the output data:

   CALL BD_DestroyOutput( y, ErrStat, ErrMsg )

END SUBROUTINE BD_End


!-----------------------------------------------------------------------------------------------------------------------------------
!> This is a loose coupling routine for solving constraint states, integrating continuous states, and updating discrete and other
!! states. Continuous, constraint, discrete, and other states are updated to values at t + Interval.
SUBROUTINE BD_UpdateStates( t, n, u, utimes, p, x, xd, z, OtherState, m, ErrStat, ErrMsg )

   REAL(DbKi),                      INTENT(IN   ) :: t          !< Current simulation time in seconds
   INTEGER(IntKi),                  INTENT(IN   ) :: n          !< Current simulation time step n = 0,1,...
   TYPE(BD_InputType),              INTENT(INOUT) :: u(:)       !< Inputs at utimes
   REAL(DbKi),                      INTENT(IN   ) :: utimes(:)  !< Times associated with u(:), in seconds
   TYPE(BD_ParameterType),          INTENT(IN   ) :: p          !< Parameters
   TYPE(BD_ContinuousStateType),    INTENT(INOUT) :: x          !< Input: Continuous states at t;
                                                                !!   Output: Continuous states at t + dt
   TYPE(BD_DiscreteStateType),      INTENT(INOUT) :: xd         !< Input: Discrete states at t;
                                                                !!   Output: Discrete states at t + dt
   TYPE(BD_ConstraintStateType),    INTENT(INOUT) :: z          !< Input: Initial guess of constraint states at t + dt;
                                                                !!   Output: Constraint states at t + dt
   TYPE(BD_OtherStateType),         INTENT(INOUT) :: OtherState !< Other states: Other states at t;
                                                                !!   Output: Other states at t + dt
   TYPE(BD_MiscVarType),            INTENT(INOUT) :: m          !< misc/optimization variables
   INTEGER(IntKi),                  INTENT(  OUT) :: ErrStat    !< Error status of the operation
   CHARACTER(*),                    INTENT(  OUT) :: ErrMsg     !< Error message if ErrStat /= ErrID_None



   ! Initialize ErrStat

   ErrStat = ErrID_None
   ErrMsg  = ""

   IF(p%analysis_type == BD_DYNAMIC_ANALYSIS) THEN
       CALL BD_GA2( t, n, u, utimes, p, x, xd, z, OtherState, m, ErrStat, ErrMsg )
   ELSEIF(p%analysis_type == BD_STATIC_ANALYSIS) THEN
       CALL BD_Static( t, u, utimes, p, x, OtherState, m, ErrStat, ErrMsg )
   ENDIF

END SUBROUTINE BD_UpdateStates


!-----------------------------------------------------------------------------------------------------------------------------------
!> Routine for computing outputs, used in both loose and tight coupling.
SUBROUTINE BD_CalcOutput( t, u, p, x, xd, z, OtherState, y, m, ErrStat, ErrMsg )

   REAL(DbKi),                   INTENT(IN   )  :: t           !< Current simulation time in seconds
   TYPE(BD_InputType),           INTENT(INOUT)  :: u           !< Inputs at t
   TYPE(BD_ParameterType),       INTENT(IN   )  :: p           !< Parameters
   TYPE(BD_ContinuousStateType), INTENT(IN   )  :: x           !< Continuous states at t
   TYPE(BD_DiscreteStateType),   INTENT(IN   )  :: xd          !< Discrete states at t
   TYPE(BD_ConstraintStateType), INTENT(IN   )  :: z           !< Constraint states at t
   TYPE(BD_OtherStateType),      INTENT(IN   )  :: OtherState  !< Other states at t
   TYPE(BD_OutputType),          INTENT(INOUT)  :: y           !< Outputs computed at t (Input only so that mesh con-
                                                               !!   nectivity information does not have to be recalculated)
   TYPE(BD_MiscVarType),         INTENT(INOUT)  :: m           !< misc/optimization variables
   INTEGER(IntKi),               INTENT(  OUT)  :: ErrStat     !< Error status of the operation
   CHARACTER(*),                 INTENT(  OUT)  :: ErrMsg      !< Error message if ErrStat /= ErrID_None

   TYPE(BD_ContinuousStateType)                 :: x_tmp
   INTEGER(IntKi)                               :: i           ! generic loop counter
   INTEGER(IntKi)                               :: nelem       ! loop over elements
   REAL(ReKi)                                   :: AllOuts(0:MaxOutPts)
   INTEGER(IntKi)                               :: ErrStat2                     ! Temporary Error status
   CHARACTER(ErrMsgLen)                         :: ErrMsg2                      ! Temporary Error message
   CHARACTER(*), PARAMETER                      :: RoutineName = 'BD_CalcOutput'


   ! Initialize ErrStat

   ErrStat = ErrID_None
   ErrMsg  = ""
   AllOuts = 0.0_ReKi


   CALL BD_CopyContState(x, x_tmp, MESH_NEWCOPY, ErrStat2, ErrMsg2)
      CALL SetErrStat( ErrStat2, ErrMsg2, ErrStat, ErrMsg, RoutineName )

      ! we may change the inputs (u) by applying the pitch actuator, so we will use m%u in this routine
   CALL BD_CopyInput(u, m%u, MESH_UPDATECOPY, ErrStat2, ErrMsg2)
      CALL SetErrStat( ErrStat2, ErrMsg2, ErrStat, ErrMsg, RoutineName )

   ! Actuator
   IF( p%UsePitchAct ) THEN
       CALL PitchActuator_SetBC(p, m%u, xd, AllOuts)
   ENDIF
   ! END Actuator


   CALL BD_CopyInput(m%u, m%u2, MESH_UPDATECOPY, ErrStat2, ErrMsg2) ! this is a copy of the inputs after the pitch actuator has been applied, but before converting to BD coordinates. will use this for computing WriteOutput values.
      CALL SetErrStat( ErrStat2, ErrMsg2, ErrStat, ErrMsg, RoutineName )

      if (ErrStat >= AbortErrLev) then
         call cleanup()
         return
      end if

      ! convert to BD coordinates and apply boundary conditions
   CALL BD_InputGlobalLocal(p,m%u)

      ! Copy over the DistrLoads
   CALL BD_DistrLoadCopy( p, m%u, m )

      ! Incorporate boundary conditions (note that we are doing this because the first node isn't really a state. should fix x so we don't need a temp copy here.)
   x_tmp%q(   1:3,1) = m%u%RootMotion%TranslationDisp(:,1)
   CALL ExtractRelativeRotation(m%u%RootMotion%Orientation(:,:,1),p, x_tmp%q(   4:6,1), ErrStat2, ErrMsg2)
      CALL SetErrStat(ErrStat2, ErrMsg2, ErrStat, ErrMsg, RoutineName)
      if (ErrStat >= AbortErrLev) return
   x_tmp%dqdt(1:3,1) = m%u%RootMotion%TranslationVel(:,1)
   x_tmp%dqdt(4:6,1) = m%u%Rootmotion%RotationVel(:,1)

      ! Calculate Quadrature point values needed for BldForce results 
   CALL BD_QuadraturePointData( p,x_tmp,m )   ! Calculate QP values uuu, uup, RR0, kappa, E1



   IF(p%analysis_type .EQ. BD_DYNAMIC_ANALYSIS) THEN

         ! These values have not been set yet for the QP
      CALL BD_QPData_mEta_rho( p,m )                  ! Calculate the \f$ m \eta \f$ and \f$ \rho \f$ terms
      CALL BD_QPDataVelocity( p, x_tmp, m )           ! x%dqdt --> m%qp%vvv, m%qp%vvp

      ! calculate accelerations and reaction loads (in m%RHS):
      CALL BD_CalcForceAcc(m%u, p, m, ErrStat2,ErrMsg2)
          CALL SetErrStat( ErrStat2, ErrMsg2, ErrStat, ErrMsg, RoutineName )
          
!FIXME: First node pointload is missing.  Same with first QP node and DistrLoad.       
      y%ReactionForce%Force(:,1)    = -MATMUL(p%GlbRot,m%RHS(1:3,1))
      y%ReactionForce%Moment(:,1)   = -MATMUL(p%GlbRot,m%RHS(4:6,1))

      CALL BD_InternalForceMoment( x, p, m )
    
   ELSE
      m%RHS = 0.0_BdKi ! accelerations are set to zero in the static case 

         ! Calculate the elastic forces for the static case.
      DO nelem=1,p%elem_total
         CALL BD_StaticElementMatrix( nelem, p%gravity, p, m )
      ENDDO


      CALL BD_InternalForceMoment( x, p, m )
   
         !FIXME: Check that this works for the static case. The internal force for dynamic case uses the reaction force for the first node.
         ! Get the root force from the first finite element node.
      y%ReactionForce%Force(:,1)  = m%BldInternalForceFE(1:3,1)
      y%ReactionForce%Moment(:,1) = m%BldInternalForceFE(4:6,1)
   ENDIF


       ! set y%BldMotion fields:
   CALL Set_BldMotion_Mesh( p, m%u2, x, m, y)

   !-------------------------------------------------------
   !  compute RootMxr and RootMyr for ServoDyn and
   !  get values to output to file:
   !-------------------------------------------------------
   call Calc_WriteOutput( p, AllOuts, y, m, ErrStat2, ErrMsg2 )  !uses m%u2
      CALL SetErrStat( ErrStat2, ErrMsg2, ErrStat, ErrMsg, RoutineName )

   y%RootMxr = AllOuts( RootMxr )
   y%RootMyr = AllOuts( RootMyr )

   !...............................................................................................................................
   ! Place the selected output channels into the WriteOutput(:) array with the proper sign:
   !...............................................................................................................................

   do i = 1,p%NumOuts  ! Loop through all selected output channels
      y%WriteOutput(i) = p%OutParam(i)%SignM * AllOuts( p%OutParam(i)%Indx )
   end do             ! i - All selected output channels


   call cleanup()
   return

CONTAINS
      SUBROUTINE Cleanup()
         CALL BD_DestroyContState(x_tmp, ErrStat2, ErrMsg2 )
      END SUBROUTINE cleanup
END SUBROUTINE BD_CalcOutput


!----------------------------------------------------------------------------------------------------------------------------------
!> Tight coupling routine for computing derivatives of continuous states.
SUBROUTINE BD_CalcContStateDeriv( t, u, p, x, xd, z, OtherState, m, dxdt, ErrStat, ErrMsg )
!..................................................................................................................................

   REAL(DbKi),                   INTENT(IN   )  :: t           !< Current simulation time in seconds
   TYPE(BD_InputType),           INTENT(INOUT)  :: u           !< Inputs at t ()
   TYPE(BD_ParameterType),       INTENT(IN   )  :: p           !< Parameters
   TYPE(BD_ContinuousStateType), INTENT(IN   )  :: x           !< Continuous states at t
   TYPE(BD_DiscreteStateType),   INTENT(IN   )  :: xd          !< Discrete states at t
   TYPE(BD_ConstraintStateType), INTENT(IN   )  :: z           !< Constraint states at t
   TYPE(BD_OtherStateType),      INTENT(IN   )  :: OtherState  !< Other states
   TYPE(BD_MiscVarType),         INTENT(INOUT)  :: m           !< Misc variables for optimization (not copied in glue code)
   TYPE(BD_ContinuousStateType), INTENT(INOUT)  :: dxdt        !< Continuous state derivatives at t [intent in so we don't need to allocate/deallocate constantly]
   INTEGER(IntKi),               INTENT(  OUT)  :: ErrStat     !< Error status of the operation
   CHARACTER(*),                 INTENT(  OUT)  :: ErrMsg      !< Error message if ErrStat /= ErrID_None

      ! LOCAL variables
   INTEGER(IntKi)                         :: ErrStat2          ! The error status code
   CHARACTER(ErrMsgLen)                   :: ErrMsg2           ! The error message, if an error occurred
   CHARACTER(*), PARAMETER                :: RoutineName = 'BD_CalcContStateDeriv'

   ! Initialize ErrStat

   ErrStat = ErrID_None
   ErrMsg  = ""

      ! we may change the inputs (u) by applying the pitch actuator, so we will use m%u in this routine
   CALL BD_CopyInput(u, m%u, MESH_UPDATECOPY, ErrStat2, ErrMsg2)
      CALL SetErrStat( ErrStat2, ErrMsg2, ErrStat, ErrMsg, RoutineName )
      if (ErrStat >= AbortErrLev) return

   ! Actuator
   !!!IF( p%UsePitchAct ) THEN
   !!!    CALL PitchActuator_SetBC(p, m%u, xd, AllOuts)
   !!!ENDIF
   ! END Actuator

      ! convert to BD coordinates and apply boundary conditions 
   CALL BD_InputGlobalLocal(p,m%u)

      ! Copy over the DistrLoads
   CALL BD_DistrLoadCopy( p, m%u, m )

      ! Incorporate boundary conditions (note that we are doing this because the first node isn't really a state. should fix x so we don't need a temp copy here.)
      ! Note that I am using dxdt as a temporary copy of x here.
   CALL BD_CopyContState(x, dxdt, MESH_UPDATECOPY, ErrStat2, ErrMsg2)
      CALL SetErrStat( ErrStat2, ErrMsg2, ErrStat, ErrMsg, RoutineName )
      
   dxdt%q(   1:3,1) = m%u%RootMotion%TranslationDisp(:,1)
   CALL ExtractRelativeRotation(m%u%RootMotion%Orientation(:,:,1),p, dxdt%q(   4:6,1), ErrStat2, ErrMsg2)
      CALL SetErrStat(ErrStat2, ErrMsg2, ErrStat, ErrMsg, RoutineName)
      if (ErrStat >= AbortErrLev) return
  !dxdt%q(   4:6,1) = ExtractRelativeRotation(m%u%RootMotion%Orientation(:,:,1),p)
   dxdt%dqdt(1:3,1) = m%u%RootMotion%TranslationVel(:,1)
   dxdt%dqdt(4:6,1) = m%u%Rootmotion%RotationVel(:,1)

      ! Calculate Quadrature point values needed for BldForce results 
   CALL BD_QuadraturePointData( p, dxdt,m )   ! Calculate QP values uuu, uup, RR0, kappa, E1
   
      ! These values have not been set yet for the QP
   CALL BD_QPData_mEta_rho( p,m )                 ! Calculate the \f$ m \eta \f$ and \f$ \rho \f$ terms
   CALL BD_QPDataVelocity( p, dxdt, m )           ! x%dqdt --> m%qp%vvv, m%qp%vvp

   ! calculate accelerations and reaction loads (in m%RHS):
   CALL BD_CalcForceAcc(m%u, p, m, ErrStat2,ErrMsg2)
      CALL SetErrStat( ErrStat2, ErrMsg2, ErrStat, ErrMsg, RoutineName )
      if (ErrStat >= AbortErrLev) return
      
      ! now set the derivatives of the continuous states. 
      ! I am a little concerned that W-M parameter derivatives are in the wrong units, but I think this is the same issue that is in the GA2 solve (the opposite direction)
   dxdt%q = dxdt%dqdt
   dxdt%dqdt = m%RHS
      
      ! constraint state (which is not necessary, but I'll just add it here anyway)
   dxdt%dqdt(1:3,1)    = u%RootMotion%TranslationAcc(:,1)
   dxdt%dqdt(4:6,1)    = u%RootMotion%RotationAcc(   :,1)

END SUBROUTINE BD_CalcContStateDeriv

!-----------------------------------------------------------------------------------------------------------------------------------
!> Routine for updating discrete states
SUBROUTINE BD_UpdateDiscState( t, n, u, p, x, xd, z, OtherState, m, ErrStat, ErrMsg )

   REAL(DbKi),                        INTENT(IN   )  :: t           !< Current simulation time in seconds
   INTEGER(IntKi),                    INTENT(IN   )  :: n           !< Current step of the simulation: t = n*dt
   TYPE(BD_InputType),                INTENT(IN   )  :: u           !< Inputs at t
   TYPE(BD_ParameterType),            INTENT(IN   )  :: p           !< Parameters
   TYPE(BD_ContinuousStateType),      INTENT(IN   )  :: x           !< Continuous states at t
   TYPE(BD_DiscreteStateType),        INTENT(INOUT)  :: xd          !< Input: Discrete states at t;
                                                                    !!   Output: Discrete states at t + dt
   TYPE(BD_ConstraintStateType),      INTENT(IN   )  :: z           !< Constraint states at t
   TYPE(BD_OtherStateType),           INTENT(IN   )  :: OtherState  !< Other states at t
   TYPE(BD_MiscVarType),              INTENT(INOUT)  :: m           !< misc/optimization variables
   INTEGER(IntKi),                    INTENT(  OUT)  :: ErrStat     !< Error status of the operation
   CHARACTER(*),                      INTENT(  OUT)  :: ErrMsg      !< Error message if ErrStat /= ErrID_None

   ! local variables
   REAL(BDKi)                                        :: temp_R(3,3)
   REAL(BDKi)                                        :: Hub_theta_Root(3)
   REAL(BDKi)                                        :: u_theta_pitch

      ! Initialize ErrStat

      ErrStat = ErrID_None
      ErrMsg  = ""

      ! Update discrete states here:

! Actuator
   IF( p%UsePitchAct ) THEN
      !bjj: note that we've cheated a bit here because we have inputs at t+dt
       temp_R = MATMUL(u%RootMotion%Orientation(:,:,1),TRANSPOSE(u%HubMotion%Orientation(:,:,1)))
       Hub_theta_Root = EulerExtract(temp_R)
       u_theta_pitch = -Hub_theta_Root(3)

       xd%thetaP  = p%torqM(1,1)*xd%thetaP + p%torqM(1,2)*xd%thetaPD + p%torqM(1,2)*(p%pitchK*p%dt/p%pitchJ)*(-Hub_theta_Root(3))
       xd%thetaPD = p%torqM(2,1)*xd%thetaP + p%torqM(2,2)*xd%thetaPD + p%torqM(2,2)*(p%pitchK*p%dt/p%pitchJ)*(-Hub_theta_Root(3))


   ENDIF
! END Actuator

END SUBROUTINE BD_UpdateDiscState


!-----------------------------------------------------------------------------------------------------------------------------------
!> This subroutine computes initial Gauss point values: uu0, E10
! Note similarities to BD_QuadraturePointData
SUBROUTINE BD_QuadraturePointDataAt0( p )

   TYPE(BD_ParameterType),       INTENT(INOUT)  :: p           !< Parameters

   REAL(BDKi)                    :: rot0_temp(3)
   REAL(BDKi)                    :: rotu_temp(3)
   REAL(BDKi)                    :: rot_temp(3)
   REAL(BDKi)                    :: R0_temp(3,3)

   INTEGER(IntKi)                :: nelem          ! number of current element
   INTEGER(IntKi)                :: idx_qp         ! index of current quadrature point
   INTEGER(IntKi)                :: idx_node       ! index of current GLL node

   CHARACTER(*), PARAMETER       :: RoutineName = 'BD_QuadraturePointDataAt0'


      ! Initialize to zero for the summation
   p%uu0(:,:,:)   = 0.0_BDKi
   p%rrN0(:,:,:)  = 0.0_BDKi
   p%E10(:,:,:)   = 0.0_BDKi


      ! calculate rrN0 (Initial relative rotation array)
   DO nelem = 1,p%elem_total
      p%rrN0(1:3,1,nelem) = (/ 0.0_BDKi, 0.0_BDKi, 0.0_BDKi /)    ! first node has no rotation relative to itself.
      DO idx_node=2,p%nodes_per_elem
            ! Find resulting rotation parameters R(Nr) = Ri^T(Nu(1)) R(Nu(:))
            ! where R(Nu(1))^T is the transpose rotation parameters for the root node
         CALL BD_CrvCompose(p%rrN0(1:3,idx_node,nelem),p%uuN0(4:6,1,nelem),p%uuN0(4:6,idx_node,nelem),FLAG_R1TR2)  ! rrN0  = node composed with root
      ENDDO
   ENDDO


   DO nelem = 1,p%elem_total
       DO idx_qp = 1,p%nqp
            !> ### Calculate the the initial displacement fields in an element
            !! Initial displacement field \n
            !!    \f$   \underline{u_0}\left( \xi \right) =
            !!                \sum_{k=1}^{p+1} h^k\left( \xi \right) \underline{\hat{u}_0}^k
            !!    \f$ \n
            !! and curvature \n
            !!    \f$   \underline{c_0}\left( \xi \right) =
            !!                \sum_{k=1}^{p+1} h^k\left( \xi \right) \underline{\hat{c}_0}^k
            !!    \f$

            ! Note that p%uu0 was set to zero prior to this routine call, so the following is the summation.

         DO idx_node=1,p%nodes_per_elem
            p%uu0(1:3,idx_qp,nelem) =  p%uu0(1:3,idx_qp,nelem) + p%Shp(idx_node,idx_qp)*p%uuN0(1:3,idx_node,nelem)
            p%uu0(4:6,idx_qp,nelem) =  p%uu0(4:6,idx_qp,nelem) + p%Shp(idx_node,idx_qp)*p%rrN0(1:3,idx_node,nelem)
         ENDDO


            !> Add the blade root rotation parameters. That is,
            !! compose the rotation parameters calculated with the shape functions with the rotation parameters
            !! for the blade root.
         rot0_temp(:) = p%uuN0(4:6,1,nelem)        ! Rotation at root
         rotu_temp(:) = p%uu0( 4:6,idx_qp,nelem)   ! Rotation at current GLL point without root rotation

         CALL BD_CrvCompose(rot_temp,rot0_temp,rotu_temp,FLAG_R1R2)  ! rot_temp = rot0_temp composed with rotu_temp
         p%uu0(4:6,idx_qp,nelem) = rot_temp(:)     ! Rotation parameters at current GLL point with the root orientation


            !> Set the initial value of \f$ x_0^\prime \f$, the derivative with respect to \f$ \hat{x} \f$-direction
            !! (tangent to curve through this GLL point).  This is simply the
         CALL BD_CrvMatrixR(p%uu0(4:6,idx_qp,nelem),R0_temp)         ! returns R0_temp (the transpose of the DCM orientation matrix)
         p%E10(:,idx_qp,nelem) = R0_temp(:,3)                        ! unit vector tangent to curve through this GLL point (derivative with respect to z in IEC coords).
      ENDDO
   ENDDO


END SUBROUTINE BD_QuadraturePointDataAt0


!-----------------------------------------------------------------------------------------------------------------------------------
!> This subroutine interpolates quadrature point values in the inertial frame of the following values:
!! 4) RR0, and 5) kappa.
!! This routine contains steps 2 and 3 of the interpolation algorithm; step 1 is found in the subroutine bd_nodalrelrot(),
!! which is called prior to this routine (that routine is called for all quadrature points, whereas this one is called within
!! a loop over quadrature points).
SUBROUTINE BD_QuadraturePointData( p, x, m )

   TYPE(BD_ParameterType),       INTENT(IN   )  :: p                 !< Parameters
   TYPE(BD_ContinuousStateType), INTENT(IN   )  :: x                 !< Continuous states at t
   TYPE(BD_MiscVarType),         INTENT(INOUT)  :: m                 !< misc/optimization variables

   INTEGER(IntKi)                :: nelem          !< index to the current element
   CHARACTER(*), PARAMETER       :: RoutineName = 'BD_QuadraturePointData'

   DO nelem=1,p%elem_total
      CALL BD_DisplacementQP( nelem, p, x, m )
      CALL BD_RotationalInterpQP( nelem, p, x, m )
      CALL BD_StifAtDeformedQP( nelem, p, m )
   ENDDO

END SUBROUTINE BD_QuadraturePointData


!-----------------------------------------------------------------------------------------------------------------------------------
!> This subroutine interpolates quadrature point values in the inertial frame of the following values:
!! 1) uuu, 2) uup, 3) E1
!!
!! The equations used here can be found in the NREL publication CP-2C00-60759
!! "Nonlinear Legendre Spectral Finite Elements for Wind Turbine Blade Dynamics"
!! http://www.nrel.gov/docs/fy14osti/60759.pdf
SUBROUTINE BD_DisplacementQP( nelem, p, x, m )

   INTEGER(IntKi),               INTENT(IN   )  :: nelem             !< number of current element
   TYPE(BD_ParameterType),       INTENT(IN   )  :: p                 !< Parameters
   TYPE(BD_ContinuousStateType), INTENT(IN   )  :: x                 !< Continuous states at t
   TYPE(BD_MiscVarType),         INTENT(INOUT)  :: m                 !< misc/optimization variables

   INTEGER(IntKi)                :: idx_qp            !< index to the current quadrature point
   INTEGER(IntKi)                :: elem_start        !< Node point of first node in current element
   INTEGER(IntKi)                :: idx_node
   CHARACTER(*), PARAMETER       :: RoutineName = 'BD_DisplacementQP'


   DO idx_qp=1,p%nqp
            ! Node point before start of this element
         elem_start = p%node_elem_idx( nelem,1 )


            !> ### Calculate the the displacement fields in an element
            !! Using equations (27) and (28) \n
            !!    \f$   \underline{u}\left( \xi \right) =
            !!                \sum_{i=1}^{p+1} h^i\left( \xi \right) \underline{\hat{u}}^i
            !!    \f$ \n
            !! and \n
            !!    \f$   \underline{u}^\prime \left( \xi \right) =
            !!                \sum_{k=1}^{p+1} h^{k\prime} \left( \xi \right) \underline{\hat{u}}^i
            !!    \f$
            !!
            !! |  Variable                               |  Value                                                                      |
            !! | :---------:                             |  :------------------------------------------------------------------------- |
            !! | \f$ \xi \f$                             |  Element natural coordinate \f$ \in [-1,1] \f$                              |
            !! | \f$ k \f$                               |  Node number of a \f$ p^\text{th} \f$ order Langrangian-interpolant         |
            !! | \f$ h^i \left( \xi \right ) \f$         |  Component of the shape function matrix, \f$ \underline{\underline{N}} \f$  |
            !! | \f$ h^{k\prime} \left( \xi \right ) \f$ |  \f$ \frac{\mathrm{d}}{\mathrm{d}x_1} h^i \left( \xi \right) \f$            |
            !! | \f$ \underline{\hat{u}}^i \f$           |  \f$ k^\text{th} \f$ nodal value                                            |

            ! Initialize values for summation
         m%qp%uuu(:,idx_qp,nelem) = 0.0_BDKi    ! displacement field \f$ \underline{u}        \left( \xi \right) \f$
         m%qp%uup(:,idx_qp,nelem) = 0.0_BDKi    ! displacement field \f$ \underline{u}^\prime \left( \xi \right) \f$

         DO idx_node=1,p%nodes_per_elem
            m%qp%uuu(1:3,idx_qp,nelem) = m%qp%uuu(1:3,idx_qp,nelem)  + p%Shp(idx_node,idx_qp)                            *x%q(1:3,elem_start - 1 + idx_node)
            m%qp%uup(1:3,idx_qp,nelem) = m%qp%uup(1:3,idx_qp,nelem)  + p%ShpDer(idx_node,idx_qp)/p%Jacobian(idx_qp,nelem)*x%q(1:3,elem_start - 1 + idx_node)
         ENDDO

            !> Calculate \f$ \underline{E}_1 = x_0^\prime + u^\prime \f$ (equation 23).  Note E_1 is along the z direction.
         m%qp%E1(1:3,idx_qp,nelem) = p%E10(1:3,idx_qp,nelem) + m%qp%uup(1:3,idx_qp,nelem)

   ENDDO
END SUBROUTINE  BD_DisplacementQP


!-----------------------------------------------------------------------------------------------------------------------------------
!> This subroutine interpolates quadrature point values in the inertial frame of the following values:
!! 4) RR0, and 5) kappa.
!! This routine contains steps 2 and 3 of the interpolation algorithm; step 1 is found in the subroutine bd_nodalrelrot(),
!! which is called prior to this routine (that routine is called for all quadrature points, whereas this one is called within
!! a loop over quadrature points).
SUBROUTINE BD_RotationalInterpQP( nelem, p, x, m )

   INTEGER(IntKi),               INTENT(IN   )  :: nelem             !< number of current element
   TYPE(BD_ParameterType),       INTENT(IN   )  :: p                 !< Parameters
   TYPE(BD_ContinuousStateType), INTENT(IN   )  :: x                 !< Continuous states at t
   TYPE(BD_MiscVarType),         INTENT(INOUT)  :: m                 !< misc/optimization variables

   INTEGER(IntKi)                :: idx_qp            !< index to the current quadrature point
   INTEGER(IntKi)                :: elem_start        !< Node point of first node in current element
   INTEGER(IntKi)                :: idx_node          !< index to current GLL point in element
   REAL(BDKi)                    :: rrr(3)            !< relative rotation field \f$ \underline{r}(\xi) \f$
   REAL(BDKi)                    :: rrp(3)            !< relative prime rotation field \f$ \underline{r}^\prime(\xi) \f$
   REAL(BDKi)                    :: cc(3)
   REAL(BDKi)                    :: temp33(3,3)
   REAL(BDKi)                    :: DCM_root(3,3)       !< DCM for first node
   CHARACTER(*), PARAMETER       :: RoutineName = 'BD_RotationalInterpQP'


            !> ## Calculate the interpolated rotational displacements
            !! To calculate this, the algorithm given in http://www.nrel.gov/docs/fy14osti/60759.pdf
            !! is used.
            !! This overcomes issues related to
            !!    -#    the non-linear nature of the rotation parameters
            !!    -#    rescaling to eliminate singularity at \f$ \pm 2 \pi \f$
            !!    -#    rotation fields lacking objectivity
            !!
            !! The steps involved in the interpolation algorithm are:
            !!    -#    Find rotation parameters relative to root, \f$\underline{\hat{r}}^i\f$
            !!          In principle this step could be done here, but for practical reasons is done outside this routine.
            !!    -#    Interploate the relative rotation field using shape functions as \n
            !!          \f$ \underline{r}(\xi) = \sum_{k=1}^{p+1} h^i(\xi) \underline{\hat{r}}^i\f$\n
            !!           and \n
            !!          \f$ \underline{r}^\prime(\xi) = \sum_{k=1}^{p+1} h^i(\xi) h^{k\prime}(\xi) \underline{\hat{r}}^i\f$.\n
            !!          Then find the curvature field,
            !!             \f$  \underline{k}(\xi)
            !!                = \underline{\underline{R}}\left(\underline{\hat{c}}^1\right)
            !!                  \underline{\underline{H}}(\underline{r})\underline{r}^\prime \f$, \n where
            !!          \f$\underline{\underline{H}}\f$ is the tangent tensor that relates the curvator vector \f$\underline{k}\f$
            !!          and rotation vector \f$\underline{p}\f$ as
            !!          \f$ \underline{k}=\underline{\underline{H}}\underline{p}^\prime \f$ (equation (31)_
            !!
            !!    -#    Restore rigid body motion removed in Step 1 with
            !!          \f$ \underline{c}\left(\xi\right) = \underline{\hat{c}}^1 \oplus \underline{r}\left(\xi\right) \f$


      ! Index to GLL node for start of current element
   elem_start = p%node_elem_idx(nelem,1)


      !> ** Step 1: ** Find rotation parameters relative to root \f$\underline{\hat{r}}^i\f$
      !! Compute the nodal relative rotations, \f$\underline{\hat{r}}^k\f$ by removing the reference rotation (root rotation), \f$\underline{\hat{c}}^1\f$
      !! from the finite rotation at each node.  Calculate by \n
      !! \f$ \underline{\hat{r}}^k = \left(\underline{\hat{c}}^{1-}\right) \oplus \hat{c}^k \f$. \n
      !! The minus sign on \f$ \underline{\hat{c}}^{1} \f$ denotes the relative rotation is calculated by removing the reference rotation from each node.
      !! This composition in this equation is the equivalent of \n
      !! \f$ \underline{\underline{R}}\left(\underline{\hat{r}}^k\right)
      !!       = \underline{\underline{R}}^T\left(\underline{\hat{c}}^1\right) \underline{\underline{R}}\left(\underline{\underline{c}}^k\right) \f$.

      !> Find the transpose of the DCM orientation matrix of the root as
      !! \f$ \underline{\underline{R}}\left(\underline{\hat{c}}^1\right)\f$
   CALL BD_CrvMatrixR(x%q(4:6,elem_start),DCM_root)   ! returns DCM_root (the transpose of the DCM orientation matrix at the root (first node of the element))
 

      ! Calculate the rotation parameters relative to the root for each node
   m%Nrrr(1:3,elem_start,nelem)  = (/ 0.0_BDKi, 0.0_BDKi, 0.0_BDKi /)  ! First node has no curvature relative to itself
   DO idx_node=2,p%nodes_per_elem
         ! Find resulting rotation parameters R(Nr) = Ri^T(x%q(1)) R(x%q(:))
         ! where R(x%q(1))^T is the transpose rotation parameters for the root node
      CALL BD_CrvCompose(m%Nrrr(1:3,idx_node,nelem),x%q(4:6,elem_start),x%q(4:6,elem_start-1+idx_node),FLAG_R1TR2)  ! m%Nrrr(1:3,idx_node,nelem) = x%q(4:6,elem_start)^- composed with x%q(4:6,elem_start-1+idx_node)
   ENDDO



      ! QP rotational interpolation
   DO idx_qp=1,p%nqp


            !> ### Calculate \f$ \underline{r}(\xi) \f$ and \f$\underline{r}^\prime (\xi)\f$
            !!
            !! **Step 2:**
            !! Using equations (29) and (30) \n
            !!    \f$   \underline{r}\left( \xi \right) =
            !!                \sum_{k=1}^{p+1} h^i\left( \xi \right) \underline{\hat{r}}^i
            !!    \f$ \n
            !! and \n
            !!    \f$   \underline{r}^\prime \left( \xi \right) =
            !!                \sum_{k=1}^{p+1} h^{k\prime} \left( \xi \right) \underline{\hat{r}}^i
            !!    \f$
            !!
            !! |  Variable                               |  Value                                                                      |
            !! | :---------:                             |  :------------------------------------------------------------------------- |
            !! | \f$ \xi \f$                             |  Element natural coordinate \f$ \in [-1,1] \f$                              |
            !! | \f$ k \f$                               |  Node number of a \f$ p^\text{th} \f$ order Langrangian-interpolant         |
            !! | \f$ h^i \left( \xi \right ) \f$         |  Component of the shape function matrix, \f$ \underline{\underline{N}} \f$  |
            !! | \f$ h^{k\prime} \left( \xi \right ) \f$ |  \f$ \frac{\mathrm{d}}{\mathrm{d}x_1} h^i \left( \xi \right) \f$            |
            !! | \f$ \underline{\hat{r}}^i \f$           |  \f$ k^\text{th} \f$ nodal value                                            |


            ! Initialize values for summations
         rrr = 0.0_BDKi    ! intermediate rotation field for calculation
         rrp = 0.0_BDKi

               ! Note: `m%Nrrr` is \f$ \underline{\hat{r}}^i \f$
         DO idx_node=1,p%nodes_per_elem
            rrr(1:3) = rrr(1:3) + p%Shp(idx_node,idx_qp)                            *m%Nrrr(1:3,idx_node,nelem)
            rrp(1:3) = rrp(1:3) + p%ShpDer(idx_node,idx_qp)/p%Jacobian(idx_qp,nelem)*m%Nrrr(1:3,idx_node,nelem)
         ENDDO

            !> **Step 3:** Restore the rigid body rotation at node \f$ \xi \f$ with \n
            !! \f$ \underline{c}(\xi) = \underline{\hat{c}}^1 \oplus \underline{r}(\xi) \f$ \n
            !! which is equivalent to \n
            !! \f$  \underline{\underline{R}}\left(c^i\right)
            !!       =  \underline{\underline{R}}\left(\underline{\hat{c}}^1\right)
            !!          \underline{\underline{R}}\left(\underline{\underline{r}}^i\right) \f$
         CALL BD_CrvCompose(m%qp%uuu(4:6,idx_qp,nelem),x%q(4:6,elem_start),rrr,FLAG_R1R2)  ! m%qp%uuu(4:6,idx_qp,nelem) = x%q(4:6,elem_start) composed with rrr

         
            !> ###Find the curvature field
            !!             \f$  \underline{k}(\xi)
            !!                = \underline{\underline{R}}\left(\underline{\hat{c}}^1\right)
            !!                  \underline{\underline{H}}(\underline{r})\underline{r}^\prime \f$
            !!
            !! **Step 2:**

            !> Calculate the tangent tensor, \f$\underline{\underline{H}}(\underline{r})\f$ times \f$\underline{r}^\prime\f$
            !! This term gives us the axial(R'R^T).  See Bauchau book 17.119
         CALL BD_CrvMatrixH(rrr,temp33)         ! retrieve the tangent tensor given rrr
         cc = MATMUL(temp33,rrp)                ! \underline{k} in eq (5) http://www.nrel.gov/docs/fy14osti/60759.pdf

            !> Assemble \f$\underline{kappa}\f$ by adding in the root rotation.
            !! This is \f$\underline{\kappa} = \underline{k} + \underline{\underline{R}}\underline{k}_i \f$
         m%qp%kappa(:,idx_qp,nelem) = MATMUL(DCM_root,cc)

            !> ###Find the rotation tensor \f$ \left(\underline{\underline{R}}\underline{\underline{R}}_0\right) \f$
            !!
            !! Note: \f$ \underline{\underline{R}}\underline{\underline{R}}_0 \f$ is used to go from the material basis into the inertial basis
            !!       and the transpose for the other direction.

         CALL BD_CrvCompose(cc,m%qp%uuu(4:6,idx_qp,nelem),p%uu0(4:6,idx_qp,nelem),FLAG_R1R2)   ! cc = m%qp%uuu(4:6,idx_qp,nelem) composed with p%uu0(4:6,idx_qp,nelem)
         CALL BD_CrvMatrixR(cc,m%qp%RR0(:,:,idx_qp,nelem))   ! returns RR0 (the transpose of the DCM orientation matrix)

   ENDDO

END SUBROUTINE BD_RotationalInterpQP

!-----------------------------------------------------------------------------------------------------------------------------------
!> Transform the \f$\underline{\underline{C}}\f$ stiffness matrix to the local quadrature point deformed orientation.
!! Returns new value for m%qp%Stif
SUBROUTINE BD_StifAtDeformedQP( nelem, p, m )
   INTEGER(IntKi),               INTENT(IN   )  :: nelem       !< number of current element
   TYPE(BD_ParameterType),       INTENT(IN   )  :: p           !< Parameters
   TYPE(BD_MiscVarType),         INTENT(INOUT)  :: m           !< misc/optimization variables

   INTEGER(IntKi)                :: idx_qp         !< index counter for quadrature point
   INTEGER(IntKi)                :: temp_id2       !< Index to last node of previous element
   REAL(BDKi)                    :: tempR6(6,6)

   ! see Bauchau 2011 Flexible Multibody Dynamics p 692-693, section 17.7.2

         ! extract the mass and stiffness matrices for the current element
   temp_id2 = (nelem-1)*p%nqp

   DO idx_qp=1,p%nqp
      !> RR0 is the rotation tensor at quadrature point \f$ \left(\underline{\underline{R}}\underline{\underline{R}}_0\right) \f$ (3x3)

         ! Setup the temporary matrix for modifying the stiffness matrix. RR0 is changing with time.
      tempR6 = 0.0_BDKi
      tempR6(1:3,1:3) = m%qp%RR0(:,:,idx_qp,nelem)       ! upper left   -- translation
      tempR6(4:6,4:6) = m%qp%RR0(:,:,idx_qp,nelem)       ! lower right  -- rotation


!FIXME: is this assuming something about where the elastic center is???
         !> Modify the Mass matrix as
         !! \f$ \begin{bmatrix}
         !!        \left(\underline{\underline{R}} \underline{\underline{R}}_0\right)      &  0             \\
         !!                      0  &  \left(\underline{\underline{R}} \underline{\underline{R}}_0\right)
         !!     \end{bmatrix}
         !! \underline{\underline{C}}
         !!     \begin{bmatrix}
         !!        \left(\underline{\underline{R}} \underline{\underline{R}}_0\right)^T    &  0             \\
         !!                      0  &  \left(\underline{\underline{R}} \underline{\underline{R}}_0\right)^T
         !!     \end{bmatrix} \f$
      m%qp%Stif(:,:,idx_qp,nelem) = MATMUL(tempR6,MATMUL(p%Stif0_QP(1:6,1:6,temp_id2+idx_qp),TRANSPOSE(tempR6)))
   ENDDO

END SUBROUTINE BD_StifAtDeformedQP


!-----------------------------------------------------------------------------------------------------------------------------------
!> Calculate the \f$ m \underline{\eta} \f$ and \f$ \rho \f$ terms for use in calculations involving mass
!! Returns values for `m%qp%RR0mEta` and `m%qp%rho`
!
!  Input:      Mass0_QP    RR0
!  Output:     m%qp%RR0mEta   m%qp%rho
!
!  mEta is a 3 element array
!  rho is a 3x3 matrix
SUBROUTINE BD_QPData_mEta_rho( p, m )
   TYPE(BD_ParameterType),       INTENT(IN   )  :: p                 !< Parameters
   TYPE(BD_MiscVarType),         INTENT(INOUT)  :: m                 !< misc/optimization variables

   INTEGER(IntKi)                               :: nelem             !< index to current element number
   INTEGER(IntKi)                               :: idx_qp            !< index to the current quadrature point

   DO nelem=1,p%elem_total
      DO idx_qp=1,p%nqp
         !> Calculate the new center of mass times mass at the deflected location
         !! as \f$ \left(\underline{\underline{R}}\underline{\underline{R}}_0\right) m \underline{\eta} \f$
         m%qp%RR0mEta(:,idx_qp,nelem)  =  MATMUL(m%qp%RR0(:,:,idx_qp,nelem),p%qp%mEta(:,idx_qp,nelem))

         !> Calculate \f$ \rho = \left(\underline{\underline{R}}\underline{\underline{R}}_0\right)
         !!                      \underline{\underline{M}}_{2,2}
         !!                      \left(\underline{\underline{R}}\underline{\underline{R}}_0\right)^T \f$ where
         !! \f$ \underline{\underline{M}}_{2,2} \f$ is the inertial terms of the undeflected mass matrix at this quadrature point
         m%qp%rho(:,:,idx_qp,nelem) =  p%Mass0_QP(4:6,4:6,(nelem-1)*p%nqp+idx_qp)
         m%qp%rho(:,:,idx_qp,nelem) =  MATMUL(m%qp%RR0(:,:,idx_qp,nelem),MATMUL(m%qp%rho(:,:,idx_qp,nelem),TRANSPOSE(m%qp%RR0(:,:,idx_qp,nelem))))
      ENDDO
   ENDDO

END SUBROUTINE BD_QPData_mEta_rho


!-----------------------------------------------------------------------------------------------------------------------------------
!> This subroutine calculates the elastic forces Fc and Fd
!! It also calcuates the linearized matrices Oe, Pe, and Qe for N-R algorithm.
!!
!! The equations used here can be found in the NREL publication CP-2C00-60759
!! (http://www.nrel.gov/docs/fy14osti/60759.pdf)
SUBROUTINE BD_ElasticForce(nelem,p,m,fact)

   INTEGER(IntKi),               INTENT(IN   )  :: nelem       !< number of current element
   TYPE(BD_ParameterType),       INTENT(IN   )  :: p           !< Parameters
   TYPE(BD_MiscVarType),         INTENT(INOUT)  :: m           !< Misc/optimization variables.
   LOGICAL,                      INTENT(IN   )  :: fact        !< Boolean to calculate the Jacobian

   REAL(BDKi)                                   :: cet         !< for storing the \f$ I_{yy} + I_{zz} \f$ inertia term
   REAL(BDKi)                                   :: k1s
   REAL(BDKi)                                   :: Wrk33(3,3)
   REAL(BDKi)                                   :: tildeE(3,3)
   REAL(BDKi)                                   :: C21(3,3)
   REAL(BDKi)                                   :: epsi(3,3)
   REAL(BDKi)                                   :: mu(3,3)

   INTEGER(IntKi)                               :: idx_qp      !< Index to quadrature point currently being calculated

   
   if (.not. fact) then
   
      do idx_qp=1,p%nqp
         call Calc_Fc_Fd()
      end do 
      
   else
   
      do idx_qp=1,p%nqp
      
         call Calc_Fc_Fd()
<<<<<<< HEAD


=======


>>>>>>> 6c60b685
            !> ###Calculate the \f$ \underline{\underline{\mathcal{O}}} \f$ from equation (19)
            !!
            !! \f$ \underline{\underline{\mathcal{O}}} =
            !!        \begin{bmatrix}
            !!          \underline{\underline{0}}        &     \underline{\underline{C}}_{11} \tilde{E}_1 - \tilde{F}  \\
            !!          \underline{\underline{0}}        &     \underline{\underline{C}}_{21} \tilde{E}_1 - \tilde{M}
            !!       \end{bmatrix}
            !!    =  \begin{bmatrix}
            !!          \underline{\underline{0}}        &     \psi_E   - \tilde{F}    \\
            !!          \underline{\underline{0}}        &     \mu      - \tilde{M}
            !!       \end{bmatrix}
            !! \f$
         Wrk33(:,:) = OuterProduct(m%qp%RR0(1:3,3,idx_qp,nelem), m%qp%RR0(1:3,3,idx_qp,nelem))     ! z-direction in IEC coords
         C21(:,:)   = m%qp%Stif(4:6,1:3,idx_qp,nelem) + cet*k1s*Wrk33(:,:)

         tildeE     = SkewSymMat(m%qp%E1(:,idx_qp,nelem))
         epsi(:,:)  = MATMUL(m%qp%Stif(1:3,1:3,idx_qp,nelem),tildeE)    ! Stif is RR0 * p%Stif0_QP * RR0^T
         mu(:,:)    = MATMUL(C21,tildeE)

         m%qp%Oe(:,:,idx_qp,nelem)     = 0.0_BDKi
         m%qp%Oe(1:3,4:6,idx_qp,nelem) = epsi(1:3,1:3) - SkewSymMat(m%qp%Fc(1:3,idx_qp,nelem))
         m%qp%Oe(4:6,4:6,idx_qp,nelem) =   mu(1:3,1:3) - SkewSymMat(m%qp%Fc(4:6,idx_qp,nelem))


            !> ###Calculated \f$ \underline{\underline{\mathcal{P}}} \f$ from equation (20)
            !!
            !! \f$ \underline{\underline{\mathcal{P}}} =
            !!     \begin{bmatrix}
            !!          \underline{\underline{0}}        &     \underline{\underline{0}}     \\
            !!          \left(\underline{\underline{\bar{C}}}_{11} \tilde{E}_1 \right)^T + \tilde{F}
            !!          \left(\underline{\underline{\bar{C}}}_{11} \tilde{E}_1 \right)^T
            !!    \end{bmatrix}
            !! =  \begin{bmatrix}
            !!          \underline{\underline{0}}        &     \underline{\underline{0}}     \\
            !!          \psi_E^T + \tilde{F}             &     \mu^T
            !!    \end{bmatrix}  \f$
         m%qp%Pe(:,:,idx_qp,nelem)     = 0.0_BDKi
         m%qp%Pe(4:6,1:3,idx_qp,nelem) = TRANSPOSE(epsi) + SkewSymMat(m%qp%Fc(1:3,idx_qp,nelem))
         m%qp%Pe(4:6,4:6,idx_qp,nelem) = TRANSPOSE(mu)

            !> ###Calculated \f$ \underline{\underline{\mathcal{Q}}} \f$ from equation (21)
            !!
            !! \f{eqnarray*}{
            !!    \underline{\underline{\mathcal{Q}}}
            !!  & =& \underline{\underline{\Upsilon}} \underline{\underline{\mathcal{O}}}
            !!    =  \begin{bmatrix}   0                 &  0  \\
            !!                         \tilde{E}_1^T     &  0  \end{bmatrix}
            !!       \underline{\underline{\mathcal{O}}}       \\
            !!    \begin{bmatrix}   0        &  0  \\
            !!                      0        &  \underline{\underline{\mathcal{Q}}}_{22} \end{bmatrix}
            !!  & =&    \tilde{E}_1^T \underline{\underline{\mathcal{O}}}_{12}
            !!    =   - \tilde{E}_1   \underline{\underline{\mathcal{O}}}_{12}
            !! \f}\n
            !! Note: \f$ \tilde{E}_1^T = - \tilde{E}_1 \f$
         m%qp%Qe(:,:,idx_qp,nelem)     = 0.0_BDKi
         m%qp%Qe(4:6,4:6,idx_qp,nelem) = -MATMUL(tildeE,m%qp%Oe(1:3,4:6,idx_qp,nelem))
      end do
      
   ENDIF

contains
   subroutine Calc_Fc_Fd()
      REAL(BDKi)                                   :: e1s
      REAL(BDKi)                                   :: eee(6)      !< intermediate array for calculation Strain and curvature terms of Fc
      REAL(BDKi)                                   :: fff(6)      !< intermediate array for calculation of the elastic force, Fc
     !REAL(BDKi)                                   :: Wrk(3)
      
   
         !> ### Calculate the 1D strain, \f$ \underline{\epsilon} \f$, equation (5)
         !! \f$ \underline{\epsilon} = \underline{x}^\prime_0 + \underline{u}^\prime -
         !!             \left(\underline{\underline{R}}\underline{\underline{R}}_0\right) \bar{\imath}_1
         !!          =  \underline{E}_1 -
         !!             \left(\underline{\underline{R}}\underline{\underline{R}}_0\right) \bar{\imath}_1 \f$
         !! where \f$ \bar{\imath}_1 \f$ is the unit vector along the \f$ x_1 \f$ direction in the inertial frame
         !! (z in the IEC).  The last term simplifies to the first column of \f$ \underline{\underline{R}}\underline{\underline{R}}_0 \f$
         !!
         !! Note: \f$ \underline{\underline{R}}\underline{\underline{R}}_0 \f$ is used to go from the material basis into the inertial basis
         !!       and the transpose for the other direction.
      eee(1:3) = m%qp%E1(1:3,idx_qp,nelem) - m%qp%RR0(1:3,3,idx_qp,nelem)     ! Using RR0 z direction in IEC coords

      
         !> ### Set the 1D sectional curvature, \f$ \underline{\kappa} \f$, equation (5)
         !! \f$ \underline{\kappa} = \underline{k} + \underline{\underline{R}}\underline{k}_i \f$
         !!          where \f$ \underline{k} = \text{axial}\left(\underline{\underline{R}}^\prime\underline{\underline{R}}^T \right) \f$
         !!          and   \f$ \underline{k}_i \f$ is the corresponding initial curvature vector (root reference).
         !!    Note that \f$ \underline{k} \f$ can be calculated with rotation parameters as
         !!       \f$ \underline{k} = \underline{\underline{H}}(\underline{p}) \underline{p}' \f$
         !!
         !!    \f$ \text{axial}\left( \underline{\underline{A}} \right) \f$ is defined as \n
         !!    \f$ \text{axial}\left( \underline{\underline{A}} \right)
         !!          =  \left\{  \begin{array}{c}  a_1   \\
         !!                                        a_2   \\
         !!                                        a_3   \end{array}\right\}
         !!          =  \left\{  \begin{array}{c}  A_{32}   -  A_{23}   \\
         !!                                        A_{13}   -  A_{31}   \\
         !!                                        A_{21}   -  A_{12}   \end{array}\right\}
         !!    \f$
         !! In other words, \f$ \tilde{k} = \left(\underline{\underline{R}}^\prime\underline{\underline{R}}^T \right) \f$.
         !! Note: \f$ \underline{\kappa} \f$ was already calculated in the BD_DisplacementQP routine
      eee(4:6) = m%qp%kappa(1:3,idx_qp,nelem)


   !FIXME: note that the k_i terms may not be documented correctly here.
         !> ### Calculate the elastic force, \f$ \underline{\mathcal{F}}^C \f$
         !! Using equations (15), (23), (24), and (5) we write the elastic force as\n
         !!   \f$
         !!    \underline{\mathcal{F}}^C
         !!       =  \left\{ \begin{array}{c}   \underline{F}        \\
         !!                                     \underline{M}        \end{array} \right\}
         !!       = \left(\underline{\underline{R}}\underline{\underline{R}}_0\right)
         !!          \underline{\underline{C}}
         !!          \left(\underline{\underline{R}}\underline{\underline{R}}_0\right)^T
         !!          \left\{ \begin{array}{c}  \underline{\epsilon}  \\
         !!                                    \underline{\kappa}    \end{array} \right\}
         !!   \f$
         !!
         !! Note then that the extension twist term is added to this so that we get 
         !! \f$ \underline{\mathcal{F}}^C = \underline{F}^c_{a} + \underline{F}^c_{et} \f$
         !!
         !! where \f$ \underline{F}^c_{et} \f$ is the extension twist coupling term.

         !> ###Calculate the first term.
         !!    \f$ \underline{F}^c_a
         !!       =  \left(\underline{\underline{R}}\underline{\underline{R}}_0\right)
         !!          \underline{\underline{C}}
         !!          \left(\underline{\underline{R}}\underline{\underline{R}}_0\right)^T
         !!          \left\{  \begin{array}{c}
         !!                \underline{\epsilon}    \\
         !!                \underline{k}
         !!          \end{array} \right\} \f$
         !!
      fff(1:6) = MATMUL(m%qp%Stif(:,:,idx_qp,nelem),eee)


         !> ###Calculate the extension twist coupling.
         !! This is calculated in the material basis, not in the rotated reference frame \f$ \underline{F}^c_a \f$ was calculated in.
         !! First find \f$ \epsilon_1 \f$ and \f$ \kappa_1 \f$ in the material basis\n
         !! \f$ \epsilon_{m} = \left( \underline{\underline{R}}\underline{\underline{R}}_0 \right) ^T \epsilon \f$ \n
         !! and \n
         !! \f$ \kappa_{m} = \left( \underline{\underline{R}}\underline{\underline{R}}_0 \right) ^T \underline{k}\f$ \n

         ! Strain into the material basis (eq (39) of Dymore manual)
      !Wrk(:) = MATMUL(TRANSPOSE(m%qp%RR0(:,:,idx_qp,nelem)),eee(1:3))
      !e1s = Wrk(3)      !epsilon_{1} in material basis (for major axis of blade, which is z in the IEC formulation)
      e1s = dot_product( m%qp%RR0(:,3,idx_qp,nelem), eee(1:3) )

      !Wrk(:) = MATMUL(TRANSPOSE(m%qp%RR0(:,:,idx_qp,nelem)),eee(4:6))
      !k1s = Wrk(3)      !kappa_{1} in material basis (for major axis of blade, which is z in the IEC formulation)
      k1s = dot_product( m%qp%RR0(:,3,idx_qp,nelem), eee(4:6) )


      !> Add extension twist coupling terms to the \f$ \underline{F}^c_{a} \f$\n
      !! \f$ \underline{F}^c =
      !!     \underline{F}^c_{a} + \underline{F}^c_{et} \f$\n
      !! The extension twist term is calculated in the material basis, which can be simplified and rewritten as follows (_the details of this are fuzzy to me_):\n
      !! \f$  \underline{F}^c_{et} =
      !!     \begin{bmatrix}
      !!          \frac{1}{2} C_{et} \kappa^2_{m}(1) \left(\underline{\underline{R}}\underline{\underline{R}}_0\right)_{:,1} \\
      !!        C_{et} \kappa_{m}(1) \epsilon_{m}(1) \left(\underline{\underline{R}}\underline{\underline{R}}_0\right)_{:,1}
      !!     \end{bmatrix}
      !! \f$
      !!
      !! Where  \f$  C_{et} = C_{5,5} + C_{6,6} \f$ is the inertial term along major axis, \f$x\f$, in the material coordinate system
      !! Note that with coverting to the FAST / IEC coordinate system, we now are using the Ixx and Iyy terms which are located at
      !! \f$  C_{et} = C_{4,4} + C_{5,5} \f$
      ! Refer Section 1.4 in "Dymore User's Manual - Formulation and finite element implementation of beam elements".
      cet=  p%Stif0_QP(4,4,(nelem-1)*p%nqp+idx_qp) + p%Stif0_QP(5,5,(nelem-1)*p%nqp+idx_qp)     ! Dymore theory (22)
      m%qp%Fc(1:3,idx_qp,nelem) = fff(1:3) + 0.5_BDKi*cet*k1s*k1s*m%qp%RR0(1:3,3,idx_qp,nelem)  ! Dymore theory (25a). Note z-axis is the length of blade.
      m%qp%Fc(4:6,idx_qp,nelem) = fff(4:6) +          cet*e1s*k1s*m%qp%RR0(1:3,3,idx_qp,nelem)  ! Dymore theory (25b). Note z-axis is the length of blade.

         !> ###Calculate \f$ \underline{\mathcal{F}}^d \f$, equation (16)
         !! \f$ \underline{F}^d =
         !!       \underline{\underline{\Upsilon}} \underline{\mathcal{F}}^c
         !!    =  \begin{bmatrix}   \underline{\underline{0}}                 &  \underline{\underline{0}}  \\
         !!                         \tilde{E}_1^T     &  \underline{\underline{0}}  \end{bmatrix}
         !!       \underline{\mathcal{F}}^c
         !!    =  \begin{bmatrix}   \underline{0} \\
         !!                \left(\underline{\mathcal{F}}^c \times \underline{E}_1 \right)^T
         !!       \end{bmatrix}  \f$
      m%qp%Fd(1:3,idx_qp,nelem)  = 0.0_BDKi
   ! ADP uu0 ref: If E1 is referenced against a different curve than Stif0_QP, there will be strange coupling terms here. 
      m%qp%Fd(4:6,idx_qp,nelem)  = cross_product(m%qp%Fc(1:3,idx_qp,nelem), m%qp%E1(:,idx_qp,nelem))   
      
   end subroutine Calc_Fc_Fd
END SUBROUTINE BD_ElasticForce


!-----------------------------------------------------------------------------------------------------------------------------------
!> This subroutine calculates the mass quantities at the quadrature point
!! 1) velocity (vvv); 2) derivative of velocity wrt axis (vvp); 3) acceleration (aaa)
!!
!! These values are used in the calculations for inertial and dissipative forces.
!
!  Input:   x%dqdt   p%Shp    p%ShpDer
!  Output:  m%qp%vvv m%qp%vvp
!
SUBROUTINE BD_QPDataVelocity( p, x, m )

   TYPE(BD_ParameterType),       INTENT(IN   )  :: p                 !< Parameters
   TYPE(BD_ContinuousStateType), INTENT(IN   )  :: x                 !< Continuous states at t
   TYPE(BD_MiscVarType),         INTENT(INOUT)  :: m                 !< Misc/optimization variables

   INTEGER(IntKi)                               :: nelem             !< index to current element
   INTEGER(IntKi)                               :: idx_qp            !< index to quadrature point
   INTEGER(IntKi)                               :: idx_node          !< index to the GLL node
   INTEGER(IntKi)                               :: elem_start        !< Starting quadrature point of current element

   DO nelem=1,p%elem_total

      elem_start = p%node_elem_idx(nelem,1)

   DO idx_qp=1,p%nqp

      !> Calculate the values for the

         ! Initialize to zero for summation
      m%qp%vvv(:,idx_qp,nelem) = 0.0_BDKi
      m%qp%vvp(:,idx_qp,nelem) = 0.0_BDKi

         ! Calculate the velocity term, velocity prime (derivative of velocity with respect to X-axis), and acceleration terms
      DO idx_node=1,p%nodes_per_elem
         m%qp%vvv(:,idx_qp,nelem) = m%qp%vvv(:,idx_qp,nelem) + p%Shp(idx_node,idx_qp)                             * x%dqdt(:,elem_start-1+idx_node)
         m%qp%vvp(:,idx_qp,nelem) = m%qp%vvp(:,idx_qp,nelem) + p%ShpDer(idx_node,idx_qp)/p%Jacobian(idx_qp,nelem) * x%dqdt(:,elem_start-1+idx_node)
      ENDDO

   ENDDO

   ENDDO

END SUBROUTINE BD_QPDataVelocity

!-----------------------------------------------------------------------------------------------------------------------------------
!> This subroutine calculates the acceleration at the quadrature point
!! 1) acceleration (aaa) at time t+dt
!!
!! These values are used in the calculations for inertial and dissipative forces.
!
!  Input:   OtherState%acc   p%Shp    p%ShpDer
!  Output:  m%qp%aaa
!
!NOTE: This routine used to be part of BD_QPDataVelocity
SUBROUTINE BD_QPDataAcceleration( p, OtherState, m )

   TYPE(BD_ParameterType),       INTENT(IN   )  :: p                 !< Parameters
   TYPE(BD_OtherStateType),      INTENT(IN   )  :: OtherState        !< Other states at t on input; at t+dt on outputs
   TYPE(BD_MiscVarType),         INTENT(INOUT)  :: m                 !< Misc/optimization variables

   INTEGER(IntKi)                               :: nelem             !< index of current element
   INTEGER(IntKi)                               :: idx_qp            !< index of current quadrature point
   INTEGER(IntKi)                               :: idx_node
   INTEGER(IntKi)                               :: elem_start



      ! Initialize to zero for summation
   m%qp%aaa = 0.0_BDKi

<<<<<<< HEAD
      ! Calculate the acceleration term at t+dt (OtherState%acc is at t+dt)
=======
      ! Calculate the and acceleration term at t+dt (OtherState%acc is at t+dt)
>>>>>>> 6c60b685
   
   DO nelem=1,p%elem_total
      
      elem_start = p%node_elem_idx(nelem,1)

      DO idx_qp=1,p%nqp   
         DO idx_node=1,p%nodes_per_elem
            m%qp%aaa(:,idx_qp,nelem) = m%qp%aaa(:,idx_qp,nelem) + p%Shp(idx_node,idx_qp) * OtherState%acc(:,elem_start-1+idx_node)
         END DO         
      END DO   
      
   END DO
   

END SUBROUTINE BD_QPDataAcceleration


!-----------------------------------------------------------------------------------------------------------------------------------
!> This subroutine calculates the inertial force `m%qp%Fi`
!! It also calcuates the linearized matrices `m%qp%Mi`, `m%qp%Gi`, and `m%qp%Ki` for N-R algorithm
SUBROUTINE BD_InertialForce( nelem, p, m, fact )

   INTEGER(IntKi),               INTENT(IN   )  :: nelem             !< index of current element
   TYPE(BD_ParameterType),       INTENT(IN   )  :: p                 !< Parameters
   TYPE(BD_MiscVarType),         INTENT(INOUT)  :: m           !< Misc/optimization variables.
   LOGICAL,                      INTENT(IN   )  :: fact

   REAL(BDKi)                  :: beta(3)
   REAL(BDKi)                  :: gama(3)
   REAL(BDKi)                  :: nu(3)
   REAL(BDKi)                  :: epsi(3,3)
   REAL(BDKi)                  :: mu(3,3)
   
   REAL(BDKi)                  :: SSmat_vvv(3,3)
   REAL(BDKi)                  :: SSmat_RR0mEta(3,3)

   INTEGER(IntKi)              :: idx_qp            !< index of current quadrature point

      ! Note, in the following there are cases where SkewSymMat(A)*SkewSymMat(B)*C has been reduced to
      !       cross_product(A, cross_product(B, C)).  This is correct because SkewSymMat(B)*C = cross_product(B, C)
      !       but SkewSymMat(A)*SkewSymMat(B) does not give a vector so the cross products cannot be switched.
      ! Note that in the matrix multiplication (A*B)*C = A*(B*C)

      ! Note that F_i is calculated in the inertial frame, not the rotating frame.
      ! Note that RR0*mEta is the rotation at the current node times the (m*cm_x,m*cm_y,0) of the blade section at qp.
      !       So, the omega terms are therefore correction terms?
   do idx_qp=1,p%nqp
      beta = cross_product(m%qp%vvv(4:6,idx_qp,nelem), m%qp%RR0mEta(:,idx_qp,nelem)) !MATMUL(SkewSymMat(ome),mEta)
      gama = MATMUL(m%qp%rho(:,:,idx_qp,nelem),m%qp%vvv(4:6,idx_qp,nelem))
      nu   = MATMUL(m%qp%rho(:,:,idx_qp,nelem),m%qp%aaa(4:6,idx_qp,nelem))

      !Compute Fi (Equation 22 in Wang_2014, Equation 17.110 in Bauchau's book)
      m%qp%Fi(1:3,idx_qp,nelem) = p%qp%mmm(idx_qp,nelem)*m%qp%aaa(1:3,idx_qp,nelem) &
                                + cross_product(m%qp%aaa(4:6,idx_qp,nelem), m%qp%RR0mEta(:,idx_qp,nelem)) &
                                + cross_product(m%qp%vvv(4:6,idx_qp,nelem), beta)   ! MATMUL(SkewSymMat(aaa(4:6)),mEta)+MATMUL(SkewSymMat(ome),beta)
      m%qp%Fi(4:6,idx_qp,nelem) = cross_product(m%qp%RR0mEta(:,idx_qp,nelem), m%qp%aaa(1:3,idx_qp,nelem)) + nu + cross_product(m%qp%vvv(4:6,idx_qp,nelem), gama)                     ! MATMUL(SkewSymMat(mEta),aaa(1:3)) + nu + MATMUL(SkewSymMat(ome),gama)
   end do
   
   IF(fact) THEN
      CALL BD_InertialMassMatrix( nelem, p, m ) ! compute Mi
      do idx_qp=1,p%nqp

          !Gyroscopic Matrix (Equation 17 in Wang_2014)
          m%qp%Gi(:,1:3,idx_qp,nelem)   = 0.0_BDKi
          SSmat_vvv        = SkewSymMat(m%qp%vvv(4:6,idx_qp,nelem))
          SSmat_RR0mEta    = SkewSymMat(m%qp%RR0mEta(:,idx_qp,nelem))
          
          epsi             =  MATMUL(SSmat_vvv,m%qp%rho(:,:,idx_qp,nelem))
          mu               = -MATMUL(SSmat_vvv,SSmat_RR0mEta)
          nu               =  MATMUL(m%qp%rho(:,:,idx_qp,nelem),m%qp%aaa(4:6,idx_qp,nelem))
          beta             =  cross_product(m%qp%vvv(4:6,idx_qp,nelem), m%qp%RR0mEta(:,idx_qp,nelem)) !MATMUL(SkewSymMat(ome),mEta)
          gama             =  MATMUL(m%qp%rho(:,:,idx_qp,nelem),m%qp%vvv(4:6,idx_qp,nelem))
          m%qp%Gi(1:3,4:6,idx_qp,nelem) = -SkewSymMat(beta) + mu
          m%qp%Gi(4:6,4:6,idx_qp,nelem) = epsi - SkewSymMat(gama)

          !Stiffness Matrix (Equation 18 in Wang_2014)
          m%qp%Ki( : ,1:3,idx_qp,nelem) = 0.0_BDKi
          m%qp%Ki(1:3,4:6,idx_qp,nelem) = -MATMUL(SkewSymMat(m%qp%aaa(4:6,idx_qp,nelem)),SSmat_RR0mEta)  &
                                        +  MATMUL(SSmat_vvv,mu)
          m%qp%Ki(4:6,4:6,idx_qp,nelem) =  MATMUL(SkewSymMat(m%qp%aaa(1:3,idx_qp,nelem)),SSmat_RR0mEta)    &
                                        +  MATMUL(m%qp%rho(:,:,idx_qp,nelem),SkewSymMat(m%qp%aaa(4:6,idx_qp,nelem))) &
                                        -  SkewSymMat(nu)   &
                                        +  MATMUL(epsi,SSmat_vvv)             &
                                        -  MATMUL(SSmat_vvv,SkewSymMat(gama))
      end do
   ENDIF

END SUBROUTINE BD_InertialForce


!-----------------------------------------------------------------------------------------------------------------------------------
!> This subroutine calculates the dissipative forces and added it to Fc and Fd
!! It also calcuates the linearized matrices Sd, Od, Pd and Qd
!! betaC, Gd, Xd, Yd for N-R algorithm
SUBROUTINE BD_DissipativeForce( nelem, p, m,fact )
   INTEGER(IntKi),               INTENT(IN   )  :: nelem       !< index of current element in loop
   TYPE(BD_ParameterType),       INTENT(IN   )  :: p           !< Parameters
   TYPE(BD_MiscVarType),         INTENT(INOUT)  :: m           !< Misc/optimization variables
   LOGICAL,                      INTENT(IN   )  :: fact

   REAL(BDKi)                  :: SS_ome(3,3)
   REAL(BDKi)                  :: ffd(6)
   REAL(BDKi)                  :: D11(3,3)
   REAL(BDKi)                  :: D12(3,3)
   REAL(BDKi)                  :: D21(3,3)
   REAL(BDKi)                  :: D22(3,3)
   REAL(BDKi)                  :: b11(3,3)
   REAL(BDKi)                  :: b12(3,3)
   REAL(BDKi)                  :: alpha(3,3)
   INTEGER(IntKi)              :: i, j

   INTEGER(IntKi)              :: idx_qp      !< index of current quadrature point
   
   DO idx_qp=1,p%nqp
      !m%qp%betaC(:,:,idx_qp,nelem) = MATMUL( diag(p%beta(i)), temp_b,m%qp%Stif(:,:,idx_qp,nelem))
      DO j=1,6
         DO i=1,6
            m%qp%betaC(i,j,idx_qp,nelem) = p%beta(i)*m%qp%Stif(i,j,idx_qp,nelem)
         END DO
      END DO
   END DO

   
   IF (.NOT. fact) then ! skip all but Fc and Fd terms
   
      DO idx_qp=1,p%nqp   
         call Calc_FC_FD_ffd() ! this modifies m%qp%Fc and m%qp%Fd
      END DO
      
   ! bjj: we don't use these values when fact is FALSE, so let's save time and ignore them here, too.
   !    m%qp%Sd(:,:,:,nelem)    = 0.0_BDKi
   !    m%qp%Pd(:,:,:,nelem)    = 0.0_BDKi
   !    m%qp%Od(:,:,:,nelem)    = 0.0_BDKi
   !    m%qp%Qd(:,:,:,nelem)    = 0.0_BDKi
   !    m%qp%Gd(:,:,:,nelem)    = 0.0_BDKi
   !    m%qp%Xd(:,:,:,nelem)    = 0.0_BDKi
   !    m%qp%Yd(:,:,:,nelem)    = 0.0_BDKi
      
  ELSE 
!FIXME:  sometime we can condense this with vector arithmetic and removing some variables that aren't needed.
   
      DO idx_qp=1,p%nqp      

         CALL Calc_FC_FD_ffd()  ! this sets local variable ffd and modifies m%qp%Fc and m%qp%Fd
                  
         D11 = m%qp%betaC(1:3,1:3,idx_qp,nelem)
         D12 = m%qp%betaC(1:3,4:6,idx_qp,nelem)
         D21 = m%qp%betaC(4:6,1:3,idx_qp,nelem)
         D22 = m%qp%betaC(4:6,4:6,idx_qp,nelem)
         
         b11(1:3,1:3) = -MATMUL(SkewSymMat(m%qp%E1(:,idx_qp,nelem)),D11)
         b12(1:3,1:3) = -MATMUL(SkewSymMat(m%qp%E1(:,idx_qp,nelem)),D12)
         
         SS_ome = SkewSymMat( m%qp%vvv(4:6,idx_qp,nelem) )

         ! Compute stiffness matrix Sd
         m%qp%Sd(1:3,1:3,idx_qp,nelem) = -MATMUL(D11,SS_ome)
         m%qp%Sd(1:3,4:6,idx_qp,nelem) = -MATMUL(D12,SS_ome)
         m%qp%Sd(4:6,1:3,idx_qp,nelem) = -MATMUL(D21,SS_ome)
         m%qp%Sd(4:6,4:6,idx_qp,nelem) = -MATMUL(D22,SS_ome)

         ! Compute stiffness matrix Pd
         m%qp%Pd(:,:,idx_qp,nelem) = 0.0_BDKi
         m%qp%Pd(4:6,1:3,idx_qp,nelem) = SkewSymMat(ffd(1:3)) - MATMUL(b11,SS_ome)
         m%qp%Pd(4:6,4:6,idx_qp,nelem) = -MATMUL(b12,SS_ome)

         ! Compute stiffness matrix Od
         m%qp%Od(:,1:3,idx_qp,nelem) = 0.0_BDKi
         alpha = SkewSymMat(m%qp%vvp(1:3,idx_qp,nelem)) - MATMUL(SS_ome,SkewSymMat(m%qp%E1(:,idx_qp,nelem)))
         m%qp%Od(1:3,4:6,idx_qp,nelem) = MATMUL(D11,alpha) - SkewSymMat(ffd(1:3))
         m%qp%Od(4:6,4:6,idx_qp,nelem) = MATMUL(D21,alpha) - SkewSymMat(ffd(4:6))

         ! Compute stiffness matrix Qd
         m%qp%Qd(:,:,idx_qp,nelem)    = 0.0_BDKi
         m%qp%Qd(4:6,4:6,idx_qp,nelem) = -MATMUL(SkewSymMat(m%qp%E1(:,idx_qp,nelem)),m%qp%Od(1:3,4:6,idx_qp,nelem))
         ! Compute gyroscopic matrix Gd
         m%qp%Gd(:,1:3,idx_qp,nelem)   = 0.0_BDKi
         m%qp%Gd(1:3,4:6,idx_qp,nelem) = TRANSPOSE(b11)
         m%qp%Gd(4:6,4:6,idx_qp,nelem) = TRANSPOSE(b12)

         ! Compute gyroscopic matrix Xd
         m%qp%Xd(:,:,idx_qp,nelem)    = 0.0_BDKi
         m%qp%Xd(4:6,4:6,idx_qp,nelem) = -MATMUL(SkewSymMat(m%qp%E1(:,idx_qp,nelem)),m%qp%Gd(1:3,4:6,idx_qp,nelem))

         ! Compute gyroscopic matrix Yd
         m%qp%Yd(1:3,:,idx_qp,nelem)   = 0.0_BDKi
         m%qp%Yd(4:6,1:3,idx_qp,nelem) = b11
         m%qp%Yd(4:6,4:6,idx_qp,nelem) = b12
      END DO   
   ENDIF

CONTAINS
   SUBROUTINE Calc_FC_FD_ffd()
      REAL(BDKi)  :: eed(6)
   
      ! Compute strain rates
      eed      = m%qp%vvp(1:6,idx_qp,nelem)
      eed(1:3) = eed(1:3) + cross_product(m%qp%E1(:,idx_qp,nelem),m%qp%vvv(4:6,idx_qp,nelem))

      ! Compute dissipative force
      ffd(1:6) = MATMUL(m%qp%betaC(:,:,idx_qp,nelem),eed)

      m%qp%Fc(1:6,idx_qp,nelem) = m%qp%Fc(1:6,idx_qp,nelem) + ffd
      m%qp%Fd(4:6,idx_qp,nelem) = m%qp%Fd(4:6,idx_qp,nelem) + cross_product(ffd(1:3),m%qp%E1(:,idx_qp,nelem))
   
   END SUBROUTINE Calc_FC_FD_ffd
END SUBROUTINE BD_DissipativeForce

!-----------------------------------------------------------------------------------------------------------------------------------
!> This subroutine calculates the gravity forces `m%qp%Fg`
SUBROUTINE BD_GravityForce( nelem,p,m,grav )
   INTEGER(IntKi),               INTENT(IN   )  :: nelem       !< index of current element in loop
   TYPE(BD_ParameterType),       INTENT(IN   )  :: p           !< Parameters
   TYPE(BD_MiscVarType),         INTENT(INOUT)  :: m           !< Misc/optimization variables.
   REAL(BDKi),                   INTENT(IN   )  :: grav(:)     !< Gravity, which is scaled in the case of Static analysis

   INTEGER(IntKi)                               :: idx_qp      !< index of current quadrature point

   do idx_qp=1,p%nqp

      m%qp%Fg(1:3,idx_qp,nelem) = p%qp%mmm(idx_qp,nelem) * grav(1:3)
      m%qp%Fg(4:6,idx_qp,nelem) = cross_product(m%qp%RR0mEta(:,idx_qp,nelem),grav)

   end do
   
END SUBROUTINE BD_GravityForce


!-----------------------------------------------------------------------------------------------------------------------------------
!> This subroutine assembles total stiffness matrix.
SUBROUTINE BD_AssembleStiffK(nelem,p,ElemK,GlobalK)
   INTEGER(IntKi),            INTENT(IN   )  :: nelem             !< Number of elements
   TYPE(BD_ParameterType),    INTENT(IN   )  :: p                 !< Parameters
   REAL(BDKi),                INTENT(IN   )  :: ElemK(:,:,:,:)    !< Element  matrix
   REAL(BDKi),                INTENT(INOUT)  :: GlobalK(:,:,:,:)  !< Global stiffness matrix

   INTEGER(IntKi)                            :: i
   INTEGER(IntKi)                            :: j
   INTEGER(IntKi)                            :: idx_dof2
   INTEGER(IntKi)                            :: temp_id

   temp_id = p%node_elem_idx(nelem,1)-1      ! Node just before the start of this element
   DO j=1,p%nodes_per_elem
      DO idx_dof2=1,p%dof_node
         DO i=1,p%nodes_per_elem
            GlobalK( :,i+temp_id,idx_dof2,j+temp_id ) = GlobalK( :,i+temp_id,idx_dof2,j+temp_id ) + ElemK( :,i,idx_dof2,j )
         ENDDO
      ENDDO
   ENDDO

END SUBROUTINE BD_AssembleStiffK


!-----------------------------------------------------------------------------------------------------------------------------------
!> This subroutine assembles global force vector.
SUBROUTINE BD_AssembleRHS(nelem,p,ElemRHS,GlobalRHS)

   INTEGER(IntKi),            INTENT(IN   )  :: nelem          !< Number of elements
   TYPE(BD_ParameterType),    INTENT(IN   )  :: p              !< Parameters
   REAL(BDKi),                INTENT(IN   )  :: ElemRHS(:,:)   !< Total element force (Fc, Fd, Fb) (size = p%dofnode x p%nodes_per_elem)
   REAL(BDKi),                INTENT(INOUT)  :: GlobalRHS(:,:) !< Global force vector (size = p%dofnode x p%nodes_per_elem)

   INTEGER(IntKi)              :: i
   INTEGER(IntKi)              :: temp_id

!  GlobalRHS -->  p%dof_total =  p%node_total   * p%dof_node   =  [p%elem_total*(p%nodes_per_elem-1) + 1]  *  p%dof_node
!  ElemRHS   -->  p%dof_elem  =                                =  p%nodes_per_elem                         *  p%dof_node
!
!  Will need to redimension GlobalRHS to p%dof_node,p%node_total

   temp_id = p%node_elem_idx(nelem,1)-1      ! Node just before the start of this element
   DO i=1,p%nodes_per_elem
      GlobalRHS(:,i+temp_id) = GlobalRHS(:,i+temp_id)+ElemRHS(:,i)
   ENDDO

END SUBROUTINE BD_AssembleRHS


!-----------------------------------------------------------------------------------------------------------------------------------
!> This subroutine total element forces and mass matrices
!FIXME: note similarities with BD_ElementMatrixGA2
SUBROUTINE BD_ElementMatrixAcc(  nelem, p, m )

   INTEGER(IntKi),               INTENT(IN   )  :: nelem       !< number of current element
   TYPE(BD_ParameterType),       INTENT(IN   )  :: p           !< Parameters
   TYPE(BD_MiscVarType),         INTENT(INOUT)  :: m           !< Misc/optimization variables

   INTEGER(IntKi)              :: idx_qp
   INTEGER(IntKi)              :: i
   INTEGER(IntKi)              :: j
   INTEGER(IntKi)              :: idx_dof1, idx_dof2
   CHARACTER(*), PARAMETER     :: RoutineName = 'BD_ElementMatrixAcc'


   CALL BD_ElasticForce( nelem, p, m, .FALSE. )                ! Calculate Fc, Fd only
   IF(p%damp_flag .NE. 0) THEN
      CALL BD_DissipativeForce( nelem, p, m, .FALSE. )         ! Calculate dissipative terms on Fc, Fd
   ENDIF
   CALL BD_GravityForce( nelem, p, m, p%gravity )              ! Calculate Fg      
   CALL BD_GyroForce( nelem, p, m )                            ! Calculate Fb  (velocity terms from InertialForce with aaa=0)

<<<<<<< HEAD
   CALL BD_InertialMassMatrix( nelem, p, m )                   ! Calculate Mi
   
   CALL Integrate_ElementMass(nelem, p, m)                     ! use m%qp%Mi to compute m%elm

   m%qp%Ftemp(:,:,nelem) = m%qp%Fd(:,:,nelem) + m%qp%Fb(:,:,nelem) - m%qp%Fg(:,:,nelem) - m%DistrLoad_QP(:,:,nelem)
   CALL Integrate_ElementForce(nelem, p, m)                    ! use m%qp%Fc and m%qp%Ftemp to compute m%elf
=======
   
   m%qp%Ftemp(:,:,nelem) = m%qp%Fd(:,:,nelem) + m%qp%Fb(:,:,nelem) - m%DistrLoad_QP(:,:,nelem) - m%qp%Fg(:,:,nelem)

   
   CALL BD_InertialMassMatrix( nelem, p, m )                   ! Calculate Mi
   
   DO j=1,p%nodes_per_elem
      DO idx_dof2=1,p%dof_node
         DO i=1,p%nodes_per_elem
            DO idx_dof1=1,p%dof_node
               m%elm(idx_dof1,i,idx_dof2,j) = 0.0_BDKi
               DO idx_qp = 1,p%nqp
                  m%elm(idx_dof1,i,idx_dof2,j) = m%elm(idx_dof1,i,idx_dof2,j) + m%qp%Mi(idx_dof1,idx_dof2,idx_qp,nelem)*p%QPtw_Shp_Shp_Jac(idx_qp,i,j,nelem)
               END DO                  
            ENDDO
         ENDDO
      ENDDO
   end do
   
   DO i=1,p%nodes_per_elem
      DO idx_dof1=1,p%dof_node
      
         m%elf(idx_dof1,i) = 0.0_BDKi
         DO idx_qp = 1,p%nqp ! dot_product(m%qp%Fc(idx_dof1,:,nelem),p%QPtw_ShpDer(:,i))
            m%elf(idx_dof1,i) = m%elf(idx_dof1,i) - m%qp%Fc(idx_dof1,idx_qp,nelem)*p%QPtw_ShpDer(idx_qp,i)
         END DO
            
         DO idx_qp = 1,p%nqp ! dot_product(m%qp%Ftemp(idx_dof1,:,nelem), p%QPtw_Shp_Jac(:,i,nelem))
            m%elf(idx_dof1,i) = m%elf(idx_dof1,i) - m%qp%Ftemp(idx_dof1,idx_qp,nelem)*p%QPtw_Shp_Jac(idx_qp,i,nelem)
         END DO

      ENDDO
   ENDDO
>>>>>>> 6c60b685
   
   RETURN
END SUBROUTINE BD_ElementMatrixAcc

!-----------------------------------------------------------------------------------------------------------------------------------
!> This subroutine computes the mass matrix.
!! Returns value for `m%qp%Mi`
! used in BD_ElementMatrixAcc and BD_InertialForce
SUBROUTINE BD_InertialMassMatrix( nelem, p, m )

   INTEGER(IntKi),               INTENT(IN   )  :: nelem       !< index of current element in loop
   TYPE(BD_ParameterType),       INTENT(IN   )  :: p           !< Parameters
   TYPE(BD_MiscVarType),         INTENT(INOUT)  :: m           !< Misc/optimization variables

   INTEGER(IntKi)              :: i
   INTEGER(IntKi)              :: idx_qp      !< index of current quadrature point

   do idx_qp=1,p%nqp

      m%qp%Mi(:,:,idx_qp,nelem) = 0.0_BDKi
<<<<<<< HEAD

         ! Set diagonal values for mass
      DO i=1,3
          m%qp%Mi(i,i,idx_qp,nelem) = p%qp%mmm(idx_qp,nelem)
      ENDDO

=======

         ! Set diagonal values for mass
      DO i=1,3
          m%qp%Mi(i,i,idx_qp,nelem) = p%qp%mmm(idx_qp,nelem)
      ENDDO

>>>>>>> 6c60b685
         ! set mass-inertia coupling terms
      m%qp%Mi(1:3,4:6,idx_qp,nelem) = -SkewSymMat(m%qp%RR0mEta(:,idx_qp,nelem))
      m%qp%Mi(4:6,1:3,idx_qp,nelem) =  SkewSymMat(m%qp%RR0mEta(:,idx_qp,nelem))

         ! Set inertia terms
      m%qp%Mi(4:6,4:6,idx_qp,nelem) = m%qp%rho(:,:,idx_qp,nelem)

   end do
   

END SUBROUTINE BD_InertialMassMatrix


!-----------------------------------------------------------------------------------------------------------------------------------
!> This subroutine computes gyroscopic forces
!! Returns new value for `m%qp%Fb`  Note that the equations here are the inertial equations with the acceleration terms set to zero.
! called by BD_ElementMatrixAcc and BD_ElementMatrixForce
SUBROUTINE BD_GyroForce( nelem, p, m )
   INTEGER(IntKi),               INTENT(IN   )  :: nelem       !< index of current element in loop
   TYPE(BD_ParameterType),       INTENT(IN   )  :: p           !< Parameters
   TYPE(BD_MiscVarType),         INTENT(INOUT)  :: m           !< misc/optimization variables


!   REAL(BDKi)                  :: Bi(6,6)
   REAL(BDKi)                  :: beta(3)
   REAL(BDKi)                  :: gama(3)
   INTEGER(IntKi)              :: idx_qp      !< index of current quadrature point

   m%qp%Fb(:,:,nelem) = 0.0_BDKi

   do idx_qp=1,p%nqp
   
      beta = cross_product(m%qp%vvv(4:6,idx_qp,nelem), m%qp%RR0mEta(:,idx_qp,nelem)) !MATMUL(SkewSymMat(ome),mEta)
      gama = MATMUL(m%qp%rho(:,:,idx_qp,nelem),m%qp%vvv(4:6,idx_qp,nelem))

      !Compute Fb (Equation 22 in Wang_2014 with aaa = 0)
      m%qp%Fb(1:3,idx_qp,nelem) = cross_product(m%qp%vvv(4:6,idx_qp,nelem), beta)
      m%qp%Fb(4:6,idx_qp,nelem) = cross_product(m%qp%vvv(4:6,idx_qp,nelem), gama)

   end do

END SUBROUTINE BD_GyroForce


!-----------------------------------------------------------------------------------------------------------------------------------
!> calculate Lagrangian interpolant tensor at ns points where basis
!! functions are assumed to be associated with (np+1) GLL points on [-1,1]
SUBROUTINE BD_diffmtc( p,GLL_nodes,Shp,ShpDer )

   ! See Bauchau equations 17.1 - 17.5
   
   TYPE(BD_ParameterType), INTENT(IN   )  :: p              !< Parameters
   REAL(BDKi),             INTENT(IN   )  :: GLL_nodes(:)   !< GLL_nodes(p%nodes_per_elem): location of the (p%nodes_per_elem) p%GLL points
   REAL(BDKi),             INTENT(INOUT)  :: Shp(:,:)       !< p%Shp    (or another Shp array for when we add outputs at arbitrary locations)
   REAL(BDKi),             INTENT(INOUT)  :: ShpDer(:,:)    !< p%ShpDer (or another Shp array for when we add outputs at arbitrary locations)

   REAL(BDKi)                  :: dnum
   REAL(BDKi)                  :: den
   REAL(BDKi),        PARAMETER:: eps = SQRT(EPSILON(eps)) !1.0D-08
   INTEGER(IntKi)              :: l
   INTEGER(IntKi)              :: j
   INTEGER(IntKi)              :: i
   INTEGER(IntKi)              :: k

   ! See Bauchau equations 17.1 - 17.5
   
   Shp(:,:)     = 0.0_BDKi
   ShpDer(:,:)  = 0.0_BDKi
   

   do j = 1,p%nqp
      do l = 1,p%nodes_per_elem

       if ((abs(p%QPtN(j)-1.).LE.eps).AND.(l.EQ.p%nodes_per_elem)) then           !adp: FIXME: do we want to compare to eps, or EqualRealNos???
         ShpDer(l,j) = REAL((p%nodes_per_elem)*(p%nodes_per_elem-1), BDKi)/4.0_BDKi
       elseif ((abs(p%QPtN(j)+1.).LE.eps).AND.(l.EQ.1)) then
         ShpDer(l,j) = -REAL((p%nodes_per_elem)*(p%nodes_per_elem-1), BDKi)/4.0_BDKi
       elseif (abs(p%QPtN(j)-GLL_nodes(l)).LE.eps) then
         ShpDer(l,j) = 0.0_BDKi
       else
         ShpDer(l,j) = 0.0_BDKi
         den = 1.0_BDKi
         do i = 1,p%nodes_per_elem
           if (i.NE.l) then
             den = den*(GLL_nodes(l)-GLL_nodes(i))
           endif
           dnum = 1.0_BDKi
           do k = 1,p%nodes_per_elem
             if ((k.NE.l).AND.(k.NE.i).AND.(i.NE.l)) then
               dnum = dnum*(p%QPtN(j)-GLL_nodes(k))
             elseif (i.EQ.l) then
               dnum = 0.0_BDKi
             endif
           enddo
           ShpDer(l,j) = ShpDer(l,j) + dnum
         enddo
         ShpDer(l,j) = ShpDer(l,j)/den
       endif
     enddo
   enddo
   
   do j = 1,p%nqp
      do l = 1,p%nodes_per_elem

       if(abs(p%QPtN(j)-GLL_nodes(l)).LE.eps) then
         Shp(l,j) = 1.0_BDKi
       else
         dnum = 1.0_BDKi
         den  = 1.0_BDKi
         do k = 1,p%nodes_per_elem
           if (k.NE.l) then
             den  = den *(GLL_nodes(l) - GLL_nodes(k))
             dnum = dnum*(p%QPtN(j) - GLL_nodes(k))
           endif
         enddo
         Shp(l,j) = dnum/den
       endif
     enddo
   enddo


 END SUBROUTINE BD_diffmtc


!-----------------------------------------------------------------------------------------------------------------------------------
!> This subroutine computes the segment length, member length, and total length of a beam.
!! It also computes the ration between the segment/member and total length.
!! Segment: defined by two adjacent key points
!FIXME: Is there an advantage to passing in InputFile stuff here: member_total, kp_member, kp_coordinate all come from InputFileData
SUBROUTINE BD_ComputeMemberLength(member_total, kp_member, kp_coordinate, SP_Coef, segment_length, member_length, total_length)
   !type(BD_InputFile),           intent(in   )  :: InputFileData     !< data from the input file
   INTEGER(IntKi),INTENT(IN   ):: member_total        !< number of total members that make up the beam, InputFileData%member_total from BD input file
   INTEGER(IntKi),INTENT(IN   ):: kp_member(:)        !< Number of key points of each member, InputFileData%kp_member from BD input file
   REAL(BDKi),    INTENT(IN   ):: SP_Coef(:,:,:)      !< cubic spline coefficients; index 1 = [1, kp_member-1];
                                                      !! index 2 = [1,4] (index of cubic-spline coefficient 1=constant;2=linear;3=quadratic;4=cubic terms);
                                                      !! index 3 = [1,4] (each column of kp_coord)
   REAL(BDKi),    INTENT(IN   ):: kp_coordinate(:,:)  !< Keypoints coordinates, from BD input file InputFileData%kp_coordinate(member key points,1:4);
                                                      !! The last index refers to [1=x;2=y;3=z;4=-twist] compared to what was entered in the input file
   REAL(BDKi),    INTENT(  OUT):: segment_length(:,:) !< length of each segment of a beam's member (index 2: [1=absolute length;2=?;3=ratio of length to member length)
   REAL(BDKi),    INTENT(  OUT):: member_length(:,:)  !< length of each member of a beam (index 2: [1=absolute length;2:=ratio of length to beam length)
   REAL(BDKi),    INTENT(  OUT):: total_length        !< total length of the beam

   REAL(BDKi)                  :: eta0
   REAL(BDKi)                  :: eta1
   REAL(BDKi)                  :: temp_pos0(3)
   REAL(BDKi)                  :: temp_pos1(3)
   REAL(BDKi)                  :: sample_step
   REAL(BDKi)                  :: dist_to_member_start
   INTEGER(IntKi), parameter   :: sample_total = 3 !1001

   INTEGER(IntKi)              :: i
   INTEGER(IntKi)              :: j
   INTEGER(IntKi)              :: k
   INTEGER(IntKi)              :: m
   INTEGER(IntKi)              :: temp_id
   INTEGER(IntKi)              :: id0
   INTEGER(IntKi)              :: id1


   ! compute the actual lengths *(:,1) values
   member_length  = 0.0_BDKi
   segment_length = 0.0_BDKi ! initialize to zero

   temp_id = 0
   DO i=1,member_total
       IF(i .EQ. 1) THEN
           id0 = 1
           id1 = kp_member(i)
       ELSE
           id0 = id1
           id1 = id0 + kp_member(i) - 1
       ENDIF

       DO m=1,kp_member(i)-1
           temp_id = temp_id + 1
           sample_step = (kp_coordinate(id0+m,3) - kp_coordinate(id0+m-1,3))/(sample_total-1)
           DO j=1,sample_total-1
               eta0 = kp_coordinate(temp_id,3) + (j-1)*sample_step
               eta1 = kp_coordinate(temp_id,3) +     j*sample_step
               DO k=1,3 ! x-y-z coordinate
                   temp_pos0(k) = SP_Coef(temp_id,1,k) + SP_Coef(temp_id,2,k)*eta0 + SP_Coef(temp_id,3,k)*eta0**2 + SP_Coef(temp_id,4,k)*eta0**3
                   temp_pos1(k) = SP_Coef(temp_id,1,k) + SP_Coef(temp_id,2,k)*eta1 + SP_Coef(temp_id,3,k)*eta1**2 + SP_Coef(temp_id,4,k)*eta1**3
               ENDDO
               temp_pos1 = temp_pos1 - temp_pos0 ! array of length 3
               segment_length(temp_id,1) = segment_length(temp_id,1) + TwoNorm(temp_pos1)
           ENDDO
           member_length(i,1) = member_length(i,1) + segment_length(temp_id,1)
       ENDDO
       total_length = total_length + member_length(i,1)
   ENDDO

   !...........................
   ! compute ratios of lengths
   !...........................

   ! ratio of segment's length compared to member length
   temp_id = 0
   DO i=1,member_total
       dist_to_member_start = 0.0_BDKi
       DO j=1,kp_member(i)-1
           temp_id = temp_id + 1
           dist_to_member_start = dist_to_member_start + segment_length(temp_id,1)
           segment_length(temp_id,3) = dist_to_member_start/member_length(i,1)
       ENDDO
   ENDDO

   ! bjj: not sure why we're doing this, but...
   ! adp: is segment_length ever used other than for some initial checks? Don't think I understand why this is calculated this way.
   temp_id = 0
   DO i=1,member_total
      temp_id = temp_id + 1
      segment_length(temp_id,2) = 0.0_BDKi

      DO j=2,kp_member(i)-1
         temp_id = temp_id + 1
         segment_length(temp_id,2) = segment_length(temp_id-1,3)
      ENDDO
   ENDDO


   ! ratio of member's length to the total beam length
   DO i=1,member_total
       member_length(i,2) = member_length(i,1)/total_length
   ENDDO


END SUBROUTINE BD_ComputeMemberLength


!-----------------------------------------------------------------------------------------------------------------------------------
!> This subroutine computes the coefficients for cubic-spline fit of all members given key point locations.
subroutine ComputeSplineCoeffs(InputFileData, SP_Coef, ErrStat, ErrMsg)
   type(BD_InputFile),      intent(in   ) :: InputFileData   !< data from the input file
   REAL(BDKi), ALLOCATABLE, INTENT(  OUT) :: SP_Coef(:,:,:)  !< Coefficients for cubic spline interpolation;
                                                             !! index 1 = [1, kp_member-1];
                                                             !! index 2 = [1,4] (index of cubic-spline coefficient 1=constant;2=linear;3=quadratic;4=cubic terms);
                                                             !! index 3 = [1,4] (each column of kp_coord)
   INTEGER(IntKi),          INTENT(  OUT) :: ErrStat         !< Error status of the operation
   CHARACTER(*),            INTENT(  OUT) :: ErrMsg          !< Error message if ErrStat /= ErrID_None

   INTEGER(IntKi)              :: i                          ! loop counter for members
   INTEGER(IntKi)              :: MemberFirstKP              ! first key point in the member
   INTEGER(IntKi)              :: MemberLastKP               ! last key point in the member

   INTEGER(IntKi)              :: ErrStat2                   ! Temporary Error status
   CHARACTER(ErrMsgLen)        :: ErrMsg2                    ! Temporary Error message
   CHARACTER(*), PARAMETER     :: RoutineName = 'ComputeSplineCoeffs'



   ErrStat = ErrID_None
   ErrMsg  = ""

   CALL AllocAry(SP_Coef,InputFileData%kp_total-1,4,4,'Spline coefficient matrix',ErrStat2,ErrMsg2)
   CALL SetErrStat( ErrStat2, ErrMsg2, ErrStat, ErrMsg, RoutineName )
   if (ErrStat >= AbortErrLev) return

   ! compute the spline coefficients, SP_Coef
   MemberFirstKP = 1
   DO i=1,InputFileData%member_total
       MemberLastKP = MemberFirstKP + InputFileData%kp_member(i) - 1
       CALL BD_ComputeIniCoef(InputFileData%kp_member(i),InputFileData%kp_coordinate(MemberFirstKP:MemberLastKP,:),&
                              SP_Coef(MemberFirstKP:MemberLastKP-1,:,:), ErrStat2, ErrMsg2)
                              
       CALL SetErrStat( ErrStat2, ErrMsg2, ErrStat, ErrMsg, RoutineName )
       if (ErrStat >= AbortErrLev) return
       
       MemberFirstKP = MemberLastKP ! if we have multiple members, there is an overlapping key point, thus we start at the previous end point
   ENDDO

END SUBROUTINE ComputeSplineCoeffs


!-----------------------------------------------------------------------------------------------------------------------------------
!> This subroutine computes the coefficients for cubic-spline fit
!! given key point locations of a single member. Clamped conditions are used at the
!! two end nodes: f''(0) = f''(1) = 0
SUBROUTINE BD_ComputeIniCoef(kp_member,kp_coordinate,SP_Coef,ErrStat,ErrMsg)

   REAL(BDKi),    INTENT(IN   ):: kp_coordinate(:,:)  !< Keypoints coordinates, from BD input file InputFileData%kp_coordinate(member key points,1:4);
                                                      !! The last index refers to [1=x;2=y;3=z;4=-twist] compared to what was entered in the input file
   INTEGER(IntKi),INTENT(IN   ):: kp_member           !< Number of key points of each member, InputFileData%kp_member(i) from BD input file
   REAL(BDKi),    INTENT(INOUT):: SP_Coef(:,:,:)      !< Coefficients for cubic spline interpolation (intent "inout" instead of "out" only because this is a portion of an allocatable array, which sometimes does weird stuff in gfortran);
                                                      !! index 1 = [1, kp_member-1];
                                                      !! index 2 = [1,4] (index of cubic-spline coefficient 1=constant;2=linear;3=quadratic;4=cubic terms);
                                                      !! index 3 = [1,4] (each column of kp_coord)
   INTEGER(IntKi),INTENT(  OUT):: ErrStat             !< Error status of the operation
   CHARACTER(*),  INTENT(  OUT):: ErrMsg              !< Error message if ErrStat /= ErrID_None

   REAL(BDKi),      ALLOCATABLE:: K(:,:)              ! coefficient matrix
   REAL(BDKi),      ALLOCATABLE:: RHS(:)              ! right hand side of equation we're solving to get the cubic-spline coefficients
   INTEGER(IntKi),  ALLOCATABLE:: indx(:)
   INTEGER(IntKi)              :: i
   INTEGER(IntKi)              :: j                   ! loop over key points in this member
   INTEGER(IntKi)              :: m
   INTEGER(IntKi)              :: n                   ! size of matrices = 4*(kp_member-1)
   INTEGER(IntKi)              :: temp_id1
   INTEGER(IntKi)              :: ErrStat2                     ! Temporary Error status
   CHARACTER(ErrMsgLen)        :: ErrMsg2                      ! Temporary Error message
   CHARACTER(*), PARAMETER     :: RoutineName = 'BD_ComputeIniCoef'

   ErrStat = ErrID_None
   ErrMsg  = ""

   n = 4*(kp_member-1)
   CALL AllocAry( K, n, n, 'Coefficient matrix', ErrStat2, ErrMsg2)
      CALL SetErrStat( ErrStat2, ErrMsg2, ErrStat, ErrMsg, RoutineName )
   CALL AllocAry( RHS, n,  'RHS', ErrStat2, ErrMsg2)
      CALL SetErrStat( ErrStat2, ErrMsg2, ErrStat, ErrMsg, RoutineName )
   CALL AllocAry( indx, n,  'IPIV', ErrStat2, ErrMsg2)
      CALL SetErrStat( ErrStat2, ErrMsg2, ErrStat, ErrMsg, RoutineName )
<<<<<<< HEAD

   if (ErrStat < AbortErrLev) then
     ! note that if we return here instead, we could have a memory leak unless we deallocate the local arrays
   
      ! compute K, the coefficient matrix, based on the z-component of the entered key points:
      ! all of the coefficients will depend on kp_zr
      K(:,:) = 0.0_BDKi

      K(1,3) = 2.0_BDKi
      K(1,4) = 6.0_BDKi*kp_coordinate(1,3)
      DO j=1,kp_member-1
         temp_id1 = (j-1)*4

         K(temp_id1+2,temp_id1+1) = 1.0_BDKi
         K(temp_id1+2,temp_id1+2) = kp_coordinate(j,3)
         K(temp_id1+2,temp_id1+3) = kp_coordinate(j,3)**2
         K(temp_id1+2,temp_id1+4) = kp_coordinate(j,3)**3

         K(temp_id1+3,temp_id1+1) = 1.0_BDKi
         K(temp_id1+3,temp_id1+2) = kp_coordinate(j+1,3)
         K(temp_id1+3,temp_id1+3) = kp_coordinate(j+1,3)**2
         K(temp_id1+3,temp_id1+4) = kp_coordinate(j+1,3)**3
      END DO

       DO j=1,kp_member-2
          temp_id1 = (j-1)*4

          K(temp_id1+4,temp_id1+2) = 1.0_BDKi
          K(temp_id1+4,temp_id1+3) = 2.0_BDKi*kp_coordinate(j+1,3)
          K(temp_id1+4,temp_id1+4) = 3.0_BDKi*kp_coordinate(j+1,3)**2

          K(temp_id1+4,temp_id1+6) = -1.0_BDKi
          K(temp_id1+4,temp_id1+7) = -2.0_BDKi*kp_coordinate(j+1,3)
          K(temp_id1+4,temp_id1+8) = -3.0_BDKi*kp_coordinate(j+1,3)**2

          K(temp_id1+5,temp_id1+3) = 2.0_BDKi
          K(temp_id1+5,temp_id1+4) = 6.0_BDKi*kp_coordinate(j+1,3)

          K(temp_id1+5,temp_id1+7) = -2.0_BDKi
          K(temp_id1+5,temp_id1+8) = -6.0_BDKi*kp_coordinate(j+1,3)
       ENDDO

       temp_id1 = (kp_member-2)*4
       K(n,temp_id1+3) = 2.0_BDKi
       K(n,temp_id1+4) = 6.0_BDKi*kp_coordinate(kp_member,3)

          ! compute the factored K matrix so we can use it to solve for the coefficients later

       CALL LAPACK_getrf( n, n, K,indx, ErrStat2, ErrMsg2)
          CALL SetErrStat( ErrStat2, ErrMsg2, ErrStat, ErrMsg, RoutineName )
=======

   if (ErrStat < AbortErrLev) then
     ! note that if we return here instead, we could have a memory leak unless we deallocate the local arrays
   
      ! compute K, the coefficient matrix, based on the z-component of the entered key points:
      ! all of the coefficients will depend on kp_zr
      K(:,:) = 0.0_BDKi

      K(1,3) = 2.0_BDKi
      K(1,4) = 6.0_BDKi*kp_coordinate(1,3)
      DO j=1,kp_member-1
         temp_id1 = (j-1)*4

         K(temp_id1+2,temp_id1+1) = 1.0_BDKi
         K(temp_id1+2,temp_id1+2) = kp_coordinate(j,3)
         K(temp_id1+2,temp_id1+3) = kp_coordinate(j,3)**2
         K(temp_id1+2,temp_id1+4) = kp_coordinate(j,3)**3

         K(temp_id1+3,temp_id1+1) = 1.0_BDKi
         K(temp_id1+3,temp_id1+2) = kp_coordinate(j+1,3)
         K(temp_id1+3,temp_id1+3) = kp_coordinate(j+1,3)**2
         K(temp_id1+3,temp_id1+4) = kp_coordinate(j+1,3)**3
      END DO

       DO j=1,kp_member-2
          temp_id1 = (j-1)*4

          K(temp_id1+4,temp_id1+2) = 1.0_BDKi
          K(temp_id1+4,temp_id1+3) = 2.0_BDKi*kp_coordinate(j+1,3)
          K(temp_id1+4,temp_id1+4) = 3.0_BDKi*kp_coordinate(j+1,3)**2

          K(temp_id1+4,temp_id1+6) = -1.0_BDKi
          K(temp_id1+4,temp_id1+7) = -2.0_BDKi*kp_coordinate(j+1,3)
          K(temp_id1+4,temp_id1+8) = -3.0_BDKi*kp_coordinate(j+1,3)**2

          K(temp_id1+5,temp_id1+3) = 2.0_BDKi
          K(temp_id1+5,temp_id1+4) = 6.0_BDKi*kp_coordinate(j+1,3)

          K(temp_id1+5,temp_id1+7) = -2.0_BDKi
          K(temp_id1+5,temp_id1+8) = -6.0_BDKi*kp_coordinate(j+1,3)
       ENDDO

       temp_id1 = (kp_member-2)*4
       K(n,temp_id1+3) = 2.0_BDKi
       K(n,temp_id1+4) = 6.0_BDKi*kp_coordinate(kp_member,3)

          ! compute the factored K matrix so we can use it to solve for the coefficients later

       CALL LAPACK_getrf( n, n, K,indx, ErrStat2, ErrMsg2)
          CALL SetErrStat( ErrStat2, ErrMsg2, ErrStat, ErrMsg, RoutineName )

>>>>>>> 6c60b685

       DO i=1,4 ! one for each column of kp_coordinate

<<<<<<< HEAD
       DO i=1,4 ! one for each column of kp_coordinate

             ! compute the right hand side for the cubic spline fit
          RHS(:) = 0.0_BDKi
          DO j=1,kp_member-1
             temp_id1 = (j-1)*4

             RHS(temp_id1+2) = kp_coordinate(j,i)
             RHS(temp_id1+3) = kp_coordinate(j+1,i)
          ENDDO

             ! solve for the cubic-spline coefficients
          CALL LAPACK_getrs( 'N', n, K, indx, RHS, ErrStat2, ErrMsg2)
             CALL SetErrStat( ErrStat2, ErrMsg2, ErrStat, ErrMsg, RoutineName )

=======
             ! compute the right hand side for the cubic spline fit
          RHS(:) = 0.0_BDKi
          DO j=1,kp_member-1
             temp_id1 = (j-1)*4

             RHS(temp_id1+2) = kp_coordinate(j,i)
             RHS(temp_id1+3) = kp_coordinate(j+1,i)
          ENDDO

             ! solve for the cubic-spline coefficients
          CALL LAPACK_getrs( 'N', n, K, indx, RHS, ErrStat2, ErrMsg2)
             CALL SetErrStat( ErrStat2, ErrMsg2, ErrStat, ErrMsg, RoutineName )

>>>>>>> 6c60b685
             ! convert cubic-spline coefficients in RHS to output array, Coef
          DO j=1,kp_member-1
             DO m=1,4
                SP_Coef(j,m,i) = RHS( (j-1)*4 + m )
             ENDDO
          ENDDO
       ENDDO
   end if

      ! this is the cleanup() routine:
   if (allocated(K   )) deallocate(K)
   if (allocated(RHS )) deallocate(RHS)
   if (allocated(indx)) deallocate(indx)

END SUBROUTINE BD_ComputeIniCoef



!-----------------------------------------------------------------------------------------------------------------------------------
SUBROUTINE BD_Static(t,u,utimes,p,x,OtherState,m,ErrStat,ErrMsg)

   REAL(DbKi),                      INTENT(IN   ):: t           !< Current simulation time in seconds
   REAL(DbKi),                      INTENT(IN   ):: utimes(:)   !< times of input
   TYPE(BD_ParameterType),          INTENT(IN   ):: p           !< Parameters
   TYPE(BD_OtherStateType),         INTENT(INOUT):: OtherState  !< Other states at t
   TYPE(BD_MiscVarType),            INTENT(INOUT):: m           !< misc/optimization variables
   TYPE(BD_ContinuousStateType),    INTENT(INOUT):: x           !< Continuous states at t on input at t + dt on output
   TYPE(BD_InputType),              INTENT(INOUT):: u(:)        !< Inputs at t
   INTEGER(IntKi),                  INTENT(  OUT):: ErrStat     !< Error status of the operation
   CHARACTER(*),                    INTENT(  OUT):: ErrMsg      !< Error message if ErrStat /= ErrID_None

   TYPE(BD_InputType)                            :: u_interp                     !
   TYPE(BD_InputType)                            :: u_temp                       ! a temporary variable that holds gradual increase of loads
   INTEGER(IntKi)                                :: i
   INTEGER(IntKi)                                :: j
   INTEGER(IntKi)                                :: piter
   REAL(BDKi)                                    :: gravity_temp(3)
   REAL(BDKi)                                    :: load_works    
   REAL(BDKi)                                    :: load_works_not
   REAL(BDKi)                                    :: load_test
   TYPE(BD_ContinuousStateType)                  :: x_works
   LOGICAL                                       :: solved
   INTEGER(IntKi)                                :: ErrStat2                     ! Temporary Error status
   CHARACTER(ErrMsgLen)                          :: ErrMsg2                      ! Temporary Error message
   CHARACTER(*), PARAMETER                       :: RoutineName = 'BD_Static'

   ErrStat = ErrID_None
   ErrMsg  = ""

      ! allocate space for input type (mainly for meshes)
   CALL BD_CopyInput(u(1),u_interp,MESH_NEWCOPY,ErrStat2,ErrMsg2)
      call SetErrStat(ErrStat2,ErrMsg2,ErrStat, ErrMsg, RoutineName)

   CALL BD_CopyInput(u(1),u_temp,MESH_NEWCOPY,ErrStat2,ErrMsg2) ! this just needs copies of
      call SetErrStat(ErrStat2,ErrMsg2,ErrStat, ErrMsg, RoutineName)

      if (ErrStat >= AbortErrLev) then
         call cleanup()
         return
      end if


   call BD_Input_extrapinterp( u, utimes, u_interp, t, ErrStat2, ErrMsg2 )
      call SetErrStat(ErrStat2,ErrMsg2,ErrStat,ErrMsg,RoutineName)
      if (ErrStat >= AbortErrLev) then
         call cleanup()
         return
      end if


      ! Transform quantities from global frame to local (blade in BD coords) frame
   CALL BD_InputGlobalLocal(p,u_interp)

      ! Copy over the DistrLoads
   CALL BD_DistrLoadCopy( p, u_interp, m )

      ! Incorporate boundary conditions
   CALL BD_BoundaryGA2(x,p,u_interp,OtherState, ErrStat2, ErrMsg2)
      CALL SetErrStat(ErrStat2, ErrMsg2, ErrStat, ErrMsg, RoutineName)
      if (ErrStat >= AbortErrLev) return

<<<<<<< HEAD
   i = 1
   piter = 0
   DO WHILE(i .NE. 0)
!       k=i
          ! Gradually increase load?
       DO j=1,i         !k
           u_temp%PointLoad%Force(:,:) = u_interp%PointLoad%Force(:,:)/i*j
           u_temp%PointLoad%Moment(:,:) = u_interp%PointLoad%Moment(:,:)/i*j
           u_temp%DistrLoad%Force(:,:) = u_interp%DistrLoad%Force(:,:)/i*j
           u_temp%DistrLoad%Moment(:,:) = u_interp%DistrLoad%Moment(:,:)/i*j
           gravity_temp(:) = p%gravity(:)/i*j
           CALL BD_StaticSolution(x, gravity_temp, u_temp, p, m, piter, ErrStat2, ErrMsg2)
           IF(p%niter .EQ. piter) EXIT
       ENDDO
      call SetErrStat(ErrStat2,ErrMsg2,ErrStat, ErrMsg, RoutineName)

         ! Check if converged?
       IF(piter .LT. p%niter) THEN
           i=0
       ELSE
           IF(i .EQ. p%niter) THEN
               call SetErrStat( ErrID_Fatal, "Solution does not converge after the maximum number of load steps.", &
                                ErrStat,ErrMsg, RoutineName)
               CALL WrScr( "Maxium number of load steps reached. Exit BeamDyn")
               EXIT
           ENDIF

         ! Going to attempt additional steps

               ! Warn the user that additional steps are needed.
          if (i==1) call WrScr( "Warning: Load may be too large, BeamDyn will attempt to solve with additional steps.")
         call WrScr( "  Load_Step="//trim(num2lstr(i)) )

               ! Increment the number of steps
         i=i+1

               ! Reset the displacements
          x%q = 0.0_BDKi

               ! If we reached this point, we must reset the err status, otherwise we will report back that this
               ! failed once a sufficient number of load steps was reached and a solution found.
          ErrStat = ErrID_None
          ErrMsg  = ""

       ENDIF
=======

   ! new logic
   ! (1) try first with full load (load_reduce = 1)
   ! (2) if that does not work, keep reducing until finding converged solution or reach 
   !     maximum number of iterations; if found save as x_works
   ! (3) keep bisecting the load looking using lsat successful iteration (x_works)

   solved         = .false.
   load_works     = 0.0_BDKi
   load_test      = 1.0_BDKi
   load_works_not = 1.0_BDKi

   x_works = x  ! save initial guess

   !DO j=1,p%niter  ! original -- no need to this iteration number to the NR iteration number
   DO j=1,20  ! hard coded value for these static cases

       u_temp%PointLoad%Force(:,:)  = u_interp%PointLoad%Force(:,:)  * load_test
       u_temp%PointLoad%Moment(:,:) = u_interp%PointLoad%Moment(:,:) * load_test
       u_temp%DistrLoad%Force(:,:)  = u_interp%DistrLoad%Force(:,:)  * load_test
       u_temp%DistrLoad%Moment(:,:) = u_interp%DistrLoad%Moment(:,:) * load_test
       gravity_temp(:)              = p%gravity(:)                   * load_test

       CALL BD_StaticSolution(x, gravity_temp, u_temp, p, m, piter, ErrStat2, ErrMsg2)
           call SetErrStat(ErrStat2,ErrMsg2,ErrStat, ErrMsg, RoutineName)  ! concerned about error reporting
           ErrStat = ErrID_None
           ErrMsg  = ""

       ! note that if BD_StaticSolution converges, then piter will .le. p%niter

       if (piter .le. p%niter) then 

          ! save this successfully converged value
          x_works = x

          if ( EqualRealNos(load_test,1.0_BDKi) ) then
             solved = .true.
          else
             load_works = load_test
             ! if we found a convergent load, try full load next
             load_test = 1.0_BDKi
          endif

       else

          ! last try did not converge -- save that load value as load_works_not
          load_works_not = load_test 

          ! Take average of the works and works_not values for next test
          load_test = 0.5_BDKi * (load_works + load_works_not)     

          ! reset best guess
          x = x_works
 
       endif 

       if (solved) EXIT

       ! test halfway point between load_works and full load

>>>>>>> 6c60b685
   ENDDO

   IF( .not. solved) then
       call SetErrStat( ErrID_Fatal, "Solution does not converge after the maximum number of load steps.", &
                            ErrStat,ErrMsg, RoutineName)
       CALL WrScr( "Maxium number of load steps reached. Exit BeamDyn")
   ENDIF

   if (ErrStat >= AbortErrLev) then
      call cleanup()
      return
   end if

   call cleanup()
   return

CONTAINS
      SUBROUTINE Cleanup()
         CALL BD_DestroyInput(u_interp, ErrStat2, ErrMsg2 )
         CALL BD_DestroyInput(u_temp,   ErrStat2, ErrMsg2 )
      END SUBROUTINE Cleanup
END SUBROUTINE BD_Static


!-----------------------------------------------------------------------------------------------------------------------------------
!FIXME: note similarities to BD_DynamicSolutionGA2
SUBROUTINE BD_StaticSolution( x, gravity, u, p, m, piter, ErrStat, ErrMsg )

   TYPE(BD_ContinuousStateType),    INTENT(INOUT)  :: x           !< Continuous states at t on input at t + dt on output
   REAL(BDKi),                      INTENT(IN   )  :: gravity(:)  !< not the same as p%gravity (used for ramp of loads and gravity)
   TYPE(BD_InputType),              INTENT(IN   )  :: u           !< inputs
   TYPE(BD_ParameterType),          INTENT(IN   )  :: p           !< Parameters
   TYPE(BD_MiscVarType),            INTENT(INOUT)  :: m           !< misc/optimization variables

   INTEGER(IntKi),                  INTENT(  OUT)  :: piter       !< ADDED piter AS OUTPUT
   INTEGER(IntKi),                  INTENT(  OUT)  :: ErrStat     !< Error status of the operation
   CHARACTER(*),                    INTENT(  OUT)  :: ErrMsg      !< Error message if ErrStat /= ErrID_None

   ! local variables
   REAL(BDKi)                                      :: Eref
   REAL(BDKi)                                      :: Enorm
   INTEGER(IntKi)                                  :: j
   INTEGER(IntKi)                                  :: ErrStat2                     ! Temporary Error status
   CHARACTER(ErrMsgLen)                            :: ErrMsg2                      ! Temporary Error message
   CHARACTER(*), PARAMETER                         :: RoutineName = 'BD_StaticSolution'

   ErrStat = ErrID_None
   ErrMsg  = ""

   Eref  = 0.0_BDKi
   DO piter=1,p%niter
         ! Calculate Quadrature point values needed
       CALL BD_QuadraturePointData( p,x,m )      ! Calculate QP values uuu, uup, RR0, kappa, E1
       CALL BD_GenerateStaticElement(gravity, p, m)

         !  Point loads are on the GLL points.
       DO j=1,p%node_total
           m%RHS(1:3,j) = m%RHS(1:3,j) + u%Pointload%Force(1:3,j)
           m%RHS(4:6,j) = m%RHS(4:6,j) + u%Pointload%Moment(1:3,j)
       ENDDO


         ! Reshape for the use with the LAPACK solver
      m%LP_RHS       =  RESHAPE(m%RHS, (/p%dof_total/))
      m%LP_RHS_LU    = m%LP_RHS(7:p%dof_total)
      m%LP_StifK     =  RESHAPE(m%StifK, (/p%dof_total,p%dof_total/))
      m%LP_StifK_LU  =  m%LP_StifK(7:p%dof_total,7:p%dof_total)


         ! Solve for X in A*X=B to get the displacement of blade under static load.
       CALL LAPACK_getrf( p%dof_total-p%dof_node, p%dof_total-p%dof_node, m%LP_StifK_LU, m%LP_indx, ErrStat2, ErrMsg2)
            CALL SetErrStat( ErrStat2, ErrMsg2, ErrStat, ErrMsg, RoutineName )
       CALL LAPACK_getrs( 'N',p%dof_total-p%dof_node, m%LP_StifK_LU, m%LP_indx, m%LP_RHS_LU, ErrStat2, ErrMsg2)
            CALL SetErrStat( ErrStat2, ErrMsg2, ErrStat, ErrMsg, RoutineName )


         ! Reshape to BeamDyn arrays
      m%Solution(:,1)   = 0.0_BDKi    ! first node is not set below
      m%Solution(:,2:p%node_total) = RESHAPE( m%LP_RHS_LU, (/ p%dof_node, (p%node_total - 1) /) )


       CALL BD_StaticUpdateConfiguration(p,m,x)

         ! Check if solution has converged.
       IF(piter .EQ. 1) THEN
           Eref = SQRT(abs(DOT_PRODUCT(m%LP_RHS_LU, m%LP_RHS(7:p%dof_total))))*p%tol
           IF(Eref .LE. p%tol) RETURN
       ELSE
           Enorm = SQRT(abs(DOT_PRODUCT(m%LP_RHS_LU, m%LP_RHS(7:p%dof_total))))
           IF(Enorm .LE. Eref) RETURN
       ENDIF

   ENDDO

   CALL setErrStat( ErrID_Fatal, "Solution does not converge after the maximum number of iterations", ErrStat, ErrMsg, RoutineName)

   RETURN

END SUBROUTINE BD_StaticSolution


!-----------------------------------------------------------------------------------------------------------------------------------
!> This subroutine updates the static configuration
!! given incremental value calculated by the
!! Newton-Raphson algorithm
SUBROUTINE BD_StaticUpdateConfiguration(p,m,x)
   TYPE(BD_ParameterType),             INTENT(IN   )  :: p           !< Parameters
   TYPE(BD_MiscVarType),               INTENT(IN   )  :: m           !< misc/optimization variables
   TYPE(BD_ContinuousStateType),       INTENT(INOUT)  :: x           !< Continuous states at t on input at t + dt on output

   REAL(BDKi)                             :: rotf_temp(3)
   REAL(BDKi)                             :: roti_temp(3)
   REAL(BDKi)                             :: rot_temp(3)
   INTEGER(IntKi)                         :: i
   CHARACTER(*), PARAMETER                :: RoutineName = 'BD_StaticUpdateConfiguration'

!FIXME: why is x%q(:,1) calculated??? Isn't that already known???
   DO i=1, p%node_total

         ! Calculate new position
       x%q(1:3,i)    =  x%q(1:3,i) + m%Solution(1:3,i)

         ! Calculate the new rotation.  Combine the original rotation parameters, x%q(4:6,:),
         ! with the rotation displacement parameters, m%Solution(4:6,i).  Note that the result must
         ! be composed from the two sets of rotation parameters
       rotf_temp(:)  =  x%q(4:6,i)
       roti_temp(:)  =  m%Solution(4:6,i)
       CALL BD_CrvCompose(rot_temp,roti_temp,rotf_temp,FLAG_R1R2) ! R(rot_temp) = R(roti_temp) R(rotf_temp)
       x%q(4:6,i) = rot_temp(:)

   ENDDO

END SUBROUTINE BD_StaticUpdateConfiguration


!-----------------------------------------------------------------------------------------------------------------------------------
SUBROUTINE BD_GenerateStaticElement( gravity, p, m )

   REAL(BDKi),            INTENT(IN   ):: gravity(:)
   TYPE(BD_ParameterType),INTENT(IN   ):: p           !< Parameters
   TYPE(BD_MiscVarType),  INTENT(INOUT):: m           !< misc/optimization variables

   INTEGER(IntKi)                  :: nelem
   CHARACTER(*), PARAMETER         :: RoutineName = 'BD_GenerateStaticElement'


      ! must initialize these because BD_AssembleStiffK and BD_AssembleRHS are INOUT
   m%RHS    =  0.0_BDKi
   m%StifK  =  0.0_BDKi

      ! These values have not been set yet for the QP
   CALL BD_QPData_mEta_rho( p,m )            ! Calculate the \f$ m \eta \f$ and \f$ \rho \f$ terms

   DO nelem=1,p%elem_total

      CALL BD_StaticElementMatrix( nelem, gravity, p, m )
      CALL BD_AssembleStiffK(nelem,p,m%elk,m%StifK)
      CALL BD_AssembleRHS(nelem,p,m%elf,m%RHS)

   ENDDO

   RETURN
END SUBROUTINE BD_GenerateStaticElement


!-----------------------------------------------------------------------------------------------------------------------------------
SUBROUTINE BD_StaticElementMatrix(  nelem, gravity, p, m )

   INTEGER(IntKi),               INTENT(IN   )  :: nelem             !< current element number
   REAL(BDKi),                   INTENT(IN   )  :: gravity(:)        !< gravity vector
   TYPE(BD_ParameterType),       INTENT(IN   )  :: p                 !< Parameters
   TYPE(BD_MiscVarType),         INTENT(INOUT)  :: m                 !< misc/optimization variables

   INTEGER(IntKi)              :: i
   INTEGER(IntKi)              :: j
   INTEGER(IntKi)              :: idx_dof1, idx_dof2
   INTEGER(IntKi)              :: idx_qp
   CHARACTER(*), PARAMETER     :: RoutineName = 'BD_StaticElementMatrix'


   CALL BD_ElasticForce( nelem,p,m,.true. )     ! Calculate Fc, Fd  [and Oe, Pe, and Qe for N-R algorithm]
   CALL BD_GravityForce( nelem,p,m,gravity )    ! Calculate Fg

<<<<<<< HEAD
=======
   m%qp%Ftemp(:,:,nelem) = m%qp%Fd(:,:,nelem) - m%qp%Fg(:,:,nelem) - m%DistrLoad_QP(:,:,nelem)
>>>>>>> 6c60b685
   
   DO j=1,p%nodes_per_elem
      DO idx_dof2=1,p%dof_node
         DO i=1,p%nodes_per_elem
            DO idx_dof1=1,p%dof_node
               m%elk(idx_dof1,i,idx_dof2,j) = 0.0_BDKi
               DO idx_qp = 1,p%nqp ! dot_product( m%qp%Qe(  idx_dof1,idx_dof2,:,nelem), p%QPtw_Shp_Shp_Jac(      :,i,j,nelem)) 
                  m%elk(idx_dof1,i,idx_dof2,j) = m%elk(idx_dof1,i,idx_dof2,j) + m%qp%Qe(  idx_dof1,idx_dof2,idx_qp,nelem)*p%QPtw_Shp_Shp_Jac(idx_qp,i,j,nelem)
               END DO
                  
               DO idx_qp = 1,p%nqp ! dot_product( m%qp%Pe(  idx_dof1,idx_dof2,:,nelem), p%QPtw_Shp_ShpDer(       :,i,j)      ) 
                  m%elk(idx_dof1,i,idx_dof2,j) = m%elk(idx_dof1,i,idx_dof2,j) + m%qp%Pe(  idx_dof1,idx_dof2,idx_qp,nelem)*p%QPtw_Shp_ShpDer(idx_qp,i,j)
               END DO
               DO idx_qp = 1,p%nqp ! dot_product( m%qp%Oe(  idx_dof1,idx_dof2,:,nelem), p%QPtw_Shp_ShpDer(       :,j,i)      ) 
                  m%elk(idx_dof1,i,idx_dof2,j) = m%elk(idx_dof1,i,idx_dof2,j) + m%qp%Oe(  idx_dof1,idx_dof2,idx_qp,nelem)*p%QPtw_Shp_ShpDer(idx_qp,j,i)
               END DO
               DO idx_qp = 1,p%nqp ! dot_product( m%qp%Stif(idx_dof1,idx_dof2,:,nelem), p%QPtw_ShpDer_ShpDer_Jac(:,i,j,nelem))
                  m%elk(idx_dof1,i,idx_dof2,j) = m%elk(idx_dof1,i,idx_dof2,j) + m%qp%Stif(idx_dof1,idx_dof2,idx_qp,nelem)*p%QPtw_ShpDer_ShpDer_Jac(idx_qp,i,j,nelem)
               END DO
            ENDDO
         ENDDO
      ENDDO
   ENDDO

<<<<<<< HEAD
   m%qp%Ftemp(:,:,nelem) = m%qp%Fd(:,:,nelem) - m%qp%Fg(:,:,nelem) - m%DistrLoad_QP(:,:,nelem)
   call Integrate_ElementForce(nelem, p, m) ! use m%qp%Fc and m%qp%Ftemp to compute m%elf

   RETURN

END SUBROUTINE BD_StaticElementMatrix


!> This routine computes m%elf from the parameters (shape functions, derivatives) as well as m%qp%Fc and m%qp%Ftemp
SUBROUTINE Integrate_ElementForce(nelem, p, m)

   INTEGER(IntKi),               INTENT(IN   )  :: nelem       !< number of current element
   TYPE(BD_ParameterType),       INTENT(IN   )  :: p           !< Parameters
   TYPE(BD_MiscVarType),         INTENT(INOUT)  :: m           !< Misc/optimization variables

   INTEGER(IntKi)              :: idx_qp
   INTEGER(IntKi)              :: i
   INTEGER(IntKi)              :: j
   INTEGER(IntKi)              :: idx_dof1, idx_dof2
   CHARACTER(*), PARAMETER     :: RoutineName = 'Integrate_ElementForce'

   DO i=1,p%nodes_per_elem
      DO idx_dof1=1,p%dof_node
      
         m%elf(idx_dof1,i) = 0.0_BDKi
         
         DO idx_qp = 1,p%nqp ! dot_product( m%qp%Fc  (idx_dof1,:,nelem), p%QPtw_ShpDer( :,i))
            m%elf(idx_dof1,i) = m%elf(idx_dof1,i) - m%qp%Fc  (idx_dof1,idx_qp,nelem)*p%QPtw_ShpDer(idx_qp,i)
         END DO
         
         DO idx_qp = 1,p%nqp ! dot_product(m%qp%Ftemp(idx_dof1,:,nelem), p%QPtw_Shp_Jac(:,i,nelem) )
            m%elf(idx_dof1,i) = m%elf(idx_dof1,i) - m%qp%Ftemp(idx_dof1,idx_qp,nelem)*p%QPtw_Shp_Jac(idx_qp,i,nelem)
         END DO
         
=======
   DO i=1,p%nodes_per_elem
      DO idx_dof1=1,p%dof_node
         m%elf(idx_dof1,i) = 0.0_BDKi
         DO idx_qp = 1,p%nqp ! dot_product( m%qp%Fc  (idx_dof1,:,nelem), p%QPtw_ShpDer( :,i))
            m%elf(idx_dof1,i) = m%elf(idx_dof1,i) - m%qp%Fc  (idx_dof1,idx_qp,nelem)*p%QPtw_ShpDer(idx_qp,i)
         END DO
         DO idx_qp = 1,p%nqp ! dot_product(m%qp%Ftemp(idx_dof1,:,nelem), p%QPtw_Shp_Jac(:,i,nelem) )
            m%elf(idx_dof1,i) = m%elf(idx_dof1,i) - m%qp%Ftemp(idx_dof1,idx_qp,nelem)*p%QPtw_Shp_Jac(idx_qp,i,nelem)
         END DO
>>>>>>> 6c60b685
      ENDDO
   ENDDO
   
END SUBROUTINE Integrate_ElementForce
!-----------------------------------------------------------------------------------------------------------------------------------
!> This routine computes m%elm from the parameters (shape functions, derivatives) as well as m%qp%Mi
SUBROUTINE Integrate_ElementMass(nelem, p, m)

<<<<<<< HEAD
   INTEGER(IntKi),               INTENT(IN   )  :: nelem       !< number of current element
   TYPE(BD_ParameterType),       INTENT(IN   )  :: p           !< Parameters
   TYPE(BD_MiscVarType),         INTENT(INOUT)  :: m           !< Misc/optimization variables

   INTEGER(IntKi)              :: idx_qp
   INTEGER(IntKi)              :: i
   INTEGER(IntKi)              :: j
   INTEGER(IntKi)              :: idx_dof1, idx_dof2
   CHARACTER(*), PARAMETER     :: RoutineName = 'Integrate_ElementMass'
=======
   RETURN
>>>>>>> 6c60b685

   DO j=1,p%nodes_per_elem
      DO idx_dof2=1,p%dof_node
      
         DO i=1,p%nodes_per_elem
            DO idx_dof1=1,p%dof_node
            
               m%elm(idx_dof1,i,idx_dof2,j) = 0.0_BDKi
               
               DO idx_qp = 1,p%nqp
                  m%elm(idx_dof1,i,idx_dof2,j) = m%elm(idx_dof1,i,idx_dof2,j) + m%qp%Mi(idx_dof1,idx_dof2,idx_qp,nelem)*p%QPtw_Shp_Shp_Jac(idx_qp,i,j,nelem)
               END DO
               
            END DO
         END DO
         
      END DO
   END DO
   
   
END SUBROUTINE Integrate_ElementMass


!-----------------------------------------------------------------------------------------------------------------------------------
! This subroutine calculates the internal nodal forces at each finite-element
! nodes along beam axis for the static case. This is more involved than in the dynamic case because m%EFint is not calculated beforehand.
! Nodal forces = K u
!FIXME:  NOTE: if we go to multiple elements for trap quadrature, we will need to double check this routine.
SUBROUTINE BD_InternalForceMoment( x, p, m )

   TYPE(BD_ContinuousStateType), INTENT(IN   ) :: x            !< Continuous states at t
   TYPE(BD_ParameterType),       INTENT(IN   ) :: p            !< Parameters
   TYPE(BD_MiscVarType),         INTENT(INOUT) :: m            !< misc/optimization variables

   INTEGER(IntKi)                :: nelem ! number of current element
   INTEGER(IntKi)                :: idx_node_in_elem
   INTEGER(IntKi)                :: idx_node
   INTEGER(IntKi)                :: idx_qp
   REAL(BDKi)                    :: Tmp3(3)
   REAL(BDKi)                    :: PrevNodePos(3)
   INTEGER(IntKi)                :: i                          !< generic counter
   INTEGER(IntKi)                :: LastNode                   !< Last node in element to consider in integration in FE points
   CHARACTER(*),        PARAMETER:: RoutineName = 'BD_InternalForceMoment'


      ! Initialize all values to zero.
   m%BldInternalForceFE(:,:) = 0.0_BDKi

   m%EFint(:,:,:) = 0.0_BDKi

!FIXME: these need to be computed based on jmj's equations

      ! Integrate the elastic force contributions from the tip inwards.  We only consider the shape function contributions at each QP beyond the current FE node.
      ! Note that FE node contributions at the start of an element should be contained in the last node of the preceeding element.
   DO nelem=p%elem_total,1,-1
      DO i=p%nodes_per_elem,1,-1
            ! Integrate shape functions across the quadrature points (only consider the portion of the shape function beyond the current FE point location)
         DO idx_qp=p%nqp,1,-1
               ! Force contributions from current node
            m%EFint(1:3,i,nelem) =  m%EFint(1:3,i,nelem) &
                                 +  m%qp%Fc(1:3,idx_qp,nelem)*p%QPtw_ShpDer(idx_qp,i)

               ! Moment contributions from current node
            m%EFint(4:6,i,nelem) =  m%EFint(4:6,i,nelem) &
                                 +  m%qp%Fc(4:6,idx_qp,nelem)*p%QPtw_ShpDer( idx_qp,i)  &
                                 +  m%qp%Fd(4:6,idx_qp,nelem)*p%QPtw_Shp_Jac(idx_qp,i,nelem)   ! Fd only contains moments
         ENDDO
      ENDDO
   ENDDO

   !  Calculate the internal forces and moments at the FE nodes.
   !  NOTE: the elastic force contributions are already calculated and stored, so we merely need to perform the summation.
   !  NOTE: we are only counting unique points, not overlapping FE points (those are identical as the first node is not a state)
   !        The p%node_elem_idx stores the first and last nodes of elements in the aggregated nodes (ignoring overlapping nodes)

      ! Working from tip to root
   LastNode = p%nodes_per_elem-1                ! Already counted tip, so set the last node for iteration loop

   DO nelem = p%elem_total,1,-1

      m%BldInternalForceFE(1:3,nelem*LastNode+1) =  p%FEweight(p%nodes_per_elem,nelem) * m%EFint(1:3,p%nodes_per_elem,nelem)
      m%BldInternalForceFE(4:6,nelem*LastNode+1) =  m%EFint(4:6,p%nodes_per_elem,nelem)

      ! Keep track of previous node for adding force contributions to moments
      PrevNodePos = p%uuN0(1:3,p%nodes_per_elem,nelem) + x%q(1:3,nelem*LastNode+1)

      DO idx_node_in_elem=LastNode,2,-1      ! Skip first node on element as it corresponds to last node of previous element or the root

            ! Index to node
         idx_node       = p%node_elem_idx(nelem,1)-1 + idx_node_in_elem    ! p%node_elem_idx(nelem,1) is the first node in the element

            ! Force term
         m%BldInternalForceFE(1:3,idx_node) =  p%FEweight(idx_node_in_elem,nelem) * m%EFint(1:3,idx_node_in_elem,nelem) + m%BldInternalForceFE(1:3,idx_node+1) + (1.0_BDKi - p%FEweight(idx_node_in_elem+1,nelem)) * m%EFint(1:3,idx_node_in_elem+1,nelem)

            ! Moment term including forces from next node out projected to this node
            ! NOTE: this appears like double counting, but the issue is that the Fd and Fc terms are both included in EFint.
            !        These terms partially cancel each other.  Fd includes part of the force term as well.  The exact math
            !        is a bit fuzzy to me.  It appears to work though.  If only Fc is used, then the result is off a very
            !        small amount that is unknown to me.
         Tmp3 = PrevNodePos - (p%uuN0(1:3,idx_node_in_elem,nelem) + x%q(1:3,idx_node))
         m%BldInternalForceFE(4:6,idx_node) =  m%EFint(4:6,idx_node_in_elem,nelem) + m%BldInternalForceFE(4:6,idx_node+1) + cross_product( Tmp3, m%BldInternalForceFE(1:3,idx_node+1) )

            ! Keep track of node position next node in.
         PrevNodePos = p%uuN0(1:3,idx_node_in_elem,nelem) + x%q(1:3,idx_node)

      ENDDO
         ! only skip last node of outer element. So next element towards root needs its last node
         ! included as first node of next element is skipped (they overlap)
      !LastNode=p%nodes_per_elem
   ENDDO

      ! Now deal with the root node
      ! For the root node: the root reaction force is contained in the m%RHS (root node is not a state)
   IF(p%analysis_type .EQ. BD_DYNAMIC_ANALYSIS) THEN
         ! Add root reaction
      m%BldInternalForceFE(1:3,1) = -m%RHS(1:3,1)
      m%BldInternalForceFE(4:6,1) = -m%RHS(4:6,1)
   ELSE
         ! Add root reaction  -- This is in the first node for static case and does not need contributions from the outboard sections due
         ! to how the solve is performed, but it is negative.
      m%BldInternalForceFE(1:3,1) =   -m%EFint(1:3,1,1)
      m%BldInternalForceFE(4:6,1) =   -m%EFint(4:6,1,1)
   ENDIF

         ! Rotate coords
   DO i=1,SIZE(m%BldInternalForceFE,DIM=2)
      m%BldInternalForceFE(1:3,i) =  MATMUL(p%GlbRot,m%BldInternalForceFE(1:3,i))
      m%BldInternalForceFE(4:6,i) =  MATMUL(p%GlbRot,m%BldInternalForceFE(4:6,i))
   ENDDO
   
   RETURN
END SUBROUTINE BD_InternalForceMoment





!-----------------------------------------------------------------------------------------------------------------------------------
!> This subroutine performs time marching from t_i to t_f
SUBROUTINE BD_GA2(t,n,u,utimes,p,x,xd,z,OtherState,m,ErrStat,ErrMsg)

   REAL(DbKi),                        INTENT(IN   )  :: t           !< Current simulation time in seconds
   INTEGER(IntKi),                    INTENT(IN   )  :: n           !< time step number
   TYPE(BD_InputType),                INTENT(INOUT)  :: u(:)        !< Inputs at t
   REAL(DbKi),                        INTENT(IN   )  :: utimes(:)   !< times of input
   TYPE(BD_ParameterType),            INTENT(IN   )  :: p           !< Parameters
   TYPE(BD_ContinuousStateType),      INTENT(INOUT)  :: x           !< Continuous states at t on input at t + dt on output
   TYPE(BD_DiscreteStateType),        INTENT(INOUT)  :: xd          !< Discrete states at t
   TYPE(BD_ConstraintStateType),      INTENT(IN   )  :: z           !< Constraint states at t (possibly a guess)
   TYPE(BD_OtherStateType),           INTENT(INOUT)  :: OtherState  !< Other states at t on input; at t+dt on outputs
   TYPE(BD_MiscVarType),              INTENT(INOUT)  :: m           !< misc/optimization variables
   INTEGER(IntKi),                    INTENT(  OUT)  :: ErrStat     !< Error status of the operation
   CHARACTER(*),                      INTENT(  OUT)  :: ErrMsg      !< Error message if ErrStat /= ErrID_None

   ! local variables
   TYPE(BD_InputType)                                 :: u_interp   ! interpolated value of inputs
   INTEGER(IntKi)                                     :: ErrStat2   ! Temporary Error status
   CHARACTER(ErrMsgLen)                               :: ErrMsg2    ! Temporary Error message
   CHARACTER(*), PARAMETER                            :: RoutineName = 'BD_GA2'

   ! Initialize ErrStat

   ErrStat = ErrID_None
   ErrMsg  = ""

   CALL BD_CopyInput(u(1), u_interp, MESH_NEWCOPY, ErrStat2, ErrMsg2)
      call SetErrStat(ErrStat2,ErrMsg2,ErrStat,ErrMsg,RoutineName)


      if (ErrStat >= AbortErrLev) then
         call cleanup()
         return
      end if


    ! on first call, initialize accelerations at t=0 and put mass and stiffness matrices in the summary file:
   IF ( ( n .EQ. 0 .OR. .NOT. OtherState%InitAcc ) ) THEN
 
         ! Set the inputs at t
      call BD_Input_extrapinterp( u, utimes, u_interp, t, ErrStat2, ErrMsg2 )
            call SetErrStat(ErrStat2,ErrMsg2,ErrStat,ErrMsg,RoutineName)

         ! Transform quantities from global frame to local (blade) frame
      CALL BD_InputGlobalLocal(p,u_interp)

         ! Copy over the DistrLoads
      CALL BD_DistrLoadCopy( p, u_interp, m )
   
         ! Incorporate boundary conditions
      CALL BD_BoundaryGA2(x,p,u_interp,OtherState, ErrStat2, ErrMsg2)
         call SetErrStat(ErrStat2,ErrMsg2,ErrStat,ErrMsg,RoutineName)
         if (ErrStat >= AbortErrLev) then
            call cleanup()
            return
         end if

         ! initialize the accelerations
      CALL BD_InitAcc( u_interp, p, x, m, OtherState%Acc, ErrStat2, ErrMsg2)
         call SetErrStat(ErrStat2,ErrMsg2,ErrStat,ErrMsg,RoutineName)
         if (ErrStat >= AbortErrLev) then
            call cleanup()
            return
         end if

      ! initialize GA2 algorithm acceleration variable (acts as a filtering value on OtherState%acc)
      OtherState%Xcc(:,:)  = OtherState%Acc(:,:)
 
         ! accelerations have been initialized
      OtherState%InitAcc = .true.


         ! If we are writing to a summary file
      IF (m%Un_Sum > 0) THEN

         ! compute mass and stiffness matrices
            ! Calculate Quadrature point values needed
         CALL BD_QuadraturePointData( p,x,m )         ! Calculate QP values uuu, uup, RR0, kappa, E1
         CALL BD_GenerateDynamicElementGA2( x, OtherState, p, m, .TRUE.)
            call SetErrStat(ErrStat2,ErrMsg2,ErrStat,ErrMsg,RoutineName)

         WRITE(m%Un_Sum,'()')
         CALL WrMatrix(RESHAPE(m%StifK, (/p%dof_total, p%dof_total/)), m%Un_Sum, p%OutFmt, 'Full stiffness matrix (IEC coordinates)')
         WRITE(m%Un_Sum,'()')
         CALL WrMatrix(RESHAPE(m%MassM, (/p%dof_total, p%dof_total/)), m%Un_Sum, p%OutFmt, 'Full mass matrix (IEC coordinates)')

         CLOSE(m%Un_Sum)
         m%Un_Sum = -1
      END IF

   END IF


   call BD_Input_extrapinterp( u, utimes, u_interp, t+p%dt, ErrStat2, ErrMsg2 )
      call SetErrStat(ErrStat2,ErrMsg2,ErrStat,ErrMsg,RoutineName)

   CALL BD_UpdateDiscState( t, n, u_interp, p, x, xd, z, OtherState, m, ErrStat2, ErrMsg2 )
      call SetErrStat(ErrStat2,ErrMsg2,ErrStat,ErrMsg,RoutineName)

      ! Actuator
   IF( p%UsePitchAct ) THEN
      CALL PitchActuator_SetBC(p, u_interp, xd)
   ENDIF

      ! Transform quantities from global frame to local (blade in BD coords) frame
   CALL BD_InputGlobalLocal(p,u_interp)

      ! Copy over the DistrLoads
   CALL BD_DistrLoadCopy( p, u_interp, m )


      ! GA2: prediction
   CALL BD_TiSchmPredictorStep( x, OtherState, p ) ! updates x and OtherState accelerations (from values at t to predictions at t+dt)

      ! Incorporate boundary conditions (overwrite first node of continuous states and Acc array at t+dt)
   CALL BD_BoundaryGA2(x,p,u_interp,OtherState, ErrStat2, ErrMsg2)
      CALL SetErrStat(ErrStat2, ErrMsg2, ErrStat, ErrMsg, RoutineName)
      if (ErrStat >= AbortErrLev) then
         call cleanup()
         return
      end if


      ! find x, acc, and xcc at t+dt
   CALL BD_DynamicSolutionGA2( x, OtherState, u_interp, p, m, ErrStat2, ErrMsg2)
      call SetErrStat(ErrStat2,ErrMsg2,ErrStat,ErrMsg,RoutineName)

   call cleanup()
   return

CONTAINS
      SUBROUTINE cleanup()
         CALL BD_DestroyInput(u_interp, ErrStat2, ErrMsg2)
      END SUBROUTINE cleanup
END SUBROUTINE BD_GA2

!-----------------------------------------------------------------------------------------------------------------------------------
!> This subroutine calculates the predicted values (initial guess)
!! of u,v,acc, and xcc in generalized-alpha algorithm
SUBROUTINE BD_TiSchmPredictorStep( x, OtherState, p )

   TYPE(BD_ParameterType),            INTENT(IN   )  :: p           !< Parameters
   TYPE(BD_ContinuousStateType),      INTENT(INOUT)  :: x           !< Continuous states at t on input at t + dt on output
   TYPE(BD_OtherStateType),           INTENT(INOUT)  :: OtherState  !< Other states at t on input; at t+dt on outputs

   REAL(BDKi)                  ::tr(6)
   REAL(BDKi)                  ::rot_temp(3)
   INTEGER                     ::i              ! generic counter
   CHARACTER(*), PARAMETER     :: RoutineName = 'BD_TiSchmPredictorStep'
   DO i=2,p%node_total

      tr                  = p%dt * x%dqdt(:,i) + p%coef(1) * OtherState%acc(:,i) + p%coef(2) * OtherState%xcc(:,i)  ! displacements at t+dt
      x%dqdt(:,i)         =        x%dqdt(:,i) + p%coef(3) * OtherState%acc(:,i) + p%coef(4) * OtherState%xcc(:,i)  ! velocities at t+dt
      OtherState%xcc(:,i) =                      p%coef(5) * OtherState%acc(:,i) + p%coef(6) * OtherState%xcc(:,i)  ! xcc accelerations at t+dt: ((1-alpha_m)*xcc_(t+dt) = (1-alpha_f)*Acc_(t+dt) + alpha_f*Acc_t - alpha_m*xcc_t
      OtherState%acc(:,i) = 0.0_BDKi                                                                                ! acc accelerations at t+dt

      x%q(1:3,i) = x%q(1:3,i) + tr(1:3)                                                                             ! position at t+dt
      
      ! tr does not contain w-m parameters, yet we are treating them as such
      CALL BD_CrvCompose(rot_temp, tr(4:6), x%q(4:6,i), FLAG_R1R2) ! rot_temp = tr(4:6) composed with x%q(4:6,i) [rotations at t], is the output
      x%q(4:6,i) = rot_temp ! rotations at t+dt

   ENDDO

END SUBROUTINE BD_TiSchmPredictorStep



!-----------------------------------------------------------------------------------------------------------------------------------
!> This subroutine calculates the Timoshenko coefficients, p%coef, used in generalized-alpha
!! time integrator. It requires that p%rhoinf and p%dt have been set
SUBROUTINE BD_TiSchmComputeCoefficients(p)

   TYPE(BD_ParameterType), INTENT(inout) :: p

   REAL(DbKi)                  :: tr0
   REAL(DbKi)                  :: tr1
   REAL(DbKi)                  :: tr2
   REAL(DbKi)                  :: alfam      ! \alpha_M
   REAL(DbKi)                  :: alfaf      ! \alpha_F
   REAL(DbKi)                  :: gama
   REAL(DbKi)                  :: beta
   REAL(DbKi)                  :: oalfaM     ! 1 - \alpha_M
   REAL(DbKi)                  :: deltat2    ! {\delta t}^2 = dt^2

      ! Bauchau equations 17.39
   tr0 = p%rhoinf + 1.0_BDKi
   alfam = (2.0_BDKi * p%rhoinf - 1.0_BDKi) / tr0
   alfaf = p%rhoinf / tr0

      ! Bauchau equations 17.40
   gama = 0.5_BDKi - alfam + alfaf
   beta = 0.25 * (1.0_BDKi - alfam + alfaf)**2

      ! The coefficents are then found using equations 17.41a - 17.41c
   deltat2 = p%dt**2
   oalfaM = 1.0_BDKi - alfam
   tr0 = alfaf / oalfaM
   tr1 = alfam / oalfaM
   tr2 = (1.0_BDKi - alfaf) / oalfaM

   p%coef(1) = beta * tr0 * deltat2
   p%coef(2) = (0.5_BDKi - beta/oalfaM) * deltat2
   p%coef(3) = gama * tr0 * p%dt
   p%coef(4) = (1.0_BDKi - gama / oalfaM) * p%dt
   p%coef(5) = tr0
   p%coef(6) = -tr1
   p%coef(7) = gama * tr2 * p%dt
   p%coef(8) = beta * tr2 * deltat2
   p%coef(9) = tr2

END SUBROUTINE BD_TiSchmComputeCoefficients


!-----------------------------------------------------------------------------------------------------------------------------------
!> This subroutine applies the prescribed boundary conditions (from the input RootMotion mesh)
!! into states and otherstates at the root finite element node
SUBROUTINE BD_BoundaryGA2(x,p,u,OtherState, ErrStat, ErrMsg)

   TYPE(BD_InputType),           INTENT(IN   )  :: u           !< Inputs at t (in local BD coords)
   TYPE(BD_ContinuousStateType), INTENT(INOUT)  :: x           !< Continuous states at t
   TYPE(BD_ParameterType),       INTENT(IN   )  :: p           !< Inputs at t
   TYPE(BD_OtherStateType),      INTENT(INOUT)  :: OtherState  !< Continuous states at t
   INTEGER(IntKi),               INTENT(  OUT)  :: ErrStat     !< Error status of the operation
   CHARACTER(*),                 INTENT(  OUT)  :: ErrMsg      !< Error message if ErrStat /= ErrID_None

   INTEGER(IntKi)                                     :: ErrStat2    ! Temporary Error status
   CHARACTER(ErrMsgLen)                               :: ErrMsg2     ! Temporary Error message
   CHARACTER(*), PARAMETER                      :: RoutineName = 'BD_BoundaryGA2'

   ! Initialize ErrStat
   ErrStat = ErrID_None
   ErrMsg  = ""

      ! Root displacements
   x%q(1:3,1) = u%RootMotion%TranslationDisp(1:3,1)

      ! Root rotations
   CALL ExtractRelativeRotation(u%RootMotion%Orientation(:,:,1),p, x%q(4:6,1), ErrStat2, ErrMsg2)
   CALL SetErrStat(ErrStat2, ErrMsg2, ErrStat, ErrMsg, RoutineName)
   if (ErrStat >= AbortErrLev) return

      ! Root velocities/angular velocities and accelerations/angular accelerations
   x%dqdt(1:3,1)         = u%RootMotion%TranslationVel(1:3,1)
   x%dqdt(4:6,1)         = u%Rootmotion%RotationVel(1:3,1)
   OtherState%acc(1:3,1) = u%RootMotion%TranslationAcc(1:3,1)
   OtherState%acc(4:6,1) = u%RootMotion%RotationAcc(1:3,1)

END SUBROUTINE BD_BoundaryGA2


!-----------------------------------------------------------------------------------------------------------------------------------
!> This subroutine perform time-marching in one interval
!! Given states (u,v) and accelerations (acc,xcc) at the initial of a time step (t_i),
!! it returns the values of states and accelerations at the end of a time step (t_f)
!FIXME: note similarities to BD_StaticSolution.  May be able to combine
SUBROUTINE BD_DynamicSolutionGA2( x, OtherState, u, p, m, ErrStat, ErrMsg)

   TYPE(BD_ContinuousStateType),       INTENT(INOUT)  :: x           !< Continuous states: input are the predicted values at t+dt; output are calculated values at t + dt
   TYPE(BD_OtherStateType),            INTENT(INOUT)  :: OtherState  !< Other states: input are the predicted accelerations at t+dt; output are calculated values at t + dt
   TYPE(BD_InputType),                 INTENT(IN   )  :: u           !< inputs in the local coordinate system (not FAST's global system)
   TYPE(BD_ParameterType),             INTENT(IN   )  :: p           !< Parameters
   TYPE(BD_MiscVarType),               INTENT(INOUT)  :: m           !< misc/optimization variables
   INTEGER(IntKi),                     INTENT(  OUT)  :: ErrStat     !< Error status of the operation
   CHARACTER(*),                       INTENT(  OUT)  :: ErrMsg      !< Error message if ErrStat /= ErrID_None

   INTEGER(IntKi)                                     :: ErrStat2    ! Temporary Error status
   CHARACTER(ErrMsgLen)                               :: ErrMsg2     ! Temporary Error message
   CHARACTER(*), PARAMETER                            :: RoutineName = 'BD_DynamicSolutionGA2'
   
   REAL(DbKi)                                         :: Eref
   REAL(DbKi)                                         :: Enorm
   INTEGER(IntKi)                                     :: i
   INTEGER(IntKi)                                     :: j
   LOGICAL                                            :: fact

   ErrStat = ErrID_None
   ErrMsg  = ""


   Eref  =  0.0_BDKi
   DO i=1,p%niter

      fact = MOD(i-1,p%n_fact) .EQ. 0  ! when true, we factor the jacobian matrix 

         ! Apply accelerations using F=ma ?  Is that what this routine does?
         ! Calculate Quadrature point values needed
      CALL BD_QuadraturePointData( p,x,m )         ! Calculate QP values uuu, uup, RR0, kappa, E1 using current guess at continuous states (displacements and velocities)
      CALL BD_GenerateDynamicElementGA2( x, OtherState, p, m,fact)

         ! Apply additional forces / loads at GLL points (such as aerodynamic loads)?
      DO j=1,p%node_total
         m%RHS(1:3,j) = m%RHS(1:3,j) + u%PointLoad%Force(1:3,j)
         m%RHS(4:6,j) = m%RHS(4:6,j) + u%PointLoad%Moment(1:3,j)
      ENDDO


      IF(fact) THEN

         m%StifK = m%MassM + p%coef(7) * m%DampG + p%coef(8) * m%StifK


            ! Reshape 4d array into 2d for the use with the LAPACK solver
         m%LP_StifK     =  RESHAPE(m%StifK, (/p%dof_total,p%dof_total/))
         m%LP_StifK_LU  =  m%LP_StifK(7:p%dof_total,7:p%dof_total)


            ! note m%LP_indx is allocated larger than necessary (to allow us to use it in multiple places)
         CALL LAPACK_getrf( p%dof_total-6, p%dof_total-6, m%LP_StifK_LU, m%LP_indx, ErrStat2, ErrMsg2)
            CALL SetErrStat( ErrStat2, ErrMsg2, ErrStat, ErrMsg, RoutineName )
            if (ErrStat >= AbortErrLev) return
      ENDIF


         ! Reshape 2d array into 1d for the use with the LAPACK solver
      m%LP_RHS       =  RESHAPE(m%RHS(:,:), (/p%dof_total/))
      m%LP_RHS_LU    =  m%LP_RHS(7:p%dof_total)

         ! Solve for X in A*X=B to get the accelerations of blade
      CALL LAPACK_getrs( 'N',p%dof_total-6, m%LP_StifK_LU, m%LP_indx, m%LP_RHS_LU, ErrStat2, ErrMsg2)
         CALL SetErrStat( ErrStat2, ErrMsg2, ErrStat, ErrMsg, RoutineName )

      m%Solution(:,1)   = 0.0_BDKi    ! first node is not set below. By definition, there is no displacement of the first node.
      m%Solution(:,2:p%node_total) = RESHAPE( m%LP_RHS_LU, (/ p%dof_node, (p%node_total - 1) /) )

       CALL BD_UpdateDynamicGA2(p,m,x,OtherState)

         ! Check for convergence
       Enorm = SQRT(abs(DOT_PRODUCT(m%LP_RHS_LU, m%LP_RHS(7:p%dof_total))))

       IF(i==1) THEN
           Eref = Enorm*p%tol
           IF(Enorm .LE. 1.0_DbKi) RETURN       !FIXME: Do we want a hardcoded limit like this?
       ELSE
           IF(Enorm .LE. Eref) RETURN
       ENDIF

   ENDDO

   CALL setErrStat( ErrID_Fatal, "Solution does not converge after the maximum number of iterations", ErrStat, ErrMsg, RoutineName)
   RETURN

END SUBROUTINE BD_DynamicSolutionGA2


!-----------------------------------------------------------------------------------------------------------------------------------
!> This subroutine updates the 1) displacements/rotations(uf)
!! 2) linear/angular velocities(vf); 3) linear/angular accelerations(af); and
!! 4) algorithmic accelerations(xf) given the increments obtained through
!! N-R algorithm
SUBROUTINE BD_UpdateDynamicGA2( p, m, x, OtherState )

   TYPE(BD_ParameterType),             INTENT(IN   )  :: p           !< Parameters
   TYPE(BD_MiscVarType),               INTENT(IN   )  :: m           !< misc/optimization variables
   TYPE(BD_ContinuousStateType),       INTENT(INOUT)  :: x           !< Continuous states at t on input at t + dt on output
   TYPE(BD_OtherStateType),            INTENT(INOUT)  :: OtherState  !< Other states at t on input; at t+dt on outputs

   REAL(BDKi)                  :: roti_temp(3)
   REAL(BDKi)                  :: rot_temp(3)
   INTEGER(IntKi)              :: i
   CHARACTER(*), PARAMETER     :: RoutineName = 'BD_UpdateDynamicGA2'

   ! m%Solution contains (\delta q dot dot)
   ! The first node has no displacements by definition.
   DO i=2, p%node_total
       x%q(1:3,i) = x%q(1:3,i) + p%coef(8) * m%Solution(1:3,i)
       
       roti_temp  =              p%coef(8) * m%Solution(4:6,i)  ! m%Solution(4:6,i) seems to contain accelerations (i.e., delta \omega dot), so I don't think this can be a w-m parameter
       CALL BD_CrvCompose(rot_temp,roti_temp,x%q(4:6,i),FLAG_R1R2) ! rot_temp = roti_temp composed with x%q(4:6,i)
       x%q(4:6,i) = rot_temp(1:3) 

       
       x%dqdt(:,i)           = x%dqdt(:,i)         + p%coef(7) * m%Solution(:,i)
       OtherState%acc(:,i)   = OtherState%acc(:,i) +             m%Solution(:,i)    ! update acceleration (dqdtdt: q dot dot) to next guess for values at t+dt
       OtherState%xcc(:,i)   = OtherState%xcc(:,i) + p%coef(9) * m%Solution(:,i)    ! update algorithm acceleration to next guess for values at t+dt:  (1-alpha_m)*xcc_(n+1) = (1-alpha_f)*dqdtdt_(n+1) + alpha_f*dqdtdt_n - alpha_m*xcc_n
   ENDDO

END SUBROUTINE BD_UpdateDynamicGA2


!-----------------------------------------------------------------------------------------------------------------------------------
! this routine computes m%LP_MassM, m%LP_RHS, m%LP_StifK
!FIXME: this routine is really similar to the begining section of BD_GenerateDynamicElementAcc.  Only real difference is that it calculates the m%Stif and m%LP_DampG as well.
SUBROUTINE BD_GenerateDynamicElementGA2( x, OtherState, p, m, fact )

   TYPE(BD_ContinuousStateType),      INTENT(IN   )  :: x           !< Continuous states at t on input at t + dt on output
   TYPE(BD_OtherStateType),           INTENT(IN   )  :: OtherState  !< Other states at t on input; at t+dt on outputs

   TYPE(BD_ParameterType), INTENT(IN   )  :: p           !< Parameters
   TYPE(BD_MiscVarType),   INTENT(INOUT)  :: m           !< misc/optimization variables
   LOGICAL,                INTENT(IN   )  :: fact

   INTEGER(IntKi)                         :: nelem
   CHARACTER(*),           PARAMETER      :: RoutineName = 'BD_GenerateDynamicElementGA2'


      ! must initialize these because BD_AssembleStiffK and BD_AssembleRHS are INOUT
   m%RHS    =  0.0_BDKi
   
   IF(fact) THEN
      m%StifK  =  0.0_BDKi
      m%MassM  =  0.0_BDKi
      m%DampG  =  0.0_BDKi
   END IF
      


      ! These values have not been set yet for the QP.
      ! We can leave these inside this subroutine rather than move them up.
   CALL BD_QPData_mEta_rho( p,m )               ! Calculate the \f$ m \eta \f$ and \f$ \rho \f$ terms
   CALL BD_QPDataVelocity( p, x, m )            ! x%dqdt --> m%qp%vvv, m%qp%vvp

   CALL BD_QPDataAcceleration( p, OtherState, m )     ! Naaa --> aaa (OtherState%Acc --> m%qp%aaa)

   DO nelem=1,p%elem_total

        ! compute m%elk,m%elf,m%elm,m%elg:
      CALL BD_ElementMatrixGA2(fact, nelem, p, m )

      IF(fact) THEN
         CALL BD_AssembleStiffK(nelem,p,m%elk,m%StifK)
         CALL BD_AssembleStiffK(nelem,p,m%elm,m%MassM)
         CALL BD_AssembleStiffK(nelem,p,m%elg,m%DampG)
      ENDIF
      CALL BD_AssembleRHS(nelem,p,m%elf,m%RHS)

   ENDDO
   RETURN
END SUBROUTINE BD_GenerateDynamicElementGA2


!-----------------------------------------------------------------------------------------------------------------------------------
!FIXME: lots of pieces of BD_ElementMatrixAcc show up in here
SUBROUTINE BD_ElementMatrixGA2(  fact, nelem, p, m )

   TYPE(BD_ParameterType),       INTENT(IN   )  :: p                 !< Parameters
   TYPE(BD_MiscVarType),         INTENT(INOUT)  :: m                 !< misc/optimization variables

   LOGICAL,                      INTENT(IN   )  :: fact              !< are we factoring?
   INTEGER(IntKi),               INTENT(IN   )  :: nelem             !< Number of current element

   INTEGER(IntKi)               :: idx_qp
   INTEGER(IntKi)               :: i
   INTEGER(IntKi)               :: j
   INTEGER(IntKi)               :: idx_dof1
   INTEGER(IntKi)               :: idx_dof2
   CHARACTER(*), PARAMETER      :: RoutineName = 'BD_ElementMatrixGA2'
   

!FIXME: adp: I don't see the gyroscopic term in here.  That is stored in m%qp%Fb
!VA: The gyroscopic term is included in the m%qp%Gi. I think the m%qp%Fb term is used to calculate the accelerations
      
   
   CALL BD_ElasticForce(  nelem,p,m,fact )                    ! Calculate Fc, Fd  [and if(fact): Oe, Pe, and Qe for N-R algorithm] using m%qp%E1, m%qp%RR0, m%qp%kappa, m%qp%Stif   
   CALL BD_InertialForce( nelem,p,m,fact )                    ! Calculate Fi [and Mi,Gi,Ki IF(fact)]
   
   IF(p%damp_flag .NE. 0) THEN
      CALL BD_DissipativeForce( nelem,p,m,fact )              ! Calculate dissipative terms on Fc, Fd [and Sd, Od, Pd and Qd, betaC, Gd, Xd, Yd for N-R algorithm]
   ENDIF
   
   CALL BD_GravityForce( nelem, p, m, p%gravity )
   
<<<<<<< HEAD
=======
   ! F^ext is combined with F^D (F^D = F^D-F^ext), i.e. RHS of Equation 9 in Wang_2014
   m%qp%Ftemp(:,:,nelem) = m%qp%Fd(:,:,nelem) - m%qp%Fg(:,:,nelem) - m%DistrLoad_QP(:,:,nelem)
>>>>>>> 6c60b685
   

      ! Equations 10, 11, 12 in Wang_2014

   IF (fact) THEN  
      DO j=1,p%nodes_per_elem
         DO idx_dof2=1,p%dof_node
            DO i=1,p%nodes_per_elem
               DO idx_dof1=1,p%dof_node
                  
                  m%elk(idx_dof1,i,idx_dof2,j) = 0.0_BDKi
                  DO idx_qp = 1,p%nqp ! dot_product(m%qp%Qe(  idx_dof1,idx_dof2,:,nelem) +  m%qp%Ki(idx_dof1,idx_dof2,:,nelem), p%QPtw_Shp_Shp_Jac(      :,i,j,nelem) )
                     m%elk(idx_dof1,i,idx_dof2,j) =  m%elk(idx_dof1,i,idx_dof2,j) + (m%qp%Qe(idx_dof1,idx_dof2,idx_qp,nelem) +  m%qp%Ki(idx_dof1,idx_dof2,idx_qp,nelem))*p%QPtw_Shp_Shp_Jac(idx_qp,i,j,nelem)
                  END DO
                  DO idx_qp = 1,p%nqp ! dot_product(m%qp%Pe(  idx_dof1,idx_dof2,:,nelem)                                      , p%QPtw_Shp_ShpDer(       :,i,j) )
                     m%elk(idx_dof1,i,idx_dof2,j) = m%elk(idx_dof1,i,idx_dof2,j) +  m%qp%Pe(  idx_dof1,idx_dof2,idx_qp,nelem)*p%QPtw_Shp_ShpDer(idx_qp,i,j)
                  END DO
                  DO idx_qp = 1,p%nqp ! dot_product(m%qp%Oe(  idx_dof1,idx_dof2,:,nelem)                                      , p%QPtw_Shp_ShpDer(       :,j,i) )
                     m%elk(idx_dof1,i,idx_dof2,j) = m%elk(idx_dof1,i,idx_dof2,j) +  m%qp%Oe(  idx_dof1,idx_dof2,idx_qp,nelem)*p%QPtw_Shp_ShpDer(idx_qp,j,i)
                  END DO
                  DO idx_qp = 1,p%nqp ! dot_product(m%qp%Stif(idx_dof1,idx_dof2,:,nelem)                                      , p%QPtw_ShpDer_ShpDer_Jac(:,i,j,nelem) )
                     m%elk(idx_dof1,i,idx_dof2,j) = m%elk(idx_dof1,i,idx_dof2,j) +  m%qp%Stif(idx_dof1,idx_dof2,idx_qp,nelem)*p%QPtw_ShpDer_ShpDer_Jac(idx_qp,i,j,nelem)
                  END DO
                  
               ENDDO
            ENDDO
         ENDDO
      END DO

<<<<<<< HEAD
      CALL Integrate_ElementMass(nelem, p, m) ! use m%qp%Mi to compute m%elm
                  
=======
      DO j=1,p%nodes_per_elem
         DO idx_dof2=1,p%dof_node
            DO i=1,p%nodes_per_elem
               DO idx_dof1=1,p%dof_node
                  
                  m%elm(idx_dof1,i,idx_dof2,j) = 0.0_BDKi
                  DO idx_qp = 1,p%nqp ! dot_product( m%qp%Mi(idx_dof1,idx_dof2,:,nelem), p%QPtw_Shp_Shp_Jac(:,i,j,nelem) )
                     m%elm(idx_dof1,i,idx_dof2,j) = m%elm(idx_dof1,i,idx_dof2,j) + m%qp%Mi(idx_dof1,idx_dof2,idx_qp,nelem)*p%QPtw_Shp_Shp_Jac(idx_qp,i,j,nelem)
                  END DO
                  
               ENDDO
            ENDDO
         ENDDO
      END DO
>>>>>>> 6c60b685

      DO j=1,p%nodes_per_elem
         DO idx_dof2=1,p%dof_node
            DO i=1,p%nodes_per_elem
               DO idx_dof1=1,p%dof_node
                  
                  m%elg(idx_dof1,i,idx_dof2,j) = 0.0_BDKi
                  DO idx_qp = 1,p%nqp ! dot_product( m%qp%Gi(idx_dof1,idx_dof2,:,nelem), p%QPtw_Shp_Shp_Jac(:,i,j,nelem))
                     m%elg(idx_dof1,i,idx_dof2,j) = m%elg(idx_dof1,i,idx_dof2,j) + m%qp%Gi(idx_dof1,idx_dof2,idx_qp,nelem)*p%QPtw_Shp_Shp_Jac(idx_qp,i,j,nelem)
                  END DO
                  
               ENDDO
            ENDDO
         ENDDO
      END DO
   
         ! Dissipative terms
      IF (p%damp_flag .NE. 0) THEN
         DO j=1,p%nodes_per_elem
            DO idx_dof2=1,p%dof_node
               DO i=1,p%nodes_per_elem
                  DO idx_dof1=1,p%dof_node
                     
                     DO idx_qp = 1,p%nqp ! dot_product(m%qp%Qd(idx_dof1,idx_dof2,:,nelem), p%QPtw_Shp_Shp_Jac(      :,i,j,nelem))
                        m%elk(idx_dof1,i,idx_dof2,j) = m%elk(idx_dof1,i,idx_dof2,j) + m%qp%Qd(idx_dof1,idx_dof2,idx_qp,nelem)*p%QPtw_Shp_Shp_Jac(idx_qp,i,j,nelem)
                     END DO
                     DO idx_qp = 1,p%nqp ! dot_product(m%qp%Pd(idx_dof1,idx_dof2,:,nelem), p%QPtw_Shp_ShpDer(       :,i,j)      )
                        m%elk(idx_dof1,i,idx_dof2,j) = m%elk(idx_dof1,i,idx_dof2,j) + m%qp%Pd(idx_dof1,idx_dof2,idx_qp,nelem)*p%QPtw_Shp_ShpDer(idx_qp,i,j)
                     END DO 
                     DO idx_qp = 1,p%nqp ! dot_product(m%qp%Od(idx_dof1,idx_dof2,:,nelem), p%QPtw_Shp_ShpDer(       :,j,i)      )
                        m%elk(idx_dof1,i,idx_dof2,j) = m%elk(idx_dof1,i,idx_dof2,j) + m%qp%Od(idx_dof1,idx_dof2,idx_qp,nelem)*p%QPtw_Shp_ShpDer(idx_qp,j,i)
                     END DO
                     DO idx_qp = 1,p%nqp ! dot_product(m%qp%Sd(idx_dof1,idx_dof2,:,nelem), p%QPtw_ShpDer_ShpDer_Jac(:,i,j,nelem))
                        m%elk(idx_dof1,i,idx_dof2,j) = m%elk(idx_dof1,i,idx_dof2,j) + m%qp%Sd(idx_dof1,idx_dof2,idx_qp,nelem)*p%QPtw_ShpDer_ShpDer_Jac(idx_qp,i,j,nelem)
                     END DO
                     
                  ENDDO
               ENDDO
            ENDDO
         END DO

         DO j=1,p%nodes_per_elem
            DO idx_dof2=1,p%dof_node
               DO i=1,p%nodes_per_elem
                  DO idx_dof1=1,p%dof_node
                     
                     DO idx_qp = 1,p%nqp ! dot_product(m%qp%Xd(   idx_dof1,idx_dof2,:,nelem), p%QPtw_Shp_Shp_Jac(      :,i,j,nelem))
                        m%elg(idx_dof1,i,idx_dof2,j) = m%elg(idx_dof1,i,idx_dof2,j) + m%qp%Xd(   idx_dof1,idx_dof2,idx_qp,nelem)*p%QPtw_Shp_Shp_Jac(idx_qp,i,j,nelem)
                     END DO
                     DO idx_qp = 1,p%nqp ! dot_product(m%qp%Yd(   idx_dof1,idx_dof2,:,nelem), p%QPtw_Shp_ShpDer(       :,i,j)      )
                        m%elg(idx_dof1,i,idx_dof2,j) = m%elg(idx_dof1,i,idx_dof2,j) + m%qp%Yd(   idx_dof1,idx_dof2,idx_qp,nelem)*p%QPtw_Shp_ShpDer(idx_qp,i,j)
                     END DO
                     DO idx_qp = 1,p%nqp ! dot_product(m%qp%Gd(   idx_dof1,idx_dof2,:,nelem), p%QPtw_Shp_ShpDer(       :,j,i)      )
                        m%elg(idx_dof1,i,idx_dof2,j) = m%elg(idx_dof1,i,idx_dof2,j) + m%qp%Gd(   idx_dof1,idx_dof2,idx_qp,nelem)*p%QPtw_Shp_ShpDer(idx_qp,j,i)
                     END DO
                     DO idx_qp = 1,p%nqp ! dot_product(m%qp%betaC(idx_dof1,idx_dof2,:,nelem), p%QPtw_ShpDer_ShpDer_Jac(:,i,j,nelem))
                        m%elg(idx_dof1,i,idx_dof2,j) = m%elg(idx_dof1,i,idx_dof2,j) + m%qp%betaC(idx_dof1,idx_dof2,idx_qp,nelem)*p%QPtw_ShpDer_ShpDer_Jac(idx_qp,i,j,nelem)
                     END DO
                     
                  ENDDO
               ENDDO
            ENDDO
         END DO         
      ENDIF ! add the dissipative terms

   ENDIF
   
      ! Equations 13 and 14 in Wang_2014. F^ext is combined with F^D (F^D = F^D-F^ext)
<<<<<<< HEAD
   ! F^ext is combined with F^D (F^D = F^D-F^ext), i.e. RHS of Equation 9 in Wang_2014
   m%qp%Ftemp(:,:,nelem) = m%qp%Fd(:,:,nelem) + m%qp%Fi(:,:,nelem) - m%qp%Fg(:,:,nelem) - m%DistrLoad_QP(:,:,nelem)
   call Integrate_ElementForce(nelem, p, m) ! use m%qp%Fc and m%qp%Ftemp to compute m%elf
=======

   DO i=1,p%nodes_per_elem
      DO idx_dof1=1,p%dof_node
         
         m%elf(idx_dof1,i) = 0.0_BDKi
         DO idx_qp = 1,p%nqp ! dot_product( m%qp%Fc   (idx_dof1,:,nelem),                             p%QPtw_ShpDer( :,i))
            m%elf(idx_dof1,i) = m%elf(idx_dof1,i) - m%qp%Fc(idx_dof1,idx_qp,nelem)*p%QPtw_ShpDer(idx_qp,i)
         END DO
         DO idx_qp = 1,p%nqp ! dot_product( m%qp%Ftemp(idx_dof1,:,nelem) + m%qp%Fi(idx_dof1,:,nelem), p%QPtw_Shp_Jac(:,i,nelem))
            m%elf(idx_dof1,i) = m%elf(idx_dof1,i) - (m%qp%Ftemp(idx_dof1,idx_qp,nelem) + m%qp%Fi(idx_dof1,idx_qp,nelem))*p%QPtw_Shp_Jac(idx_qp,i,nelem)
         END DO
      ENDDO
   ENDDO
>>>>>>> 6c60b685
   
   RETURN

END SUBROUTINE BD_ElementMatrixGA2


!-----------------------------------------------------------------------------------------------------------------------------------
!> This subroutine tranforms the following quantities in Input data structure from global frame to local (blade) frame:
!!  1 Displacements
!!  2 Linear/Angular velocities
!!  3 Linear/Angular accelerations
!!  4 Point forces/moments
!!  5 Distributed forces/moments
!! It also transforms the DCM to rotation tensor in the input data structure
SUBROUTINE BD_InputGlobalLocal(p, u)
   TYPE(BD_ParameterType), INTENT(IN   ):: p
   TYPE(BD_InputType),     INTENT(INOUT):: u
   INTEGER(IntKi)                       :: i                          !< Generic counter
   CHARACTER(*), PARAMETER              :: RoutineName = 'BD_InputGlobalLocal'

!FIXME: we might be able to get rid of the m%u now if we put the p%GlbRot multiplications elsewhere.   

   ! Transform Root Motion from Global to Local (Blade) frame
   u%RootMotion%TranslationDisp(:,1) = MATMUL(u%RootMotion%TranslationDisp(:,1),p%GlbRot)  ! = MATMUL(TRANSPOSE(p%GlbRot),u%RootMotion%TranslationDisp(:,1)) = MATMUL(u%RootMotion%RefOrientation(:,:,1),u%RootMotion%TranslationDisp(:,1))
   u%RootMotion%TranslationVel(:,1)  = MATMUL(u%RootMotion%TranslationVel( :,1),p%GlbRot)  ! = MATMUL(TRANSPOSE(p%GlbRot),u%RootMotion%TranslationVel(:,1))  = MATMUL(u%RootMotion%RefOrientation(:,:,1),u%RootMotion%TranslationVel(:,1))
   u%RootMotion%RotationVel(:,1)     = MATMUL(u%RootMotion%RotationVel(    :,1),p%GlbRot)  ! = MATMUL(TRANSPOSE(p%GlbRot),u%RootMotion%RotationVel(:,1))     = MATMUL(u%RootMotion%RefOrientation(:,:,1),u%RootMotion%RotationVel(:,1))
   u%RootMotion%TranslationAcc(:,1)  = MATMUL(u%RootMotion%TranslationAcc( :,1),p%GlbRot)  ! = MATMUL(TRANSPOSE(p%GlbRot),u%RootMotion%TranslationAcc(:,1))  = MATMUL(u%RootMotion%RefOrientation(:,:,1),u%RootMotion%TranslationAcc(:,1))
   u%RootMotion%RotationAcc(:,1)     = MATMUL(u%RootMotion%RotationAcc(    :,1),p%GlbRot)  ! = MATMUL(TRANSPOSE(p%GlbRot),u%RootMotion%RotationAcc(:,1))     = MATMUL(u%RootMotion%RefOrientation(:,:,1),u%RootMotion%RotationAcc(:,1))

   ! Transform DCM to Rotation Tensor (RT)   
   u%RootMotion%Orientation(:,:,1) = TRANSPOSE(u%RootMotion%Orientation(:,:,1)) ! matrix that now transfers from local to global (FAST's DCMs convert from global to local)
   
   ! Transform Applied Forces from Global to Local (Blade) frame
   DO i=1,p%node_total
      u%PointLoad%Force(1:3,i)  = MATMUL(u%PointLoad%Force(:,i),p%GlbRot)  !=MATMUL(TRANSPOSE(p%GlbRot),u%PointLoad%Force(:,i))  = MATMUL(u%RootMotion%RefOrientation(:,:,1),u%PointLoad%Force(:,i)) 
      u%PointLoad%Moment(1:3,i) = MATMUL(u%PointLoad%Moment(:,i),p%GlbRot) !=MATMUL(TRANSPOSE(p%GlbRot),u%PointLoad%Moment(:,i)) = MATMUL(u%RootMotion%RefOrientation(:,:,1),u%PointLoad%Moment(:,i))
   ENDDO
   
   ! transform distributed forces and moments
   DO i=1,u%DistrLoad%Nnodes
      u%DistrLoad%Force(1:3,i)  = MATMUL(u%DistrLoad%Force(:,i),p%GlbRot)  !=MATMUL(TRANSPOSE(p%GlbRot),u%DistrLoad%Force(:,i))  = MATMUL(u%RootMotion%RefOrientation(:,:,1),u%DistrLoad%Force(:,i)) 
      u%DistrLoad%Moment(1:3,i) = MATMUL(u%DistrLoad%Moment(:,i),p%GlbRot) !=MATMUL(TRANSPOSE(p%GlbRot),u%DistrLoad%Moment(:,i)) = MATMUL(u%RootMotion%RefOrientation(:,:,1),u%DistrLoad%Moment(:,i))
   ENDDO

END SUBROUTINE BD_InputGlobalLocal


!-----------------------------------------------------------------------------------------------------------------------------------
!> This subroutine is just to clean up the code a bit.  This is called between the BD_InputGlobalLocal and BD_BoundaryGA2 routines.
!! It could probably live in the BD_InputGlobablLocal except for the call just before the BD_CalcIC call (though it might not matter there).
!! FIXME: explore moving this up to InputGlobalLocal: Not easy because BD_InputGlobalLocal is used in Init_ContinousStates, which is
!!          before Init_MiscVars.
! NOTE: This routine could be entirely removed if the u%DistrLoad arrays are used directly, but that would require some messy indexing.
SUBROUTINE BD_DistrLoadCopy( p, u, m )

   TYPE(BD_ParameterType),       INTENT(IN   )  :: p             !< Parameters
   TYPE(BD_InputType),           INTENT(IN   )  :: u             !< Inputs at t (in BD coordinates)
   TYPE(BD_MiscVarType),         INTENT(INOUT)  :: m             !< misc/optimization variables

   INTEGER(IntKi)                               :: temp_id
   INTEGER(IntKi)                               :: idx_qp
   INTEGER(IntKi)                               :: nelem

      ! Set the intermediate DistrLoad_QP array.
   DO nelem=1,p%elem_total
      temp_id  = (nelem-1)*p%nqp + p%qp_indx_offset
      DO idx_qp=1,p%nqp
         m%DistrLoad_QP(1:3,idx_qp,nelem) = u%DistrLoad%Force(1:3,temp_id+idx_qp)
         m%DistrLoad_QP(4:6,idx_qp,nelem) = u%DistrLoad%Moment(1:3,temp_id+idx_qp)
      ENDDO
   ENDDO

END SUBROUTINE BD_DistrLoadCopy


!-----------------------------------------------------------------------------------------------------------------------------------
!> This subroutine computes the initial states
!! Rigid body assumption is used in initialization of the states.
!! The initial displacements/rotations and linear velocities are
!! set to the root value; the angular velocities over the beam
!! are computed based on rigid body rotation: \omega = v_{root} \times r_{pos}
SUBROUTINE BD_CalcIC_Position( u, p, x, ErrStat, ErrMsg)
<<<<<<< HEAD

   TYPE(BD_InputType),           INTENT(IN   )  :: u              !< Inputs at t (in BD coordinates)
   TYPE(BD_ParameterType),       INTENT(IN   )  :: p              !< Parameters
   TYPE(BD_ContinuousStateType), INTENT(INOUT)  :: x              !< Continuous states at t
   INTEGER(IntKi),               INTENT(  OUT)  :: ErrStat        !< Error status of the operation
   CHARACTER(*),                 INTENT(  OUT)  :: ErrMsg         !< Error message if ErrStat /= ErrID_None
=======
>>>>>>> 6c60b685

   TYPE(BD_InputType),           INTENT(IN   )  :: u              !< Inputs at t (in BD coordinates)
   TYPE(BD_ParameterType),       INTENT(IN   )  :: p              !< Parameters
   TYPE(BD_ContinuousStateType), INTENT(INOUT)  :: x              !< Continuous states at t
   INTEGER(IntKi),               INTENT(  OUT)  :: ErrStat        !< Error status of the operation
   CHARACTER(*),                 INTENT(  OUT)  :: ErrMsg         !< Error message if ErrStat /= ErrID_None

<<<<<<< HEAD
=======

>>>>>>> 6c60b685
   INTEGER(IntKi)                               :: i
   INTEGER(IntKi)                               :: j
   INTEGER(IntKi)                               :: k
   INTEGER(IntKi)                               :: temp_id
   REAL(BDKi)                                   :: temp_p0(3)
   REAL(BDKi)                                   :: temp_rv(3)
   CHARACTER(*), PARAMETER                      :: RoutineName = 'BD_CalcIC_Position'
   INTEGER(IntKi)                             :: ErrStat2    ! Temporary Error status
   CHARACTER(ErrMsgLen)                       :: ErrMsg2     ! Temporary Error message

   ! Initialize ErrStat
   ErrStat = ErrID_None
   ErrMsg  = ""

      !  Since RootMotion%Orientation is the transpose of the absolute orientation in the global frame,
      !  we need to find the relative change in orientation from the reference.
   CALL ExtractRelativeRotation(u%RootMotion%Orientation(:,:,1),p,temp_rv, ErrStat2, ErrMsg2)
   CALL SetErrStat(ErrStat2, ErrMsg2, ErrStat, ErrMsg, RoutineName)
   if (ErrStat >= AbortErrLev) return


   !Initialize displacements and rotations
   k = 1 !when i=1, k=1
   DO i=1,p%elem_total
      temp_id = p%node_elem_idx(i,1)-1      ! Node just before the start of this element
      DO j=k,p%nodes_per_elem
            ! reference at current root orientation.
         temp_p0 = MATMUL(u%rootmotion%orientation(:,:,1),p%uuN0(1:3,j,i))    ! Global frame
         temp_p0 = MATMUL(temp_p0, p%GlbRot )                                 ! Into the local frame
            !  Add the root displacement (in local frame) to the reference at current root orientation in local frame,
            !  and subtract the reference to get the displacement.  This is equivalent to TranslationDisp in the local frame.
         x%q(1:3,temp_id+j) = u%RootMotion%TranslationDisp(1:3,1) + temp_p0 - p%uuN0(1:3,j,i)
      ENDDO
      k = 2 ! start j loop at k=2 for remaining elements (i>1)
   ENDDO

   k = 1 !when i=1, k=1
   DO i=1,p%elem_total
      temp_id = p%node_elem_idx(i,1)-1      ! Node just before the start of this element
      DO j=k,p%nodes_per_elem
         x%q(4:6,temp_id+j) = temp_rv  ! each node is assumed to have the same initial relative rotation as the root
      ENDDO
      k = 2 ! start j loop at k=2 for remaining elements (i>1)
   ENDDO

END SUBROUTINE BD_CalcIC_Position



!-----------------------------------------------------------------------------------------------------------------------------------
!> This subroutine computes the initial states
!! Rigid body assumption is used in initialization of the states.
!! The initial displacements/rotations and linear velocities are
!! set to the root value; the angular velocities over the beam
!! are computed based on rigid body rotation: \omega = v_{root} \times r_{pos}
SUBROUTINE BD_CalcIC_Velocity( u, p, x)

   TYPE(BD_InputType),           INTENT(IN   ):: u             !< Inputs at t (in BD coordinates)
   TYPE(BD_ParameterType),       INTENT(IN   ):: p             !< Parameters
   TYPE(BD_ContinuousStateType), INTENT(INOUT):: x             !< Continuous states at t


   INTEGER(IntKi)                             :: i
   INTEGER(IntKi)                             :: j
   INTEGER(IntKi)                             :: k
   INTEGER(IntKi)                             :: temp_id
   REAL(BDKi)                                 :: temp3(3)
   CHARACTER(*), PARAMETER                    :: RoutineName = 'BD_CalcIC_Velocity'


   !Initialize velocities and angular velocities
   x%dqdt(:,:) = 0.0_BDKi

   ! these values don't change in the loop:
   k=1 !when i=1, k=1
   DO i=1,p%elem_total
      temp_id = p%node_elem_idx(i,1)-1      ! Node just before the start of this element
      DO j=k,p%nodes_per_elem

            ! Find distance vector from root
         temp3 = (p%uuN0(1:3,j,i) + x%q(1:3,temp_id+j)) - (p%uuN0(1:3,1,1) + x%q(1:3,1))
            ! Calculate translational velocity of tip relative to root, and add it to the root translational velocity
         x%dqdt(1:3,temp_id+j) = u%RootMotion%TranslationVel(:,1) + cross_product(u%RootMotion%RotationVel(:,1),temp3)

            ! Rotational velocity is the same as the root rotational velocity
         x%dqdt(4:6,temp_id+j) = u%RootMotion%RotationVel(1:3,1)
      ENDDO
      k = 2 ! start j loop at k=2 for remaining elements (i>1)
   ENDDO

END SUBROUTINE BD_CalcIC_Velocity


!-----------------------------------------------------------------------------------------------------------------------------------
!! Routine for computing outputs, used in both loose and tight coupling.
SUBROUTINE BD_InitAcc( u, p, x, m, qdotdot, ErrStat, ErrMsg )

   TYPE(BD_InputType),           INTENT(IN   )  :: u              !< Inputs at t (in BD coordinates)
   TYPE(BD_ParameterType),       INTENT(IN   )  :: p              !< Parameters
   TYPE(BD_ContinuousStateType), INTENT(IN   )  :: x              !< Continuous states at t
   TYPE(BD_MiscVarType),         INTENT(INOUT)  :: m              !< Misc/optimization variables
   REAL(BDKi),                   INTENT(  OUT)  :: qdotdot(:,:)   !< accelerations
   INTEGER(IntKi),               INTENT(  OUT)  :: ErrStat        !< Error status of the operation
   CHARACTER(*),                 INTENT(  OUT)  :: ErrMsg         !< Error message if ErrStat /= ErrID_None

   INTEGER(IntKi)                               :: ErrStat2                     ! Temporary Error status
   CHARACTER(ErrMsgLen)                         :: ErrMsg2                      ! Temporary Error message
   CHARACTER(*), PARAMETER                      :: RoutineName = 'BD_InitAcc'

   ! Initialize ErrStat

   ErrStat = ErrID_None
   ErrMsg  = ""


      ! Calculate Quadrature point values needed
   CALL BD_QuadraturePointData( p, x, m )     ! Calculate QP values uuu, uup, RR0, kappa, E1

      ! set misc vars, particularly m%RHS
   CALL BD_CalcForceAcc( u, p, m, ErrStat2, ErrMsg2 )
      CALL SetErrStat( ErrStat2, ErrMsg2, ErrStat, ErrMsg, RoutineName )

      ! set accelerations with inputs from the root and BD_CalcForceAcc solution
   qdotdot(1:3,1 )  = u%RootMotion%TranslationAcc(:,1)
   qdotdot(4:6,1 )  = u%RootMotion%RotationAcc(:,1)
   qdotdot(  :,2:)  = m%RHS(:,2:)

   return

END SUBROUTINE BD_InitAcc


!-----------------------------------------------------------------------------------------------------------------------------------
!> This subroutine calls other subroutines to apply the force, build the beam element
!! stiffness and mass matrices, build nodal force vector.  The output of this subroutine
!! is the second time derivative of state "q".
! Calculate the equations of motion
SUBROUTINE BD_CalcForceAcc( u, p, m, ErrStat, ErrMsg )

   TYPE(BD_InputType),           INTENT(IN   )  :: u           !< Inputs at t
   TYPE(BD_ParameterType),       INTENT(IN   )  :: p           !< Parameters
   TYPE(BD_MiscVarType),         INTENT(INOUT)  :: m           !< Misc/optimization variables
   INTEGER(IntKi),               INTENT(  OUT)  :: ErrStat     !< Error status of the operation
   CHARACTER(*),                 INTENT(  OUT)  :: ErrMsg      !< Error message if ErrStat /= ErrID_None

   INTEGER(IntKi)                               :: j
   REAL(BDKi)                                   :: RootAcc(6)
   INTEGER(IntKi)                               :: nelem ! number of elements
   INTEGER(IntKi)                               :: ErrStat2                     ! Temporary Error status
   CHARACTER(ErrMsgLen)                         :: ErrMsg2                      ! Temporary Error message
   CHARACTER(*), PARAMETER                      :: RoutineName = 'BD_CalcForceAcc'

   ErrStat = ErrID_None
   ErrMsg  = ""

      ! Calculate the global mass matrix and force vector for the beam

      ! must initialize these because BD_AssembleStiffK and BD_AssembleRHS are INOUT
   m%RHS    =  0.0_BDKi
   m%MassM  =  0.0_BDKi


   DO nelem=1,p%elem_total


      CALL BD_ElementMatrixAcc( nelem, p, m )

      CALL BD_AssembleStiffK(nelem,p,m%elm, m%MassM)
      CALL BD_AssembleRHS(nelem,p,m%elf, m%RHS)

   ENDDO
! ending of old BD_GenerateDynamicElementAcc


      ! Add point forces at GLL points to RHS of equation.
   DO j=1,p%node_total
      m%RHS(1:3,j) =  m%RHS(1:3,j) + u%PointLoad%Force(1:3,j)
      m%RHS(4:6,j) =  m%RHS(4:6,j) + u%PointLoad%Moment(1:3,j)
   ENDDO

      ! Root accelerations
   RootAcc(1:3) = u%RootMotion%TranslationAcc(1:3,1)
   RootAcc(4:6) = u%RootMotion%RotationAcc(1:3,1)

      ! Subtract the first column of the mass stiffness matrix times accelerations from RHS
   m%RHS(:,1)  =  m%RHS(:,1)  -  MATMUL( RESHAPE(m%MassM(:,1,:,1),(/6,6/)), RootAcc)
   DO j=2,p%node_total
      m%RHS(:,j)  =  m%RHS(:,j)  -  MATMUL( RESHAPE(m%MassM(:,j,:,1),(/6,6/)), RootAcc)
   ENDDO


      !Note we are only zeroing out the top row of 6x6 matrices of the MassM array, not all of it
   m%MassM(:,:,:,1)  =  0.0_BDKi

      ! Set diagonal set upper left corner to -1
   DO j=1,p%dof_node
      m%MassM(j,1,j,1)  =  -1.0_BDKi
   ENDDO

     ! Reshape for the use with the LAPACK solver
   m%LP_RHS    =  RESHAPE(m%RHS,    (/p%dof_total/))
   m%LP_MassM  =  RESHAPE(m%MassM,  (/p%dof_total,p%dof_total/))     ! Flatten out the dof dimensions of the matrix.


      ! Solve linear equations A * X = B for acceleration (F=ma)
   CALL LAPACK_getrf( p%dof_total, p%dof_total, m%LP_MassM, m%LP_indx, ErrStat2, ErrMsg2)
      CALL SetErrStat( ErrStat2, ErrMsg2, ErrStat, ErrMsg, RoutineName )
   CALL LAPACK_getrs( 'N',p%dof_total, m%LP_MassM, m%LP_indx, m%LP_RHS,ErrStat2, ErrMsg2)
      CALL SetErrStat( ErrStat2, ErrMsg2, ErrStat, ErrMsg, RoutineName )

   if (ErrStat >= AbortErrLev) return


      ! Reshape for copy over to output overall accelerations of system
   m%RHS = RESHAPE( m%LP_RHS, (/ p%dof_node, p%node_total /) )
   !OS_tmp%Acc  =  m%RHS !bjj: these are not accelerations at the first node!!!!! Let's just use m%RHS instead of a copy of OS.

   RETURN

END SUBROUTINE BD_CalcForceAcc


!-----------------------------------------------------------------------------------------------------------------------------------
!> This subroutine computes Global mass matrix and force vector for the beam.
SUBROUTINE BD_ComputeBladeMassNew( p, ErrStat, ErrMsg )

   TYPE(BD_ParameterType),       INTENT(INOUT)  :: p              !< Parameters
   INTEGER(IntKi),               INTENT(  OUT)  :: ErrStat        !< Error status of the operation
   CHARACTER(*),                 INTENT(  OUT)  :: ErrMsg         !< Error message if ErrStat /= ErrID_None

   REAL(BDKi),          ALLOCATABLE:: NQPpos(:,:)
   REAL(BDKi)                      :: elem_mass
   REAL(BDKi)                      :: elem_CG(3)
   REAL(BDKi)                      :: elem_IN(3,3)
   REAL(BDKi),          ALLOCATABLE:: EMass0_GL(:,:,:)
   INTEGER(IntKi)                  :: dof_elem ! Degree of freedom per node
   INTEGER(IntKi)                  :: nelem ! number of elements
   INTEGER(IntKi)                  :: j ! Index counter
   INTEGER(IntKi)                  :: temp_id ! Index counter
   INTEGER(IntKi)                  :: ErrStat2                     ! Temporary Error status
   CHARACTER(ErrMsgLen)            :: ErrMsg2                      ! Temporary Error message
   CHARACTER(*), PARAMETER         :: RoutineName = 'BD_ComputeBladeMassNew'

   ErrStat    = ErrID_None
   ErrMsg     = ""
   p%blade_mass = 0.0_BDKi

   dof_elem = p%dof_node * p%nodes_per_elem

   CALL AllocAry(NQPpos,3,p%nqp,'NQPpos',ErrStat2,ErrMsg2)
      CALL SetErrStat( ErrStat2, ErrMsg2, ErrStat, ErrMsg, RoutineName )
   CALL AllocAry(EMass0_GL,6,6,p%nqp,'EMass0_GL',ErrStat2,ErrMsg2)
      CALL SetErrStat( ErrStat2, ErrMsg2, ErrStat, ErrMsg, RoutineName )
   if (ErrStat >= AbortErrLev) then
       call Cleanup()
       return
   end if
   NQPpos(:,:)  = 0.0_BDKi
   EMass0_GL(:,:,:)  = 0.0_BDKi        !FIXME: there is a miscvar by this name.  Should we be using that here?
   elem_mass= 0.0_BDKi
   elem_CG(:)= 0.0_BDKi
   elem_IN(:,:)= 0.0_BDKi

   DO nelem=1,p%elem_total

       temp_id = (nelem-1)*p%nqp
       DO j=1,p%nqp
           EMass0_GL(1:6,1:6,j) = p%Mass0_QP(1:6,1:6,temp_id+j)
!FIXME: does this need to be calculated against p%uu0, if the Mass0_QP is referenced against it?????????
           NQPpos(1:3,j)        = p%QuadPt(1:3,temp_id+j+p%qp_indx_offset)
       ENDDO

       CALL BD_ComputeElementMass(nelem,p,NQPpos,EMass0_GL,elem_mass,elem_CG,elem_IN)

       p%blade_mass     = p%blade_mass    + elem_mass
       p%blade_CG(:)    = p%blade_CG(:)   + elem_CG(:)
       p%blade_IN(:,:)  = p%blade_IN(:,:) + elem_IN(:,:)

   ENDDO

   p%blade_CG(:) = p%blade_CG(:) / p%blade_mass

   CALL Cleanup()
   RETURN

CONTAINS
      SUBROUTINE Cleanup()
         if (allocated(NQPpos      )) deallocate(NQPpos      )
         if (allocated(EMass0_GL   )) deallocate(EMass0_GL   )
      END SUBROUTINE Cleanup
END SUBROUTINE BD_ComputeBladeMassNew


!-----------------------------------------------------------------------------------------------------------------------------------
!> This subroutine total element forces and mass matrices
!FIXME: this routine is only used in the BD_ComputeBladeMassNew subroutine.  Might make sense to combine with that, but low gains since only used in Init
!FIXME: can pass parameters in
SUBROUTINE BD_ComputeElementMass(nelem,p,NQPpos,EMass0_GL,elem_mass,elem_CG,elem_IN)

   INTEGER(IntKi),                  INTENT(IN   )  :: nelem             !< current element number
   TYPE(BD_ParameterType),          INTENT(IN   )  :: p                 !< Parameters
   REAL(BDKi),                      INTENT(IN   )  :: NQPpos(:,:)
   REAL(BDKi),                      INTENT(IN   )  :: EMass0_GL(:,:,:)  !< Nodal material properties for each element
   REAL(BDKi),                      INTENT(  OUT)  :: elem_mass         !< Total element force (Fd, Fc, Fb)
   REAL(BDKi),                      INTENT(  OUT)  :: elem_CG(:)
   REAL(BDKi),                      INTENT(  OUT)  :: elem_IN(:,:)

   REAL(BDKi)                  :: mmm
   INTEGER(IntKi)              :: idx_qp
   CHARACTER(*), PARAMETER     :: RoutineName = 'BD_ComputeElementMass'

   elem_mass  = 0.0_BDKi
   elem_CG(:) = 0.0_BDKi
   elem_IN(:,:) = 0.0_BDKi


   DO idx_qp=1,p%nqp

       mmm  = EMass0_GL(1,1,idx_qp)

       elem_mass = elem_mass + p%QPtWeight(idx_qp) * p%Jacobian(idx_qp,nelem) * mmm
       elem_CG(1:3) = elem_CG(1:3) + p%QPtWeight(idx_qp) * p%Jacobian(idx_qp,nelem) * mmm * NQPpos(1:3,idx_qp)
       elem_IN(1:3,1:3) = elem_IN(1:3,1:3) - p%QPtWeight(idx_qp) * p%Jacobian(idx_qp,nelem) * mmm * &
                          MATMUL(SkewSymMat(NQPpos(1:3,idx_qp)),SkewSymMat(NQPpos(1:3,idx_qp)))

   ENDDO


   RETURN

END SUBROUTINE BD_ComputeElementMass


!-----------------------------------------------------------------------------------------------------------------------------------
!> This routine alters the RootMotion inputs based on the pitch-actuator parameters and discrete states
SUBROUTINE PitchActuator_SetBC(p, u, xd, AllOuts)

   TYPE(BD_ParameterType),    INTENT(IN   )  :: p                                 !< The module parameters
   TYPE(BD_InputType),        INTENT(INOUT)  :: u                                 !< inputs
   TYPE(BD_DiscreteStateType),INTENT(IN   )  :: xd                                !< The module discrete states
   REAL(ReKi),       OPTIONAL,INTENT(INOUT)  :: AllOuts(0:)                       !< all output array for writing to file
   ! local variables
   REAL(BDKi)                                :: temp_R(3,3)
   REAL(BDKi)                                :: temp_cc(3)
   REAL(BDKi)                                :: u_theta_pitch
   REAL(BDKi)                                :: thetaP
   REAL(BDKi)                                :: omegaP
   REAL(BDKi)                                :: alphaP


   temp_R = MATMUL(u%RootMotion%Orientation(:,:,1),TRANSPOSE(u%HubMotion%Orientation(:,:,1)))
   temp_cc = EulerExtract(temp_R)   != Hub_theta_Root
   u_theta_pitch = -temp_cc(3)

   thetaP = xd%thetaP
   omegaP = xd%thetaPD
   alphaP = -(p%pitchK/p%pitchJ) * xd%thetaP - (p%pitchC/p%pitchJ) * xd%thetaPD + (p%pitchK/p%pitchJ) * u_theta_pitch

   ! Calculate new root motions for use as BeamDyn boundary conditions:
   !note: we alter the orientation last because we need the input (before actuator) root orientation for the rotational velocity and accelerations
   u%RootMotion%RotationVel(:,1) = u%RootMotion%RotationVel(:,1) - omegaP * u%RootMotion%Orientation(3,:,1)
   u%RootMotion%RotationAcc(:,1) = u%RootMotion%RotationAcc(:,1) - alphaP * u%RootMotion%Orientation(3,:,1)

   temp_cc(3) = -thetaP
   temp_R = EulerConstruct(temp_cc)
   u%RootMotion%Orientation(:,:,1) = MATMUL(temp_R,u%HubMotion%Orientation(:,:,1))

   if (present(AllOuts)) then
      AllOuts(PAngInp) = u_theta_pitch
      AllOuts(PAngAct) = thetaP
      AllOuts(PRatAct) = omegaP
      AllOuts(PAccAct) = alphaP
   end if

END SUBROUTINE PitchActuator_SetBC

!++++++++++++++++++++++++++++++++++++++++++++++++++++++++++++++++++++++++++++++++++++++++++++++++++++++++++++++++++++++++++++++++++
! ###### The following four routines are Jacobian routines for linearization capabilities #######
! If the module does not implement them, set ErrStat = ErrID_Fatal in BD_Init() when InitInp%Linearize is .true.
!----------------------------------------------------------------------------------------------------------------------------------
!> Routine to compute the Jacobians of the output (Y), continuous- (X), discrete- (Xd), and constraint-state (Z) functions
!! with respect to the inputs (u). The partial derivatives dY/du, dX/du, dXd/du, and DZ/du are returned.
SUBROUTINE BD_JacobianPInput( t, u, p, x, xd, z, OtherState, y, m, ErrStat, ErrMsg, dYdu, dXdu, dXddu, dZdu, StateRel_x, StateRel_xdot)
!..................................................................................................................................

   REAL(DbKi),                           INTENT(IN   )           :: t          !< Time in seconds at operating point
   TYPE(BD_InputType),                   INTENT(INOUT)           :: u          !< Inputs at operating point (may change to inout if a mesh copy is required)
   TYPE(BD_ParameterType),               INTENT(IN   )           :: p          !< Parameters
   TYPE(BD_ContinuousStateType),         INTENT(IN   )           :: x          !< Continuous states at operating point
   TYPE(BD_DiscreteStateType),           INTENT(IN   )           :: xd         !< Discrete states at operating point
   TYPE(BD_ConstraintStateType),         INTENT(IN   )           :: z          !< Constraint states at operating point
   TYPE(BD_OtherStateType),              INTENT(IN   )           :: OtherState !< Other states at operating point
   TYPE(BD_OutputType),                  INTENT(INOUT)           :: y          !< Output (change to inout if a mesh copy is required);
                                                                               !!   Output fields are not used by this routine, but type is
                                                                               !!   available here so that mesh parameter information (i.e.,
                                                                               !!   connectivity) does not have to be recalculated for dYdu.
   TYPE(BD_MiscVarType),                 INTENT(INOUT)           :: m          !< Misc/optimization variables
   INTEGER(IntKi),                       INTENT(  OUT)           :: ErrStat    !< Error status of the operation
   CHARACTER(*),                         INTENT(  OUT)           :: ErrMsg     !< Error message if ErrStat /= ErrID_None
   REAL(R8Ki), ALLOCATABLE, OPTIONAL,    INTENT(INOUT)           :: dYdu(:,:)  !< Partial derivatives of output functions (Y) with respect
                                                                               !!   to the inputs (u) [intent in to avoid deallocation]
   REAL(R8Ki), ALLOCATABLE, OPTIONAL,    INTENT(INOUT)           :: dXdu(:,:)  !< Partial derivatives of continuous state functions (X) with
                                                                               !!   respect to the inputs (u) [intent in to avoid deallocation]
   REAL(R8Ki), ALLOCATABLE, OPTIONAL,    INTENT(INOUT)           :: dXddu(:,:) !< Partial derivatives of discrete state functions (Xd) with
                                                                               !!   respect to the inputs (u) [intent in to avoid deallocation]
   REAL(R8Ki), ALLOCATABLE, OPTIONAL,    INTENT(INOUT)           :: dZdu(:,:)  !< Partial derivatives of constraint state functions (Z) with
                                                                               !!   respect to the inputs (u) [intent in to avoid deallocation]
   REAL(R8Ki), ALLOCATABLE, OPTIONAL,    INTENT(INOUT)           :: StateRel_x(:,:)    !< Matrix by which the displacement states are optionally converted relative to root
   REAL(R8Ki), ALLOCATABLE, OPTIONAL,    INTENT(INOUT)           :: StateRel_xdot(:,:) !< Matrix by which the velocity states are optionally converted relative to root

   
      ! local variables
   TYPE(BD_OutputType)                                           :: y_p
   TYPE(BD_OutputType)                                           :: y_m
   TYPE(BD_ContinuousStateType)                                  :: x_p
   TYPE(BD_ContinuousStateType)                                  :: x_m
   TYPE(BD_InputType)                                            :: u_perturb
   REAL(R8Ki)                                                    :: delta_p, delta_m  ! delta change in input (plus, minus)
   INTEGER(IntKi)                                                :: i
   REAL(R8Ki)                                                    :: RotateStates(3,3)
   REAL(R8Ki), ALLOCATABLE                                       :: RelState_x(:,:)   
   REAL(R8Ki), ALLOCATABLE                                       :: RelState_xdot(:,:)
   
   integer(intKi)                                                :: ErrStat2
   character(ErrMsgLen)                                          :: ErrMsg2
   character(*), parameter                                       :: RoutineName = 'BD_JacobianPInput'


      ! Initialize ErrStat

   ErrStat = ErrID_None
   ErrMsg  = ''

   
      ! get OP values here:
   call BD_CalcOutput( t, u, p, x, xd, z, OtherState, y, m, ErrStat2, ErrMsg2 )
      call SetErrStat(ErrStat2,ErrMsg2,ErrStat,ErrMsg,RoutineName)
   
      ! make a copy of the inputs to perturb
   call BD_CopyInput( u, u_perturb, MESH_NEWCOPY, ErrStat2, ErrMsg2)
      call SetErrStat(ErrStat2,ErrMsg2,ErrStat,ErrMsg,RoutineName)
      if (ErrStat>=AbortErrLev) then
         call cleanup()
         return
      end if

   if (p%RelStates) then
      if (.not. allocated(RelState_x)) then
         call AllocAry(RelState_x, p%Jac_nx * 2, size(p%Jac_u_indx,1), 'RelState_x', ErrStat2, ErrMsg2) ! 18=6 motion fields on mesh x 3 directions for each field
         call SetErrStat(ErrStat2,ErrMsg2,ErrStat,ErrMsg,RoutineName)
      end if
      if (.not. allocated(RelState_xdot)) then
         call AllocAry(RelState_xdot, size(RelState_x,1), size(RelState_x,2), 'RelState_xdot', ErrStat2, ErrMsg2)
         call SetErrStat(ErrStat2,ErrMsg2,ErrStat,ErrMsg,RoutineName)
      end if
      if (ErrStat>=AbortErrLev) then
         call cleanup()
         return
      end if
      
      call Compute_RelState_Matrix(p, u, x, RelState_x, RelState_xdot)

      if ( present(StateRel_x) ) then
         if (.not. allocated(StateRel_x)) then
            call AllocAry(StateRel_x, size(RelState_x,1), size(RelState_x,2), 'StateRel_x', ErrStat2, ErrMsg2)
               call SetErrStat(ErrStat2,ErrMsg2,ErrStat,ErrMsg,RoutineName)
               if (ErrStat>=AbortErrLev) then
                  call cleanup()
                  return
               end if
         end if
         StateRel_x = RelState_x
      end if
      if ( present(StateRel_xdot) ) then
         if (.not. allocated(StateRel_xdot)) then
            call AllocAry(StateRel_xdot, size(RelState_xdot,1), size(RelState_xdot,2), 'StateRel_xdot', ErrStat2, ErrMsg2)
               call SetErrStat(ErrStat2,ErrMsg2,ErrStat,ErrMsg,RoutineName)
               if (ErrStat>=AbortErrLev) then
                  call cleanup()
                  return
               end if
         end if
         StateRel_xdot = RelState_xdot
      end if
   else
      if ( present(StateRel_x) ) then
         if (allocated(StateRel_x)) deallocate(StateRel_x)
      end if
      if ( present(StateRel_xdot) ) then
         if (allocated(StateRel_xdot)) deallocate(StateRel_xdot)
      end if
   end if
      

   IF ( PRESENT( dYdu ) ) THEN
      ! Calculate the partial derivative of the output functions (Y) with respect to the inputs (u) here:
      
      ! allocate dYdu
      if (.not. allocated(dYdu) ) then
         call AllocAry(dYdu,p%Jac_ny, size(p%Jac_u_indx,1),'dYdu', ErrStat2, ErrMsg2)
         call setErrStat(ErrStat2,ErrMsg2,ErrStat,ErrMsg,RoutineName)
         if (ErrStat>=AbortErrLev) then
            call cleanup()
            return
         end if
      end if
      
      
         ! make a copy of outputs because we will need two for the central difference computations (with orientations)
      call BD_CopyOutput( y, y_p, MESH_NEWCOPY, ErrStat2, ErrMsg2)
         call SetErrStat(ErrStat2,ErrMsg2,ErrStat,ErrMsg,RoutineName)
      call BD_CopyOutput( y, y_m, MESH_NEWCOPY, ErrStat2, ErrMsg2)
         call SetErrStat(ErrStat2,ErrMsg2,ErrStat,ErrMsg,RoutineName)
         if (ErrStat>=AbortErrLev) then
            call cleanup()
            return
         end if
         
      do i=1,size(p%Jac_u_indx,1)
         
            ! get u_op + delta_p u
         call BD_CopyInput( u, u_perturb, MESH_UPDATECOPY, ErrStat2, ErrMsg2 )
            call SetErrStat(ErrStat2,ErrMsg2,ErrStat,ErrMsg,RoutineName) ! we shouldn't have any errors about allocating memory here so I'm not going to return-on-error until later
         call Perturb_u( p, i, 1, u_perturb, delta_p )
      
            ! compute y at u_op + delta_p u
         call BD_CalcOutput( t, u_perturb, p, x, xd, z, OtherState, y_p, m, ErrStat2, ErrMsg2 ) 
            call SetErrStat(ErrStat2,ErrMsg2,ErrStat,ErrMsg,RoutineName) ! we shouldn't have any errors about allocating memory here so I'm not going to return-on-error until later
            
            ! get u_op - delta_m u
         call BD_CopyInput( u, u_perturb, MESH_UPDATECOPY, ErrStat2, ErrMsg2 )
            call SetErrStat(ErrStat2,ErrMsg2,ErrStat,ErrMsg,RoutineName) ! we shouldn't have any errors about allocating memory here so I'm not going to return-on-error until later
         call Perturb_u( p, i, -1, u_perturb, delta_m )
         
            ! compute y at u_op - delta_m u
         call BD_CalcOutput( t, u_perturb, p, x, xd, z, OtherState, y_m, m, ErrStat2, ErrMsg2 ) 
            call SetErrStat(ErrStat2,ErrMsg2,ErrStat,ErrMsg,RoutineName) ! we shouldn't have any errors about allocating memory here so I'm not going to return-on-error until later
      
            ! get central difference:
         call Compute_dY( p, y_p, y_m, delta_p, dYdu(:,i) )
         
      end do
      
      
      if (ErrStat>=AbortErrLev) then
         call cleanup()
         return
      end if
      call BD_DestroyOutput( y_p, ErrStat2, ErrMsg2 ) ! we don't need this any more
      call BD_DestroyOutput( y_m, ErrStat2, ErrMsg2 ) ! we don't need this any more
      
      if (p%RelStates) then
         call BD_JacobianPContState_noRotate( t, u, p, x, xd, z, OtherState, y, m, ErrStat, ErrMsg, dYdx=m%lin_C )
            call SetErrStat(ErrStat2,ErrMsg2,ErrStat,ErrMsg,RoutineName)
            if (ErrStat>=AbortErrLev) then
               call cleanup()
               return
            end if
         dYdu = dYdu + matmul(m%lin_C, RelState_x)
      end if
      
   END IF

   IF ( PRESENT( dXdu ) ) THEN
      ! Calculate the partial derivative of the continuous state functions (X) with respect to the inputs (u) here:

      ! allocate dXdu if necessary
      if (.not. allocated(dXdu)) then
         call AllocAry(dXdu, p%Jac_nx * 2, size(p%Jac_u_indx,1), 'dXdu', ErrStat2, ErrMsg2)
         call SetErrStat(ErrStat2,ErrMsg2,ErrStat,ErrMsg,RoutineName)
         if (ErrStat>=AbortErrLev) then
            call cleanup()
            return
         end if
      end if
      
         
      do i=1,size(p%Jac_u_indx,1)
         
            ! get u_op + delta u
         call BD_CopyInput( u, u_perturb, MESH_UPDATECOPY, ErrStat2, ErrMsg2 )
            call SetErrStat(ErrStat2,ErrMsg2,ErrStat,ErrMsg,RoutineName) ! we shouldn't have any errors about allocating memory here so I'm not going to return-on-error until later
         call Perturb_u( p, i, 1, u_perturb, delta_p )

            ! compute x at u_op + delta u
         call BD_CalcContStateDeriv( t, u_perturb, p, x, xd, z, OtherState, m, x_p, ErrStat2, ErrMsg2 ) 
            call SetErrStat(ErrStat2,ErrMsg2,ErrStat,ErrMsg,RoutineName)
            
                                         
            ! get u_op - delta u
         call BD_CopyInput( u, u_perturb, MESH_UPDATECOPY, ErrStat2, ErrMsg2 )
            call SetErrStat(ErrStat2,ErrMsg2,ErrStat,ErrMsg,RoutineName) 
            
         call Perturb_u( p, i, -1, u_perturb, delta_m )
         
            ! compute x at u_op - delta u
         call BD_CalcContStateDeriv( t, u_perturb, p, x, xd, z, OtherState, m, x_m, ErrStat2, ErrMsg2 ) 
            call SetErrStat(ErrStat2,ErrMsg2,ErrStat,ErrMsg,RoutineName) 
            
            
            ! get central difference:
            
            ! we may have had an error allocating memory, so we'll check
         if (ErrStat>=AbortErrLev) then 
            call cleanup()
            return
         end if
         
            ! get central difference:
         call Compute_dX( p, x_p, x_m, delta_p, dXdu(:,i) )
         
      end do
      
      call BD_DestroyContState( x_p, ErrStat2, ErrMsg2 ) ! we don't need this any more
      call BD_DestroyContState( x_m, ErrStat2, ErrMsg2 ) ! we don't need this any more

      if (p%RelStates) then
         call BD_JacobianPContState_noRotate( t, u, p, x, xd, z, OtherState, y, m, ErrStat, ErrMsg, dXdx=m%lin_A )
            call SetErrStat(ErrStat2,ErrMsg2,ErrStat,ErrMsg,RoutineName)
            if (ErrStat>=AbortErrLev) then
               call cleanup()
               return
            end if
         dXdu = dXdu + matmul(m%lin_A, RelState_x) - RelState_xdot
      end if
      
      if (p%RotStates) then
         RotateStates = matmul( u%RootMotion%Orientation(:,:,1), transpose( u%RootMotion%RefOrientation(:,:,1) ) )
         do i=1,size(dXdu,1),3
            dXdu(i:i+2, :) = matmul( RotateStates, dXdu(i:i+2, :) )
         end do
      end if

   END IF ! dXdu

   IF ( PRESENT( dXddu ) ) THEN
      if (allocated(dXddu)) deallocate(dXddu)
   END IF

   IF ( PRESENT( dZdu ) ) THEN
      if (allocated(dZdu)) deallocate(dZdu)
   END IF
   
   call cleanup()
contains
   subroutine cleanup()
      call BD_DestroyOutput(      y_p, ErrStat2, ErrMsg2 )
      call BD_DestroyOutput(      y_m, ErrStat2, ErrMsg2 )
      call BD_DestroyInput( u_perturb, ErrStat2, ErrMsg2 )
      
      if (allocated(RelState_x))    deallocate(RelState_x)
      if (allocated(RelState_xdot)) deallocate(RelState_xdot)
   end subroutine cleanup

END SUBROUTINE BD_JacobianPInput
!----------------------------------------------------------------------------------------------------------------------------------
!> Routine to compute the Jacobians of the output (Y), continuous- (X), discrete- (Xd), and constraint-state (Z) functions
!! with respect to the continuous states (x). The partial derivatives dY/dx, dX/dx, dXd/dx, and dZ/dx are returned.
SUBROUTINE BD_JacobianPContState( t, u, p, x, xd, z, OtherState, y, m, ErrStat, ErrMsg, dYdx, dXdx, dXddx, dZdx, StateRotation )
!..................................................................................................................................

   REAL(DbKi),                           INTENT(IN   )      :: t                  !< Time in seconds at operating point
   TYPE(BD_InputType),                   INTENT(INOUT)      :: u                  !< Inputs at operating point (may change to inout if a mesh copy is required)
   TYPE(BD_ParameterType),               INTENT(IN   )      :: p                  !< Parameters
   TYPE(BD_ContinuousStateType),         INTENT(IN   )      :: x                  !< Continuous states at operating point
   TYPE(BD_DiscreteStateType),           INTENT(IN   )      :: xd                 !< Discrete states at operating point
   TYPE(BD_ConstraintStateType),         INTENT(IN   )      :: z                  !< Constraint states at operating point
   TYPE(BD_OtherStateType),              INTENT(IN   )      :: OtherState         !< Other states at operating point
   TYPE(BD_OutputType),                  INTENT(INOUT)      :: y                  !< Output (change to inout if a mesh copy is required);
                                                                                  !!   Output fields are not used by this routine, but type is
                                                                                  !!   available here so that mesh parameter information (i.e.,
                                                                                  !!   connectivity) does not have to be recalculated for dYdx.
   TYPE(BD_MiscVarType),                 INTENT(INOUT)      :: m                  !< Misc/optimization variables
   INTEGER(IntKi),                       INTENT(  OUT)      :: ErrStat            !< Error status of the operation
   CHARACTER(*),                         INTENT(  OUT)      :: ErrMsg             !< Error message if ErrStat /= ErrID_None
   REAL(R8Ki), ALLOCATABLE, OPTIONAL,    INTENT(INOUT)      :: dYdx(:,:)          !< Partial derivatives of output functions
                                                                                  !!   (Y) with respect to the continuous
                                                                                  !!   states (x) [intent in to avoid deallocation]
   REAL(R8Ki), ALLOCATABLE, OPTIONAL,    INTENT(INOUT)      :: dXdx(:,:)          !< Partial derivatives of continuous state
                                                                                  !!   functions (X) with respect to
                                                                                  !!   the continuous states (x) [intent in to avoid deallocation]
   REAL(R8Ki), ALLOCATABLE, OPTIONAL,    INTENT(INOUT)      :: dXddx(:,:)         !< Partial derivatives of discrete state
                                                                                  !!   functions (Xd) with respect to
                                                                                  !!   the continuous states (x) [intent in to avoid deallocation]
   REAL(R8Ki), ALLOCATABLE, OPTIONAL,    INTENT(INOUT)      :: dZdx(:,:)          !< Partial derivatives of constraint state
                                                                                  !!   functions (Z) with respect to
                                                                                  !!   the continuous states (x) [intent in to avoid deallocation]
   REAL(R8Ki), ALLOCATABLE, OPTIONAL,    INTENT(INOUT)      :: StateRotation(:,:) !< Matrix by which the states are optionally rotated


      ! local variables
   TYPE(BD_OutputType)                               :: y_p
   TYPE(BD_OutputType)                               :: y_m
   TYPE(BD_ContinuousStateType)                      :: x_p
   TYPE(BD_ContinuousStateType)                      :: x_m
   TYPE(BD_ContinuousStateType)                      :: x_perturb
   INTEGER(IntKi)                                    :: i
   REAL(R8Ki)                                        :: RotateStates(3,3)
   REAL(R8Ki)                                        :: RotateStatesTranspose(3,3)
   
   INTEGER(IntKi)                                    :: ErrStat2
   CHARACTER(ErrMsgLen)                              :: ErrMsg2
   CHARACTER(*), PARAMETER                           :: RoutineName = 'BD_JacobianPContState'
   
   
      ! Initialize ErrStat

   ErrStat = ErrID_None
   ErrMsg  = ''

   IF ( PRESENT( dYdx ) .AND. PRESENT( dXdx )) THEN
      call BD_JacobianPContState_noRotate(t, u, p, x, xd, z, OtherState, y, m, ErrStat2, ErrMsg2, dYdx, dXdx)
!      call BD_JacobianPContState_noRotate(t, u, p, x, xd, z, OtherState, y, m, LIN_X_CALLED_FIRST, ErrStat2, ErrMsg2, dYdx, dXdx)
   ELSEIF ( PRESENT( dYdx ) ) THEN
      call BD_JacobianPContState_noRotate(t, u, p, x, xd, z, OtherState, y, m, ErrStat2, ErrMsg2, dYdx=dYdx )
!      call BD_JacobianPContState_noRotate(t, u, p, x, xd, z, OtherState, y, m, LIN_X_CALLED_FIRST, ErrStat2, ErrMsg2, dYdx=dYdx )
   ELSEIF ( PRESENT( dXdx ) ) THEN
      call BD_JacobianPContState_noRotate(t, u, p, x, xd, z, OtherState, y, m, ErrStat2, ErrMsg2, dXdx=dXdx)
!      call BD_JacobianPContState_noRotate(t, u, p, x, xd, z, OtherState, y, m, LIN_X_CALLED_FIRST, ErrStat2, ErrMsg2, dXdx=dXdx)
   END IF
   call SetErrStat(ErrStat2,ErrMsg2,ErrStat,ErrMsg,RoutineName)
   
   if (p%RotStates) then
      RotateStates          = matmul( u%RootMotion%Orientation(:,:,1), transpose( u%RootMotion%RefOrientation(:,:,1) ) )
      RotateStatesTranspose = transpose( RotateStates )

      if ( present(StateRotation) ) then
         if (.not. allocated(StateRotation)) then
            call AllocAry(StateRotation, 3, 3, 'StateRotation', ErrStat2, ErrMsg2)
               call SetErrStat(ErrStat2,ErrMsg2,ErrStat,ErrMsg,RoutineName)
               if (ErrStat>=AbortErrLev) then
                  call cleanup()
                  return
               end if
         end if
         StateRotation = RotateStates
      end if
   else
      if ( present(StateRotation) ) then
         if (allocated(StateRotation)) deallocate(StateRotation)
      end if
   end if

   IF ( PRESENT( dYdx ) ) THEN

      if (p%RotStates) then
         do i=1,size(dYdx,2),3
            dYdx(:, i:i+2) = matmul( dYdx(:, i:i+2), RotateStatesTranspose )
         end do
      end if
      
   END IF

   IF ( PRESENT( dXdx ) ) THEN

      ! Calculate the partial derivative of the continuous state functions (X) with respect to the continuous states (x) here:

      if (p%RotStates) then
         do i=1,size(dXdx,1),3
            dXdx(i:i+2,:) = matmul( RotateStates, dXdx(i:i+2,:) )
         end do
         do i=1,size(dXdx,2),3
            dXdx(:, i:i+2) = matmul( dXdx(:, i:i+2), RotateStatesTranspose )
         end do
      end if
      
   END IF

   IF ( PRESENT( dXddx ) ) THEN
      if (allocated(dXddx)) deallocate(dXddx)
   END IF

   IF ( PRESENT( dZdx ) ) THEN
      if (allocated(dZdx)) deallocate(dZdx)
   END IF

   call cleanup()
   
contains
   subroutine cleanup()
      call BD_DestroyOutput(         y_p, ErrStat2, ErrMsg2 )
      call BD_DestroyOutput(         y_m, ErrStat2, ErrMsg2 )
      call BD_DestroyContState(      x_p, ErrStat2, ErrMsg2 )
      call BD_DestroyContState(      x_m, ErrStat2, ErrMsg2 )
      call BD_DestroyContState(x_perturb, ErrStat2, ErrMsg2 )
   end subroutine cleanup

END SUBROUTINE BD_JacobianPContState
!----------------------------------------------------------------------------------------------------------------------------------
!> Routine to compute the Jacobians of the output (Y), continuous- (X), discrete- (Xd), and constraint-state (Z) functions
!! with respect to the continuous states (x). The partial derivatives dY/dx, and dX/dx are returned.
!SUBROUTINE BD_JacobianPContState_noRotate( t, u, p, x, xd, z, OtherState, y, m, calledFrom, ErrStat, ErrMsg, dYdx, dXdx )
SUBROUTINE BD_JacobianPContState_noRotate( t, u, p, x, xd, z, OtherState, y, m, ErrStat, ErrMsg, dYdx, dXdx )
!..................................................................................................................................

   REAL(DbKi),                           INTENT(IN   )      :: t                  !< Time in seconds at operating point
   TYPE(BD_InputType),                   INTENT(INOUT)      :: u                  !< Inputs at operating point (may change to inout if a mesh copy is required)
   TYPE(BD_ParameterType),               INTENT(IN   )      :: p                  !< Parameters
   TYPE(BD_ContinuousStateType),         INTENT(IN   )      :: x                  !< Continuous states at operating point
   TYPE(BD_DiscreteStateType),           INTENT(IN   )      :: xd                 !< Discrete states at operating point
   TYPE(BD_ConstraintStateType),         INTENT(IN   )      :: z                  !< Constraint states at operating point
   TYPE(BD_OtherStateType),              INTENT(IN   )      :: OtherState         !< Other states at operating point
   TYPE(BD_OutputType),                  INTENT(INOUT)      :: y                  !< Output (change to inout if a mesh copy is required);
                                                                                  !!   Output fields are not used by this routine, but type is
                                                                                  !!   available here so that mesh parameter information (i.e.,
                                                                                  !!   connectivity) does not have to be recalculated for dYdx.
   TYPE(BD_MiscVarType),                 INTENT(INOUT)      :: m                  !< Misc/optimization variables
   !INTEGER(IntKi),                       INTENT(IN   )      :: calledFrom         !< flag to help determine logic for when these matrices need to be recalculated
   INTEGER(IntKi),                       INTENT(  OUT)      :: ErrStat            !< Error status of the operation
   CHARACTER(*),                         INTENT(  OUT)      :: ErrMsg             !< Error message if ErrStat /= ErrID_None
   REAL(R8Ki), ALLOCATABLE, OPTIONAL,    INTENT(INOUT)      :: dYdx(:,:)          !< Partial derivatives of output functions
                                                                                  !!   (Y) with respect to the continuous
                                                                                  !!   states (x) [intent in to avoid deallocation]
   REAL(R8Ki), ALLOCATABLE, OPTIONAL,    INTENT(INOUT)      :: dXdx(:,:)          !< Partial derivatives of continuous state
                                                                                  !!   functions (X) with respect to
                                                                                  !!   the continuous states (x) [intent in to avoid deallocation]


      ! local variables
   TYPE(BD_OutputType)                               :: y_p
   TYPE(BD_OutputType)                               :: y_m
   TYPE(BD_ContinuousStateType)                      :: x_p
   TYPE(BD_ContinuousStateType)                      :: x_m
   TYPE(BD_ContinuousStateType)                      :: x_perturb
   REAL(R8Ki)                                        :: delta        ! delta change in input or state
   INTEGER(IntKi)                                    :: i, k
   INTEGER(IntKi)                                    :: index
   INTEGER(IntKi)                                    :: dof
   
   INTEGER(IntKi)                                    :: ErrStat2
   CHARACTER(ErrMsgLen)                              :: ErrMsg2
   CHARACTER(*), PARAMETER                           :: RoutineName = 'BD_JacobianPContState_noRotate'
   
   
      ! Initialize ErrStat

   ErrStat = ErrID_None
   ErrMsg  = ''

      ! make a copy of the continuous states to perturb
   call BD_CopyContState( x, x_perturb, MESH_NEWCOPY, ErrStat2, ErrMsg2)
      call SetErrStat(ErrStat2,ErrMsg2,ErrStat,ErrMsg,RoutineName)
      if (ErrStat>=AbortErrLev) then
         call cleanup()
         return
      end if

   IF ( PRESENT( dYdx ) ) THEN

      ! Calculate the partial derivative of the output functions (Y) with respect to the continuous states (x) here:

      ! allocate dYdx if necessary
      if (.not. allocated(dYdx)) then
         call AllocAry(dYdx, p%Jac_ny, p%Jac_nx*2, 'dYdx', ErrStat2, ErrMsg2)
         call SetErrStat(ErrStat2,ErrMsg2,ErrStat,ErrMsg,RoutineName)
         if (ErrStat>=AbortErrLev) then
            call cleanup()
            return
         end if
      end if
      
         ! make a copy of outputs because we will need two for the central difference computations (with orientations)
      call BD_CopyOutput( y, y_p, MESH_NEWCOPY, ErrStat2, ErrMsg2)
         call SetErrStat(ErrStat2,ErrMsg2,ErrStat,ErrMsg,RoutineName)
      call BD_CopyOutput( y, y_m, MESH_NEWCOPY, ErrStat2, ErrMsg2)
         call SetErrStat(ErrStat2,ErrMsg2,ErrStat,ErrMsg,RoutineName)
         if (ErrStat>=AbortErrLev) then
            call cleanup()
            return
         end if
         
         
      index = 1
      do k=1,2
         do i=2,p%node_total
            do dof=1,p%dof_node
            
                  ! get x_op + delta x
               call BD_CopyContState( x, x_perturb, MESH_UPDATECOPY, ErrStat2, ErrMsg2 )
                  call SetErrStat(ErrStat2,ErrMsg2,ErrStat,ErrMsg,RoutineName) ! we shouldn't have any errors about allocating memory here so I'm not going to return-on-error until later
               call perturb_x(p, k, i, dof, 1, x_perturb, delta )

                  ! compute y at x_op + delta x
               call BD_CalcOutput( t, u, p, x_perturb, xd, z, OtherState, y_p, m, ErrStat2, ErrMsg2 ) 
                  call SetErrStat(ErrStat2,ErrMsg2,ErrStat,ErrMsg,RoutineName) ! we shouldn't have any errors about allocating memory here so I'm not going to return-on-error until later
         
            
               ! get x_op - delta x
               call BD_CopyContState( x, x_perturb, MESH_UPDATECOPY, ErrStat2, ErrMsg2 )
                  call SetErrStat(ErrStat2,ErrMsg2,ErrStat,ErrMsg,RoutineName) ! we shouldn't have any errors about allocating memory here so I'm not going to return-on-error until later
               call perturb_x(p, k, i, dof, -1, x_perturb, delta )
         
                  ! compute y at x_op - delta x
               call BD_CalcOutput( t, u, p, x_perturb, xd, z, OtherState, y_m, m, ErrStat2, ErrMsg2 ) 
                  call SetErrStat(ErrStat2,ErrMsg2,ErrStat,ErrMsg,RoutineName) ! we shouldn't have any errors about allocating memory here so I'm not going to return-on-error until later
         
            
                  ! get central difference:
               call Compute_dY( p, y_p, y_m, delta, dYdx(:,index) )
         
               index = index+1
            end do
         end do
      end do
         
      
      if (ErrStat>=AbortErrLev) then
         call cleanup()
         return
      end if
      call BD_DestroyOutput( y_p, ErrStat2, ErrMsg2 ) ! we don't need this any more
      call BD_DestroyOutput( y_m, ErrStat2, ErrMsg2 ) ! we don't need this any more

      
   END IF

   IF ( PRESENT( dXdx ) ) THEN

      ! Calculate the partial derivative of the continuous state functions (X) with respect to the continuous states (x) here:

      ! allocate dXdu if necessary
      if (.not. allocated(dXdx)) then
         call AllocAry(dXdx, p%Jac_nx * 2, p%Jac_nx * 2, 'dXdx', ErrStat2, ErrMsg2)
         call SetErrStat(ErrStat2,ErrMsg2,ErrStat,ErrMsg,RoutineName)
         if (ErrStat>=AbortErrLev) then
            call cleanup()
            return
         end if
      end if
      
      index = 1 ! counter into dXdx
      do k=1,2 ! 1=positions (x_perturb%q); 2=velocities (x_perturb%dqdt)
         do i=2,p%node_total
            do dof=1,p%dof_node
         
                  ! get x_op + delta x
               call BD_CopyContState( x, x_perturb, MESH_UPDATECOPY, ErrStat2, ErrMsg2 )
                  call SetErrStat(ErrStat2,ErrMsg2,ErrStat,ErrMsg,RoutineName) ! we shouldn't have any errors about allocating memory here so I'm not going to return-on-error until later
               call perturb_x(p, k, i, dof, 1, x_perturb, delta )

                  ! compute x at x_op + delta x
               call BD_CalcContStateDeriv( t, u, p, x_perturb, xd, z, OtherState, m, x_p, ErrStat2, ErrMsg2 ) 
                  call SetErrStat(ErrStat2,ErrMsg2,ErrStat,ErrMsg,RoutineName)


                  ! get x_op - delta x
               call BD_CopyContState( x, x_perturb, MESH_UPDATECOPY, ErrStat2, ErrMsg2 )
                  call SetErrStat(ErrStat2,ErrMsg2,ErrStat,ErrMsg,RoutineName) ! we shouldn't have any errors about allocating memory here so I'm not going to return-on-error until later
               call perturb_x(p, k, i, dof, -1, x_perturb, delta )
         
                  ! compute x at x_op - delta x
               call BD_CalcContStateDeriv( t, u, p, x_perturb, xd, z, OtherState, m, x_m, ErrStat2, ErrMsg2 )
                  call SetErrStat(ErrStat2,ErrMsg2,ErrStat,ErrMsg,RoutineName) 

            
                  ! get central difference:
            
                  ! we may have had an error allocating memory, so we'll check
               if (ErrStat>=AbortErrLev) then 
                  call cleanup()
                  return
               end if
         
                  ! get central difference:
               call Compute_dX( p, x_p, x_m, delta, dXdx(:,index) )
         
               index = index+1
            end do
         end do
      end do
      
      call BD_DestroyContState( x_p, ErrStat2, ErrMsg2 ) ! we don't need this any more
      call BD_DestroyContState( x_m, ErrStat2, ErrMsg2 ) ! we don't need this any more
      
   END IF
      

   call cleanup()
   
contains
   subroutine cleanup()
      call BD_DestroyOutput(         y_p, ErrStat2, ErrMsg2 )
      call BD_DestroyOutput(         y_m, ErrStat2, ErrMsg2 )
      call BD_DestroyContState(      x_p, ErrStat2, ErrMsg2 )
      call BD_DestroyContState(      x_m, ErrStat2, ErrMsg2 )
      call BD_DestroyContState(x_perturb, ErrStat2, ErrMsg2 )
   end subroutine cleanup

END SUBROUTINE BD_JacobianPContState_noRotate
!----------------------------------------------------------------------------------------------------------------------------------
!> Routine to compute the Jacobians of the output (Y), continuous- (X), discrete- (Xd), and constraint-state (Z) functions
!! with respect to the discrete states (xd). The partial derivatives dY/dxd, dX/dxd, dXd/dxd, and DZ/dxd are returned.
SUBROUTINE BD_JacobianPDiscState( t, u, p, x, xd, z, OtherState, y, m, ErrStat, ErrMsg, dYdxd, dXdxd, dXddxd, dZdxd )
!..................................................................................................................................

   REAL(DbKi),                           INTENT(IN   )           :: t          !< Time in seconds at operating point
   TYPE(BD_InputType),                   INTENT(IN   )           :: u          !< Inputs at operating point (may change to inout if a mesh copy is required)
   TYPE(BD_ParameterType),               INTENT(IN   )           :: p          !< Parameters
   TYPE(BD_ContinuousStateType),         INTENT(IN   )           :: x          !< Continuous states at operating point
   TYPE(BD_DiscreteStateType),           INTENT(IN   )           :: xd         !< Discrete states at operating point
   TYPE(BD_ConstraintStateType),         INTENT(IN   )           :: z          !< Constraint states at operating point
   TYPE(BD_OtherStateType),              INTENT(IN   )           :: OtherState !< Other states at operating point
   TYPE(BD_OutputType),                  INTENT(IN   )           :: y          !< Output (change to inout if a mesh copy is required);
                                                                               !!   Output fields are not used by this routine, but type is
                                                                               !!   available here so that mesh parameter information (i.e.,
                                                                               !!   connectivity) does not have to be recalculated for dYdxd.
   TYPE(BD_MiscVarType),                 INTENT(INOUT)           :: m          !< Misc/optimization variables
   INTEGER(IntKi),                       INTENT(  OUT)           :: ErrStat    !< Error status of the operation
   CHARACTER(*),                         INTENT(  OUT)           :: ErrMsg     !< Error message if ErrStat /= ErrID_None
   REAL(R8Ki), ALLOCATABLE, OPTIONAL,    INTENT(INOUT)           :: dYdxd(:,:) !< Partial derivatives of output functions
                                                                               !!  (Y) with respect to the discrete
                                                                               !!  states (xd) [intent in to avoid deallocation]
   REAL(R8Ki), ALLOCATABLE, OPTIONAL,    INTENT(INOUT)           :: dXdxd(:,:) !< Partial derivatives of continuous state
                                                                               !!   functions (X) with respect to the
                                                                               !!   discrete states (xd) [intent in to avoid deallocation]
   REAL(R8Ki), ALLOCATABLE, OPTIONAL,    INTENT(INOUT)           :: dXddxd(:,:)!< Partial derivatives of discrete state
                                                                               !!   functions (Xd) with respect to the
                                                                               !!   discrete states (xd) [intent in to avoid deallocation]
   REAL(R8Ki), ALLOCATABLE, OPTIONAL,    INTENT(INOUT)           :: dZdxd(:,:) !< Partial derivatives of constraint state
                                                                               !!   functions (Z) with respect to the
                                                                               !!   discrete states (xd) [intent in to avoid deallocation]


      ! Initialize ErrStat

   ErrStat = ErrID_None
   ErrMsg  = ''


   IF ( PRESENT( dYdxd ) ) THEN

      ! Calculate the partial derivative of the output functions (Y) with respect to the discrete states (xd) here:

      ! allocate and set dYdxd

   END IF

   IF ( PRESENT( dXdxd ) ) THEN

      ! Calculate the partial derivative of the continuous state functions (X) with respect to the discrete states (xd) here:

      ! allocate and set dXdxd

   END IF

   IF ( PRESENT( dXddxd ) ) THEN

      ! Calculate the partial derivative of the discrete state functions (Xd) with respect to the discrete states (xd) here:

      ! allocate and set dXddxd

   END IF

   IF ( PRESENT( dZdxd ) ) THEN

      ! Calculate the partial derivative of the constraint state functions (Z) with respect to the discrete states (xd) here:

      ! allocate and set dZdxd

   END IF


END SUBROUTINE BD_JacobianPDiscState
!----------------------------------------------------------------------------------------------------------------------------------
!> Routine to compute the Jacobians of the output (Y), continuous- (X), discrete- (Xd), and constraint-state (Z) functions
!! with respect to the constraint states (z). The partial derivatives dY/dz, dX/dz, dXd/dz, and DZ/dz are returned.
SUBROUTINE BD_JacobianPConstrState( t, u, p, x, xd, z, OtherState, y, m, ErrStat, ErrMsg, dYdz, dXdz, dXddz, dZdz )
!..................................................................................................................................

   REAL(DbKi),                           INTENT(IN   )           :: t          !< Time in seconds at operating point
   TYPE(BD_InputType),                   INTENT(IN   )           :: u          !< Inputs at operating point (may change to inout if a mesh copy is required)
   TYPE(BD_ParameterType),               INTENT(IN   )           :: p          !< Parameters
   TYPE(BD_ContinuousStateType),         INTENT(IN   )           :: x          !< Continuous states at operating point
   TYPE(BD_DiscreteStateType),           INTENT(IN   )           :: xd         !< Discrete states at operating point
   TYPE(BD_ConstraintStateType),         INTENT(IN   )           :: z          !< Constraint states at operating point
   TYPE(BD_OtherStateType),              INTENT(IN   )           :: OtherState !< Other states at operating point
   TYPE(BD_OutputType),                  INTENT(INOUT)           :: y          !< Output (change to inout if a mesh copy is required);
                                                                               !!   Output fields are not used by this routine, but type is
                                                                               !!   available here so that mesh parameter information (i.e.,
                                                                               !!   connectivity) does not have to be recalculated for dYdz.
   TYPE(BD_MiscVarType),                 INTENT(INOUT)           :: m          !< Misc/optimization variables
   INTEGER(IntKi),                       INTENT(  OUT)           :: ErrStat    !< Error status of the operation
   CHARACTER(*),                         INTENT(  OUT)           :: ErrMsg     !< Error message if ErrStat /= ErrID_None
   REAL(R8Ki), ALLOCATABLE, OPTIONAL,    INTENT(INOUT)           :: dYdz(:,:)  !< Partial derivatives of output
                                                                               !!  functions (Y) with respect to the
                                                                               !!  constraint states (z) [intent in to avoid deallocation]
   REAL(R8Ki), ALLOCATABLE, OPTIONAL,    INTENT(INOUT)           :: dXdz(:,:)  !< Partial derivatives of continuous
                                                                               !!  state functions (X) with respect to
                                                                               !!  the constraint states (z) [intent in to avoid deallocation]
   REAL(R8Ki), ALLOCATABLE, OPTIONAL,    INTENT(INOUT)           :: dXddz(:,:) !< Partial derivatives of discrete state
                                                                               !!  functions (Xd) with respect to the
                                                                               !!  constraint states (z) [intent in to avoid deallocation]
   REAL(R8Ki), ALLOCATABLE, OPTIONAL,    INTENT(INOUT)           :: dZdz(:,:)  !< Partial derivatives of constraint
                                                                               !! state functions (Z) with respect to
                                                                               !!  the constraint states (z) [intent in to avoid deallocation]

      ! local variables
   integer(intKi)                                                :: ErrStat2
   character(ErrMsgLen)                                          :: ErrMsg2
   character(*), parameter                                       :: RoutineName = 'BD_JacobianPConstrState'

   
      ! local variables
      
   
      ! Initialize ErrStat

   ErrStat = ErrID_None
   ErrMsg  = ''
   

   IF ( PRESENT( dYdz ) ) THEN

   END IF

   IF ( PRESENT( dXdz ) ) THEN
      if (allocated(dXdz)) deallocate(dXdz)
   END IF

   IF ( PRESENT( dXddz ) ) THEN
      if (allocated(dXddz)) deallocate(dXddz)
   END IF

   IF ( PRESENT(dZdz) ) THEN
   END IF
     

END SUBROUTINE BD_JacobianPConstrState
!++++++++++++++++++++++++++++++++++++++++++++++++++++++++++++++++++++++++++++++++++++++++++++++++++++++++++++++++++++++++++++++++++
!> Routine to pack the data structures representing the operating points into arrays for linearization.
SUBROUTINE BD_GetOP( t, u, p, x, xd, z, OtherState, y, m, ErrStat, ErrMsg, u_op, y_op, x_op, dx_op, xd_op, z_op )

   REAL(DbKi),                           INTENT(IN   )           :: t          !< Time in seconds at operating point
   TYPE(BD_InputType),                   INTENT(INOUT)           :: u          !< Inputs at operating point (may change to inout if a mesh copy is required)
   TYPE(BD_ParameterType),               INTENT(IN   )           :: p          !< Parameters
   TYPE(BD_ContinuousStateType),         INTENT(IN   )           :: x          !< Continuous states at operating point
   TYPE(BD_DiscreteStateType),           INTENT(IN   )           :: xd         !< Discrete states at operating point
   TYPE(BD_ConstraintStateType),         INTENT(IN   )           :: z          !< Constraint states at operating point
   TYPE(BD_OtherStateType),              INTENT(IN   )           :: OtherState !< Other states at operating point
   TYPE(BD_OutputType),                  INTENT(IN   )           :: y          !< Output at operating point
   TYPE(BD_MiscVarType),                 INTENT(INOUT)           :: m          !< Misc/optimization variables
   INTEGER(IntKi),                       INTENT(  OUT)           :: ErrStat    !< Error status of the operation
   CHARACTER(*),                         INTENT(  OUT)           :: ErrMsg     !< Error message if ErrStat /= ErrID_None
   REAL(ReKi), ALLOCATABLE, OPTIONAL,    INTENT(INOUT)           :: u_op(:)    !< values of linearized inputs
   REAL(ReKi), ALLOCATABLE, OPTIONAL,    INTENT(INOUT)           :: y_op(:)    !< values of linearized outputs
   REAL(ReKi), ALLOCATABLE, OPTIONAL,    INTENT(INOUT)           :: x_op(:)    !< values of linearized continuous states
   REAL(ReKi), ALLOCATABLE, OPTIONAL,    INTENT(INOUT)           :: dx_op(:)   !< values of first time derivatives of linearized continuous states
   REAL(ReKi), ALLOCATABLE, OPTIONAL,    INTENT(INOUT)           :: xd_op(:)   !< values of linearized discrete states
   REAL(ReKi), ALLOCATABLE, OPTIONAL,    INTENT(INOUT)           :: z_op(:)    !< values of linearized constraint states

   INTEGER(IntKi)                                                :: index, i, dof
   INTEGER(IntKi)                                                :: nu
   INTEGER(IntKi)                                                :: ny
   INTEGER(IntKi)                                                :: ErrStat2
   CHARACTER(ErrMsgLen)                                          :: ErrMsg2
   CHARACTER(*), PARAMETER                                       :: RoutineName = 'BD_GetOP'
   LOGICAL                                                       :: FieldMask(FIELDMASK_SIZE)
   TYPE(BD_ContinuousStateType)                                  :: dx          ! derivative of continuous states at operating point

   
      ! Initialize ErrStat

   ErrStat = ErrID_None
   ErrMsg  = ''

   IF ( PRESENT( u_op ) ) THEN
      
      nu = size(p%Jac_u_indx,1) + u%RootMotion%NNodes * 6  ! Jac_u_indx has 3 orientation angles, but the OP needs the full 9 elements of the DCM (thus 6 more per node)
      
      if (.not. allocated(u_op)) then
         call AllocAry(u_op, nu, 'u_op', ErrStat2, ErrMsg2)
            call SetErrStat(ErrStat2, ErrMsg2, ErrStat, ErrMsg, RoutineName)
            if (ErrStat >= AbortErrLev) return
      end if
      
   
      index = 1
      FieldMask = .false.
      FieldMask(MASKID_TranslationDisp) = .true.
      FieldMask(MASKID_Orientation)     = .true.
      FieldMask(MASKID_TranslationVel)  = .true.
      FieldMask(MASKID_RotationVel)     = .true.
      FieldMask(MASKID_TranslationAcc)  = .true.
      FieldMask(MASKID_RotationAcc)     = .true.
      call PackMotionMesh(u%RootMotion, u_op, index, FieldMask=FieldMask)
   
      call PackLoadMesh(u%PointLoad, u_op, index)
      call PackLoadMesh(u%DistrLoad, u_op, index)
      
   END IF

   
   IF ( PRESENT( y_op ) ) THEN
      
      ny = p%Jac_ny + y%BldMotion%NNodes * 6  ! Jac_ny has 3 orientation angles, but the OP needs the full 9 elements of the DCM (thus 6 more per node)
   
      if (.not. allocated(y_op)) then
         call AllocAry(y_op, ny, 'y_op', ErrStat2, ErrMsg2)
            call SetErrStat(ErrStat2, ErrMsg2, ErrStat, ErrMsg, RoutineName)
            if (ErrStat >= AbortErrLev) return
      end if

      
      index = 1
      call PackLoadMesh(y%ReactionForce, y_op, index)

      FieldMask = .false.
      FieldMask(MASKID_TranslationDisp) = .true.
      FieldMask(MASKID_Orientation)     = .true.
      FieldMask(MASKID_TranslationVel)  = .true.
      FieldMask(MASKID_RotationVel)     = .true.
      FieldMask(MASKID_TranslationAcc)  = .true.
      FieldMask(MASKID_RotationAcc)     = .true.
      call PackMotionMesh(y%BldMotion, y_op, index, FieldMask=FieldMask)
         
      
   END IF

   IF ( PRESENT( x_op ) ) THEN

      if (.not. allocated(x_op)) then
         call AllocAry(x_op, p%Jac_nx * 2,'x_op',ErrStat2,ErrMsg2)
            call SetErrStat(ErrStat2,ErrMsg2,ErrStat,ErrMsg,RoutineName)
         if (ErrStat>=AbortErrLev) return
      end if

      index = 1
      do i=2,p%node_total
         do dof=1,p%dof_node
            x_op(index) = x%q( dof, i )
            index = index+1
         end do
      end do

      do i=2,p%node_total
         do dof=1,p%dof_node
            x_op(index) = x%dqdt( dof, i )
            index = index+1
         end do
      end do

   END IF

   IF ( PRESENT( dx_op ) ) THEN

      if (.not. allocated(dx_op)) then
         call AllocAry(dx_op, p%Jac_nx * 2,'dx_op',ErrStat2,ErrMsg2)
            call SetErrStat(ErrStat2,ErrMsg2,ErrStat,ErrMsg,RoutineName)
         if (ErrStat>=AbortErrLev) return
      end if
      
      call BD_CalcContStateDeriv( t, u, p, x, xd, z, OtherState, m, dx, ErrStat2, ErrMsg2 ) 
         call SetErrStat(ErrStat2,ErrMsg2,ErrStat,ErrMsg,RoutineName) 
         if (ErrStat>=AbortErrLev) then
            call BD_DestroyContState( dx, ErrStat2, ErrMsg2)
            return
         end if

      index = 1
      do i=2,p%node_total
         do dof=1,p%dof_node
            dx_op(index) = dx%q( dof, i )
            index = index+1
         end do
      end do

      do i=2,p%node_total
         do dof=1,p%dof_node
            dx_op(index) = dx%dqdt( dof, i )
            index = index+1
         end do
      end do

      call BD_DestroyContState( dx, ErrStat2, ErrMsg2)

   END IF

   IF ( PRESENT( xd_op ) ) THEN

   END IF
   
   IF ( PRESENT( z_op ) ) THEN
   ! this is a little weird, but seems to be how BD has implemented the first node in the continuous state array.

      if (.not. allocated(z_op)) then
         call AllocAry(z_op, p%dof_node * 2,'z_op',ErrStat2,ErrMsg2)
            call SetErrStat(ErrStat2,ErrMsg2,ErrStat,ErrMsg,RoutineName)
         if (ErrStat>=AbortErrLev) return
      end if

      index = 1
      do dof=1,p%dof_node
         z_op(index) = x%q( dof, 1 )
         index = index+1
      end do

      do dof=1,p%dof_node
         z_op(index) = x%dqdt( dof, 1 )
         index = index+1
      end do
   
   END IF

END SUBROUTINE BD_GetOP
!++++++++++++++++++++++++++++++++++++++++++++++++++++++++++++++++++++++++++++++++++++++++++++++++++++++++++++++++++++++++++++++++++   

!-----------------------------------------------------------------------------------------------------------------------------------
END MODULE BeamDyn<|MERGE_RESOLUTION|>--- conflicted
+++ resolved
@@ -1217,7 +1217,6 @@
          ! First node
       Pos(1:3) = p%GlbPos(1:3) + MATMUL(p%GlbRot,p%uuN0(1:3,1,1))
       DCM = BDrot_to_FASTdcm(p%uuN0(4:6,1,1),p)
-<<<<<<< HEAD
       CALL MeshPositionNode ( Mesh    = u%DistrLoad  &
                              ,INode   = 1            &
                              ,Pos     = Pos          &
@@ -1230,20 +1229,6 @@
       Pos(1:3) = p%GlbPos(1:3) + MATMUL(p%GlbRot,p%uuN0(1:3,p%nodes_per_elem,p%elem_total))
       DCM = BDrot_to_FASTdcm(p%uuN0(4:6,p%nodes_per_elem,p%elem_total),p)
       CALL MeshPositionNode ( Mesh    = u%DistrLoad  &
-=======
-      CALL MeshPositionNode ( Mesh    = u%DistrLoad  &
-                             ,INode   = 1            &
-                             ,Pos     = Pos          &
-                             ,ErrStat = ErrStat2     &
-                             ,ErrMess = ErrMsg2      &
-                             ,Orient  = DCM )
-        CALL SetErrStat( ErrStat2, ErrMsg2, ErrStat, ErrMsg, RoutineName )
-  
-         ! Last node 
-      Pos(1:3) = p%GlbPos(1:3) + MATMUL(p%GlbRot,p%uuN0(1:3,p%nodes_per_elem,p%elem_total))
-      DCM = BDrot_to_FASTdcm(p%uuN0(4:6,p%nodes_per_elem,p%elem_total),p)
-      CALL MeshPositionNode ( Mesh    = u%DistrLoad  &
->>>>>>> 6c60b685
                              ,INode   = NNodes       &
                              ,Pos     = Pos          &
                              ,ErrStat = ErrStat2     &
@@ -2307,13 +2292,8 @@
       do idx_qp=1,p%nqp
       
          call Calc_Fc_Fd()
-<<<<<<< HEAD
-
-
-=======
-
-
->>>>>>> 6c60b685
+
+
             !> ###Calculate the \f$ \underline{\underline{\mathcal{O}}} \f$ from equation (19)
             !!
             !! \f$ \underline{\underline{\mathcal{O}}} =
@@ -2571,11 +2551,7 @@
       ! Initialize to zero for summation
    m%qp%aaa = 0.0_BDKi
 
-<<<<<<< HEAD
       ! Calculate the acceleration term at t+dt (OtherState%acc is at t+dt)
-=======
-      ! Calculate the and acceleration term at t+dt (OtherState%acc is at t+dt)
->>>>>>> 6c60b685
    
    DO nelem=1,p%elem_total
       
@@ -2877,48 +2853,12 @@
    CALL BD_GravityForce( nelem, p, m, p%gravity )              ! Calculate Fg      
    CALL BD_GyroForce( nelem, p, m )                            ! Calculate Fb  (velocity terms from InertialForce with aaa=0)
 
-<<<<<<< HEAD
    CALL BD_InertialMassMatrix( nelem, p, m )                   ! Calculate Mi
    
    CALL Integrate_ElementMass(nelem, p, m)                     ! use m%qp%Mi to compute m%elm
 
    m%qp%Ftemp(:,:,nelem) = m%qp%Fd(:,:,nelem) + m%qp%Fb(:,:,nelem) - m%qp%Fg(:,:,nelem) - m%DistrLoad_QP(:,:,nelem)
    CALL Integrate_ElementForce(nelem, p, m)                    ! use m%qp%Fc and m%qp%Ftemp to compute m%elf
-=======
-   
-   m%qp%Ftemp(:,:,nelem) = m%qp%Fd(:,:,nelem) + m%qp%Fb(:,:,nelem) - m%DistrLoad_QP(:,:,nelem) - m%qp%Fg(:,:,nelem)
-
-   
-   CALL BD_InertialMassMatrix( nelem, p, m )                   ! Calculate Mi
-   
-   DO j=1,p%nodes_per_elem
-      DO idx_dof2=1,p%dof_node
-         DO i=1,p%nodes_per_elem
-            DO idx_dof1=1,p%dof_node
-               m%elm(idx_dof1,i,idx_dof2,j) = 0.0_BDKi
-               DO idx_qp = 1,p%nqp
-                  m%elm(idx_dof1,i,idx_dof2,j) = m%elm(idx_dof1,i,idx_dof2,j) + m%qp%Mi(idx_dof1,idx_dof2,idx_qp,nelem)*p%QPtw_Shp_Shp_Jac(idx_qp,i,j,nelem)
-               END DO                  
-            ENDDO
-         ENDDO
-      ENDDO
-   end do
-   
-   DO i=1,p%nodes_per_elem
-      DO idx_dof1=1,p%dof_node
-      
-         m%elf(idx_dof1,i) = 0.0_BDKi
-         DO idx_qp = 1,p%nqp ! dot_product(m%qp%Fc(idx_dof1,:,nelem),p%QPtw_ShpDer(:,i))
-            m%elf(idx_dof1,i) = m%elf(idx_dof1,i) - m%qp%Fc(idx_dof1,idx_qp,nelem)*p%QPtw_ShpDer(idx_qp,i)
-         END DO
-            
-         DO idx_qp = 1,p%nqp ! dot_product(m%qp%Ftemp(idx_dof1,:,nelem), p%QPtw_Shp_Jac(:,i,nelem))
-            m%elf(idx_dof1,i) = m%elf(idx_dof1,i) - m%qp%Ftemp(idx_dof1,idx_qp,nelem)*p%QPtw_Shp_Jac(idx_qp,i,nelem)
-         END DO
-
-      ENDDO
-   ENDDO
->>>>>>> 6c60b685
    
    RETURN
 END SUBROUTINE BD_ElementMatrixAcc
@@ -2939,21 +2879,12 @@
    do idx_qp=1,p%nqp
 
       m%qp%Mi(:,:,idx_qp,nelem) = 0.0_BDKi
-<<<<<<< HEAD
 
          ! Set diagonal values for mass
       DO i=1,3
           m%qp%Mi(i,i,idx_qp,nelem) = p%qp%mmm(idx_qp,nelem)
       ENDDO
 
-=======
-
-         ! Set diagonal values for mass
-      DO i=1,3
-          m%qp%Mi(i,i,idx_qp,nelem) = p%qp%mmm(idx_qp,nelem)
-      ENDDO
-
->>>>>>> 6c60b685
          ! set mass-inertia coupling terms
       m%qp%Mi(1:3,4:6,idx_qp,nelem) = -SkewSymMat(m%qp%RR0mEta(:,idx_qp,nelem))
       m%qp%Mi(4:6,1:3,idx_qp,nelem) =  SkewSymMat(m%qp%RR0mEta(:,idx_qp,nelem))
@@ -3265,7 +3196,6 @@
       CALL SetErrStat( ErrStat2, ErrMsg2, ErrStat, ErrMsg, RoutineName )
    CALL AllocAry( indx, n,  'IPIV', ErrStat2, ErrMsg2)
       CALL SetErrStat( ErrStat2, ErrMsg2, ErrStat, ErrMsg, RoutineName )
-<<<<<<< HEAD
 
    if (ErrStat < AbortErrLev) then
      ! note that if we return here instead, we could have a memory leak unless we deallocate the local arrays
@@ -3316,63 +3246,8 @@
 
        CALL LAPACK_getrf( n, n, K,indx, ErrStat2, ErrMsg2)
           CALL SetErrStat( ErrStat2, ErrMsg2, ErrStat, ErrMsg, RoutineName )
-=======
-
-   if (ErrStat < AbortErrLev) then
-     ! note that if we return here instead, we could have a memory leak unless we deallocate the local arrays
-   
-      ! compute K, the coefficient matrix, based on the z-component of the entered key points:
-      ! all of the coefficients will depend on kp_zr
-      K(:,:) = 0.0_BDKi
-
-      K(1,3) = 2.0_BDKi
-      K(1,4) = 6.0_BDKi*kp_coordinate(1,3)
-      DO j=1,kp_member-1
-         temp_id1 = (j-1)*4
-
-         K(temp_id1+2,temp_id1+1) = 1.0_BDKi
-         K(temp_id1+2,temp_id1+2) = kp_coordinate(j,3)
-         K(temp_id1+2,temp_id1+3) = kp_coordinate(j,3)**2
-         K(temp_id1+2,temp_id1+4) = kp_coordinate(j,3)**3
-
-         K(temp_id1+3,temp_id1+1) = 1.0_BDKi
-         K(temp_id1+3,temp_id1+2) = kp_coordinate(j+1,3)
-         K(temp_id1+3,temp_id1+3) = kp_coordinate(j+1,3)**2
-         K(temp_id1+3,temp_id1+4) = kp_coordinate(j+1,3)**3
-      END DO
-
-       DO j=1,kp_member-2
-          temp_id1 = (j-1)*4
-
-          K(temp_id1+4,temp_id1+2) = 1.0_BDKi
-          K(temp_id1+4,temp_id1+3) = 2.0_BDKi*kp_coordinate(j+1,3)
-          K(temp_id1+4,temp_id1+4) = 3.0_BDKi*kp_coordinate(j+1,3)**2
-
-          K(temp_id1+4,temp_id1+6) = -1.0_BDKi
-          K(temp_id1+4,temp_id1+7) = -2.0_BDKi*kp_coordinate(j+1,3)
-          K(temp_id1+4,temp_id1+8) = -3.0_BDKi*kp_coordinate(j+1,3)**2
-
-          K(temp_id1+5,temp_id1+3) = 2.0_BDKi
-          K(temp_id1+5,temp_id1+4) = 6.0_BDKi*kp_coordinate(j+1,3)
-
-          K(temp_id1+5,temp_id1+7) = -2.0_BDKi
-          K(temp_id1+5,temp_id1+8) = -6.0_BDKi*kp_coordinate(j+1,3)
-       ENDDO
-
-       temp_id1 = (kp_member-2)*4
-       K(n,temp_id1+3) = 2.0_BDKi
-       K(n,temp_id1+4) = 6.0_BDKi*kp_coordinate(kp_member,3)
-
-          ! compute the factored K matrix so we can use it to solve for the coefficients later
-
-       CALL LAPACK_getrf( n, n, K,indx, ErrStat2, ErrMsg2)
-          CALL SetErrStat( ErrStat2, ErrMsg2, ErrStat, ErrMsg, RoutineName )
-
->>>>>>> 6c60b685
-
-       DO i=1,4 ! one for each column of kp_coordinate
-
-<<<<<<< HEAD
+
+
        DO i=1,4 ! one for each column of kp_coordinate
 
              ! compute the right hand side for the cubic spline fit
@@ -3388,21 +3263,6 @@
           CALL LAPACK_getrs( 'N', n, K, indx, RHS, ErrStat2, ErrMsg2)
              CALL SetErrStat( ErrStat2, ErrMsg2, ErrStat, ErrMsg, RoutineName )
 
-=======
-             ! compute the right hand side for the cubic spline fit
-          RHS(:) = 0.0_BDKi
-          DO j=1,kp_member-1
-             temp_id1 = (j-1)*4
-
-             RHS(temp_id1+2) = kp_coordinate(j,i)
-             RHS(temp_id1+3) = kp_coordinate(j+1,i)
-          ENDDO
-
-             ! solve for the cubic-spline coefficients
-          CALL LAPACK_getrs( 'N', n, K, indx, RHS, ErrStat2, ErrMsg2)
-             CALL SetErrStat( ErrStat2, ErrMsg2, ErrStat, ErrMsg, RoutineName )
-
->>>>>>> 6c60b685
              ! convert cubic-spline coefficients in RHS to output array, Coef
           DO j=1,kp_member-1
              DO m=1,4
@@ -3484,53 +3344,6 @@
       CALL SetErrStat(ErrStat2, ErrMsg2, ErrStat, ErrMsg, RoutineName)
       if (ErrStat >= AbortErrLev) return
 
-<<<<<<< HEAD
-   i = 1
-   piter = 0
-   DO WHILE(i .NE. 0)
-!       k=i
-          ! Gradually increase load?
-       DO j=1,i         !k
-           u_temp%PointLoad%Force(:,:) = u_interp%PointLoad%Force(:,:)/i*j
-           u_temp%PointLoad%Moment(:,:) = u_interp%PointLoad%Moment(:,:)/i*j
-           u_temp%DistrLoad%Force(:,:) = u_interp%DistrLoad%Force(:,:)/i*j
-           u_temp%DistrLoad%Moment(:,:) = u_interp%DistrLoad%Moment(:,:)/i*j
-           gravity_temp(:) = p%gravity(:)/i*j
-           CALL BD_StaticSolution(x, gravity_temp, u_temp, p, m, piter, ErrStat2, ErrMsg2)
-           IF(p%niter .EQ. piter) EXIT
-       ENDDO
-      call SetErrStat(ErrStat2,ErrMsg2,ErrStat, ErrMsg, RoutineName)
-
-         ! Check if converged?
-       IF(piter .LT. p%niter) THEN
-           i=0
-       ELSE
-           IF(i .EQ. p%niter) THEN
-               call SetErrStat( ErrID_Fatal, "Solution does not converge after the maximum number of load steps.", &
-                                ErrStat,ErrMsg, RoutineName)
-               CALL WrScr( "Maxium number of load steps reached. Exit BeamDyn")
-               EXIT
-           ENDIF
-
-         ! Going to attempt additional steps
-
-               ! Warn the user that additional steps are needed.
-          if (i==1) call WrScr( "Warning: Load may be too large, BeamDyn will attempt to solve with additional steps.")
-         call WrScr( "  Load_Step="//trim(num2lstr(i)) )
-
-               ! Increment the number of steps
-         i=i+1
-
-               ! Reset the displacements
-          x%q = 0.0_BDKi
-
-               ! If we reached this point, we must reset the err status, otherwise we will report back that this
-               ! failed once a sufficient number of load steps was reached and a solution found.
-          ErrStat = ErrID_None
-          ErrMsg  = ""
-
-       ENDIF
-=======
 
    ! new logic
    ! (1) try first with full load (load_reduce = 1)
@@ -3554,7 +3367,7 @@
        u_temp%DistrLoad%Moment(:,:) = u_interp%DistrLoad%Moment(:,:) * load_test
        gravity_temp(:)              = p%gravity(:)                   * load_test
 
-       CALL BD_StaticSolution(x, gravity_temp, u_temp, p, m, piter, ErrStat2, ErrMsg2)
+           CALL BD_StaticSolution(x, gravity_temp, u_temp, p, m, piter, ErrStat2, ErrMsg2)
            call SetErrStat(ErrStat2,ErrMsg2,ErrStat, ErrMsg, RoutineName)  ! concerned about error reporting
            ErrStat = ErrID_None
            ErrMsg  = ""
@@ -3591,14 +3404,14 @@
 
        ! test halfway point between load_works and full load
 
->>>>>>> 6c60b685
-   ENDDO
+       ENDDO
+      call SetErrStat(ErrStat2,ErrMsg2,ErrStat, ErrMsg, RoutineName)
 
    IF( .not. solved) then
-       call SetErrStat( ErrID_Fatal, "Solution does not converge after the maximum number of load steps.", &
-                            ErrStat,ErrMsg, RoutineName)
-       CALL WrScr( "Maxium number of load steps reached. Exit BeamDyn")
-   ENDIF
+               call SetErrStat( ErrID_Fatal, "Solution does not converge after the maximum number of load steps.", &
+                                ErrStat,ErrMsg, RoutineName)
+               CALL WrScr( "Maxium number of load steps reached. Exit BeamDyn")
+           ENDIF
 
    if (ErrStat >= AbortErrLev) then
       call cleanup()
@@ -3775,10 +3588,6 @@
    CALL BD_ElasticForce( nelem,p,m,.true. )     ! Calculate Fc, Fd  [and Oe, Pe, and Qe for N-R algorithm]
    CALL BD_GravityForce( nelem,p,m,gravity )    ! Calculate Fg
 
-<<<<<<< HEAD
-=======
-   m%qp%Ftemp(:,:,nelem) = m%qp%Fd(:,:,nelem) - m%qp%Fg(:,:,nelem) - m%DistrLoad_QP(:,:,nelem)
->>>>>>> 6c60b685
    
    DO j=1,p%nodes_per_elem
       DO idx_dof2=1,p%dof_node
@@ -3803,7 +3612,6 @@
       ENDDO
    ENDDO
 
-<<<<<<< HEAD
    m%qp%Ftemp(:,:,nelem) = m%qp%Fd(:,:,nelem) - m%qp%Fg(:,:,nelem) - m%DistrLoad_QP(:,:,nelem)
    call Integrate_ElementForce(nelem, p, m) ! use m%qp%Fc and m%qp%Ftemp to compute m%elf
 
@@ -3838,17 +3646,6 @@
             m%elf(idx_dof1,i) = m%elf(idx_dof1,i) - m%qp%Ftemp(idx_dof1,idx_qp,nelem)*p%QPtw_Shp_Jac(idx_qp,i,nelem)
          END DO
          
-=======
-   DO i=1,p%nodes_per_elem
-      DO idx_dof1=1,p%dof_node
-         m%elf(idx_dof1,i) = 0.0_BDKi
-         DO idx_qp = 1,p%nqp ! dot_product( m%qp%Fc  (idx_dof1,:,nelem), p%QPtw_ShpDer( :,i))
-            m%elf(idx_dof1,i) = m%elf(idx_dof1,i) - m%qp%Fc  (idx_dof1,idx_qp,nelem)*p%QPtw_ShpDer(idx_qp,i)
-         END DO
-         DO idx_qp = 1,p%nqp ! dot_product(m%qp%Ftemp(idx_dof1,:,nelem), p%QPtw_Shp_Jac(:,i,nelem) )
-            m%elf(idx_dof1,i) = m%elf(idx_dof1,i) - m%qp%Ftemp(idx_dof1,idx_qp,nelem)*p%QPtw_Shp_Jac(idx_qp,i,nelem)
-         END DO
->>>>>>> 6c60b685
       ENDDO
    ENDDO
    
@@ -3857,7 +3654,6 @@
 !> This routine computes m%elm from the parameters (shape functions, derivatives) as well as m%qp%Mi
 SUBROUTINE Integrate_ElementMass(nelem, p, m)
 
-<<<<<<< HEAD
    INTEGER(IntKi),               INTENT(IN   )  :: nelem       !< number of current element
    TYPE(BD_ParameterType),       INTENT(IN   )  :: p           !< Parameters
    TYPE(BD_MiscVarType),         INTENT(INOUT)  :: m           !< Misc/optimization variables
@@ -3867,9 +3663,6 @@
    INTEGER(IntKi)              :: j
    INTEGER(IntKi)              :: idx_dof1, idx_dof2
    CHARACTER(*), PARAMETER     :: RoutineName = 'Integrate_ElementMass'
-=======
-   RETURN
->>>>>>> 6c60b685
 
    DO j=1,p%nodes_per_elem
       DO idx_dof2=1,p%dof_node
@@ -4471,11 +4264,6 @@
    
    CALL BD_GravityForce( nelem, p, m, p%gravity )
    
-<<<<<<< HEAD
-=======
-   ! F^ext is combined with F^D (F^D = F^D-F^ext), i.e. RHS of Equation 9 in Wang_2014
-   m%qp%Ftemp(:,:,nelem) = m%qp%Fd(:,:,nelem) - m%qp%Fg(:,:,nelem) - m%DistrLoad_QP(:,:,nelem)
->>>>>>> 6c60b685
    
 
       ! Equations 10, 11, 12 in Wang_2014
@@ -4505,25 +4293,8 @@
          ENDDO
       END DO
 
-<<<<<<< HEAD
       CALL Integrate_ElementMass(nelem, p, m) ! use m%qp%Mi to compute m%elm
                   
-=======
-      DO j=1,p%nodes_per_elem
-         DO idx_dof2=1,p%dof_node
-            DO i=1,p%nodes_per_elem
-               DO idx_dof1=1,p%dof_node
-                  
-                  m%elm(idx_dof1,i,idx_dof2,j) = 0.0_BDKi
-                  DO idx_qp = 1,p%nqp ! dot_product( m%qp%Mi(idx_dof1,idx_dof2,:,nelem), p%QPtw_Shp_Shp_Jac(:,i,j,nelem) )
-                     m%elm(idx_dof1,i,idx_dof2,j) = m%elm(idx_dof1,i,idx_dof2,j) + m%qp%Mi(idx_dof1,idx_dof2,idx_qp,nelem)*p%QPtw_Shp_Shp_Jac(idx_qp,i,j,nelem)
-                  END DO
-                  
-               ENDDO
-            ENDDO
-         ENDDO
-      END DO
->>>>>>> 6c60b685
 
       DO j=1,p%nodes_per_elem
          DO idx_dof2=1,p%dof_node
@@ -4592,25 +4363,9 @@
    ENDIF
    
       ! Equations 13 and 14 in Wang_2014. F^ext is combined with F^D (F^D = F^D-F^ext)
-<<<<<<< HEAD
    ! F^ext is combined with F^D (F^D = F^D-F^ext), i.e. RHS of Equation 9 in Wang_2014
    m%qp%Ftemp(:,:,nelem) = m%qp%Fd(:,:,nelem) + m%qp%Fi(:,:,nelem) - m%qp%Fg(:,:,nelem) - m%DistrLoad_QP(:,:,nelem)
    call Integrate_ElementForce(nelem, p, m) ! use m%qp%Fc and m%qp%Ftemp to compute m%elf
-=======
-
-   DO i=1,p%nodes_per_elem
-      DO idx_dof1=1,p%dof_node
-         
-         m%elf(idx_dof1,i) = 0.0_BDKi
-         DO idx_qp = 1,p%nqp ! dot_product( m%qp%Fc   (idx_dof1,:,nelem),                             p%QPtw_ShpDer( :,i))
-            m%elf(idx_dof1,i) = m%elf(idx_dof1,i) - m%qp%Fc(idx_dof1,idx_qp,nelem)*p%QPtw_ShpDer(idx_qp,i)
-         END DO
-         DO idx_qp = 1,p%nqp ! dot_product( m%qp%Ftemp(idx_dof1,:,nelem) + m%qp%Fi(idx_dof1,:,nelem), p%QPtw_Shp_Jac(:,i,nelem))
-            m%elf(idx_dof1,i) = m%elf(idx_dof1,i) - (m%qp%Ftemp(idx_dof1,idx_qp,nelem) + m%qp%Fi(idx_dof1,idx_qp,nelem))*p%QPtw_Shp_Jac(idx_qp,i,nelem)
-         END DO
-      ENDDO
-   ENDDO
->>>>>>> 6c60b685
    
    RETURN
 
@@ -4693,26 +4448,14 @@
 !! set to the root value; the angular velocities over the beam
 !! are computed based on rigid body rotation: \omega = v_{root} \times r_{pos}
 SUBROUTINE BD_CalcIC_Position( u, p, x, ErrStat, ErrMsg)
-<<<<<<< HEAD
 
    TYPE(BD_InputType),           INTENT(IN   )  :: u              !< Inputs at t (in BD coordinates)
    TYPE(BD_ParameterType),       INTENT(IN   )  :: p              !< Parameters
    TYPE(BD_ContinuousStateType), INTENT(INOUT)  :: x              !< Continuous states at t
    INTEGER(IntKi),               INTENT(  OUT)  :: ErrStat        !< Error status of the operation
    CHARACTER(*),                 INTENT(  OUT)  :: ErrMsg         !< Error message if ErrStat /= ErrID_None
-=======
->>>>>>> 6c60b685
-
-   TYPE(BD_InputType),           INTENT(IN   )  :: u              !< Inputs at t (in BD coordinates)
-   TYPE(BD_ParameterType),       INTENT(IN   )  :: p              !< Parameters
-   TYPE(BD_ContinuousStateType), INTENT(INOUT)  :: x              !< Continuous states at t
-   INTEGER(IntKi),               INTENT(  OUT)  :: ErrStat        !< Error status of the operation
-   CHARACTER(*),                 INTENT(  OUT)  :: ErrMsg         !< Error message if ErrStat /= ErrID_None
-
-<<<<<<< HEAD
-=======
-
->>>>>>> 6c60b685
+
+
    INTEGER(IntKi)                               :: i
    INTEGER(IntKi)                               :: j
    INTEGER(IntKi)                               :: k

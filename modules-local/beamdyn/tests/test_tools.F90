--- conflicted
+++ resolved
@@ -91,15 +91,8 @@
         getGravityInZ = (/ 0.0, 0.0, -9.806 /)
     end function
     
-<<<<<<< HEAD
-!   type(BD_ParameterType) function simpleParameterType()
     type(BD_ParameterType) function simpleParameterType() RESULT(p)
         
-!        type(BD_ParameterType) :: p
-=======
-    type(BD_ParameterType) function simpleParameterType() RESULT(p)
-        
->>>>>>> 6c60b685
         integer                :: i, j
         integer                :: ErrStat
         character(1024)        :: ErrMsg
@@ -138,18 +131,6 @@
             end do
         end do
         
-<<<<<<< HEAD
-! bjj: there are a couple of problems with setting "simpleParameterType = p":
-!      (1) local variables that are (or contain) allocatable arrays should be deallocated before exiting the routine. Different compiler settings may cause memory leaks or errors when calling the routine more than once.
-!      (2) Some compilers (gfortran v4.6?) will give you a segmentation fault if the arrays stored in simpleParameterType aren't first allocated before setting them equal to something else.
-! I wouldn't use it as an example of good coding practice. The NWTC Programmer's Handbook discusses this (and is why the FAST Registry creates Copy() routines).
-! If you want to avoid that, why don't you just return p? i.e., remove the definition of p as a local variable and instead define the function result:
-!  type(BD_ParameterType) function simpleParameterType() RESULT (p)
-!!!        ! set the return value
-!!!        simpleParameterType = p  
-        
-=======
->>>>>>> 6c60b685
     end function
     
     type(BD_MiscVarType) function simpleMiscVarType(nqp, nelem) RESULT(m)

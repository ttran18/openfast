@ECHO OFF

set lines=======================================================================
echo %lines%
IF "%1"=="" (
ECHO.
ECHO   The calling syntax for this script is
ECHO             RunRegistry ModuleName [FAST_Root_Loc]
ECHO.
GOTO Done
)


REM ----------------------------------------------------------------------------
REM ------------------------- LOCAL PATHS --------------------------------------
REM ----------------------------------------------------------------------------
REM -- USERS MAY EDIT THESE PATHS TO POINT TO FOLDERS ON THEIR LOCAL MACHINES. -
REM -- NOTE: do not use quotation marks around the path names!!!! --------------
REM ----------------------------------------------------------------------------
REM ----------------------------------------------------------------------------
SET Root_Loc=..\..
IF not "%2"=="" SET Root_Loc=%2

SET Modules_Loc=%Root_Loc%\modules
SET Registry=..\..\build\bin\Registry.exe
SET FAST_Loc=%Modules_Loc%\openfast-library\src
SET ED_Loc=%Modules_Loc%\elastodyn\src
SET AD14_Loc=%Modules_Loc%\aerodyn14\src
SET IfW_Loc=%Modules_Loc%\inflowwind\src
SET HD_Loc=%Modules_Loc%\hydrodyn\src
SET SD_Loc=%Modules_Loc%\subdyn\src
SET MAP_Loc=%Modules_Loc%\map\src
SET FEAM_Loc=%Modules_Loc%\feamooring\src
SET IceF_Loc=%Modules_Loc%\icefloe\src\interfaces\FAST
SET IceD_Loc=%Modules_Loc%\icedyn\src
SET MD_Loc=%Modules_Loc%\moordyn\src
SET OpFM_Loc=%Modules_Loc%\openfoam\src
SET Orca_Loc=%Modules_Loc%\orcaflex-interface\src
SET NWTC_Lib_Loc=%Modules_Loc%\nwtc-library\src
SET ExtPtfm_Loc=%Modules_Loc%\extptfm\src
SET AD_Loc=%Modules_Loc%\aerodyn\src
SET SrvD_Loc=%Modules_Loc%\servodyn\src
SET BD_Loc=%Modules_Loc%\beamdyn\src
SET SC_Loc=%Modules_Loc%\supercontroller\src

SET ALL_FAST_Includes=-I "%FAST_Loc%" -I "%NWTC_Lib_Loc%" -I "%ED_Loc%" -I "%SrvD_Loc%" -I "%AD14_Loc%" -I^
 "%AD_Loc%" -I "%BD_Loc%" -I "%SC_Loc%" -I^
 "%IfW_Loc%" -I "%SD_Loc%" -I "%HD_Loc%" -I "%MAP_Loc%" -I "%FEAM_Loc%"  -I^
 "%IceF_Loc%" -I "%IceD_Loc%" -I "%MD_Loc%" -I "%OpFM_Loc%" -I "%Orca_Loc%" -I "%ExtPtfm_Loc%"


SET ModuleName=%1

GOTO %ModuleName%

REM ----------------------------------------------------------------------------
REM ---------------- RUN THE REGISTRY TO AUTO-GENERATE FILES -------------------
REM ----------------------------------------------------------------------------
:MAP
SET CURR_LOC=%MAP_Loc%
SET Output_Loc=%CURR_LOC%
%REGISTRY% "%CURR_LOC%\%ModuleName%_Registry.txt"  -ccode -I "%NWTC_Lib_Loc%"  -I "%CURR_LOC%" -O "%Output_Loc%"
<<<<<<< HEAD
=======
%REGISTRY% "%CURR_LOC%\MAP_Fortran_Registry.txt"  -I "%NWTC_Lib_Loc%"  -I "%CURR_LOC%" -O "%Output_Loc%" -noextrap
>>>>>>> 765dd1dc
GOTO checkError

:FAST
SET CURR_LOC=%FAST_Loc%
SET Output_Loc=%CURR_LOC%
%REGISTRY% "%CURR_LOC%\FAST_Registry.txt" %ALL_FAST_Includes% -noextrap -O "%Output_Loc%"
GOTO checkError

:BeamDyn
SET CURR_LOC=%BD_Loc%
SET Output_Loc=%CURR_LOC%
%REGISTRY% "%CURR_LOC%\Registry_BeamDyn.txt" -I "%NWTC_Lib_Loc%" -O "%Output_Loc%"
GOTO checkError

:SuperController
SET CURR_LOC=%SC_Loc%
SET Output_Loc=%CURR_LOC%
%REGISTRY% "%CURR_LOC%\SuperController_Registry.txt" -I "%NWTC_Lib_Loc%" -O "%Output_Loc%" -ccode
GOTO checkError

:ElastoDyn
SET CURR_LOC=%ED_Loc%
SET Output_Loc=%CURR_LOC%
%REGISTRY% "%CURR_LOC%\%ModuleName%_Registry.txt" -I "%NWTC_Lib_Loc%" -O "%Output_Loc%"
GOTO checkError

:TMD
:ServoDyn
SET CURR_LOC=%SrvD_Loc%
SET Output_Loc=%CURR_LOC%
%REGISTRY% "%CURR_LOC%\%ModuleName%_Registry.txt" -I "%NWTC_Lib_Loc%" -I "%CURR_LOC%" -O "%Output_Loc%"
GOTO checkError

:Lidar
:InflowWind
SET CURR_LOC=%IfW_Loc%
SET Output_Loc=%CURR_LOC%
%REGISTRY% "%CURR_LOC%\%ModuleName%.txt" -I "%NWTC_Lib_Loc%" -I "%CURR_LOC%" -O "%Output_Loc%"
GOTO checkError

:IfW_TSFFWind
:IfW_HAWCWind
:IfW_BladedFFWind
:IfW_UserWind
:IfW_4Dext
:IfW_UniformWind
SET CURR_LOC=%IfW_Loc%
SET Output_Loc=%CURR_LOC%
%REGISTRY% "%CURR_LOC%\%ModuleName%.txt" -I "%NWTC_Lib_Loc%" -I "%CURR_LOC%" -noextrap  -O "%Output_Loc%"
GOTO checkError

:OpenFOAM
SET CURR_LOC=%OpFM_Loc%
SET Output_Loc=%CURR_LOC%
%REGISTRY% "%CURR_LOC%\%ModuleName%_Registry.txt" -I "%NWTC_Lib_Loc%" -ccode -O "%Output_Loc%"
GOTO checkError

:AeroDyn
:BEMT
:DBEMT
SET CURR_LOC=%AD_Loc%
SET Output_Loc=%CURR_LOC%
%REGISTRY% "%CURR_LOC%\%ModuleName%_Registry.txt" -I "%NWTC_Lib_Loc%" -I "%CURR_LOC%" -O "%Output_Loc%"
GOTO checkError

:AeroDyn_Driver
SET CURR_LOC=%AD_Loc%
SET Output_Loc=%CURR_LOC%
%REGISTRY% "%CURR_LOC%\AeroDyn_Driver_Registry.txt" -I %NWTC_Lib_Loc% -I %CURR_LOC%  -O %Output_Loc% -noextrap
GOTO checkError

:AFI
SET CURR_LOC=%AD_Loc%
SET Output_Loc=%CURR_LOC%
%REGISTRY% "%CURR_LOC%\AirfoilInfo_Registry.txt" -I "%NWTC_Lib_Loc%" -I "%CURR_LOC%" -noextrap -O "%Output_Loc%"
GOTO checkError

:UA
SET CURR_LOC=%AD_Loc%
SET Output_Loc=%CURR_LOC%
%REGISTRY% "%CURR_LOC%\UnsteadyAero_Registry.txt" -I "%NWTC_Lib_Loc%" -I "%CURR_LOC%" -O "%Output_Loc%"
GOTO checkError

:AeroDyn14
SET CURR_LOC=%AD14_Loc%
SET Output_Loc=%CURR_LOC%
%REGISTRY% "%CURR_LOC%\Registry-AD14.txt" -I "%NWTC_Lib_Loc%" -I "%CURR_LOC%" -I "%IfW_Loc%" -O "%Output_Loc%"
GOTO checkError

:DWM
SET CURR_LOC=%AD14_Loc%
SET Output_Loc=%CURR_LOC%
%REGISTRY% "%CURR_LOC%\Registry-DWM.txt" -I "%NWTC_Lib_Loc%" -I "%IfW_Loc%"  -O "%Output_Loc%"
GOTO checkError

:HydroDyn
SET CURR_LOC=%HD_Loc%
SET Output_Loc=%CURR_LOC%
%REGISTRY% "%CURR_LOC%\%ModuleName%.txt" -I "%NWTC_Lib_Loc%"  -I "%CURR_LOC%" -O "%Output_Loc%"
GOTO checkError

:Current
SET CURR_LOC=%HD_Loc%
SET Output_Loc=%CURR_LOC%
%REGISTRY% "%CURR_LOC%\%ModuleName%.txt" -I "%NWTC_Lib_Loc%"  -I "%CURR_LOC%" -O "%Output_Loc%"
GOTO checkError

:Waves
SET CURR_LOC=%HD_Loc%
SET Output_Loc=%CURR_LOC%
%REGISTRY% "%CURR_LOC%\%ModuleName%.txt" -I "%NWTC_Lib_Loc%"  -I "%CURR_LOC%" -O "%Output_Loc%"
GOTO checkError

:Waves2
SET CURR_LOC=%HD_Loc%
SET Output_Loc=%CURR_LOC%
%REGISTRY% "%CURR_LOC%\%ModuleName%.txt" -I "%NWTC_Lib_Loc%"  -I "%CURR_LOC%" -O "%Output_Loc%"
GOTO checkError

:SS_Excitation
SET CURR_LOC=%HD_Loc%
%REGISTRY% "%CURR_LOC%\%ModuleName%.txt" -I "%NWTC_Lib_Loc%"  -I "%CURR_LOC%" -O "%Output_Loc%"
GOTO checkError

:SS_Radiation
SET CURR_LOC=%HD_Loc%
SET Output_Loc=%CURR_LOC%
%REGISTRY% "%CURR_LOC%\%ModuleName%.txt" -I "%NWTC_Lib_Loc%"  -I "%CURR_LOC%" -O "%Output_Loc%"
GOTO checkError

:Conv_Radiation
SET CURR_LOC=%HD_Loc%
SET Output_Loc=%CURR_LOC%
%REGISTRY% "%CURR_LOC%\%ModuleName%.txt" -I "%NWTC_Lib_Loc%"  -I "%CURR_LOC%" -O "%Output_Loc%"
GOTO checkError

:WAMIT
SET CURR_LOC=%HD_Loc%
SET Output_Loc=%CURR_LOC%
%REGISTRY% "%CURR_LOC%\%ModuleName%.txt" -I "%NWTC_Lib_Loc%"  -I "%CURR_LOC%" -O "%Output_Loc%"
GOTO checkError

:WAMIT2
SET CURR_LOC=%HD_Loc%
SET Output_Loc=%CURR_LOC%
%REGISTRY% "%CURR_LOC%\%ModuleName%.txt" -I "%NWTC_Lib_Loc%"  -I "%CURR_LOC%" -O "%Output_Loc%"
GOTO checkError

:Morison
SET CURR_LOC=%HD_Loc%
SET Output_Loc=%CURR_LOC%
%REGISTRY% "%CURR_LOC%\%ModuleName%.txt" -I "%NWTC_Lib_Loc%"  -I "%CURR_LOC%" -O "%Output_Loc%"
GOTO checkError

:SubDyn
SET CURR_LOC=%SD_Loc%
SET Output_Loc=%CURR_LOC%
%REGISTRY% "%CURR_LOC%\%ModuleName%_Registry.txt" -I "%NWTC_Lib_Loc%"  -O "%Output_Loc%"
GOTO checkError

:FEAMooring
SET CURR_LOC=%FEAM_Loc%
SET Output_Loc=%CURR_LOC%
%REGISTRY% "%CURR_LOC%\FEAM_Registry.txt" -I "%NWTC_Lib_Loc%"  -O "%Output_Loc%"
GOTO checkError

:MoorDyn
SET CURR_LOC=%MD_Loc%
SET Output_Loc=%CURR_LOC%
%REGISTRY% "%CURR_LOC%\%ModuleName%_Registry.txt" -I "%NWTC_Lib_Loc%"  -O "%Output_Loc%"
GOTO checkError

:IceFloe
SET CURR_LOC=%IceF_Loc%
SET Output_Loc=%Modules_Loc%\icefloe\src\icefloe
%REGISTRY% "%CURR_LOC%\%ModuleName%_FASTRegistry.inp" -I "%NWTC_Lib_Loc%"  -O "%Output_Loc%"
GOTO checkError

:IceDyn
SET CURR_LOC=%IceD_Loc%
SET Output_Loc=%CURR_LOC%
%REGISTRY% "%CURR_LOC%\Registry_%ModuleName%.txt" -I "%NWTC_Lib_Loc%"  -O "%Output_Loc%"
GOTO checkError

:OrcaFlexInterface
SET CURR_LOC=%Orca_Loc%
SET Output_Loc=%CURR_LOC%
%REGISTRY% "%CURR_LOC%\%ModuleName%.txt" -I "%NWTC_Lib_Loc%" -O "%Output_Loc%"
GOTO checkError

:ExtPtfm_MCKF
SET CURR_LOC=%ExtPtfm_Loc%
SET Output_Loc=%CURR_LOC%
%REGISTRY% "%CURR_LOC%\%ModuleName%_Registry.txt" -I "%NWTC_Lib_Loc%" -O "%Output_Loc%"
GOTO checkError

:checkError
ECHO.
IF %ERRORLEVEL% NEQ 0 (
ECHO Error running FAST Registry for %ModuleName%.
) ELSE (
ECHO Registry for %ModuleName% completed.
REM COPY /Y "%ModuleName%_Types.f90"   "%CURR_LOC%"
rem IF /I "%ModuleName%"=="MAP" COPY /Y "%ModuleName%_Types.h" "%CURR_LOC%"
)

:end
REM ----------------------------------------------------------------------------
REM ------------------------- CLEAR MEMORY -------------------------------------
REM ----------------------------------------------------------------------------
ECHO. 

SET ModuleName=
SET CURR_LOC=

SET Root_Loc=

SET Subs_Loc=
SET FAST_Loc=
SET Registry=

SET ED_Loc=
SET BD_Loc=
SET AD14_Loc=
SET IfW_Loc=
SET HD_Loc=
SET SD_Loc=
SET MAP_Loc=
SET FEAM_Loc=
SET IceF_Loc=
SET IceD_Loc=
SET MD_Loc=
SET OpFM_Loc=
SET Orca_Loc=
SET NWTC_Lib_Loc=
SET ExtPtfm_Loc=
SET AD_Loc=
SET SrvD_Loc=

SET MAP_Loc=
SET ALL_FAST_Includes=

:Done
echo %lines%
set lines=

:PathsOnly<|MERGE_RESOLUTION|>--- conflicted
+++ resolved
@@ -60,10 +60,7 @@
 SET CURR_LOC=%MAP_Loc%
 SET Output_Loc=%CURR_LOC%
 %REGISTRY% "%CURR_LOC%\%ModuleName%_Registry.txt"  -ccode -I "%NWTC_Lib_Loc%"  -I "%CURR_LOC%" -O "%Output_Loc%"
-<<<<<<< HEAD
-=======
 %REGISTRY% "%CURR_LOC%\MAP_Fortran_Registry.txt"  -I "%NWTC_Lib_Loc%"  -I "%CURR_LOC%" -O "%Output_Loc%" -noextrap
->>>>>>> 765dd1dc
 GOTO checkError
 
 :FAST
@@ -185,6 +182,7 @@
 
 :SS_Excitation
 SET CURR_LOC=%HD_Loc%
+SET Output_Loc=%CURR_LOC%
 %REGISTRY% "%CURR_LOC%\%ModuleName%.txt" -I "%NWTC_Lib_Loc%"  -I "%CURR_LOC%" -O "%Output_Loc%"
 GOTO checkError
 

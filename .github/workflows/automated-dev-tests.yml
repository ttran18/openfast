  
name: 'Development Pipeline'

on:
  push:
    paths-ignore:
      - 'LICENSE'
      - 'README.rst'
      - 'docs/**'
      - 'share/**'
      - 'vs-build/**'

  pull_request:
    types: [opened, synchronize, edited, reopened] #labeled, assigned]
    # Pull request event triggers are unrelated to paths
    # paths-ignore:

env:
  FORTRAN_COMPILER: gfortran-10
  CXX_COMPILER: g++-10
  C_COMPILER: gcc-10
  GCOV_EXE: gcov-10
  NUM_PROCS: 8


jobs:
  regression-tests-release:
    runs-on: ubuntu-20.04
    steps:
      - name: Checkout
        uses: actions/checkout@main
        with:
          submodules: recursive

      - name: Setup Python
        uses: actions/setup-python@v2
        with:
          python-version: '3.7'
      - name: Install dependencies
        run: |
          python -m pip install --upgrade pip
          pip install numpy Bokeh==1.4

      - name: Setup Workspace
        run: cmake -E make_directory ${{runner.workspace}}/openfast/build
      - name: Configure Build
        working-directory: ${{runner.workspace}}/openfast/build
        run: |
          cmake \
            -DCMAKE_INSTALL_PREFIX:PATH=${{runner.workspace}}/openfast/install \
            -DCMAKE_Fortran_COMPILER:STRING=${{env.FORTRAN_COMPILER}} \
            -DCMAKE_CXX_COMPILER:STRING=${{env.CXX_COMPILER}} \
            -DCMAKE_C_COMPILER:STRING=${{env.C_COMPILER}} \
            -DCMAKE_BUILD_TYPE:STRING=RelWithDebInfo \
            -DBUILD_TESTING:BOOL=ON \
            -DCTEST_PLOT_ERRORS:BOOL=ON \
            ${GITHUB_WORKSPACE}
      - name: Build OpenFAST
        # if: contains(github.event.head_commit.message, 'Action - Test All') || contains(github.event.pull_request.labels.*.name, 'Action - Test All') 
        working-directory: ${{runner.workspace}}/openfast/build
        run: cmake --build . --target install -- -j ${{env.NUM_PROCS}}

      - name: Run AeroDyn tests
        uses: ./.github/actions/tests-module-aerodyn
        with:
          test-target: regression
      - name: Run BeamDyn tests
        uses: ./.github/actions/tests-module-beamdyn
        with:
          test-target: regression
      - name: Run HydroDyn tests
        uses: ./.github/actions/tests-module-hydrodyn
      - name: Run SubDyn tests
        uses: ./.github/actions/tests-module-subdyn
      - name: Run OpenFAST tests
        # if: contains(github.event.head_commit.message, 'Action - Test All') || contains(github.event.pull_request.labels.*.name, 'Action - Test All') 
        uses: ./.github/actions/tests-gluecode-openfast

      - name: Failing test artifacts
        uses: actions/upload-artifact@v2
        if: failure()
        with:
          name: regression-tests-release
          path: |
            ${{runner.workspace}}/openfast/build/reg_tests/modules
            ${{runner.workspace}}/openfast/build/reg_tests/glue-codes/openfast
            !${{runner.workspace}}/openfast/build/reg_tests/glue-codes/openfast/5MW_Baseline
            !${{runner.workspace}}/openfast/build/reg_tests/glue-codes/openfast/AOC
            !${{runner.workspace}}/openfast/build/reg_tests/glue-codes/openfast/AWT27
            !${{runner.workspace}}/openfast/build/reg_tests/glue-codes/openfast/SWRT
            !${{runner.workspace}}/openfast/build/reg_tests/glue-codes/openfast/UAE_VI
            !${{runner.workspace}}/openfast/build/reg_tests/glue-codes/openfast/WP_Baseline

  regression-tests-debug:
    runs-on: ${{ matrix.os }}
    strategy:
      fail-fast: false
      matrix:
        include:
          - os: macOS-11
            FORTRAN_COMPILER: gfortran-11
          - os: ubuntu-20.04
            FORTRAN_COMPILER: gfortran-10

    name: regression-test-debug-${{ matrix.os }}-${{ matrix.FORTRAN_COMPILER }}
    steps:
      - name: Checkout
        uses: actions/checkout@main
        with:
          submodules: recursive

      - name: Setup Python
        uses: actions/setup-python@v2
        with:
          python-version: '3.7'
      - name: Install dependencies
        run: |
          python -m pip install --upgrade pip
          pip install numpy Bokeh==1.4

          sudo apt-get update -y
          sudo apt-get install -y gcovr

      - name: Setup Workspace
        run: cmake -E make_directory ${{runner.workspace}}/openfast/build
      - name: Configure Build
        working-directory: ${{runner.workspace}}/openfast/build
        run: |
          cmake \
<<<<<<< HEAD
            -DCMAKE_INSTALL_PREFIX:PATH=${{runner.workspace}}/openfast/install \
            -DCMAKE_Fortran_COMPILER:STRING=${{env.FORTRAN_COMPILER}} \
            -DCMAKE_CXX_COMPILER:STRING=${{env.CXX_COMPILER}} \
            -DCMAKE_C_COMPILER:STRING=${{env.C_COMPILER}} \
=======
            -DCMAKE_INSTALL_PREFIX:PATH=${{runner.workspace}}/install \
            -DCMAKE_Fortran_COMPILER:STRING=${{matrix.FORTRAN_COMPILER}} \
>>>>>>> 0543df28
            -DCMAKE_BUILD_TYPE:STRING=Debug \
            -DBUILD_TESTING:BOOL=ON \
            -DCODECOV:BOOL=ON \
            -DCTEST_PLOT_ERRORS:BOOL=ON \
            ${GITHUB_WORKSPACE}

      - name: Build OpenFAST
        working-directory: ${{runner.workspace}}/openfast/build
        run: |
          cmake --build . --target aerodyn_driver -- -j ${{env.NUM_PROCS}}
          cmake --build . --target beamdyn_driver -- -j ${{env.NUM_PROCS}}
          cmake --build . --target hydrodyn_driver -- -j ${{env.NUM_PROCS}}
          cmake --build . --target subdyn_driver -- -j ${{env.NUM_PROCS}}

      - name: Run AeroDyn tests
        uses: ./.github/actions/tests-module-aerodyn
        with:
          test-target: regression
      - name: Run BeamDyn tests
        uses: ./.github/actions/tests-module-beamdyn
        with:
          test-target: regression
      - name: Run HydroDyn tests
        uses: ./.github/actions/tests-module-hydrodyn
      - name: Run SubDyn tests
        uses: ./.github/actions/tests-module-subdyn

      - name: Generate coverage report
        working-directory: ${{runner.workspace}}/openfast/build
        run: |
          find . -type f -name '*.gcno' -not -path "**tests**" -exec ${{env.GCOV_EXE}} -pb {} +
          cd ..
          gcovr -g -k -r . --xml regressioncov.xml  # --html --html-details -o regressioncov.html # -v

          # cp `find . -name *.gcno` .
          # cp `find . -name *.gcda` .
          # ${{env.GCOV_EXE}} -b -l -p -c *.gcno
      - name: Upload coverage to Codecov
        uses: codecov/codecov-action@v2
        with:
          dry_run: false
          # token: ${{ secrets.CODECOV_TOKEN }} # not required for public repos
          files: ./regressioncov.xml # optional
          flags: regtests # optional
          # name: codecov-umbrella # optional
          fail_ci_if_error: true # optional (default = false)
          verbose: true # optional (default = false)
          directory: ${{runner.workspace}}/openfast

      - name: Success artifacts
        uses: actions/upload-artifact@v2
        if: success()
        with:
          name: regression-tests-debug
          path: |
            ${{runner.workspace}}/openfast/regressioncov.xml
      - name: Failing test artifacts
        uses: actions/upload-artifact@v2
        if: failure()
        with:
          name: regression-tests-debug
          path: |
            ${{runner.workspace}}/openfast/build/reg_tests/modules

  fastfarm-regression-test:
    runs-on: ubuntu-20.04
    steps:
      - name: Checkout
        uses: actions/checkout@main
        with:
          submodules: recursive

      - name: Setup Python
        uses: actions/setup-python@v2
        with:
          python-version: '3.7'
      - name: Install dependencies
        run: |
          python -m pip install --upgrade pip
          pip install numpy Bokeh==1.4

      - name: Setup Workspace
        run: cmake -E make_directory ${{runner.workspace}}/build
      - name: Configure Build
        working-directory: ${{runner.workspace}}/build
        run: |
          cmake \
            -DCMAKE_INSTALL_PREFIX:PATH=${{runner.workspace}}/install \
            -DCMAKE_Fortran_COMPILER:STRING=${{env.FORTRAN_COMPILER}} \
            -DOPENMP:BOOL=ON \
            -DBUILD_FASTFARM:BOOL=ON \
            -DCMAKE_BUILD_TYPE:STRING=RelWithDebInfo \
            -DBUILD_TESTING:BOOL=ON \
            -DCTEST_PLOT_ERRORS:BOOL=ON \
            ${GITHUB_WORKSPACE}
      - name: Build FAST.Farm
        # if: contains(github.event.head_commit.message, 'Action - Test All') || contains(github.event.pull_request.labels.*.name, 'Action - Test All') 
        working-directory: ${{runner.workspace}}/build
        run: |
          cmake --build . --target FAST.Farm -- -j ${{env.NUM_PROCS}}
          cmake --build . --target regression_tests -- -j ${{env.NUM_PROCS}}

      - name: Run FAST.Farm tests
        run: |
          ctest -VV -L fastfarm -j ${{env.NUM_PROCS}}
        working-directory: ${{runner.workspace}}/build
        shell: bash

      - name: Failing test artifacts
        uses: actions/upload-artifact@v2
        if: failure()
        with:
          name: test-results
          path: |
            ${{runner.workspace}}/build/reg_tests/glue-codes/fastfarm

  unit-test:
    runs-on: ubuntu-20.04
    steps:
      - name: Checkout
        uses: actions/checkout@main
        with:
          submodules: recursive

      - name: Setup Python
        uses: actions/setup-python@v2
        with:
          python-version: '3.7'
      - name: Install dependencies
        run: |
          python -m pip install --upgrade pip
          pip install numpy Bokeh==1.4

          sudo apt-get update -y
          sudo apt-get install -y gcovr

      - name: Setup Workspace
        run: cmake -E make_directory ${{runner.workspace}}/openfast/build
      - name: Configure Build
        working-directory: ${{runner.workspace}}/openfast/build
        run: |
          cmake \
            -DCMAKE_INSTALL_PREFIX:PATH=${{runner.workspace}}/openfast/install \
            -DCMAKE_Fortran_COMPILER:STRING=${{env.FORTRAN_COMPILER}} \
            -DCMAKE_CXX_COMPILER:STRING=${{env.CXX_COMPILER}} \
            -DCMAKE_C_COMPILER:STRING=${{env.C_COMPILER}} \
            -DCMAKE_BUILD_TYPE:STRING=Debug \
            -DBUILD_TESTING:BOOL=ON \
            -DCODECOV:BOOL=ON \
            ${GITHUB_WORKSPACE}

      - name: Build unit tests
        working-directory: ${{runner.workspace}}/openfast/build
        run: cmake --build . --target unit_tests -- -j ${{env.NUM_PROCS}}

      - name: Run NWTC Library tests
        uses: ./.github/actions/tests-module-nwtclibrary
      - name: Run AeroDyn tests
        uses: ./.github/actions/tests-module-aerodyn
        with:
          test-target: unit
      - name: Run BeamDyn tests
        uses: ./.github/actions/tests-module-beamdyn
        with:
          test-target: unit
      - name: Run InflowWind tests
        uses: ./.github/actions/tests-module-inflowwind

      - name: Generate coverage report
        working-directory: ${{runner.workspace}}/openfast/build
        run: |
          find . -type f -name '*.gcno' -not -path "**tests**" -exec ${{env.GCOV_EXE}} -pb {} +
          cd ..
          gcovr -g -k -r . --xml unitcov.xml
      - name: Upload coverage to Codecov
        uses: codecov/codecov-action@v2
        with:
          dry_run: false
          # token: ${{ secrets.CODECOV_TOKEN }} # not required for public repos
          files: ./unitcov.xml # optional
          flags: unittests # optional
          # name: codecov-umbrella # optional
          fail_ci_if_error: true # optional (default = false)
          verbose: true # optional (default = false)
          directory: ${{runner.workspace}}/openfast

      - name: Success artifacts
        uses: actions/upload-artifact@v2
        if: success()
        with:
          name: unit-tests
          path: |
            ${{runner.workspace}}/openfast/unitcov.xml

      - name: Failing test artifacts
        uses: actions/upload-artifact@v2
        if: failure()
        with:
          name: unit-tests
          path: |
            ${{runner.workspace}}/openfast/build/unit_tests

  compile-all-single-precision:
    # Test if single precision compile completes.
    # Compiles all targets excluding tests.
    # Run with the OpenFAST registry generating the types files.
    # Do not run the test suite.

    runs-on: ubuntu-20.04
    steps:
      - name: Checkout
        uses: actions/checkout@main
        with:
          submodules: recursive
      - name: Setup
        run: cmake -E make_directory ${{runner.workspace}}/build
      - name: Configure
        working-directory: ${{runner.workspace}}/build
        run: |
          cmake \
            -DCMAKE_INSTALL_PREFIX:PATH=${{runner.workspace}}/install \
            -DCMAKE_Fortran_COMPILER:STRING=${{env.FORTRAN_COMPILER}} \
            -DCMAKE_BUILD_TYPE:STRING=Debug \
            -DDOUBLE_PRECISION:BOOL=OFF \
            -DGENERATE_TYPES:BOOL=ON \
            ${GITHUB_WORKSPACE}
      - name: Build all
        working-directory: ${{runner.workspace}}/build
        run: cmake --build . --target all -- -j ${{env.NUM_PROCS}}
      - name: Test
        working-directory: ${{runner.workspace}}/build
        run: ./glue-codes/openfast/openfast -v

  cpp-interface-tests:
    runs-on: ubuntu-20.04
    steps:
      - name: Checkout
        uses: actions/checkout@main
        with:
          submodules: recursive

      - name: Setup Python
        uses: actions/setup-python@v2
        with:
          python-version: '3.7'
      - name: Install dependencies
        run: |
          python -m pip install --upgrade pip
          pip install numpy Bokeh==1.4

          sudo apt-get update -y
          sudo apt-get install -y gcovr
          sudo apt-get install -y libhdf5-dev libopenmpi-dev libyaml-cpp-dev

      - name: Setup Workspace
        run: cmake -E make_directory ${{runner.workspace}}/openfast/build
      - name: Configure Build
        working-directory: ${{runner.workspace}}/openfast/build
        run: |
          cmake \
            -DCMAKE_INSTALL_PREFIX:PATH=${{runner.workspace}}/openfast/install \
            -DCMAKE_Fortran_COMPILER:STRING=${{env.FORTRAN_COMPILER}} \
            -DCMAKE_CXX_COMPILER:STRING=${{env.CXX_COMPILER}} \
            -DCMAKE_C_COMPILER:STRING=${{env.C_COMPILER}} \
            -DCMAKE_BUILD_TYPE:STRING=Debug \
            -DBUILD_OPENFAST_CPP_API:BOOL=ON \
            -DBUILD_SHARED_LIBS:BOOL=ON \
            -DBUILD_TESTING:BOOL=ON \
            -DCTEST_PLOT_ERRORS:BOOL=ON \
            -DCODECOV:BOOL=ON \
            ${GITHUB_WORKSPACE}

      - name: Build OpenFAST C++ API
        working-directory: ${{runner.workspace}}/openfast/build
        run: |
          cmake --build . --target openfastcpp -- -j ${{env.NUM_PROCS}}
          cmake --build . --target regression_tests -- -j ${{env.NUM_PROCS}}

      - name: Run OpenFAST C++ API tests
        working-directory: ${{runner.workspace}}/openfast/build
        run: |
          ctest -VV -L cpp

      - name: Generate coverage report
        working-directory: ${{runner.workspace}}/openfast/build
        run: |
          find . -type f -name '*.gcno' -not -path "**tests**" -exec ${{env.GCOV_EXE}} -pb {} +
          cd ..
          gcovr -g -k -r . --xml regressioncov.xml
      - name: Upload coverage to Codecov
        uses: codecov/codecov-action@v2
        with:
          dry_run: false
          # token: ${{ secrets.CODECOV_TOKEN }} # not required for public repos
          files: ./regressioncov.xml # optional
          flags: regtests # optional
          # name: codecov-umbrella # optional
          fail_ci_if_error: true # optional (default = false)
          verbose: true # optional (default = false)
          directory: ${{runner.workspace}}/openfast

      - name: Success artifacts
        uses: actions/upload-artifact@v2
        if: success()
        with:
          name: cpp-reg-tests
          path: |
            ${{runner.workspace}}/openfast/regressioncov.xml

      - name: Failing test artifacts
        uses: actions/upload-artifact@v2
        if: failure()
        with:
          name: cpp-reg-tests
          path: |
            ${{runner.workspace}}/build/reg_tests/glue-codes/openfast-cpp
            !${{runner.workspace}}/build/reg_tests/glue-codes/openfast-cpp/5MW_Baseline<|MERGE_RESOLUTION|>--- conflicted
+++ resolved
@@ -127,15 +127,10 @@
         working-directory: ${{runner.workspace}}/openfast/build
         run: |
           cmake \
-<<<<<<< HEAD
             -DCMAKE_INSTALL_PREFIX:PATH=${{runner.workspace}}/openfast/install \
-            -DCMAKE_Fortran_COMPILER:STRING=${{env.FORTRAN_COMPILER}} \
+            -DCMAKE_Fortran_COMPILER:STRING=${{matrix.FORTRAN_COMPILER}} \
             -DCMAKE_CXX_COMPILER:STRING=${{env.CXX_COMPILER}} \
             -DCMAKE_C_COMPILER:STRING=${{env.C_COMPILER}} \
-=======
-            -DCMAKE_INSTALL_PREFIX:PATH=${{runner.workspace}}/install \
-            -DCMAKE_Fortran_COMPILER:STRING=${{matrix.FORTRAN_COMPILER}} \
->>>>>>> 0543df28
             -DCMAKE_BUILD_TYPE:STRING=Debug \
             -DBUILD_TESTING:BOOL=ON \
             -DCODECOV:BOOL=ON \

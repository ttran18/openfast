
name: 'Development Pipeline'

on:
  push:
    paths-ignore:
      - 'LICENSE'
      - 'README.rst'
      - 'docs/**'
      - 'share/**'
      - 'vs-build/**'

  pull_request:
    types: [opened, synchronize, edited, reopened] #labeled, assigned]
    # Pull request event triggers are unrelated to paths
    # paths-ignore:

env:
  FORTRAN_COMPILER: gfortran-12
  CXX_COMPILER: g++-12
  C_COMPILER: gcc-12
  GCOV_EXE: gcov-12
  CMAKE_BUILD_PARALLEL_LEVEL: 8
  CTEST_PARALLEL_LEVEL: 2


jobs:

  ### BUILD JOBS


  build-all-debug:
    # Tests compiling in debug mode.
    # Also compiles the Registry and generates new types files.
    # Debug more speeds up the build.
    runs-on: ubuntu-22.04
    steps:
      - name: Checkout
        uses: actions/checkout@v4
        with:
          submodules: recursive
      - name: Setup Python
        uses: actions/setup-python@v5
        with:
          python-version: '3.11'
          cache: 'pip'
      - name: Set up MATLAB
<<<<<<< HEAD
        uses: matlab-actions/setup-matlab@v2
        with:
          products: Simulink
=======
        uses: matlab-actions/setup-matlab@v1
>>>>>>> 00ba4949
      - name: Install dependencies
        run: |
          pip install -r requirements.txt
          sudo apt-get update -y
          sudo apt-get install -y libopenblas-dev libopenblas-openmp-dev
      - name: Setup workspace
        run: cmake -E make_directory ${{runner.workspace}}/openfast/build
      - name: Configure build
        working-directory: ${{runner.workspace}}/openfast/build
        run: |
          cmake \
            -DCMAKE_INSTALL_PREFIX:PATH=${{runner.workspace}}/openfast/install \
            -DCMAKE_Fortran_COMPILER:STRING=${{env.FORTRAN_COMPILER}} \
            -DCMAKE_CXX_COMPILER:STRING=${{env.CXX_COMPILER}} \
            -DCMAKE_C_COMPILER:STRING=${{env.C_COMPILER}} \
            -DPython_ROOT_DIR:STRING=${{env.pythonLocation}} \
            -DBLA_VENDOR:STRING=OpenBLAS \
            -DCMAKE_BUILD_TYPE:STRING=DEBUG \
            -DBUILD_SHARED_LIBS:BOOL=OFF \
            -DGENERATE_TYPES=ON \
            -DVARIABLE_TRACKING=OFF \
            -DBUILD_TESTING:BOOL=ON \
            -DCTEST_PLOT_ERRORS:BOOL=ON \
            -DBUILD_OPENFAST_SIMULINK_API=ON \
            ${GITHUB_WORKSPACE}
            # -DDOUBLE_PRECISION=OFF \
      - name: Build all
        working-directory: ${{runner.workspace}}/openfast/build
        run: |
          cmake --build . --target all
      - name: Cache the workspace
        uses: actions/cache@v4
        with:
          path: ${{runner.workspace}}
          key: build-all-debug-${{ github.sha }}

  build-all-debug-single:
    # Tests compiling in debug mode with single precision.
    # This workspace is not used by any other subtests, it checks type errors of the type ReKi/R8Ki
    # Debug speeds up the build.
    runs-on: ubuntu-22.04
    steps:
      - name: Checkout
        uses: actions/checkout@v4
        with:
          submodules: recursive
      - name: Install dependencies
        run: |
          sudo apt-get update -y
          sudo apt-get install -y libopenblas-dev
      - name: Setup workspace
        run: cmake -E make_directory ${{runner.workspace}}/openfast/build
      - name: Configure build
        working-directory: ${{runner.workspace}}/openfast/build
        run: |
          cmake \
            -DCMAKE_INSTALL_PREFIX:PATH=${{runner.workspace}}/openfast/install \
            -DCMAKE_Fortran_COMPILER:STRING=${{env.FORTRAN_COMPILER}} \
            -DCMAKE_CXX_COMPILER:STRING=${{env.CXX_COMPILER}} \
            -DCMAKE_C_COMPILER:STRING=${{env.C_COMPILER}} \
            -DPython_ROOT_DIR:STRING=${{env.pythonLocation}} \
            -DBLA_VENDOR:STRING=OpenBLAS \
            -DCMAKE_BUILD_TYPE:STRING=DEBUG \
            -DBUILD_SHARED_LIBS:BOOL=OFF \
            -DVARIABLE_TRACKING=OFF \
            -DDOUBLE_PRECISION:BOOL=OFF \
            ${GITHUB_WORKSPACE}
      - name: Build all
        working-directory: ${{runner.workspace}}/openfast/build
        run: |
          cmake --build . --target all



  build-drivers-release:
    runs-on: ubuntu-22.04
    steps:
      - name: Checkout
        uses: actions/checkout@v4
        with:
          submodules: recursive
      - name: Setup Python
        uses: actions/setup-python@v5
        with:
          python-version: '3.11'
          cache: 'pip'
      - name: Install dependencies
        run: |
          pip install -r requirements.txt
          sudo apt-get update -y
          sudo apt-get install -y libopenblas-dev libopenblas-openmp-dev
      - name: Setup workspace
        run: cmake -E make_directory ${{runner.workspace}}/openfast/build
      - name: Configure build
        working-directory: ${{runner.workspace}}/openfast/build
        run: |
          cmake \
            -DCMAKE_INSTALL_PREFIX:PATH=${{runner.workspace}}/openfast/install \
            -DCMAKE_Fortran_COMPILER:STRING=${{env.FORTRAN_COMPILER}} \
            -DCMAKE_CXX_COMPILER:STRING=${{env.CXX_COMPILER}} \
            -DCMAKE_C_COMPILER:STRING=${{env.C_COMPILER}} \
            -DPython_ROOT_DIR:STRING=${{env.pythonLocation}} \
            -DBLA_VENDOR:STRING=OpenBLAS \
            -DCMAKE_BUILD_TYPE:STRING=RelWithDebInfo \
            -DVARIABLE_TRACKING=OFF \
            -DBUILD_TESTING:BOOL=ON \
            -DCTEST_PLOT_ERRORS:BOOL=ON \
            ${GITHUB_WORKSPACE}
      - name: Build module drivers
        working-directory: ${{runner.workspace}}/openfast/build
        run: |
          cmake --build . --target regression_test_module_drivers
      - name: Cache the workspace
        uses: actions/cache@v4
        with:
          path: ${{runner.workspace}}
          key: build-drivers-release-${{ github.sha }}


  build-postlib-release:
    runs-on: ubuntu-22.04
    steps:
      - name: Checkout
        uses: actions/checkout@v4
        with:
          submodules: recursive
      - name: Setup Python
        uses: actions/setup-python@v5
        with:
          python-version: '3.11'
          cache: 'pip'
      - name: Set up MATLAB
<<<<<<< HEAD
        uses: matlab-actions/setup-matlab@v2
        with:
          products: Simulink
=======
        uses: matlab-actions/setup-matlab@v1
>>>>>>> 00ba4949
      - name: Install dependencies
        run: |
          pip install -r requirements.txt
          sudo apt-get update -y
          sudo apt-get install -y libopenblas-dev libopenblas-openmp-dev
          sudo apt-get install -y libhdf5-dev libnetcdf-dev libopenmpi-dev libyaml-cpp-dev  # gcovr
      - name: Setup workspace
        run: cmake -E make_directory ${{runner.workspace}}/openfast/build
      - name: Configure build
        working-directory: ${{runner.workspace}}/openfast/build
        run: |
          cmake \
            -DCMAKE_INSTALL_PREFIX:PATH=${{runner.workspace}}/openfast/install \
            -DCMAKE_Fortran_COMPILER:STRING=${{env.FORTRAN_COMPILER}} \
            -DCMAKE_CXX_COMPILER:STRING=${{env.CXX_COMPILER}} \
            -DCMAKE_C_COMPILER:STRING=${{env.C_COMPILER}} \
            -DPython_ROOT_DIR:STRING=${{env.pythonLocation}} \
            -DBLA_VENDOR:STRING=OpenBLAS \
            -DCMAKE_BUILD_TYPE:STRING=RELWITHDEBINFO \
            -DOPENMP:BOOL=ON \
            -DDOUBLE_PRECISION=ON \
            -DVARIABLE_TRACKING=OFF \
            -DBUILD_FASTFARM:BOOL=ON \
            -DBUILD_OPENFAST_CPP_API:BOOL=ON \
            -DBUILD_OPENFAST_CPP_DRIVER:BOOL=ON \
            -DBUILD_SHARED_LIBS:BOOL=OFF \
            -DBUILD_TESTING:BOOL=ON \
            -DCTEST_PLOT_ERRORS:BOOL=ON \
            -DBUILD_OPENFAST_SIMULINK_API=ON \
            ${GITHUB_WORKSPACE}
      - name: Build openfast-postlib
        working-directory: ${{runner.workspace}}/openfast/build
        run: cmake --build . --target openfast_postlib
      - name: Cache the workspace
        uses: actions/cache@v4
        with:
          path: ${{runner.workspace}}
          key: build-postlib-release-${{ github.sha }}


  build-interfaces-release:
    runs-on: ubuntu-22.04
    needs: build-postlib-release
    steps:
      - name: Cache the workspace
        uses: actions/cache@v4
        with:
          path: ${{runner.workspace}}
          key: build-postlib-release-${{ github.sha }}
      - name: Setup Python
        uses: actions/setup-python@v5
        with:
          python-version: '3.11'
          cache: 'pip'
      - name: Install dependencies
        run: |
          pip install -r requirements.txt
          sudo apt-get update -y
          sudo apt-get install -y libopenblas-dev libopenblas-openmp-dev
          sudo apt-get install -y libhdf5-dev libnetcdf-dev libopenmpi-dev libyaml-cpp-dev
      - name: Configure build
        working-directory: ${{runner.workspace}}/openfast/build
        run: |
          cmake \
            -DPython_ROOT_DIR:STRING=${{env.pythonLocation}} \
            ${GITHUB_WORKSPACE}
      - name: Build OpenFAST C-Interfaces
        working-directory: ${{runner.workspace}}/openfast/build
        run: |
          cmake --build . --target openfastlib openfast_cpp_driver openfastcpp aerodyn_inflow_c_binding moordyn_c_binding ifw_c_binding hydrodyn_c_binding regression_test_controllers
      - name: Cache the workspace
        uses: actions/cache@v4
        with:
          path: ${{runner.workspace}}
          key: build-interfaces-release-${{ github.sha }}


  build-openfast-release:
    runs-on: ubuntu-22.04
    needs: build-postlib-release
    steps:
      - name: Cache the workspace
        uses: actions/cache@v4
        with:
          path: ${{runner.workspace}}
          key: build-postlib-release-${{ github.sha }}
      - name: Setup Python
        uses: actions/setup-python@v5
        with:
          python-version: '3.11'
          cache: 'pip'
      - name: Install dependencies
        run: |
          pip install -r requirements.txt
          sudo apt-get update -y
          sudo apt-get install -y libopenblas-dev libopenblas-openmp-dev
          sudo apt-get install -y libhdf5-dev libnetcdf-dev libopenmpi-dev libyaml-cpp-dev
      - name: Configure build
        working-directory: ${{runner.workspace}}/openfast/build
        run: |
          cmake \
            -DPython_ROOT_DIR:STRING=${{env.pythonLocation}} \
            ${GITHUB_WORKSPACE}
      - name: Build OpenFAST glue-code
        working-directory: ${{runner.workspace}}/openfast/build
        run: |
          cmake --build . --target openfast
      - name: Cache the workspace
        uses: actions/cache@v4
        with:
          path: ${{runner.workspace}}
          key: build-openfast-release-${{ github.sha }}


  build-fastfarm-release:
    runs-on: ubuntu-22.04
    needs: build-postlib-release
    steps:
      - name: Cache the workspace
        uses: actions/cache@v4
        with:
          path: ${{runner.workspace}}
          key: build-postlib-release-${{ github.sha }}
      - name: Setup Python
        uses: actions/setup-python@v5
        with:
          python-version: '3.11'
          cache: 'pip'
      - name: Install dependencies
        run: |
          pip install -r requirements.txt
          sudo apt-get update -y
          sudo apt-get install -y libopenblas-dev libopenblas-openmp-dev
          sudo apt-get install -y libhdf5-dev libnetcdf-dev libopenmpi-dev libyaml-cpp-dev
      - name: Configure build
        working-directory: ${{runner.workspace}}/openfast/build
        run: |
          cmake \
            -DPython_ROOT_DIR:STRING=${{env.pythonLocation}} \
            ${GITHUB_WORKSPACE}
      - name: Build FAST.Farm
        working-directory: ${{runner.workspace}}/openfast/build
        run: |
          cmake --build . --target FAST.Farm
      - name: Cache the workspace
        uses: actions/cache@v4
        with:
          path: ${{runner.workspace}}
          key: build-fastfarm-release-${{ github.sha }}



  ### BUILD AND TEST JOBS

  build-test-uadriver-debug:
    # UA driver used to require -DUA_OUTS
    runs-on: ubuntu-22.04
    steps:
      - name: Checkout
        uses: actions/checkout@v4
        with:
          submodules: recursive
      - name: Setup Python
        uses: actions/setup-python@v5
        with:
          python-version: '3.11'
          cache: 'pip'
      - name: Install dependencies
        run: |
          pip install -r requirements.txt
          sudo apt-get update -y
          sudo apt-get install -y libopenblas-dev
      - name: Setup workspace
        run: cmake -E make_directory ${{runner.workspace}}/openfast/build
      - name: Configure build
        working-directory: ${{runner.workspace}}/openfast/build
        run: |
          cmake \
            -DCMAKE_INSTALL_PREFIX:PATH=${{runner.workspace}}/openfast/install \
            -DCMAKE_Fortran_COMPILER:STRING=${{env.FORTRAN_COMPILER}} \
            -DCMAKE_CXX_COMPILER:STRING=${{env.CXX_COMPILER}} \
            -DCMAKE_C_COMPILER:STRING=${{env.C_COMPILER}} \
            -DPython_ROOT_DIR:STRING=${{env.pythonLocation}} \
            -DCMAKE_BUILD_TYPE:STRING=DEBUG \
            -DBUILD_SHARED_LIBS:BOOL=OFF \
            -DGENERATE_TYPES=ON \
            -DVARIABLE_TRACKING=OFF \
            -DBUILD_TESTING:BOOL=ON \
            -DCTEST_PLOT_ERRORS:BOOL=ON \
            ${GITHUB_WORKSPACE}
      - name: Build all
        working-directory: ${{runner.workspace}}/openfast/build
        run: |
          cmake --build . --target unsteadyaero_driver

      - name: Run UnsteadyAero tests
        working-directory: ${{runner.workspace}}/openfast/build
        shell: bash
        run: |
          ctest -VV -R "^ua_" 

      - name: Failing test artifacts
        uses: actions/upload-artifact@v4
        if: failure()
        with:
          name: rtest-uadriver
          path: |
            ${{runner.workspace}}/openfast/build/reg_tests/modules/unsteadyaero



  ### TEST JOBS

  rtest-module-drivers:
    runs-on: ubuntu-22.04
    needs: build-drivers-release
    steps:
      - name: Cache the workspace
        uses: actions/cache@v4
        with:
          path: ${{runner.workspace}}
          key: build-drivers-release-${{ github.sha }}
      - name: Setup Python
        uses: actions/setup-python@v5
        with:
          python-version: '3.11'
          cache: 'pip'
      - name: Install dependencies
        run: |
          pip install -r requirements.txt
          sudo apt-get update -y
          sudo apt-get install -y libopenblas-dev libopenblas-openmp-dev
          sudo apt-get install -y libhdf5-dev libnetcdf-dev libopenmpi-dev libyaml-cpp-dev
      - name: Configure Tests
        working-directory: ${{runner.workspace}}/openfast/build
        run: |
          cmake \
            -DPython_ROOT_DIR:STRING=${{env.pythonLocation}} \
            -DBUILD_TESTING:BOOL=ON \
            -DCTEST_PLOT_ERRORS:BOOL=ON \
            ${GITHUB_WORKSPACE}
      - name: Run AeroDyn tests
        uses: ./.github/actions/tests-module-aerodyn
        with:
          test-target: regression
      - name: Run BeamDyn tests
        uses: ./.github/actions/tests-module-beamdyn
        with:
          test-target: regression
      - name: Run HydroDyn tests
        uses: ./.github/actions/tests-module-hydrodyn
      - name: Run InflowWind tests
        uses: ./.github/actions/tests-module-inflowwind
        with:
          test-target: regression
      - name: Run MoorDyn tests
        uses: ./.github/actions/tests-module-moordyn
      - name: Run SeaState tests
        uses: ./.github/actions/tests-module-seastate
      - name: Run SubDyn tests
        uses: ./.github/actions/tests-module-subdyn
      - name: Failing test artifacts
        uses: actions/upload-artifact@v4
        if: failure()
        with:
          name: rtest-module-drivers
          path: |
            ${{runner.workspace}}/openfast/build/reg_tests/modules


  rtest-modules-debug:
    runs-on: ubuntu-22.04
    needs: build-all-debug
    steps:
      - name: Cache the workspace
        uses: actions/cache@v4
        with:
          path: ${{runner.workspace}}
          key: build-all-debug-${{ github.sha }}
      - name: Setup Python
        uses: actions/setup-python@v5
        with:
          python-version: '3.11'
          cache: 'pip'
      - name: Install dependencies
        run: |
          pip install -r requirements.txt
          sudo apt-get update -y
          sudo apt-get install -y libopenblas-dev libopenblas-openmp-dev
          sudo apt-get install -y libhdf5-dev libnetcdf-dev libopenmpi-dev libyaml-cpp-dev
      - name: Configure Tests
        working-directory: ${{runner.workspace}}/openfast/build
        run: |
          cmake \
            -DPython_ROOT_DIR:STRING=${{env.pythonLocation}} \
            -DBUILD_TESTING:BOOL=ON \
            -DCTEST_PLOT_ERRORS:BOOL=ON \
            ${GITHUB_WORKSPACE}
          cmake --build . --target regression_test_controllers
      - name: Run AeroDyn tests
        uses: ./.github/actions/tests-module-aerodyn
        with:
          # Don't run regression tests here since they currently fail inconsistently
          test-target: unit
      - name: Run BeamDyn tests
        uses: ./.github/actions/tests-module-beamdyn
      - name: Run HydroDyn tests
        uses: ./.github/actions/tests-module-hydrodyn
      - name: Run InflowWind tests
        uses: ./.github/actions/tests-module-inflowwind
      - name: Run MoorDyn tests
        uses: ./.github/actions/tests-module-moordyn
      - name: Run NWTC Library tests
        uses: ./.github/actions/tests-module-nwtclibrary
      - name: Run SeaState tests
        uses: ./.github/actions/tests-module-seastate
      - name: Run SubDyn tests
        uses: ./.github/actions/tests-module-subdyn
      - name: Run VersionInfo tests
        uses: ./.github/actions/tests-module-version
      - name: Failing test artifacts
        uses: actions/upload-artifact@v4
        if: failure()
        with:
          name: rtest-modules-debug
          path: |
            ${{runner.workspace}}/openfast/build/reg_tests/modules
            ${{runner.workspace}}/openfast/build/unit_tests


  rtest-interfaces:
    runs-on: ubuntu-22.04
    needs: build-interfaces-release
    steps:
      - name: Cache the workspace
        uses: actions/cache@v4
        with:
          path: ${{runner.workspace}}
          key: build-interfaces-release-${{ github.sha }}
      - name: Setup Python
        uses: actions/setup-python@v5
        with:
          python-version: '3.11'
          cache: 'pip'
      - name: Install dependencies
        run: |
          pip install -r requirements.txt
          sudo apt-get update -y
          sudo apt-get install -y libopenblas-dev libopenblas-openmp-dev
          sudo apt-get install -y libhdf5-dev libnetcdf-dev libopenmpi-dev libyaml-cpp-dev
      - name: Configure Tests
        working-directory: ${{runner.workspace}}/openfast/build
        run: |
          cmake \
            -DPython_ROOT_DIR:STRING=${{env.pythonLocation}} \
            -DBUILD_TESTING:BOOL=ON \
            -DCTEST_PLOT_ERRORS:BOOL=ON \
            ${GITHUB_WORKSPACE}
      - name: Run Interface / API tests
        working-directory: ${{runner.workspace}}/openfast/build
        run: |
          ctest -VV -L "cpp|python|fastlib"
      - name: Failing test artifacts
        uses: actions/upload-artifact@v4
        if: failure()
        with:
          name: rtest-interfaces
          path: |
            ${{runner.workspace}}/openfast/build/reg_tests/glue-codes/openfast-cpp
            ${{runner.workspace}}/openfast/build/reg_tests/glue-codes/python
            ${{runner.workspace}}/openfast/build/reg_tests/modules/aerodyn
            ${{runner.workspace}}/openfast/build/reg_tests/modules/moordyn
            ${{runner.workspace}}/openfast/build/reg_tests/modules/inflowwind
            ${{runner.workspace}}/openfast/build/reg_tests/modules/hydrodyn
            !${{runner.workspace}}/openfast/build/reg_tests/glue-codes/openfast-cpp/5MW_Baseline


  rtest-OF:
    runs-on: ubuntu-22.04
    needs: build-openfast-release
    steps:
      - name: Cache the workspace
        uses: actions/cache@v4
        with:
          path: ${{runner.workspace}}
          key: build-openfast-release-${{ github.sha }}
      - name: Setup Python
        uses: actions/setup-python@v5
        with:
          python-version: '3.11'
          cache: 'pip'
      - name: Install dependencies
        run: |
          pip install -r requirements.txt
          sudo apt-get update -y
          sudo apt-get install -y libopenblas-dev libopenblas-openmp-dev
          sudo apt-get install -y libhdf5-dev libnetcdf-dev libopenmpi-dev libyaml-cpp-dev
      - name: Configure Tests
        working-directory: ${{runner.workspace}}/openfast/build
        run: |
          cmake \
            -DPython_ROOT_DIR:STRING=${{env.pythonLocation}} \
            -DBUILD_TESTING:BOOL=ON \
            -DCTEST_PLOT_ERRORS:BOOL=ON \
            ${GITHUB_WORKSPACE}
          cmake --build . --target regression_test_controllers
      - name: Run 5MW tests
        working-directory: ${{runner.workspace}}/openfast/build
        run: |
          ctest -VV -j4 \
          -L openfast \
          -LE "cpp|linear|python|fastlib|aeromap" \
          -E "5MW_OC4Semi_WSt_WavesWN|5MW_OC3Mnpl_DLL_WTurb_WavesIrr|5MW_OC4Jckt_DLL_WTurb_WavesIrr_MGrowth|5MW_OC3Trpd_DLL_WSt_WavesReg|5MW_Land_BD_DLL_WTurb"
      - name: Failing test artifacts
        uses: actions/upload-artifact@v4
        if: failure()
        with:
          name: rtest-OF
          path: |
            ${{runner.workspace}}/openfast/build/reg_tests/modules
            ${{runner.workspace}}/openfast/build/reg_tests/glue-codes/openfast
            !${{runner.workspace}}/openfast/build/reg_tests/glue-codes/openfast/5MW_Baseline
            !${{runner.workspace}}/openfast/build/reg_tests/glue-codes/openfast/AOC
            !${{runner.workspace}}/openfast/build/reg_tests/glue-codes/openfast/AWT27
            !${{runner.workspace}}/openfast/build/reg_tests/glue-codes/openfast/SWRT
            !${{runner.workspace}}/openfast/build/reg_tests/glue-codes/openfast/UAE_VI
            !${{runner.workspace}}/openfast/build/reg_tests/glue-codes/openfast/WP_Baseline


  rtest-OF-simulink:
<<<<<<< HEAD
    runs-on: ubuntu-22.04
    needs: build-openfast-release
    steps:
      - name: Cache the workspace
        uses: actions/cache@v4
        with:
          path: ${{runner.workspace}}
          key: build-openfast-release-${{ github.sha }}
      - name: Install dependencies
        run: |
          sudo apt-get update -y
          sudo apt-get install -y libhdf5-dev libopenmpi-dev libyaml-cpp-dev libopenblas-dev libopenblas-openmp-dev
      - name: Set up MATLAB
        uses: matlab-actions/setup-matlab@v2
        with:
          products: Simulink
      - name: Build FAST_SFunc
        working-directory: ${{runner.workspace}}/openfast/build
        run: |
          cmake \
            -DUSE_LOCAL_STATIC_LAPACK:BOOL=ON \
            ${GITHUB_WORKSPACE}
          cmake --build . --target FAST_SFunc
      - name: Run MATLAB tests and generate artifacts
        uses: matlab-actions/run-tests@v2
        with:
          source-folder: ${{runner.workspace}}/openfast/build/glue-codes/simulink; ${{runner.workspace}}/openfast/glue-codes/simulink/examples
          test-results-junit: test-results/results.xml
          code-coverage-cobertura: code-coverage/coverage.xml


  rtest-OF-5MW_Land_AeroMap:
=======
>>>>>>> 00ba4949
    runs-on: ubuntu-22.04
    needs: build-openfast-release
    steps:
      - name: Cache the workspace
        uses: actions/cache@v3
        with:
          path: ${{runner.workspace}}
          key: build-openfast-release-${{ github.sha }}
      - name: Install dependencies
        run: |
          sudo apt-get update -y
          sudo apt-get install -y libhdf5-dev libopenmpi-dev libyaml-cpp-dev libopenblas-dev libopenblas-openmp-dev
      - name: Set up MATLAB
        uses: matlab-actions/setup-matlab@v1
      - name: Build FAST_SFunc
        working-directory: ${{runner.workspace}}/openfast/build
        run: |
          cmake \
            -DUSE_LOCAL_STATIC_LAPACK:BOOL=ON \
            ${GITHUB_WORKSPACE}
          cmake --build . --target FAST_SFunc
      - name: Run MATLAB tests and generate artifacts
        uses: matlab-actions/run-tests@v1
        with:
          source-folder: ${{runner.workspace}}/openfast/build/glue-codes/simulink; ${{runner.workspace}}/openfast/glue-codes/simulink/examples
          test-results-junit: test-results/results.xml
          code-coverage-cobertura: code-coverage/coverage.xml


  rtest-OF-5MW_Land_AeroMap:
    runs-on: ubuntu-22.04
    needs: build-openfast-release
    steps:
      - name: Cache the workspace
        uses: actions/cache@v3
        with:
          path: ${{runner.workspace}}
          key: build-openfast-release-${{ github.sha }}
      - name: Setup Python
        uses: actions/setup-python@v3
        with:
          python-version: '3.11'
          cache: 'pip'
      - name: Install dependencies
        run: |
          python -m pip install --upgrade pip
          pip install numpy "Bokeh>=2.4,!=3.0.0,!=3.0.1,!=3.0.2,!=3.0.3"
          sudo apt-get update -y
          sudo apt-get install -y libopenblas-dev libopenblas-openmp-dev
          sudo apt-get install -y libhdf5-dev libopenmpi-dev libyaml-cpp-dev
      - name: Configure Tests
        working-directory: ${{runner.workspace}}/openfast/build
        run: |
          cmake \
            -DPython_ROOT_DIR:STRING=${{env.pythonLocation}} \
            -DBUILD_TESTING:BOOL=ON \
            -DCTEST_PLOT_ERRORS:BOOL=ON \
            ${GITHUB_WORKSPACE}
      - name: Run 5MW aero map tests
        working-directory: ${{runner.workspace}}/openfast/build
        run: |
          ctest -VV -L aeromap -LE "cpp|linear|python" -R 5MW_Land_AeroMap
      - name: Failing test artifacts
<<<<<<< HEAD
        uses: actions/upload-artifact@v4
=======
        uses: actions/upload-artifact@v3
>>>>>>> 00ba4949
        if: failure()
        with:
          name: rtest-OF-5MW_Land_AeroMap
          path: |
            ${{runner.workspace}}/openfast/build/reg_tests/modules
            ${{runner.workspace}}/openfast/build/reg_tests/glue-codes/openfast
            !${{runner.workspace}}/openfast/build/reg_tests/glue-codes/openfast/5MW_Baseline
            !${{runner.workspace}}/openfast/build/reg_tests/glue-codes/openfast/AOC
            !${{runner.workspace}}/openfast/build/reg_tests/glue-codes/openfast/AWT27
            !${{runner.workspace}}/openfast/build/reg_tests/glue-codes/openfast/SWRT
            !${{runner.workspace}}/openfast/build/reg_tests/glue-codes/openfast/UAE_VI
            !${{runner.workspace}}/openfast/build/reg_tests/glue-codes/openfast/WP_Baseline


  rtest-OF-5MW_OC4Semi_WSt_WavesWN:
    runs-on: ubuntu-22.04
    needs: build-openfast-release
    steps:
      - name: Cache the workspace
        uses: actions/cache@v4
        with:
          path: ${{runner.workspace}}
          key: build-openfast-release-${{ github.sha }}
      - name: Setup Python
        uses: actions/setup-python@v5
        with:
<<<<<<< HEAD
          python-version: '3.10'
          cache: 'pip'
      - name: Install dependencies
        run: |
          python -m pip install --upgrade pip
          pip install numpy "Bokeh>=2.4,!=3.0.0,!=3.0.1,!=3.0.2,!=3.0.3"
=======
          python-version: '3.11'
          cache: 'pip'
      - name: Install dependencies
        run: |
          pip install -r requirements.txt
>>>>>>> 00ba4949
          sudo apt-get update -y
          sudo apt-get install -y libopenblas-dev libopenblas-openmp-dev
          sudo apt-get install -y libhdf5-dev libnetcdf-dev libopenmpi-dev libyaml-cpp-dev
      - name: Configure Tests
        working-directory: ${{runner.workspace}}/openfast/build
        run: |
          cmake \
            -DPython_ROOT_DIR:STRING=${{env.pythonLocation}} \
            -DBUILD_TESTING:BOOL=ON \
            -DCTEST_PLOT_ERRORS:BOOL=ON \
            ${GITHUB_WORKSPACE}
          cmake --build . --target regression_test_controllers
      - name: Run 5MW tests
        working-directory: ${{runner.workspace}}/openfast/build
        run: |
          ctest -VV -L openfast -LE "cpp|linear|python" -R 5MW_OC4Semi_WSt_WavesWN
      - name: Failing test artifacts
        uses: actions/upload-artifact@v4
        if: failure()
        with:
          name: rtest-OF-5MW_OC4Semi_WSt_WavesWN
          path: |
            ${{runner.workspace}}/openfast/build/reg_tests/modules
            ${{runner.workspace}}/openfast/build/reg_tests/glue-codes/openfast
            !${{runner.workspace}}/openfast/build/reg_tests/glue-codes/openfast/5MW_Baseline
            !${{runner.workspace}}/openfast/build/reg_tests/glue-codes/openfast/AOC
            !${{runner.workspace}}/openfast/build/reg_tests/glue-codes/openfast/AWT27
            !${{runner.workspace}}/openfast/build/reg_tests/glue-codes/openfast/SWRT
            !${{runner.workspace}}/openfast/build/reg_tests/glue-codes/openfast/UAE_VI
            !${{runner.workspace}}/openfast/build/reg_tests/glue-codes/openfast/WP_Baseline


  rtest-OF-5MW_OC3Mnpl_DLL_WTurb_WavesIrr:
    runs-on: ubuntu-22.04
    needs: build-openfast-release
    steps:
      - name: Cache the workspace
        uses: actions/cache@v4
        with:
          path: ${{runner.workspace}}
          key: build-openfast-release-${{ github.sha }}
      - name: Setup Python
        uses: actions/setup-python@v5
        with:
          python-version: '3.11'
          cache: 'pip'
      - name: Install dependencies
        run: |
          pip install -r requirements.txt
          sudo apt-get update -y
          sudo apt-get install -y libopenblas-dev libopenblas-openmp-dev
          sudo apt-get install -y libhdf5-dev libnetcdf-dev libopenmpi-dev libyaml-cpp-dev
      - name: Configure Tests
        working-directory: ${{runner.workspace}}/openfast/build
        run: |
          cmake \
            -DPython_ROOT_DIR:STRING=${{env.pythonLocation}} \
            -DBUILD_TESTING:BOOL=ON \
            -DCTEST_PLOT_ERRORS:BOOL=ON \
            ${GITHUB_WORKSPACE}
          cmake --build . --target regression_test_controllers
      - name: Run 5MW tests
        working-directory: ${{runner.workspace}}/openfast/build
        run: |
          ctest -VV -L openfast -LE "cpp|linear|python" -R 5MW_OC3Mnpl_DLL_WTurb_WavesIrr
      - name: Failing test artifacts
        uses: actions/upload-artifact@v4
        if: failure()
        with:
          name: rtest-OF-5MW_OC3Mnpl_DLL_WTurb_WavesIrr
          path: |
            ${{runner.workspace}}/openfast/build/reg_tests/modules
            ${{runner.workspace}}/openfast/build/reg_tests/glue-codes/openfast
            !${{runner.workspace}}/openfast/build/reg_tests/glue-codes/openfast/5MW_Baseline
            !${{runner.workspace}}/openfast/build/reg_tests/glue-codes/openfast/AOC
            !${{runner.workspace}}/openfast/build/reg_tests/glue-codes/openfast/AWT27
            !${{runner.workspace}}/openfast/build/reg_tests/glue-codes/openfast/SWRT
            !${{runner.workspace}}/openfast/build/reg_tests/glue-codes/openfast/UAE_VI
            !${{runner.workspace}}/openfast/build/reg_tests/glue-codes/openfast/WP_Baseline


  rtest-OF-5MW_OC4Jckt_DLL_WTurb_WavesIrr_MGrowth:
    runs-on: ubuntu-22.04
    needs: build-openfast-release
    steps:
      - name: Cache the workspace
        uses: actions/cache@v4
        with:
          path: ${{runner.workspace}}
          key: build-openfast-release-${{ github.sha }}
      - name: Setup Python
        uses: actions/setup-python@v5
        with:
          python-version: '3.11'
          cache: 'pip'
      - name: Install dependencies
        run: |
          pip install -r requirements.txt
          sudo apt-get update -y
          sudo apt-get install -y libopenblas-dev libopenblas-openmp-dev
          sudo apt-get install -y libhdf5-dev libnetcdf-dev libopenmpi-dev libyaml-cpp-dev
      - name: Configure Tests
        working-directory: ${{runner.workspace}}/openfast/build
        run: |
          cmake \
            -DPython_ROOT_DIR:STRING=${{env.pythonLocation}} \
            -DBUILD_TESTING:BOOL=ON \
            -DCTEST_PLOT_ERRORS:BOOL=ON \
            ${GITHUB_WORKSPACE}
          cmake --build . --target regression_test_controllers
      - name: Run 5MW tests
        working-directory: ${{runner.workspace}}/openfast/build
        run: |
          ctest -VV -L openfast -LE "cpp|linear|python" -R 5MW_OC4Jckt_DLL_WTurb_WavesIrr_MGrowth
      - name: Failing test artifacts
        uses: actions/upload-artifact@v4
        if: failure()
        with:
          name: rtest-OF-5MW_OC4Jckt_DLL_WTurb_WavesIrr_MGrowth
          path: |
            ${{runner.workspace}}/openfast/build/reg_tests/modules
            ${{runner.workspace}}/openfast/build/reg_tests/glue-codes/openfast
            !${{runner.workspace}}/openfast/build/reg_tests/glue-codes/openfast/5MW_Baseline
            !${{runner.workspace}}/openfast/build/reg_tests/glue-codes/openfast/AOC
            !${{runner.workspace}}/openfast/build/reg_tests/glue-codes/openfast/AWT27
            !${{runner.workspace}}/openfast/build/reg_tests/glue-codes/openfast/SWRT
            !${{runner.workspace}}/openfast/build/reg_tests/glue-codes/openfast/UAE_VI
            !${{runner.workspace}}/openfast/build/reg_tests/glue-codes/openfast/WP_Baseline


  rtest-OF-5MW_OC3Trpd_DLL_WSt_WavesReg:
    runs-on: ubuntu-22.04
    needs: build-openfast-release
    steps:
      - name: Cache the workspace
        uses: actions/cache@v4
        with:
          path: ${{runner.workspace}}
          key: build-openfast-release-${{ github.sha }}
      - name: Setup Python
        uses: actions/setup-python@v5
        with:
          python-version: '3.11'
          cache: 'pip'
      - name: Install dependencies
        run: |
          pip install -r requirements.txt
          sudo apt-get update -y
          sudo apt-get install -y libopenblas-dev libopenblas-openmp-dev
          sudo apt-get install -y libhdf5-dev libnetcdf-dev libopenmpi-dev libyaml-cpp-dev
      - name: Configure Tests
        working-directory: ${{runner.workspace}}/openfast/build
        run: |
          cmake \
            -DPython_ROOT_DIR:STRING=${{env.pythonLocation}} \
            -DBUILD_TESTING:BOOL=ON \
            -DCTEST_PLOT_ERRORS:BOOL=ON \
            ${GITHUB_WORKSPACE}
          cmake --build . --target regression_test_controllers
      - name: Run 5MW tests
        working-directory: ${{runner.workspace}}/openfast/build
        run: |
          ctest -VV -L openfast -LE "cpp|linear|python" -R 5MW_OC3Trpd_DLL_WSt_WavesReg
      - name: Failing test artifacts
        uses: actions/upload-artifact@v4
        if: failure()
        with:
          name: rtest-OF-5MW_OC3Trpd_DLL_WSt_WavesReg
          path: |
            ${{runner.workspace}}/openfast/build/reg_tests/modules
            ${{runner.workspace}}/openfast/build/reg_tests/glue-codes/openfast
            !${{runner.workspace}}/openfast/build/reg_tests/glue-codes/openfast/5MW_Baseline
            !${{runner.workspace}}/openfast/build/reg_tests/glue-codes/openfast/AOC
            !${{runner.workspace}}/openfast/build/reg_tests/glue-codes/openfast/AWT27
            !${{runner.workspace}}/openfast/build/reg_tests/glue-codes/openfast/SWRT
            !${{runner.workspace}}/openfast/build/reg_tests/glue-codes/openfast/UAE_VI
            !${{runner.workspace}}/openfast/build/reg_tests/glue-codes/openfast/WP_Baseline


  rtest-OF-5MW_Land_BD_DLL_WTurb:
    runs-on: ubuntu-22.04
    needs: build-openfast-release
    steps:
      - name: Cache the workspace
        uses: actions/cache@v4
        with:
          path: ${{runner.workspace}}
          key: build-openfast-release-${{ github.sha }}
      - name: Setup Python
        uses: actions/setup-python@v5
        with:
          python-version: '3.11'
          cache: 'pip'
      - name: Install dependencies
        run: |
          pip install -r requirements.txt
          sudo apt-get update -y
          sudo apt-get install -y libopenblas-dev libopenblas-openmp-dev
          sudo apt-get install -y libhdf5-dev libnetcdf-dev libopenmpi-dev libyaml-cpp-dev
      - name: Configure Tests
        working-directory: ${{runner.workspace}}/openfast/build
        run: |
          cmake \
            -DPython_ROOT_DIR:STRING=${{env.pythonLocation}} \
            -DBUILD_TESTING:BOOL=ON \
            -DCTEST_PLOT_ERRORS:BOOL=ON \
            ${GITHUB_WORKSPACE}
          cmake --build . --target regression_test_controllers
      - name: Run 5MW tests
        working-directory: ${{runner.workspace}}/openfast/build
        run: |
          ctest -VV -L openfast -LE "cpp|linear|python" -R 5MW_Land_BD_DLL_WTurb
      - name: Failing test artifacts
        uses: actions/upload-artifact@v4
        if: failure()
        with:
          name: rtest-OF-5MW_Land_BD_DLL_WTurb
          path: |
            ${{runner.workspace}}/openfast/build/reg_tests/modules
            ${{runner.workspace}}/openfast/build/reg_tests/glue-codes/openfast
            !${{runner.workspace}}/openfast/build/reg_tests/glue-codes/openfast/5MW_Baseline
            !${{runner.workspace}}/openfast/build/reg_tests/glue-codes/openfast/AOC
            !${{runner.workspace}}/openfast/build/reg_tests/glue-codes/openfast/AWT27
            !${{runner.workspace}}/openfast/build/reg_tests/glue-codes/openfast/SWRT
            !${{runner.workspace}}/openfast/build/reg_tests/glue-codes/openfast/UAE_VI
            !${{runner.workspace}}/openfast/build/reg_tests/glue-codes/openfast/WP_Baseline


  rtest-OF-linearization:
    runs-on: ubuntu-22.04
    needs: build-openfast-release
    steps:
      - name: Cache the workspace
        uses: actions/cache@v4
        with:
          path: ${{runner.workspace}}
          key: build-openfast-release-${{ github.sha }}
      - name: Setup Python
        uses: actions/setup-python@v5
        with:
          python-version: '3.11'
          cache: 'pip'
      - name: Install dependencies
        run: |
          pip install -r requirements.txt
          sudo apt-get update -y
          sudo apt-get install -y libopenblas-dev libopenblas-openmp-dev
          sudo apt-get install -y libhdf5-dev libnetcdf-dev libopenmpi-dev libyaml-cpp-dev
      - name: Configure Tests
        working-directory: ${{runner.workspace}}/openfast/build
        run: |
          cmake \
            -DPython_ROOT_DIR:STRING=${{env.pythonLocation}} \
            -DBUILD_TESTING:BOOL=ON \
            -DCTEST_PLOT_ERRORS:BOOL=ON \
            ${GITHUB_WORKSPACE}
      - name: Run OpenFAST linearization tests
        working-directory: ${{runner.workspace}}/openfast/build
        run: |
          ctest -VV -L linear
      - name: Failing test artifacts
        uses: actions/upload-artifact@v4
        if: failure()
        with:
          name: rtest-OF-linearization
          path: |
            ${{runner.workspace}}/openfast/build/reg_tests/modules
            ${{runner.workspace}}/openfast/build/reg_tests/glue-codes/openfast
            !${{runner.workspace}}/openfast/build/reg_tests/glue-codes/openfast/5MW_Baseline
            !${{runner.workspace}}/openfast/build/reg_tests/glue-codes/openfast/AOC
            !${{runner.workspace}}/openfast/build/reg_tests/glue-codes/openfast/AWT27
            !${{runner.workspace}}/openfast/build/reg_tests/glue-codes/openfast/SWRT
            !${{runner.workspace}}/openfast/build/reg_tests/glue-codes/openfast/UAE_VI
            !${{runner.workspace}}/openfast/build/reg_tests/glue-codes/openfast/WP_Baseline


  rtest-FF:
    runs-on: ubuntu-22.04
    needs: build-fastfarm-release
    steps:
      - name: Cache the workspace
        uses: actions/cache@v4
        with:
          path: ${{runner.workspace}}
          key: build-fastfarm-release-${{ github.sha }}
      - name: Setup Python
        uses: actions/setup-python@v5
        with:
          python-version: '3.11'
          cache: 'pip'
      - name: Install dependencies
        run: |
          pip install -r requirements.txt
          sudo apt-get update -y
          sudo apt-get install -y libopenblas-dev libopenblas-openmp-dev
          sudo apt-get install -y libhdf5-dev libnetcdf-dev libopenmpi-dev libyaml-cpp-dev
      - name: Configure Tests
        working-directory: ${{runner.workspace}}/openfast/build
        run: |
          cmake \
            -DPython_ROOT_DIR:STRING=${{env.pythonLocation}} \
            -DBUILD_TESTING:BOOL=ON \
            -DCTEST_PLOT_ERRORS:BOOL=ON \
            ${GITHUB_WORKSPACE}
          cmake --build . --target regression_test_controllers
      - name: Run FAST.Farm tests
        working-directory: ${{runner.workspace}}/openfast/build
        shell: bash
        run: |
          set OMP_NUM_THREADS=2
          ctest -VV -L fastfarm --verbose
      - name: Failing test artifacts
        uses: actions/upload-artifact@v4
        if: failure()
        with:
          name: rtest-FF
          path: |
            ${{runner.workspace}}/openfast/build/reg_tests/glue-codes/fast-farm<|MERGE_RESOLUTION|>--- conflicted
+++ resolved
@@ -45,13 +45,9 @@
           python-version: '3.11'
           cache: 'pip'
       - name: Set up MATLAB
-<<<<<<< HEAD
         uses: matlab-actions/setup-matlab@v2
         with:
           products: Simulink
-=======
-        uses: matlab-actions/setup-matlab@v1
->>>>>>> 00ba4949
       - name: Install dependencies
         run: |
           pip install -r requirements.txt
@@ -184,13 +180,9 @@
           python-version: '3.11'
           cache: 'pip'
       - name: Set up MATLAB
-<<<<<<< HEAD
         uses: matlab-actions/setup-matlab@v2
         with:
           products: Simulink
-=======
-        uses: matlab-actions/setup-matlab@v1
->>>>>>> 00ba4949
       - name: Install dependencies
         run: |
           pip install -r requirements.txt
@@ -621,7 +613,6 @@
 
 
   rtest-OF-simulink:
-<<<<<<< HEAD
     runs-on: ubuntu-22.04
     needs: build-openfast-release
     steps:
@@ -654,48 +645,16 @@
 
 
   rtest-OF-5MW_Land_AeroMap:
-=======
->>>>>>> 00ba4949
     runs-on: ubuntu-22.04
     needs: build-openfast-release
     steps:
       - name: Cache the workspace
-        uses: actions/cache@v3
+        uses: actions/cache@v4
         with:
           path: ${{runner.workspace}}
           key: build-openfast-release-${{ github.sha }}
-      - name: Install dependencies
-        run: |
-          sudo apt-get update -y
-          sudo apt-get install -y libhdf5-dev libopenmpi-dev libyaml-cpp-dev libopenblas-dev libopenblas-openmp-dev
-      - name: Set up MATLAB
-        uses: matlab-actions/setup-matlab@v1
-      - name: Build FAST_SFunc
-        working-directory: ${{runner.workspace}}/openfast/build
-        run: |
-          cmake \
-            -DUSE_LOCAL_STATIC_LAPACK:BOOL=ON \
-            ${GITHUB_WORKSPACE}
-          cmake --build . --target FAST_SFunc
-      - name: Run MATLAB tests and generate artifacts
-        uses: matlab-actions/run-tests@v1
-        with:
-          source-folder: ${{runner.workspace}}/openfast/build/glue-codes/simulink; ${{runner.workspace}}/openfast/glue-codes/simulink/examples
-          test-results-junit: test-results/results.xml
-          code-coverage-cobertura: code-coverage/coverage.xml
-
-
-  rtest-OF-5MW_Land_AeroMap:
-    runs-on: ubuntu-22.04
-    needs: build-openfast-release
-    steps:
-      - name: Cache the workspace
-        uses: actions/cache@v3
-        with:
-          path: ${{runner.workspace}}
-          key: build-openfast-release-${{ github.sha }}
-      - name: Setup Python
-        uses: actions/setup-python@v3
+      - name: Setup Python
+        uses: actions/setup-python@v5
         with:
           python-version: '3.11'
           cache: 'pip'
@@ -719,11 +678,7 @@
         run: |
           ctest -VV -L aeromap -LE "cpp|linear|python" -R 5MW_Land_AeroMap
       - name: Failing test artifacts
-<<<<<<< HEAD
-        uses: actions/upload-artifact@v4
-=======
-        uses: actions/upload-artifact@v3
->>>>>>> 00ba4949
+        uses: actions/upload-artifact@v4
         if: failure()
         with:
           name: rtest-OF-5MW_Land_AeroMap
@@ -750,20 +705,11 @@
       - name: Setup Python
         uses: actions/setup-python@v5
         with:
-<<<<<<< HEAD
           python-version: '3.10'
           cache: 'pip'
       - name: Install dependencies
         run: |
-          python -m pip install --upgrade pip
-          pip install numpy "Bokeh>=2.4,!=3.0.0,!=3.0.1,!=3.0.2,!=3.0.3"
-=======
-          python-version: '3.11'
-          cache: 'pip'
-      - name: Install dependencies
-        run: |
-          pip install -r requirements.txt
->>>>>>> 00ba4949
+          pip install -r requirements.txt
           sudo apt-get update -y
           sudo apt-get install -y libopenblas-dev libopenblas-openmp-dev
           sudo apt-get install -y libhdf5-dev libnetcdf-dev libopenmpi-dev libyaml-cpp-dev

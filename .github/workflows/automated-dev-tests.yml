  
name: 'Development Pipeline'

on:
  push:
    paths-ignore:
      - 'docs/**'
      - 'share/**'
      - 'vs-build/**'

  pull_request:
    types: [opened, synchronize] #labeled, assigned]
    paths-ignore:
      - 'docs/**'
      - 'share/**'
      - 'vs-build/**'

env:
  FORTRAN_COMPILER: gfortran-10
  NUM_PROCS: 8

# runs-on: ${{ matrix.os }}
# strategy:
#   matrix:
#     os: [macOS-10.14, ubuntu-18.04]

jobs:
  regression-tests-release:
    runs-on: ubuntu-20.04
    steps:
      - name: Checkout
        uses: actions/checkout@main
        with:
          submodules: recursive

      - name: Setup Python
        uses: actions/setup-python@v2
        with:
          python-version: '3.7'
      - name: Install dependencies
        run: |
          python -m pip install --upgrade pip
          pip install numpy Bokeh==1.4

      - name: Setup Workspace
        run: cmake -E make_directory ${{runner.workspace}}/build
      - name: Configure Build
        working-directory: ${{runner.workspace}}/build
        run: |
          cmake \
            -DCMAKE_INSTALL_PREFIX:PATH=${{runner.workspace}}/install \
            -DCMAKE_Fortran_COMPILER:STRING=${{env.FORTRAN_COMPILER}} \
            -DCMAKE_BUILD_TYPE:STRING=RelWithDebInfo \
            -DBUILD_TESTING:BOOL=ON \
            -DCTEST_PLOT_ERRORS:BOOL=ON \
            ${GITHUB_WORKSPACE}
      - name: Build OpenFAST
        # if: contains(github.event.head_commit.message, 'Action - Test All') || contains(github.event.pull_request.labels.*.name, 'Action - Test All') 
        working-directory: ${{runner.workspace}}/build
        run: cmake --build . --target install -- -j ${{env.NUM_PROCS}}

      - name: Run AeroDyn tests
        uses: ./.github/actions/tests-module-aerodyn
        with:
          test-target: regression
      - name: Run BeamDyn tests
        uses: ./.github/actions/tests-module-beamdyn
        with:
          test-target: regression
      - name: Run HydroDyn tests
        uses: ./.github/actions/tests-module-hydrodyn
      - name: Run SubDyn tests
        uses: ./.github/actions/tests-module-subdyn
      - name: Run OpenFAST tests
        # if: contains(github.event.head_commit.message, 'Action - Test All') || contains(github.event.pull_request.labels.*.name, 'Action - Test All') 
        uses: ./.github/actions/tests-gluecode-openfast

      - name: Failing test artifacts
        uses: actions/upload-artifact@v2
        if: failure()
        with:
          name: regression-tests-release
          path: |
            ${{runner.workspace}}/build/reg_tests/modules
            ${{runner.workspace}}/build/reg_tests/glue-codes/openfast
            !${{runner.workspace}}/build/reg_tests/glue-codes/openfast/5MW_Baseline
            !${{runner.workspace}}/build/reg_tests/glue-codes/openfast/AOC
            !${{runner.workspace}}/build/reg_tests/glue-codes/openfast/AWT27
            !${{runner.workspace}}/build/reg_tests/glue-codes/openfast/SWRT
            !${{runner.workspace}}/build/reg_tests/glue-codes/openfast/UAE_VI
            !${{runner.workspace}}/build/reg_tests/glue-codes/openfast/WP_Baseline

<<<<<<< HEAD
  fastfarm-regression-test:
=======
  regression-tests-debug:
>>>>>>> d858d2a9
    runs-on: ubuntu-20.04
    steps:
      - name: Checkout
        uses: actions/checkout@main
        with:
          submodules: recursive

      - name: Setup Python
        uses: actions/setup-python@v2
        with:
          python-version: '3.7'
      - name: Install dependencies
        run: |
          python -m pip install --upgrade pip
          pip install numpy Bokeh==1.4

      - name: Setup Workspace
        run: cmake -E make_directory ${{runner.workspace}}/build
      - name: Configure Build
        working-directory: ${{runner.workspace}}/build
        run: |
          cmake \
            -DCMAKE_INSTALL_PREFIX:PATH=${{runner.workspace}}/install \
            -DCMAKE_Fortran_COMPILER:STRING=${{env.FORTRAN_COMPILER}} \
<<<<<<< HEAD
            -DOPENMP:BOOL=ON \
            -DCMAKE_BUILD_TYPE:STRING=RelWithDebInfo \
            -DBUILD_TESTING:BOOL=ON \
            -DCTEST_PLOT_ERRORS:BOOL=ON \
            ${GITHUB_WORKSPACE}
      - name: Build FAST.Farm
        # if: contains(github.event.head_commit.message, 'Action - Test All') || contains(github.event.pull_request.labels.*.name, 'Action - Test All') 
        working-directory: ${{runner.workspace}}/build
        run: |
          cmake --build . --target FAST.Farm -- -j ${{env.NUM_PROCS}}
          cmake --build . --target regression_tests -- -j ${{env.NUM_PROCS}}

      - name: Run FAST.Farm tests
        # if: contains(github.event.head_commit.message, 'Action - Test All') || contains(github.event.pull_request.labels.*.name, 'Action - Test All') 
        run: |
          ctest -VV -L fastfarm -j ${{env.NUM_PROCS}}
        working-directory: ${{runner.workspace}}/build
        shell: bash
=======
            -DCMAKE_BUILD_TYPE:STRING=Debug \
            -DBUILD_TESTING:BOOL=ON \
            -DCTEST_PLOT_ERRORS:BOOL=ON \
            ${GITHUB_WORKSPACE}

      - name: Build OpenFAST
        working-directory: ${{runner.workspace}}/build
        run: |
          cmake --build . --target aerodyn_driver -- -j ${{env.NUM_PROCS}}
          cmake --build . --target beamdyn_driver -- -j ${{env.NUM_PROCS}}
          cmake --build . --target hydrodyn_driver -- -j ${{env.NUM_PROCS}}
          cmake --build . --target subdyn_driver -- -j ${{env.NUM_PROCS}}

      - name: Run AeroDyn tests
        uses: ./.github/actions/tests-module-aerodyn
        with:
          test-target: regression
      - name: Run BeamDyn tests
        uses: ./.github/actions/tests-module-beamdyn
        with:
          test-target: regression
      - name: Run HydroDyn tests
        uses: ./.github/actions/tests-module-hydrodyn
      - name: Run SubDyn tests
        uses: ./.github/actions/tests-module-subdyn
>>>>>>> d858d2a9

      - name: Failing test artifacts
        uses: actions/upload-artifact@v2
        if: failure()
        with:
<<<<<<< HEAD
          name: test-results
          path: |
            ${{runner.workspace}}/build/reg_tests/glue-codes/fastfarm
=======
          name: regression-tests-debug
          path: |
            ${{runner.workspace}}/build/reg_tests/modules
>>>>>>> d858d2a9

  unit-test:
    runs-on: ubuntu-20.04
    steps:
      - name: Checkout
        uses: actions/checkout@main
        with:
          submodules: recursive
      - name: Setup
        run: cmake -E make_directory ${{runner.workspace}}/build
      - name: Configure
        working-directory: ${{runner.workspace}}/build
        run: |
          cmake \
            -DCMAKE_INSTALL_PREFIX:PATH=${{runner.workspace}}/install \
            -DCMAKE_Fortran_COMPILER:STRING=${{env.FORTRAN_COMPILER}} \
            -DCMAKE_BUILD_TYPE:STRING=RelWithDebInfo \
            -DBUILD_TESTING:BOOL=ON \
            ${GITHUB_WORKSPACE}

      - name: Build unit tests
        working-directory: ${{runner.workspace}}/build
        run: cmake --build . --target unit_tests -- -j ${{env.NUM_PROCS}}

      - name: Run NWTC Library tests
        uses: ./.github/actions/tests-module-nwtclibrary
      - name: Run AeroDyn tests
        uses: ./.github/actions/tests-module-aerodyn
        with:
          test-target: unit
      - name: Run BeamDyn tests
        uses: ./.github/actions/tests-module-beamdyn
        with:
          test-target: unit
      - name: Run InflowWind tests
        uses: ./.github/actions/tests-module-inflowwind

  compile-all-single-precision:
    # Test if single precision compile completes.
    # Compiles all targets excluding tests.
    # Run with the OpenFAST registry generating the types files.
    # Do not run the test suite.

    runs-on: ubuntu-20.04
    steps:
      - name: Checkout
        uses: actions/checkout@main
        with:
          submodules: recursive
      - name: Setup
        run: cmake -E make_directory ${{runner.workspace}}/build
      - name: Configure
        working-directory: ${{runner.workspace}}/build
        run: |
          cmake \
            -DCMAKE_INSTALL_PREFIX:PATH=${{runner.workspace}}/install \
            -DCMAKE_Fortran_COMPILER:STRING=${{env.FORTRAN_COMPILER}} \
            -DCMAKE_BUILD_TYPE:STRING=Debug \
            -DDOUBLE_PRECISION:BOOL=OFF \
            -DGENERATE_TYPES:BOOL=ON \
            ${GITHUB_WORKSPACE}
      - name: Build all
        working-directory: ${{runner.workspace}}/build
        run: cmake --build . --target all -- -j ${{env.NUM_PROCS}}
      - name: Test
        working-directory: ${{runner.workspace}}/build
        run: ./glue-codes/openfast/openfast -v

  cpp-interface-tests:
    runs-on: ubuntu-20.04
    steps:
      - name: Checkout
        uses: actions/checkout@main
        with:
          submodules: recursive

      - name: Setup Python
        uses: actions/setup-python@v2
        with:
          python-version: '3.7'
      - name: Install dependencies
        run: |
          python -m pip install --upgrade pip
          pip install numpy Bokeh==1.4
          sudo apt-get update
          sudo apt-get install -y libhdf5-dev libopenmpi-dev libyaml-cpp-dev

      - name: Setup Workspace
        run: cmake -E make_directory ${{runner.workspace}}/build
      - name: Configure Build
        working-directory: ${{runner.workspace}}/build
        run: |
          cmake \
            -DCMAKE_INSTALL_PREFIX:PATH=${{runner.workspace}}/install \
            -DCMAKE_Fortran_COMPILER:STRING=${{env.FORTRAN_COMPILER}} \
            -DCMAKE_BUILD_TYPE:STRING=RelWithDebInfo \
            -DBUILD_OPENFAST_CPP_API:BOOL=ON \
            -DBUILD_SHARED_LIBS:BOOL=ON \
            -DBUILD_TESTING:BOOL=ON \
            -DCTEST_PLOT_ERRORS:BOOL=ON \
            ${GITHUB_WORKSPACE}
      - name: Build OpenFAST C++ API
        # if: contains(github.event.head_commit.message, 'Action - Test All') || contains(github.event.pull_request.labels.*.name, 'Action - Test All') 
        working-directory: ${{runner.workspace}}/build
        run: |
          cmake --build . --target openfastcpp -- -j ${{env.NUM_PROCS}}
          cmake --build . --target regression_tests -- -j ${{env.NUM_PROCS}}

      - name: Run OpenFAST C++ API tests
        working-directory: ${{runner.workspace}}/build
        run: |
          ctest -VV -L cpp

      - name: Failing test artifacts
        uses: actions/upload-artifact@v2
        if: failure()
        with:
          name: test-results
          path: |
            ${{runner.workspace}}/build/reg_tests/glue-codes/openfast-cpp
            !${{runner.workspace}}/build/reg_tests/glue-codes/openfast-cpp/5MW_Baseline<|MERGE_RESOLUTION|>--- conflicted
+++ resolved
@@ -90,11 +90,7 @@
             !${{runner.workspace}}/build/reg_tests/glue-codes/openfast/UAE_VI
             !${{runner.workspace}}/build/reg_tests/glue-codes/openfast/WP_Baseline
 
-<<<<<<< HEAD
-  fastfarm-regression-test:
-=======
   regression-tests-debug:
->>>>>>> d858d2a9
     runs-on: ubuntu-20.04
     steps:
       - name: Checkout
@@ -119,26 +115,6 @@
           cmake \
             -DCMAKE_INSTALL_PREFIX:PATH=${{runner.workspace}}/install \
             -DCMAKE_Fortran_COMPILER:STRING=${{env.FORTRAN_COMPILER}} \
-<<<<<<< HEAD
-            -DOPENMP:BOOL=ON \
-            -DCMAKE_BUILD_TYPE:STRING=RelWithDebInfo \
-            -DBUILD_TESTING:BOOL=ON \
-            -DCTEST_PLOT_ERRORS:BOOL=ON \
-            ${GITHUB_WORKSPACE}
-      - name: Build FAST.Farm
-        # if: contains(github.event.head_commit.message, 'Action - Test All') || contains(github.event.pull_request.labels.*.name, 'Action - Test All') 
-        working-directory: ${{runner.workspace}}/build
-        run: |
-          cmake --build . --target FAST.Farm -- -j ${{env.NUM_PROCS}}
-          cmake --build . --target regression_tests -- -j ${{env.NUM_PROCS}}
-
-      - name: Run FAST.Farm tests
-        # if: contains(github.event.head_commit.message, 'Action - Test All') || contains(github.event.pull_request.labels.*.name, 'Action - Test All') 
-        run: |
-          ctest -VV -L fastfarm -j ${{env.NUM_PROCS}}
-        working-directory: ${{runner.workspace}}/build
-        shell: bash
-=======
             -DCMAKE_BUILD_TYPE:STRING=Debug \
             -DBUILD_TESTING:BOOL=ON \
             -DCTEST_PLOT_ERRORS:BOOL=ON \
@@ -164,21 +140,66 @@
         uses: ./.github/actions/tests-module-hydrodyn
       - name: Run SubDyn tests
         uses: ./.github/actions/tests-module-subdyn
->>>>>>> d858d2a9
 
       - name: Failing test artifacts
         uses: actions/upload-artifact@v2
         if: failure()
         with:
-<<<<<<< HEAD
+          name: regression-tests-debug
+          path: |
+            ${{runner.workspace}}/build/reg_tests/modules
+
+  fastfarm-regression-test:
+    runs-on: ubuntu-20.04
+    steps:
+      - name: Checkout
+        uses: actions/checkout@main
+        with:
+          submodules: recursive
+
+      - name: Setup Python
+        uses: actions/setup-python@v2
+        with:
+          python-version: '3.7'
+      - name: Install dependencies
+        run: |
+          python -m pip install --upgrade pip
+          pip install numpy Bokeh==1.4
+
+      - name: Setup Workspace
+        run: cmake -E make_directory ${{runner.workspace}}/build
+      - name: Configure Build
+        working-directory: ${{runner.workspace}}/build
+        run: |
+          cmake \
+            -DCMAKE_INSTALL_PREFIX:PATH=${{runner.workspace}}/install \
+            -DCMAKE_Fortran_COMPILER:STRING=${{env.FORTRAN_COMPILER}} \
+            -DOPENMP:BOOL=ON \
+            -DCMAKE_BUILD_TYPE:STRING=RelWithDebInfo \
+            -DBUILD_TESTING:BOOL=ON \
+            -DCTEST_PLOT_ERRORS:BOOL=ON \
+            ${GITHUB_WORKSPACE}
+      - name: Build FAST.Farm
+        # if: contains(github.event.head_commit.message, 'Action - Test All') || contains(github.event.pull_request.labels.*.name, 'Action - Test All') 
+        working-directory: ${{runner.workspace}}/build
+        run: |
+          cmake --build . --target FAST.Farm -- -j ${{env.NUM_PROCS}}
+          cmake --build . --target regression_tests -- -j ${{env.NUM_PROCS}}
+
+      - name: Run FAST.Farm tests
+        # if: contains(github.event.head_commit.message, 'Action - Test All') || contains(github.event.pull_request.labels.*.name, 'Action - Test All') 
+        run: |
+          ctest -VV -L fastfarm -j ${{env.NUM_PROCS}}
+        working-directory: ${{runner.workspace}}/build
+        shell: bash
+
+      - name: Failing test artifacts
+        uses: actions/upload-artifact@v2
+        if: failure()
+        with:
           name: test-results
           path: |
             ${{runner.workspace}}/build/reg_tests/glue-codes/fastfarm
-=======
-          name: regression-tests-debug
-          path: |
-            ${{runner.workspace}}/build/reg_tests/modules
->>>>>>> d858d2a9
 
   unit-test:
     runs-on: ubuntu-20.04

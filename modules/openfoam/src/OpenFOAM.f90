--- conflicted
+++ resolved
@@ -107,7 +107,6 @@
       OpFM%p%nNodesVel = OpFM%p%nNodesVel + u_AD%rotors(1)%HubMotion%NNodes
    endif
 
-<<<<<<< HEAD
       ! Tail fin nodes
    if (u_AD%rotors(1)%TFinMotion%NNodes > 0) then
       OpFM%p%nNodesVel = OpFM%p%nNodesVel + u_AD%rotors(1)%TFinMotion%NNodes
@@ -122,12 +121,6 @@
 
       ! Hub + blades
    OpFM%p%nNodesForce = 1 + OpFM%p%NumBl * Opfm%p%nNodesForceBlade  ! +1 for hub
-=======
-      ! number of force nodes in the interface
-   Opfm%p%NnodesForceBlade =  InitInp%NumActForcePtsBlade
-   OpFM%p%NnodesForceTower = InitInp%NumActForcePtsTower
-   OpFM%p%NnodesForce = 1 + OpFM%p%NumBl * InitInp%NumActForcePtsBlade
->>>>>>> a0d4f7e7
    OpFM%p%BladeLength = InitInp%BladeLength
 
       ! Tower motion
@@ -187,20 +180,14 @@
    OpFM%u%c_obj%forceNodesChord_Len = OpFM%p%nNodesForce;  OpFM%u%c_obj%forceNodesChord = C_LOC( OpFM%u%forceNodesChord(1) )
 
       ! initialize the arrays:
-<<<<<<< HEAD
       !-----------------------
+   OpFM%p%NodeClusterType = InitInp%NodeClusterType
       ! Create the blade and tower nodes in radial and tower height co-ordinates
    call OpFM_CreateActForceBladeTowerNodes(OpFM%p, ErrStat2, ErrMsg2);  if (Failed()) return;
       ! Interpolates the chord distribution to the force nodes
    call OpFM_InterpolateForceNodesChord(initOut_AD, OpFM%p, OpFM%u,  ErrStat2, ErrMsg2); if (Failed()) return;
       ! create actuator point motion mesh
    call OpFM_CreateActForceMotionsMesh( p_FAST, u_AD, InitInp, OpFM, ErrStat2, ErrMsg2); if (Failed()) return;
-=======
-   OpFM%p%NodeClusterType = InitInp%NodeClusterType
-   call OpFM_CreateActForceBladeTowerNodes(OpFM%p, initOut_AD, ErrStat2, ErrMsg2) !Creates the blade and tower nodes in radial and tower height co-ordinates
-   call OpFM_InterpolateForceNodesChord(initOut_AD, OpFM%p, OpFM%u, ErrStat2, ErrMsg2) !Interpolates the chord distribution to the force nodes
-   call OpFM_CreateActForceMotionsMesh( p_FAST, y_ED, InitInp, OpFM, ErrStat2, ErrMsg2)
->>>>>>> a0d4f7e7
 
       !............................................................................................
       ! Allocate arrays and set up mappings to point loads (for AD15 only):
@@ -222,18 +209,6 @@
          if (Failed()) return;
       OpFM%m%ActForceLoadsPoints(k)%RemapFlag = .true.
    end do
-<<<<<<< HEAD
-=======
-
-   ! create the mapping data structures:
-   DO k=1,OpFM%p%NumBl
-      IF (p_FAST%CompElast == Module_ED ) THEN
-         call MeshMapCreate( y_ED%BladeLn2Mesh(k), OpFM%m%ActForceMotions(k), OpFM%m%Line2_to_Line2_Motions(k),  ErrStat2, ErrMsg2 );
-      ELSEIF (p_FAST%CompElast == Module_BD ) THEN
-         !            call MeshMapCreate( BD%y(k)%BldMotion, OpFM%m%ActForceMotions(k), OpFM%m%Line2_to_Line2_Motions(k),  ErrStat2, ErrMsg2 );
-      END IF
-      call MeshMapCreate( y_AD%rotors(1)%BladeLoad(k), OpFM%m%ActForceLoads(k), OpFM%m%Line2_to_Line2_Loads(k),  ErrStat2, ErrMsg2 );
->>>>>>> a0d4f7e7
 
    ! Mapping of meshes for blades
    DO k=1,OpFM%p%NumBl
@@ -241,29 +216,16 @@
       call MeshMapCreate( y_AD%rotors(1)%BladeLoad(k),   OpFM%m%ActForceLoadsPoints(k),   OpFM%m%Line2_to_Point_Loads(k),   ErrStat2, ErrMsg2 ); if (Failed()) return;
    END DO
 
-<<<<<<< HEAD
    ! Mapping tower
    do k=OpFM%p%NumBl+1,OpFM%p%NMappings
       call MeshMapCreate( u_AD%rotors(1)%TowerMotion, OpFM%m%ActForceMotionsPoints(k), OpFM%m%Line2_to_Point_Motions(k), ErrStat2, ErrMsg2 ); if (Failed()) return;
-=======
-   do k=OpFM%p%NumBl+1,OpFM%p%NMappings
-      call MeshMapCreate( y_ED%TowerLn2Mesh, OpFM%m%ActForceMotions(k), OpFM%m%Line2_to_Line2_Motions(k),  ErrStat2, ErrMsg2 );
-      call MeshMapCreate( OpFM%m%ActForceMotions(k), OpFM%m%ActForceMotionsPoints(k), OpFM%m%Line2_to_Point_Motions(k),  ErrStat2, ErrMsg2 );
->>>>>>> a0d4f7e7
 
       if ( y_AD%rotors(1)%TowerLoad%nnodes > 0 ) then ! we can have an input mesh on the tower without having an output mesh.
          call MeshMapCreate( y_AD%rotors(1)%TowerLoad, OpFM%m%ActForceLoadsPoints(k), OpFM%m%Line2_to_Point_Loads(k), ErrStat2, ErrMsg2 ); if (Failed()) return;
       end if
-<<<<<<< HEAD
    end do
 
    call SetOpFMPositions(p_FAST, u_AD, OpFM, ErrStat2, ErrMsg2); if (Failed()) return;
-=======
-
-   end do
-
-   call SetOpFMPositions(p_FAST, u_AD14, u_AD, y_ED, OpFM)
->>>>>>> a0d4f7e7
    OpFM%u%fx = 0.0_ReKi
    OpFM%u%fy = 0.0_ReKi
    OpFM%u%fz = 0.0_ReKi
@@ -362,7 +324,6 @@
    ! Do the Velocity (AeroDyn) nodes first
    !-------------------------------------------------------------------------------------------------
    Node = 1   ! displaced hub position
-<<<<<<< HEAD
    OpFM%u%pxVel(Node) = u_AD%rotors(1)%HubMotion%Position(1,1) + u_AD%rotors(1)%HubMotion%TranslationDisp(1,1)
    OpFM%u%pyVel(Node) = u_AD%rotors(1)%HubMotion%Position(2,1) + u_AD%rotors(1)%HubMotion%TranslationDisp(2,1)
    OpFM%u%pzVel(Node) = u_AD%rotors(1)%HubMotion%Position(3,1) + u_AD%rotors(1)%HubMotion%TranslationDisp(3,1)
@@ -371,17 +332,6 @@
    ! blade nodes
    DO K = 1,SIZE(u_AD%rotors(1)%BladeMotion)
       DO J = 1,u_AD%rotors(1)%BladeMotion(k)%nNodes
-=======
-   OpFM%u%pxVel(Node) = y_ED%HubPtMotion%Position(1,1) + y_ED%HubPtMotion%TranslationDisp(1,1)
-   OpFM%u%pyVel(Node) = y_ED%HubPtMotion%Position(2,1) + y_ED%HubPtMotion%TranslationDisp(2,1)
-   OpFM%u%pzVel(Node) = y_ED%HubPtMotion%Position(3,1) + y_ED%HubPtMotion%TranslationDisp(3,1)
-
-
-   ! blade nodes
-   DO K = 1,SIZE(u_AD%rotors(1)%BladeMotion)
-      DO J = 1,u_AD%rotors(1)%BladeMotion(k)%Nnodes
->>>>>>> a0d4f7e7
-
          Node = Node + 1
          OpFM%u%pxVel(Node) = u_AD%rotors(1)%BladeMotion(k)%TranslationDisp(1,j) + u_AD%rotors(1)%BladeMotion(k)%Position(1,j)
          OpFM%u%pyVel(Node) = u_AD%rotors(1)%BladeMotion(k)%TranslationDisp(2,j) + u_AD%rotors(1)%BladeMotion(k)%Position(2,j)
@@ -401,15 +351,11 @@
    end if
 
    ! Do the Actuator Force nodes now
-<<<<<<< HEAD
    !-------------------------------------------------------------------------------------------------
-=======
->>>>>>> a0d4f7e7
    Node = 1   ! displaced hub position
    OpFM%u%pxForce(Node) = OpFM%u%pxVel(Node)
    OpFM%u%pyForce(Node) = OpFM%u%pyVel(Node)
    OpFM%u%pzForce(Node) = OpFM%u%pzVel(Node)
-<<<<<<< HEAD
    OpFM%u%pOrientation((Node-1)*9 + 1) = u_AD%rotors(1)%HubMotion%Orientation(1,1,1)
    OpFM%u%pOrientation((Node-1)*9 + 2) = u_AD%rotors(1)%HubMotion%Orientation(2,1,1)
    OpFM%u%pOrientation((Node-1)*9 + 3) = u_AD%rotors(1)%HubMotion%Orientation(3,1,1)
@@ -419,37 +365,14 @@
    OpFM%u%pOrientation((Node-1)*9 + 7) = u_AD%rotors(1)%HubMotion%Orientation(1,3,1)
    OpFM%u%pOrientation((Node-1)*9 + 8) = u_AD%rotors(1)%HubMotion%Orientation(2,3,1)
    OpFM%u%pOrientation((Node-1)*9 + 9) = u_AD%rotors(1)%HubMotion%Orientation(3,3,1)
-=======
-   OpFM%u%pOrientation((Node-1)*9 + 1) = y_ED%HubPtMotion%Orientation(1,1,1)
-   OpFM%u%pOrientation((Node-1)*9 + 2) = y_ED%HubPtMotion%Orientation(2,1,1)
-   OpFM%u%pOrientation((Node-1)*9 + 3) = y_ED%HubPtMotion%Orientation(3,1,1)
-   OpFM%u%pOrientation((Node-1)*9 + 4) = y_ED%HubPtMotion%Orientation(1,2,1)
-   OpFM%u%pOrientation((Node-1)*9 + 5) = y_ED%HubPtMotion%Orientation(2,2,1)
-   OpFM%u%pOrientation((Node-1)*9 + 6) = y_ED%HubPtMotion%Orientation(3,2,1)
-   OpFM%u%pOrientation((Node-1)*9 + 7) = y_ED%HubPtMotion%Orientation(1,3,1)
-   OpFM%u%pOrientation((Node-1)*9 + 8) = y_ED%HubPtMotion%Orientation(2,3,1)
-   OpFM%u%pOrientation((Node-1)*9 + 9) = y_ED%HubPtMotion%Orientation(3,3,1)
->>>>>>> a0d4f7e7
 
 
    DO K = 1,OpFM%p%NumBl
       ! mesh mapping from line2 mesh to point mesh
-<<<<<<< HEAD
       call Transfer_Line2_to_Point( u_AD%rotors(1)%BladeMotion(k), OpFM%m%ActForceMotionsPoints(k), OpFM%m%Line2_to_Point_Motions(k), ErrStat2, ErrMsg2 ); if (Failed()) return;
 
 
       DO J = 1, OpFM%p%nNodesForceBlade
-=======
-      IF (p_FAST%CompElast == Module_ED ) THEN
-         call Transfer_Line2_to_Line2( y_ED%BladeLn2Mesh(k), OpFM%m%ActForceMotions(k), OpFM%m%Line2_to_Line2_Motions(k), ErrStat2, ErrMsg2 )
-      ELSEIF (p_FAST%CompElast == Module_BD ) THEN
-         !            call Transfer_Line2_to_Point( BD%y(k)%BldMotion, OpFM%m%ActForceMotions(k), OpFM%m%Line2_to_Line2_Motions(k), ErrStat2, ErrMsg2 )
-      END IF
-      call Transfer_Line2_to_Point( OpFM%m%ActForceMotions(k), OpFM%m%ActForceMotionsPoints(k), OpFM%m%Line2_to_Point_Motions(k), ErrStat2, ErrMsg2 )
-
-
-      DO J = 1, OpFM%p%NnodesForceBlade
->>>>>>> a0d4f7e7
          Node = Node + 1
          OpFM%u%pxForce(Node) = OpFM%m%ActForceMotionsPoints(k)%Position(1,J) +  OpFM%m%ActForceMotionsPoints(k)%TranslationDisp(1,J)
          OpFM%u%pyForce(Node) = OpFM%m%ActForceMotionsPoints(k)%Position(2,J) +  OpFM%m%ActForceMotionsPoints(k)%TranslationDisp(2,J)
@@ -467,33 +390,8 @@
          OpFM%u%pOrientation((Node-1)*9 + 8) = OpFM%m%ActForceMotionsPoints(k)%Orientation(2,3,J)
          OpFM%u%pOrientation((Node-1)*9 + 9) = OpFM%m%ActForceMotionsPoints(k)%Orientation(3,3,J)
       END DO
-<<<<<<< HEAD
 
    END DO
-=======
-
-   END DO
-
-   DO K = OpFM%p%NumBl+1,OpFM%p%NMappings
-
-      call Transfer_Line2_to_Line2( y_ED%TowerLn2Mesh, OpFM%m%ActForceMotions(k), OpFM%m%Line2_to_Line2_Motions(k), ErrStat2, ErrMsg2 )
-      call Transfer_Line2_to_Point( OpFM%m%ActForceMotions(k), OpFM%m%ActForceMotionsPoints(k), OpFM%m%Line2_to_Point_Motions(k), ErrStat2, ErrMsg2 )
-
-      DO J=1,OpFM%p%NnodesForceTower
-         Node = Node + 1
-         OpFM%u%pxForce(Node) = OpFM%m%ActForceMotionsPoints(k)%Position(1,J) +  OpFM%m%ActForceMotionsPoints(k)%TranslationDisp(1,J)
-         OpFM%u%pyForce(Node) = OpFM%m%ActForceMotionsPoints(k)%Position(2,J) +  OpFM%m%ActForceMotionsPoints(k)%TranslationDisp(2,J)
-         OpFM%u%pzForce(Node) = OpFM%m%ActForceMotionsPoints(k)%Position(3,J) +  OpFM%m%ActForceMotionsPoints(k)%TranslationDisp(3,J)
-         OpFM%u%pOrientation((Node-1)*9 + 1) = OpFM%m%ActForceMotionsPoints(k)%Orientation(1,1,J)
-         OpFM%u%pOrientation((Node-1)*9 + 2) = OpFM%m%ActForceMotionsPoints(k)%Orientation(2,1,J)
-         OpFM%u%pOrientation((Node-1)*9 + 3) = OpFM%m%ActForceMotionsPoints(k)%Orientation(3,1,J)
-         OpFM%u%pOrientation((Node-1)*9 + 4) = OpFM%m%ActForceMotionsPoints(k)%Orientation(1,2,J)
-         OpFM%u%pOrientation((Node-1)*9 + 5) = OpFM%m%ActForceMotionsPoints(k)%Orientation(2,2,J)
-         OpFM%u%pOrientation((Node-1)*9 + 6) = OpFM%m%ActForceMotionsPoints(k)%Orientation(3,2,J)
-         OpFM%u%pOrientation((Node-1)*9 + 7) = OpFM%m%ActForceMotionsPoints(k)%Orientation(1,3,J)
-         OpFM%u%pOrientation((Node-1)*9 + 8) = OpFM%m%ActForceMotionsPoints(k)%Orientation(2,3,J)
-         OpFM%u%pOrientation((Node-1)*9 + 9) = OpFM%m%ActForceMotionsPoints(k)%Orientation(3,3,J)
->>>>>>> a0d4f7e7
 
    if (OpFM%p%NMappings .gt. OpFM%p%NumBl) then
       DO K = OpFM%p%NumBl+1,OpFM%p%NMappings
@@ -515,13 +413,7 @@
             OpFM%u%pOrientation((Node-1)*9 + 9) = OpFM%m%ActForceMotionsPoints(k)%Orientation(3,3,J)
          END DO
       END DO
-<<<<<<< HEAD
    endif
-=======
-
-   END DO
-
->>>>>>> a0d4f7e7
 
 contains
    logical function Failed()
@@ -576,13 +468,8 @@
    DO K = 1,OpFM%p%NumBl
 
 #ifdef DEBUG_OPENFOAM
-<<<<<<< HEAD
       DO J = 1,u_AD%rotors(1)%BladeMotion(k)%NNodes
         write(aerodynForcesFile,*) u_AD%rotors(1)%BladeMotion(k)%TranslationDisp(1,j) + u_AD%rotors(1)%BladeMotion(k)%Position(1,j), ', ', u_AD%rotors(1)%BladeMotion(k)%TranslationDisp(2,j) + u_AD%rotors(1)%BladeMotion(k)%Position(2,j), ', ', u_AD%rotors(1)%BladeMotion(k)%TranslationDisp(3,j) + u_AD%rotors(1)%BladeMotion(k)%Position(3,j), ', ', OpFM%y%u(1 + (k-1)*u_AD%rotors(1)%BladeMotion(k)%NNodes + j), ', ', OpFM%y%v(1 + (k-1)*u_AD%rotors(1)%BladeMotion(k)%NNodes + j), ', ', OpFM%y%w(1 + (k-1)*u_AD%rotors(1)%BladeMotion(k)%NNodes + j), ', ', y_AD%rotors(1)%BladeLoad(k)%Force(1,j), ', ', y_AD%rotors(1)%BladeLoad(k)%Force(2,j), ', ', y_AD%rotors(1)%BladeLoad(k)%Force(2,j)
-=======
-      DO J = 1,u_AD%BladeMotion(k)%NNodes
-        write(aerodynForcesFile,*) u_AD%BladeMotion(k)%TranslationDisp(1,j) + u_AD%BladeMotion(k)%Position(1,j), ', ', u_AD%BladeMotion(k)%TranslationDisp(2,j) + u_AD%BladeMotion(k)%Position(2,j), ', ', u_AD%BladeMotion(k)%TranslationDisp(3,j) + u_AD%BladeMotion(k)%Position(3,j), ', ', OpFM%y%u(1 + (k-1)*u_AD%BladeMotion(k)%NNodes + j), ', ', OpFM%y%v(1 + (k-1)*u_AD%BladeMotion(k)%NNodes + j), ', ', OpFM%y%w(1 + (k-1)*u_AD%BladeMotion(k)%NNodes + j), ', ', y_AD%rotors(1)%BladeLoad(k)%Force(1,j), ', ', y_AD%rotors(1)%BladeLoad(k)%Force(2,j), ', ', y_AD%rotors(1)%BladeLoad(k)%Force(2,j)
->>>>>>> a0d4f7e7
       END DO
 #endif
 
@@ -618,7 +505,6 @@
       END DO
 #endif
 
-<<<<<<< HEAD
       call Transfer_Line2_to_Point( y_AD%rotors(1)%TowerLoad, OpFM%m%ActForceLoadsPoints(k), OpFM%m%Line2_to_Point_Loads(k), ErrStat2, ErrMsg2, u_AD%rotors(1)%TowerMotion, OpFM%m%ActForceMotionsPoints(k) );   if (Failed()) return;
 
       DO J=1,OpFM%p%nNodesForceTower
@@ -632,33 +518,12 @@
 
 #ifdef DEBUG_OPENFOAM
          write(actForcesFile,*) OpFM%u%pxForce(Node), ', ', OpFM%u%pyForce(Node), ', ', OpFM%u%pzForce(Node), ', ', OpFM%u%fx(Node), ', ', OpFM%u%fy(Node), ', ', OpFM%u%fz(Node), ', '
-=======
-   call Transfer_Line2_to_Line2( y_AD%rotors(1)%TowerLoad, OpFM%m%ActForceLoads(k), OpFM%m%Line2_to_Line2_Loads(k), ErrStat2, ErrMsg2, u_AD%rotors(1)%TowerMotion, OpFM%m%ActForceMotions(k) )
-   call Transfer_Line2_to_Point( OpFM%m%ActForceLoads(k), OpFM%m%ActForceLoadsPoints(k), OpFM%m%Line2_to_Point_Loads(k), ErrStat2, ErrMsg2, OpFM%m%ActForceMotions(k), OpFM%m%ActForceMotionsPoints(k) )
-
-   DO J=1,OpFM%p%NnodesForceTower
-      Node = Node + 1
-      OpFM%u%fx(Node) = OpFM%m%ActForceLoadsPoints(k)%Force(1,j)
-      OpFM%u%fy(Node) = OpFM%m%ActForceLoadsPoints(k)%Force(2,j)
-      OpFM%u%fz(Node) = OpFM%m%ActForceLoadsPoints(k)%Force(3,j)
-      OpFM%u%momentx(Node) = OpFM%m%ActForceLoadsPoints(k)%Moment(1,j)
-      OpFM%u%momenty(Node) = OpFM%m%ActForceLoadsPoints(k)%Moment(2,j)
-      OpFM%u%momentz(Node) = OpFM%m%ActForceLoadsPoints(k)%Moment(3,j)
+#endif
+      END DO
 
 #ifdef DEBUG_OPENFOAM
-      write(actForcesFile,*) OpFM%u%pxForce(Node), ', ', OpFM%u%pyForce(Node), ', ', OpFM%u%pzForce(Node), ', ', OpFM%u%fx(Node), ', ', OpFM%u%fy(Node), ', ', OpFM%u%fz(Node), ', '
->>>>>>> a0d4f7e7
-#endif
-      END DO
-
-#ifdef DEBUG_OPENFOAM
-<<<<<<< HEAD
       close(aerodynForcesFile)
       close(actForcesFile)
-=======
-   close(aerodynForcesFile)
-   close(actForcesFile)
->>>>>>> a0d4f7e7
 #endif
 
       END DO
@@ -708,7 +573,6 @@
    ErrStat = ErrID_None
    ErrMsg  = ""
 
-<<<<<<< HEAD
    ! Allocate space for mapping data structures
    ALLOCATE(tmpActForceMotionsMesh(OpFM%p%NMappings) ,      STAT=ErrStat2);  if (Failed2()) return;
    ALLOCATE(OpFM%m%ActForceMotionsPoints(OpFM%p%NMappings), STAT=ErrStat2);  if (Failed2()) return;
@@ -763,144 +627,6 @@
             call MeshConstructElement(OpFM%m%ActForceMotionsPoints(k), ELEMENT_POINT, errStat2, errMsg2, p1=j); if (Failed()) return;
          end do !j
          call MeshCommit(OpFM%m%ActForceMotionsPoints(k), errStat2, errMsg2 ); if (Failed()) return;
-=======
-      ! Allocate space for mapping data structures
-      ALLOCATE(tmpActForceMotionsMesh(OpFM%p%NMappings) , STAT=ErrStat2)
-      IF (ErrStat2 /= 0) THEN
-         CALL SetErrStat(ErrID_Fatal, 'Error allocating force nodes mesh mapping types', ErrStat, ErrMsg, RoutineName)
-         RETURN
-      END IF
-      CALL OpFM_CreateTmpActForceMotionsMesh( p_FAST, y_ED, OpFM%p, InitIn_OpFM, tmpActForceMotionsMesh, ErrStat2, ErrMsg2 )
-           call SetErrStat( ErrStat2, ErrMsg2, ErrStat, ErrMsg, RoutineName )
-           if (errStat >= AbortErrLev) return
-
-      ALLOCATE(OpFM%m%ActForceMotions(OpFM%p%NMappings), STAT=ErrStat2)
-      IF (ErrStat2 /= 0) THEN
-         CALL SetErrStat(ErrID_Fatal, 'Error allocating force nodes mesh', ErrStat, ErrMsg, RoutineName)
-         RETURN
-      END IF
-      ALLOCATE(OpFM%m%ActForceMotionsPoints(OpFM%p%NMappings), STAT=ErrStat2)
-      IF (ErrStat2 /= 0) THEN
-         CALL SetErrStat(ErrID_Fatal, 'Error allocating force nodes mesh', ErrStat, ErrMsg, RoutineName)
-         RETURN
-      END IF
-      DO k=1,OpFM%p%NumBl
-         call MeshCreate ( BlankMesh = OpFM%m%ActForceMotions(k)         &
-                          ,IOS       = COMPONENT_INPUT             &
-                          ,Nnodes    = OpFM%p%NnodesForceBlade &
-                          ,Orientation     = .true.         &
-                          ,TranslationDisp = .true.         &
-                          ,TranslationVel  = .true.         &
-                          ,RotationVel     = .true.         &
-                          ,ErrStat   = ErrStat2                    &
-                          ,ErrMess   = ErrMsg2                     &
-                         )
-               CALL SetErrStat( ErrStat2, ErrMsg2, ErrStat, ErrMsg, RoutineName )
-               IF (ErrStat >= AbortErrLev) RETURN
-               OpFM%m%ActForceMotions(k)%RemapFlag = .false.
-
-         call MeshCreate ( BlankMesh = OpFM%m%ActForceMotionsPoints(k)         &
-                          ,IOS       = COMPONENT_INPUT             &
-                          ,Nnodes    = OpFM%p%NnodesForceBlade &
-                          ,Orientation     = .true.         &
-                          ,TranslationDisp = .true.         &
-                          ,TranslationVel  = .true.         &
-                          ,RotationVel     = .true.         &
-                          ,ErrStat   = ErrStat2                    &
-                          ,ErrMess   = ErrMsg2                     &
-                         )
-               CALL SetErrStat( ErrStat2, ErrMsg2, ErrStat, ErrMsg, RoutineName )
-               IF (ErrStat >= AbortErrLev) RETURN
-               OpFM%m%ActForceMotions(k)%RemapFlag = .false.
-
-         do j=1,OpFM%p%NnodesForceBlade
-            call MeshPositionNode(OpFM%m%ActForceMotions(k), j, tmpActForceMotionsMesh(k)%position(:,j), errStat2, errMsg2, &
-                                  orient=tmpActForceMotionsMesh(k)%Orientation(:,:,j) )
-            call SetErrStat( errStat2, errMsg2, errStat, errMsg, RoutineName )
-
-            call MeshPositionNode(OpFM%m%ActForceMotionsPoints(k), j, tmpActForceMotionsMesh(k)%position(:,j), errStat2, errMsg2, &
-                                  orient=tmpActForceMotionsMesh(k)%Orientation(:,:,j) )
-            call SetErrStat( errStat2, errMsg2, errStat, errMsg, RoutineName )
-            call MeshConstructElement(OpFM%m%ActForceMotionsPoints(k), ELEMENT_POINT, errStat2, errMsg2, p1=j )
-            call SetErrStat( errStat2, errMsg2, errStat, errMsg, RoutineName )
-         end do !j
-
-        ! create elements:
-        DO J = 2,OpFM%p%NnodesForceBlade
-           call MeshConstructElement ( Mesh      = OpFM%m%ActForceMotions(k)  &
-                                                 , Xelement = ELEMENT_LINE2      &
-                                                 , P1       = J-1                &   ! node1 number
-                                                 , P2       = J                  &   ! node2 number
-                                                 , ErrStat  = ErrStat2           &
-                                                 , ErrMess  = ErrMsg2            )
-           call SetErrStat( errStat2, errMsg2, errStat, errMsg, RoutineName )
-        END DO ! J (blade nodes)
-        call MeshCommit(OpFM%m%ActForceMotions(k), errStat2, errMsg2 )
-        call SetErrStat( errStat2, errMsg2, errStat, errMsg, RoutineName )
-        if (errStat >= AbortErrLev) return
-        call MeshCommit(OpFM%m%ActForceMotionsPoints(k), errStat2, errMsg2 )
-        call SetErrStat( errStat2, errMsg2, errStat, errMsg, RoutineName )
-        if (errStat >= AbortErrLev) return
-      END DO
-
-      DO k=OpFM%p%NumBl+1,OpFM%p%NMappings !Tower if present
-         call MeshCreate ( BlankMesh = OpFM%m%ActForceMotions(k)         &
-                          ,IOS       = COMPONENT_INPUT             &
-                          ,Nnodes    = OpFM%p%NnodesForceTower &
-                          ,Orientation     = .true.         &
-                          ,TranslationDisp = .true.         &
-                          ,TranslationVel  = .true.         &
-                          ,RotationVel     = .true.         &
-                          ,ErrStat   = ErrStat2                    &
-                          ,ErrMess   = ErrMsg2                     &
-                         )
-               CALL SetErrStat( ErrStat2, ErrMsg2, ErrStat, ErrMsg, RoutineName )
-               IF (ErrStat >= AbortErrLev) RETURN
-               OpFM%m%ActForceMotions(k)%RemapFlag = .false.
-
-         call MeshCreate ( BlankMesh = OpFM%m%ActForceMotionsPoints(k)         &
-                          ,IOS       = COMPONENT_INPUT             &
-                          ,Nnodes    = OpFM%p%NnodesForceTower &
-                          ,Orientation     = .true.         &
-                          ,TranslationDisp = .true.         &
-                          ,TranslationVel  = .true.         &
-                          ,RotationVel     = .true.         &
-                          ,ErrStat   = ErrStat2                    &
-                          ,ErrMess   = ErrMsg2                     &
-                         )
-               CALL SetErrStat( ErrStat2, ErrMsg2, ErrStat, ErrMsg, RoutineName )
-               IF (ErrStat >= AbortErrLev) RETURN
-               OpFM%m%ActForceMotionsPoints(k)%RemapFlag = .false.
-
-         do j=1,OpFM%p%NnodesForceTower
-            call MeshPositionNode(OpFM%m%ActForceMotions(k), j, tmpActForceMotionsMesh(k)%position(:,j), errStat2, errMsg2, &
-                                  orient=tmpActForceMotionsMesh(k)%Orientation(:,:,j) )
-            call SetErrStat( errStat2, errMsg2, errStat, errMsg, RoutineName )
-
-            call MeshPositionNode(OpFM%m%ActForceMotionsPoints(k), j, tmpActForceMotionsMesh(k)%position(:,j), errStat2, errMsg2, &
-                                  orient=tmpActForceMotionsMesh(k)%Orientation(:,:,j) )
-            call SetErrStat( errStat2, errMsg2, errStat, errMsg, RoutineName )
-            call MeshConstructElement(OpFM%m%ActForceMotionsPoints(k), ELEMENT_POINT, errStat2, errMsg2, p1=j )
-            call SetErrStat( errStat2, errMsg2, errStat, errMsg, RoutineName )
-         end do !j
-        ! create elements:
-        DO J = 2,OpFM%p%NnodesForceTower
-           call MeshConstructElement ( Mesh      = OpFM%m%ActForceMotions(k)  &
-                                                 , Xelement = ELEMENT_LINE2      &
-                                                 , P1       = J-1                &   ! node1 number
-                                                 , P2       = J                  &   ! node2 number
-                                                 , ErrStat  = ErrStat2           &
-                                                 , ErrMess  = ErrMsg2            )
-           call SetErrStat( errStat2, errMsg2, errStat, errMsg, RoutineName )
-        END DO ! J (tower nodes)
-
-         call MeshCommit(OpFM%m%ActForceMotions(k), errStat2, errMsg2 )
-            call SetErrStat( errStat2, errMsg2, errStat, errMsg, RoutineName )
-            if (errStat >= AbortErrLev) return
-         call MeshCommit(OpFM%m%ActForceMotionsPoints(k), errStat2, errMsg2 )
-            call SetErrStat( errStat2, errMsg2, errStat, errMsg, RoutineName )
-            if (errStat >= AbortErrLev) return
->>>>>>> a0d4f7e7
       END DO
    endif
 
@@ -962,19 +688,8 @@
    ErrMsg  = ""
 
    ! Make a copy of the Structural model mesh with the reference orientation set to zero
-<<<<<<< HEAD
    ALLOCATE(tmp_StructModelMesh(p_OpFM%NMappings) , STAT=ErrStat2);  if (Failed2()) return;
    CALL CreateTmpStructModelMesh(p_FAST, u_AD, p_OpFM, tmp_StructModelMesh, ErrStat2, ErrMsg2 ); if (Failed()) return;
-=======
-   ALLOCATE(tmp_StructModelMesh(p_OpFM%NMappings) , STAT=ErrStat2)
-   IF (ErrStat2 /= 0) THEN
-      CALL SetErrStat(ErrID_Fatal, 'Error allocating temporary copy of ElastoDyn mesh type', ErrStat, ErrMsg, RoutineName)
-      RETURN
-   END IF
-   CALL CreateTmpStructModelMesh(p_FAST, y_ED, p_OpFM, tmp_StructModelMesh, ErrStat2, ErrMsg2 )
-   CALL SetErrStat( ErrStat2, ErrMsg2, ErrStat, ErrMsg, RoutineName )
-   IF (ErrStat >= AbortErrLev) RETURN
->>>>>>> a0d4f7e7
 
    ! Allocate space for mapping data structures
    ALLOCATE( tmp_line2_to_point_Motions(p_OpFM%NMappings),STAT=ErrStat2);  if (Failed2()) return;
@@ -982,7 +697,6 @@
    ! Blade nodes
    call AllocAry(forceNodePositions, 3, p_OpFM%nNodesForceBlade, "forceNodePositions", ErrStat2, ErrMsg2); if (Failed()) return;
    DO k=1,p_OpFM%NumBl
-<<<<<<< HEAD
       call MeshCreate ( BlankMesh   = tmpActForceMotions(k)   &
                       , IOS         = COMPONENT_INPUT         &
                       , nNodes      = p_OpFM%nNodesForceBlade &
@@ -999,34 +713,11 @@
       do j=1,p_OpFM%nNodesForceBlade
          call MeshPositionNode(tmpActForceMotions(k), j, forceNodePositions(:,j), errStat2, errMsg2); if (Failed()) return;
          call MeshConstructElement( tmpActForceMotions(k), ELEMENT_POINT, errStat2, errMsg2, p1=j );  if (Failed()) return;
-=======
-      call MeshCreate ( BlankMesh = tmpActForceMotions(k)         &
-           ,IOS       = COMPONENT_INPUT             &
-           ,Nnodes    = p_OpFM%NnodesForceBlade &
-           ,ErrStat   = ErrStat2                    &
-           ,ErrMess   = ErrMsg2                     &
-           ,force     = .false.                     &
-           ,moment    = .false.                     &
-           ,orientation = .true.                    &
-           )
-      CALL SetErrStat( ErrStat2, ErrMsg2, ErrStat, ErrMsg, RoutineName )
-      IF (ErrStat >= AbortErrLev) RETURN
-
-      tmpActForceMotions(k)%RemapFlag = .false.
-      call CalcForceActuatorPositionsBlade(InitIn_OpFM, p_OpFM, tmp_StructModelMesh(k)%position, forceNodePositions, errStat2, errMsg2)
-      do j=1,p_OpFM%NnodesForceBlade
-         call MeshPositionNode(tmpActForceMotions(k), j, forceNodePositions(:,j), errStat2, errMsg2)
-         call SetErrStat( errStat2, errMsg2, errStat, errMsg, RoutineName )
-
-         call MeshConstructElement( tmpActForceMotions(k), ELEMENT_POINT, errStat2, errMsg2, p1=j )
-         call SetErrStat( errStat2, errMsg2, errStat, errMsg, RoutineName )
->>>>>>> a0d4f7e7
       end do !j
 
       call MeshCommit(tmpActForceMotions(k), errStat2, errMsg2 )
       if (errStat >= AbortErrLev) return
    end do
-<<<<<<< HEAD
    if (allocated(forceNodePositions))  deallocate(forceNodePositions) ! Free space
 
    ! Tower nodes
@@ -1075,66 +766,6 @@
    END DO
 
    call Cleanup()
-=======
-   DEALLOCATE(forceNodePositions) ! Free space
-
-   ALLOCATE(forceNodePositions(3,p_OpFM%NnodesForceTower)) ! Allocate space to create new positions
-   DO k=p_OpFM%NumBl+1,p_OpFM%NMappings
-      call CalcForceActuatorPositionsTower(InitIn_OpFM, p_OpFM, tmp_StructModelMesh(k)%position, forceNodePositions, errStat2, errMsg2)
-
-      call MeshCreate ( BlankMesh = tmpActForceMotions(k)        &
-           ,IOS       = COMPONENT_INPUT             &
-           ,Nnodes    = p_OpFM%NnodesForceTower &
-           ,ErrStat   = ErrStat2                    &
-           ,ErrMess   = ErrMsg2                     &
-           ,force     = .false.                     &
-           ,moment    = .false.                     &
-           ,orientation = .true.                    &
-           )
-      CALL SetErrStat( ErrStat2, ErrMsg2, ErrStat, ErrMsg, RoutineName )
-      IF (ErrStat >= AbortErrLev) RETURN
-
-      tmpActForceMotions(k)%RemapFlag = .false.
-      do j=1,p_OpFM%NnodesForceTower
-         call MeshPositionNode(tmpActForceMotions(k), j, forceNodePositions(:,j), errStat2, errMsg2)
-         call SetErrStat( errStat2, errMsg2, errStat, errMsg, RoutineName )
-
-         call MeshConstructElement( tmpActForceMotions(k), ELEMENT_POINT, errStat2, errMsg2, p1=j )
-         call SetErrStat( errStat2, errMsg2, errStat, errMsg, RoutineName )
-      end do !j
-
-      call MeshCommit(tmpActForceMotions(k), errStat2, errMsg2 )
-      call SetErrStat( errStat2, errMsg2, errStat, errMsg, RoutineName )
-   if (errStat >= AbortErrLev) return
-   END DO
-   DEALLOCATE(forceNodePositions) ! Free space
-
-   ! create the mapping data structures:
-   DO k=1,p_OpFM%NumBl
-      call MeshMapCreate( tmp_StructModelMesh(k), tmpActForceMotions(k), tmp_line2_to_point_Motions(k),  ErrStat2, ErrMsg2 );
-      call SetErrStat( ErrStat2, ErrMsg2, ErrStat, ErrMsg, RoutineName )
-   END DO
-
-   DO k=p_OpFM%NumBl+1,p_OpFM%NMappings
-      call MeshMapCreate( tmp_StructModelMesh(k), tmpActForceMotions(k), tmp_line2_to_point_Motions(k),  ErrStat2, ErrMsg2 );
-      call SetErrStat( ErrStat2, ErrMsg2, ErrStat, ErrMsg, RoutineName )
-   END DO
-
-   ! Map the orientation
-   DO K = 1,p_OpFM%NMappings
-      ! mesh mapping from line2 mesh to point mesh
-      call Transfer_Line2_to_Point( tmp_StructModelMesh(k), tmpActForceMotions(k), tmp_line2_to_point_Motions(k), ErrStat2, ErrMsg2 )
-      call SetErrStat( ErrStat2, ErrMsg2, ErrStat, ErrMsg, RoutineName )
-
-   END DO
-
-   DO k=1,p_OpFM%NMappings
-      call MeshDestroy ( tmp_StructModelMesh(k), ErrStat2, ErrMsg2 )
-      call MeshMapDestroy ( tmp_line2_to_point_Motions(k), ErrStat2, ErrMsg2 )
-   END DO
-   DEALLOCATE(tmp_StructModelMesh)
-   DEALLOCATE(tmp_line2_to_point_Motions)
->>>>>>> a0d4f7e7
 
    RETURN
 
@@ -1176,7 +807,6 @@
    INTEGER(IntKi),                  INTENT(  OUT)  :: ErrStat     ! Error status of the operation
    CHARACTER(*),                    INTENT(  OUT)  :: ErrMsg      ! Error message if ErrStat /= ErrID_None
 
-<<<<<<< HEAD
    !Local variables
    INTEGER(IntKi)                                  :: nNodes      ! Number of nodes (tower/blade) in the structural model mesh
    INTEGER(IntKi)                                  :: j           ! node counter
@@ -1264,113 +894,6 @@
       CALL SetErrStat( ErrStat2, ErrMsg2, ErrStat, ErrMsg, RoutineName )
       Failed = ErrStat >= AbortErrLev
    end function Failed
-=======
-  !Local variables
-  INTEGER(IntKi)                                  :: nNodesStructModel ! Number of nodes (tower/blade) in the structural model mesh
-
-  INTEGER(IntKi)                                  :: j          ! node counter
-  INTEGER(IntKi)                                  :: k            ! blade counter
-  INTEGER(IntKi)                                  :: ErrStat2    ! temporary Error status of the operation
-  CHARACTER(ErrMsgLen)                            :: ErrMsg2     ! temporary Error message if ErrStat /= ErrID_None
-
-  CHARACTER(*),   PARAMETER                       :: RoutineName = 'CreateTmpStructModelMesh'
-
-
-  IF (p_FAST%CompElast == Module_ED ) THEN
-
-
-     DO K = 1,p_OpFM%NumBl
-
-        nNodesStructModel = SIZE(y_ED%BladeLn2Mesh(K)%position(1,:))
-
-        CALL MeshCreate( BlankMesh       = tmpStructModelMesh(K)  &
-                       , NNodes          = nNodesStructModel      &
-                       , IOS             = COMPONENT_OUTPUT       &
-                       , Orientation     = .TRUE.                 &
-                       , ErrStat         = ErrStat2               &
-                       , ErrMess         = ErrMsg2                )
-        IF (ErrStat >= AbortErrLev) RETURN
-
-         tmpStructModelMesh(K)%RemapFlag = .false.
-        !For some reason, ElastoDyn keeps the last point as the blade/tower root
-        CALL MeshPositionNode ( tmpStructModelMesh(K), 1, y_ED%BladeLn2Mesh(K)%Position(:,nNodesStructModel), ErrStat2, ErrMsg2 )
-        DO J = 1,nNodesStructModel-1
-           CALL MeshPositionNode ( tmpStructModelMesh(K), J+1, y_ED%BladeLn2Mesh(K)%Position(:,J), ErrStat2, ErrMsg2 )
-        END DO
-
-        ! create elements:
-        DO J = 2,nNodesStructModel
-
-           CALL MeshConstructElement ( Mesh      = tmpStructModelMesh(K)  &
-                                                 , Xelement = ELEMENT_LINE2      &
-                                                 , P1       = J-1                &   ! node1 number
-                                                 , P2       = J                  &   ! node2 number
-                                                 , ErrStat  = ErrStat2           &
-                                                 , ErrMess  = ErrMsg2            )
-        END DO ! J (blade nodes)
-
-        ! that's our entire mesh:
-        CALL MeshCommit ( tmpStructModelMesh(K), ErrStat2, ErrMsg2 )
-
-        ! Copy the orientation
-        tmpStructModelMesh(K)%Orientation(:,:,1) = y_ED%BladeLn2Mesh(k)%RefOrientation(:,:,nNodesStructModel)
-        DO J=1,nNodesStructModel-1
-           tmpStructModelMesh(K)%Orientation(:,:,J+1) = y_ED%BladeLn2Mesh(K)%RefOrientation(:,:,J)
-        END DO
-
-     END DO
-
-     DO K = p_OpFM%NumBl+1, p_OpFM%NMappings
-
-        nNodesStructModel = SIZE(y_ED%TowerLn2Mesh%position(1,:))
-
-        CALL MeshCreate( BlankMesh       = tmpStructModelMesh(K)      &
-                       , NNodes          = nNodesStructModel          &
-                       , IOS             = COMPONENT_OUTPUT           &
-                       , Orientation     = .TRUE.                 &
-                       , ErrStat         = ErrStat2               &
-                       , ErrMess         = ErrMsg2                )
-
-        tmpStructModelMesh(K)%RemapFlag = .false.
-        !For some reason, ElastoDyn keeps the last point as the blade/tower root
-        CALL MeshPositionNode ( tmpStructModelMesh(K), 1, y_ED%TowerLn2Mesh%Position(:,nNodesStructModel), ErrStat2, ErrMsg2 )
-        DO J = 1,nNodesStructModel-1
-           CALL MeshPositionNode ( tmpStructModelMesh(K), J+1, y_ED%TowerLn2Mesh%Position(:,J), ErrStat2, ErrMsg2 )
-        END DO
-
-        ! create elements:
-        DO J = 2,nNodesStructModel
-
-           CALL MeshConstructElement ( Mesh      = tmpStructModelMesh(K)  &
-                                                 , Xelement = ELEMENT_LINE2      &
-                                                 , P1       = J-1                &   ! node1 number
-                                                 , P2       = J                  &   ! node2 number
-                                                 , ErrStat  = ErrStat2           &
-                                                 , ErrMess  = ErrMsg2            )
-
-        END DO ! J (blade nodes)
-
-        ! that's our entire mesh:
-        CALL MeshCommit ( tmpStructModelMesh(K), ErrStat2, ErrMsg2 )
-
-        ! Copy the orientation
-        tmpStructModelMesh(K)%Orientation(:,:,1) = y_ED%TowerLn2Mesh%RefOrientation(:,:,nNodesStructModel)
-        DO J=1,nNodesStructModel-1
-           tmpStructModelMesh(K)%Orientation(:,:,J+1) = y_ED%TowerLn2Mesh%RefOrientation(:,:,J)
-        END DO
-
-     END DO
-
-
-  ELSEIF (p_FAST%CompElast == Module_BD ) THEN
-
-     CALL SetErrStat(ErrID_Fatal, 'Error BeamDyn is not supported yet with OpenFOAM module', ErrStat, ErrMsg, RoutineName)
-     RETURN
-
-  END IF
-
-  RETURN
->>>>>>> a0d4f7e7
 END SUBROUTINE CreateTmpStructModelMesh
 
 !----------------------------------------------------------------------------------------------------------------------------------
@@ -1415,24 +938,7 @@
    END DO
    forceNodePositions(:,p_OpFM%nNodesForceBlade) = structPositions(:,nStructNodes)
 
-<<<<<<< HEAD
    if (allocated(rStructNodes)) deallocate(rStructNodes)
-=======
-  ! Now calculate the positions of the force nodes based on interpolation
-  forceNodePositions(:,1) = structPositions(:,1)
-  DO I=2,p_OpFM%NnodesForceBlade-1 ! Calculate the position of the force nodes
-     do jLower = 1, (nStructNodes - 1)
-        if ((rStructNodes(jLower) - p_OpFM%forceBldRnodes(I))*(rStructNodes(jLower+1) - p_OpFM%forceBldRnodes(I)) .le. 0) then
-           exit
-        endif
-     end do
-     rInterp =  (p_OpFM%forceBldRnodes(I) - rStructNodes(jLower))/(rStructNodes(jLower+1)-rStructNodes(jLower)) ! The location of this force node in (0,1) co-ordinates between the jLower and jLower+1 nodes
-     forceNodePositions(:,I) = structPositions(:,jLower) + rInterp * (structPositions(:,jLower+1) - structPositions(:,jLower))
-  END DO
-  forceNodePositions(:,p_OpFM%NnodesForceBlade) = structPositions(:,nStructNodes)
-
-  DEALLOCATE(rStructNodes)
->>>>>>> a0d4f7e7
 
    RETURN
 
@@ -1496,7 +1002,6 @@
    end function Failed
 END SUBROUTINE CalcForceActuatorPositionsTower
 
-<<<<<<< HEAD
 !--------------------------------------------------------------------------
 !> Creates the blade and tower nodes in radial and tower height co-ordinates
 SUBROUTINE OpFM_CreateActForceBladeTowerNodes(p_OpFM, ErrStat, ErrMsg)
@@ -1505,99 +1010,74 @@
    CHARACTER(ErrMsgLen)                   :: ErrMsg     ! Error message if ErrStat /= ErrID_None
 
    !Local variables
+   REAL(ReKi), ALLOCATABLE                :: cNonUniform(:)
+   REAL(ReKi), ALLOCATABLE                :: sNonUniform(:)
+   REAL(ReKi), ALLOCATABLE                :: pNonUniform(:)
+   REAL(ReKi), ALLOCATABLE                :: pUniform(:)
+   REAL(ReKi), ALLOCATABLE                :: cByS(:)
+   REAL(ReKi), ALLOCATABLE                :: e(:)
+   REAL(ReKi)                             :: eSum, eTol
+   REAL(ReKi)                             :: bladeRoot, bladeTip, rInterp
+   INTEGER(IntKi)                         :: counter
    REAL(ReKi)                             :: dRforceNodes ! Uniform distance between two consecutive force nodes
    INTEGER(IntKI)                         :: i            ! Loop variables
    INTEGER(IntKi)                         :: ErrStat2     ! temporary Error status of the operation
    CHARACTER(ErrMsgLen)                   :: ErrMsg2      ! temporary Error message if ErrStat /= ErrID_None
-   CHARACTER(*),   PARAMETER             :: RoutineName = 'OpFM_CreateActForceBladeTowerNodes'
+   CHARACTER(*),   PARAMETER              :: RoutineName = 'OpFM_CreateActForceBladeTowerNodes'
 
    ErrStat = ErrID_None
    ErrMsg = ""
-=======
-SUBROUTINE OpFM_CreateActForceBladeTowerNodes(p_OpFM, InitOut_AD, ErrStat, ErrMsg)
-!Creates the blade and tower nodes in radial and tower height co-ordinates
-
-  TYPE(OpFM_ParameterType), INTENT(INOUT) :: p_OpFM        ! data for the OpenFOAM integration module
-  TYPE(AD_InitOutputType),  INTENT(IN   ) :: InitOut_AD ! InitOut data for the OpenFOAM integration module
-  INTEGER(IntKi)                          :: ErrStat    ! temporary Error status of the operation
-  CHARACTER(ErrMsgLen)                    :: ErrMsg     ! temporary Error message if ErrStat /= ErrID_None
-
-  !Local variables
-  REAL(ReKi), ALLOCATABLE                 :: cNonUniform(:)
-  REAL(ReKi), ALLOCATABLE                 :: sNonUniform(:)
-  REAL(ReKi), ALLOCATABLE                 :: pNonUniform(:)
-  REAL(ReKi), ALLOCATABLE                 :: pUniform(:)
-  REAL(ReKi), ALLOCATABLE                 :: cByS(:)
-  REAL(ReKi), ALLOCATABLE                 :: e(:)
-  REAL(ReKi)                              :: eSum, eTol
-  REAL(ReKi)                              :: bladeRoot, bladeTip, rInterp
-  INTEGER(IntKi)                          :: nAct, counter
-  REAL(ReKi)                              :: dRforceNodes ! Uniform distance between two consecutive force nodes
-  INTEGER(IntKI)                          :: i            ! Loop variables
-  INTEGER(IntKi)                          :: ErrStat2    ! temporary Error status of the operation
-
-  ErrStat = ErrID_None
-  ErrMsg = ""
-
-  ! Line2 to Line2 mapping expects the destination mesh to be smaller than the source mesh for deformation mapping and larger than the source mesh for load mapping. This forces me to create nodes at the very ends of the blade.
-
-  !Do the blade first
-  bladeTip = p_OpFM%BladeLength
-  bladeRoot = 0.0
-  nAct = p_OpFM%NnodesForceBlade
-
-  allocate(p_OpFM%forceBldRnodes(nAct), stat=errStat2)
-  allocate(cNonUniform(nAct),stat=errStat2)
-  allocate(sNonUniform(nAct),stat=errStat2)
-  allocate(pNonUniform(nAct),stat=errStat2)
-  allocate(pUniform(nAct),stat=errStat2)
-  allocate(cByS(nAct),stat=errStat2)
-  allocate(e(nAct-1),stat=errStat2)
-  allocate(sNonUniform(nAct),stat=errStat2)
-
-  dRforceNodes = p_OpFM%BladeLength/(p_OpFM%NnodesForceBlade-1)
-  do i=1,nAct-1
-     pNonUniform(i) = (i-1)*dRforceNodes
-     pUniform(i) = (i-1)*dRforceNodes
-  end do
-  pNonUniform(nAct) = bladeTip
-  pUniform(nAct) = bladeTip
-
-  call OpFM_InterpolateChord(pNonUniform, cNonUniform, InitOut_AD%rotors(1)%BladeProps(1)%BlSpn, InitOut_AD%rotors(1)%BladeProps(1)%BlChord)
-  counter = 0
-  e(:)= 1.0e6
-  eTol = 1.0e-6
-  eSum = sqrt(sum(e(:) * e(:)))
-  do while ((eSum .gt. eTol) .and. (counter < 15))
-     sNonUniform(:) = (bladeTip - bladeRoot)*cNonUniform(:)/(sum(cNonUniform(2:nAct-1)) + 0.5*(cNonUniform(1)+cNonUniform(nAct)) )
-     do i = 2, nAct
-        pNonUniform(i) = pNonUniform(i-1) + 0.5*(sNonUniform(i-1) + sNonUniform(i))
-     end do
-     call OpFM_InterpolateChord(pNonUniform, cNonUniform,InitOut_AD%rotors(1)%BladeProps(1)%BlSpn, InitOut_AD%rotors(1)%BladeProps(1)%BlChord)
-     cByS(:) = cNonUniform(:)/sNonUniform(:)
-     e(:) = cByS(2:nAct) - cByS(1:nAct-1)
-     eSum = sqrt(sum(e(:) * e(:)))
-     counter = counter + 1
-  end do
-
-  if (p_OpFM%NodeClusterType) then
-     p_OpFM%forceBldRnodes(:) = pNonUniform(:)
-  else
-     p_OpFM%forceBldRnodes(:) = pUniform(:)
-  end if
-  p_OpFM%forceBldRnodes(nAct) = bladeTip
-
->>>>>>> a0d4f7e7
 
    ! Line2 to Line2 mapping expects the destination mesh to be smaller than the source mesh for deformation mapping and larger than the source mesh for load mapping. This forces me to create nodes at the very ends of the blade.
 
    ! Blades
+   bladeTip = p_OpFM%BladeLength
+   bladeRoot = 0.0
+   !nAct = p_OpFM%nNodesForceBlade
+
    allocate(p_OpFM%forceBldRnodes(p_OpFM%nNodesForceBlade), stat=errStat2);   if (Failed2()) return;
+   allocate(cNonUniform(nAct),stat=errStat2)
+   allocate(sNonUniform(nAct),stat=errStat2)
+   allocate(pNonUniform(nAct),stat=errStat2)
+   allocate(pUniform(nAct),stat=errStat2)
+   allocate(cByS(nAct),stat=errStat2)
+   allocate(e(nAct-1),stat=errStat2)
+   allocate(sNonUniform(nAct),stat=errStat2)
+
    dRforceNodes = p_OpFM%BladeLength/(p_OpFM%nNodesForceBlade-1)
    do i=1,p_OpFM%nNodesForceBlade-1
-      p_OpFM%forceBldRnodes(i) = (i-1)*dRforceNodes
+      pNonUniform(i) = (i-1)*dRforceNodes
+      pUniform(i) = (i-1)*dRforceNodes
+      !p_OpFM%forceBldRnodes(i) = (i-1)*dRforceNodes
    end do
-   p_OpFM%forceBldRnodes(p_OpFM%nNodesForceBlade) = p_OpFM%BladeLength
+   pNonUniform(p_OpFM%nNodesForceBlade) = bladeTip
+   pUniform(p_OpFM%nNodesForceBlade) = bladeTip
+   !p_OpFM%forceBldRnodes(p_OpFM%nNodesForceBlade) = p_OpFM%BladeLength
+
+   call OpFM_InterpolateChord(pNonUniform,cNonUniform,InitOut_AD%rotors(1)%BladeProps(1)%BlSpn,InitOut_AD%rotors(1)%BladeProps(1)%BlChord)
+        OpFM_InterpolateChord(x, c, rAD, cAD)
+   counter = 0
+   e(:)= 1.0e6
+   eTol = 1.0e-6
+   eSum = sqrt(sum(e(:) * e(:)))
+   do while ((eSum .gt. eTol) .and. (counter < 15))
+      sNonUniform(:) = (bladeTip - bladeRoot)*cNonUniform(:)/(sum(cNonUniform(2:p_OpFM%nNodesForceBlade-1)) + 0.5*(cNonUniform(1)+cNonUniform(p_OpFM%nNodesForceBlade)) )
+      do i = 2, p_OpFM%nNodesForceBlade
+         pNonUniform(i) = pNonUniform(i-1) + 0.5*(sNonUniform(i-1) + sNonUniform(i))
+      end do
+      call OpFM_InterpolateChord(pNonUniform,cNonUniform,InitOut_AD%rotors(1)%BladeProps(1)%BlSpn,InitOut_AD%rotors(1)%BladeProps(1)%BlChord)
+      cByS(:) = cNonUniform(:)/sNonUniform(:)
+      e(:) = cByS(2:p_OpFM%nNodesForceBlade) - cByS(1:p_OpFM%nNodesForceBlade-1)
+      eSum = sqrt(sum(e(:) * e(:)))
+      counter = counter + 1
+   end do
+
+   if (p_OpFM%NodeClusterType) then
+      p_OpFM%forceBldRnodes(:) = pNonUniform(:)
+   else
+      p_OpFM%forceBldRnodes(:) = pUniform(:)
+   end if
+   p_OpFM%forceBldRnodes(nAct) = bladeTip
 
 
    if (p_OpFM%NMappings .gt. p_OpFM%NumBl) then
@@ -1610,7 +1090,6 @@
       p_OpFM%forceTwrHnodes(p_OpFM%nNodesForceTower) = p_OpFM%TowerHeight
    end if
 
-<<<<<<< HEAD
    return
 
 contains
@@ -1624,10 +1103,7 @@
    end function Failed2
 END SUBROUTINE OpFM_CreateActForceBladeTowerNodes
 
-!--------------------------------------------------------------------------
-!> Interpolates the chord distribution to the force nodes
-SUBROUTINE OpFM_InterpolateForceNodesChord(InitOut_AD, p_OpFM, u_OpFM, ErrStat, ErrMsg)
-=======
+
 SUBROUTINE OpFM_InterpolateChord(x, c, rAD, cAD)
 
   REAL(ReKi), INTENT(IN)  :: x(:)
@@ -1657,11 +1133,9 @@
 
 END SUBROUTINE OpFM_InterpolateChord
 
+!--------------------------------------------------------------------------
+!> Interpolates the chord distribution to the force nodes
 SUBROUTINE OpFM_InterpolateForceNodesChord(InitOut_AD, p_OpFM, u_OpFM, ErrStat, ErrMsg)
-
-  !Interpolates the chord distribution to the force nodes
-
->>>>>>> a0d4f7e7
   TYPE(AD_InitOutputType),  INTENT(IN   ) :: InitOut_AD ! InitOut  data for the OpenFOAM integration module
   TYPE(OpFM_ParameterType), INTENT(IN   ) :: p_OpFM     ! Input data for the OpenFOAM integration module
   TYPE(OpFM_InputType),     INTENT(INOUT) :: u_OpFM     ! Parameter data for the OpenFOAM integration module
@@ -1701,14 +1175,7 @@
            u_OpFM%forceNodesChord(Node) = InitOut_AD%rotors(1)%BladeProps(k)%BlChord(nNodesBladeProps) !Work around for when the last node of the actuator mesh is slightly outside of the Aerodyn blade properties. Surprisingly this is not an issue with the tower.
         end if
      END DO
-<<<<<<< HEAD
   end do
-=======
-
-
-  end do
-
->>>>>>> a0d4f7e7
 
 
    ! The tower now

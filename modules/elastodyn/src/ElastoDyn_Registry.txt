--- conflicted
+++ resolved
@@ -772,10 +772,7 @@
 typedef	^	ParameterType	ReKi	PtfmCMxt	-	-	-	"Downwind distance from the ground level [onshore], MSL [offshore wind or floating MHK], or seabed [fixed MHK] to the platform CM"	meters
 typedef	^	ParameterType	ReKi	PtfmCMyt	-	-	-	"Lateral distance from the ground level [onshore], MSL [offshore wind or floating MHK], or seabed [fixed MHK] to the platform CM"	meters
 typedef	^	ParameterType	LOGICAL	BD4Blades	-	-	-	"flag to determine if BeamDyn is computing blade loads (true) or ElastoDyn is (false)"	-
-<<<<<<< HEAD
 typedef	^	ParameterType	LOGICAL	RigidAero	-	-	-	"flag to determine if ElastoDyn if blades are rigid for aero -- when AeroDisk is used"	-
-typedef	^	ParameterType	LOGICAL	UseAD14	-	-	-	"flag to determine if AeroDyn14 is being used. Will remove this later when we've replaced AD14."	-
-=======
 typedef ^       ParameterType   IntKi   YawFrctMod      -       -       -       "Identifier for YawFrctMod (0 [no friction], 1 [does not use Fz at bearing], or 2 [does use Fz at bearing]"     -
 typedef ^       ParameterType   R8Ki    M_CD    -       -       -       "Dynamic friction moment at null yaw rate"      N-m
 typedef ^       ParameterType   R8Ki    M_CSMAX -       -       -       "Maximum Coulomb friction torque"       N-m
@@ -783,7 +780,6 @@
 #typedef        ^       ParameterType   R8Ki    thr_omg -       -       -       "Yaw rate stiction threshold"   rad/s
 #typedef        ^       ParameterType   R8Ki    thr_omgdot      -       -       -       "Yaw acceleration stiction threshold"   rad/s^2
 
->>>>>>> 7053c21e
 # .... ED_AllBlNds option ........................................................................................................
 typedef  ^  ParameterType  IntKi   BldNd_NumOuts        -  -  -  "Number of requested output channels per blade node (ED_AllBldNdOuts)"  -
 typedef  ^  ParameterType  IntKi   BldNd_TotNumOuts     -  -  -  "Total number of requested output channels of blade node information (BldNd_NumOuts * BldNd_BlOutNd * BldNd_BladesOut -- ED_AllBldNdOuts)" -

###################################################################################################################################
# Registry for ServoDyn in the FAST Modularization Framework
# This Registry file is used to create MODULE ServoDyn_Types  which contains all of the user-defined types needed in ServoDyn.
# It also contains copy, destroy, pack, and unpack routines associated with each defined data types.
# See the NWTC Programmer's Handbook for further information on the format/contents of this file.
#
# Entries are of the form
# <keyword>	<ModuleName/ModName>	<TypeName>	<FieldType>	<FieldName>	<Dims>	<IO>	<DNAME>	<DESCRIP>	<UNITS>
#
# Use ^ as a shortcut for the value in the same column from the previous line.
###################################################################################################################################

# ...... Include files (definitions from NWTC Library) ............................................................................
include	Registry_NWTC_Library.txt
usefrom	StrucCtrl_Registry.txt

# ..... Initialization data .......................................................................................................
# Define inputs that the initialization routine may need here:
typedef	ServoDyn/SrvD	InitInputType	CHARACTER(1024)	InputFile	-	-	-	"Name of the input file"	-
typedef	^	InitInputType	Logical	Linearize	-	.FALSE.	-	"Flag that tells this module if the glue code wants to linearize."	-
typedef	^	InitInputType	IntKi	NumBl	-	-	-	"Number of blades on the turbine"	-
typedef	^	InitInputType	CHARACTER(1024)	RootName	-	-	-	"RootName for writing output files"	-
typedef	^	InitInputType	ReKi	BlPitchInit	{:}	-	-	"Initial blade pitch"	-
typedef	^	InitInputType	ReKi	Gravity	{3}	-	-	"Gravitational acceleration vector"	m/s^2
typedef	^	InitInputType	ReKi	NacPosition	{3}	-	-	"nacelle origin for setting up mesh"	m
typedef	^	InitInputType	R8Ki	NacOrientation	{3}{3}	-	-	"nacelle orientation for setting up mesh"	-
typedef	^	InitInputType	ReKi	TwrBasePos	{3}	-	-	"tower base origin for setting up mesh"	m
typedef	^	InitInputType	R8Ki	TwrBaseOrient	{3}{3}	-	-	"tower base orientation for setting up mesh"	m
typedef	^	InitInputType	ReKi	PlatformPos	{3}	-	-	"platform origin for setting up mesh"	m
typedef	^	InitInputType	R8Ki	PlatformOrient	{3}{3}	-	-	"platform orientation for setting up mesh"	m
typedef	^	InitInputType	DbKi	Tmax	-	-	-	"max time from glue code"	s
typedef	^	InitInputType	ReKi	AvgWindSpeed	-	-	-	"average wind speed for the simulation"	m/s
typedef	^	InitInputType	ReKi	AirDens	-	-	-	"air density"	kg/m^3
typedef	^	InitInputType	IntKi	NumSC2CtrlGlob	-	-	-	"number of global controller inputs [from supercontroller]"	-
typedef	^	InitInputType	IntKi	NumSC2Ctrl	-	-	-	"number of turbine specific controller inputs [from supercontroller]"	-
typedef	^	InitInputType	IntKi	NumCtrl2SC	-	-	-	"number of controller outputs [to supercontroller]"	-
typedef	^	InitInputType	IntKi	TrimCase	-	-	-	"Controller parameter to be trimmed {1:yaw; 2:torque; 3:pitch} [used only if CalcSteady=True]"	-
typedef	^	InitInputType	ReKi	TrimGain	-	-	-	"Proportional gain for the rotational speed error (>0) [used only if TrimCase>0]"	"rad/(rad/s) for yaw or pitch; Nm/(rad/s) for torque"
typedef	^	InitInputType	ReKi	RotSpeedRef	-	-	-	"Reference rotor speed"	"rad/s"
<<<<<<< HEAD
typedef	^	InitInputType	ReKi	fromSCGlob	{:}	-	-	"Initial global inputs to the controller [from the supercontroller]"	-
typedef	^	InitInputType	ReKi	fromSC	{:}	-	-	"Initial turbine specific inputs to the controller [from the supercontroller]"	-

=======
typedef	^	InitInputType	ReKi	BladeRootPosition	{:}{:}	-	-	"X-Y-Z reference position of each blade root (3 x NumBlades)"	m
typedef	^	InitInputType	R8Ki	BladeRootOrientation	{:}{:}{:}	-	-	"DCM reference orientation of blade roots (3x3 x NumBlades)"	-
typedef	^	InitInputType	LOGICAL	UseInputFile	-	.TRUE.	-	"read input from input file"	-
typedef	^	InitInputType	FileInfoType	PassedPrimaryInputData	-	-	-	"Primary input file as FileInfoType (set by driver/glue code)"	-
#ADD in the TMD submodule input file passing here
>>>>>>> f8ea8191

# Define outputs from the initialization routine here:
typedef	^	InitOutputType	CHARACTER(ChanLen)	WriteOutputHdr	{:}	-	-	"Names of the output-to-file channels"	-
typedef	^	InitOutputType	CHARACTER(ChanLen)	WriteOutputUnt	{:}	-	-	"Units of the output-to-file channels"	-
typedef	^	InitOutputType	ProgDesc	Ver	-	-	-	"This module's name, version, and date"	-
typedef	^	InitOutputType	IntKi	CouplingScheme	-	-	-	"Switch that indicates if a particular coupling scheme is required"	-
typedef	^	InitOutputType	Logical	UseHSSBrake	-	-	-	"flag to determine if high-speed shaft brake is potentially used (true=yes)"	-
typedef	^	InitOutputType	CHARACTER(LinChanLen)	LinNames_y	{:}	-	-	"Names of the outputs used in linearization"	-
typedef	^	InitOutputType	CHARACTER(LinChanLen)	LinNames_u	{:}	-	-	"Names of the inputs used in linearization"	-
typedef	^	InitOutputType	LOGICAL	RotFrame_y	{:}	-	-	"Flag that tells FAST/MBC3 if the outputs used in linearization are in the rotating frame"	-
typedef	^	InitOutputType	LOGICAL	RotFrame_u	{:}	-	-	"Flag that tells FAST/MBC3 if the inputs used in linearization are in the rotating frame"	-
typedef   ^        InitOutputType LOGICAL               IsLoad_u     {:}  -   -   "Flag that tells FAST if the inputs used in linearization are loads (for preconditioning matrix)" -

# ..... Input file data ...........................................................................................................
# This is data defined in the Input File for this module (or could otherwise be passed in)
# ..... Primary Input file data ...........................................................................................................
typedef	ServoDyn/SrvD	SrvD_InputFile	DbKi	DT	-	-	-	"Communication interval for controllers"	s
typedef	^	SrvD_InputFile	LOGICAL	Echo	-	-	-	"Echo the input file out" -
typedef	^	SrvD_InputFile	IntKi	PCMode	-	-	-	"Pitch control mode"	-
typedef	^	SrvD_InputFile	DbKi	TPCOn	-	-	-	"Time to enable active pitch control [unused when PCMode=0]"	s
typedef	^	SrvD_InputFile	DbKi	TPitManS	3	-	-	"Time to start override pitch maneuver for blade (K) and end standard pitch control"	s
typedef	^	SrvD_InputFile	ReKi	PitManRat	3	-	-	"Pitch rates at which override pitch maneuvers head toward final pitch angles"	rad/s
typedef	^	SrvD_InputFile	ReKi	BlPitchF	3	-	-	"Blade (K) final pitch for pitch maneuvers"	radians
typedef	^	SrvD_InputFile	IntKi	VSContrl	-	-	-	"Variable-speed control mode"	-
typedef	^	SrvD_InputFile	IntKi	GenModel	-	-	-	"Generator model [used only when VSContrl=0]"	-
typedef	^	SrvD_InputFile	ReKi	GenEff	-	-	-	"Generator efficiency [ignored by the Thevenin and user-defined generator models]"	-
typedef	^	SrvD_InputFile	LOGICAL	GenTiStr	-	-	-	"Method to start the generator {T: timed using TimGenOn, F: generator speed using SpdGenOn}"	-
typedef	^	SrvD_InputFile	LOGICAL	GenTiStp	-	-	-	"Method to stop the generator {T: timed using TimGenOf, F: when generator power = 0}"	-
typedef	^	SrvD_InputFile	ReKi	SpdGenOn	-	-	-	"Generator speed to turn on the generator for a startup (HSS speed) [used only when GenTiStr=False]"	rad/s
typedef	^	SrvD_InputFile	DbKi	TimGenOn	-	-	-	"Time to turn on the generator for a startup [used only when GenTiStr=True]"	s
typedef	^	SrvD_InputFile	DbKi	TimGenOf	-	-	-	"Time to turn off the generator [used only when GenTiStp=True]"	s
typedef	^	SrvD_InputFile	ReKi	VS_RtGnSp	-	-	-	"Rated generator speed for simple variable-speed generator control (HSS side) [used only when VSContrl=1]"	rad/s
typedef	^	SrvD_InputFile	ReKi	VS_RtTq	-	-	-	"Rated generator torque/constant generator torque in Region 3 for simple variable-speed generator control (HSS side) [used only when VSContrl=1]"	N-m
typedef	^	SrvD_InputFile	ReKi	VS_Rgn2K	-	-	-	"Generator torque constant in Region 2 for simple variable-speed generator control (HSS side) [used only when VSContrl=1]"	N-m/(rad/s)^2
typedef	^	SrvD_InputFile	ReKi	VS_SlPc	-	-	-	"Rated generator slip percentage in Region 2 1/2 for simple variable-speed generator control [used only when VSContrl=1]"	-
typedef	^	SrvD_InputFile	ReKi	SIG_SlPc	-	-	-	"Rated generator slip percentage [used only when VSContrl=0 and GenModel=1]"	-
typedef	^	SrvD_InputFile	ReKi	SIG_SySp	-	-	-	"Synchronous (zero-torque) generator speed [used only when VSContrl=0 and GenModel=1]"	rad/s
typedef	^	SrvD_InputFile	ReKi	SIG_RtTq	-	-	-	"Rated torque [used only when VSContrl=0 and GenModel=1]"	N-m
typedef	^	SrvD_InputFile	ReKi	SIG_PORt	-	-	-	"Pull-out ratio (Tpullout/Trated) [used only when VSContrl=0 and GenModel=1]"	-
typedef	^	SrvD_InputFile	ReKi	TEC_Freq	-	-	-	"Line frequency [50 or 60] [used only when VSContrl=0 and GenModel=2]"	Hz
typedef	^	SrvD_InputFile	IntKi	TEC_NPol	-	-	-	"Number of poles [even integer > 0] [used only when VSContrl=0 and GenModel=2]"	-
typedef	^	SrvD_InputFile	ReKi	TEC_SRes	-	-	-	"Stator resistance [used only when VSContrl=0 and GenModel=2]"	ohms
typedef	^	SrvD_InputFile	ReKi	TEC_RRes	-	-	-	"Rotor resistance [used only when VSContrl=0 and GenModel=2]"	ohms
typedef	^	SrvD_InputFile	ReKi	TEC_VLL	-	-	-	"Line-to-line RMS voltage [used only when VSContrl=0 and GenModel=2]"	volts
typedef	^	SrvD_InputFile	ReKi	TEC_SLR	-	-	-	"Stator leakage reactance [used only when VSContrl=0 and GenModel=2]"	ohms
typedef	^	SrvD_InputFile	ReKi	TEC_RLR	-	-	-	"Rotor leakage reactance [used only when VSContrl=0 and GenModel=2]"	ohms
typedef	^	SrvD_InputFile	ReKi	TEC_MR	-	-	-	"Magnetizing reactance [used only when VSContrl=0 and GenModel=2]"	ohms
typedef	^	SrvD_InputFile	IntKi	HSSBrMode	-	-	-	"HSS brake model"	-
typedef	^	SrvD_InputFile	DbKi	THSSBrDp	-	-	-	"Time to initiate deployment of the HSS brake"	s
typedef	^	SrvD_InputFile	DbKi	HSSBrDT	-	-	-	"Time for HSS-brake to reach full deployment once initiated [used only when HSSBrMode=1]"	s
typedef	^	SrvD_InputFile	ReKi	HSSBrTqF	-	-	-	"Fully deployed HSS-brake torque"	N-m
typedef	^	SrvD_InputFile	IntKi	YCMode	-	-	-	"Yaw control mode"	-
typedef	^	SrvD_InputFile	DbKi	TYCOn	-	-	-	"Time to enable active yaw control [unused when YCMode=0]"	s
typedef	^	SrvD_InputFile	ReKi	YawNeut	-	-	-	"Neutral yaw position--yaw spring force is zero at this yaw"	radians
typedef	^	SrvD_InputFile	ReKi	YawSpr	-	-	-	"Nacelle-yaw spring constant"	N-m/rad
typedef	^	SrvD_InputFile	ReKi	YawDamp	-	-	-	"Nacelle-yaw constant"	N-m/(rad/s)
typedef	^	SrvD_InputFile	DbKi	TYawManS	-	-	-	"Time to start override yaw maneuver and end standard yaw control"	s
typedef	^	SrvD_InputFile	ReKi	YawManRat	-	-	-	"Yaw maneuver rate (in absolute value)"	rad/s
typedef	^	SrvD_InputFile	ReKi	NacYawF	-	-	-	"Final yaw angle for override yaw maneuvers"	radians
typedef	^	SrvD_InputFile	LOGICAL	SumPrint	-	-	-	"Print summary data to <RootName>.sum"	-
typedef	^	SrvD_InputFile	IntKi	OutFile	-	-	-	"Switch to determine where output will be placed: (1: in module output file only; 2: in glue code output file only; 3: both)"	-
typedef	^	SrvD_InputFile	LOGICAL	TabDelim	-	-	-	"Use tab delimiters in text tabular output file?"	-
typedef	^	SrvD_InputFile	CHARACTER(20)	OutFmt	-	-	-	"Format used for text tabular output (except time)"	-
#typedef	^	SrvD_InputFile	IntKi	OutFileFmt	-	-	-	"Format for module tabular (time-marching) output: {1: text file [<RootName>.out], 2: binary file [<RootName>.outb], 3: both}"	-
typedef	^	SrvD_InputFile	DbKi	Tstart	-	-	-	"Time to start module's tabular output"	s
typedef	^	SrvD_InputFile	IntKi	NumOuts	-	-	-	"Number of parameters in the output list (number of outputs requested)"	-
typedef	^	SrvD_InputFile	CHARACTER(ChanLen)	OutList	{:}	-	-	"List of user-requested output channels"	-

typedef	^	SrvD_InputFile	CHARACTER(1024)	DLL_FileName	-	-	-	"Name of the DLL file including the full path"	-
typedef	^	SrvD_InputFile	CHARACTER(1024)	DLL_ProcName	-	-	-	"Name of the procedure in the DLL that will be called"	-
typedef	^	SrvD_InputFile	CHARACTER(1024)	DLL_InFile	-	-	-	"Name of input file used in DLL"	-
typedef	^	SrvD_InputFile	DbKi	DLL_DT	-	-	-	"interval for calling DLL (must be integer multiple number of DT steps)"	s
typedef	^	SrvD_InputFile	LOGICAL	DLL_Ramp	-	-	-	"whether the DLL pitch should be a ramp (true) or step change (false) when DLL_DT <> DT. If true, introduces a time delay."	-
typedef	^	SrvD_InputFile	ReKi	BPCutoff	-	-	-	"The cutoff frequency for the blade pitch low-pass filter. Large values => no filter."	Hz
typedef	^	SrvD_InputFile	ReKi	NacYaw_North	-	-	-	"Reference yaw angle of the nacelle when the upwind end points due North [used only with DLL Interface]"	radians
typedef	^	SrvD_InputFile	IntKi	Ptch_Cntrl	-	-	-	"Record 28: Use individual pitch control {0: collective pitch; 1: individual pitch control} [used only with DLL Interface]"	-
typedef	^	SrvD_InputFile	ReKi	Ptch_SetPnt	-	-	-	"Record  5: Below-rated pitch angle set-point [used only with DLL Interface]"	radians
typedef	^	SrvD_InputFile	ReKi	Ptch_Min	-	-	-	"Record  6: Minimum pitch angle [used only with DLL Interface]"	radians
typedef	^	SrvD_InputFile	ReKi	Ptch_Max	-	-	-	"Record  7: Maximum pitch angle [used only with DLL Interface]"	radians
typedef	^	SrvD_InputFile	ReKi	PtchRate_Min	-	-	-	"Record  8: Minimum pitch rate (most negative value allowed) [used only with DLL Interface]"	rad/s
typedef	^	SrvD_InputFile	ReKi	PtchRate_Max	-	-	-	"Record  9: Maximum pitch rate [used only with DLL Interface]"	rad/s
typedef	^	SrvD_InputFile	ReKi	Gain_OM	-	-	-	"Record 16: Optimal mode gain [used only with DLL Interface]"	Nm/(rad/s)^2
typedef	^	SrvD_InputFile	ReKi	GenSpd_MinOM	-	-	-	"Record 17: Minimum generator speed [used only with DLL Interface]"	rad/s
typedef	^	SrvD_InputFile	ReKi	GenSpd_MaxOM	-	-	-	"Record 18: Optimal mode maximum speed [used only with DLL Interface]"	rad/s
typedef	^	SrvD_InputFile	ReKi	GenSpd_Dem	-	-	-	"Record 19: Demanded generator speed above rated [used only with DLL Interface]"	rad/s
typedef	^	SrvD_InputFile	ReKi	GenTrq_Dem	-	-	-	"Record 22: Demanded generator torque above rated [used only with DLL Interface]"	Nm
typedef	^	SrvD_InputFile	ReKi	GenPwr_Dem	-	-	-	"Record 13: Demanded power [used only with DLL Interface]"	W
typedef	^	SrvD_InputFile	IntKi	DLL_NumTrq	-	-	-	"Record 26: No. of points in torque-speed look-up table {0 = none and use the optimal mode PARAMETERs instead, nonzero = ignore the optimal mode PARAMETERs by setting Gain_OM (Record 16) to 0.0} [used only with DLL Interface]"	-
typedef	^	SrvD_InputFile	ReKi	GenSpd_TLU	{:}	-	-	"Records R:2:R+2*DLL_NumTrq-2: Generator speed values in look-up table [used only with DLL Interface]"	rad/s
typedef	^	SrvD_InputFile	ReKi	GenTrq_TLU	{:}	-	-	"Records R+1:2:R+2*DLL_NumTrq-1: Generator torque values in look-up table [used only with DLL Interface]"	Nm
typedef	^	SrvD_InputFile	LOGICAL	UseLegacyInterface	-	-	-	"Flag that determines if the legacy Bladed interface is (legacy=DISCON with avrSWAP instead of CONTROLLER)"	-

typedef	^	SrvD_InputFile	IntKi	NumBStC	-	-	-	"Number of blade structural controllers (integer)"	-
typedef	^	SrvD_InputFile	CHARACTER(1024)	BStCfiles	{:}	-	-	"Name of the files for blade structural controllers (quoted strings) [unused when NumBStC==0]"	-
typedef	^	SrvD_InputFile	IntKi	NumNStC	-	-	-	"Number of nacelle structural controllers (integer)"	-
typedef	^	SrvD_InputFile	CHARACTER(1024)	NStCfiles	{:}	-	-	"Name of the files for nacelle structural controllers (quoted strings) [unused when NumNStC==0]"	-
typedef	^	SrvD_InputFile	IntKi	NumTStC	-	-	-	"Number of tower structural controllers (integer)"	-
typedef	^	SrvD_InputFile	CHARACTER(1024)	TStCfiles	{:}	-	-	"Name of the files for tower structural controllers (quoted strings) [unused when NumTStC==0]"	-
typedef	^	SrvD_InputFile	IntKi	NumSStC	-	-	-	"Number of substructure structural controllers (integer)"	-
typedef	^	SrvD_InputFile	CHARACTER(1024)	SStCfiles	{:}	-	-	"Name of the files for subtructure structural controllers (quoted strings) [unused when NumSStC==0]"	-

# ..... Data for using Bladed DLLs .......................................................................................................
typedef	^	BladedDLLType	SiKi	avrSWAP	{:}	-	-	"The swap array: used to pass data to and from the DLL controller"	"see Bladed DLL documentation"
typedef	^	BladedDLLType	ReKi	HSSBrTrqDemand	-	-	-	"Demanded braking torque - from Bladed DLL"	-
typedef	^	BladedDLLType	ReKi	YawRateCom	-	-	-	"Nacelle yaw rate demanded from Bladed DLL"	rad/s
typedef	^	BladedDLLType	ReKi	GenTrq	-	-	-	"Electrical generator torque from Bladed DLL"	N-m
typedef	^	BladedDLLType	IntKi	GenState	-	-	-	"Generator state from Bladed DLL"	-
typedef	^	BladedDLLType	ReKi	BlPitchCom	3	-	-	"Commanded blade pitch angles"	radians
typedef	^	BladedDLLType	ReKi	PrevBlPitch	3	-	-	"Previously commanded blade pitch angles"	radians
typedef	^	BladedDLLType	ReKi	BlAirfoilCom	3	-	-	"Commanded Airfoil UserProp for blade.  Passed to AD15 for airfoil interpolation (must be same units as given in AD15 airfoil tables)"	-
typedef	^	BladedDLLType	ReKi	ElecPwr_prev	-	-	-	"Electrical power (from previous step), sent to Bladed DLL"	W
typedef	^	BladedDLLType	ReKi	GenTrq_prev	-	-	-	"Electrical generator torque (from previous step), sent to Bladed DLL"	N-m
typedef	^	BladedDLLType	SiKi	toSC	{:}	-	-	"controller output to supercontroller"	-
typedef	^	BladedDLLType	logical	initialized	-	-	-	"flag that determines if DLL has been called (for difference between CalcOutput and UpdateStates)"	-
typedef	^	BladedDLLType	INTEGER	NumLogChannels	-	-	-	"number of log channels from controller"	-
typedef	^	BladedDLLType	OutParmType	LogChannels_OutParam	{:}	-	-	"Names and units (and other characteristics) of logging outputs from DLL"	-
typedef	^	BladedDLLType	ReKi	LogChannels	{:}	-	-	"logging outputs from controller"	-
typedef	^	BladedDLLType	IntKi	ErrStat	-	-	-	"error message from external controller API"	-
typedef	^	BladedDLLType	CHARACTER(ErrMsgLen)	ErrMsg	-	-	-	"error message from external controller API"	-
typedef	^	BladedDLLType	R8Ki	CurrentTime	-	-	-	"Current Simulation Time"	s
typedef	^	BladedDLLType	IntKi	SimStatus	-	-	-	"simulation status (see avrSWAP(1): Status flag set as follows: 0 if this is the first call, 1 for all subsequent time steps, -1 if this is the final call at the end of the simulation)"	-
typedef	^	BladedDLLType	IntKi	ShaftBrakeStatusBinaryFlag	-	-	-	"binary flag indicating (on/off) status for shaft brake 1, shaft brake 2, generator brake, shaft brake 3, or brake torque set separately (0, 1, or 16 allowed in FAST)"-
typedef	^	BladedDLLType	LOGICAL	HSSBrDeployed	-	-	-	"Whether the HSS brake has been deployed" -
typedef	^	BladedDLLType	R8Ki	TimeHSSBrFullyDeployed	-	-	-	"Time at which the controller high-speed shaft is fully deployed" s
typedef	^	BladedDLLType	R8Ki	TimeHSSBrDeployed	-	-	-	"Time at which the controller high-speed shaft is first deployed" s
typedef	^	BladedDLLType	LOGICAL	OverrideYawRateWithTorque	-	-	-	"acts similiar to Yaw_Cntrl"	-
typedef	^	BladedDLLType	ReKi	YawTorqueDemand	-	-	-	"Demanded yaw actuator torque (override of yaw rate control)"	Nm
## these are INPUTS copied to the DLL:
typedef	^	BladedDLLType	ReKi	BlPitchInput	{:}	-	-	"Input blade pitch angles"	radians
typedef	^	BladedDLLType	ReKi	YawAngleFromNorth	-	-	-	"Yaw angle of the nacelle relative to North (see NacYaw_North)"	rad
typedef	^	BladedDLLType	ReKi	HorWindV	-	-	-	"Horizontal hub-height wind velocity magnitude"	m/s
typedef	^	BladedDLLType	ReKi	HSS_Spd	-	-	-	"High-speed shaft (HSS) speed"	rad/s
typedef	^	BladedDLLType	ReKi	YawErr	-	-	-	"Yaw error"	radians
typedef	^	BladedDLLType	ReKi	RotSpeed	-	-	-	"Rotor azimuth angular speed"	rad/s
typedef	^	BladedDLLType	ReKi	YawBrTAxp	-	-	-	"Tower-top / yaw bearing fore-aft (translational) acceleration (absolute)"	m/s^2
typedef	^	BladedDLLType	ReKi	YawBrTAyp	-	-	-	"Tower-top / yaw bearing side-to-side (translational) acceleration (absolute)"	m/s^2
typedef	^	BladedDLLType	ReKi	LSSTipMys	-	-	-	"Nonrotating low-speed shaft bending moment at the shaft tip (teeter pin for 2-blader, apex of rotation for 3-blader)"	N-m
typedef	^	BladedDLLType	ReKi	LSSTipMzs	-	-	-	"Nonrotating low-speed shaft bending moment at the shaft tip (teeter pin for 2-blader, apex of rotation for 3-blader)"	N-m
typedef	^	BladedDLLType	ReKi	LSSTipMya	-	-	-	"Rotating low-speed shaft bending moment at the shaft tip (teeter pin for 2-blader, apex of rotation for 3-blader)"	N-m
typedef	^	BladedDLLType	ReKi	LSSTipMza	-	-	-	"Rotating low-speed shaft bending moment at the shaft tip (teeter pin for 2-blader, apex of rotation for 3-blader)"	N-m
typedef	^	BladedDLLType	ReKi	LSSTipPxa	-	-	-	"Rotor azimuth angle (position)"	radians
typedef	^	BladedDLLType	ReKi	Yaw	-	-	-	"Current nacelle yaw"	radians
typedef	^	BladedDLLType	ReKi	YawRate	-	-	-	"Current nacelle yaw rate"	rad/s
typedef	^	BladedDLLType	ReKi	YawBrMyn	-	-	-	"Rotating (with nacelle) tower-top / yaw bearing pitch moment"	N-m
typedef	^	BladedDLLType	ReKi	YawBrMzn	-	-	-	"Tower-top / yaw bearing yaw moment"	N-m
typedef	^	BladedDLLType	ReKi	NcIMURAxs	-	-	-	"Nacelle inertial measurement unit angular (rotational) acceleration (absolute)"	rad/s^2
typedef	^	BladedDLLType	ReKi	NcIMURAys	-	-	-	"Nacelle inertial measurement unit angular (rotational) acceleration (absolute)"	rad/s^2
typedef	^	BladedDLLType	ReKi	NcIMURAzs	-	-	-	"Nacelle inertial measurement unit angular (rotational) acceleration (absolute)"	rad/s^2
typedef	^	BladedDLLType	ReKi	RotPwr	-	-	-	"Rotor power (this is equivalent to the low-speed shaft power)"	W
typedef	^	BladedDLLType	ReKi	LSSTipMxa	-	-	-	"Rotating low-speed shaft bending moment at the shaft tip (teeter pin for 2-blader, apex of rotation for 3-blader)"	N-m
typedef	^	BladedDLLType	ReKi	RootMyc	3	-	-	"Out-of-plane moment (i.e., the moment caused by out-of-plane forces) at the blade root for each of the blades (max 3)"	N-m
typedef	^	BladedDLLType	ReKi	RootMxc	3	-	-	"In-plane moment (i.e., the moment caused by in-plane forces) at the blade root"	N-m
## these are PARAMETERS sent to the DLL (THEIR VALUES SHOULD NOT CHANGE DURING SIMULATION):
typedef	^	BladedDLLType	DbKi	DLL_DT	-	-	-	"interval for calling DLL (integer multiple number of DT)"	s
typedef	^	BladedDLLType	CHARACTER(1024)	DLL_InFile	-	-	-	"Name of input file used in DLL"	-
typedef	^	BladedDLLType	CHARACTER(1024)	RootName	-	-	-	"RootName for writing output files"	-
typedef	^	BladedDLLType	ReKi	GenTrq_Dem	-	-	-	"Demanded generator torque above rated"	Nm
typedef	^	BladedDLLType	ReKi	GenSpd_Dem	-	-	-	"Demanded generator speed above rated"	rad/s
typedef	^	BladedDLLType	ReKi	Ptch_Max	-	-	-	"Maximum pitch angle"	rad
typedef	^	BladedDLLType	ReKi	Ptch_Min	-	-	-	"Minimum pitch angle"	rad
typedef	^	BladedDLLType	ReKi	Ptch_SetPnt	-	-	-	"Below-rated pitch angle set-point"	rad
typedef	^	BladedDLLType	ReKi	PtchRate_Max	-	-	-	"Maximum pitch rate"	rad/s
typedef	^	BladedDLLType	ReKi	PtchRate_Min	-	-	-	"Minimum pitch rate (most negative value allowed)"	rad/s
typedef	^	BladedDLLType	ReKi	GenPwr_Dem	-	-	-	"Demanded power (This is not valid for variable-speed, pitch-regulated controllers.)"	W
typedef	^	BladedDLLType	ReKi	Gain_OM	-	-	-	"Optimal mode gain"	Nm/(rad/s)^2
typedef	^	BladedDLLType	ReKi	GenSpd_MaxOM	-	-	-	"Optimal mode maximum speed"	rad/s
typedef	^	BladedDLLType	ReKi	GenSpd_MinOM	-	-	-	"Minimum generator speed"	rad/s
typedef	^	BladedDLLType	IntKi	Ptch_Cntrl	-	-	-	"Pitch control: 0 = collective;  1 = individual"	-
typedef	^	BladedDLLType	IntKi	DLL_NumTrq	-	-	-	"No. of points in torque-speed look-up table, 0 = none and use the optimal mode PARAMETERs instead;  nonzero = ignore the optimal mode PARAMETERs by setting Record 16 to 0.0"	-
typedef	^	BladedDLLType	ReKi	GenSpd_TLU	{:}	-	-	"Table (array) containing DLL_NumTrq generator speeds  for the torque-speed table look-up (TLU) -- this should be defined using an array constructor; for example,  if DLL_NumTrq = 3,  GenSpd_TLU(DLL_NumTrq)    = (/ 0.0, 99.9,  999.9 /)"	rad/s
typedef	^	BladedDLLType	ReKi	GenTrq_TLU	{:}	-	-	"Table (array) containing DLL_NumTrq generator torques for the torque-speed table look-up (TLU) -- this should be defined using an array constructor, for example,  if DLL_NumTrq = 3,  GenTrq_TLU(DLL_NumTrq)    = (/ 0.0, 10,  200.0 /)"	Nm
typedef	^	BladedDLLType	IntKi	Yaw_Cntrl	-	-	-	"Yaw control: 0 = rate;  1 = torque"	-

# ..... States ....................................................................................................................
# Define continuous (differentiable) states here:
typedef	^	ContinuousStateType	ReKi	DummyContState	-	-	-	"Remove this variable if you have continuous states"	-
typedef	^	ContinuousStateType	StC_ContinuousStateType	BStC	{:}	-	-	"StC module states - blade"	-
typedef	^	ContinuousStateType	StC_ContinuousStateType	NStC	{:}	-	-	"StC module states - nacelle"	-
typedef	^	ContinuousStateType	StC_ContinuousStateType	TStC	{:}	-	-	"StC module states - tower"	-
typedef	^	ContinuousStateType	StC_ContinuousStateType	SStC	{:}	-	-	"StC module inputs - substructure"	-

# Define discrete (nondifferentiable) states here:
typedef	^	DiscreteStateType	ReKi	CtrlOffset	-	-	-	"Controller offset parameter" N-m
#typedef	^	DiscreteStateType	ReKi	BlPitchFilter	{:}	-	-	"blade pitch filter"	-
typedef	^	DiscreteStateType	StC_DiscreteStateType	BStC	{:}	-	-	"StC module states - blade"	-
typedef	^	DiscreteStateType	StC_DiscreteStateType	NStC	{:}	-	-	"StC module states - nacelle"	-
typedef	^	DiscreteStateType	StC_DiscreteStateType	TStC	{:}	-	-	"StC module states - tower"	-
typedef	^	DiscreteStateType	StC_DiscreteStateType	SStC	{:}	-	-	"StC module inputs - substructure"	-

# Define constraint states here:
typedef	^	ConstraintStateType	ReKi	DummyConstrState	-	-	-	"Remove this variable if you have constraint states"	-
typedef	^	ConstraintStateType	StC_ConstraintStateType	BStC	{:}	-	-	"StC module states - blade"	-
typedef	^	ConstraintStateType	StC_ConstraintStateType	NStC	{:}	-	-	"StC module states - nacelle"	-
typedef	^	ConstraintStateType	StC_ConstraintStateType	TStC	{:}	-	-	"StC module states - tower"	-
typedef	^	ConstraintStateType	StC_ConstraintStateType	SStC	{:}	-	-	"StC module inputs - substructure"	-

# Define "other" states (e.g. logical states) here:
# other states for pitch maneuver:
typedef	^	OtherStateType	Logical	BegPitMan	{:}	-	-	"Whether the override pitch maneuver actually began"	-
typedef	^	OtherStateType	ReKi	BlPitchI	{:}	-	-	"Initial blade pitch angles at the start of the override pitch maneuver"	radians
typedef	^	OtherStateType	DbKi	TPitManE	{:}	-	-	"Time to end pitch maneuvers for each blade"	s
# other states for yaw maneuver:
typedef	^	OtherStateType	Logical	BegYawMan	-	-	-	"Whether the yaw maneuver actually began"	-
typedef	^	OtherStateType	ReKi	NacYawI	-	-	-	"Initial yaw angle at the start of the override yaw maneuver"	radians
typedef	^	OtherStateType	DbKi	TYawManE	-	-	-	"Time to end override yaw maneuver"	s
typedef	^	OtherStateType	ReKi	YawPosComInt	-	-	-	"Internal variable that integrates the commanded yaw rate and passes it to YawPosCom"	radians
# other states for tip-brake deployment:
typedef	^	OtherStateType	Logical	BegTpBr	{:}	-	-	"Whether the tip brakes actually deployed"	-
typedef	^	OtherStateType	DbKi	TTpBrDp	{:}	-	-	"Times to initiate deployment of tip brakes"	s
typedef	^	OtherStateType	DbKi	TTpBrFl	{:}	-	-	"Times at which tip brakes are fully deployed"	s
# other states for generator on/off:
typedef	^	OtherStateType	Logical	Off4Good	-	-	-	"Is the generator offline for rest of simulation?"	-
typedef	^	OtherStateType	Logical	GenOnLine	-	-	-	"Is the generator online?"	-
# other states for StC sub-module:
typedef	^	OtherStateType	StC_OtherStateType	BStC	{:}	-	-	"StC module states - blade"	-
typedef	^	OtherStateType	StC_OtherStateType	NStC	{:}	-	-	"StC module states - nacelle"	-
typedef	^	OtherStateType	StC_OtherStateType	TStC	{:}	-	-	"StC module states - tower"	-
typedef	^	OtherStateType	StC_OtherStateType	SStC	{:}	-	-	"StC module inputs - substructure"	-

# ..... Misc Variables ................................................................................................................
typedef	^	MiscVarType	DbKi	LastTimeCalled	-	-	-	"last time the CalcOutput/Bladed DLL was called"	s
typedef	^	MiscVarType	BladedDLLType	dll_data	-	-	-	"data used for Bladed DLL"	-
typedef	^	MiscVarType	logical	FirstWarn	-	-	-	"Whether or not this is the first warning about the DLL being called without Explicit-Loose coupling."	-
typedef	^	MiscVarType	DbKi	LastTimeFiltered	-	-	-	"last time the CalcOutput/Bladed DLL was filtered"	s
typedef	^	MiscVarType	ReKi	xd_BlPitchFilter	{:}	-	-	"blade pitch filter"	-
typedef	^	MiscVarType	StC_MiscVarType	BStC	{:}	-	-	"StC module misc vars - blade"	-
typedef	^	MiscVarType	StC_MiscVarType	NStC	{:}	-	-	"StC module misc vars - nacelle"	-
typedef	^	MiscVarType	StC_MiscVarType	TStC	{:}	-	-	"StC module misc vars - tower"	-
typedef	^	MiscVarType	StC_MiscVarType	SStC	{:}	-	-	"StC module misc vars - substructure"	-

# ..... Parameters ................................................................................................................
# Define parameters here:
# Time step for integration of continuous states (if a fixed-step integrator is used) and update of discrete states:
typedef	^	ParameterType	DbKi	DT	-	-	-	"Time step for continuous state integration & discrete state update"	seconds
typedef	^	ParameterType	DbKi	HSSBrDT	-	-	-	"Time it takes for HSS brake to reach full deployment once deployed"	seconds
typedef	^	ParameterType	ReKi	HSSBrTqF	-	-	-	"Fully deployed HSS brake torque"
typedef	^	ParameterType	ReKi	SIG_POSl	-	-	-	"Pullout slip"
typedef	^	ParameterType	ReKi	SIG_POTq	-	-	-	"Pullout torque"
typedef	^	ParameterType	ReKi	SIG_SlPc	-	-	-	"Rated generator slip percentage"
typedef	^	ParameterType	ReKi	SIG_Slop	-	-	-	"Torque/Speed slope for simple induction generator"
typedef	^	ParameterType	ReKi	SIG_SySp	-	-	-	"Synchronous (zero-torque) generator speed"	rad/s
typedef	^	ParameterType	ReKi	TEC_A0	-	-	-	"A0 term for Thevenin-equivalent circuit"
typedef	^	ParameterType	ReKi	TEC_C0	-	-	-	"C0 term for Thevenin-equivalent circuit"
typedef	^	ParameterType	ReKi	TEC_C1	-	-	-	"C1 term for Thevenin-equivalent circuit"
typedef	^	ParameterType	ReKi	TEC_C2	-	-	-	"C2 term for Thevenin-equivalent circuit"
typedef	^	ParameterType	ReKi	TEC_K2	-	-	-	"K2 term for Thevenin-equivalent circuit"
typedef	^	ParameterType	ReKi	TEC_MR	-	-	-	"Magnetizing reactance for Thevenin-equivalent circuit"	ohms
typedef	^	ParameterType	ReKi	TEC_Re1	-	-	-	"Thevenin's equivalent stator resistance (ohms)"	ohms
typedef	^	ParameterType	ReKi	TEC_RLR	-	-	-	"Rotor leakage reactance for Thevenin-equivalent circuit"
typedef	^	ParameterType	ReKi	TEC_RRes	-	-	-	"Rotor resistance for Thevenin-equivalent circuit"
typedef	^	ParameterType	ReKi	TEC_SRes	-	-	-	"Stator resistance for Thevenin-equivalent circuit"
typedef	^	ParameterType	ReKi	TEC_SySp	-	-	-	"Synchronous speed for Thevenin-equivalent circuit"
typedef	^	ParameterType	ReKi	TEC_V1a	-	-	-	"Source voltage for Thevenin-equivalent circuit"
typedef	^	ParameterType	ReKi	TEC_VLL	-	-	-	"Line-to-line RMS voltage for Thevenin-equivalent circuit"
typedef	^	ParameterType	ReKi	TEC_Xe1	-	-	-	"Thevenin's equivalent stator leakage reactance (ohms)"	ohms
typedef	^	ParameterType	ReKi	GenEff	-	-	-	"Generator efficiency"
typedef	^	ParameterType	ReKi	BlPitchInit	{:}	-	-	"Initial blade pitch angles"	radians
typedef	^	ParameterType	ReKi	BlPitchF	{:}	-	-	"Final blade pitch"
typedef	^	ParameterType	ReKi	PitManRat	{:}	-	-	"Pitch rates at which override pitch maneuvers head toward final pitch angles (does not include sign)"	rad/s
typedef	^	ParameterType	ReKi	YawManRat	-	-	-	"Yaw rate at which override yaw maneuver head toward for final yaw angle (does not include sign)"	rad/s
typedef	^	ParameterType	ReKi	NacYawF	-	-	-	"Final yaw angle after override yaw maneuver"
typedef	^	ParameterType	ReKi	SpdGenOn	-	-	-	"Generator speed to turn on the generator for a startup"
typedef	^	ParameterType	DbKi	THSSBrDp	-	-	-	"Time to initiate deployment of the shaft brake"	s
typedef	^	ParameterType	DbKi	THSSBrFl	-	-	-	"Time at which shaft brake is fully deployed"	s
typedef	^	ParameterType	DbKi	TimGenOf	-	-	-	"Time to turn off generator for braking or modeling a run-away"	s
typedef	^	ParameterType	DbKi	TimGenOn	-	-	-	"Time to turn on generator for startup"	s
typedef	^	ParameterType	DbKi	TPCOn	-	-	-	"Time to enable active pitch control"	s
typedef	^	ParameterType	DbKi	TPitManS	{:}	-	-	"Time to start pitch maneuvers for each blade"	s
typedef	^	ParameterType	DbKi	TYawManS	-	-	-	"Time to start override yaw maneuver"	s
typedef	^	ParameterType	DbKi	TYCOn	-	-	-	"Time to enable active yaw control"	s
typedef	^	ParameterType	ReKi	VS_RtGnSp	-	-	-	"Rated generator speed (HSS side)"	rad/s
typedef	^	ParameterType	ReKi	VS_RtTq	-	-	-	"Rated generator torque/constant generator torque in Region 3 (HSS side)"	N-m
typedef	^	ParameterType	ReKi	VS_Slope	-	-	-	"Torque/speed slope of region 2 1/2 induction generator"
typedef	^	ParameterType	ReKi	VS_SlPc	-	-	-	"Rated generator slip percentage in Region 2 1/2"	-
typedef	^	ParameterType	ReKi	VS_SySp	-	-	-	"Synchronous speed of region 2 1/2 induction generator"
typedef	^	ParameterType	ReKi	VS_TrGnSp	-	-	-	"Transitional generator speed between regions 2 and 2 1/2"
typedef	^	ParameterType	ReKi	YawPosCom	-	-	-	"Commanded yaw angle from user-defined routines"	rad
typedef	^	ParameterType	ReKi	YawRateCom	-	-	-	"Commanded yaw rate  from user-defined routines"	rad/s
typedef	^	ParameterType	IntKi	GenModel	-	-	-	"Generator model"	-
typedef	^	ParameterType	IntKi	HSSBrMode	-	-	-	"HSS brake model"	-
typedef	^	ParameterType	IntKi	PCMode	-	-	-	"Pitch control mode"	-
typedef	^	ParameterType	IntKi	VSContrl	-	-	-	"Variable-speed-generator control switch"	-
typedef	^	ParameterType	IntKi	YCMode	-	-	-	"Yaw control mode"	-
typedef	^	ParameterType	LOGICAL	GenTiStp	-	-	-	"Stop generator based upon T: time or F: generator power = 0"
typedef	^	ParameterType	LOGICAL	GenTiStr	-	-	-	"Start generator based upon T: time or F: generator speed"
typedef	^	ParameterType	ReKi	VS_Rgn2K	-	-	-	"Generator torque constant in Region 2 for simple variable-speed generator control (HSS side) [used only when VSContrl=1]"	N-m/(rad/s)^2
typedef	^	ParameterType	ReKi	YawNeut	-	-	-	"Neutral yaw position--yaw spring force is zero at this yaw"	radians
typedef	^	ParameterType	ReKi	YawSpr	-	-	-	"Nacelle-yaw spring constant"	N-m/rad
typedef	^	ParameterType	ReKi	YawDamp	-	-	-	"Nacelle-yaw constant"	N-m/(rad/s)
typedef	^	ParameterType	DbKi	TpBrDT	-	-	-	"Time for tip-brake to reach full deployment once released"	s
typedef	^	ParameterType	ReKi	TBDepISp	{:}	-	-	"Deployment-initiation speed for the tip brakes"	rad/s
typedef	^	ParameterType	ReKi	TBDrConN	-	-	-	"Tip-brake drag constant during normal operation, Cd*Area"
typedef	^	ParameterType	ReKi	TBDrConD	-	-	-	"Tip-brake drag constant during fully-deployed operation, Cd*Area"
typedef	^	ParameterType	IntKi	NumBl	-	-	-	"Number of blades on the turbine"	-
typedef	^	ParameterType	IntKi	NumBStC	-	-	-	"Number of blade structural controllers (integer)"	-
typedef	^	ParameterType	IntKi	NumNStC	-	-	-	"Number of nacelle structural controllers (integer)"	-
typedef	^	ParameterType	IntKi	NumTStC	-	-	-	"Number of tower structural controllers (integer)"	-
typedef	^	ParameterType	IntKi	NumSStC	-	-	-	"Number of substructure structural controllers (integer)"	-
# parameters for output
typedef	^	ParameterType	IntKi	NumOuts	-	-	-	"Number of parameters in the output list (number of outputs requested)"	-
typedef	^	ParameterType	IntKi	NumOuts_DLL	-	-	-	"Number of logging channels output from the DLL (set at initialization)"	-
typedef	^	ParameterType	CHARACTER(1024)	RootName	-	-	-	"RootName for writing output files"	-
typedef	^	ParameterType	OutParmType	OutParam	{:}	-	-	"Names and units (and other characteristics) of all requested output parameters"	-
typedef	^	ParameterType	CHARACTER(1)	Delim	-	-	-	"Column delimiter for output text files"	-
# parameters for Bladed Interface (dynamic-link library)
typedef	^	ParameterType	LOGICAL	UseBladedInterface	-	-	-	"Flag that determines if BladedInterface was used"	-
typedef	^	ParameterType	LOGICAL	UseLegacyInterface	-	-	-	"Flag that determines if the legacy Bladed interface is (legacy=DISCON with avrSWAP instead of CONTROLLER)"	-
typedef	^	ParameterType	DLL_Type	DLL_Trgt	-	-	-	"The addresses and names of the Bladed DLL and its procedure"	-
typedef	^	ParameterType	LOGICAL	DLL_Ramp	-	-	-	"determines if there is a DLL_DT-ramp time delay (true only when DLL_DT /= DT)"	-
typedef	^	ParameterType	ReKi	BlAlpha	-	-	-	"parameter for low-pass filter of blade pitch commands from the controller DLL"	-
typedef	^	ParameterType	IntKi	DLL_n	-	-	-	"number of steps between the controller being called and SrvD being called"	-
typedef	^	ParameterType	IntKi	avcOUTNAME_LEN	-	-	-	"Length of the avcOUTNAME character array passed to/from the DLL"	-
typedef	^	ParameterType	ReKi	NacYaw_North	-	-	-	"Reference yaw angle of the nacelle when the upwind end points due North"	rad
typedef	^	ParameterType	ReKi	AvgWindSpeed	-	-	-	"average wind speed for the simulation"	m/s
typedef	^	ParameterType	ReKi	AirDens	-	-	-	"air density"	kg/m^3
# parameters for trim-case (linearization):
typedef	^	ParameterType	IntKi	TrimCase	-	-	-	"Controller parameter to be trimmed {1:yaw; 2:torque; 3:pitch} [used only if CalcSteady=True]"	-
typedef	^	ParameterType	ReKi	TrimGain	-	-	-	"Proportional gain for the rotational speed error (>0) [used only if TrimCase>0]"	"rad/(rad/s) for yaw or pitch; Nm/(rad/s) for torque"
typedef	^	ParameterType	ReKi	RotSpeedRef	-	-	-	"Reference rotor speed"	"rad/s"
# parameters for other modules:
<<<<<<< HEAD
typedef	^	ParameterType	TMD_ParameterType	NTMD	-	-	-	"TMD module parameters - nacelle"	-
typedef	^	ParameterType	TMD_ParameterType	TTMD	-	-	-	"TMD module parameters - tower"	-
typedef ^       ParameterType   LOGICAL UseSC   -       -       -       "Supercontroller on/off flag" -
typedef	^	ParameterType	SiKi	ScInAlpha       -       -       -  "Low pass filter cutoff parameter for Supercontroller inputs to ServoDyn" -
=======
typedef	^	ParameterType	StC_ParameterType	BStC	{:}	-	-	"StC module parameters - blade"	-
typedef	^	ParameterType	StC_ParameterType	NStC	{:}	-	-	"StC module parameters - nacelle"	-
typedef	^	ParameterType	StC_ParameterType	TStC	{:}	-	-	"StC module parameters - tower"	-
typedef	^	ParameterType	StC_ParameterType	SStC	{:}	-	-	"StC module parameters - substructure"	-
>>>>>>> f8ea8191

# ..... Inputs ....................................................................................................................
# Define inputs that are not on this mesh here:
typedef	^	InputType	ReKi	BlPitch	{:}	-	2pi	"Current blade pitch angles"	radians
typedef	^	InputType	ReKi	Yaw	-	-	2pi	"Current nacelle yaw"	radians
typedef	^	InputType	ReKi	YawRate	-	-	-	"Current nacelle yaw rate"	rad/s
typedef	^	InputType	ReKi	LSS_Spd	-	-	-	"Low-speed shaft (LSS) speed at entrance to gearbox"	rad/s
typedef	^	InputType	ReKi	HSS_Spd	-	-	-	"High-speed shaft (HSS) speed"	rad/s
typedef	^	InputType	ReKi	RotSpeed	-	-	-	"Rotor azimuth angular speed"	rad/s
typedef	^	InputType	ReKi	ExternalYawPosCom	-	-	2pi	"Commanded nacelle yaw position from Simulink or Labview"	radians
typedef	^	InputType	ReKi	ExternalYawRateCom	-	-	-	"Commanded nacelle yaw rate from Simulink or Labview"	rad/s
typedef	^	InputType	ReKi	ExternalBlPitchCom	{:}	-	2pi	"Commanded blade pitch from Simulink or LabVIEW"	radians
typedef	^	InputType	ReKi	ExternalGenTrq	-	-	-	"Electrical generator torque from Simulink or LabVIEW"	N-m
typedef	^	InputType	ReKi	ExternalElecPwr	-	-	-	"Electrical power from Simulink or LabVIEW"	W
typedef	^	InputType	ReKi	ExternalHSSBrFrac	-	-	-	"Fraction of full braking torque: 0 (off) <= HSSBrFrac <= 1 (full) from Simulink or LabVIEW"	-
typedef	^	InputType	ReKi	TwrAccel	-	-	-	"Tower acceleration for tower feedback control (user routine only)"	m/s^2
typedef	^	InputType	ReKi	YawErr	-	-	2pi	"Yaw error"	radians
typedef	^	InputType	ReKi	WindDir	-	-	2pi	"Wind direction"	radians
typedef	^	InputType	ReKi	RootMyc	3	-	-	"Out-of-plane moment (i.e., the moment caused by out-of-plane forces) at the blade root for each of the blades (max 3)"	N-m
typedef	^	InputType	ReKi	YawBrTAxp	-	-	-	"Tower-top / yaw bearing fore-aft (translational) acceleration (absolute)"	m/s^2
typedef	^	InputType	ReKi	YawBrTAyp	-	-	-	"Tower-top / yaw bearing side-to-side (translational) acceleration (absolute)"	m/s^2
typedef	^	InputType	ReKi	LSSTipPxa	-	-	-	"Rotor azimuth angle (position)"	radians
typedef	^	InputType	ReKi	RootMxc	3	-	-	"In-plane moment (i.e., the moment caused by in-plane forces) at the blade root"	N-m
typedef	^	InputType	ReKi	LSSTipMxa	-	-	-	"Rotating low-speed shaft bending moment at the shaft tip (teeter pin for 2-blader, apex of rotation for 3-blader)"	N-m
typedef	^	InputType	ReKi	LSSTipMya	-	-	-	"Rotating low-speed shaft bending moment at the shaft tip (teeter pin for 2-blader, apex of rotation for 3-blader)"	N-m
typedef	^	InputType	ReKi	LSSTipMza	-	-	-	"Rotating low-speed shaft bending moment at the shaft tip (teeter pin for 2-blader, apex of rotation for 3-blader)"	N-m
typedef	^	InputType	ReKi	LSSTipMys	-	-	-	"Nonrotating low-speed shaft bending moment at the shaft tip (teeter pin for 2-blader, apex of rotation for 3-blader)"	N-m
typedef	^	InputType	ReKi	LSSTipMzs	-	-	-	"Nonrotating low-speed shaft bending moment at the shaft tip (teeter pin for 2-blader, apex of rotation for 3-blader)"	N-m
typedef	^	InputType	ReKi	YawBrMyn	-	-	-	"Rotating (with nacelle) tower-top / yaw bearing pitch moment"	N-m
typedef	^	InputType	ReKi	YawBrMzn	-	-	-	"Tower-top / yaw bearing yaw moment"	N-m
typedef	^	InputType	ReKi	NcIMURAxs	-	-	-	"Nacelle inertial measurement unit angular (rotational) acceleration (absolute)"	rad/s^2
typedef	^	InputType	ReKi	NcIMURAys	-	-	-	"Nacelle inertial measurement unit angular (rotational) acceleration (absolute)"	rad/s^2
typedef	^	InputType	ReKi	NcIMURAzs	-	-	-	"Nacelle inertial measurement unit angular (rotational) acceleration (absolute)"	rad/s^2
typedef	^	InputType	ReKi	RotPwr	-	-	-	"Rotor power (this is equivalent to the low-speed shaft power)"	W
typedef	^	InputType	ReKi	HorWindV	-	-	-	"Horizontal hub-height wind velocity magnitude"	m/s
typedef	^	InputType	ReKi	YawAngle	-	-	2pi	"Estimate of yaw (nacelle + platform)"	radians
<<<<<<< HEAD
typedef	^	InputType	TMD_InputType	NTMD	-	-	-	"TMD module inputs - nacelle"	-
typedef	^	InputType	TMD_InputType	TTMD	-	-	-	"TMD module inputs - tower"	-
typedef	^	InputType	SiKi	fromSC	{:}	-	-	"A swap array: used to pass turbine specific input data to the DLL controller from the supercontroller"	-
typedef	^	InputType	SiKi	fromSCglob	{:}	-	-	"A swap array: used to pass global input data to the DLL controller from the supercontroller"	-
=======
typedef	^	InputType	StC_InputType	BStC	{:}	-	-	"StC module inputs - blade"	-
typedef	^	InputType	StC_InputType	NStC	{:}	-	-	"StC module inputs - nacelle"	-
typedef	^	InputType	StC_InputType	TStC	{:}	-	-	"StC module inputs - tower"	-
typedef	^	InputType	StC_InputType	SStC	{:}	-	-	"StC module inputs - substructure"	-
typedef	^	InputType	SiKi	SuperController	{:}	-	-	"A swap array: used to pass input data to the DLL controller from the supercontroller"	-
typedef	^	InputType	SiKi	Lidar	{:}	-	-	"A swap array: used to pass input data to the DLL controller from the Lidar"	-
>>>>>>> f8ea8191

# ..... Outputs ...................................................................................................................
# Define outputs that are contained on the mesh here:
#typedef	^	OutputType	MeshType	MeshedOutput	-	-	-	"Meshed output data"	-
# Define outputs that are not on this mesh here:
typedef	^	OutputType	ReKi	WriteOutput	{:}	-	-	"Data to be written to an output file: see WriteOutputHdr for names of each variable"	"see WriteOutputUnt"
typedef	^	OutputType	ReKi	BlPitchCom	{:}	-	2pi	"Commanded blade pitch angles"	radians
typedef	^	OutputType	ReKi	BlAirfoilCom	{:}	-	-	"Commanded Airfoil UserProp for blade.  Passed to AD15 for airfoil interpolation (must be same units as given in AD15 airfoil tables)"	-
typedef	^	OutputType	ReKi	YawMom	-	-	-	"Torque transmitted through the yaw bearing"	N-m
typedef	^	OutputType	ReKi	GenTrq	-	-	-	"Electrical generator torque"	N-m
typedef	^	OutputType	ReKi	HSSBrTrqC	-	-	-	"Commanded HSS brake torque"	N-m
typedef	^	OutputType	ReKi	ElecPwr	-	-	-	"Electrical power"	W
typedef	^	OutputType	ReKi	TBDrCon	{:}	-	-	"Instantaneous tip-brake drag constant, Cd*Area"
<<<<<<< HEAD
typedef	^	OutputType	TMD_OutputType	NTMD	-	-	-	"TMD module outputs - nacelle"	-
typedef	^	OutputType	TMD_OutputType	TTMD	-	-	-	"TMD module outputs - tower"	-
typedef	^	OutputType	SiKi	toSC	{:}	-	-	"A swap array: used to pass output data from the DLL controller to the supercontroller"	-
=======
typedef	^	OutputType	StC_OutputType	BStC	{:}	-	-	"StC module outputs - blade"	-
typedef	^	OutputType	StC_OutputType	NStC	{:}	-	-	"StC module outputs - nacelle"	-
typedef	^	OutputType	StC_OutputType	TStC	{:}	-	-	"StC module outputs - tower"	-
typedef	^	OutputType	StC_OutputType	SStC	{:}	-	-	"StC module outputs - substructure"	-
typedef	^	OutputType	SiKi	SuperController	{:}	-	-	"A swap array: used to pass output data from the DLL controller to the supercontroller"	-
typedef	^	OutputType	SiKi	Lidar	{:}	-	-	"A swap array: used to pass output data from the DLL controller to the Lidar"	-
>>>>>>> f8ea8191
<|MERGE_RESOLUTION|>--- conflicted
+++ resolved
@@ -37,17 +37,14 @@
 typedef	^	InitInputType	IntKi	TrimCase	-	-	-	"Controller parameter to be trimmed {1:yaw; 2:torque; 3:pitch} [used only if CalcSteady=True]"	-
 typedef	^	InitInputType	ReKi	TrimGain	-	-	-	"Proportional gain for the rotational speed error (>0) [used only if TrimCase>0]"	"rad/(rad/s) for yaw or pitch; Nm/(rad/s) for torque"
 typedef	^	InitInputType	ReKi	RotSpeedRef	-	-	-	"Reference rotor speed"	"rad/s"
-<<<<<<< HEAD
-typedef	^	InitInputType	ReKi	fromSCGlob	{:}	-	-	"Initial global inputs to the controller [from the supercontroller]"	-
-typedef	^	InitInputType	ReKi	fromSC	{:}	-	-	"Initial turbine specific inputs to the controller [from the supercontroller]"	-
-
-=======
 typedef	^	InitInputType	ReKi	BladeRootPosition	{:}{:}	-	-	"X-Y-Z reference position of each blade root (3 x NumBlades)"	m
 typedef	^	InitInputType	R8Ki	BladeRootOrientation	{:}{:}{:}	-	-	"DCM reference orientation of blade roots (3x3 x NumBlades)"	-
 typedef	^	InitInputType	LOGICAL	UseInputFile	-	.TRUE.	-	"read input from input file"	-
 typedef	^	InitInputType	FileInfoType	PassedPrimaryInputData	-	-	-	"Primary input file as FileInfoType (set by driver/glue code)"	-
 #ADD in the TMD submodule input file passing here
->>>>>>> f8ea8191
+typedef	^	InitInputType	ReKi	fromSCGlob	{:}	-	-	"Initial global inputs to the controller [from the supercontroller]"	-
+typedef	^	InitInputType	ReKi	fromSC	{:}	-	-	"Initial turbine specific inputs to the controller [from the supercontroller]"	-
+
 
 # Define outputs from the initialization routine here:
 typedef	^	InitOutputType	CHARACTER(ChanLen)	WriteOutputHdr	{:}	-	-	"Names of the output-to-file channels"	-
@@ -368,17 +365,11 @@
 typedef	^	ParameterType	ReKi	TrimGain	-	-	-	"Proportional gain for the rotational speed error (>0) [used only if TrimCase>0]"	"rad/(rad/s) for yaw or pitch; Nm/(rad/s) for torque"
 typedef	^	ParameterType	ReKi	RotSpeedRef	-	-	-	"Reference rotor speed"	"rad/s"
 # parameters for other modules:
-<<<<<<< HEAD
-typedef	^	ParameterType	TMD_ParameterType	NTMD	-	-	-	"TMD module parameters - nacelle"	-
-typedef	^	ParameterType	TMD_ParameterType	TTMD	-	-	-	"TMD module parameters - tower"	-
-typedef ^       ParameterType   LOGICAL UseSC   -       -       -       "Supercontroller on/off flag" -
-typedef	^	ParameterType	SiKi	ScInAlpha       -       -       -  "Low pass filter cutoff parameter for Supercontroller inputs to ServoDyn" -
-=======
 typedef	^	ParameterType	StC_ParameterType	BStC	{:}	-	-	"StC module parameters - blade"	-
 typedef	^	ParameterType	StC_ParameterType	NStC	{:}	-	-	"StC module parameters - nacelle"	-
 typedef	^	ParameterType	StC_ParameterType	TStC	{:}	-	-	"StC module parameters - tower"	-
 typedef	^	ParameterType	StC_ParameterType	SStC	{:}	-	-	"StC module parameters - substructure"	-
->>>>>>> f8ea8191
+typedef ^       ParameterType   LOGICAL UseSC   -       -       -       "Supercontroller on/off flag" -
 
 # ..... Inputs ....................................................................................................................
 # Define inputs that are not on this mesh here:
@@ -415,19 +406,13 @@
 typedef	^	InputType	ReKi	RotPwr	-	-	-	"Rotor power (this is equivalent to the low-speed shaft power)"	W
 typedef	^	InputType	ReKi	HorWindV	-	-	-	"Horizontal hub-height wind velocity magnitude"	m/s
 typedef	^	InputType	ReKi	YawAngle	-	-	2pi	"Estimate of yaw (nacelle + platform)"	radians
-<<<<<<< HEAD
-typedef	^	InputType	TMD_InputType	NTMD	-	-	-	"TMD module inputs - nacelle"	-
-typedef	^	InputType	TMD_InputType	TTMD	-	-	-	"TMD module inputs - tower"	-
-typedef	^	InputType	SiKi	fromSC	{:}	-	-	"A swap array: used to pass turbine specific input data to the DLL controller from the supercontroller"	-
-typedef	^	InputType	SiKi	fromSCglob	{:}	-	-	"A swap array: used to pass global input data to the DLL controller from the supercontroller"	-
-=======
 typedef	^	InputType	StC_InputType	BStC	{:}	-	-	"StC module inputs - blade"	-
 typedef	^	InputType	StC_InputType	NStC	{:}	-	-	"StC module inputs - nacelle"	-
 typedef	^	InputType	StC_InputType	TStC	{:}	-	-	"StC module inputs - tower"	-
 typedef	^	InputType	StC_InputType	SStC	{:}	-	-	"StC module inputs - substructure"	-
-typedef	^	InputType	SiKi	SuperController	{:}	-	-	"A swap array: used to pass input data to the DLL controller from the supercontroller"	-
+typedef	^	InputType	SiKi	fromSC	{:}	-	-	"A swap array: used to pass turbine specific input data to the DLL controller from the supercontroller"	-
+typedef	^	InputType	SiKi	fromSCglob	{:}	-	-	"A swap array: used to pass global input data to the DLL controller from the supercontroller"	-
 typedef	^	InputType	SiKi	Lidar	{:}	-	-	"A swap array: used to pass input data to the DLL controller from the Lidar"	-
->>>>>>> f8ea8191
 
 # ..... Outputs ...................................................................................................................
 # Define outputs that are contained on the mesh here:
@@ -441,15 +426,9 @@
 typedef	^	OutputType	ReKi	HSSBrTrqC	-	-	-	"Commanded HSS brake torque"	N-m
 typedef	^	OutputType	ReKi	ElecPwr	-	-	-	"Electrical power"	W
 typedef	^	OutputType	ReKi	TBDrCon	{:}	-	-	"Instantaneous tip-brake drag constant, Cd*Area"
-<<<<<<< HEAD
-typedef	^	OutputType	TMD_OutputType	NTMD	-	-	-	"TMD module outputs - nacelle"	-
-typedef	^	OutputType	TMD_OutputType	TTMD	-	-	-	"TMD module outputs - tower"	-
-typedef	^	OutputType	SiKi	toSC	{:}	-	-	"A swap array: used to pass output data from the DLL controller to the supercontroller"	-
-=======
 typedef	^	OutputType	StC_OutputType	BStC	{:}	-	-	"StC module outputs - blade"	-
 typedef	^	OutputType	StC_OutputType	NStC	{:}	-	-	"StC module outputs - nacelle"	-
 typedef	^	OutputType	StC_OutputType	TStC	{:}	-	-	"StC module outputs - tower"	-
 typedef	^	OutputType	StC_OutputType	SStC	{:}	-	-	"StC module outputs - substructure"	-
-typedef	^	OutputType	SiKi	SuperController	{:}	-	-	"A swap array: used to pass output data from the DLL controller to the supercontroller"	-
-typedef	^	OutputType	SiKi	Lidar	{:}	-	-	"A swap array: used to pass output data from the DLL controller to the Lidar"	-
->>>>>>> f8ea8191
+typedef	^	OutputType	SiKi	toSC	{:}	-	-	"A swap array: used to pass output data from the DLL controller to the supercontroller"	-
+typedef	^	OutputType	SiKi	Lidar	{:}	-	-	"A swap array: used to pass output data from the DLL controller to the Lidar"	-
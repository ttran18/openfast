--- conflicted
+++ resolved
@@ -2812,15 +2812,11 @@
       ! jacobian with the proper sign:
       !...............................................................................
       do I = 1,p%NumOuts  ! Loop through all selected output channels
-<<<<<<< HEAD
-         dYdu(I+SrvD_Indx_Y_WrOutput,1:3) = p%OutParam(I)%SignM * AllOuts( 1:3, p%OutParam(I)%Indx )
-=======
          if (p%OutParam(I)%Indx > 0_IntKi) then
             dYdu(I+SrvD_Indx_Y_WrOutput,1:3) = p%OutParam(I)%SignM * AllOuts( 1:3, p%OutParam(I)%Indx )
          else
             dYdu(I+SrvD_Indx_Y_WrOutput,1:3) = 0.0_R8Ki
          endif
->>>>>>> 636674da
       enddo             ! I - All selected output channels
    end subroutine dYdu_YawGen
 

--- conflicted
+++ resolved
@@ -2477,7 +2477,6 @@
       Ch = 0
 
       DO
-<<<<<<< HEAD
 
          NextWhite = SCAN( Line(Ch+1:) , ' ,;''"'//Tab )
 
@@ -2503,33 +2502,6 @@
 
             EXIT
 
-=======
-
-         NextWhite = SCAN( Line(Ch+1:) , ' ,;''"'//Tab )
-
-         IF ( NextWhite > 1 )  THEN
-
-            IW        = IW + 1
-            Words(IW) = Line(Ch+1:Ch+NextWhite-1)
-            if (NextWhite > len(words(iw)) ) then 
-               call ProgWarn('Error reading field from file. There are too many characters in the input file to store in the field. Value may be truncated.') 
-            end if 
-
-            IF ( IW == NumWords )  EXIT
-
-            Ch = Ch + NextWhite
-
-         ELSE IF ( NextWhite == 1 )  THEN
-
-            Ch = Ch + 1
-
-            CYCLE
-
-         ELSE
-
-            EXIT
-
->>>>>>> 35a28725
          END IF
 
       END DO

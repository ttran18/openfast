!**********************************************************************************************************************************
! FAST_Solver.f90, FAST_Subs.f90, FAST_Lin.f90, and FAST_Mods.f90 make up the FAST glue code in the FAST Modularization Framework.
! FAST_Prog.f90, FAST_Library.f90, FAST_Prog.c are different drivers for this code.
!..................................................................................................................................
! LICENSING
! Copyright (C) 2013-2016  National Renewable Energy Laboratory
! Copyright (C) 2018 Envision Energy USA, LTD
!
!    This file is part of FAST.
!
! Licensed under the Apache License, Version 2.0 (the "License");
! you may not use this file except in compliance with the License.
! You may obtain a copy of the License at
!
!     http://www.apache.org/licenses/LICENSE-2.0
!
! Unless required by applicable law or agreed to in writing, software
! distributed under the License is distributed on an "AS IS" BASIS,
! WITHOUT WARRANTIES OR CONDITIONS OF ANY KIND, either express or implied.
! See the License for the specific language governing permissions and
! limitations under the License.
!**********************************************************************************************************************************
MODULE FAST_Linear

   USE FAST_Solver  ! I mostly just want the modules that are inherited from this module, not the routines in it
   
   IMPLICIT NONE

   CONTAINS
!++++++++++++++++++++++++++++++++++++++++++++++++++++++++++++++++++++++++++++++++++++++++++++++++++++++++++++++++++++++++++++++++++
!----------------------------------------------------------------------------------------------------------------------------------
!> Routine that initializes some variables for linearization.
SUBROUTINE Init_Lin(p_FAST, y_FAST, m_FAST, AD, ED, NumBl, NumBlNodes, ErrStat, ErrMsg)

   TYPE(FAST_ParameterType), INTENT(INOUT) :: p_FAST              !< Parameters for the glue code
   TYPE(FAST_OutputFileType),INTENT(INOUT) :: y_FAST              !< Output variables for the glue code
   TYPE(FAST_MiscVarType),   INTENT(INOUT) :: m_FAST              !< Miscellaneous variables
   TYPE(AeroDyn_Data),       INTENT(IN   ) :: AD                  !< AeroDyn data
   TYPE(ElastoDyn_Data),     INTENT(IN   ) :: ED                  !< ElastoDyn data
   INTEGER(IntKi),           INTENT(IN   ) :: NumBl               !< Number of blades (for index into ED,AD input array)
   INTEGER(IntKi),           INTENT(IN   ) :: NumBlNodes          !< Number of blade nodes (for index into AD input array)
   
   INTEGER(IntKi),           INTENT(  OUT) :: ErrStat             !< Error status of the operation
   CHARACTER(*),             INTENT(  OUT) :: ErrMsg              !< Error message if ErrStat /= ErrID_None

   INTEGER(IntKi)                          :: i, j, k             ! loop/temp variables
   INTEGER(IntKi)                          :: ThisModule          ! Module ID # 
   INTEGER(IntKi)                          :: NumInstances        ! Number of instances of each module
   INTEGER(IntKi)                          :: NumStates           ! Number of states required for the x_eig arrays
   
   INTEGER(IntKi)                          :: i_u                 ! loop/temp variables
   INTEGER(IntKi)                          :: i_y, i_x            ! loop/temp variables

   INTEGER(IntKi)                          :: NextStart(3)        ! allocated to be size(LinStartIndx)=size(SizeLin); helps compute the next starting index for the module components
   INTEGER(IntKi)                          :: ErrStat2            ! local error status
   CHARACTER(ErrMsgLen)                    :: ErrMsg2             ! local error message
   CHARACTER(*),             PARAMETER     :: RoutineName = 'Init_Lin' 
   CHARACTER(200)                          :: ModAbrev
   
   
   ErrStat = ErrID_None
   ErrMsg = ""

   !.....................
   ! determine the number of modules that will be linearized:
   !.....................
   p_FAST%Lin_NumMods = 0 
   
      ! InflowWind is first, if activated:
   if ( p_FAST%CompInflow  == Module_IfW ) then 
      p_FAST%Lin_NumMods = p_FAST%Lin_NumMods + 1
      p_FAST%Lin_ModOrder( p_FAST%Lin_NumMods ) = Module_IfW
      
      call Init_Lin_IfW( p_FAST, y_FAST, AD%Input(1) ) ! overwrite some variables based on knowledge from glue code
                  
   end if
   
      ! ServoDyn is next, if activated:
   if ( p_FAST%CompServo  == Module_SrvD ) then 
      p_FAST%Lin_NumMods = p_FAST%Lin_NumMods + 1
      p_FAST%Lin_ModOrder( p_FAST%Lin_NumMods ) = Module_SrvD
   end if
   
   
      ! ElastoDyn is next; it is always activated:
   p_FAST%Lin_NumMods = p_FAST%Lin_NumMods + 1
   p_FAST%Lin_ModOrder( p_FAST%Lin_NumMods ) = Module_ED
      
      ! BeamDyn is next, if activated:
   if (p_FAST%CompElast == Module_BD) then
      p_FAST%Lin_NumMods = p_FAST%Lin_NumMods + 1
      p_FAST%Lin_ModOrder( p_FAST%Lin_NumMods ) = Module_BD
   end if
   
      ! AeroDyn is next, if activated:
   if ( p_FAST%CompAero  == Module_AD ) then 
      p_FAST%Lin_NumMods = p_FAST%Lin_NumMods + 1
      p_FAST%Lin_ModOrder( p_FAST%Lin_NumMods ) = Module_AD
   end if

      ! HydroDyn is next, if activated:
   if ( p_FAST%CompHydro  == Module_HD ) then 
      p_FAST%Lin_NumMods = p_FAST%Lin_NumMods + 1
      p_FAST%Lin_ModOrder( p_FAST%Lin_NumMods ) = Module_HD
   end if

  
      ! SD or ExtPtfm is next, if activated:
   if ( p_FAST%CompSub  == Module_SD ) then 
      p_FAST%Lin_NumMods = p_FAST%Lin_NumMods + 1
      p_FAST%Lin_ModOrder( p_FAST%Lin_NumMods ) = Module_SD
   else if ( p_FAST%CompSub  == Module_ExtPtfm ) then  
      p_FAST%Lin_NumMods = p_FAST%Lin_NumMods + 1
      p_FAST%Lin_ModOrder( p_FAST%Lin_NumMods ) = Module_ExtPtfm
   end if
   
      ! MAP is next, if activated:
   if ( p_FAST%CompMooring  == Module_MAP ) then 
      p_FAST%Lin_NumMods = p_FAST%Lin_NumMods + 1
      p_FAST%Lin_ModOrder( p_FAST%Lin_NumMods ) = Module_MAP
   else if ( p_FAST%CompMooring  == Module_MD ) then 
      p_FAST%Lin_NumMods = p_FAST%Lin_NumMods + 1
      p_FAST%Lin_ModOrder( p_FAST%Lin_NumMods ) = Module_MD
   end if


   !.....................
   ! determine total number of inputs/outputs/contStates:
   !.....................
   y_FAST%Lin%Glue%SizeLin = 0
   y_FAST%Lin%Glue%NumOutputs = 0
   
   do i = 1,p_FAST%Lin_NumMods
      ThisModule = p_FAST%Lin_ModOrder( i )
      
      do k=1,size(y_FAST%Lin%Modules(ThisModule)%Instance)
         y_FAST%Lin%Modules(ThisModule)%Instance(k)%SizeLin = 0
         if (allocated(y_FAST%Lin%Modules(ThisModule)%Instance(k)%Names_u)) y_FAST%Lin%Modules(ThisModule)%Instance(k)%SizeLin(LIN_INPUT_COL)     = size(y_FAST%Lin%Modules(ThisModule)%Instance(k)%Names_u)
         if (allocated(y_FAST%Lin%Modules(ThisModule)%Instance(k)%Names_y)) y_FAST%Lin%Modules(ThisModule)%Instance(k)%SizeLin(LIN_OUTPUT_COL)    = size(y_FAST%Lin%Modules(ThisModule)%Instance(k)%Names_y)
         if (allocated(y_FAST%Lin%Modules(ThisModule)%Instance(k)%Names_x)) y_FAST%Lin%Modules(ThisModule)%Instance(k)%SizeLin(LIN_ContSTATE_COL) = size(y_FAST%Lin%Modules(ThisModule)%Instance(k)%Names_x)
         
         y_FAST%Lin%Glue%SizeLin = y_FAST%Lin%Glue%SizeLin + y_FAST%Lin%Modules(ThisModule)%Instance(k)%SizeLin ! total number of inputs, outputs, and continuous states
         
         y_FAST%Lin%Glue%NumOutputs = y_FAST%Lin%Glue%NumOutputs + y_FAST%Lin%Modules(ThisModule)%Instance(k)%NumOutputs ! total number of WriteOutputs
      end do
   end do
   
   !.....................
   ! compute the starting index in the combined (full) matrices:
   !.....................
   NextStart = 1 ! whole array
   do i = 1,p_FAST%Lin_NumMods
      ThisModule = p_FAST%Lin_ModOrder( i )
      
      do k=1,size(y_FAST%Lin%Modules(ThisModule)%Instance)
         y_FAST%Lin%Modules(ThisModule)%Instance(k)%LinStartIndx = NextStart
         NextStart = NextStart + y_FAST%Lin%Modules(ThisModule)%Instance(k)%SizeLin
      end do
   end do
   
   
      ! ...................................
      ! determine which of the module inputs/outputs are written to file
      ! ...................................
   call Init_Lin_InputOutput(p_FAST, y_FAST, NumBl, NumBlNodes, ErrStat2, ErrMsg2)
      call SetErrStat(errStat2,ErrMsg2,ErrStat,ErrMsg,RoutineName)
   
      ! ...................................
      ! get names of inputs, outputs, and continuous states
      ! ...................................
   call AllocAry( y_FAST%Lin%Glue%names_u, y_FAST%Lin%Glue%SizeLin(LIN_INPUT_COL), 'names_u', ErrStat2, ErrMsg2)
      call SetErrStat(errStat2,ErrMsg2,ErrStat,ErrMsg,RoutineName)
   call AllocAry( y_FAST%Lin%Glue%names_y, y_FAST%Lin%Glue%SizeLin(LIN_OUTPUT_COL), 'names_y', ErrStat2, ErrMsg2)
      call SetErrStat(errStat2,ErrMsg2,ErrStat,ErrMsg,RoutineName)      
   call AllocAry( y_FAST%Lin%Glue%names_x, y_FAST%Lin%Glue%SizeLin(LIN_ContSTATE_COL), 'names_x', ErrStat2, ErrMsg2)
      call SetErrStat(errStat2,ErrMsg2,ErrStat,ErrMsg,RoutineName)       
   call AllocAry( y_FAST%Lin%Glue%Use_u, y_FAST%Lin%Glue%SizeLin(LIN_INPUT_COL), 'use_u', ErrStat2, ErrMsg2)
      call SetErrStat(errStat2,ErrMsg2,ErrStat,ErrMsg,RoutineName)      
   call AllocAry( y_FAST%Lin%Glue%Use_y, y_FAST%Lin%Glue%SizeLin(LIN_OUTPUT_COL), 'use_y', ErrStat2, ErrMsg2)
      call SetErrStat(errStat2,ErrMsg2,ErrStat,ErrMsg,RoutineName)      
   call AllocAry( y_FAST%Lin%Glue%RotFrame_u, y_FAST%Lin%Glue%SizeLin(LIN_INPUT_COL), 'RotFrame_u', ErrStat2, ErrMsg2)
      call SetErrStat(errStat2,ErrMsg2,ErrStat,ErrMsg,RoutineName)
   call AllocAry( y_FAST%Lin%Glue%RotFrame_y, y_FAST%Lin%Glue%SizeLin(LIN_OUTPUT_COL), 'RotFrame_y', ErrStat2, ErrMsg2)
      call SetErrStat(errStat2,ErrMsg2,ErrStat,ErrMsg,RoutineName)      
   call AllocAry( y_FAST%Lin%Glue%RotFrame_x, y_FAST%Lin%Glue%SizeLin(LIN_ContSTATE_COL), 'RotFrame_x', ErrStat2, ErrMsg2)
      call SetErrStat(errStat2,ErrMsg2,ErrStat,ErrMsg,RoutineName)  
   call AllocAry( y_FAST%Lin%Glue%DerivOrder_x, y_FAST%Lin%Glue%SizeLin(LIN_ContSTATE_COL), 'DerivOrder_x', ErrStat2, ErrMsg2)
      call SetErrStat(errStat2,ErrMsg2,ErrStat,ErrMsg,RoutineName)       
   call AllocAry( y_FAST%Lin%Glue%IsLoad_u, y_FAST%Lin%Glue%SizeLin(LIN_INPUT_COL), 'IsLoad_u', ErrStat2, ErrMsg2)
      call SetErrStat(errStat2,ErrMsg2,ErrStat,ErrMsg,RoutineName)
      
   if (ErrStat >= AbortErrLev) return
               
   
   i_u = 1
   i_y = 1      
   i_x = 1      
   do i = 1,p_FAST%Lin_NumMods
      ThisModule = p_FAST%Lin_ModOrder( i )
      ModAbrev = y_FAST%Module_Abrev(ThisModule)
      NumInstances = size(y_FAST%Lin%Modules(ThisModule)%Instance)

         ! inputs
      do k=1,NumInstances
         if (NumInstances > 1 .or. trim(y_FAST%Module_Abrev(ThisModule)) == "BD") then
            ModAbrev = TRIM(y_FAST%Module_Abrev(ThisModule))//'_'//trim(num2lstr(k))
         end if
      
         do j=1,y_FAST%Lin%Modules(ThisModule)%Instance(k)%SizeLin(LIN_INPUT_COL)
            y_FAST%Lin%Glue%names_u(i_u) = TRIM(ModAbrev)//' '//y_FAST%Lin%Modules(ThisModule)%Instance(k)%Names_u(j)
            y_FAST%Lin%Glue%use_u(  i_u) = y_FAST%Lin%Modules(ThisModule)%Instance(k)%use_u(j)
            y_FAST%Lin%Glue%IsLoad_u(i_u) = y_FAST%Lin%Modules(ThisModule)%Instance(k)%IsLoad_u(j) 
         
            if (allocated(y_FAST%Lin%Modules(ThisModule)%Instance(k)%RotFrame_u)) then
               y_FAST%Lin%Glue%RotFrame_u(i_u) = y_FAST%Lin%Modules(ThisModule)%Instance(k)%RotFrame_u(j) 
            else 
               y_FAST%Lin%Glue%RotFrame_u(i_u) = .false.
            end if
            i_u = i_u + 1;
         end do

      end do
      
         ! outputs
      do k=1,NumInstances
         if (NumInstances > 1 .or. trim(y_FAST%Module_Abrev(ThisModule)) == "BD") then
            ModAbrev = TRIM(y_FAST%Module_Abrev(ThisModule))//'_'//trim(num2lstr(k))
         end if
            
         do j=1,y_FAST%Lin%Modules(ThisModule)%Instance(k)%SizeLin(LIN_OUTPUT_COL)
            y_FAST%Lin%Glue%names_y(i_y) = TRIM(ModAbrev)//' '//y_FAST%Lin%Modules(ThisModule)%Instance(k)%Names_y(j)
            y_FAST%Lin%Glue%use_y(  i_y) = y_FAST%Lin%Modules(ThisModule)%Instance(k)%use_y(j)
            if (allocated(y_FAST%Lin%Modules(ThisModule)%Instance(k)%RotFrame_y)) then
               y_FAST%Lin%Glue%RotFrame_y(i_y) = y_FAST%Lin%Modules(ThisModule)%Instance(k)%RotFrame_y(j)
            else 
               y_FAST%Lin%Glue%RotFrame_y(i_y) = .false.
            end if
            i_y = i_y + 1;
         end do
      end do
 
         ! continuous states
      do k=1,NumInstances
         if (NumInstances > 1 .or. trim(y_FAST%Module_Abrev(ThisModule)) == "BD") then
            ModAbrev = TRIM(y_FAST%Module_Abrev(ThisModule))//'_'//trim(num2lstr(k))
         end if

         if (y_FAST%Lin%Modules(ThisModule)%Instance(k)%SizeLin(LIN_ContSTATE_COL) > 0) then
            if (p_FAST%WrVTK == VTK_ModeShapes) then ! allocate these for restart later
               if (ThisModule == Module_ED) then
                  ! ED has only the active DOFs as the continuous states, but to perturb the OP [Perterb_OP()], we need all of the DOFs
                  NumStates = ED%p%NDOF*2
               else
                  NumStates = y_FAST%Lin%Modules(ThisModule)%Instance(k)%SizeLin(LIN_ContSTATE_COL)
               end if

               call AllocAry( y_FAST%Lin%Modules(ThisModule)%Instance(k)%op_x_eig_mag, NumStates, 'op_x_eig_mag', ErrStat2, ErrMsg2)
                  call SetErrStat(errStat2,ErrMsg2,ErrStat,ErrMsg,RoutineName)
               call AllocAry( y_FAST%Lin%Modules(ThisModule)%Instance(k)%op_x_eig_phase, NumStates, 'op_x_eig_phase', ErrStat2, ErrMsg2)
                  call SetErrStat(errStat2,ErrMsg2,ErrStat,ErrMsg,RoutineName)
                  
               if (ErrStat >= AbortErrLev) return

               y_FAST%Lin%Modules(ThisModule)%Instance(k)%op_x_eig_mag = 0.0_R8Ki
               y_FAST%Lin%Modules(ThisModule)%Instance(k)%op_x_eig_phase = 0.0_R8Ki
            end if
         end if
         
            
         do j=1,y_FAST%Lin%Modules(ThisModule)%Instance(k)%SizeLin(LIN_ContSTATE_COL)
            y_FAST%Lin%Glue%names_x( i_x) = TRIM(ModAbrev)//' '//y_FAST%Lin%Modules(ThisModule)%Instance(k)%Names_x( j)
            if (allocated(y_FAST%Lin%Modules(ThisModule)%Instance(k)%RotFrame_x)) then
               y_FAST%Lin%Glue%RotFrame_x(i_x) = y_FAST%Lin%Modules(ThisModule)%Instance(k)%RotFrame_x(j) 
            else 
               y_FAST%Lin%Glue%RotFrame_x(i_x) = .false.
            end if
            
            if (allocated(y_FAST%Lin%Modules(ThisModule)%Instance(k)%DerivOrder_x)) then
               y_FAST%Lin%Glue%DerivOrder_x(i_x) = y_FAST%Lin%Modules(ThisModule)%Instance(k)%DerivOrder_x(j) 
            else 
               y_FAST%Lin%Glue%DerivOrder_x(i_x) = 0
            end if
            i_x = i_x + 1;
         end do
      end do
      
   end do ! each module


   !.....................
   ! initialize variables for periodic steady state solution
   !.....................
   
   m_FAST%Lin%NextLinTimeIndx = 1 
   m_FAST%Lin%CopyOP_CtrlCode = MESH_NEWCOPY
   m_FAST%Lin%n_rot           = 0
   m_FAST%Lin%IsConverged     = .false.
   m_FAST%Lin%FoundSteady     = .false.
   m_FAST%Lin%ForceLin        = .false.
   m_FAST%Lin%AzimIndx        = 1
   
   p_FAST%AzimDelta   = TwoPi / p_FAST%NLinTimes
   
      ! allocate space to save operating points
   if (p_FAST%CalcSteady .or. p_FAST%WrVTK==VTK_ModeShapes) then
      
      call AllocateOP(p_FAST, y_FAST, ErrStat2, ErrMsg2 )
         CALL SetErrStat( ErrStat2, ErrMsg2, ErrStat, ErrMsg, RoutineName)
         
         ! allocate spaces for variables needed to determine 
      if (p_FAST%CalcSteady) then
      
        !call AllocAry(m_FAST%Lin%AzimTarget, p_FAST%NLinTimes,'AzimTarget', ErrStat2, ErrMsg2)
         allocate( m_FAST%Lin%AzimTarget(0 : p_FAST%NLinTimes+1), stat=ErrStat2 )
         if (ErrStat2 /= 0) then
            call SetErrStat(ErrID_Fatal,"Unable to allocate space for AzimTarget.",ErrStat,ErrMsg,RoutineName)
         end if
         
         call AllocAry( m_FAST%Lin%LinTimes, p_FAST%NLinTimes, 'LinTimes', ErrStat2, ErrMsg2 )
            CALL SetErrStat( ErrStat2, ErrMsg2, ErrStat, ErrMsg, RoutineName)

         call AllocAry( m_FAST%Lin%Psi, p_FAST%LinInterpOrder+1, 'Psi', ErrStat2, ErrMsg2)
            CALL SetErrStat( ErrStat2, ErrMsg2, ErrStat, ErrMsg, RoutineName)

            ! these flattened output arrays will contain spaces for %WriteOutputs, which are being ignored for purposes of CalcSteady computations
         call AllocAry( m_FAST%Lin%y_interp, y_FAST%Lin%Glue%SizeLin(LIN_OUTPUT_COL), 'y_interp', ErrStat2, ErrMsg2)
            CALL SetErrStat( ErrStat2, ErrMsg2, ErrStat, ErrMsg, RoutineName)

         call AllocAry( m_FAST%Lin%Y_prevRot, y_FAST%Lin%Glue%SizeLin(LIN_OUTPUT_COL), p_FAST%NLinTimes, 'Y_prevRot', ErrStat2, ErrMsg2)
            CALL SetErrStat( ErrStat2, ErrMsg2, ErrStat, ErrMsg, RoutineName)

         call AllocAry( m_FAST%Lin%y_ref, y_FAST%Lin%Glue%SizeLin(LIN_OUTPUT_COL), 'y_ref', ErrStat2, ErrMsg2)
            CALL SetErrStat( ErrStat2, ErrMsg2, ErrStat, ErrMsg, RoutineName)

         if (ErrStat < AbortErrLev) then
            m_FAST%Lin%y_interp = 0.0_R8Ki
            m_FAST%Lin%Y_prevRot = 0.0_R8Ki
            m_FAST%Lin%y_ref = 1.0_R8Ki
         end if
         
      end if
      
   end if
   
   
END SUBROUTINE Init_Lin
!----------------------------------------------------------------------------------------------------------------------------------
!> Routine that initializes the names and rotating frame portion of IfW.
SUBROUTINE Init_Lin_IfW( p_FAST, y_FAST, u_AD )

   TYPE(FAST_ParameterType),       INTENT(IN   )   :: p_FAST      !< FAST parameter data 
   TYPE(FAST_OutputFileType),      INTENT(INOUT)   :: y_FAST      !< Output variables for the glue code
   TYPE(AD_InputType),             INTENT(IN)      :: u_AD        !< The input meshes (already calculated) from AeroDyn   
   
   INTEGER(IntKi)                          :: i, j, k             ! loop counters
   INTEGER(IntKi)                          :: i2                  ! loop counters
   INTEGER(IntKi)                          :: Node                ! InflowWind node number
   CHARACTER(25)                           :: NodeDesc            ! Node description
   INTEGER(IntKi)                          :: position            ! position in string
   
            
         ! compare with IfW_InputSolve():
   
      Node = 0 !InflowWind node
            
      ! I'm going to overwrite some of the input/output descriptions 
      if (p_FAST%CompServo == MODULE_SrvD) then
         Node = Node + 1
         NodeDesc = ' (hub)'
         
         do i=1,3
            position = index(y_FAST%Lin%Modules(Module_IfW)%Instance(1)%Names_u(i), ',') - 1
            y_FAST%Lin%Modules(Module_IfW)%Instance(1)%Names_u(i) = y_FAST%Lin%Modules(Module_IfW)%Instance(1)%Names_u(i)(1:position)//trim(NodeDesc)//&
                                                                    y_FAST%Lin%Modules(Module_IfW)%Instance(1)%Names_u(i)(position+1:)
         end do    
         do i=1,3
            position = index(y_FAST%Lin%Modules(Module_IfW)%Instance(1)%Names_y(i), ',') - 1
            y_FAST%Lin%Modules(Module_IfW)%Instance(1)%Names_y(i) = y_FAST%Lin%Modules(Module_IfW)%Instance(1)%Names_y(i)(1:position)//trim(NodeDesc)//&
                                                                    y_FAST%Lin%Modules(Module_IfW)%Instance(1)%Names_y(i)(position+1:)
         end do    
      end if
                  
      IF (p_FAST%CompAero == MODULE_AD) THEN 
                           
         DO K = 1,SIZE(u_AD%rotors(1)%BladeMotion)
            DO J = 1,u_AD%rotors(1)%BladeMotion(k)%Nnodes
               Node = Node + 1 ! InflowWind node
               NodeDesc = ' (blade '//trim(num2lstr(k))//', node '//trim(num2lstr(j))//')'
               
               do i=1,3 !XYZ components of this node
                  i2 = (Node-1)*3 + i
                                    
                  position = index(y_FAST%Lin%Modules(Module_IfW)%Instance(1)%Names_u(i2), ',') - 1
                  y_FAST%Lin%Modules(Module_IfW)%Instance(1)%Names_u(i2) = y_FAST%Lin%Modules(Module_IfW)%Instance(1)%Names_u(i2)(1:position)//trim(NodeDesc)//&
                                                                           y_FAST%Lin%Modules(Module_IfW)%Instance(1)%Names_u(i2)(position+1:)
                                                       
                  position = index(y_FAST%Lin%Modules(Module_IfW)%Instance(1)%Names_y(i2), ',') - 1
                  y_FAST%Lin%Modules(Module_IfW)%Instance(1)%Names_y(i2) = y_FAST%Lin%Modules(Module_IfW)%Instance(1)%Names_y(i2)(1:position)//trim(NodeDesc)//&
                                                                           y_FAST%Lin%Modules(Module_IfW)%Instance(1)%Names_y(i2)(position+1:)
                  
                  ! IfW has inputs and outputs in the global frame
                  !y_FAST%Lin%Modules(Module_IfW)%Instance(1)%RotFrame_u(i2) = .true.
                  !y_FAST%Lin%Modules(Module_IfW)%Instance(1)%RotFrame_y(i2) = .true.
                  
               end do            
            END DO !J = 1,p%BldNodes ! Loop through the blade nodes / elements
         END DO !K = 1,p%NumBl     
         
            ! tower:
         DO J=1,u_AD%rotors(1)%TowerMotion%nnodes
            Node = Node + 1  
            NodeDesc = ' (Tower node '//trim(num2lstr(j))//')'

            do i=1,3 !XYZ components of this node
               i2 = (Node-1)*3 + i
                                    
               position = index(y_FAST%Lin%Modules(Module_IfW)%Instance(1)%Names_u(i2), ',') - 1
               y_FAST%Lin%Modules(Module_IfW)%Instance(1)%Names_u(i2) = y_FAST%Lin%Modules(Module_IfW)%Instance(1)%Names_u(i2)(1:position)//trim(NodeDesc)//&
                                                                        y_FAST%Lin%Modules(Module_IfW)%Instance(1)%Names_u(i2)(position+1:)
                                     
               position = index(y_FAST%Lin%Modules(Module_IfW)%Instance(1)%Names_y(i2), ',') - 1
               y_FAST%Lin%Modules(Module_IfW)%Instance(1)%Names_y(i2) = y_FAST%Lin%Modules(Module_IfW)%Instance(1)%Names_y(i2)(1:position)//trim(NodeDesc)//&
                                                                        y_FAST%Lin%Modules(Module_IfW)%Instance(1)%Names_y(i2)(position+1:)
            end do            
         END DO              
         
      END IF     
   
END SUBROUTINE Init_Lin_IfW
!----------------------------------------------------------------------------------------------------------------------------------
!> Routine that initializes some use_u and use_y, which determine which, if any, inputs and outputs are output in the linearization file.
SUBROUTINE Init_Lin_InputOutput(p_FAST, y_FAST, NumBl, NumBlNodes, ErrStat, ErrMsg)

   TYPE(FAST_ParameterType), INTENT(INOUT) :: p_FAST              !< Parameters for the glue code
   TYPE(FAST_OutputFileType),INTENT(INOUT) :: y_FAST              !< Output variables for the glue code
   INTEGER(IntKi),           INTENT(IN   ) :: NumBl               !< Number of blades (for index into ED,AD input array)
   INTEGER(IntKi),           INTENT(IN   ) :: NumBlNodes          !< Number of blades nodes (for index into AD input array)
   
   INTEGER(IntKi),           INTENT(  OUT) :: ErrStat             !< Error status of the operation
   CHARACTER(*),             INTENT(  OUT) :: ErrMsg              !< Error message if ErrStat /= ErrID_None

   INTEGER(IntKi)                          :: i, j, col           ! loop/temp variables
   INTEGER(IntKi)                          :: k                   ! loop/temp variables
   INTEGER(IntKi)                          :: ThisModule          ! Module ID # 
   
   INTEGER(IntKi)                          :: ErrStat2            ! local error status
   CHARACTER(ErrMsgLen)                    :: ErrMsg2             ! local error message
   CHARACTER(*),             PARAMETER     :: RoutineName = 'Init_Lin_InputOutput' 
   
   
   ErrStat = ErrID_None
   ErrMsg = ""                               
   
      ! ...................................
      ! allocate module arrays
      ! ...................................
   do i = 1,p_FAST%Lin_NumMods
      ThisModule = p_FAST%Lin_ModOrder( i )
      
      do k=1,size(y_FAST%Lin%Modules(ThisModule)%Instance)
         call AllocAry ( y_FAST%Lin%Modules(ThisModule)%Instance(k)%Use_u, size(y_FAST%Lin%Modules(ThisModule)%Instance(k)%Names_u), TRIM(y_FAST%Module_Abrev(ThisModule))//'_Use_u', ErrStat2, ErrMsg2)
            call SetErrStat(errStat2,ErrMsg2,ErrStat,ErrMsg,RoutineName)
         call AllocAry ( y_FAST%Lin%Modules(ThisModule)%Instance(k)%Use_y, size(y_FAST%Lin%Modules(ThisModule)%Instance(k)%Names_y), TRIM(y_FAST%Module_Abrev(ThisModule))//'_Use_y', ErrStat2, ErrMsg2)
            call SetErrStat(errStat2,ErrMsg2,ErrStat,ErrMsg,RoutineName)
      end do

   end do
   if (ErrStat >= AbortErrLev) return
   
   
      ! ...................................
      ! set true/false flags for inputs:
      ! ...................................
   
   if (p_FAST%LinInputs == LIN_NONE) then
      do i = 1,p_FAST%Lin_NumMods
         ThisModule = p_FAST%Lin_ModOrder( i )
         do k=1,size(y_FAST%Lin%Modules(ThisModule)%Instance)
            y_FAST%Lin%Modules(ThisModule)%Instance(k)%use_u = .false.
         end do
      end do
   elseif(p_FAST%LinInputs == LIN_STANDARD) then
      do i = 1,p_FAST%Lin_NumMods
         ThisModule = p_FAST%Lin_ModOrder( i )
         do k=1,size(y_FAST%Lin%Modules(ThisModule)%Instance)
            y_FAST%Lin%Modules(ThisModule)%Instance(k)%use_u = .false.
         end do
      end do
      
      ! AD standard inputs: UserProp(NumBlNodes,NumBl)
      if (p_FAST%CompAero == MODULE_AD) then
         do j=1,NumBl*NumBlNodes
            y_FAST%Lin%Modules(MODULE_AD)%Instance(1)%use_u(y_FAST%Lin%Modules(MODULE_AD)%Instance(1)%SizeLin(LIN_INPUT_COL)+1-j) = .true.
         end do
      end if
      
      ! ED standard inputs: BlPitchCom, YawMom, GenTrq, extended input (collective pitch)
      do j=1,NumBl+3
         y_FAST%Lin%Modules(MODULE_ED)%Instance(1)%use_u(y_FAST%Lin%Modules(MODULE_ED)%Instance(1)%SizeLin(LIN_INPUT_COL)+1-j) = .true.
      end do
      
      ! IfW standard inputs: HWindSpeed, PLexp, PropagationDir
      if (p_FAST%CompInflow == MODULE_IfW) then
         do j = 1,3
            y_FAST%Lin%Modules(MODULE_IfW)%Instance(1)%use_u(y_FAST%Lin%Modules(MODULE_IfW)%Instance(1)%SizeLin(LIN_INPUT_COL)+1-j) = .true.
         end do
      end if

      ! HD standard inputs: WaveElev0
      if (p_FAST%CompHydro == MODULE_HD) then
            y_FAST%Lin%Modules(MODULE_HD)%Instance(1)%use_u(y_FAST%Lin%Modules(MODULE_HD)%Instance(1)%SizeLin(LIN_INPUT_COL)) = .true.
      end if
      
     ! SD has no standard inputs

   elseif(p_FAST%LinInputs == LIN_ALL) then
      do i = 1,p_FAST%Lin_NumMods
         ThisModule = p_FAST%Lin_ModOrder( i )
         do k=1,size(y_FAST%Lin%Modules(ThisModule)%Instance)
            y_FAST%Lin%Modules(ThisModule)%Instance(k)%use_u = .true.
         end do
      end do      
   end if
            
        
      ! ...................................
      ! set true/false flags for outputs:
      ! ...................................
   
   if (p_FAST%LinOutputs == LIN_NONE) then
      do i = 1,p_FAST%Lin_NumMods
         ThisModule = p_FAST%Lin_ModOrder( i )
         do k=1,size(y_FAST%Lin%Modules(ThisModule)%Instance)
            y_FAST%Lin%Modules(ThisModule)%Instance(k)%use_y = .false.
         end do
      end do      
   elseif(p_FAST%LinOutputs == LIN_STANDARD) then

      ! WriteOutput values are the last entries of the modules      
      do i = 1,p_FAST%Lin_NumMods         
         ThisModule = p_FAST%Lin_ModOrder( i )
         
         do k=1,size(y_FAST%Lin%Modules(ThisModule)%Instance)
            col = y_FAST%Lin%Modules(ThisModule)%Instance(k)%SizeLin(LIN_OUTPUT_COL) - y_FAST%Lin%Modules(ThisModule)%Instance(k)%NumOutputs !last column before WriteOutput occurs
            do j=1,col
               y_FAST%Lin%Modules(ThisModule)%Instance(k)%use_y(j) = .false.
            end do
            do j=col+1,y_FAST%Lin%Modules(ThisModule)%Instance(k)%SizeLin(LIN_OUTPUT_COL)
               y_FAST%Lin%Modules(ThisModule)%Instance(k)%use_y(j) = .true.
            end do
         end do
      end do      
      
   elseif(p_FAST%LinOutputs == LIN_ALL) then
      do i = 1,p_FAST%Lin_NumMods
         ThisModule = p_FAST%Lin_ModOrder( i )
         do k=1,size(y_FAST%Lin%Modules(ThisModule)%Instance)
            y_FAST%Lin%Modules(ThisModule)%Instance(k)%use_y = .true.
         end do
      end do      
   end if
   
   
END SUBROUTINE Init_Lin_InputOutput
!----------------------------------------------------------------------------------------------------------------------------------
!> Routine that performs lineaization at current operating point for a turbine. 
SUBROUTINE FAST_Linearize_OP(t_global, p_FAST, y_FAST, m_FAST, ED, BD, SrvD, AD, IfW, OpFM, HD, SD, ExtPtfm, MAPp, FEAM, MD, Orca, &
                         IceF, IceD, MeshMapData, ErrStat, ErrMsg )

   REAL(DbKi),               INTENT(IN   ) :: t_global            !< current (global) simulation time

   TYPE(FAST_ParameterType), INTENT(IN   ) :: p_FAST              !< Parameters for the glue code
   TYPE(FAST_OutputFileType),INTENT(INOUT) :: y_FAST              !< Output variables for the glue code
   TYPE(FAST_MiscVarType),   INTENT(INOUT) :: m_FAST              !< Miscellaneous variables
     
   TYPE(ElastoDyn_Data),     INTENT(INOUT) :: ED                  !< ElastoDyn data
   TYPE(BeamDyn_Data),       INTENT(INOUT) :: BD                  !< BeamDyn data
   TYPE(ServoDyn_Data),      INTENT(INOUT) :: SrvD                !< ServoDyn data
   TYPE(AeroDyn_Data),       INTENT(INOUT) :: AD                  !< AeroDyn data
   TYPE(InflowWind_Data),    INTENT(INOUT) :: IfW                 !< InflowWind data
   TYPE(OpenFOAM_Data),      INTENT(INOUT) :: OpFM                !< OpenFOAM data
   TYPE(HydroDyn_Data),      INTENT(INOUT) :: HD                  !< HydroDyn data
   TYPE(SubDyn_Data),        INTENT(INOUT) :: SD                  !< SubDyn data
   TYPE(ExtPtfm_Data),       INTENT(INOUT) :: ExtPtfm             !< ExtPtfm_MCKF data
   TYPE(MAP_Data),           INTENT(INOUT) :: MAPp                !< MAP data
   TYPE(FEAMooring_Data),    INTENT(INOUT) :: FEAM                !< FEAMooring data
   TYPE(MoorDyn_Data),       INTENT(INOUT) :: MD                  !< Data for the MoorDyn module
   TYPE(OrcaFlex_Data),      INTENT(INOUT) :: Orca                !< OrcaFlex interface data
   TYPE(IceFloe_Data),       INTENT(INOUT) :: IceF                !< IceFloe data
   TYPE(IceDyn_Data),        INTENT(INOUT) :: IceD                !< All the IceDyn data used in time-step loop

   TYPE(FAST_ModuleMapType), INTENT(INOUT) :: MeshMapData         !< Data for mapping between modules
      
   INTEGER(IntKi),           INTENT(  OUT) :: ErrStat             !< Error status of the operation
   CHARACTER(*),             INTENT(  OUT) :: ErrMsg              !< Error message if ErrStat /= ErrID_None

      ! local variables
   INTEGER(IntKi)                          :: Un                  ! unit number for linearization output file (written in two parts)
   INTEGER(IntKi)                          :: ErrStat2            ! local error status
   CHARACTER(ErrMsgLen)                    :: ErrMsg2             ! local error message
   CHARACTER(*),             PARAMETER     :: RoutineName = 'FAST_Linearize_OP' 
   
   REAL(R8Ki), ALLOCATABLE                 :: dUdu(:,:), dUdy(:,:) ! variables for glue-code linearization
   integer(intki)                          :: NumBl
   integer(intki)                          :: k
   CHARACTER(1024)                         :: LinRootName
   CHARACTER(1024)                         :: OutFileName
   CHARACTER(200)                          :: SimStr
   CHARACTER(MaxWrScrLen)                  :: BlankLine
   CHARACTER(*), PARAMETER                 :: Fmt = 'F10.2'
   
   
   
   ErrStat = ErrID_None
   ErrMsg = ""
   Un = -1
   
   !.....................
      SimStr = '(RotSpeed='//trim(num2lstr(ED%y%RotSpeed*RPS2RPM,Fmt))//' rpm, BldPitch1='//trim(num2lstr(ED%y%BlPitch(1)*R2D,Fmt))//' deg)'

   BlankLine = ""
   CALL WrOver( BlankLine )  ! BlankLine contains MaxWrScrLen spaces
   CALL WrOver ( ' Performing linearization '//trim(num2lstr(m_FAST%Lin%NextLinTimeIndx))//' at simulation time '//TRIM( Num2LStr(t_global) )//' s. '//trim(SimStr) )
   CALL WrScr('')
   
   !.....................
   
   LinRootName = TRIM(p_FAST%OutFileRoot)//'.'//trim(num2lstr(m_FAST%Lin%NextLinTimeIndx))
   
   if (p_FAST%WrVTK == VTK_ModeShapes .and. .not. p_FAST%CalcSteady) then ! we already saved these for the CalcSteady case
      call SaveOP(m_FAST%Lin%NextLinTimeIndx, p_FAST, y_FAST, ED, BD, SrvD, AD, IfW, OpFM, HD, SD, ExtPtfm, MAPp, FEAM, MD, Orca, &
                            IceF, IceD, ErrStat, ErrMsg, m_FAST%Lin%CopyOP_CtrlCode )
      !m_FAST%Lin%CopyOP_CtrlCode = MESH_UPDATECOPY ! we need a new copy for each LinTime
   end if

   
      NumBl = size(ED%Input(1)%BlPitchCom) 
      y_FAST%Lin%RotSpeed = ED%y%RotSpeed
      y_FAST%Lin%Azimuth  = ED%y%LSSTipPxa
      !.....................
      ! ElastoDyn
      !.....................
         ! get the jacobians
      call ED_JacobianPInput( t_global, ED%Input(1), ED%p, ED%x(STATE_CURR), ED%xd(STATE_CURR), ED%z(STATE_CURR), ED%OtherSt(STATE_CURR), &
                                 ED%y, ED%m, ErrStat2, ErrMsg2, dYdu=y_FAST%Lin%Modules(Module_ED)%Instance(1)%D, dXdu=y_FAST%Lin%Modules(Module_ED)%Instance(1)%B )
         call SetErrStat(ErrStat2,ErrMsg2,ErrStat,ErrMsg,RoutineName)
      
      call ED_JacobianPContState( t_global, ED%Input(1), ED%p, ED%x(STATE_CURR), ED%xd(STATE_CURR), ED%z(STATE_CURR), ED%OtherSt(STATE_CURR), &
                                     ED%y, ED%m, ErrStat2, ErrMsg2, dYdx=y_FAST%Lin%Modules(Module_ED)%Instance(1)%C, dXdx=y_FAST%Lin%Modules(Module_ED)%Instance(1)%A )
         call SetErrStat(ErrStat2,ErrMsg2,ErrStat,ErrMsg,RoutineName)
   
         ! get the operating point
      call ED_GetOP( t_global, ED%Input(1), ED%p, ED%x(STATE_CURR), ED%xd(STATE_CURR), ED%z(STATE_CURR), ED%OtherSt(STATE_CURR), &
                        ED%y, ED%m, ErrStat2, ErrMsg2, u_op=y_FAST%Lin%Modules(Module_ED)%Instance(1)%op_u, &
                                                       y_op=y_FAST%Lin%Modules(Module_ED)%Instance(1)%op_y, &
                                                       x_op=y_FAST%Lin%Modules(Module_ED)%Instance(1)%op_x, &
                                                      dx_op=y_FAST%Lin%Modules(Module_ED)%Instance(1)%op_dx )
         call SetErrStat(ErrStat2,ErrMsg2,ErrStat,ErrMsg,RoutineName)
         if (ErrStat >=AbortErrLev) then
            call cleanup()
            return
         end if
      
      
         ! write the module matrices:
      if (p_FAST%LinOutMod) then
            
         OutFileName = trim(LinRootName)//'.'//TRIM(y_FAST%Module_Abrev(Module_ED))      
         call WrLinFile_txt_Head(t_global, p_FAST, y_FAST, y_FAST%Lin%Modules(Module_ED)%Instance(1), OutFileName, Un, ErrStat2, ErrMsg2 )
            call SetErrStat(ErrStat2,ErrMsg2,ErrStat,ErrMsg,RoutineName)
            if (ErrStat >=AbortErrLev) then
               call cleanup()
               return
            end if
         
         if (p_FAST%LinOutJac) then
            ! Jacobians
            !dXdx:
            call WrPartialMatrix( y_FAST%Lin%Modules(Module_ED)%Instance(1)%A, Un, p_FAST%OutFmt, 'dXdx' )
         
            !dXdu:
            call WrPartialMatrix( y_FAST%Lin%Modules(Module_ED)%Instance(1)%B, Un, p_FAST%OutFmt, 'dXdu', UseCol=y_FAST%Lin%Modules(Module_ED)%Instance(1)%use_u )
         
            ! dYdx:
            call WrPartialMatrix( y_FAST%Lin%Modules(Module_ED)%Instance(1)%C, Un, p_FAST%OutFmt, 'dYdx', UseRow=y_FAST%Lin%Modules(Module_ED)%Instance(1)%use_y )
         
            !dYdu:
            call WrPartialMatrix( y_FAST%Lin%Modules(Module_ED)%Instance(1)%D, Un, p_FAST%OutFmt, 'dYdu', UseRow=y_FAST%Lin%Modules(Module_ED)%Instance(1)%use_y, &
                                                                                                          UseCol=y_FAST%Lin%Modules(Module_ED)%Instance(1)%use_u )
         
         end if
      
            ! finish writing the file
         call WrLinFile_txt_End(Un, p_FAST, y_FAST%Lin%Modules(Module_ED)%Instance(1) )
               
      end if
   
      !.....................
      ! BeamDyn
      !.....................
      if ( p_FAST%CompElast  == Module_BD ) then
         do k=1,p_FAST%nBeams

            ! get the jacobians
            call BD_JacobianPInput( t_global, BD%Input(1,k), BD%p(k), BD%x(k,STATE_CURR), BD%xd(k,STATE_CURR), BD%z(k,STATE_CURR), BD%OtherSt(k,STATE_CURR), &
                                       BD%y(k), BD%m(k), ErrStat2, ErrMsg2, dYdu=y_FAST%Lin%Modules(Module_BD)%Instance(k)%D, &
                                       dXdu=y_FAST%Lin%Modules(Module_BD)%Instance(k)%B, &
                                       StateRel_x   =y_FAST%Lin%Modules(Module_BD)%Instance(k)%StateRel_x, &
                                       StateRel_xdot=y_FAST%Lin%Modules(Module_BD)%Instance(k)%StateRel_xdot )
               call SetErrStat(ErrStat2,ErrMsg2,ErrStat,ErrMsg,RoutineName)
      
            call BD_JacobianPContState( t_global, BD%Input(1,k), BD%p(k), BD%x(k,STATE_CURR), BD%xd(k,STATE_CURR), BD%z(k,STATE_CURR), BD%OtherSt(k,STATE_CURR), &
                                       BD%y(k), BD%m(k), ErrStat2, ErrMsg2, dYdx=y_FAST%Lin%Modules(Module_BD)%Instance(k)%C, dXdx=y_FAST%Lin%Modules(Module_BD)%Instance(k)%A, &
                                       StateRotation=y_FAST%Lin%Modules(Module_BD)%Instance(k)%StateRotation)
               call SetErrStat(ErrStat2,ErrMsg2,ErrStat,ErrMsg,RoutineName)
   
               ! get the operating point
            call BD_GetOP( t_global, BD%Input(1,k), BD%p(k), BD%x(k,STATE_CURR), BD%xd(k,STATE_CURR), BD%z(k,STATE_CURR), BD%OtherSt(k,STATE_CURR), &
                           BD%y(k), BD%m(k), ErrStat2, ErrMsg2, u_op=y_FAST%Lin%Modules(Module_BD)%Instance(k)%op_u,  y_op=y_FAST%Lin%Modules(Module_BD)%Instance(k)%op_y, &
                                                                x_op=y_FAST%Lin%Modules(Module_BD)%Instance(k)%op_x, dx_op=y_FAST%Lin%Modules(Module_BD)%Instance(k)%op_dx )
               call SetErrStat(ErrStat2,ErrMsg2,ErrStat,ErrMsg,RoutineName)
               if (ErrStat >=AbortErrLev) then
                  call cleanup()
                  return
               end if
      
      
               ! write the module matrices:
            if (p_FAST%LinOutMod) then
            
               OutFileName = trim(LinRootName)//'.'//TRIM(y_FAST%Module_Abrev(Module_BD))//TRIM(num2lstr(k))
               call WrLinFile_txt_Head(t_global, p_FAST, y_FAST, y_FAST%Lin%Modules(Module_BD)%Instance(k), OutFileName, Un, ErrStat2, ErrMsg2 )
                  call SetErrStat(ErrStat2,ErrMsg2,ErrStat,ErrMsg,RoutineName)
                  if (ErrStat >=AbortErrLev) then
                     call cleanup()
                     return
                  end if
         
               if (p_FAST%LinOutJac) then
                  ! Jacobians
                  !dXdx:
                  call WrPartialMatrix( y_FAST%Lin%Modules(Module_BD)%Instance(k)%A, Un, p_FAST%OutFmt, 'dXdx' )
         
                  !dXdu:
                  call WrPartialMatrix( y_FAST%Lin%Modules(Module_BD)%Instance(k)%B, Un, p_FAST%OutFmt, 'dXdu', UseCol=y_FAST%Lin%Modules(Module_BD)%Instance(k)%use_u )
         
                  !dYdx:
                  call WrPartialMatrix( y_FAST%Lin%Modules(Module_BD)%Instance(k)%C, Un, p_FAST%OutFmt, 'dYdx', UseRow=y_FAST%Lin%Modules(Module_BD)%Instance(k)%use_y )
         
                  !dYdu:
                  call WrPartialMatrix( y_FAST%Lin%Modules(Module_BD)%Instance(k)%D, Un, p_FAST%OutFmt, 'dYdu', UseRow=y_FAST%Lin%Modules(Module_BD)%Instance(k)%use_y, &
                                                                                                                UseCol=y_FAST%Lin%Modules(Module_BD)%Instance(k)%use_u )
               end if
      
                  ! finish writing the file
               call WrLinFile_txt_End(Un, p_FAST, y_FAST%Lin%Modules(Module_BD)%Instance(k) )
            end if

         end do
      end if !BeamDyn
      

   !.....................
   ! InflowWind
   !.....................      
   if ( p_FAST%CompInflow  == Module_IfW ) then 
      
         ! get the jacobians
      call InflowWind_JacobianPInput( t_global, IfW%Input(1), IfW%p, IfW%x(STATE_CURR), IfW%xd(STATE_CURR), IfW%z(STATE_CURR), &
                                   IfW%OtherSt(STATE_CURR), IfW%y, IfW%m, ErrStat2, ErrMsg2, dYdu=y_FAST%Lin%Modules(Module_IfW)%Instance(1)%D )
      call SetErrStat(ErrStat2,ErrMsg2,ErrStat,ErrMsg,RoutineName)
      
      ! get the operating point
      call InflowWind_GetOP( t_global, IfW%Input(1), IfW%p, IfW%x(STATE_CURR), IfW%xd(STATE_CURR), IfW%z(STATE_CURR), &
                             IfW%OtherSt(STATE_CURR), IfW%y, IfW%m, ErrStat2, ErrMsg2, u_op=y_FAST%Lin%Modules(Module_IfW)%Instance(1)%op_u, &
                       y_op=y_FAST%Lin%Modules(Module_IfW)%Instance(1)%op_y )
         call SetErrStat(ErrStat2,ErrMsg2,ErrStat,ErrMsg,RoutineName)
         if (ErrStat >=AbortErrLev) then
            call cleanup()
            return
         end if
                      
      
         ! write the module matrices:
      if (p_FAST%LinOutMod) then
               
         OutFileName = trim(LinRootName)//'.'//TRIM(y_FAST%Module_Abrev(Module_IfW))      
         call WrLinFile_txt_Head(t_global, p_FAST, y_FAST, y_FAST%Lin%Modules(Module_IfW)%Instance(1), OutFileName, Un, ErrStat2, ErrMsg2 )
            call SetErrStat(ErrStat2,ErrMsg2,ErrStat,ErrMsg,RoutineName)
            if (ErrStat >=AbortErrLev) then
               call cleanup()
               return
            end if
         
         if (p_FAST%LinOutJac) then
            ! Jacobians
            !dYdu:
            call WrPartialMatrix( y_FAST%Lin%Modules(Module_IfW)%Instance(1)%D, Un, p_FAST%OutFmt, 'dYdu', &
               UseRow=y_FAST%Lin%Modules(Module_IfW)%Instance(1)%use_y, UseCol=y_FAST%Lin%Modules(Module_IfW)%Instance(1)%use_u )
         end if
      
            ! finish writing the file
         call WrLinFile_txt_End(Un, p_FAST, y_FAST%Lin%Modules(Module_IfW)%Instance(1) )
               
      end if      
            
   end if
   
   !.....................
   ! ServoDyn
   !.....................   
   if ( p_FAST%CompServo  == Module_SrvD ) then 
         ! get the jacobians
      call SrvD_JacobianPInput( t_global, SrvD%Input(1), SrvD%p, SrvD%x(STATE_CURR), SrvD%xd(STATE_CURR), SrvD%z(STATE_CURR), &
                                   SrvD%OtherSt(STATE_CURR), SrvD%y, SrvD%m, ErrStat2, ErrMsg2,    &
                                   dXdu=y_FAST%Lin%Modules(Module_SrvD)%Instance(1)%B, &
                                   dYdu=y_FAST%Lin%Modules(Module_SrvD)%Instance(1)%D )
      call SetErrStat(ErrStat2,ErrMsg2,ErrStat,ErrMsg,RoutineName)
      
      call SrvD_JacobianPContState( t_global, SrvD%Input(1), SrvD%p, SrvD%x(STATE_CURR), SrvD%xd(STATE_CURR), SrvD%z(STATE_CURR), &
                                       SrvD%OtherSt(STATE_CURR), SrvD%y, SrvD%m, ErrStat2, ErrMsg2, &
                                       dYdx=y_FAST%Lin%Modules(Module_SrvD)%Instance(1)%C, &
                                       dXdx=y_FAST%Lin%Modules(Module_SrvD)%Instance(1)%A )
         call SetErrStat(ErrStat2,ErrMsg2,ErrStat,ErrMsg,RoutineName)

      ! get the operating point
      call SrvD_GetOP( t_global, SrvD%Input(1), SrvD%p, SrvD%x(STATE_CURR), SrvD%xd(STATE_CURR), SrvD%z(STATE_CURR), &
                       SrvD%OtherSt(STATE_CURR), SrvD%y, SrvD%m, ErrStat2, ErrMsg2, &
                                                       u_op=y_FAST%Lin%Modules(Module_SrvD)%Instance(1)%op_u,  &
                                                      dx_op=y_FAST%Lin%Modules(Module_SrvD)%Instance(1)%op_dx, &
                                                       x_op=y_FAST%Lin%Modules(Module_SrvD)%Instance(1)%op_x,  &
                                                       y_op=y_FAST%Lin%Modules(Module_SrvD)%Instance(1)%op_y   )
         call SetErrStat(ErrStat2,ErrMsg2,ErrStat,ErrMsg,RoutineName)
         if (ErrStat >=AbortErrLev) then
            call cleanup()
            return
         end if
            
         ! write the module matrices:
      if (p_FAST%LinOutMod) then
      
         OutFileName = trim(LinRootName)//'.'//TRIM(y_FAST%Module_Abrev(Module_SrvD))      
         call WrLinFile_txt_Head(t_global, p_FAST, y_FAST, y_FAST%Lin%Modules(Module_SrvD)%Instance(1), OutFileName, Un, ErrStat2, ErrMsg2 )
            call SetErrStat(ErrStat2,ErrMsg2,ErrStat,ErrMsg,RoutineName)
            if (ErrStat >=AbortErrLev) then
               call cleanup()
               return
            end if
         
            ! Jacobians
         if (p_FAST%LinOutJac) then
            ! Jacobians
            call WrPartialMatrix(y_FAST%Lin%Modules(Module_SrvD)%Instance(1)%A, Un, p_FAST%OutFmt, 'dXdx')
            call WrPartialMatrix(y_FAST%Lin%Modules(Module_SrvD)%Instance(1)%B, Un, p_FAST%OutFmt, 'dXdu', UseCol=y_FAST%Lin%Modules(Module_SrvD)%Instance(1)%use_u)
            call WrPartialMatrix(y_FAST%Lin%Modules(Module_SrvD)%Instance(1)%C, Un, p_FAST%OutFmt, 'dYdx', UseRow=y_FAST%Lin%Modules(Module_SrvD)%Instance(1)%use_y)
            call WrPartialMatrix(y_FAST%Lin%Modules(Module_SrvD)%Instance(1)%D, Un, p_FAST%OutFmt, 'dYdu', UseRow=y_FAST%Lin%Modules(Module_SrvD)%Instance(1)%use_y, &
                                                                                                           UseCol=y_FAST%Lin%Modules(Module_SrvD)%Instance(1)%use_u)
         end if
      
            ! finish writing the file
         call WrLinFile_txt_End(Un, p_FAST, y_FAST%Lin%Modules(Module_SrvD)%Instance(1) )
               
      end if      
   end if

   !.....................
   ! AeroDyn
   !.....................
   if ( p_FAST%CompAero  == Module_AD ) then 
         ! get the jacobians
      call AD_JacobianPInput( t_global, AD%Input(1), AD%p, AD%x(STATE_CURR), AD%xd(STATE_CURR), AD%z(STATE_CURR), &
                                   AD%OtherSt(STATE_CURR), AD%y, AD%m, ErrStat2, ErrMsg2, &
                                   dXdu=y_FAST%Lin%Modules(Module_AD)%Instance(1)%B, &
                                   dYdu=y_FAST%Lin%Modules(Module_AD)%Instance(1)%D )
         call SetErrStat(ErrStat2,ErrMsg2,ErrStat,ErrMsg,RoutineName)

      call AD_JacobianPContState( t_global, AD%Input(1), AD%p, AD%x(STATE_CURR), AD%xd(STATE_CURR), AD%z(STATE_CURR), &
                                   AD%OtherSt(STATE_CURR), AD%y, AD%m, ErrStat2, ErrMsg2, &
                                   dXdx=y_FAST%Lin%Modules(Module_AD)%Instance(1)%A, &
                                   dYdx=y_FAST%Lin%Modules(Module_AD)%Instance(1)%C )
         call SetErrStat(ErrStat2,ErrMsg2,ErrStat,ErrMsg,RoutineName)
         
      ! get the operating point
      call AD_GetOP( t_global, AD%Input(1), AD%p, AD%x(STATE_CURR), AD%xd(STATE_CURR), AD%z(STATE_CURR), &
                       AD%OtherSt(STATE_CURR), AD%y, AD%m, ErrStat2, ErrMsg2, &
                       u_op=y_FAST%Lin%Modules(Module_AD)%Instance(1)%op_u, &
                       y_op=y_FAST%Lin%Modules(Module_AD)%Instance(1)%op_y, &
                       x_op=y_FAST%Lin%Modules(Module_AD)%Instance(1)%op_x, &
                      dx_op=y_FAST%Lin%Modules(Module_AD)%Instance(1)%op_dx )
         call SetErrStat(ErrStat2,ErrMsg2,ErrStat,ErrMsg,RoutineName)
         if (ErrStat >=AbortErrLev) then
            call cleanup()
            return
         end if
      
         ! write the module matrices:
      if (p_FAST%LinOutMod) then
      
         OutFileName = trim(LinRootName)//'.'//TRIM(y_FAST%Module_Abrev(Module_AD))
         call WrLinFile_txt_Head(t_global, p_FAST, y_FAST, y_FAST%Lin%Modules(Module_AD)%Instance(1), OutFileName, Un, ErrStat2, ErrMsg2 )
            call SetErrStat(ErrStat2,ErrMsg2,ErrStat,ErrMsg,RoutineName)
            if (ErrStat >=AbortErrLev) then
               call cleanup()
               return
            end if
         
         if (p_FAST%LinOutJac) then
            ! Jacobians
            call WrPartialMatrix( y_FAST%Lin%Modules(Module_AD)%Instance(1)%A, Un, p_FAST%OutFmt, 'dXdx' )
                           
            call WrPartialMatrix( y_FAST%Lin%Modules(Module_AD)%Instance(1)%B, Un, p_FAST%OutFmt, 'dXdu', &
                           UseCol=y_FAST%Lin%Modules(Module_AD)%Instance(1)%use_u )
                           
            call WrPartialMatrix( y_FAST%Lin%Modules(Module_AD)%Instance(1)%C, Un, p_FAST%OutFmt, 'dYdx', &
                           UseRow=y_FAST%Lin%Modules(Module_AD)%Instance(1)%use_y )
                           
            call WrPartialMatrix( y_FAST%Lin%Modules(Module_AD)%Instance(1)%D, Un, p_FAST%OutFmt, 'dYdu', &
                           UseRow=y_FAST%Lin%Modules(Module_AD)%Instance(1)%use_y, &
                           UseCol=y_FAST%Lin%Modules(Module_AD)%Instance(1)%use_u )
         end if

            ! finish writing the file
         call WrLinFile_txt_End(Un, p_FAST, y_FAST%Lin%Modules(Module_AD)%Instance(1) )
      end if

   end if
   
   
   !.....................
   ! HydroDyn
   !.....................
   if ( p_FAST%CompHydro  == Module_HD ) then 
         ! get the jacobians
      call HD_JacobianPInput( t_global, HD%Input(1), HD%p, HD%x(STATE_CURR), HD%xd(STATE_CURR), HD%z(STATE_CURR), HD%OtherSt(STATE_CURR), &
                                 HD%y, HD%m, ErrStat2, ErrMsg2, dYdu=y_FAST%Lin%Modules(Module_HD)%Instance(1)%D, dXdu=y_FAST%Lin%Modules(Module_HD)%Instance(1)%B )
         call SetErrStat(ErrStat2,ErrMsg2,ErrStat,ErrMsg,RoutineName)
      
      call HD_JacobianPContState( t_global, HD%Input(1), HD%p, HD%x(STATE_CURR), HD%xd(STATE_CURR), HD%z(STATE_CURR), HD%OtherSt(STATE_CURR), &
                                     HD%y, HD%m, ErrStat2, ErrMsg2, dYdx=y_FAST%Lin%Modules(Module_HD)%Instance(1)%C, dXdx=y_FAST%Lin%Modules(Module_HD)%Instance(1)%A )
         call SetErrStat(ErrStat2,ErrMsg2,ErrStat,ErrMsg,RoutineName)
   
         ! get the operating point
      call HD_GetOP( t_global, HD%Input(1), HD%p, HD%x(STATE_CURR), HD%xd(STATE_CURR), HD%z(STATE_CURR), HD%OtherSt(STATE_CURR), &
                        HD%y, HD%m, ErrStat2, ErrMsg2, u_op=y_FAST%Lin%Modules(Module_HD)%Instance(1)%op_u, y_op=y_FAST%Lin%Modules(Module_HD)%Instance(1)%op_y, &
                       x_op=y_FAST%Lin%Modules(Module_HD)%Instance(1)%op_x, dx_op=y_FAST%Lin%Modules(Module_HD)%Instance(1)%op_dx )
         call SetErrStat(ErrStat2,ErrMsg2,ErrStat,ErrMsg,RoutineName)
         if (ErrStat >=AbortErrLev) then
            call cleanup()
            return
         end if
         
      
      
         ! write the module matrices:
      if (p_FAST%LinOutMod) then
            
         OutFileName = trim(LinRootName)//'.'//TRIM(y_FAST%Module_Abrev(Module_HD))      
         call WrLinFile_txt_Head(t_global, p_FAST, y_FAST, y_FAST%Lin%Modules(Module_HD)%Instance(1), OutFileName, Un, ErrStat2, ErrMsg2 )
            call SetErrStat(ErrStat2,ErrMsg2,ErrStat,ErrMsg,RoutineName)
            if (ErrStat >=AbortErrLev) then
               call cleanup()
               return
            end if
         
         if (p_FAST%LinOutJac) then
            ! Jacobians
            !dXdx:
            call WrPartialMatrix( y_FAST%Lin%Modules(Module_HD)%Instance(1)%A, Un, p_FAST%OutFmt, 'dXdx' )
         
            !dXdu:
            call WrPartialMatrix( y_FAST%Lin%Modules(Module_HD)%Instance(1)%B, Un, p_FAST%OutFmt, 'dXdu', UseCol=y_FAST%Lin%Modules(Module_HD)%Instance(1)%use_u )
         
            !dYdx:
            call WrPartialMatrix( y_FAST%Lin%Modules(Module_HD)%Instance(1)%C, Un, p_FAST%OutFmt, 'dYdx', UseRow=y_FAST%Lin%Modules(Module_HD)%Instance(1)%use_y )
         
            !dYdu:
            call WrPartialMatrix( y_FAST%Lin%Modules(Module_HD)%Instance(1)%D, Un, p_FAST%OutFmt, 'dYdu', UseRow=y_FAST%Lin%Modules(Module_HD)%Instance(1)%use_y, &
                                                                                                          UseCol=y_FAST%Lin%Modules(Module_HD)%Instance(1)%use_u )
         
         end if 
      
             ! finish writing the file
         call WrLinFile_txt_End(Un, p_FAST, y_FAST%Lin%Modules(Module_HD)%Instance(1) )
               
      end if  
   end if
   
   !.....................
   ! SubDyn / ExtPtfm
   !.....................

   if ( p_FAST%CompSub == Module_SD ) then 
      ! get the jacobians
      call SD_JacobianPInput( t_global, SD%Input(1), SD%p, SD%x(STATE_CURR), SD%xd(STATE_CURR), &
              SD%z(STATE_CURR), SD%OtherSt(STATE_CURR),  SD%y, SD%m, ErrStat2, ErrMsg2, &
              dYdu=y_FAST%Lin%Modules(Module_SD)%Instance(1)%D, dXdu=y_FAST%Lin%Modules(Module_SD)%Instance(1)%B )
      if(Failed()) return;

      call SD_JacobianPContState( t_global, SD%Input(1), SD%p, SD%x(STATE_CURR), SD%xd(STATE_CURR), &
          SD%z(STATE_CURR), SD%OtherSt(STATE_CURR), SD%y, SD%m, ErrStat2, ErrMsg2,&
          dYdx=y_FAST%Lin%Modules(Module_SD)%Instance(1)%C, dXdx=y_FAST%Lin%Modules(Module_SD)%Instance(1)%A )
      if(Failed()) return;

      ! get the operating point
      call SD_GetOP(t_global, SD%Input(1), SD%p, SD%x(STATE_CURR), SD%xd(STATE_CURR), SD%z(STATE_CURR),&
          SD%OtherSt(STATE_CURR), SD%y, SD%m, ErrStat2, ErrMsg2, u_op=y_FAST%Lin%Modules(Module_SD)%Instance(1)%op_u,&
          y_op=y_FAST%Lin%Modules(Module_SD)%Instance(1)%op_y, &
          x_op=y_FAST%Lin%Modules(Module_SD)%Instance(1)%op_x, dx_op=y_FAST%Lin%Modules(Module_SD)%Instance(1)%op_dx)
      if(Failed()) return;

      ! write the module matrices:
      if (p_FAST%LinOutMod) then
         OutFileName = trim(LinRootName)//'.'//TRIM(y_FAST%Module_Abrev(Module_SD))      
         call WrLinFile_txt_Head(t_global, p_FAST, y_FAST, y_FAST%Lin%Modules(Module_SD)%Instance(1), OutFileName, Un, ErrStat2, ErrMsg2)
         if(Failed()) return;
            
         if (p_FAST%LinOutJac) then
            ! Jacobians
            call WrPartialMatrix(y_FAST%Lin%Modules(Module_SD)%Instance(1)%A, Un, p_FAST%OutFmt, 'dXdx')
            call WrPartialMatrix(y_FAST%Lin%Modules(Module_SD)%Instance(1)%B, Un, p_FAST%OutFmt, 'dXdu', UseCol=y_FAST%Lin%Modules(Module_SD)%Instance(1)%use_u)
            call WrPartialMatrix(y_FAST%Lin%Modules(Module_SD)%Instance(1)%C, Un, p_FAST%OutFmt, 'dYdx', UseRow=y_FAST%Lin%Modules(Module_SD)%Instance(1)%use_y)
            call WrPartialMatrix(y_FAST%Lin%Modules(Module_SD)%Instance(1)%D, Un, p_FAST%OutFmt, 'dYdu', UseRow=y_FAST%Lin%Modules(Module_SD)%Instance(1)%use_y, &
                                                                                                               UseCol=y_FAST%Lin%Modules(Module_SD)%Instance(1)%use_u)
         end if
         ! finish writing the file
         call WrLinFile_txt_End(Un, p_FAST, y_FAST%Lin%Modules(Module_SD)%Instance(1) )
      end if
   elseif ( p_FAST%CompSub == Module_ExtPtfm ) then 
      ! get the jacobians
      call ExtPtfm_JacobianPInput( t_global, ExtPtfm%Input(1), ExtPtfm%p, ExtPtfm%x(STATE_CURR), ExtPtfm%xd(STATE_CURR), &
              ExtPtfm%z(STATE_CURR), ExtPtfm%OtherSt(STATE_CURR),  ExtPtfm%y, ExtPtfm%m, ErrStat2, ErrMsg2, &
              dYdu=y_FAST%Lin%Modules(Module_ExtPtfm)%Instance(1)%D, dXdu=y_FAST%Lin%Modules(Module_ExtPtfm)%Instance(1)%B )
      if(Failed()) return;

      call ExtPtfm_JacobianPContState( t_global, ExtPtfm%Input(1), ExtPtfm%p, ExtPtfm%x(STATE_CURR), ExtPtfm%xd(STATE_CURR), &
          ExtPtfm%z(STATE_CURR), ExtPtfm%OtherSt(STATE_CURR), ExtPtfm%y, ExtPtfm%m, ErrStat2, ErrMsg2,&
          dYdx=y_FAST%Lin%Modules(Module_ExtPtfm)%Instance(1)%C, dXdx=y_FAST%Lin%Modules(Module_ExtPtfm)%Instance(1)%A )
      if(Failed()) return;

      ! get the operating point
      call ExtPtfm_GetOP(t_global, ExtPtfm%Input(1), ExtPtfm%p, ExtPtfm%x(STATE_CURR), ExtPtfm%xd(STATE_CURR), ExtPtfm%z(STATE_CURR),&
          ExtPtfm%OtherSt(STATE_CURR), ExtPtfm%y, ExtPtfm%m, ErrStat2, ErrMsg2, u_op=y_FAST%Lin%Modules(Module_ExtPtfm)%Instance(1)%op_u,&
          y_op=y_FAST%Lin%Modules(Module_ExtPtfm)%Instance(1)%op_y, &
          x_op=y_FAST%Lin%Modules(Module_ExtPtfm)%Instance(1)%op_x, dx_op=y_FAST%Lin%Modules(Module_ExtPtfm)%Instance(1)%op_dx)
      if(Failed()) return;

      ! write the module matrices:
      if (p_FAST%LinOutMod) then
         OutFileName = trim(LinRootName)//'.'//TRIM(y_FAST%Module_Abrev(Module_ExtPtfm))      
         call WrLinFile_txt_Head(t_global, p_FAST, y_FAST, y_FAST%Lin%Modules(Module_ExtPtfm)%Instance(1), OutFileName, Un, ErrStat2, ErrMsg2)
         if(Failed()) return;
            
         if (p_FAST%LinOutJac) then
            ! Jacobians
            call WrPartialMatrix(y_FAST%Lin%Modules(Module_ExtPtfm)%Instance(1)%A, Un, p_FAST%OutFmt, 'dXdx')
            call WrPartialMatrix(y_FAST%Lin%Modules(Module_ExtPtfm)%Instance(1)%B, Un, p_FAST%OutFmt, 'dXdu', UseCol=y_FAST%Lin%Modules(Module_ExtPtfm)%Instance(1)%use_u)
            call WrPartialMatrix(y_FAST%Lin%Modules(Module_ExtPtfm)%Instance(1)%C, Un, p_FAST%OutFmt, 'dYdx', UseRow=y_FAST%Lin%Modules(Module_ExtPtfm)%Instance(1)%use_y)
            call WrPartialMatrix(y_FAST%Lin%Modules(Module_ExtPtfm)%Instance(1)%D, Un, p_FAST%OutFmt, 'dYdu', UseRow=y_FAST%Lin%Modules(Module_ExtPtfm)%Instance(1)%use_y, &
                                                                                                               UseCol=y_FAST%Lin%Modules(Module_ExtPtfm)%Instance(1)%use_u)
         end if
         ! finish writing the file
         call WrLinFile_txt_End(Un, p_FAST, y_FAST%Lin%Modules(Module_ExtPtfm)%Instance(1) )
     end if
   end if ! SubDyn/ExtPtfm
   
   
   !.....................
   ! MAP
   !.....................
   if ( p_FAST%CompMooring  == Module_MAP ) then
      ! LIN-TODO: We need this to compute the dYdu total derivative which is D for MAP, and the template uses OtherSt(STATE_CURR), but the FAST MAP DATA has OtherSt as a scalar
      call MAP_JacobianPInput( t_global, MAPp%Input(1), MAPp%p, MAPp%x(STATE_CURR), MAPp%xd(STATE_CURR), MAPp%z(STATE_CURR), &
                                   MAPp%OtherSt, MAPp%y, ErrStat2, ErrMsg2, y_FAST%Lin%Modules(Module_MAP)%Instance(1)%D )
      call SetErrStat(ErrStat2,ErrMsg2,ErrStat,ErrMsg,RoutineName)
      
      ! get the operating point
      !LIN-TODO: template uses OtherSt(STATE_CURR), but the FAST MAP DATA has OtherSt as a scalar
      !          email bonnie for a discussion on this.
      call MAP_GetOP( t_global, MAPp%Input(1), MAPp%p, MAPp%x(STATE_CURR), MAPp%xd(STATE_CURR), MAPp%z(STATE_CURR), &
                             MAPp%OtherSt, MAPp%y, ErrStat2, ErrMsg2,  &
                       y_FAST%Lin%Modules(Module_MAP)%Instance(1)%op_u, y_FAST%Lin%Modules(Module_MAP)%Instance(1)%op_y )
      call SetErrStat(ErrStat2,ErrMsg2,ErrStat,ErrMsg,RoutineName)
      if (ErrStat >=AbortErrLev) then
         call cleanup()
         return
      end if
      
      ! write the module matrices:
      if (p_FAST%LinOutMod) then
            
         OutFileName = trim(LinRootName)//'.'//TRIM(y_FAST%Module_Abrev(Module_MAP))      
         call WrLinFile_txt_Head(t_global, p_FAST, y_FAST, y_FAST%Lin%Modules(Module_MAP)%Instance(1), OutFileName, Un, ErrStat2, ErrMsg2 )
            call SetErrStat(ErrStat2,ErrMsg2,ErrStat,ErrMsg,RoutineName)
            if (ErrStat >=AbortErrLev) then
               call cleanup()
               return
            end if
         
         if (p_FAST%LinOutJac) then
            ! Jacobians
            !dYdu:
            call WrPartialMatrix( y_FAST%Lin%Modules(Module_MAP)%Instance(1)%D, Un, p_FAST%OutFmt, 'dYdu', &
                                         UseRow=y_FAST%Lin%Modules(Module_MAP)%Instance(1)%use_y, &
                                         UseCol=y_FAST%Lin%Modules(Module_MAP)%Instance(1)%use_u )         
         end if 
      
             ! finish writing the file
         call WrLinFile_txt_End(Un, p_FAST, y_FAST%Lin%Modules(Module_MAP)%Instance(1) )
               
      end if  ! if ( p_FAST%LinOutMod )
   end if     ! if ( p_FAST%CompMooring  == Module_MAP )
   
   
   !.....................
   ! MoorDyn
   !.....................
   if ( p_FAST%CompMooring  == Module_MD ) then
      
      call MD_JacobianPInput( t_global, MD%Input(1), MD%p, MD%x(STATE_CURR), MD%xd(STATE_CURR), MD%z(STATE_CURR), &
                                   MD%OtherSt(STATE_CURR), MD%y, MD%m, ErrStat2, ErrMsg2, &
                                   dXdu=y_FAST%Lin%Modules(Module_MD)%Instance(1)%B, &
                                   dYdu=y_FAST%Lin%Modules(Module_MD)%Instance(1)%D )
      call SetErrStat(ErrStat2,ErrMsg2,ErrStat,ErrMsg,RoutineName)
      
      call MD_JacobianPContState( t_global, MD%Input(1), MD%p, MD%x(STATE_CURR), MD%xd(STATE_CURR), MD%z(STATE_CURR), MD%OtherSt(STATE_CURR), &
                                     MD%y, MD%m, ErrStat2, ErrMsg2, dYdx=y_FAST%Lin%Modules(Module_MD)%Instance(1)%C, &
                                                                    dXdx=y_FAST%Lin%Modules(Module_MD)%Instance(1)%A )
      call SetErrStat(ErrStat2,ErrMsg2,ErrStat,ErrMsg,RoutineName)
         
      ! get the operating point
      call MD_GetOP( t_global, MD%Input(1), MD%p, MD%x(STATE_CURR), MD%xd(STATE_CURR), MD%z(STATE_CURR), &
                             MD%OtherSt(STATE_CURR), MD%y, MD%m, ErrStat2, ErrMsg2,  &
                              u_op=y_FAST%Lin%Modules(Module_MD)%Instance(1)%op_u, &
                              y_op=y_FAST%Lin%Modules(Module_MD)%Instance(1)%op_y, &
                              x_op=y_FAST%Lin%Modules(Module_MD)%Instance(1)%op_x, &
                             dx_op=y_FAST%Lin%Modules(Module_MD)%Instance(1)%op_dx )                       
      call SetErrStat(ErrStat2,ErrMsg2,ErrStat,ErrMsg,RoutineName)
      if (ErrStat >=AbortErrLev) then
         call cleanup()
         return
      end if
      
      ! write the module matrices:
      if (p_FAST%LinOutMod) then
            
         OutFileName = trim(LinRootName)//'.'//TRIM(y_FAST%Module_Abrev(Module_MD))      
         call WrLinFile_txt_Head(t_global, p_FAST, y_FAST, y_FAST%Lin%Modules(Module_MD)%Instance(1), OutFileName, Un, ErrStat2, ErrMsg2 )
            call SetErrStat(ErrStat2,ErrMsg2,ErrStat,ErrMsg,RoutineName)
            if (ErrStat >=AbortErrLev) then
               call cleanup()
               return
            end if
         
         if (p_FAST%LinOutJac) then
            ! Jacobians
            ! dXdx, dXdu, dYdx, dYdu:
            call WrPartialMatrix( y_FAST%Lin%Modules(Module_MD)%Instance(1)%A, Un, p_FAST%OutFmt, 'dXdx' )
            call WrPartialMatrix( y_FAST%Lin%Modules(Module_MD)%Instance(1)%B, Un, p_FAST%OutFmt, 'dXdu', UseCol=y_FAST%Lin%Modules(Module_MD)%Instance(1)%use_u )
            call WrPartialMatrix( y_FAST%Lin%Modules(Module_MD)%Instance(1)%C, Un, p_FAST%OutFmt, 'dYdx', UseRow=y_FAST%Lin%Modules(Module_MD)%Instance(1)%use_y )
            call WrPartialMatrix( y_FAST%Lin%Modules(Module_MD)%Instance(1)%D, Un, p_FAST%OutFmt, 'dYdu', UseRow=y_FAST%Lin%Modules(Module_MD)%Instance(1)%use_y, &
                                                                                                          UseCol=y_FAST%Lin%Modules(Module_MD)%Instance(1)%use_u )         
         end if 
      
             ! finish writing the file
         call WrLinFile_txt_End(Un, p_FAST, y_FAST%Lin%Modules(Module_MD)%Instance(1) )
               
      end if  ! if ( p_FAST%LinOutMod )
   end if     ! if ( p_FAST%CompMooring  == Module_MD )
   
   !.....................
   ! Linearization of glue code Input/Output solve:
   !.....................
   
   !.....................
   ! Glue code (currently a linearization of SolveOption2):
   ! Make sure we avoid any case where the operating point values change earlier in this routine (e.g., by calling the module Jacobian routines).
   !.....................

   call Glue_GetOP(p_FAST, y_FAST, ErrStat2, ErrMsg2)
      call SetErrStat(ErrStat2,ErrMsg2,ErrStat,ErrMsg,RoutineName)
      if (ErrStat >=AbortErrLev) then
         call cleanup()
         return
      end if
   
      ! get the dUdu and dUdy matrices, which linearize SolveOption2 for the modules we've included in linearization
   call Glue_Jacobians( p_FAST, y_FAST, m_FAST, ED, BD, SrvD, AD, IfW, OpFM, HD, SD, MAPp, FEAM, MD, Orca, &
                         IceF, IceD, MeshMapData, dUdu, dUdy, ErrStat2, ErrMsg2 )
      call SetErrStat(ErrStat2,ErrMsg2,ErrStat,ErrMsg,RoutineName)
      if (ErrStat >=AbortErrLev) then
         call cleanup()
         return
      end if
      
      
         
   call WrLinFile_txt_Head(t_global, p_FAST, y_FAST, y_FAST%Lin%Glue, LinRootName, Un, ErrStat2, ErrMsg2 )       
      call SetErrStat(ErrStat2,ErrMsg2,ErrStat,ErrMsg,RoutineName)
      if (ErrStat >=AbortErrLev) then
         call cleanup()
         return
      end if
      
   
   if (p_FAST%LinOutJac) then
      ! Jacobians
      call WrPartialMatrix( dUdu, Un, p_FAST%OutFmt, 'dUdu', UseRow=y_FAST%Lin%Glue%use_u, UseCol=y_FAST%Lin%Glue%use_u )
      call WrPartialMatrix( dUdy, Un, p_FAST%OutFmt, 'dUdy', UseRow=y_FAST%Lin%Glue%use_u, UseCol=y_FAST%Lin%Glue%use_y )
   end if
   
   
      ! calculate the glue-code state matrices
   call Glue_StateMatrices( p_FAST, y_FAST, dUdu, dUdy, ErrStat2, ErrMsg2 )
      call SetErrStat(ErrStat2,ErrMsg2,ErrStat,ErrMsg,RoutineName)
      if (ErrStat >=AbortErrLev) then
         call cleanup()
         return
      end if
      
      ! Write the results to the file:
   call WrLinFile_txt_End(Un, p_FAST, y_FAST%Lin%Glue )            

   m_FAST%Lin%NextLinTimeIndx = m_FAST%Lin%NextLinTimeIndx + 1

contains
    logical function Failed()
      call SetErrStat(ErrStat2,ErrMsg2,ErrStat,ErrMsg,RoutineName)
      Failed =  ErrStat >= AbortErrLev
      if(Failed) call cleanup()
   end function Failed
   subroutine cleanup()
      
      if (allocated(dUdu)) deallocate(dUdu)
      if (allocated(dUdy)) deallocate(dUdy)
      
      if (Un > 0) close(Un)
      
   end subroutine cleanup
END SUBROUTINE FAST_Linearize_OP   
!----------------------------------------------------------------------------------------------------------------------------------
!> Routine that writes the A,B,C,D matrices from linearization to a text file. 
SUBROUTINE WrLinFile_txt_Head(t_global, p_FAST, y_FAST, LinData, FileName, Un, ErrStat, ErrMsg)

   INTEGER(IntKi),           INTENT(  OUT) :: Un                  !< unit number
   REAL(DbKi),               INTENT(IN   ) :: t_global            !< current (global) simulation time
   TYPE(FAST_ParameterType), INTENT(IN   ) :: p_FAST              !< parameters
   TYPE(FAST_OutputFileType),INTENT(IN   ) :: y_FAST              !< Output variables for the glue code
   TYPE(FAST_LinType),       INTENT(IN   ) :: LinData             !< Linearization data for individual module or glue (coupled system)
   CHARACTER(*),             INTENT(IN   ) :: FileName            !< root name of the linearization file to open for writing
   INTEGER(IntKi),           INTENT(  OUT) :: ErrStat             !< Error status of the operation
   CHARACTER(*),             INTENT(  OUT) :: ErrMsg              !< Error message if ErrStat /= ErrID_None

      ! local variables
   INTEGER(IntKi)                          :: i                   ! loop counter
   
   INTEGER(IntKi)                          :: ErrStat2            ! local error status
   CHARACTER(ErrMsgLen)                    :: ErrMsg2             ! local error message
   CHARACTER(*),             PARAMETER     :: RoutineName = 'WrLinFile_txt_Head'    
   INTEGER(IntKi)                          :: n(5)                ! sizes of arrays to print
   CHARACTER(*),             PARAMETER     :: TypeNames(5) = (/ 'continuous states', &
                                                                'discrete states  ', &
                                                                'constraint states', &
                                                                'inputs           ', &
                                                                'outputs          '  /)
   CHARACTER(50)                           :: Fmt
   CHARACTER(32)                           :: Desc
   
   integer, parameter :: Indx_x      = 1
   integer, parameter :: Indx_xd     = 2
   integer, parameter :: Indx_z      = 3
   integer, parameter :: Indx_u      = 4
   integer, parameter :: Indx_y      = 5
   
                  
   ErrStat = ErrID_None
   ErrMsg = ""
         
   n = 0;
   if (allocated(LinData%names_x )) n(Indx_x) = size(LinData%names_x )
   if (allocated(LinData%names_xd)) n(Indx_xd) = size(LinData%names_xd)
   if (allocated(LinData%names_z )) n(Indx_z) = size(LinData%names_z )
   !if (allocated(LinData%names_u )) n(Indx_u) = size(LinData%names_u )
   !if (allocated(LinData%names_y )) n(Indx_y) = size(LinData%names_y )
   
   if (allocated(LinData%names_u )) then
      do i=1,size(LinData%use_u)
         if (LinData%use_u(i)) n(Indx_u) = n(Indx_u)+1
      end do
   end if
   
   if (allocated(LinData%names_y )) then
      do i=1,size(LinData%use_y)
         if (LinData%use_y(i)) n(Indx_y) = n(Indx_y)+1
      end do
   end if
   
   
   CALL GetNewUnit( Un, ErrStat2, ErrMsg2 )
      call SetErrStat(ErrStat2,ErrMsg2,ErrStat,ErrMsg,RoutineName)
      if (ErrStat >= AbortErrLev) then
         Un = -1
         return
      end if
      
   CALL OpenFOutFile ( Un, TRIM(FileName)//'.lin', ErrStat2, ErrMsg2 )
      call SetErrStat(ErrStat2,ErrMsg2,ErrStat,ErrMsg,RoutineName)
      if (ErrStat >= AbortErrLev) then
         close( Un ) 
         Un = -1
         return
      end if
      
   ! heading
      
      ! Add some file information:

   WRITE (Un,'(/,A)')  'Linearized model: '//TRIM( y_FAST%FileDescLines(1) )
   WRITE (Un,'(1X,A)') TRIM( y_FAST%FileDescLines(2) )
   WRITE (Un,'()' )    !print a blank line
   WRITE (Un,'(A)'   ) TRIM( y_FAST%FileDescLines(3) )
   WRITE (Un,'()' )    !print a blank line
   
   WRITE(Un, '(A)') 'Simulation information:'      
   fmt = '(3x,A,1x,'//trim(p_FAST%OutFmt_t)//',1x,A)' 
   Desc = 'Simulation time:'; WRITE (Un, fmt) Desc, t_global, 's'
   Desc = 'Rotor Speed:';     WRITE (Un, fmt) Desc, y_FAST%Lin%RotSpeed, 'rad/s'
   Desc = 'Azimuth:';         WRITE (Un, fmt) Desc, y_FAST%Lin%Azimuth,  'rad'
   Desc = 'Wind Speed:';      WRITE (Un, fmt) Desc, y_FAST%Lin%WindSpeed,  'm/s'
   
   fmt = '(3x,A,1x,I5)'
   do i=1,size(n)
      Desc = 'Number of '//trim(TypeNames(i))//':'
      WRITE(Un, fmt) Desc, n(i)
   end do
   
   Desc = 'Jacobians included in this file?'
   fmt  = '(3x,A,1x,A5)'
   if (p_FAST%LinOutJac) then
      write (Un, fmt) Desc, 'Yes'
   else
      write (Un, fmt) Desc, 'No'
   end if
      
   WRITE (Un,'()' )    !print a blank line

   
         !......................................................
         ! Write the names of the output parameters on one line:
         !......................................................
   if (n(Indx_x) > 0) then
      WRITE(Un, '(A)') 'Order of continuous states:'      
      call WrLinFile_txt_Table(p_FAST, Un, "Row/Column", LinData%op_x, LinData%names_x, rotFrame=LinData%RotFrame_x, derivOrder=LinData%DerivOrder_x  )      
      
      WRITE(Un, '(A)') 'Order of continuous state derivatives:'      
      call WrLinFile_txt_Table(p_FAST, Un, "Row/Column", LinData%op_dx, LinData%names_x, rotFrame=LinData%RotFrame_x, deriv=.true., derivOrder=LinData%DerivOrder_x  )      
   end if
   
   if (n(Indx_xd) > 0) then
      WRITE(Un, '(A)') 'Order of discrete states:'      
      call WrLinFile_txt_Table(p_FAST, Un, "Row/Column", LinData%op_xd, LinData%names_xd )      
   end if

   if (n(Indx_z) > 0) then
      WRITE(Un, '(A)') 'Order of constraint states:' 
      call WrLinFile_txt_Table(p_FAST, Un, "Row/Column", LinData%op_z, LinData%names_z, rotFrame=LinData%RotFrame_z )      
   end if
         
   if (n(Indx_u) > 0) then
      WRITE(Un, '(A)') 'Order of inputs:'   
      call WrLinFile_txt_Table(p_FAST, Un, "Column  ", LinData%op_u, LinData%names_u, rotFrame=LinData%RotFrame_u, UseCol=LinData%use_u )
   end if
   
   if (n(Indx_y) > 0) then
      WRITE(Un, '(A)') 'Order of outputs:'      
      call WrLinFile_txt_Table(p_FAST, Un, "Row  ", LinData%op_y, LinData%names_y, rotFrame=LinData%RotFrame_y, UseCol=LinData%use_y )      
   end if
      
   !.............
   if (p_FAST%LinOutJac) then
      WRITE (Un,'(/,A,/)' ) 'Jacobian matrices:'    !print a blank line
      ! we'll have the modules write their own Jacobians outside this routine
   end if

         
END SUBROUTINE WrLinFile_txt_Head   
!----------------------------------------------------------------------------------------------------------------------------------
!> Routine that writes the A,B,C,D matrices from linearization to a text file. 
SUBROUTINE WrLinFile_txt_End(Un, p_FAST, LinData)

   INTEGER(IntKi),           INTENT(INOUT) :: Un                  !< unit number
   TYPE(FAST_ParameterType), INTENT(IN   ) :: p_FAST              !< parameters
   TYPE(FAST_LinType),       INTENT(IN   ) :: LinData             !< Linearization data for individual module or glue (coupled system)
   
      ! local variables
   
   WRITE (Un,'(/,A,/)' ) 'Linearized state matrices:'    !print a blank line
   
   ! A matrix
   if (allocated(LinData%A)) call WrPartialMatrix( LinData%A, Un, p_FAST%OutFmt, 'A' )
   ! B matrix   
   if (allocated(LinData%B)) call WrPartialMatrix( LinData%B, Un, p_FAST%OutFmt, 'B', UseCol=LinData%use_u )
   
   ! C matrix
   if (allocated(LinData%C)) call WrPartialMatrix( LinData%C, Un, p_FAST%OutFmt, 'C', UseRow=LinData%use_y )
   ! D matrix
   if (allocated(LinData%D)) call WrPartialMatrix( LinData%D, Un, p_FAST%OutFmt, 'D', UseRow=LinData%use_y, UseCol=LinData%use_u )

   ! StateRotation matrix
   if (allocated(LinData%StateRotation)) call WrPartialMatrix( LinData%StateRotation, Un, p_FAST%OutFmt, 'StateRotation' )

   ! RelState matrices
   if (allocated(LinData%StateRel_x))    call WrPartialMatrix( LinData%StateRel_x,    Un, p_FAST%OutFmt, 'State_Rel_x' )
   if (allocated(LinData%StateRel_xdot)) call WrPartialMatrix( LinData%StateRel_xdot, Un, p_FAST%OutFmt, 'State_Rel_xdot' )

   close(Un)
   Un = -1
   
END SUBROUTINE WrLinFile_txt_End   
!----------------------------------------------------------------------------------------------------------------------------------
SUBROUTINE WrLinFile_txt_Table(p_FAST, Un, RowCol, op, names, rotFrame, deriv, derivOrder, UseCol,start_indx)

   TYPE(FAST_ParameterType), INTENT(IN   ) :: p_FAST              !< parameters
   INTEGER(IntKi),           INTENT(IN   ) :: Un                  !< unit number
   CHARACTER(*),             INTENT(IN   ) :: RowCol              !< Row/Column description
   REAL(ReKi),               INTENT(IN   ) :: op(:)               !< operating point values (possibly different size that Desc because of orientations)
   CHARACTER(LinChanLen),    INTENT(IN   ) :: names(:)            !< Descriptions of the channels (names and units)
   logical, optional,        INTENT(IN   ) :: rotFrame(:)         !< determines if this parameter is in the rotating frame
   logical, optional,        intent(in   ) :: deriv               !< flag that tells us if we need to modify the channel names for derivatives (xdot)
   integer(IntKi), optional, intent(in   ) :: derivOrder(:)       !< Order of the time derivatives associated with the channel
   logical, optional,        intent(in   ) :: UseCol(:)           !< flags that tell us if we should use each column or skip it
   INTEGER(IntKi),optional,  INTENT(IN   ) :: start_indx          !< starting index (so extended inputs can be numbered starting after the # of inputs)
   
      ! local variables
   INTEGER(IntKi)                          :: TS                  ! tab stop column
   INTEGER(IntKi)                          :: i, i_print          ! loop counter
   INTEGER(IntKi)                          :: i_op                ! loop counter
   
   logical                                 :: UseDerivNames       !< flag that tells us if we need to modify the channel names for derivatives (xdot)
   logical                                 :: UseThisCol          !< flag that tells us if we should use this particular column or skip it
   logical                                 :: RotatingCol         !< flag that tells us if this column is in the rotating frame
   integer(IntKi)                          :: DerivOrdCol         !< integer indicating the maximum time-derivative order of a channel (this will be 0 for anything that is not a continuous state)
   CHARACTER(*),             PARAMETER     :: RoutineName = 'WrLinFile_txt_Table'    
   CHARACTER(100)                          :: Fmt
   CHARACTER(100)                          :: Fmt_Str
   CHARACTER(100)                          :: FmtOrient
   

   
   if (present(deriv) ) then
      UseDerivNames = deriv
   else
      UseDerivNames = .false.
   end if
   
   
   TS = 14 + 3*p_FAST%FmtWidth+7 ! tab stop after operating point
   
   Fmt       = '(3x,I8,3x,'//trim(p_FAST%OutFmt)//',T'//trim(num2lstr(TS))//',L8,8x,I8,9x,A)'
   FmtOrient = '(3x,I8,3x,'//trim(p_FAST%OutFmt)//',2(", ",'//trim(p_FAST%OutFmt)//'),T'//trim(num2lstr(TS))//',L8,8x,I8,9x,A)'
   Fmt_Str   = '(3x,A10,1x,A,T'//trim(num2lstr(TS))//',A15,1x,A16,1x,A)'
   
   WRITE(Un, Fmt_Str) RowCol,      'Operating Point', 'Rotating Frame?', 'Derivative Order', 'Description'
   WRITE(Un, Fmt_Str) '----------','---------------', '---------------', '----------------', '-----------'
   
   i_op = 1
   if (present(start_indx)) then
      i_print = start_indx + 1
   else      
      i_print = 1
   end if
   
   do i=1,size(names)
      
      UseThisCol = .true.
      if (present(UseCol)) then
         UseThisCol = useCol(i)
      end if  
      
      DerivOrdCol = 0
      if (present(derivOrder)) DerivOrdCol = derivOrder(i)
      
      RotatingCol = .false.
      if (present(rotFrame)) RotatingCol = rotFrame(i)
                  
      if (index(names(i), ' orientation angle, node ') > 0 ) then  ! make sure this matches what is written in PackMotionMesh_Names()
         if (UseThisCol) then
            WRITE(Un, FmtOrient) i_print, op(i_op), op(i_op+1), op(i_op+2), RotatingCol, DerivOrdCol, trim(names(i))  !//' [OP is a row of the DCM]
            i_print = i_print + 1
         end if
         
         i_op = i_op + 3
      else
         if (UseThisCol) then
            if (UseDerivNames) then
               WRITE(Un, Fmt) i_print, op(i_op), RotatingCol, DerivOrdCol, 'First time derivative of '//trim(names(i))//'/s'
            else
               WRITE(Un, Fmt) i_print, op(i_op), RotatingCol, DerivOrdCol, trim(names(i))
            end if         
            i_print = i_print + 1
         end if         
         
         i_op = i_op + 1
      end if 
   end do
         
   WRITE (Un,'()' )    !print a blank line
   
   
   
END SUBROUTINE WrLinFile_txt_Table   
!----------------------------------------------------------------------------------------------------------------------------------


!> This routine returns the operating points for the entire glue code.
SUBROUTINE Glue_GetOP(p_FAST, y_FAST, ErrStat, ErrMsg)

   TYPE(FAST_ParameterType), INTENT(IN   ) :: p_FAST              !< parameters
   TYPE(FAST_OutputFileType),INTENT(INOUT) :: y_FAST              !< Output variables for the glue code
   INTEGER(IntKi),           INTENT(  OUT) :: ErrStat             !< Error status of the operation
   CHARACTER(*),             INTENT(  OUT) :: ErrMsg              !< Error message if ErrStat /= ErrID_None

   
   INTEGER(IntKi)                          :: i, j, k             ! loop/temp variables
   INTEGER(IntKi)                          :: ThisModule          ! Module ID # 
   INTEGER(IntKi)                          :: i_u                 ! loop/temp variables
   INTEGER(IntKi)                          :: i_y, i_x            ! loop/temp variables
   INTEGER(IntKi)                          :: ErrStat2            ! local error status
   CHARACTER(ErrMsgLen)                    :: ErrMsg2             ! local error message
   CHARACTER(*),             PARAMETER     :: RoutineName = 'Glue_GetOP'    
   
   
   ErrStat = ErrID_None
   ErrMsg  = ""
   
   if (.not. allocated(y_FAST%Lin%Glue%op_u)) then  ! assume none of them are allocated
       
         ! calculate the size of the input and output operating points
         ! this size isn't very straightforward since it may contain orientations
      i_u = 0
      i_y = 0
      do i = 1,p_FAST%Lin_NumMods
         ThisModule = p_FAST%Lin_ModOrder( i )
         
         do k=1,size(y_FAST%Lin%Modules(ThisModule)%Instance)
            if (allocated(y_FAST%Lin%Modules(ThisModule)%Instance(k)%op_u)) then
               i_u = i_u + size(y_FAST%Lin%Modules(ThisModule)%Instance(k)%op_u)
            end if
                  
            if (allocated(y_FAST%Lin%Modules(ThisModule)%Instance(k)%op_y)) then
               i_y = i_y + size(y_FAST%Lin%Modules(ThisModule)%Instance(k)%op_y)
            end if
         end do
      end do      
      
      call AllocAry( y_FAST%Lin%Glue%op_u, i_u, 'op_u', ErrStat2, ErrMsg2)
         call SetErrStat(errStat2,ErrMsg2,ErrStat,ErrMsg,RoutineName)
      call AllocAry( y_FAST%Lin%Glue%op_y, i_y, 'op_y', ErrStat2, ErrMsg2)
         call SetErrStat(errStat2,ErrMsg2,ErrStat,ErrMsg,RoutineName)
      call AllocAry( y_FAST%Lin%Glue%op_x, y_FAST%Lin%Glue%SizeLin(LIN_ContSTATE_COL), 'op_x', ErrStat2, ErrMsg2)
         call SetErrStat(errStat2,ErrMsg2,ErrStat,ErrMsg,RoutineName)
      call AllocAry( y_FAST%Lin%Glue%op_dx, y_FAST%Lin%Glue%SizeLin(LIN_ContSTATE_COL), 'op_dx', ErrStat2, ErrMsg2)
         call SetErrStat(errStat2,ErrMsg2,ErrStat,ErrMsg,RoutineName)
         
      if (ErrStat >=AbortErrLev) return
   end if
   
   
   i_u = 1
   i_y = 1      
   i_x = 1
   do i = 1,p_FAST%Lin_NumMods
      ThisModule = p_FAST%Lin_ModOrder( i )

      do k=1,size(y_FAST%Lin%Modules(ThisModule)%Instance)
         if (allocated(y_FAST%Lin%Modules(ThisModule)%Instance(k)%op_u)) then
            do j=1,size(y_FAST%Lin%Modules(ThisModule)%Instance(k)%op_u)
               y_FAST%Lin%Glue%op_u(i_u) = y_FAST%Lin%Modules(ThisModule)%Instance(k)%op_u(j)
               i_u = i_u + 1;
            end do
         end if
               
         if (allocated(y_FAST%Lin%Modules(ThisModule)%Instance(k)%op_y)) then
            do j=1,size(y_FAST%Lin%Modules(ThisModule)%Instance(k)%op_y)
               y_FAST%Lin%Glue%op_y(i_y) = y_FAST%Lin%Modules(ThisModule)%Instance(k)%op_y(j)
               i_y = i_y + 1;
            end do
         end if

         if (allocated(y_FAST%Lin%Modules(ThisModule)%Instance(k)%op_x)) then
            do j=1,size(y_FAST%Lin%Modules(ThisModule)%Instance(k)%op_x)
               y_FAST%Lin%Glue%op_x(i_x) = y_FAST%Lin%Modules(ThisModule)%Instance(k)%op_x(j)
            
               y_FAST%Lin%Glue%op_dx(i_x) = y_FAST%Lin%Modules(ThisModule)%Instance(k)%op_dx(j)
               i_x = i_x + 1;
            end do
         end if
         
      end do
   end do
         
END SUBROUTINE Glue_GetOP
!----------------------------------------------------------------------------------------------------------------------------------

!> This routine forms the Jacobian for the glue-code input-output solves.
SUBROUTINE Glue_Jacobians( p_FAST, y_FAST, m_FAST, ED, BD, SrvD, AD, IfW, OpFM, HD, SD, MAPp, FEAM, MD, Orca, &
                         IceF, IceD, MeshMapData, dUdu, dUdy, ErrStat, ErrMsg )

   TYPE(FAST_ParameterType), INTENT(IN   ) :: p_FAST              !< Parameters for the glue code
   TYPE(FAST_OutputFileType),INTENT(INOUT) :: y_FAST              !< Output variables for the glue code
   TYPE(FAST_MiscVarType),   INTENT(INOUT) :: m_FAST              !< Miscellaneous variables
     
   TYPE(ElastoDyn_Data),     INTENT(INOUT) :: ED                  !< ElastoDyn data
   TYPE(BeamDyn_Data),       INTENT(INOUT) :: BD                  !< BeamDyn data
   TYPE(ServoDyn_Data),      INTENT(INOUT) :: SrvD                !< ServoDyn data
   TYPE(AeroDyn_Data),       INTENT(INOUT) :: AD                  !< AeroDyn data
   TYPE(InflowWind_Data),    INTENT(INOUT) :: IfW                 !< InflowWind data
   TYPE(OpenFOAM_Data),      INTENT(INOUT) :: OpFM                !< OpenFOAM data
   TYPE(HydroDyn_Data),      INTENT(INOUT) :: HD                  !< HydroDyn data
   TYPE(SubDyn_Data),        INTENT(INOUT) :: SD                  !< SubDyn data
   TYPE(MAP_Data),           INTENT(INOUT) :: MAPp                !< MAP data
   TYPE(FEAMooring_Data),    INTENT(INOUT) :: FEAM                !< FEAMooring data
   TYPE(MoorDyn_Data),       INTENT(INOUT) :: MD                  !< Data for the MoorDyn module
   TYPE(OrcaFlex_Data),      INTENT(INOUT) :: Orca                !< OrcaFlex interface data
   TYPE(IceFloe_Data),       INTENT(INOUT) :: IceF                !< IceFloe data
   TYPE(IceDyn_Data),        INTENT(INOUT) :: IceD                !< All the IceDyn data used in time-step loop

   TYPE(FAST_ModuleMapType), INTENT(INOUT) :: MeshMapData         !< Data for mapping between modules
   REAL(R8Ki), ALLOCATABLE,  INTENT(INOUT) :: dUdu(:,:)           !< Partial derivatives of input-output equations (U(y,u)=0) with respect
                                                                  !!   to the inputs (u)
   REAL(R8Ki), ALLOCATABLE,  INTENT(INOUT) :: dUdy(:,:)           !< Partial derivatives of input-output equations (U(y,u)=0) with respect
                                                                  !!   to the outputs (y)
      
   INTEGER(IntKi),           INTENT(  OUT) :: ErrStat             !< Error status of the operation
   CHARACTER(*),             INTENT(  OUT) :: ErrMsg              !< Error message if ErrStat /= ErrID_None

   
   
      ! local variables
   INTEGER(IntKi)                          :: ThisModule          ! Module ID
   INTEGER(IntKi)                          :: i, j, k             ! loop counter
   INTEGER(IntKi)                          :: r_start, r_end      ! row start/end of glue matrix
   
   INTEGER(IntKi)                          :: ErrStat2            ! local error status
   CHARACTER(ErrMsgLen)                    :: ErrMsg2             ! local error message
   CHARACTER(*),             PARAMETER     :: RoutineName = 'Glue_Jacobians' 
   
   ErrStat = ErrID_None
   ErrMsg = ""
   
   
   ! Note: Where the same Linearize_*_to_*() routines for mesh mapping are used in both dUdu and dUdy, the dUdy routines assume dUdu 
   ! has already called the routine (and so avoids calling the routines a second time). This means the dUdu routines must be called first.
   
   !.....................................
   ! dUdu 
   !> \f$ \frac{\partial U_\Lambda}{\partial u} =  
   !!  \begin{bmatrix} \frac{\partial U_\Lambda^{IfW}}{\partial u^{IfW}} & \frac{\partial U_\Lambda^{IfW}}{\partial u^{SrvD}} & 
   !!                  \frac{\partial U_\Lambda^{IfW}}{\partial u^{ED}}  & \frac{\partial U_\Lambda^{IfW}}{\partial u^{BD}} & \frac{\partial U_\Lambda^{IfW}}{\partial u^{AD}} \\
   !!                  \frac{\partial U_\Lambda^{SrvD}}{\partial u^{IfW}} & \frac{\partial U_\Lambda^{SrvD}}{\partial u^{SrvD}} & 
   !!                  \frac{\partial U_\Lambda^{SrvD}}{\partial u^{ED}}  & \frac{\partial U_\Lambda^{SrvD}}{\partial u^{BD}} & \frac{\partial U_\Lambda^{SrvD}}{\partial u^{AD}} \\
   !!                  \frac{\partial U_\Lambda^{ED}}{\partial u^{IfW}} & \frac{\partial U_\Lambda^{ED}}{\partial u^{SrvD}} & 
   !!                  \frac{\partial U_\Lambda^{ED}}{\partial u^{ED}}  & \frac{\partial U_\Lambda^{ED}}{\partial u^{BD}} & \frac{\partial U_\Lambda^{ED}}{\partial u^{AD}} \\
   !!                  \frac{\partial U_\Lambda^{BD}}{\partial u^{IfW}} & \frac{\partial U_\Lambda^{BD}}{\partial u^{SrvD}} & 
   !!                  \frac{\partial U_\Lambda^{BD}}{\partial u^{ED}}  & \frac{\partial U_\Lambda^{BD}}{\partial u^{BD}} & \frac{\partial U_\Lambda^{BD}}{\partial u^{AD}} \\
   !!                  \frac{\partial U_\Lambda^{AD}}{\partial u^{IfW}} & \frac{\partial U_\Lambda^{AD}}{\partial u^{SrvD}} & 
   !!                  \frac{\partial U_\Lambda^{AD}}{\partial u^{ED}}  & \frac{\partial U_\Lambda^{AD}}{\partial u^{BD}} & \frac{\partial U_\Lambda^{AD}}{\partial u^{AD}} \\
   !!  \end{bmatrix} = 
   !!  \begin{bmatrix} I & 0 & 0 & 0                                               & \frac{\partial U_\Lambda^{IfW}}{\partial u^{AD}} \\
   !!                  0 & I & 0 & 0                                               & 0 \\
   !!                  0 & 0 & I & \frac{\partial U_\Lambda^{ED}}{\partial u^{BD}} & \frac{\partial U_\Lambda^{ED}}{\partial u^{AD}} \\
   !!                  0 & 0 & 0 & \frac{\partial U_\Lambda^{BD}}{\partial u^{BD}} & \frac{\partial U_\Lambda^{BD}}{\partial u^{AD}} \\
   !!                  0 & 0 & 0 & 0                                               & \frac{\partial U_\Lambda^{AD}}{\partial u^{AD}} \\
   !!  \end{bmatrix} \f$
   !.....................................
! LIN-TODO: Add doc strings for new modules: SrvD & HD & MAP & SD
   
   if (.not. allocated(dUdu)) then
      call AllocAry(dUdu, y_FAST%Lin%Glue%SizeLin(LIN_INPUT_COL), y_FAST%Lin%Glue%SizeLin(LIN_INPUT_COL), 'dUdu', ErrStat2, ErrMsg2)
         call SetErrStat(ErrStat2,ErrMsg2,ErrStat,ErrMsg,RoutineName)
         if (ErrStat>=AbortErrLev) return
   end if
   
   dUdu = 0.0_R8Ki      ! most of this matrix is zero, so we'll just initialize everything and set only the non-zero parts below
   
   
      !............
      !  \f$ \frac{\partial U_\Lambda^{IfW}}{\partial u^{IfW}} = I \f$ \n
      !  \f$ \frac{\partial U_\Lambda^{SrvD}}{\partial u^{SrvD}} = I \f$ \n
      !  \f$ \frac{\partial U_\Lambda^{ED}}{\partial u^{ED}} = I \f$ \n
      !  Note that we're also doing \f$ \frac{\partial U_\Lambda^{BD}}{\partial u^{BD}} = I \f$ and 
      !  \f$ \frac{\partial U_\Lambda^{AD}}{\partial u^{AD}} = I \f$ here; We will add values to the off=diagonal terms of those block matrices later.
      !............
   do j = 1,p_FAST%Lin_NumMods
      ThisModule = p_FAST%Lin_ModOrder(j)
      do k=1,size(y_FAST%Lin%Modules(ThisModule)%Instance)
         r_start =           y_FAST%Lin%Modules(ThisModule)%Instance(k)%LinStartIndx(LIN_INPUT_COL)
         r_end   = r_start + y_FAST%Lin%Modules(ThisModule)%Instance(k)%SizeLin(     LIN_INPUT_COL) - 1
         do i = r_start,r_end
            dUdu(i,i) = 1.0_R8Ki
         end do
      end do
   end do
   
   
      !............
      ! \f$ \frac{\partial U_\Lambda^{IfW}}{\partial u^{AD}} \end{bmatrix} = \f$   (dUdu block row 1=IfW)
      !............
   IF (p_FAST%CompInflow == MODULE_IfW .and. p_FAST%CompAero == MODULE_AD) THEN  
      call Linear_IfW_InputSolve_du_AD( p_FAST, y_FAST, AD%Input(1), dUdu )
   end if ! we're using the InflowWind module
   
      !............
      ! \f$ \frac{\partial U_\Lambda^{SrvD}}{\partial u^{SrvD}} \end{bmatrix} = \f$ (dUdu block row 2=SrvD)
      !............
   if (p_FAST%CompServo == MODULE_SrvD) then
      call Linear_SrvD_InputSolve_du( p_FAST, y_FAST, SrvD%p, SrvD%Input(1), ED%y, BD, SD, MeshMapData, dUdu, ErrStat2, ErrMsg2 )
      call SetErrStat(ErrStat2,ErrMsg2,ErrStat,ErrMsg,RoutineName)
   end if
   
      !............ 
      ! \f$ \frac{\partial U_\Lambda^{ED}}{\partial u^{SrvD}} \end{bmatrix} = \f$ and 
      ! \f$ \frac{\partial U_\Lambda^{ED}}{\partial u^{BD}}   \end{bmatrix} = \f$ and 
      ! \f$ \frac{\partial U_\Lambda^{ED}}{\partial u^{AD}}   \end{bmatrix} = \f$ and 
      ! \f$ \frac{\partial U_\Lambda^{ED}}{\partial u^{HD}}   \end{bmatrix} = \f$ and 
      ! \f$ \frac{\partial U_\Lambda^{ED}}{\partial u^{SD}}   \end{bmatrix} = \f$ and 
      ! \f$ \frac{\partial U_\Lambda^{ED}}{\partial u^{MAP}}  \end{bmatrix} = \f$ (dUdu block row 3=ED)
      !............   
   ! we need to do this for CompElast=ED and CompElast=BD

<<<<<<< HEAD
   call Linear_ED_InputSolve_du( p_FAST, y_FAST, SrvD, ED%Input(1), ED%y, AD%y, AD%Input(1), BD, HD, SD, MAPp, MD, MeshMapData, dUdu, ErrStat2, ErrMsg2 )
=======
   call Linear_ED_InputSolve_du( p_FAST, y_FAST, SrvD, ED%Input(1), ED%y, AD%y, AD%Input(1), BD, HD, SD, MAPp, MeshMapData, dUdu, ErrStat2, ErrMsg2 )
>>>>>>> 636674da
      call SetErrStat(ErrStat2,ErrMsg2,ErrStat,ErrMsg,RoutineName)
   
      !............
      ! \f$ \frac{\partial U_\Lambda^{BD}}{\partial u^{BD}} \end{bmatrix} = \f$ and 
      ! \f$ \frac{\partial U_\Lambda^{BD}}{\partial u^{AD}} \end{bmatrix} = \f$ (dUdu block row 4=BD)
      !............   
   IF (p_FAST%CompElast == Module_BD) THEN
      call Linear_BD_InputSolve_du( p_FAST, y_FAST, SrvD, ED%y, AD%y, AD%Input(1), BD, MeshMapData, dUdu, ErrStat2, ErrMsg2 )
         call SetErrStat(ErrStat2,ErrMsg2,ErrStat,ErrMsg,RoutineName)
   END IF
      
      !............
      ! \f$ \frac{\partial U_\Lambda^{AD}}{\partial u^{AD}} \end{bmatrix} = \f$ (dUdu block row 5=AD)
      !............
   IF (p_FAST%CompAero == MODULE_AD) THEN 
      call Linear_AD_InputSolve_du( p_FAST, y_FAST, AD%Input(1), ED%y, BD, MeshMapData, dUdu, ErrStat2, ErrMsg2 )
         call SetErrStat(ErrStat2,ErrMsg2,ErrStat,ErrMsg,RoutineName)
   end if 

  

      !............
      ! \f$ \frac{\partial U_\Lambda^{HD}}{\partial u^{HD}} \end{bmatrix} = \f$ (dUdu block row 6=HD)
      !............
   IF (p_FAST%CompHydro == MODULE_HD) THEN 
      call Linear_HD_InputSolve_du( p_FAST, y_FAST, HD%Input(1), ED%y, SD%y, MeshMapData, dUdu, ErrStat2, ErrMsg2 )
         call SetErrStat(ErrStat2,ErrMsg2,ErrStat,ErrMsg,RoutineName)
   end if 

      !............
      ! \f$ \frac{\partial U_\Lambda^{SD}}{\partial u^{HD}} \end{bmatrix} = \f$ and  
      ! \f$ \frac{\partial U_\Lambda^{SD}}{\partial u^{SD}} \end{bmatrix} = \f$ and  
      ! \f$ \frac{\partial U_\Lambda^{SD}}{\partial u^{MAP}} \end{bmatrix} = \f$ (dUdu block row 7=SD)
      !............
   IF (p_FAST%CompSub == MODULE_SD) THEN 
<<<<<<< HEAD
      call Linear_SD_InputSolve_du( p_FAST, y_FAST, SrvD, SD%Input(1), SD%y, ED%y, HD, MAPp, MD, MeshMapData, dUdu, ErrStat2, ErrMsg2 )
=======
      call Linear_SD_InputSolve_du( p_FAST, y_FAST, SrvD, SD%Input(1), SD%y, ED%y, HD, MAPp, MeshMapData, dUdu, ErrStat2, ErrMsg2 )
>>>>>>> 636674da
         call SetErrStat(ErrStat2,ErrMsg2,ErrStat,ErrMsg,RoutineName)
   ELSE IF (p_FAST%CompSub == Module_ExtPtfm) THEN
       CALL WrScr('>>> FAST_LIN: Linear_ExtPtfm_InputSolve_du, TODO')
   ENDIF 
   
<<<<<<< HEAD
      !............
      ! \f$ \frac{\partial U_\Lambda^{MD}}{\partial u^{MD}} \end{bmatrix} = \f$ (dUdu block row 9=MD) <<<<
      !............
   if (p_FAST%CompMooring == MODULE_MD) then
      call Linear_MD_InputSolve_du( p_FAST, y_FAST, MD%Input(1), ED%y, SD%y, MeshMapData, dUdu, ErrStat2, ErrMsg2 )
         call SetErrStat(ErrStat2,ErrMsg2,ErrStat,ErrMsg,RoutineName)
   end if

=======
>>>>>>> 636674da
   ! LIN-TODO: Update the doc lines below to include SrvD, HD, SD, and MAP
   !.....................................
   ! dUdy
   !> \f$ \frac{\partial U_\Lambda}{\partial y} =  
   !!  \begin{bmatrix} \frac{\partial U_\Lambda^{IfW} }{\partial y^{IfW}} & \frac{\partial U_\Lambda^{IfW} }{\partial y^{SrvD}} & 
   !!                  \frac{\partial U_\Lambda^{IfW} }{\partial y^{ED} } & \frac{\partial U_\Lambda^{IfW} }{\partial y^{BD}  } & \frac{\partial U_\Lambda^{IfW} }{\partial y^{AD}} \\
   !!                  \frac{\partial U_\Lambda^{SrvD}}{\partial y^{IfW}} & \frac{\partial U_\Lambda^{SrvD}}{\partial y^{SrvD}} & 
   !!                  \frac{\partial U_\Lambda^{SrvD}}{\partial y^{ED} } & \frac{\partial U_\Lambda^{SrvD}}{\partial y^{BD}  } & \frac{\partial U_\Lambda^{SrvD}}{\partial y^{AD}} \\
   !!                  \frac{\partial U_\Lambda^{ED}  }{\partial y^{IfW}} & \frac{\partial U_\Lambda^{ED}  }{\partial y^{SrvD}} & 
   !!                  \frac{\partial U_\Lambda^{ED}  }{\partial y^{ED} } & \frac{\partial U_\Lambda^{ED}  }{\partial y^{BD}  } & \frac{\partial U_\Lambda^{ED}  }{\partial y^{AD}} \\
   !!                  \frac{\partial U_\Lambda^{BD}  }{\partial y^{IfW}} & \frac{\partial U_\Lambda^{BD}  }{\partial y^{SrvD}} & 
   !!                  \frac{\partial U_\Lambda^{BD}  }{\partial y^{ED} } & \frac{\partial U_\Lambda^{BD}  }{\partial y^{BD}  } & \frac{\partial U_\Lambda^{BD}  }{\partial y^{AD}} \\
   !!                  \frac{\partial U_\Lambda^{AD}  }{\partial y^{IfW}} & \frac{\partial U_\Lambda^{AD}  }{\partial y^{SrvD}} & 
   !!                  \frac{\partial U_\Lambda^{AD}  }{\partial y^{ED} } & \frac{\partial U_\Lambda^{AD}  }{\partial y^{BD}  } & \frac{\partial U_\Lambda^{AD}  }{\partial y^{AD}} \\
   !!  \end{bmatrix} =
   !!  \begin{bmatrix} 0                                                & 0                                                 & 0                                                 & 0                                               & 0 \\
   !!                  0                                                & 0                                                 & \frac{\partial U_\Lambda^{SrvD}}{\partial y^{ED}} & 0                                               & 0 \\
   !!                  0                                                & \frac{\partial U_\Lambda^{ED}}{\partial y^{SrvD}} & \frac{\partial U_\Lambda^{ED}}{\partial y^{ED}}   & \frac{\partial U_\Lambda^{ED}}{\partial y^{BD}} & \frac{\partial U_\Lambda^{ED}}{\partial y^{AD}} \\
   !!                  0                                                & 0                                                 & \frac{\partial U_\Lambda^{BD}}{\partial y^{ED}}   & \frac{\partial U_\Lambda^{BD}}{\partial y^{BD}} & \frac{\partial U_\Lambda^{BD}}{\partial y^{AD}} \\
   !!                  \frac{\partial U_\Lambda^{AD}}{\partial y^{IfW}} & 0                                                 & \frac{\partial U_\Lambda^{AD}}{\partial y^{ED}}   & \frac{\partial U_\Lambda^{AD}}{\partial y^{BD}} & 0 \\
   !!  \end{bmatrix} \f$
   !.....................................
   if (.not. allocated(dUdy)) then
      call AllocAry(dUdy, y_FAST%Lin%Glue%SizeLin(LIN_INPUT_COL), y_FAST%Lin%Glue%SizeLin(LIN_OUTPUT_COL), 'dUdy', ErrStat2, ErrMsg2)
         call SetErrStat(ErrStat2,ErrMsg2,ErrStat,ErrMsg,RoutineName)
         if (ErrStat>=AbortErrLev) return
   end if
         
   dUdy = 0.0_R8Ki      ! most of this matrix is zero, so we'll just initialize everything and set only the non-zero parts below
   
      !............
      ! \f$ \frac{\partial U_\Lambda^{SrvD}}{\partial y^{ED}} \end{bmatrix} = \f$ (dUdy block row 2=SrvD)
      !............
   if (p_FAST%CompServo == MODULE_SrvD) then   ! need to do this regardless of CompElast
      call Linear_SrvD_InputSolve_dy( p_FAST, y_FAST, SrvD%p, SrvD%Input(1), ED%y, BD, SD%y, MeshMapData, dUdy, ErrStat2, ErrMsg2 )
      call SetErrStat(ErrStat2,ErrMsg2,ErrStat,ErrMsg,RoutineName)
   end if
   

      !............
      ! \f$ \frac{\partial U_\Lambda^{ED}}{\partial y^{SrvD}} \end{bmatrix} = \f$
      ! \f$ \frac{\partial U_\Lambda^{ED}}{\partial y^{ED}}   \end{bmatrix} = \f$
      ! \f$ \frac{\partial U_\Lambda^{ED}}{\partial y^{BD}}   \end{bmatrix} = \f$
      ! \f$ \frac{\partial U_\Lambda^{ED}}{\partial y^{AD}}   \end{bmatrix} = \f$
      ! \f$ \frac{\partial U_\Lambda^{ED}}{\partial y^{HD}}   \end{bmatrix} = \f$
      ! \f$ \frac{\partial U_\Lambda^{ED}}{\partial y^{SD}}   \end{bmatrix} = \f$
      ! \f$ \frac{\partial U_\Lambda^{ED}}{\partial y^{MAP}}  \end{bmatrix} = \f$ (dUdy block row 3=ED)
      !............

<<<<<<< HEAD
   call Linear_ED_InputSolve_dy( p_FAST, y_FAST, SrvD, ED%Input(1), ED%y, AD%y, AD%Input(1), BD, HD, SD, MAPp, MD, MeshMapData, dUdy, ErrStat2, ErrMsg2 )
=======
   call Linear_ED_InputSolve_dy( p_FAST, y_FAST, SrvD, ED%Input(1), ED%y, AD%y, AD%Input(1), BD, HD, SD, MAPp, MeshMapData, dUdy, ErrStat2, ErrMsg2 )
>>>>>>> 636674da
      call SetErrStat(ErrStat2,ErrMsg2,ErrStat,ErrMsg,RoutineName)
   
      !............
      ! \f$ \frac{\partial U_\Lambda^{BD}}{\partial y^{ED}} \end{bmatrix} = \f$
      ! \f$ \frac{\partial U_\Lambda^{BD}}{\partial y^{BD}} \end{bmatrix} = \f$
      ! \f$ \frac{\partial U_\Lambda^{BD}}{\partial y^{AD}} \end{bmatrix} = \f$ (dUdy block row 4=BD)
      !............
   if (p_FAST%CompElast == MODULE_BD) then
      call Linear_BD_InputSolve_dy( p_FAST, y_FAST, SrvD, ED%Input(1), ED%y, AD%y, AD%Input(1), BD, MeshMapData, dUdy, ErrStat2, ErrMsg2 )
         call SetErrStat(ErrStat2,ErrMsg2,ErrStat,ErrMsg,RoutineName)
   end if
   
      !............
      ! \f$ \frac{\partial U_\Lambda^{AD}}{\partial y^{IfW}} \end{bmatrix} = \f$
      ! \f$ \frac{\partial U_\Lambda^{AD}}{\partial y^{ED}} \end{bmatrix} = \f$
      ! \f$ \frac{\partial U_\Lambda^{AD}}{\partial y^{BD}} \end{bmatrix} = \f$ (dUdy block row 5=AD)
      !............
   if (p_FAST%CompAero == MODULE_AD) then   ! need to do this regardless of CompElast
   
      if (p_FAST%CompInflow == MODULE_IfW) then
         call Linear_AD_InputSolve_IfW_dy( p_FAST, y_FAST, AD%Input(1), dUdy )
      end if

      call Linear_AD_InputSolve_NoIfW_dy( p_FAST, y_FAST, AD%Input(1), ED%y, BD, MeshMapData, dUdy, ErrStat2, ErrMsg2 )
         call SetErrStat(ErrStat2,ErrMsg2,ErrStat,ErrMsg,RoutineName)

   end if


      !............
      ! \f$ \frac{\partial U_\Lambda^{SD}}{\partial y^{ED}} \end{bmatrix} = \f$
      ! \f$ \frac{\partial U_\Lambda^{SD}}{\partial y^{HD}} \end{bmatrix} = \f$
      ! \f$ \frac{\partial U_\Lambda^{SD}}{\partial y^{SD}} \end{bmatrix} = \f$
      ! \f$ \frac{\partial U_\Lambda^{SD}}{\partial y^{MAP}} \end{bmatrix} = \f$ (dUdy block row 7=AD)
      !............
   if (p_FAST%CompHydro == MODULE_HD) then
      call Linear_HD_InputSolve_dy( p_FAST, y_FAST, HD%Input(1), ED%y, SD%y, MeshMapData, dUdy, ErrStat2, ErrMsg2 )
         call SetErrStat(ErrStat2,ErrMsg2,ErrStat,ErrMsg,RoutineName)
   end if
   
   !LIN-TODO: Add doc strings and look at above doc string
   IF (p_FAST%CompSub == Module_SD) THEN
<<<<<<< HEAD
       call Linear_SD_InputSolve_dy( p_FAST, y_FAST, SrvD, SD%Input(1), SD%y, ED%y, HD, MAPp, MD, MeshMapData, dUdy, ErrStat2, ErrMsg2 )
=======
       call Linear_SD_InputSolve_dy( p_FAST, y_FAST, SrvD, SD%Input(1), SD%y, ED%y, HD, MAPp, MeshMapData, dUdy, ErrStat2, ErrMsg2 )
>>>>>>> 636674da
         call SetErrStat(ErrStat2,ErrMsg2,ErrStat,ErrMsg,RoutineName)
   ELSE IF (p_FAST%CompSub == Module_ExtPtfm) THEN
       write(*,*)'>>> FAST_LIN: Linear_ExtPtfm_InputSolve_dy, TODO'
   ENDIF
   
      !............
      ! \f$ \frac{\partial U_\Lambda^{MAP}}{\partial y^{ED}} \end{bmatrix} = \f$
      ! \f$ \frac{\partial U_\Lambda^{MAP}}{\partial y^{SD}} \end{bmatrix} = \f$ (dUdy block row 8=MAP)
      !............
   if (p_FAST%CompMooring == MODULE_MAP) then
      call Linear_MAP_InputSolve_dy( p_FAST, y_FAST, MAPp%Input(1), ED%y, SD%y, MeshMapData, dUdy, ErrStat2, ErrMsg2 )
         call SetErrStat(ErrStat2,ErrMsg2,ErrStat,ErrMsg,RoutineName)
   end if
      !............
      ! \f$ \frac{\partial U_\Lambda^{MD}}{\partial y^{ED}} \end{bmatrix} = \f$
      ! \f$ \frac{\partial U_\Lambda^{MD}}{\partial y^{SD}} \end{bmatrix} = \f$ (dUdy block row 9=MD) <<<<
      !............
   if (p_FAST%CompMooring == MODULE_MD) then
      call Linear_MD_InputSolve_dy( p_FAST, y_FAST, MD%Input(1), ED%y, SD%y, MeshMapData, dUdy, ErrStat2, ErrMsg2 )
         call SetErrStat(ErrStat2,ErrMsg2,ErrStat,ErrMsg,RoutineName)
   end if

END SUBROUTINE Glue_Jacobians


!----------------------------------------------------------------------------------------------------------------------------------
!> This routine forms the dU^{IfW}/du^{AD} block of dUdu. (i.e., how do changes in the AD inputs affect IfW inputs?)
SUBROUTINE Linear_IfW_InputSolve_du_AD( p_FAST, y_FAST, u_AD, dUdu )

   TYPE(FAST_ParameterType),       INTENT(IN   )   :: p_FAST      !< FAST parameter data
   TYPE(FAST_OutputFileType),      INTENT(IN   )   :: y_FAST      !< FAST output data (for linearization)
   TYPE(AD_InputType),             INTENT(IN)      :: u_AD        !< The input meshes (already calculated) from AeroDyn
   REAL(R8Ki),                     INTENT(INOUT)   :: dUdu(:,:)   !< Jacobian matrix of which we are computing the dU^(IfW)/du^(AD) block
   
   
   INTEGER(IntKi)                          :: i, j, k             ! loop counters
   INTEGER(IntKi)                          :: i2, j2              ! loop counters
   INTEGER(IntKi)                          :: AD_Start_Bl         ! starting index of dUdu (column) where AD blade motion inputs are located
   INTEGER(IntKi)                          :: Node                ! InflowWind node number
   
            
         ! compare with IfW_InputSolve():
   
      Node = 0 !InflowWind node
      if (p_FAST%CompServo == MODULE_SrvD) Node = Node + 1
            
      IF (p_FAST%CompAero == MODULE_AD) THEN 
         
            ! blades:
         AD_Start_Bl = y_FAST%Lin%Modules(MODULE_AD)%Instance(1)%LinStartIndx(LIN_INPUT_COL) &
                     + u_AD%rotors(1)%TowerMotion%NNodes * 9  & ! 3 fields (MASKID_TRANSLATIONDISP,MASKID_Orientation,MASKID_TRANSLATIONVel) with 3 components
                     + u_AD%rotors(1)%HubMotion%NNodes   * 9    ! 3 fields (MASKID_TRANSLATIONDISP,MASKID_Orientation,MASKID_RotationVel) with 3 components
   
         do k = 1,size(u_AD%rotors(1)%BladeRootMotion)         
            AD_Start_Bl = AD_Start_Bl + u_AD%rotors(1)%BladeRootMotion(k)%NNodes * 3 ! 1 field (MASKID_Orientation) with 3 components
         end do
         ! next is u_AD%BladeMotion(k):
                  
         DO K = 1,SIZE(u_AD%rotors(1)%BladeMotion)
            DO J = 1,u_AD%rotors(1)%BladeMotion(k)%Nnodes
               Node = Node + 1 ! InflowWind node
               do i=1,3 !XYZ components of this node
                  i2 = y_FAST%Lin%Modules(MODULE_IfW)%Instance(1)%LinStartIndx(LIN_INPUT_COL) + (Node-1)*3 + i - 1
                  j2 = AD_Start_Bl + (j-1)*3 + i - 1
                  dUdu( i2, j2 ) = -1.0_R8Ki
               end do            
            END DO !J = 1,p%BldNodes ! Loop through the blade nodes / elements
                     
               ! get starting AD index of BladeMotion for next blade
            AD_Start_Bl = AD_Start_Bl + u_AD%rotors(1)%BladeMotion(k)%Nnodes * 9  ! 3 fields (MASKID_TRANSLATIONDISP,MASKID_Orientation,MASKID_TRANSLATIONVel) with 3 components
         END DO !K = 1,p%NumBl     
         
            ! tower:
         DO J=1,u_AD%rotors(1)%TowerMotion%nnodes
            Node = Node + 1   
            do i=1,3 !XYZ components of this node
               i2 = y_FAST%Lin%Modules(MODULE_IfW)%Instance(1)%LinStartIndx(LIN_INPUT_COL) + (Node-1)*3 + i - 1
               j2 = y_FAST%Lin%Modules(MODULE_AD )%Instance(1)%LinStartIndx(LIN_INPUT_COL) +    (j-1)*3 + i - 1
               dUdu( i2, j2 ) = -1.0_R8Ki
            end do            
         END DO              
         
      END IF     
END SUBROUTINE Linear_IfW_InputSolve_du_AD


!----------------------------------------------------------------------------------------------------------------------------------
!> This routine forms the dU^{ED}/du^{BD} and dU^{ED}/du^{AD} blocks (ED row) of dUdu. (i.e., how do changes in the AD and BD inputs affect the ED inputs?)
<<<<<<< HEAD
SUBROUTINE Linear_ED_InputSolve_du( p_FAST, y_FAST, SrvD, u_ED, y_ED, y_AD, u_AD, BD, HD, SD, MAPp, MD, MeshMapData, dUdu, ErrStat, ErrMsg )
=======
SUBROUTINE Linear_ED_InputSolve_du( p_FAST, y_FAST, SrvD, u_ED, y_ED, y_AD, u_AD, BD, HD, SD, MAPp, MeshMapData, dUdu, ErrStat, ErrMsg )
>>>>>>> 636674da

   TYPE(FAST_ParameterType),       INTENT(IN   )  :: p_FAST         !< Glue-code simulation parameters
   TYPE(FAST_OutputFileType),      INTENT(IN   )  :: y_FAST         !< Glue-code output parameters (for linearization)
   type(ServoDyn_Data),            intent(in   )  :: SrvD           !< SrvD parameters
   TYPE(ED_InputType),             INTENT(INOUT)  :: u_ED           !< ED Inputs at t
   TYPE(ED_OutputType),            INTENT(IN   )  :: y_ED           !< ElastoDyn outputs (need translation displacement on meshes for loads mapping)
   TYPE(AD_OutputType),            INTENT(IN   )  :: y_AD           !< AeroDyn outputs
   TYPE(AD_InputType),             INTENT(INOUT)  :: u_AD           !< AD inputs (for AD-ED load linerization)
   TYPE(BeamDyn_Data),             INTENT(INOUT)  :: BD             !< BD data at t
   TYPE(HydroDyn_Data),            INTENT(INOUT)  :: HD             !< HD data at t
   TYPE(SubDyn_Data),              INTENT(INOUT)  :: SD             !< SD data at t
   TYPE(MAP_Data),                 INTENT(INOUT)  :: MAPp           !< MAP data at t
   TYPE(MoorDyn_Data),             INTENT(INOUT)  :: MD             !< MD data at t
   TYPE(FAST_ModuleMapType),       INTENT(INOUT)  :: MeshMapData    !< Data for mapping between modules
   REAL(R8Ki),                     INTENT(INOUT)  :: dUdu(:,:)      !< Jacobian matrix of which we are computing the dU^(ED)/du^(AD) block
   INTEGER(IntKi),                 INTENT(  OUT)  :: ErrStat        !< Error status
   CHARACTER(*),                   INTENT(  OUT)  :: ErrMsg         !< Error message
   
      ! local variables
   INTEGER(IntKi)                                 :: j              ! Loops through StC instances
   INTEGER(IntKi)                                 :: K              ! Loops through blades
   INTEGER(IntKi)                                 :: SrvD_Start     ! starting index of dUdu (column) where SrvD StC load is
   INTEGER(IntKi)                                 :: BD_Start       ! starting index of dUdu (column) where BD root motion inputs are located
   INTEGER(IntKi)                                 :: AD_Start_Bl    ! starting index of dUdu (column) where AD blade motion inputs are located
   INTEGER(IntKi)                                 :: ED_Start_mt    ! starting index of dUdu (row) where ED blade/tower or hub moment inputs are located
   INTEGER(IntKi)                                 :: HD_Start       ! starting index of dUdu (column) where HD motion inputs are located
   INTEGER(IntKi)                                 :: SD_Start       ! starting index of dUdu (column) where SD TP motion inputs are located
   INTEGER(IntKi)                                 :: MAP_Start      ! starting index of dUdu (column) where MAP fairlead motion inputs are located
   INTEGER(IntKi)                                 :: MD_Start       ! starting index of dUdu (column) where MD fairlead motion inputs are located
   INTEGER(IntKi)                                 :: ErrStat2       ! temporary Error status of the operation
   CHARACTER(ErrMsgLen)                           :: ErrMsg2        ! temporary Error message if ErrStat /= ErrID_None
   
   CHARACTER(*), PARAMETER                        :: RoutineName = 'Linear_ED_InputSolve_du'
   
   
      ! Initialize error status
      
   ErrStat = ErrID_None
   ErrMsg = ""

   !..........
   ! dU^{ED}/du^{SrvD}
   !..........
   if (p_FAST%CompServo == MODULE_SrvD) then
      ED_Start_mt = y_FAST%Lin%Modules(MODULE_ED)%Instance(1)%LinStartIndx(LIN_INPUT_COL)
      !--------------------
      ! Blade (BD or ED)
      if ( p_FAST%CompElast == Module_ED ) then
         if ( allocated(SrvD%y%BStCLoadMesh) ) then
            do j=1,size(SrvD%y%BStCLoadMesh,2)
               do K = 1,SIZE(u_ED%BladePtLoads,1) ! Loop through all blades (p_ED%NumBl)
                  if (SrvD%y%BStCLoadMesh(K,j)%Committed) then
                     CALL Linearize_Point_to_Point( SrvD%y%BStCLoadMesh(k,j), u_ED%BladePtLoads(k), MeshMapData%BStC_P_2_ED_P_B(k,j), ErrStat2, ErrMsg2, SrvD%Input(1)%BStCMotionMesh(k,j), y_ED%BladeLn2Mesh(k) )
                        call SetErrStat(ErrStat2,ErrMsg2,ErrStat,ErrMsg,RoutineName)

                     ED_Start_mt = ED_Start_mt + u_ED%BladePtLoads(k)%NNodes*3         ! 3 forces at each node (we're going to start at the moments since the M_us matrix is for moments...)
                     SrvD_Start = y_FAST%Lin%Modules(MODULE_SrvD)%Instance(1)%LinStartIndx(LIN_INPUT_COL) - 1 + SrvD%p%Jac_Idx_BStC_u(1,k,j)
                     ! SrvD is source in the mapping, so we want M_{uSm} (moments)
                     if (allocated(MeshMapData%BStC_P_2_ED_P_B(k,j)%dM%m_us )) then
                        call SetBlockMatrix( dUdu, MeshMapData%BStC_P_2_ED_P_B(k,j)%dM%m_us, ED_Start_mt, SrvD_Start )
                     end if
                     ! get starting index of next blade
                     ED_Start_mt = ED_Start_mt + u_ED%BladePtLoads(k)%NNodes* 3
                  endif
               enddo
            enddo
         endif
      endif
      !--------------------
      ! Nacelle (ED only)
      if ( allocated(SrvD%y%NStCLoadMesh) ) then
         do j = 1,size(SrvD%y%NStCLoadMesh)
            if (SrvD%y%NStCLoadMesh(j)%Committed) then
               call Linearize_Point_to_Point( SrvD%y%NStCLoadMesh(j), u_ED%NacelleLoads, MeshMapData%NStC_P_2_ED_P_N(j), ErrStat2, ErrMsg2, SrvD%Input(1)%NStCMotionMesh(j), y_ED%NacelleMotion )
                  call SetErrStat(ErrStat2,ErrMsg2,ErrStat,ErrMsg,RoutineName)

               ED_Start_mt = Indx_u_ED_Nacelle_Start(u_ED, y_FAST) &
                             + u_ED%NacelleLoads%NNodes      * 3             ! 3 forces at the nacelle (so we start at the moments)
               SrvD_Start = y_FAST%Lin%Modules(MODULE_SrvD)%Instance(1)%LinStartIndx(LIN_INPUT_COL) - 1 + SrvD%p%Jac_Idx_NStC_u(1,j)
               ! SrvD is source in the mapping, so we want M_{uSm} (moments)
               if (allocated(MeshMapData%NStC_P_2_ED_P_N(j)%dM%m_us )) then
                  call SetBlockMatrix( dUdu, MeshMapData%NStC_P_2_ED_P_N(j)%dM%m_us, ED_Start_mt, SrvD_Start )
               end if
            endif
         enddo
      endif
      !--------------------
      ! Tower (ED only)
      if ( allocated(SrvD%y%TStCLoadMesh) ) then
         do j = 1,size(SrvD%y%TStCLoadMesh)
            if (SrvD%y%TStCLoadMesh(j)%Committed) then
               call Linearize_Point_to_Point( SrvD%y%TStCLoadMesh(j), u_ED%TowerPtLoads, MeshMapData%TStC_P_2_ED_P_T(j), ErrStat2, ErrMsg2, SrvD%Input(1)%TStCMotionMesh(j), y_ED%TowerLn2Mesh )
                  call SetErrStat(ErrStat2,ErrMsg2,ErrStat,ErrMsg,RoutineName)

               ED_Start_mt = Indx_u_ED_Tower_Start(u_ED, y_FAST) &
                             + u_ED%TowerPtLoads%NNodes      * 3             ! 3 forces at the nacelle (so we start at the moments)
               SrvD_Start = y_FAST%Lin%Modules(MODULE_SrvD)%Instance(1)%LinStartIndx(LIN_INPUT_COL) - 1 + SrvD%p%Jac_Idx_TStC_u(1,j)
               ! SrvD is source in the mapping, so we want M_{uSm} (moments)
               if (allocated(MeshMapData%TStC_P_2_ED_P_T(j)%dM%m_us )) then
                  call SetBlockMatrix( dUdu, MeshMapData%TStC_P_2_ED_P_T(j)%dM%m_us, ED_Start_mt, SrvD_Start )
               endif
            endif
         enddo
      endif
      !--------------------
      ! Substructure (SD or ED)
      if (p_FAST%CompSub /= MODULE_SD) then
         if ( allocated(SrvD%y%SStCLoadMesh) ) then
            do j=1,size(SrvD%y%SStCLoadMesh)
               if (SrvD%y%SStCLoadMesh(j)%Committed) then
                  call Linearize_Point_to_Point( SrvD%y%SStCLoadMesh(j), u_ED%PlatformPtMesh, MeshMapData%SStC_P_P_2_ED_P(j), ErrStat2, ErrMsg2, SrvD%Input(1)%SStCMotionMesh(j), y_ED%PlatformPtMesh )
                     call SetErrStat(ErrStat2,ErrMsg2,ErrStat,ErrMsg,RoutineName)

                  ED_Start_mt = Indx_u_ED_Platform_Start(u_ED, y_FAST) &
                                + u_ED%PlatformPtMesh%NNodes      * 3             ! 3 forces at the nacelle (so we start at the moments)
                  SrvD_Start = y_FAST%Lin%Modules(MODULE_SrvD)%Instance(1)%LinStartIndx(LIN_INPUT_COL) - 1 + SrvD%p%Jac_Idx_SStC_u(1,j)
                  ! SrvD is source in the mapping, so we want M_{uSm} (moments)
                  if (allocated(MeshMapData%SStC_P_P_2_ED_P(j)%dM%m_us )) then
                     call SetBlockMatrix( dUdu, MeshMapData%SStC_P_P_2_ED_P(j)%dM%m_us, ED_Start_mt, SrvD_Start )
                  endif
               endif
            enddo
         endif
      endif
   endif


   !..........
   ! dU^{ED}/du^{AD}
   !..........
   IF ( p_FAST%CompAero == Module_AD ) THEN
   
         ! ED inputs on blade from AeroDyn
      IF (p_FAST%CompElast == Module_ED) THEN
         
         ED_Start_mt = y_FAST%Lin%Modules(MODULE_ED)%Instance(1)%LinStartIndx(LIN_INPUT_COL)
         
         DO K = 1,SIZE(u_ED%BladePtLoads,1) ! Loop through all blades (p_ED%NumBl)
            ED_Start_mt = ED_Start_mt + u_ED%BladePtLoads(k)%NNodes*3 ! skip the forces on this blade
            AD_Start_Bl = Indx_u_AD_Blade_Start(u_AD, y_FAST, k) 
            
            CALL Linearize_Line2_to_Point( y_AD%rotors(1)%BladeLoad(k), u_ED%BladePtLoads(k), MeshMapData%AD_L_2_BDED_B(k), ErrStat2, ErrMsg2, u_AD%rotors(1)%BladeMotion(k), y_ED%BladeLn2Mesh(k) )
               CALL SetErrStat(ErrStat2, ErrMsg2, ErrStat, ErrMsg, RoutineName)
            
               ! AD is source in the mapping, so we want M_{uSm}               
            if (allocated(MeshMapData%AD_L_2_BDED_B(k)%dM%m_us )) then
               call SetBlockMatrix( dUdu, MeshMapData%AD_L_2_BDED_B(k)%dM%m_us, ED_Start_mt, AD_Start_Bl )
            end if
            
               ! get starting index of next blade
            ED_Start_mt = ED_Start_mt + u_ED%BladePtLoads(k)%NNodes* 3  ! skip the moments on this blade
               
         END DO

      END IF
      
      ! ED inputs on tower from AD:
      
      IF ( y_AD%rotors(1)%TowerLoad%Committed ) THEN
         ED_Start_mt = Indx_u_ED_Tower_Start(u_ED, y_FAST) &
                       + u_ED%TowerPtLoads%NNodes   * 3             ! 3 forces at each node (we're going to start at the moments)
         
         CALL Linearize_Line2_to_Point( y_AD%rotors(1)%TowerLoad, u_ED%TowerPtLoads, MeshMapData%AD_L_2_ED_P_T, ErrStat2, ErrMsg2, u_AD%rotors(1)%TowerMotion, y_ED%TowerLn2Mesh )
            CALL SetErrStat(ErrStat2, ErrMsg2, ErrStat, ErrMsg, RoutineName)  
            
            ! AD is source in the mapping, so we want M_{uSm}
         if (allocated(MeshMapData%AD_L_2_ED_P_T%dM%m_us )) then
            call SetBlockMatrix( dUdu, MeshMapData%AD_L_2_ED_P_T%dM%m_us, ED_Start_mt, y_FAST%Lin%Modules(MODULE_AD)%Instance(1)%LinStartIndx(LIN_INPUT_COL) )
         end if
      END IF
      
   END IF
   
   
   !..........
   ! dU^{ED}/du^{BD}
   !..........
   
   IF ( p_FAST%CompElast == Module_BD ) THEN ! see routine U_ED_SD_HD_BD_Orca_Residual() in SolveOption1
         ED_Start_mt = Indx_u_ED_Hub_Start(u_ED, y_FAST) &
                       + u_ED%HubPtLoad%NNodes      * 3             ! 3 forces at the hub (so we start at the moments)
   
         ! Transfer BD loads to ED hub input:
         ! we're mapping loads, so we also need the sibling meshes' displacements:
         do k=1,p_FAST%nBeams
            BD_Start = y_FAST%Lin%Modules(MODULE_BD)%Instance(k)%LinStartIndx(LIN_INPUT_COL)
            
            CALL Linearize_Point_to_Point( BD%y(k)%ReactionForce, u_ED%HubPtLoad, MeshMapData%BD_P_2_ED_P(k), ErrStat2, ErrMsg2, BD%Input(1,k)%RootMotion, y_ED%HubPtMotion) !u_BD%RootMotion and y_ED%HubPtMotion contain the displaced positions for load calculations
               CALL SetErrStat(ErrStat2,ErrMsg2, ErrStat, ErrMsg, RoutineName)
               
               ! BD is source in the mapping, so we want M_{uSm}
            if (allocated(MeshMapData%BD_P_2_ED_P(k)%dM%m_us )) then
               call SetBlockMatrix( dUdu, MeshMapData%BD_P_2_ED_P(k)%dM%m_us, ED_Start_mt, BD_Start )
            end if
               
         end do ! k
   
   END IF
   
   ED_Start_mt = Indx_u_ED_Platform_Start(u_ED, y_FAST) &
                       + u_ED%PlatformPtMesh%NNodes * 3         ! 3 forces at each node (we're going to start at the moments)
   
   if ( p_FAST%CompSub == Module_SD ) then
      !..........
      ! dU^{ED}/du^{SD}
      !..........
      ! Transfer SD load outputs to ED PlatformPtMesh input:
         ! we're mapping loads, so we also need the sibling meshes' displacements:
      SD_Start = Indx_u_SD_TPMesh_Start(SD%Input(1), y_FAST)
            
      call Linearize_Point_to_Point( SD%y%Y1Mesh, u_ED%PlatformPtMesh, MeshMapData%SD_TP_2_ED_P, ErrStat2, ErrMsg2, SD%Input(1)%TPMesh, y_ED%PlatformPtMesh) !SD%Input(1)%TPMesh and y_ED%PlatformPtMesh contain the displaced positions for load calculations
         call SetErrStat(ErrStat2,ErrMsg2, ErrStat, ErrMsg, RoutineName)
               
         ! SD is source in the mapping, so we want M_{uSm}
      if (allocated(MeshMapData%SD_TP_2_ED_P%dM%m_us )) then
         call SetBlockMatrix( dUdu, MeshMapData%SD_TP_2_ED_P%dM%m_us, ED_Start_mt, SD_Start )
      end if
      
   else if ( p_FAST%CompSub == Module_None ) then
      !..........
      ! dU^{ED}/du^{HD}
      !..........
   
      if ( p_FAST%CompHydro == Module_HD ) then ! HydroDyn-{ElastoDyn} 
         
            ! we're just going to assume u_ED%PlatformPtMesh is committed
         if ( HD%y%Morison%Mesh%Committed  ) then ! meshes for floating
               
            
               ! Transfer HD load outputs to ED PlatformPtMesh input:
               ! we're mapping loads, so we also need the sibling meshes' displacements:
            HD_Start = Indx_u_HD_Morison_Start(HD%Input(1), y_FAST)
            
            call Linearize_Point_to_Point( HD%y%Morison%Mesh, u_ED%PlatformPtMesh, MeshMapData%HD_M_P_2_ED_P, ErrStat2, ErrMsg2, HD%Input(1)%Morison%Mesh, y_ED%PlatformPtMesh) !HD%Input(1)%Morison and y_ED%PlatformPtMesh contain the displaced positions for load calculations
               call SetErrStat(ErrStat2,ErrMsg2, ErrStat, ErrMsg, RoutineName)
               
               ! HD is source in the mapping, so we want M_{uSm}
            if (allocated(MeshMapData%HD_M_P_2_ED_P%dM%m_us )) then
               call SetBlockMatrix( dUdu, MeshMapData%HD_M_P_2_ED_P%dM%m_us, ED_Start_mt, HD_Start )
            end if
            
         end if   
         if ( HD%y%WAMITMesh%Committed  ) then ! meshes for floating
            
               ! Transfer HD load outputs to ED PlatformPtMesh input:
               ! we're mapping loads, so we also need the sibling meshes' displacements:
            HD_Start = Indx_u_HD_WAMIT_Start(HD%Input(1), y_FAST)
            
            call Linearize_Point_to_Point( HD%y%WAMITMesh, u_ED%PlatformPtMesh, MeshMapData%HD_W_P_2_ED_P, ErrStat2, ErrMsg2, HD%Input(1)%WAMITMesh, y_ED%PlatformPtMesh) !HD%Input(1)%WAMITMesh and y_ED%PlatformPtMesh contain the displaced positions for load calculations
               call SetErrStat(ErrStat2,ErrMsg2, ErrStat, ErrMsg, RoutineName)
               
               ! HD is source in the mapping, so we want M_{uSm}
            if (allocated(MeshMapData%HD_W_P_2_ED_P%dM%m_us )) then
               call SetBlockMatrix( dUdu, MeshMapData%HD_W_P_2_ED_P%dM%m_us, ED_Start_mt, HD_Start )
            end if
            
         end if
      end if
   
      !..........
      ! dU^{ED}/du^{MAP}
      !..........
      
      if ( p_FAST%CompMooring == Module_MAP ) then 

         ED_Start_mt = Indx_u_ED_Platform_Start(u_ED, y_FAST) &
                        + u_ED%PlatformPtMesh%NNodes * 3         ! 3 forces at each node (we're going to start at the moments)
      
            ! Transfer MAP loads to ED PlatformPtmesh input:
            ! we're mapping loads, so we also need the sibling meshes' displacements:

         MAP_Start = y_FAST%Lin%Modules(MODULE_MAP)%Instance(1)%LinStartIndx(LIN_INPUT_COL)
      
         ! NOTE: Assumes at least one MAP Fairlead point    
      
         CALL Linearize_Point_to_Point( MAPp%y%ptFairleadLoad, u_ED%PlatformPtMesh, MeshMapData%Mooring_P_2_ED_P, ErrStat2, ErrMsg2, MAPp%Input(1)%PtFairDisplacement, y_ED%PlatformPtMesh) !MAPp%Input(1)%ptFairleadLoad and y_ED%PlatformPtMesh contain the displaced positions for load calculations
            CALL SetErrStat(ErrStat2,ErrMsg2, ErrStat, ErrMsg, RoutineName)
               
            ! HD is source in the mapping, so we want M_{uSm}
         if (allocated(MeshMapData%Mooring_P_2_ED_P%dM%m_us )) then
            call SetBlockMatrix( dUdu, MeshMapData%Mooring_P_2_ED_P%dM%m_us, ED_Start_mt, MAP_Start )
         end if
   
      !..........
      ! dU^{ED}/du^{MD}
      !..........
      else if ( p_FAST%CompMooring == Module_MD ) then 

         ED_Start_mt = Indx_u_ED_Platform_Start(u_ED, y_FAST) &
                        + u_ED%PlatformPtMesh%NNodes * 3         ! 3 forces at each node (we're going to start at the moments)
      
            ! Transfer MD loads to ED PlatformPtmesh input:
            ! we're mapping loads, so we also need the sibling meshes' displacements:

         MD_Start = y_FAST%Lin%Modules(Module_MD)%Instance(1)%LinStartIndx(LIN_INPUT_COL)
      
         ! NOTE: Assumes at least one coupled MD object
      
         CALL Linearize_Point_to_Point( MD%y%CoupledLoads(1), u_ED%PlatformPtMesh, MeshMapData%Mooring_P_2_ED_P, ErrStat2, ErrMsg2, MD%Input(1)%CoupledKinematics(1), y_ED%PlatformPtMesh)
            CALL SetErrStat(ErrStat2,ErrMsg2, ErrStat, ErrMsg, RoutineName)
               
            ! HD is source in the mapping, so we want M_{uSm}
         if (allocated(MeshMapData%Mooring_P_2_ED_P%dM%m_us )) then
            call SetBlockMatrix( dUdu, MeshMapData%Mooring_P_2_ED_P%dM%m_us, ED_Start_mt, MD_Start )
         end if
   
      end if
      
   end if    
END SUBROUTINE Linear_ED_InputSolve_du


!----------------------------------------------------------------------------------------------------------------------------------
!> This routine forms the dU^{SD}/du^{SrvD}, dU^{SD}/du^{HD}, dU^{SD}/du^{SD}, and dU^{SD}/du^{MAP} blocks (SD row) of dUdu. (i.e., how do changes in SrvD, HD, SD, and MAP inputs affect the SD inputs?)
<<<<<<< HEAD
SUBROUTINE Linear_SD_InputSolve_du( p_FAST, y_FAST, SrvD, u_SD, y_SD, y_ED, HD, MAPp, MD, MeshMapData, dUdu, ErrStat, ErrMsg )
=======
SUBROUTINE Linear_SD_InputSolve_du( p_FAST, y_FAST, SrvD, u_SD, y_SD, y_ED, HD, MAPp, MeshMapData, dUdu, ErrStat, ErrMsg )
>>>>>>> 636674da

   TYPE(FAST_ParameterType),       INTENT(IN   )  :: p_FAST         !< Glue-code simulation parameters
   TYPE(FAST_OutputFileType),      INTENT(IN   )  :: y_FAST         !< Glue-code output parameters (for linearization)
   type(ServoDyn_Data),            intent(in   )  :: SrvD           !< SrvD parameters
   TYPE(SD_InputType),             INTENT(INOUT)  :: u_SD           !< SD Inputs at t
   TYPE(SD_OutputType),            INTENT(IN   )  :: y_SD           !< SubDyn outputs (need translation displacement on meshes for loads mapping)
   TYPE(ED_OutputType),            INTENT(IN   )  :: y_ED           !< ElastoDyn outputs
   TYPE(HydroDyn_Data),            INTENT(INOUT)  :: HD             !< HD data at t
   TYPE(MAP_Data),                 INTENT(INOUT)  :: MAPp           !< MAP data at t
   TYPE(MoorDyn_Data),             INTENT(INOUT)  :: MD             !< MD data at t
   TYPE(FAST_ModuleMapType),       INTENT(INOUT)  :: MeshMapData    !< Data for mapping between modules
   REAL(R8Ki),                     INTENT(INOUT)  :: dUdu(:,:)      !< Jacobian matrix of which we are computing the dU^(SD)/du^(AD) block
   INTEGER(IntKi),                 INTENT(  OUT)  :: ErrStat        !< Error status
   CHARACTER(*),                   INTENT(  OUT)  :: ErrMsg         !< Error message
   
      ! local variables
   INTEGER(IntKi)                                 :: j, SrvD_Start
   INTEGER(IntKi)                                 :: HD_Start
   INTEGER(IntKi)                                 :: MAP_Start, MD_Start
   INTEGER(IntKi)                                 :: SD_Start, SD_Start_td, SD_Start_tr
   INTEGER(IntKi)                                 :: ErrStat2       ! temporary Error status of the operation
   CHARACTER(ErrMsgLen)                           :: ErrMsg2        ! temporary Error message if ErrStat /= ErrID_None
   
   CHARACTER(*), PARAMETER                        :: RoutineName = 'Linear_SD_InputSolve_du'
   
   
      ! Initialize error status
      
   ErrStat = ErrID_None
   ErrMsg = ""

   IF ( p_FAST%CompSub == Module_SD ) THEN ! see routine U_ED_SD_HD_BD_Orca_Residual() in SolveOption1
   

   !..........
   ! dU^{SD}/du^{SrvD}
   !..........
   if (p_FAST%CompServo == MODULE_SrvD) then
      !--------------------
      ! Substructure (SD or ED)
      if ( allocated(SrvD%y%SStCLoadMesh) ) then
         SD_Start = Indx_u_SD_LMesh_Start(u_SD, y_FAST) &
                              + u_SD%LMesh%NNodes * 3         ! 3 forces at each node (we're going to start at the moments)
         do j=1,size(SrvD%y%SStCLoadMesh)
            if (SrvD%y%SStCLoadMesh(j)%Committed) then
               call Linearize_Point_to_Point( SrvD%y%SStCLoadMesh(j), u_SD%LMesh, MeshMapData%SStC_P_P_2_SD_P(j), ErrStat2, ErrMsg2, SrvD%Input(1)%SStCMotionMesh(j), y_SD%Y3Mesh )
                  call SetErrStat(ErrStat2,ErrMsg2,ErrStat,ErrMsg,RoutineName)

               SrvD_Start = y_FAST%Lin%Modules(MODULE_SrvD)%Instance(1)%LinStartIndx(LIN_INPUT_COL) - 1 + SrvD%p%Jac_Idx_SStC_u(1,j)
               ! SrvD is source in the mapping, so we want M_{uSm} (moments)
               if (allocated(MeshMapData%SStC_P_P_2_SD_P(j)%dM%m_us )) then
                  call SetBlockMatrix( dUdu, MeshMapData%SStC_P_P_2_SD_P(j)%dM%m_us, SD_Start, SrvD_Start )
               endif
            endif
         enddo
      endif
   endif


   !..........
   ! dU^{SD}/du^{SD}
   !..........
   
   call Linearize_Point_to_Point( y_ED%PlatformPtMesh, u_SD%TPMesh, MeshMapData%ED_P_2_SD_TP, ErrStat2, ErrMsg2 )
      call SetErrStat(ErrStat2,ErrMsg2,ErrStat,ErrMsg,RoutineName)
         
   ! SD is destination in the mapping, so we want M_{tv_uD} and M_{ta_uD}
            
   SD_Start_td = y_FAST%Lin%Modules(MODULE_SD)%Instance(1)%LinStartIndx(LIN_INPUT_COL)  
   SD_Start_tr = SD_Start_td + u_SD%TPMesh%NNodes * 6 ! skip 2 fields (TranslationDisp and Orientation) with 3 components before translational velocity field      
         
      ! translational velocity:
   if (allocated(MeshMapData%ED_P_2_SD_TP%dM%tv_uD )) then             
      call SetBlockMatrix( dUdu, MeshMapData%ED_P_2_SD_TP%dM%tv_ud, SD_Start_tr, SD_Start_td )
   end if
         
      ! translational acceleration:
   SD_Start_tr = SD_Start_tr + u_SD%TPMesh%NNodes * 6 ! skip 2 fields ( TranslationVel and RotationVel)
   if (allocated(MeshMapData%ED_P_2_SD_TP%dM%ta_uD )) then            
      call SetBlockMatrix( dUdu, MeshMapData%ED_P_2_SD_TP%dM%ta_ud, SD_Start_tr, SD_Start_td )
   end if

   
  
   !..........
   ! dU^{SD}/du^{HD}
   !..........
   
    ! we're just going to assume u_SD%LMesh is committed
   SD_Start = Indx_u_SD_LMesh_Start(u_SD, y_FAST) &
                        + u_SD%LMesh%NNodes * 3         ! 3 forces at each node (we're going to start at the moments)
   
   if ( p_FAST%CompHydro == Module_HD ) then ! HydroDyn-{ElastoDyn or SubDyn}
           
         
         ! Transfer HD load outputs to SD LMesh input:
         if ( HD%y%Morison%Mesh%Committed  ) then ! meshes for floating
             
            ! dU^{SD}/du^{HD}  
            
               ! we're mapping loads, so we also need the sibling meshes' displacements:
            HD_Start = Indx_u_HD_Morison_Start(HD%Input(1), y_FAST)
            
            call Linearize_Point_to_Point( HD%y%Morison%Mesh, u_SD%LMesh, MeshMapData%HD_M_P_2_SD_P, ErrStat2, ErrMsg2, HD%Input(1)%Morison%Mesh, y_SD%Y2Mesh) !HD%Input(1)%Mesh and y_ED%PlatformPtMesh contain the displaced positions for load calculations
               call SetErrStat(ErrStat2,ErrMsg2, ErrStat, ErrMsg, RoutineName)
               
               ! HD is source in the mapping, so we want M_{uSm}
            if (allocated(MeshMapData%HD_M_P_2_SD_P%dM%m_us )) then
               call SetBlockMatrix( dUdu, MeshMapData%HD_M_P_2_SD_P%dM%m_us, SD_Start, HD_Start )
            end if
            
        
            
            
         end if      
         if ( HD%y%WAMITMesh%Committed  ) then ! meshes for floating
             
               ! Transfer HD load outputs to ED PlatformPtMesh input:
               ! we're mapping loads, so we also need the sibling meshes' displacements:
            HD_Start = Indx_u_HD_WAMIT_Start(HD%Input(1), y_FAST)
            
            call Linearize_Point_to_Point( HD%y%WAMITMesh, u_SD%LMesh, MeshMapData%HD_W_P_2_SD_P, ErrStat2, ErrMsg2, HD%Input(1)%WAMITMesh, y_SD%Y2Mesh) !HD%Input(1)%Mesh and y_ED%PlatformPtMesh contain the displaced positions for load calculations
               call SetErrStat(ErrStat2,ErrMsg2, ErrStat, ErrMsg, RoutineName)
               
               ! HD is source in the mapping, so we want M_{uSm}
            if (allocated(MeshMapData%HD_W_P_2_SD_P%dM%m_us )) then
               call SetBlockMatrix( dUdu, MeshMapData%HD_W_P_2_SD_P%dM%m_us, SD_Start, HD_Start )
            end if
            
           
         end if
   end if
   
   !..........
   ! dU^{SD}/du^{MAP}
   !..........

   if ( p_FAST%CompMooring == Module_MAP ) then 

         ! Transfer MAP loads to ED PlatformPtmesh input:
         ! we're mapping loads, so we also need the sibling meshes' displacements:

      MAP_Start = y_FAST%Lin%Modules(MODULE_MAP)%Instance(1)%LinStartIndx(LIN_INPUT_COL)
   
      ! NOTE: Assumes at least one MAP Fairlead point    
  
      CALL Linearize_Point_to_Point( MAPp%y%ptFairleadLoad, u_SD%LMesh, MeshMapData%Mooring_P_2_SD_P, ErrStat2, ErrMsg2, MAPp%Input(1)%PtFairDisplacement, y_SD%Y3Mesh) !MAPp%Input(1)%ptFairleadLoad and y_SD%Y3Mesh contain the displaced positions for load calculations
         CALL SetErrStat(ErrStat2,ErrMsg2, ErrStat, ErrMsg, RoutineName)
            
         ! SD is source in the mapping, so we want M_{uSm}
      if (allocated(MeshMapData%Mooring_P_2_SD_P%dM%m_us )) then
         call SetBlockMatrix( dUdu, MeshMapData%Mooring_P_2_SD_P%dM%m_us, SD_Start, MAP_Start )
      end if
   
   !..........
   ! dU^{SD}/du^{MD}
   !..........
   else if ( p_FAST%CompMooring == Module_MD ) then 

         ! Transfer MD loads to ED PlatformPtmesh input:
         ! we're mapping loads, so we also need the sibling meshes' displacements:

      MD_Start = y_FAST%Lin%Modules(Module_MD)%Instance(1)%LinStartIndx(LIN_INPUT_COL)
   
      ! NOTE: Assumes at least one coupled MD object
  
      CALL Linearize_Point_to_Point( MD%y%CoupledLoads(1), u_SD%LMesh, MeshMapData%Mooring_P_2_SD_P, ErrStat2, ErrMsg2, MD%Input(1)%CoupledKinematics(1), y_SD%Y3Mesh)
         CALL SetErrStat(ErrStat2,ErrMsg2, ErrStat, ErrMsg, RoutineName)
            
         ! SD is source in the mapping, so we want M_{uSm}
      if (allocated(MeshMapData%Mooring_P_2_SD_P%dM%m_us )) then
         call SetBlockMatrix( dUdu, MeshMapData%Mooring_P_2_SD_P%dM%m_us, SD_Start, MD_Start )
      end if

   end if
      
   END IF   
END SUBROUTINE Linear_SD_InputSolve_du


!----------------------------------------------------------------------------------------------------------------------------------
!> This routine forms the dU^{SD}/dy^{SrvD}, dU^{SD}/dy^{HD} and dU^{SD}/dy^{SD} blocks (SD row) of dUdu. (i.e., how do changes in SrvD, HD, and SD inputs affect the SD inputs?)
<<<<<<< HEAD
SUBROUTINE Linear_SD_InputSolve_dy( p_FAST, y_FAST, SrvD, u_SD, y_SD, y_ED, HD, MAPp, MD, MeshMapData, dUdy, ErrStat, ErrMsg )
=======
SUBROUTINE Linear_SD_InputSolve_dy( p_FAST, y_FAST, SrvD, u_SD, y_SD, y_ED, HD, MAPp, MeshMapData, dUdy, ErrStat, ErrMsg )
>>>>>>> 636674da

   TYPE(FAST_ParameterType),       INTENT(IN   )  :: p_FAST         !< Glue-code simulation parameters
   TYPE(FAST_OutputFileType),      INTENT(IN   )  :: y_FAST         !< Glue-code output parameters (for linearization)
   type(ServoDyn_Data),            intent(in   )  :: SrvD           !< SrvD parameters
   TYPE(SD_InputType),             INTENT(INOUT)  :: u_SD           !< SD Inputs at t
   TYPE(SD_OutputType),            INTENT(IN   )  :: y_SD           !< SubDyn outputs (need translation displacement on meshes for loads mapping)
   TYPE(ED_OutputType),            INTENT(IN   )  :: y_ED           !< ElastoDyn outputs
   TYPE(HydroDyn_Data),            INTENT(INOUT)  :: HD             !< HD data at t
   TYPE(MAP_Data),                 INTENT(INOUT)  :: MAPp           !< MAP data at t
   TYPE(MoorDyn_Data),             INTENT(INOUT)  :: MD             !< MD data at t
   TYPE(FAST_ModuleMapType),       INTENT(INOUT)  :: MeshMapData    !< Data for mapping between modules
   REAL(R8Ki),                     INTENT(INOUT)  :: dUdy(:,:)      !< Jacobian matrix of which we are computing the dU^(SD)/dy^(SD) block
   INTEGER(IntKi),                 INTENT(  OUT)  :: ErrStat        !< Error status
   CHARACTER(*),                   INTENT(  OUT)  :: ErrMsg         !< Error message
   
      ! local variables
<<<<<<< HEAD
   INTEGER(IntKi)                                 :: j, SrvD_Out_Start, SD_Start, SD_Out_Start, HD_Start, HD_Out_Start, ED_Out_Start, MAP_Out_Start, MD_Out_Start
   INTEGER(IntKi)                                 :: MAP_Start, MD_Start
=======
   INTEGER(IntKi)                                 :: j, SrvD_Out_Start, SD_Start, SD_Out_Start, HD_Start, HD_Out_Start, ED_Out_Start, MAP_Out_Start
   INTEGER(IntKi)                                 :: MAP_Start
>>>>>>> 636674da
!   INTEGER(IntKi)                                 :: ErrStat2       ! temporary Error status of the operation
!   CHARACTER(ErrMsgLen)                           :: ErrMsg2        ! temporary Error message if ErrStat /= ErrID_None
   
   CHARACTER(*), PARAMETER                        :: RoutineName = 'Linear_SD_InputSolve_du'
   
   
      ! Initialize error status
      
   ErrStat = ErrID_None
   ErrMsg = ""
   if ( p_FAST%CompSub /= Module_SD ) return
   
   !..........
   ! dU^{SD}/dy^{SrvD}
   !..........
   if (p_FAST%CompServo == MODULE_SrvD) then
      !--------------------
      ! Substructure (SD or ED)
      if ( allocated(SrvD%y%SStCLoadMesh) ) then
         SD_Start   = Indx_u_SD_LMesh_Start(u_SD, y_FAST)   ! start of u_SD%LMesh%Force field
         do j=1,size(SrvD%y%SStCLoadMesh)
            if (SrvD%y%SStCLoadMesh(j)%Committed) then
               SrvD_Out_Start = y_FAST%Lin%Modules(MODULE_SrvD)%Instance(1)%LinStartIndx(LIN_INPUT_COL) - 1 + SrvD%p%Jac_Idx_SStC_y(1,j)
               call Assemble_dUdy_Loads(SrvD%y%SStCLoadMesh(j), u_SD%LMesh, MeshMapData%SStC_P_P_2_SD_P(j), SD_Start, SrvD_Out_Start, dUdy)
            endif
         enddo
      endif
   endif

   !..........
   ! dU^{SD}/dy^{ED}
   !..........
  
   !!! ! This linearization was done in forming dUdu (see Linear_SD_InputSolve_du()), so we don't need to re-calculate these matrices 
   !!! ! while forming dUdy, too.
   !!!call Linearize_Point_to_Line2( y_ED%PlatformPtMesh, u_SD%TPMesh, MeshMapData%ED_P_2_SD_TP, ErrStat2, ErrMsg2 )
      
   SD_Start     = Indx_u_SD_TPMesh_Start(u_SD, y_FAST)  ! start of u_SD%MTPMesh%TranslationDisp field     
   ED_Out_Start = Indx_y_ED_Platform_Start(y_ED, y_FAST) ! start of y_ED%PlatformPtMesh%TranslationDisp field
   call Assemble_dUdy_Motions(y_ED%PlatformPtMesh, u_SD%TPMesh, MeshMapData%ED_P_2_SD_TP, SD_Start, ED_Out_Start, dUdy, .false.)
   
   !..........
   ! dU^{SD}/dy^{HD}
   !..........
   ! HD
   ! parts of dU^{SD}/dy^{HD} and dU^{SD}/dy^{SD}:
   if ( p_FAST%CompHydro == Module_HD ) then ! HydroDyn-SubDyn
      SD_Out_Start = Indx_y_SD_Y2Mesh_Start(y_SD, y_FAST) ! start of y_SD%Y2Mesh%TranslationDisp field
         ! we're just going to assume u_SD%LMesh is committed
      if ( HD%y%Morison%Mesh%Committed  ) then ! meshes for floating
         !!! ! This linearization was done in forming dUdu (see Linear_ED_InputSolve_du()), so we don't need to re-calculate these matrices 
         !!! ! while forming dUdy, too.
         ! call Linearize_Point_to_Point( HD%y%Morison, u_ED%PlatformPtMesh, MeshMapData%HD_M_P_2_ED_P, ErrStat2, ErrMsg2, HD%Input(1)%Morison, y_ED%PlatformPtMesh) !HD%Input(1)%Morison and y_ED%PlatformPtMesh contain the displaced positions for load calculations
         HD_Out_Start = Indx_y_HD_Morison_Start(HD%y, y_FAST)
         SD_Start     = Indx_u_SD_LMesh_Start(u_SD, y_FAST) ! start of u_SD%LMesh%Force field
         call Assemble_dUdy_Loads(HD%y%Morison%Mesh, u_SD%LMesh, MeshMapData%HD_M_P_2_SD_P, SD_Start, HD_Out_Start, dUdy)
         
            ! SD translation displacement-to-SD moment transfer (dU^{SD}/dy^{SD}):
         SD_Start = Indx_u_SD_LMesh_Start(u_SD, y_FAST) + u_SD%LMesh%NNodes*3   ! start of u_SD%LMesh%Moment field (skip the SD forces) 
         call SetBlockMatrix( dUdy, MeshMapData%HD_M_P_2_SD_P%dM%m_uD, SD_Start, SD_Out_Start )
! maybe this should be SumBlockMatrix with future changes to linearized modules???            
      end if      
      if ( HD%y%WAMITMesh%Committed  ) then ! meshes for floating
         !!! ! This linearization was done in forming dUdu (see Linear_ED_InputSolve_du()), so we don't need to re-calculate these matrices 
         !!! ! while forming dUdy, too.
         ! call Linearize_Point_to_Point( HD%y%WAMITMesh, u_ED%PlatformPtMesh, MeshMapData%HD_W_P_2_ED_P, ErrStat2, ErrMsg2, HD%Input(1)%WAMITMesh, y_ED%PlatformPtMesh) !HD%Input(1)%WAMITMesh and y_ED%PlatformPtMesh contain the displaced positions for load calculations
         HD_Out_Start = Indx_y_HD_WAMIT_Start(HD%y, y_FAST)
         SD_Start     = Indx_u_SD_LMesh_Start(u_SD, y_FAST) ! start of u_SD%LMesh%Force field
         call Assemble_dUdy_Loads(HD%y%WAMITMesh, u_SD%LMesh, MeshMapData%HD_W_P_2_SD_P, SD_Start, HD_Out_Start, dUdy)
         
            ! SD translation displacement-to-SD moment transfer (dU^{SD}/dy^{SD}):
         SD_Start = Indx_u_SD_LMesh_Start(u_SD, y_FAST) + u_SD%LMesh%NNodes*3   ! start of u_SD%LMesh%Moment field (skip the SD forces)  
         call SumBlockMatrix( dUdy, MeshMapData%HD_W_P_2_SD_P%dM%m_uD, SD_Start, SD_Out_Start )
! maybe this should be SumBlockMatrix with future changes to linearized modules???            
      end if
   end if
   
   !..........
   ! dU^{SD}/dy^{MAP}
   !..........
   if ( p_FAST%CompMooring == Module_MAP ) then
      if ( MAPp%y%ptFairleadLoad%Committed  ) then ! meshes for floating
         !!! ! This linearization was done in forming dUdu (see Linear_SD_InputSolve_du()), so we don't need to re-calculate these matrices 
         !!! ! while forming dUdy, too.
         !       CALL Linearize_Point_to_Point( MAPp%y%ptFairleadLoad, u_SD%LMesh, MeshMapData%Mooring_P_2_SD_P, ErrStat2, ErrMsg2, MAPp%Input(1)%PtFairDisplacement, y_SD%Y3Mesh) !MAPp%Input(1)%ptFairleadLoad and y_ED%Y3Mesh contain the displaced positions for load calculations
         MAP_Out_Start = y_FAST%Lin%Modules(MODULE_MAP)%Instance(1)%LinStartIndx(LIN_OUTPUT_COL)
         SD_Start      = Indx_u_SD_LMesh_Start(u_SD, y_FAST) ! start of u_SD%LMesh%TranslationDisp field
         call Assemble_dUdy_Loads(MAPp%y%ptFairLeadLoad, u_SD%LMesh, MeshMapData%Mooring_P_2_SD_P, SD_Start, MAP_Out_Start, dUdy)
      
         ! SD translation displacement-to-SD moment transfer (dU^{SD}/dy^{SD}):
         SD_Start = Indx_u_SD_LMesh_Start(u_SD, y_FAST) + u_SD%LMesh%NNodes*3   ! start of u_ED%LMesh%Moment field (skip the SD forces)
         SD_Out_Start = Indx_y_SD_Y3Mesh_Start(y_SD, y_FAST) ! start of y_SD%Y3Mesh%TranslationDisp field
         call SumBlockMatrix( dUdy, MeshMapData%Mooring_P_2_SD_P%dM%m_uD, SD_Start, SD_Out_Start )
      end if     
      
   !..........
   ! dU^{SD}/dy^{MD}
   !..........
   else if ( p_FAST%CompMooring == Module_MD ) then
      if ( MD%y%CoupledLoads(1)%Committed  ) then ! meshes for floating
         !!! ! This linearization was done in forming dUdu (see Linear_SD_InputSolve_du()), so we don't need to re-calculate these matrices 
         !!! ! while forming dUdy, too.
         MD_Out_Start = y_FAST%Lin%Modules(Module_MD)%Instance(1)%LinStartIndx(LIN_OUTPUT_COL)
         SD_Start      = Indx_u_SD_LMesh_Start(u_SD, y_FAST) ! start of u_SD%LMesh%TranslationDisp field
         call Assemble_dUdy_Loads(MD%y%CoupledLoads(1), u_SD%LMesh, MeshMapData%Mooring_P_2_SD_P, SD_Start, MD_Out_Start, dUdy)
      
         ! SD translation displacement-to-SD moment transfer (dU^{SD}/dy^{SD}):
         SD_Start = Indx_u_SD_LMesh_Start(u_SD, y_FAST) + u_SD%LMesh%NNodes*3   ! start of u_ED%LMesh%Moment field (skip the SD forces)
         SD_Out_Start = Indx_y_SD_Y3Mesh_Start(y_SD, y_FAST) ! start of y_SD%Y3Mesh%TranslationDisp field
         call SumBlockMatrix( dUdy, MeshMapData%Mooring_P_2_SD_P%dM%m_uD, SD_Start, SD_Out_Start )
      end if     
   end if
END SUBROUTINE Linear_SD_InputSolve_dy  
   

!----------------------------------------------------------------------------------------------------------------------------------
!> This routine forms the dU^{BD}/du^{BD} and dU^{BD}/du^{AD} blocks (BD row) of dUdu. (i.e., how do changes in the AD and BD inputs 
!! affect the BD inputs?) This should be called only when p_FAST%CompElast == Module_BD.
SUBROUTINE Linear_BD_InputSolve_du( p_FAST, y_FAST, SrvD, y_ED, y_AD, u_AD, BD, MeshMapData, dUdu, ErrStat, ErrMsg )

   TYPE(FAST_ParameterType),       INTENT(IN   )  :: p_FAST         !< Glue-code simulation parameters
   TYPE(FAST_OutputFileType),      INTENT(IN   )  :: y_FAST         !< Glue-code output parameters (for linearization)
   type(ServoDyn_Data),            intent(in   )  :: SrvD           !< SrvD parameters
   TYPE(ED_OutputType),            INTENT(IN   )  :: y_ED           !< ElastoDyn outputs (need translation displacement on meshes for loads mapping)
   TYPE(AD_OutputType),            INTENT(IN   )  :: y_AD           !< AeroDyn outputs
   TYPE(AD_InputType),             INTENT(INOUT)  :: u_AD           !< AD inputs (for AD-ED load linerization)
   TYPE(BeamDyn_Data),             INTENT(INOUT)  :: BD             !< BD data at t

   TYPE(FAST_ModuleMapType),       INTENT(INOUT)  :: MeshMapData    !< Data for mapping between modules
   REAL(R8Ki),                     INTENT(INOUT)  :: dUdu(:,:)      !< Jacobian matrix of which we are computing the dU^(ED)/du^(AD) block
   INTEGER(IntKi),                 INTENT(  OUT)  :: ErrStat        !< Error status
   CHARACTER(*),                   INTENT(  OUT)  :: ErrMsg         !< Error message
   
      ! local variables
   INTEGER(IntKi)                                 :: j              ! Loops through StC instances
   INTEGER(IntKi)                                 :: k              ! Loops through blades
   INTEGER(IntKi)                                 :: SrvD_Start     ! starting index of dUdu (row) where BD inputs are located
   INTEGER(IntKi)                                 :: BD_Start       ! starting index of dUdu (row) where BD inputs are located
   INTEGER(IntKi)                                 :: AD_Start       ! starting index of dUdu (column) where AD inputs are located
   INTEGER(IntKi)                                 :: ErrStat2       ! temporary Error status of the operation
   CHARACTER(ErrMsgLen)                           :: ErrMsg2        ! temporary Error message if ErrStat /= ErrID_None
   
   CHARACTER(*), PARAMETER                        :: RoutineName = 'Linear_BD_InputSolve_du'
   
   
      ! Initialize error status
      
   ErrStat = ErrID_None
   ErrMsg = ""

   !..........
   ! dU^{BD}/du^{SrvD}
   !..........
   if (p_FAST%CompServo == MODULE_SrvD) then
      !--------------------
      ! Blade (BD or ED)
      if ( allocated(SrvD%y%BStCLoadMesh) ) then
         do j=1,size(SrvD%y%BStCLoadMesh,2)
            do K = 1,p_FAST%nBeams ! Loop through all blades
               if (SrvD%y%BStCLoadMesh(K,j)%Committed) then
                  CALL Linearize_Point_to_Line2( SrvD%y%BStCLoadMesh(k,j), BD%Input(1,k)%DistrLoad, MeshMapData%BStC_P_2_BD_P_B(k,j), ErrStat2, ErrMsg2, SrvD%Input(1)%BStCMotionMesh(k,j), BD%y(k)%BldMotion )
                     call SetErrStat(ErrStat2,ErrMsg2,ErrStat,ErrMsg,RoutineName)

                  BD_Start = y_FAST%Lin%Modules(MODULE_BD)%Instance(k)%LinStartIndx(LIN_INPUT_COL) &
                           + BD%Input(1,k)%RootMotion%NNodes *18  & ! displacement, rotation, & acceleration fields for each node
                           + BD%Input(1,k)%PointLoad%NNodes  * 6  & ! force + moment fields for each node
                           + BD%Input(1,k)%DistrLoad%NNodes  * 3    ! force field for each node (start with moment field)
                  SrvD_Start = y_FAST%Lin%Modules(MODULE_SrvD)%Instance(1)%LinStartIndx(LIN_INPUT_COL) - 1 + SrvD%p%Jac_Idx_BStC_u(1,k,j)
                  ! SrvD is source in the mapping, so we want M_{uSm} (moments)
                  if (allocated(MeshMapData%BStC_P_2_BD_P_B(k,j)%dM%m_us )) then
                     call SetBlockMatrix( dUdu, MeshMapData%BStC_P_2_BD_P_B(k,j)%dM%m_us, BD_Start, SrvD_Start )
                  end if
               endif
            enddo
         enddo
      endif
   endif

   !..........
   ! dU^{BD}/du^{AD}
   !..........
   IF ( p_FAST%CompAero == Module_AD ) THEN
   
      ! BD inputs on blade from AeroDyn
   
         
      if (p_FAST%BD_OutputSibling) then
            
         DO K = 1,p_FAST%nBeams ! Loop through all blades
            CALL Linearize_Line2_to_Line2( y_AD%rotors(1)%BladeLoad(k), BD%Input(1,k)%DistrLoad, MeshMapData%AD_L_2_BDED_B(k), ErrStat2, ErrMsg2, u_AD%rotors(1)%BladeMotion(k), BD%y(k)%BldMotion )
               CALL SetErrStat(ErrStat2, ErrMsg2, ErrStat, ErrMsg, RoutineName)
         END DO
         
      else
      
         DO K = 1,p_FAST%nBeams ! Loop through all blades
            !linearization for dUdy will need some matrix multiplies because of the transfer (chain rule!), but we will perform individual linearization calculations here
            !!! need to transfer the BD output blade motions to nodes on a sibling of the BD blade motion mesh:
            CALL Linearize_Line2_to_Line2( BD%y(k)%BldMotion, MeshMapData%y_BD_BldMotion_4Loads(k), MeshMapData%BD_L_2_BD_L(k), ErrStat2, ErrMsg2 )
               CALL SetErrStat(ErrStat2, ErrMsg2, ErrStat, ErrMsg, RoutineName)

            CALL Linearize_Line2_to_Line2( y_AD%rotors(1)%BladeLoad(k), BD%Input(1,k)%DistrLoad, MeshMapData%AD_L_2_BDED_B(k), ErrStat2, ErrMsg2, u_AD%rotors(1)%BladeMotion(k), MeshMapData%y_BD_BldMotion_4Loads(k) )
               CALL SetErrStat(ErrStat2, ErrMsg2, ErrStat, ErrMsg, RoutineName)
         END DO
         
      end if

      
      DO K = 1,p_FAST%nBeams ! Loop through all blades
         
            ! AD is source in the mapping, so we want M_{uSm}
         if (allocated(MeshMapData%AD_L_2_BDED_B(k)%dM%m_us )) then
            AD_Start = Indx_u_AD_Blade_Start(u_AD, y_FAST, k) ! index for the start of u_AD%BladeMotion(k)%translationDisp field
         
            BD_Start = y_FAST%Lin%Modules(MODULE_BD)%Instance(k)%LinStartIndx(LIN_INPUT_COL) &
                     + BD%Input(1,k)%RootMotion%NNodes *18  & ! displacement, rotation, & acceleration fields for each node
                     + BD%Input(1,k)%PointLoad%NNodes  * 6  & ! force + moment fields for each node
                     + BD%Input(1,k)%DistrLoad%NNodes  * 3    ! force field for each node (start with moment field)
                        
            call SetBlockMatrix( dUdu, MeshMapData%AD_L_2_BDED_B(k)%dM%m_us, BD_Start, AD_Start )
         end if
               
      END DO

   END IF
   
   !..........
   ! dU^{BD}/du^{BD}
   ! note that the 1s on the diagonal have already been set, so we will fill in the off diagonal terms.
   !..........
   
   !IF ( p_FAST%CompElast == Module_BD ) THEN ! see routine U_ED_SD_HD_BD_Orca_Residual() in SolveOption1

      ! Transfer ED motions to BD motion input (BD inputs depend on previously calculated BD inputs from ED):
      do k=1,p_FAST%nBeams
            
         call Linearize_Point_to_Point( y_ED%BladeRootMotion(k), BD%Input(1,k)%RootMotion, MeshMapData%ED_P_2_BD_P(k), ErrStat2, ErrMsg2 )
            call SetErrStat(ErrStat2,ErrMsg2,ErrStat,ErrMsg,RoutineName)

            ! BD is destination in the mapping, so we want M_{tv_uD} and M_{ta_uD}
            ! translational velocity:
         if (allocated(MeshMapData%ED_P_2_BD_P(k)%dM%tv_uD )) then
            BD_Start = y_FAST%Lin%Modules(MODULE_BD)%Instance(k)%LinStartIndx(LIN_INPUT_COL) + BD%Input(1,k)%RootMotion%NNodes * 6 ! skip root translational displacement and orientation fields
            call SetBlockMatrix( dUdu, MeshMapData%ED_P_2_BD_P(k)%dM%tv_uD, BD_Start, y_FAST%Lin%Modules(MODULE_BD)%Instance(k)%LinStartIndx(LIN_INPUT_COL) )
         end if

            ! translational acceleration:
         if (allocated(MeshMapData%ED_P_2_BD_P(k)%dM%ta_uD )) then
            BD_Start = y_FAST%Lin%Modules(MODULE_BD)%Instance(k)%LinStartIndx(LIN_INPUT_COL) + BD%Input(1,k)%RootMotion%NNodes * 12 ! skip root translational displacement, orientation, and velocity (translation and rotation) fields

            call SetBlockMatrix( dUdu, MeshMapData%ED_P_2_BD_P(k)%dM%ta_uD, BD_Start, y_FAST%Lin%Modules(MODULE_BD)%Instance(k)%LinStartIndx(LIN_INPUT_COL) )
         end if

      end do ! k
   
   !END IF
      
END SUBROUTINE Linear_BD_InputSolve_du
!----------------------------------------------------------------------------------------------------------------------------------
!> This routine forms the dU^{AD}/du^{AD} block of dUdu. (i.e., how do changes in the AD inputs affect the AD inputs?)
SUBROUTINE Linear_AD_InputSolve_du( p_FAST, y_FAST, u_AD, y_ED, BD, MeshMapData, dUdu, ErrStat, ErrMsg )

      ! Passed variables
   TYPE(FAST_ParameterType),    INTENT(IN   )   :: p_FAST      !< FAST parameter data    
   TYPE(FAST_OutputFileType),   INTENT(IN   )   :: y_FAST      !< FAST output file data (for linearization)
   TYPE(AD_InputType),          INTENT(INOUT)   :: u_AD        !< The inputs to AeroDyn14
   TYPE(ED_OutputType),         INTENT(IN)      :: y_ED        !< The outputs from the structural dynamics module
   TYPE(BeamDyn_Data),          INTENT(INOUT)   :: BD          !< BD data at t
   TYPE(FAST_ModuleMapType),    INTENT(INOUT)   :: MeshMapData !< Data for mapping between modules
   REAL(R8Ki),                  INTENT(INOUT)   :: dUdu(:,:)   !< Jacobian matrix of which we are computing the dU^(ED)/du^(AD) block
   
   INTEGER(IntKi)                               :: ErrStat     !< Error status of the operation
   CHARACTER(*)                                 :: ErrMsg      !< Error message if ErrStat /= ErrID_None

      ! Local variables:

   INTEGER(IntKi)                               :: K              ! Loops through blades
   INTEGER(IntKi)                               :: AD_Start_td    ! starting index of dUdu (column) where AD translation displacements are located
   INTEGER(IntKi)                               :: AD_Start_tv    ! starting index of dUdu (column) where AD translation velocities are located
   INTEGER(IntKi)                               :: AD_Start_ta    ! starting index of dUdu (column) where AD translation accelerations are located
   INTEGER(IntKi)                               :: ErrStat2
   CHARACTER(ErrMsgLen)                         :: ErrMsg2
   CHARACTER(*), PARAMETER                      :: RoutineName = 'Linear_AD_InputSolve_du'

   
   ErrStat = ErrID_None
   ErrMsg  = ""
   
   ! note that we assume this block matrix has been initialized to the identity matrix before calling this routine
   
   ! look at how the translational displacement gets transfered to the translational velocity:
   !-------------------------------------------------------------------------------------------------
   ! Set the inputs from ElastoDyn and/or BeamDyn:
   !-------------------------------------------------------------------------------------------------
      
      ! tower
   IF (u_AD%rotors(1)%TowerMotion%Committed) THEN

         CALL Linearize_Line2_to_Line2( y_ED%TowerLn2Mesh, u_AD%rotors(1)%TowerMotion, MeshMapData%ED_L_2_AD_L_T, ErrStat2, ErrMsg2 )
            CALL SetErrStat(ErrStat2,ErrMsg2,ErrStat,ErrMsg,RoutineName//':u_AD%TowerMotion' )     

      
      !AD is the destination here, so we need tv_ud
      if (allocated( MeshMapData%ED_L_2_AD_L_T%dM%tv_ud)) then
         AD_Start_td = y_FAST%Lin%Modules(MODULE_AD)%Instance(1)%LinStartIndx(LIN_INPUT_COL)
         AD_Start_tv = AD_Start_td + u_AD%rotors(1)%TowerMotion%NNodes * 6 ! 2 fields (TranslationDisp and Orientation) with 3 components before translational velocity field      

         call SetBlockMatrix( dUdu, MeshMapData%ED_L_2_AD_L_T%dM%tv_ud, AD_Start_tv, AD_Start_td )
      end if
               
            
   END IF
   
      
      ! blades
   IF (p_FAST%CompElast == Module_ED ) THEN
      
      DO k=1,size(u_AD%rotors(1)%BladeMotion)
         CALL Linearize_Line2_to_Line2( y_ED%BladeLn2Mesh(k), u_AD%rotors(1)%BladeMotion(k), MeshMapData%BDED_L_2_AD_L_B(k), ErrStat2, ErrMsg2 )
            CALL SetErrStat(ErrStat2,ErrMsg2,ErrStat,ErrMsg,RoutineName//':u_AD%BladeMotion('//trim(num2lstr(k))//')' )
      END DO
      
   ELSEIF (p_FAST%CompElast == Module_BD ) THEN
   
      DO k=1,size(u_AD%rotors(1)%BladeMotion)
         CALL Linearize_Line2_to_Line2( BD%y(k)%BldMotion, u_AD%rotors(1)%BladeMotion(k), MeshMapData%BDED_L_2_AD_L_B(k), ErrStat2, ErrMsg2 )
            CALL SetErrStat(ErrStat2,ErrMsg2,ErrStat,ErrMsg,RoutineName//':u_AD%BladeMotion('//trim(num2lstr(k))//')' )
      END DO
         
   END IF
   
   
   
   DO k=1,size(u_AD%rotors(1)%BladeMotion)
      AD_Start_td = Indx_u_AD_Blade_Start(u_AD, y_FAST, k) ! index for u_AD%BladeMotion(k)%translationDisp field

         !AD is the destination here, so we need tv_ud
      if (allocated( MeshMapData%BDED_L_2_AD_L_B(k)%dM%tv_ud)) then
            ! index for u_AD%BladeMotion(k+1)%translationVel field
         AD_Start_tv = AD_Start_td + u_AD%rotors(1)%BladeMotion(k)%NNodes * 6 ! 2 fields (TranslationDisp and Orientation) with 3 components before translational velocity field

         call SetBlockMatrix( dUdu, MeshMapData%BDED_L_2_AD_L_B(k)%dM%tv_ud, AD_Start_tv, AD_Start_td )
      end if
         
      if (allocated( MeshMapData%BDED_L_2_AD_L_B(k)%dM%tv_ud)) then
         AD_Start_ta = AD_Start_td + u_AD%rotors(1)%BladeMotion(k)%NNodes * 12 ! 4 fields (TranslationDisp, Orientation, TranslationVel, and RotationVel) with 3 components before translational velocity field
         
         call SetBlockMatrix( dUdu, MeshMapData%BDED_L_2_AD_L_B(k)%dM%ta_ud, AD_Start_ta, AD_Start_td )
      end if

   END DO
END SUBROUTINE Linear_AD_InputSolve_du



!----------------------------------------------------------------------------------------------------------------------------------
!> This routine forms the dU^{SrvD}/du^{SrvD} block (SrvD row) of dUdu.
!! (i.e., how do changes in the SrvD inputs affect the SrvD inputs?)
SUBROUTINE Linear_SrvD_InputSolve_du( p_FAST, y_FAST, p_SrvD, u_SrvD, y_ED, BD, SD, MeshMapData, dUdu, ErrStat, ErrMsg )
   type(FAST_ParameterType),     intent(in   )  :: p_FAST         !< Glue-code simulation parameters
   type(FAST_OutputFileType),    intent(in   )  :: y_FAST         !< Glue-code output parameters (for linearization)
   type(SrvD_ParameterType),     intent(in   )  :: p_SrvD         !< SrvD parameters
   type(SrvD_InputType),         intent(inout)  :: u_SrvD         !< SrvD Inputs at t
   type(ED_OutputType),          intent(in   )  :: y_ED           !< ElastoDyn outputs (need translation displacement on meshes for loads mapping)
   type(BeamDyn_Data),           intent(in   )  :: BD             !< BD data at t
   type(SubDyn_Data),            intent(in   )  :: SD             !< SD data at t
   type(FAST_ModuleMapType),     intent(inout)  :: MeshMapData    !< Data for mapping between modules
   real(R8Ki),                   intent(inout)  :: dUdu(:,:)      !< Jacobian matrix of which we are computing the dU^(ED)/du^(AD) block
   integer(IntKi),               intent(  out)  :: ErrStat        !< Error status
   character(*),                 intent(  out)  :: ErrMsg         !< Error message
   
      ! local variables
   integer(IntKi)                               :: i,j,k          ! Generic counters 
   INTEGER(IntKi)                               :: SrvD_Start     ! starting index of dUdu (column) where the StC motion inputs are located
   integer(IntKi)                               :: ErrStat2       ! temporary Error status of the operation
   character(ErrMsgLen)                         :: ErrMsg2        ! temporary Error message if ErrStat /= ErrID_None
   character(*), parameter                      :: RoutineName = 'Linear_SrvD_InputSolve_du'
   
      ! Initialize error status
   ErrStat = ErrID_None
   ErrMsg = ""

   !--------------------
   ! dU^{SrvD}/du^{SrvD}
   !--------------------
   ! Blade StrucCtrl
   if ( p_FAST%CompElast == Module_ED ) then
      if ( ALLOCATED(u_SrvD%BStCMotionMesh) ) then
         do j=1,size(u_SrvD%BStCMotionMesh,2)
            do K = 1,size(y_ED%BladeLn2Mesh)
               if (u_SrvD%BStCMotionMesh(K,j)%Committed) then
                  CALL Linearize_Line2_to_Point( y_ED%BladeLn2Mesh(K), u_SrvD%BStCMotionMesh(K,j), MeshMapData%ED_L_2_BStC_P_B(K,j), ErrStat2, ErrMsg2 )
                     call SetErrStat(ErrStat2,ErrMsg2,ErrStat,ErrMsg,RoutineName)

                  ! SrvD is destination in the mapping, so we want M_{tv_uD} and M_{ta_uD}
                  ! translational velocity:
                  if (allocated(MeshMapData%ED_L_2_BStC_P_B(K,j)%dM%tv_uD )) then
                     SrvD_Start = y_FAST%Lin%Modules(MODULE_SrvD)%Instance(1)%LinStartIndx(LIN_INPUT_COL) - 1 + (p_SrvD%Jac_Idx_BStC_u(1,k,j) + 6) ! skip translational displacement and orientation fields
                     call SetBlockMatrix( dUdu, MeshMapData%ED_L_2_BStC_P_B(K,j)%dM%tv_uD, SrvD_Start, y_FAST%Lin%Modules(MODULE_SrvD)%Instance(1)%LinStartIndx(LIN_INPUT_COL) )
                  end if

                  ! translational acceleration:
                  if (allocated(MeshMapData%ED_L_2_BStC_P_B(K,j)%dM%ta_uD )) then
                     SrvD_Start = y_FAST%Lin%Modules(MODULE_SrvD)%Instance(1)%LinStartIndx(LIN_INPUT_COL) - 1 + (p_SrvD%Jac_Idx_BStC_u(1,k,j) + 12) ! skip translational displacement and orientation fields
                     call SetBlockMatrix( dUdu, MeshMapData%ED_L_2_BStC_P_B(K,j)%dM%ta_uD, SrvD_Start, y_FAST%Lin%Modules(MODULE_SrvD)%Instance(1)%LinStartIndx(LIN_INPUT_COL) )
                  end if
                endif
             enddo
          enddo
       endif
    elseif ( p_FAST%CompElast == Module_BD ) then
       if ( ALLOCATED(u_SrvD%BStCMotionMesh) ) then
          do j=1,size(u_SrvD%BStCMotionMesh,2)
             do K = 1,p_FAST%nBeams
                if (u_SrvD%BStCMotionMesh(K,j)%Committed) then
                   CALL Linearize_Line2_to_Point( BD%y(k)%BldMotion, u_SrvD%BStCMotionMesh(K,j), MeshMapData%BD_L_2_BStC_P_B(K,j), ErrStat2, ErrMsg2 )
                      call SetErrStat(ErrStat2,ErrMsg2,ErrStat,ErrMsg,RoutineName)

                  ! SrvD is destination in the mapping, so we want M_{tv_uD} and M_{ta_uD}
                  ! translational velocity:
                  if (allocated(MeshMapData%BD_L_2_BStC_P_B(K,j)%dM%tv_uD )) then
                     SrvD_Start = y_FAST%Lin%Modules(MODULE_SrvD)%Instance(1)%LinStartIndx(LIN_INPUT_COL) - 1 + (p_SrvD%Jac_Idx_BStC_u(1,k,j) + 6) ! skip translational displacement and orientation fields
                     call SetBlockMatrix( dUdu, MeshMapData%BD_L_2_BStC_P_B(K,j)%dM%tv_uD, SrvD_Start, y_FAST%Lin%Modules(MODULE_SrvD)%Instance(1)%LinStartIndx(LIN_INPUT_COL) )
                  end if

                  ! translational acceleration:
                  if (allocated(MeshMapData%BD_L_2_BStC_P_B(K,j)%dM%ta_uD )) then
                     SrvD_Start = y_FAST%Lin%Modules(MODULE_SrvD)%Instance(1)%LinStartIndx(LIN_INPUT_COL) - 1 + (p_SrvD%Jac_Idx_BStC_u(1,k,j) + 12) ! skip translational displacement and orientation fields
                     call SetBlockMatrix( dUdu, MeshMapData%BD_L_2_BStC_P_B(K,j)%dM%ta_uD, SrvD_Start, y_FAST%Lin%Modules(MODULE_SrvD)%Instance(1)%LinStartIndx(LIN_INPUT_COL) )
                  end if
                endif
             enddo
          enddo
       endif
    endif
   !--------------------
   ! Nacelle (ED only)
   if ( ALLOCATED(u_SrvD%NStCMotionMesh) ) then
      do j = 1,size(u_SrvD%NStCMotionMesh)
         if (u_SrvD%NStCMotionMesh(j)%Committed) then
            call Linearize_Point_to_Point( y_ED%NacelleMotion, u_SrvD%NStCMotionMesh(j), MeshMapData%ED_P_2_NStC_P_N(j), ErrStat2, ErrMsg2 )
               call SetErrStat(ErrStat2,ErrMsg2,ErrStat,ErrMsg,RoutineName)

            ! SrvD is destination in the mapping, so we want M_{tv_uD} and M_{ta_uD}
            ! translational velocity:
            if (allocated(MeshMapData%ED_P_2_NStC_P_N(j)%dM%tv_uD )) then
               SrvD_Start = y_FAST%Lin%Modules(MODULE_SrvD)%Instance(1)%LinStartIndx(LIN_INPUT_COL) - 1 + (p_SrvD%Jac_Idx_NStC_u(1,j) + 6) ! skip translational displacement and orientation fields
               call SetBlockMatrix( dUdu, MeshMapData%ED_P_2_NStC_P_N(j)%dM%tv_uD, SrvD_Start, y_FAST%Lin%Modules(MODULE_SrvD)%Instance(1)%LinStartIndx(LIN_INPUT_COL) )
            end if

            ! translational acceleration:
            if (allocated(MeshMapData%ED_P_2_NStC_P_N(j)%dM%ta_uD )) then
               SrvD_Start = y_FAST%Lin%Modules(MODULE_SrvD)%Instance(1)%LinStartIndx(LIN_INPUT_COL) - 1 + (p_SrvD%Jac_Idx_NStC_u(1,j) + 12) ! skip translational displacement and orientation fields
               call SetBlockMatrix( dUdu, MeshMapData%ED_P_2_NStC_P_N(j)%dM%ta_uD, SrvD_Start, y_FAST%Lin%Modules(MODULE_SrvD)%Instance(1)%LinStartIndx(LIN_INPUT_COL) )
            end if
         endif
      enddo
   endif
   !--------------------
   ! Tower
   if ( ALLOCATED(u_SrvD%TStCMotionMesh) ) then
      do j = 1,size(u_SrvD%TStCMotionMesh)
         if (u_SrvD%TStCMotionMesh(j)%Committed) then
            call Linearize_Line2_to_Point( y_ED%TowerLn2Mesh, u_SrvD%TStCMotionMesh(j), MeshMapData%ED_L_2_TStC_P_T(j), ErrStat2, ErrMsg2 )
               call SetErrStat(ErrStat2,ErrMsg2,ErrStat,ErrMsg,RoutineName)

            ! SrvD is destination in the mapping, so we want M_{tv_uD} and M_{ta_uD}
            ! translational velocity:
            if (allocated(MeshMapData%ED_L_2_TStC_P_T(j)%dM%tv_uD )) then
               SrvD_Start = y_FAST%Lin%Modules(MODULE_SrvD)%Instance(1)%LinStartIndx(LIN_INPUT_COL) - 1 + (p_SrvD%Jac_Idx_TStC_u(1,j) + 6) ! skip translational displacement and orientation fields
               call SetBlockMatrix( dUdu, MeshMapData%ED_L_2_TStC_P_T(j)%dM%tv_uD, SrvD_Start, y_FAST%Lin%Modules(MODULE_SrvD)%Instance(1)%LinStartIndx(LIN_INPUT_COL) )
            end if

            ! translational acceleration:
            if (allocated(MeshMapData%ED_L_2_TStC_P_T(j)%dM%ta_uD )) then
               SrvD_Start = y_FAST%Lin%Modules(MODULE_SrvD)%Instance(1)%LinStartIndx(LIN_INPUT_COL) - 1 + (p_SrvD%Jac_Idx_TStC_u(1,j) + 12) ! skip translational displacement and orientation fields
               call SetBlockMatrix( dUdu, MeshMapData%ED_L_2_TStC_P_T(j)%dM%ta_uD, SrvD_Start, y_FAST%Lin%Modules(MODULE_SrvD)%Instance(1)%LinStartIndx(LIN_INPUT_COL) )
            end if
         endif
      enddo
   endif
   !--------------------
   ! Substructure (SD or ED)
   if (p_FAST%CompSub /= MODULE_SD) then
      if ( ALLOCATED(u_SrvD%SStCMotionMesh) ) then
         do j=1,size(u_SrvD%SStCMotionMesh)
            if (u_SrvD%SStCMotionMesh(j)%Committed) then
               CALL Linearize_Point_to_Point( y_ED%PlatformPtMesh, u_SrvD%SStCMotionMesh(j), MeshMapData%ED_P_2_SStC_P_P(j), ErrStat2, ErrMsg2 )
                  call SetErrStat(ErrStat2,ErrMsg2,ErrStat,ErrMsg,RoutineName)

               ! SrvD is destination in the mapping, so we want M_{tv_uD} and M_{ta_uD}
               ! translational velocity:
               if (allocated(MeshMapData%ED_P_2_SStC_P_P(j)%dM%tv_uD )) then
                  SrvD_Start = y_FAST%Lin%Modules(MODULE_SrvD)%Instance(1)%LinStartIndx(LIN_INPUT_COL) - 1 + (p_SrvD%Jac_Idx_SStC_u(1,j) + 6) ! skip translational displacement and orientation fields
                  call SetBlockMatrix( dUdu, MeshMapData%ED_P_2_SStC_P_P(j)%dM%tv_uD, SrvD_Start, y_FAST%Lin%Modules(MODULE_SrvD)%Instance(1)%LinStartIndx(LIN_INPUT_COL) )
               end if
   
               ! translational acceleration:
               if (allocated(MeshMapData%ED_P_2_SStC_P_P(j)%dM%ta_uD )) then
                  SrvD_Start = y_FAST%Lin%Modules(MODULE_SrvD)%Instance(1)%LinStartIndx(LIN_INPUT_COL) - 1 + (p_SrvD%Jac_Idx_SStC_u(1,j) + 12) ! skip translational displacement and orientation fields
                  call SetBlockMatrix( dUdu, MeshMapData%ED_P_2_SStC_P_P(j)%dM%ta_uD, SrvD_Start, y_FAST%Lin%Modules(MODULE_SrvD)%Instance(1)%LinStartIndx(LIN_INPUT_COL) )
               end if
            endif
         enddo
      endif
   else
      if ( ALLOCATED(u_SrvD%SStCMotionMesh) ) then
         do j=1,size(u_SrvD%SStCMotionMesh)
            IF (u_SrvD%SStCMotionMesh(j)%Committed) then
               CALL Linearize_Point_to_Point( SD%y%y3Mesh, u_SrvD%SStCMotionMesh(j), MeshMapData%SDy3_P_2_SStC_P_P(j), ErrStat2, ErrMsg2 )
                  call SetErrStat(ErrStat2,ErrMsg2,ErrStat,ErrMsg,RoutineName)

               ! SrvD is destination in the mapping, so we want M_{tv_uD} and M_{ta_uD}
               ! translational velocity:
               if (allocated(MeshMapData%SDy3_P_2_SStC_P_P(j)%dM%tv_uD )) then
                  SrvD_Start = y_FAST%Lin%Modules(MODULE_SrvD)%Instance(1)%LinStartIndx(LIN_INPUT_COL) - 1 + (p_SrvD%Jac_Idx_SStC_u(1,j) + 6) ! skip translational displacement and orientation fields
                  call SetBlockMatrix( dUdu, MeshMapData%SDy3_P_2_SStC_P_P(j)%dM%tv_uD, SrvD_Start, y_FAST%Lin%Modules(MODULE_SrvD)%Instance(1)%LinStartIndx(LIN_INPUT_COL) )
               end if
   
               ! translational acceleration:
               if (allocated(MeshMapData%SDy3_P_2_SStC_P_P(j)%dM%ta_uD )) then
                  SrvD_Start = y_FAST%Lin%Modules(MODULE_SrvD)%Instance(1)%LinStartIndx(LIN_INPUT_COL) - 1 + (p_SrvD%Jac_Idx_SStC_u(1,j) + 12) ! skip translational displacement and orientation fields
                  call SetBlockMatrix( dUdu, MeshMapData%SDy3_P_2_SStC_P_P(j)%dM%ta_uD, SrvD_Start, y_FAST%Lin%Modules(MODULE_SrvD)%Instance(1)%LinStartIndx(LIN_INPUT_COL) )
               end if
            endif
         enddo
      endif
   endif
END SUBROUTINE Linear_SrvD_InputSolve_du



!----------------------------------------------------------------------------------------------------------------------------------
!> This routine forms the dU^{SrvD}/dy^{ED}, dU^{SrvD}/dy^{BD}, dU^{SrvD}/dy^{SD} block of dUdy.
!! (i.e., how do changes in the ED, SD, BD outputs affect the SrvD inputs?)
!! NOTE: Linearze_Point_to_Point routines done in Linear_SrvD_InputSolve_du
SUBROUTINE Linear_SrvD_InputSolve_dy( p_FAST, y_FAST, p_SrvD, u_SrvD, y_ED, BD, y_SD, MeshMapData, dUdy, ErrStat, ErrMsg )
!..................................................................................................................................
   type(FAST_ParameterType),        intent(in   )  :: p_FAST           !< Glue-code simulation parameters
   type(FAST_OutputFileType),       intent(in   )  :: y_FAST           !< Output variables for the glue code
   type(SrvD_ParameterType),        intent(in   )  :: p_SrvD           !< SrvD parameters (holds indices for jacobian entries for each StC)
   type(SrvD_InputType),            intent(inout)  :: u_SrvD           !< SrvD Inputs at t
   type(ED_OutputType),             intent(in   )  :: y_ED             !< ElastoDyn outputs (need translation displacement on meshes for loads mapping)
   type(BeamDyn_Data),              intent(in   )  :: BD               !< BeamDyn   data
   type(SD_OutputType),             intent(in   )  :: y_SD             !< SubDyn    outputs (need translation displacement on meshes for loads mapping)
                                    
   type(FAST_ModuleMapType),        intent(inout)  :: MeshMapData      !< Data for mapping between modules
   real(R8Ki),                      intent(inout)  :: dUdy(:,:)        !< Jacobian matrix of which we are computing the dU^(ED)/du^(AD) block
   integer(IntKi),                  intent(  out)  :: ErrStat          !< Error status
   character(*),                    intent(  out)  :: ErrMsg           !< Error message
                                    
   integer(IntKi)                                  :: i,j,k            ! loop counters
   integer(intKi)                                  :: ED_Start_Yaw     !< starting index of dUdy (column) where ED Yaw/YawRate/HSS_Spd outputs are located (just before WriteOutput)
   integer(IntKi)                                  :: SrvD_Start, ED_Out_Start, BD_Out_Start, SD_Out_Start
   character(*), parameter                         :: RoutineName = 'Linear_SrvD_InputSolve_dy' 
   
      ! Initialize error status
   ErrStat = ErrID_None
   ErrMsg = ""

   !--------------------
   ! dU^{SrvD}/dy^{ED}
   !--------------------
   ED_Start_Yaw = Indx_y_Yaw_Start(y_FAST, Module_ED) ! start of ED where Yaw, YawRate, HSS_Spd occur (right before WriteOutputs)
   do i=1,size(SrvD_Indx_Y_BlPitchCom)    ! first 3 columns
      dUdy(y_FAST%Lin%Modules(MODULE_SrvD)%Instance(1)%LinStartIndx(LIN_INPUT_COL) + SrvD_Indx_Y_BlPitchCom(i) - 1, ED_Start_Yaw + i - 1) = -1.0_ReKi
   end do

   !----------------------------------------
   ! Structural controls
   !----------------------------------------
   ! Blade
   if ( p_FAST%CompElast == Module_ED ) then
      !--------------------
      ! dU^{SrvD}/dy^{ED}
      !--------------------
      if ( ALLOCATED(u_SrvD%BStCMotionMesh) ) then
         do j=1,size(u_SrvD%BStCMotionMesh,2)
            do K = 1,size(y_ED%BladeLn2Mesh)
               if (u_SrvD%BStCMotionMesh(K,j)%Committed) then
                  SrvD_Start   = y_FAST%Lin%Modules(MODULE_SrvD)%Instance(1)%LinStartIndx(LIN_INPUT_COL) - 1 + (p_SrvD%Jac_Idx_BStC_u(1,k,j))
                  ED_Out_Start = Indx_y_ED_Blade_Start(y_ED, y_FAST, k)    ! start of %TranslationDisp field
                  call Assemble_dUdy_Motions( y_ED%BladeLn2Mesh(K), u_SrvD%BStCMotionMesh(K,j), MeshMapData%ED_L_2_BStC_P_B(K,j), SrvD_Start, ED_Out_Start, dUdy, .false.)
               endif
            enddo
         enddo
      endif
   elseif ( p_FAST%CompElast == Module_BD ) then
      !--------------------
      ! dU^{SrvD}/dy^{BD}
      !--------------------
      if ( ALLOCATED(u_SrvD%BStCMotionMesh) ) then
         do j=1,size(u_SrvD%BStCMotionMesh,2)
            do K = 1,p_FAST%nBeams
               if (u_SrvD%BStCMotionMesh(K,j)%Committed) then
                  SrvD_Start   = y_FAST%Lin%Modules(MODULE_SrvD)%Instance(1)%LinStartIndx(LIN_INPUT_COL) - 1 + (p_SrvD%Jac_Idx_BStC_u(1,k,j))
                  BD_Out_Start = y_FAST%Lin%Modules(MODULE_BD)%Instance(k)%LinStartIndx(LIN_OUTPUT_COL)    ! start of %TranslationDisp field
                  call Assemble_dUdy_Motions( BD%y(k)%BldMotion, u_SrvD%BStCMotionMesh(K,j), MeshMapData%BD_L_2_BStC_P_B(K,j), SrvD_Start, BD_Out_Start, dUdy, .false.)
               endif
            enddo
         enddo
      endif
   endif

   !--------------------
   ! Nacelle -- dU^{SrvD}/dy^{ED}
   !--------------------
   if ( ALLOCATED(u_SrvD%NStCMotionMesh) ) then
      do j = 1,size(u_SrvD%NStCMotionMesh)
         if (u_SrvD%NStCMotionMesh(j)%Committed) then
            SrvD_Start   = y_FAST%Lin%Modules(MODULE_SrvD)%Instance(1)%LinStartIndx(LIN_INPUT_COL) - 1 + (p_SrvD%Jac_Idx_NStC_u(1,j))
            ED_Out_Start = Indx_y_ED_Nacelle_Start(y_ED, y_FAST)    ! start of %TranslationDisp field
            call Assemble_dUdy_Motions( y_ED%NacelleMotion, u_SrvD%NStCMotionMesh(j), MeshMapData%ED_P_2_NStC_P_N(j), SrvD_Start, ED_Out_Start, dUdy, .false.)
         endif
      enddo
   endif

   !--------------------
   ! Tower -- dU^{SrvD}/dy^{ED}
   !--------------------
   if ( ALLOCATED(u_SrvD%TStCMotionMesh) ) then
      do j = 1,size(u_SrvD%TStCMotionMesh)
         if (u_SrvD%TStCMotionMesh(j)%Committed) then
            SrvD_Start   = y_FAST%Lin%Modules(MODULE_SrvD)%Instance(1)%LinStartIndx(LIN_INPUT_COL) - 1 + (p_SrvD%Jac_Idx_TStC_u(1,j))
            ED_Out_Start = Indx_y_ED_Tower_Start(y_ED, y_FAST)    ! start of %TranslationDisp field
            call Assemble_dUdy_Motions( y_ED%TowerLn2Mesh, u_SrvD%TStCMotionMesh(j), MeshMapData%ED_L_2_TStC_P_T(j), SrvD_Start, ED_Out_Start, dUdy, .false.)
         endif
      enddo
   endif

   !--------------------
   ! Substructure (SD or ED)
   !--------------------
   if (p_FAST%CompSub /= MODULE_SD) then
      !--------------------
      ! dU^{SrvD}/dy^{ED}
      !--------------------
      if ( ALLOCATED(u_SrvD%SStCMotionMesh) ) then
         do j=1,size(u_SrvD%SStCMotionMesh)
            if (u_SrvD%SStCMotionMesh(j)%Committed) then
               SrvD_Start   = y_FAST%Lin%Modules(MODULE_SrvD)%Instance(1)%LinStartIndx(LIN_INPUT_COL) - 1 + (p_SrvD%Jac_Idx_SStC_u(1,j))
               ED_Out_Start = Indx_y_ED_Platform_Start(y_ED, y_FAST) ! start of %TranslationDisp field
               call Assemble_dUdy_Motions( y_ED%PlatformPtMesh, u_SrvD%SStCMotionMesh(j), MeshMapData%ED_P_2_SStC_P_P(j), SrvD_Start, ED_Out_Start, dUdy, .false.)
            endif
         enddo
      endif
   else
      !--------------------
      ! dU^{SrvD}/dy^{SD}
      !--------------------
      if ( ALLOCATED(u_SrvD%SStCMotionMesh) ) then
         do j=1,size(u_SrvD%SStCMotionMesh)
            if (u_SrvD%SStCMotionMesh(j)%Committed) then
               SrvD_Start   = y_FAST%Lin%Modules(MODULE_SrvD)%Instance(1)%LinStartIndx(LIN_INPUT_COL) - 1 + (p_SrvD%Jac_Idx_SStC_u(1,j))
               SD_Out_Start = Indx_y_SD_Y3Mesh_Start(y_SD, y_FAST)   ! start of %TranslationDisp field
               call Assemble_dUdy_Motions( y_SD%y3Mesh, u_SrvD%SStCMotionMesh(j), MeshMapData%SDy3_P_2_SStC_P_P(j), SrvD_Start, SD_Out_Start, dUdy, .false.)
            endif
         enddo
      endif
   endif
END SUBROUTINE Linear_SrvD_InputSolve_dy



!----------------------------------------------------------------------------------------------------------------------------------
!> This routine forms the dU^{ED}/dy^{SrvD}, dU^{ED}/dy^{ED}, dU^{ED}/dy^{BD},  dU^{ED}/dy^{AD}, dU^{ED}/dy^{HD}, and dU^{ED}/dy^{MAP}
!! blocks of dUdy. (i.e., how do changes in the SrvD, ED, BD, AD, HD, and MAP outputs effect the ED inputs?)
<<<<<<< HEAD
SUBROUTINE Linear_ED_InputSolve_dy( p_FAST, y_FAST, SrvD, u_ED, y_ED, y_AD, u_AD, BD, HD, SD, MAPp, MD, MeshMapData, dUdy, ErrStat, ErrMsg )
=======
SUBROUTINE Linear_ED_InputSolve_dy( p_FAST, y_FAST, SrvD, u_ED, y_ED, y_AD, u_AD, BD, HD, SD, MAPp, MeshMapData, dUdy, ErrStat, ErrMsg )
>>>>>>> 636674da

   TYPE(FAST_ParameterType),       INTENT(IN   )  :: p_FAST           !< Glue-code simulation parameters
   TYPE(FAST_OutputFileType),      INTENT(IN   )  :: y_FAST           !< FAST output file data (for linearization)
   type(ServoDyn_Data),            intent(in   )  :: SrvD             !< SrvD parameters
   TYPE(ED_InputType),             INTENT(INOUT)  :: u_ED             !< ED Inputs at t
   TYPE(ED_OutputType),            INTENT(IN   )  :: y_ED             !< ElastoDyn outputs (need translation displacement on meshes for loads mapping)
   TYPE(AD_OutputType),            INTENT(IN   )  :: y_AD             !< AeroDyn outputs
   TYPE(AD_InputType),             INTENT(INOUT)  :: u_AD             !< AD inputs (for AD-ED load linerization)
   TYPE(BeamDyn_Data),             INTENT(INOUT)  :: BD               !< BD data at t
   TYPE(HydroDyn_Data),            INTENT(INOUT)  :: HD               !< HD data at t
   TYPE(SubDyn_Data),              INTENT(INOUT)  :: SD               !< SD data at t
   TYPE(MAP_Data),                 INTENT(INOUT)  :: MAPp             !< MAP data at t
   TYPE(MoorDyn_Data),             INTENT(INOUT)  :: MD               !< MD data at t
                                                                      
   TYPE(FAST_ModuleMapType),       INTENT(INOUT)  :: MeshMapData      !< Data for mapping between modules
   REAL(R8Ki),                     INTENT(INOUT)  :: dUdy(:,:)        !< Jacobian matrix of which we are computing the dU^(ED)/du^(AD) block
   INTEGER(IntKi),                 INTENT(  OUT)  :: ErrStat          !< Error status
   CHARACTER(*),                   INTENT(  OUT)  :: ErrMsg           !< Error message
   
      ! local variables
   INTEGER(IntKi)                                 :: i                ! rows/columns
   INTEGER(IntKi)                                 :: j                ! Loops through StC instance 
   INTEGER(IntKi)                                 :: K                ! Loops through blades
   INTEGER(IntKi)                                 :: SrvD_Out_Start   ! starting index of dUdy (column) where the StC motion inputs are located
   INTEGER(IntKi)                                 :: AD_Out_Start     ! starting index of dUdy (column) where particular AD fields are located
   INTEGER(IntKi)                                 :: BD_Out_Start     ! starting index of dUdy (column) where particular BD fields are located
   INTEGER(IntKi)                                 :: ED_Start         ! starting index of dUdy (row) where ED input fields are located
   INTEGER(IntKi)                                 :: ED_Out_Start     ! starting index of dUdy (column) where ED output fields are located
   INTEGER(IntKi)                                 :: HD_Out_Start     ! starting index of dUdy (column) where HD output fields are located
   INTEGER(IntKi)                                 :: SD_Out_Start     ! starting index of dUdy (column) where SD output fields are located
   INTEGER(IntKi)                                 :: MAP_Out_Start    ! starting index of dUdy (column) where MAP output fields are located
   INTEGER(IntKi)                                 :: MD_Out_Start     ! starting index of dUdy (column) where MoorDyn output fields are located
   CHARACTER(*), PARAMETER                        :: RoutineName = 'Linear_ED_InputSolve_dy' 
   
   
      ! Initialize error status
      
   ErrStat = ErrID_None
   ErrMsg = ""

   !..........
   ! dU^{ED}/dy^{SrvD}
   !  ED inputs from ServoDyn outputs
   !..........
   IF ( p_FAST%CompServo == Module_SrvD ) THEN

         ! BlPitchCom, YawMom, GenTrq
      ED_Start = Indx_u_ED_BlPitchCom_Start(u_ED, y_FAST)
      do i=1,size(u_ED%BlPitchCom)+2 ! BlPitchCom, YawMom, GenTrq (NOT collective pitch)
         dUdy(ED_Start + i - 1, y_FAST%Lin%Modules(Module_SrvD)%Instance(1)%LinStartIndx(LIN_OUTPUT_COL) + i - 1) = -1.0_ReKi !SrvD_Indx_Y_BlPitchCom
      end do
      !--------------------
      ! Blade (BD or ED)
      if ( p_FAST%CompElast == Module_ED ) then
         if ( allocated(SrvD%y%BStCLoadMesh) ) then
            do j=1,size(SrvD%y%BStCLoadMesh,2)
               do K = 1,SIZE(u_ED%BladePtLoads,1) ! Loop through all blades (p_ED%NumBl)
                  if (SrvD%y%BStCLoadMesh(K,j)%Committed) then
                     ED_Start       = Indx_u_ED_Blade_Start(u_ED, y_FAST, k) ! start of u_ED%BladePtLoads(k)%Force field
                     SrvD_Out_Start = y_FAST%Lin%Modules(MODULE_SrvD)%Instance(1)%LinStartIndx(LIN_INPUT_COL) - 1 + SrvD%p%Jac_Idx_BStC_y(1,k,j)
                     call Assemble_dUdy_Loads(SrvD%y%BStCLoadMesh(k,j), u_ED%BladePtLoads(k), MeshMapData%BStC_P_2_ED_P_B(k,j), ED_Start, SrvD_Out_Start, dUdy)

                     ! ED translation displacement-to-ED moment transfer (dU^{ED}/dy^{ED}):
                     ED_Start     = Indx_u_ED_Blade_Start(u_ED, y_FAST, k) + u_ED%BladePtLoads(k)%NNodes*3  ! start of u_ED%BladePtLoads(k)%Moment field (skip the ED forces)
                     ED_Out_Start = Indx_y_ED_Blade_Start(y_ED, y_FAST, k)                                  ! start of y_ED%BladeLn2Mesh(1)%TranslationDisp field
                     call SumBlockMatrix( dUdy, MeshMapData%BStC_P_2_ED_P_B(k,j)%dM%m_uD, ED_Start, ED_Out_Start )
                  endif
               enddo
            enddo
         endif
      endif
      !--------------------
      ! Nacelle (ED only)
      if ( allocated(SrvD%y%NStCLoadMesh) ) then
         do j = 1,size(SrvD%y%NStCLoadMesh)
            if (SrvD%y%NStCLoadMesh(j)%Committed) then
               ED_Start       = Indx_u_ED_Nacelle_Start(u_ED, y_FAST)
               SrvD_Out_Start = y_FAST%Lin%Modules(MODULE_SrvD)%Instance(1)%LinStartIndx(LIN_INPUT_COL) - 1 + SrvD%p%Jac_Idx_NStC_y(1,j)
               call Assemble_dUdy_Loads(SrvD%y%NStCLoadMesh(j), u_ED%NacelleLoads, MeshMapData%NStC_P_2_ED_P_N(j), ED_Start, SrvD_Out_Start, dUdy)

               ! ED translation displacement-to-ED moment transfer (dU^{ED}/dy^{ED}):
               ED_Start     = Indx_u_ED_Nacelle_Start(u_ED, y_FAST) + u_ED%NacelleLoads%NNodes*3   ! start of u_ED%NacelleLoads%Moment field (skip the ED forces)
               ED_Out_Start = Indx_y_ED_Nacelle_Start(y_ED, y_FAST)                                ! start of y_ED%NacelleMotion%TranslationDisp field
               call SumBlockMatrix( dUdy, MeshMapData%NStC_P_2_ED_P_N(j)%dM%m_uD, ED_Start, ED_Out_Start )
            endif
         enddo
      endif
      !--------------------
      ! Tower (ED only)
      if ( allocated(SrvD%y%TStCLoadMesh) ) then
         do j = 1,size(SrvD%y%TStCLoadMesh)
            if (SrvD%y%TStCLoadMesh(j)%Committed) then
               ED_Start       = Indx_u_ED_Tower_Start(u_ED, y_FAST)
               SrvD_Out_Start = y_FAST%Lin%Modules(MODULE_SrvD)%Instance(1)%LinStartIndx(LIN_INPUT_COL) - 1 + SrvD%p%Jac_Idx_TStC_y(1,j)
               call Assemble_dUdy_Loads(SrvD%y%TStCLoadMesh(j), u_ED%TowerPtLoads, MeshMapData%TStC_P_2_ED_P_T(j), ED_Start, SrvD_Out_Start, dUdy)

                  ! ED translation displacement-to-ED moment transfer (dU^{ED}/dy^{ED}):
               ED_Start     = Indx_u_ED_Tower_Start(u_ED, y_FAST) + u_ED%TowerPtLoads%NNodes*3  ! start of u_ED%TowerPtLoads%Moment field  [skip the ED forces to get to the moments]
               ED_Out_Start = Indx_y_ED_Tower_Start(y_ED, y_FAST)                               ! start of y_ED%TowerLn2Mesh%TranslationDisp field
               call SumBlockMatrix( dUdy, MeshMapData%TStC_P_2_ED_P_T(j)%dM%m_uD, ED_Start, ED_Out_Start )
            endif
         enddo
      endif
      !--------------------
      ! Substructure (SD or ED)
      if (p_FAST%CompSub /= MODULE_SD) then
         if ( allocated(SrvD%y%SStCLoadMesh) ) then
            do j=1,size(SrvD%y%SStCLoadMesh)
               if (SrvD%y%SStCLoadMesh(j)%Committed) then
                  ED_Start       = Indx_u_ED_Platform_Start(u_ED, y_FAST)
                  SrvD_Out_Start = y_FAST%Lin%Modules(MODULE_SrvD)%Instance(1)%LinStartIndx(LIN_INPUT_COL) - 1 + SrvD%p%Jac_Idx_SStC_y(1,j)
                  call Assemble_dUdy_Loads(SrvD%y%SStCLoadMesh(j), u_ED%PlatformPtMesh, MeshMapData%SStC_P_P_2_ED_P(j), ED_Start, SrvD_Out_Start, dUdy)

                     ! ED translation displacement-to-ED moment transfer (dU^{ED}/dy^{ED}):
                  ED_Start     = Indx_u_ED_Platform_Start(u_ED, y_FAST) + u_ED%PlatformPtMesh%NNodes*3   ! start of u_ED%PlatformPtMesh%Moment field (skip the ED forces)
                  ED_Out_Start = Indx_y_ED_Platform_Start(y_ED, y_FAST)                                  ! start of y_ED%PlatformPtMesh%TranslationDisp field
                  call SumBlockMatrix( dUdy, MeshMapData%HD_M_P_2_ED_P%dM%m_uD, ED_Start, ED_Out_Start )
               endif
            enddo
         endif
      endif
   END IF

   ! parts of dU^{ED}/dy^{AD} and dU^{ED}/dy^{ED}:
   
      ! ElastoDyn inputs on blade from AeroDyn and ElastoDyn
   IF ( p_FAST%CompAero == Module_AD ) THEN

      IF (p_FAST%CompElast == Module_ED) THEN 
         AD_Out_Start = y_FAST%Lin%Modules(MODULE_AD)%Instance(1)%LinStartIndx(LIN_OUTPUT_COL) + y_AD%rotors(1)%TowerLoad%NNodes * 6    ! start of y_AD%BladeLoad(1)%Force field [2 fields (force, moment) with 3 components]
         
         DO K = 1,SIZE(u_ED%BladePtLoads,1) ! Loop through all blades (p_ED%NumBl)
            !!! ! This linearization was done in forming dUdu (see Linear_ED_InputSolve_du()), so we don't need to re-calculate these matrices 
            !!! ! while forming dUdy, too.
            !CALL Linearize_Line2_to_Point( y_AD%BladeLoad(k), u_ED%BladePtLoads(k), MeshMapData%AD_L_2_BDED_B(k), ErrStat2, ErrMsg2, u_AD%BladeMotion(k), y_ED%BladeLn2Mesh(k) )
               
               ! AD loads-to-ED loads transfer (dU^{ED}/dy^{AD}):
            ED_Start = Indx_u_ED_Blade_Start(u_ED, y_FAST, k) ! start of u_ED%BladePtLoads(k)%Force field
            call Assemble_dUdy_Loads(y_AD%rotors(1)%BladeLoad(k), u_ED%BladePtLoads(k), MeshMapData%AD_L_2_BDED_B(k), ED_Start, AD_Out_Start, dUdy)

               ! ED translation displacement-to-ED moment transfer (dU^{ED}/dy^{ED}):
            ED_Start = Indx_u_ED_Blade_Start(u_ED, y_FAST, k) + u_ED%BladePtLoads(k)%NNodes*3   ! start of u_ED%BladePtLoads(k)%Moment field (skip the ED forces)
            ED_Out_Start = Indx_y_ED_Blade_Start(y_ED, y_FAST, k) ! start of y_ED%BladeLn2Mesh(1)%TranslationDisp field
            call SumBlockMatrix( dUdy, MeshMapData%AD_L_2_BDED_B(k)%dM%m_uD, ED_Start, ED_Out_Start )

            AD_Out_Start = AD_Out_Start + y_AD%rotors(1)%BladeLoad(k)%NNodes*6        ! start of y_AD%BladeLoad(k+1)%Force field [skip 2 fields to forces on next blade]
         END DO
      END IF ! ED
      
      
      IF ( y_AD%rotors(1)%TowerLoad%Committed ) THEN
         !!! ! This linearization was done in forming dUdu (see Linear_ED_InputSolve_du()), so we don't need to re-calculate these matrices 
         !!! ! while forming dUdy, too.
         !CALL Linearize_Line2_to_Point( y_AD%TowerLoad, u_ED%TowerPtLoads, MeshMapData%AD_L_2_ED_P_T, ErrStat2, ErrMsg2, u_AD%TowerMotion, y_ED%TowerLn2Mesh )
            
            ! AD loads-to-ED loads transfer (dU^{ED}/dy^{AD}):
         ED_Start = Indx_u_ED_Tower_Start(u_ED, y_FAST) ! u_ED%TowerPtLoads%Force field
         AD_Out_Start = y_FAST%Lin%Modules(MODULE_AD)%Instance(1)%LinStartIndx(LIN_OUTPUT_COL) ! start of y_AD%Tower%Force
         call Assemble_dUdy_Loads(y_AD%rotors(1)%TowerLoad, u_ED%TowerPtLoads, MeshMapData%AD_L_2_ED_P_T, ED_Start, AD_Out_Start, dUdy)

            ! ED translation displacement-to-ED moment transfer (dU^{ED}/dy^{ED}):
         ED_Start = ED_Start + u_ED%TowerPtLoads%NNodes*3 ! start of u_ED%TowerPtLoads%Moment field  [skip the ED forces to get to the moments]
         ED_Out_Start  = Indx_y_ED_Tower_Start(y_ED, y_FAST) ! start of y_ED%TowerLn2Mesh%TranslationDisp field
         call SumBlockMatrix( dUdy, MeshMapData%AD_L_2_ED_P_T%dM%m_uD, ED_Start, ED_Out_Start )
            
      END IF ! tower
      
   END IF ! aero loads
      
      ! U_ED_SD_HD_BD_Orca_Residual() in InputSolve Option 1
   IF (p_FAST%CompElast == Module_BD) THEN
   
      !!! ! This linearization was done in forming dUdu (see Linear_ED_InputSolve_du()), so we don't need to re-calculate these matrices 
      !!! ! while forming dUdy, too.
      !!!DO k=1,p_FAST%nBeams
      !!!   CALL Linearize_Point_to_Point( BD%y(k)%ReactionForce, u_ED%HubPtLoad, MeshMapData%BD_P_2_ED_P(k), ErrStat2, ErrMsg2, BD%Input(1,k)%RootMotion, y_ED%HubPtMotion)
      !!!END DO

         ! BD Reaction force-to-ED force transfer (dU^{ED}/dy^{BD}) from BD root-to-ED hub load transfer:
      ED_Start = Indx_u_ED_Hub_Start(u_ED, y_FAST) ! start of u_ED%HubPtLoad%Force field
      DO k=1,p_FAST%nBeams
         BD_Out_Start = y_FAST%Lin%Modules(MODULE_BD)%Instance(k)%LinStartIndx(LIN_OUTPUT_COL) ! BD%y(k)%ReactionForce%Force field
         call Assemble_dUdy_Loads(BD%y(k)%ReactionForce, u_ED%HubPtLoad, MeshMapData%BD_P_2_ED_P(k), ED_Start, BD_Out_Start, dUdy)
      END DO

         ! ED translation displacement-to-ED moment transfer (dU^{ED}/dy^{ED}) from BD root-to-ED hub load transfer:
      ED_Start = Indx_u_ED_Hub_Start(u_ED, y_FAST) + u_ED%HubPtLoad%NNodes*3 ! start of u_ED%HubPtLoad%Moment field (skip forces)
      DO k=1,p_FAST%nBeams
         ED_Out_Start = Indx_y_ED_BladeRoot_Start(y_ED, y_FAST, k) ! start of y_ED%BladeRootMotion(k)%TranslationDisp field
         call SumBlockMatrix( dUdy, MeshMapData%BD_P_2_ED_P(k)%dM%m_ud, ED_Start, ED_Out_Start)
      END DO

   END IF

   if ( p_FAST%CompSub == Module_None ) then
      ! HD
      ! parts of dU^{ED}/dy^{HD} and dU^{ED}/dy^{ED}:
      if ( p_FAST%CompHydro == Module_HD ) then ! HydroDyn-{ElastoDyn or SubDyn}
            ED_Out_Start = Indx_y_ED_Platform_Start(y_ED, y_FAST) ! start of y_ED%PlatformPtMesh%TranslationDisp field
               ! we're just going to assume u_ED%PlatformPtMesh is committed
            if ( HD%y%Morison%Mesh%Committed  ) then ! meshes for floating
               !!! ! This linearization was done in forming dUdu (see Linear_ED_InputSolve_du()), so we don't need to re-calculate these matrices 
               !!! ! while forming dUdy, too.
               ! call Linearize_Point_to_Point( HD%y%Morison, u_ED%PlatformPtMesh, MeshMapData%HD_M_P_2_ED_P, ErrStat2, ErrMsg2, HD%Input(1)%Morison, y_ED%PlatformPtMesh) !HD%Input(1)%Morison and y_ED%PlatformPtMesh contain the displaced positions for load calculations
               HD_Out_Start = Indx_y_HD_Morison_Start(HD%y, y_FAST)
               ED_Start     = Indx_u_ED_Platform_Start(u_ED, y_FAST) ! start of u_ED%PlatformPtMesh%Force field
               call Assemble_dUdy_Loads(HD%y%Morison%Mesh, u_ED%PlatformPtMesh, MeshMapData%HD_M_P_2_ED_P, ED_Start, HD_Out_Start, dUdy)
         
                  ! ED translation displacement-to-ED moment transfer (dU^{ED}/dy^{ED}):
               ED_Start = Indx_u_ED_Platform_Start(u_ED, y_FAST) + u_ED%PlatformPtMesh%NNodes*3   ! start of u_ED%PlatformPtMesh%Moment field (skip the ED forces) 
               call SumBlockMatrix( dUdy, MeshMapData%HD_M_P_2_ED_P%dM%m_uD, ED_Start, ED_Out_Start )
              
            end if      
            if ( HD%y%WAMITMesh%Committed  ) then ! meshes for floating
               !!! ! This linearization was done in forming dUdu (see Linear_ED_InputSolve_du()), so we don't need to re-calculate these matrices 
               !!! ! while forming dUdy, too.
               ! call Linearize_Point_to_Point( HD%y%WAMITMesh, u_ED%PlatformPtMesh, MeshMapData%HD_W_P_2_ED_P, ErrStat2, ErrMsg2, HD%Input(1)%WAMITMesh, y_ED%PlatformPtMesh) !HD%Input(1)%WAMITMesh and y_ED%PlatformPtMesh contain the displaced positions for load calculations
               HD_Out_Start = Indx_y_HD_WAMIT_Start(HD%y, y_FAST)
               ED_Start     = Indx_u_ED_Platform_Start(u_ED, y_FAST) ! start of u_ED%PlatformPtMesh%Force field
               call Assemble_dUdy_Loads(HD%y%WAMITMesh, u_ED%PlatformPtMesh, MeshMapData%HD_W_P_2_ED_P, ED_Start, HD_Out_Start, dUdy)
         
                  ! ED translation displacement-to-ED moment transfer (dU^{ED}/dy^{ED}):
               ED_Start = Indx_u_ED_Platform_Start(u_ED, y_FAST) + u_ED%PlatformPtMesh%NNodes*3   ! start of u_ED%PlatformPtMesh%Moment field (skip the ED forces)
               call SumBlockMatrix( dUdy, MeshMapData%HD_W_P_2_ED_P%dM%m_uD, ED_Start, ED_Out_Start )
       
            end if

            
      end if
   
      ! MAP
      ! parts of dU^{ED}/dy^{MAP} and dU^{ED}/dy^{ED}:
      if ( p_FAST%CompMooring == Module_MAP ) then
         if ( MAPp%y%ptFairleadLoad%Committed  ) then ! meshes for floating
            !!! ! This linearization was done in forming dUdu (see Linear_ED_InputSolve_du()), so we don't need to re-calculate these matrices 
            !!! ! while forming dUdy, too.
            !       CALL Linearize_Point_to_Point( MAPp%y%ptFairleadLoad, u_ED%PlatformPtMesh, MeshMapData%Mooring_P_2_ED_P, ErrStat2, ErrMsg2, MAPp%Input(1)%PtFairDisplacement, y_ED%PlatformPtMesh) !MAPp%Input(1)%ptFairleadLoad and y_ED%PlatformPtMesh contain the displaced positions for load calculations
            MAP_Out_Start = y_FAST%Lin%Modules(MODULE_MAP)%Instance(1)%LinStartIndx(LIN_OUTPUT_COL)
            ED_Start      = Indx_u_ED_Platform_Start(u_ED, y_FAST) ! start of u_ED%PlatformPtMesh%TranslationDisp field
            call Assemble_dUdy_Loads(MAPp%y%ptFairLeadLoad, u_ED%PlatformPtMesh, MeshMapData%Mooring_P_2_ED_P, ED_Start, MAP_Out_Start, dUdy)
      
            ! ED translation displacement-to-ED moment transfer (dU^{ED}/dy^{ED}):
            ED_Start = Indx_u_ED_Platform_Start(u_ED, y_FAST) + u_ED%PlatformPtMesh%NNodes*3   ! start of u_ED%PlatformPtMesh%Moment field (skip the ED forces)
            ED_Out_Start = Indx_y_ED_Platform_Start(y_ED, y_FAST) ! start of y_ED%PlatformPtMesh%TranslationDisp field
            call SumBlockMatrix( dUdy, MeshMapData%Mooring_P_2_ED_P%dM%m_uD, ED_Start, ED_Out_Start )
         end if
      ! MoorDyn
      ! parts of dU^{ED}/dy^{MD} and dU^{ED}/dy^{ED}:
      else if ( p_FAST%CompMooring == Module_MD ) then
         if ( MD%y%CoupledLoads(1)%Committed  ) then ! meshes for floating
            !!! ! This linearization was done in forming dUdu (see Linear_ED_InputSolve_du()), so we don't need to re-calculate these matrices 
            !!! ! while forming dUdy, too.
            MD_Out_Start = y_FAST%Lin%Modules(Module_MD)%Instance(1)%LinStartIndx(LIN_OUTPUT_COL)
            ED_Start      = Indx_u_ED_Platform_Start(u_ED, y_FAST) ! start of u_ED%PlatformPtMesh%TranslationDisp field
            call Assemble_dUdy_Loads(MD%y%CoupledLoads(1), u_ED%PlatformPtMesh, MeshMapData%Mooring_P_2_ED_P, ED_Start, MD_Out_Start, dUdy)
      
            ! ED translation displacement-to-ED moment transfer (dU^{ED}/dy^{ED}):
            ED_Start = Indx_u_ED_Platform_Start(u_ED, y_FAST) + u_ED%PlatformPtMesh%NNodes*3   ! start of u_ED%PlatformPtMesh%Moment field (skip the ED forces)
            ED_Out_Start = Indx_y_ED_Platform_Start(y_ED, y_FAST) ! start of y_ED%PlatformPtMesh%TranslationDisp field
            call SumBlockMatrix( dUdy, MeshMapData%Mooring_P_2_ED_P%dM%m_uD, ED_Start, ED_Out_Start )
         end if
      end if
   else if ( p_FAST%CompSub == Module_SD ) then
      ! SubDyn
      ! parts of dU^{ED}/dy^{SD} and dU^{ED}/dy^{ED}:
      !!! ! This linearization was done in forming dUdu (see Linear_ED_InputSolve_du()), so we don't need to re-calculate these matrices 
      !!! ! while forming dUdy, too.
      !       CALL Linearize_Point_to_Point( SD%y%Y1Mesh, u_ED%PlatformPtMesh, MeshMapData%SD_TP_2_ED_P, ErrStat2, ErrMsg2, SD%Input(1)%TPMesh, y_ED%PlatformPtMesh) !SD%Input(1)%TPMesh and y_ED%PlatformPtMesh contain the displaced positions for load calculations
      SD_Out_Start = y_FAST%Lin%Modules(MODULE_SD)%Instance(1)%LinStartIndx(LIN_OUTPUT_COL)
      ED_Start      = Indx_u_ED_Platform_Start(u_ED, y_FAST) ! start of u_ED%PlatformPtMesh%TranslationDisp field
      call Assemble_dUdy_Loads(SD%y%Y1Mesh, u_ED%PlatformPtMesh, MeshMapData%SD_TP_2_ED_P, ED_Start, SD_Out_Start, dUdy)
           
      ! ED translation displacement-to-ED moment transfer (dU^{ED}/dy^{ED}):
      ED_Start = Indx_u_ED_Platform_Start(u_ED, y_FAST) + u_ED%PlatformPtMesh%NNodes*3   ! start of u_ED%PlatformPtMesh%Moment field (skip the ED forces)
      ED_Out_Start = Indx_y_ED_Platform_Start(y_ED, y_FAST) ! start of y_ED%PlatformPtMesh%TranslationDisp field
      call SetBlockMatrix( dUdy, MeshMapData%SD_TP_2_ED_P%dM%m_uD, ED_Start, ED_Out_Start )
   end if
END SUBROUTINE Linear_ED_InputSolve_dy
!----------------------------------------------------------------------------------------------------------------------------------
!> This routine forms the dU^{BD}/dy^{ED}, dU^{BD}/dy^{BD}, and dU^{BD}/dy^{AD} blocks of dUdy. (i.e., how do 
!! changes in the ED, BD, and AD outputs effect the BD inputs?)
SUBROUTINE Linear_BD_InputSolve_dy( p_FAST, y_FAST, SrvD, u_ED, y_ED, y_AD, u_AD, BD, MeshMapData, dUdy, ErrStat, ErrMsg )

   TYPE(FAST_ParameterType),       INTENT(IN   )  :: p_FAST           !< Glue-code simulation parameters
   TYPE(FAST_OutputFileType),      INTENT(IN   )  :: y_FAST           !< FAST output file data (for linearization)
   type(ServoDyn_Data),            intent(in   )  :: SrvD             !< SrvD parameters
   TYPE(ED_InputType),             INTENT(INOUT)  :: u_ED             !< ED Inputs at t
   TYPE(ED_OutputType),            INTENT(IN   )  :: y_ED             !< ElastoDyn outputs (need translation displacement on meshes for loads mapping)
   TYPE(AD_OutputType),            INTENT(IN   )  :: y_AD             !< AeroDyn outputs
   TYPE(AD_InputType),             INTENT(INOUT)  :: u_AD             !< AD inputs (for AD-ED load linearization)
   TYPE(BeamDyn_Data),             INTENT(IN   )  :: BD               !< BD data at t
                                                                      
   TYPE(FAST_ModuleMapType),       INTENT(INOUT)  :: MeshMapData      !< Data for mapping between modules
   REAL(R8Ki),                     INTENT(INOUT)  :: dUdy(:,:)        !< Jacobian matrix of which we are computing the dU^(ED)/du^(AD) block
   INTEGER(IntKi),                 INTENT(  OUT)  :: ErrStat          !< Error status
   CHARACTER(*),                   INTENT(  OUT)  :: ErrMsg           !< Error message
   
      ! local variables
   INTEGER(IntKi)                                 :: j                ! Loops through StC instance
   INTEGER(IntKi)                                 :: K                ! Loops through blades
   INTEGER(IntKi)                                 :: SrvD_Out_Start   ! starting index of dUdy (column) where particular SrvD fields are located
   INTEGER(IntKi)                                 :: AD_Out_Start     ! starting index of dUdy (column) where particular AD fields are located
   INTEGER(IntKi)                                 :: BD_Start         ! starting index of dUdy (column) where particular BD fields are located
   INTEGER(IntKi)                                 :: BD_Out_Start     ! starting index of dUdy (column) where BD output fields are located
   INTEGER(IntKi)                                 :: ED_Out_Start     ! starting index of dUdy (column) where particular AD fields are located
   INTEGER(IntKi)                                 :: ErrStat2
   CHARACTER(ErrMsgLen)                           :: ErrMsg2
   REAL(R8Ki), ALLOCATABLE                        :: TempMat(:,:)     ! temporary matrix for getting linearization matrices when BD input and output meshes are not siblings
   CHARACTER(*), PARAMETER                        :: RoutineName = 'Linear_BD_InputSolve_dy' 
   
   
      ! Initialize error status
      
   ErrStat = ErrID_None
   ErrMsg = ""

   !..........
   ! dU^{ED}/du^{SrvD}
   !..........
   if (p_FAST%CompServo == MODULE_SrvD) then
      !--------------------
      ! Blade (BD or ED)
      if ( allocated(SrvD%y%BStCLoadMesh) ) then
         do j=1,size(SrvD%y%BStCLoadMesh,2)
            do K = 1,p_FAST%nBeams ! Loop through all blades
               if (SrvD%y%BStCLoadMesh(K,j)%Committed) then
                  ! Start of DistrLoad nodes
                  BD_Start = y_FAST%Lin%Modules(MODULE_BD)%Instance(k)%LinStartIndx(LIN_INPUT_COL) &
                           + BD%Input(1,k)%RootMotion%NNodes *18  & ! displacement, rotation, & acceleration fields for each node
                           + BD%Input(1,k)%PointLoad%NNodes  * 6    ! force + moment fields for each node
                  SrvD_Out_Start = y_FAST%Lin%Modules(MODULE_SrvD)%Instance(1)%LinStartIndx(LIN_INPUT_COL) - 1 + SrvD%p%Jac_Idx_BStC_y(1,k,j)
                  call Assemble_dUdy_Loads(SrvD%y%BStCLoadMesh(k,j), BD%Input(1,k)%DistrLoad, MeshMapData%BStC_P_2_BD_P_B(k,j), BD_Start, SrvD_Out_Start, dUdy)
               endif
            enddo
         enddo
      endif
   endif


   ! parts of dU^{BD}/dy^{AD} and dU^{BD}/dy^{BD}:
   
      ! BeamDyn inputs on blade from AeroDyn and BeamDyn
   IF ( p_FAST%CompAero == Module_AD ) THEN

      !!! ! This linearization was done in forming dUdu (see Linear_BD_InputSolve_du()), so we don't need to re-calculate these matrices 
      !!! ! while forming dUdy, too.
      !!!if (p_FAST%BD_OutputSibling) then
      !!!   CALL Linearize_Line2_to_Line2( y_AD%BladeLoad(k), BD%Input(1,k)%DistrLoad, MeshMapData%AD_L_2_BDED_B(k), ErrStat2, ErrMsg2, u_AD%BladeMotion(k), BD%y(k)%BldMotion )
      !!!else
      !!!   CALL Linearize_Line2_to_Line2( BD%y(k)%BldMotion, MeshMapData%y_BD_BldMotion_4Loads(k), MeshMapData%BD_L_2_BD_L(k), ErrStat2, ErrMsg2 )
      !!!   CALL Linearize_Line2_to_Line2( y_AD%BladeLoad(k), BD%Input(1,k)%DistrLoad, MeshMapData%AD_L_2_BDED_B(k), ErrStat2, ErrMsg2, u_AD%BladeMotion(k), MeshMapData%y_BD_BldMotion_4Loads(k) )
      !!!end if

      AD_Out_Start = y_FAST%Lin%Modules(MODULE_AD)%Instance(1)%LinStartIndx(LIN_OUTPUT_COL) + y_AD%rotors(1)%TowerLoad%NNodes * 6    ! start of y_AD%BladeLoad(1)%Force field [2 fields (force, moment) with 3 components]
      DO K = 1,p_FAST%nBeams ! Loop through all blades

         BD_Start = y_FAST%Lin%Modules(MODULE_BD)%Instance(k)%LinStartIndx(LIN_INPUT_COL) & ! start of BD%Input(1,k)%DistrLoad%Force field
                  + BD%Input(1,k)%RootMotion%NNodes *18  & ! displacement, rotation, & acceleration fields for each node
                  + BD%Input(1,k)%PointLoad%NNodes  * 6    ! force + moment fields for each node
            
            ! AD loads-to-BD loads transfer (dU^{BD}/dy^{AD}):
         call Assemble_dUdy_Loads(y_AD%rotors(1)%BladeLoad(k), BD%Input(1,k)%DistrLoad, MeshMapData%AD_L_2_BDED_B(k), BD_Start, AD_Out_Start, dUdy)
         AD_Out_Start = AD_Out_Start + y_AD%rotors(1)%BladeLoad(k)%NNodes*6  ! start of y_AD%BladeLoad(k+1)%Force field [skip the moments to get to forces on next blade]
         
         
            ! BD translation displacement-to-BD moment transfer (dU^{BD}/dy^{BD}):
         BD_Start = BD_Start + BD%Input(1,k)%DistrLoad%NNodes  * 3    ! start of BD%Input(1,k)%DistrLoad%Moment field (start with moment field)
         BD_Out_Start  = y_FAST%Lin%Modules(MODULE_BD)%Instance(k)%LinStartIndx(LIN_OUTPUT_COL) & ! start of BD%y(k)%BldMotion%TranslationDisp field
                       + BD%y(k)%ReactionForce%NNodes * 6 ! 2 fields with 3 components

         if (p_FAST%BD_OutputSibling) then
            call SetBlockMatrix( dUdy, MeshMapData%AD_L_2_BDED_B(k)%dM%m_uD, BD_Start, BD_Out_Start )
         else
            call AllocAry(TempMat, size(MeshMapData%AD_L_2_BDED_B(k)%dM%m_uD,1), size(MeshMapData%BD_L_2_BD_L(k)%dM%mi,2), 'TempMat', ErrStat2, ErrMsg2 )
               CALL SetErrStat( ErrStat2, ErrMsg2, ErrStat, ErrMsg, RoutineName)
               if (ErrStat>=AbortErrLev) return
            
                  ! these blocks should be small enough that we can use matmul instead of calling a LAPACK routine to do it.
            TempMat = matmul(MeshMapData%AD_L_2_BDED_B(k)%dM%m_uD,MeshMapData%BD_L_2_BD_L(k)%dM%mi)
            call SetBlockMatrix( dUdy, TempMat, BD_Start, BD_Out_Start )
            
            BD_Out_Start = BD_Out_Start + BD%y(k)%BldMotion%NNodes*3 ! start of BD%y(k)%BldMotion%Orientation field
            TempMat = matmul(MeshMapData%AD_L_2_BDED_B(k)%dM%m_uD,MeshMapData%BD_L_2_BD_L(k)%dM%fx_p)
            call SetBlockMatrix( dUdy, TempMat, BD_Start, BD_Out_Start )

            deallocate(TempMat) ! the next blade may have a different number of nodes
         end if

      END DO
            
   END IF ! aero loads
      
   ! U_ED_SD_HD_BD_Orca_Residual() in InputSolve Option 1; call to Transfer_ED_to_BD_tmp()
   !IF ( p_FAST%CompElast == Module_BD .and. BD_Solve_Option1) THEN
         
   ! Transfer ED motions to BD inputs (dU^{BD}/dy^{ED}):
   do k = 1,size(y_ED%BladeRootMotion)
      !!! ! This linearization was done in forming dUdu (see Linear_BD_InputSolve_du()), so we don't need to re-calculate these matrices 
      !!! ! while forming dUdy, too.
      !!!CALL Linearize_Point_to_Point( y_ED%BladeRootMotion(k), BD%Input(1,k)%RootMotion, MeshMapData%ED_P_2_BD_P(k), ErrStat2, ErrMsg2 )
   
      BD_Start = y_FAST%Lin%Modules(MODULE_BD)%Instance(k)%LinStartIndx(LIN_INPUT_COL) ! ! start of BD%Input(1,k)%RootMotion%TranslationDisp field
      ED_Out_Start = Indx_y_ED_BladeRoot_Start(y_ED, y_FAST, k) ! start of y_ED%BladeRootMotion(k)%TranslationDisp field
      
      call Assemble_dUdy_Motions(y_ED%BladeRootMotion(k), BD%Input(1,k)%RootMotion, MeshMapData%ED_P_2_BD_P(k), BD_Start, ED_Out_Start, dUdy)
   end do

END SUBROUTINE Linear_BD_InputSolve_dy
!----------------------------------------------------------------------------------------------------------------------------------
!> This routine forms the dU^{AD}/dy^{IfW} block of dUdy. (i.e., how do changes in the IfW outputs affect the AD inputs?)
SUBROUTINE Linear_AD_InputSolve_IfW_dy( p_FAST, y_FAST, u_AD, dUdy )

      ! Passed variables
   TYPE(FAST_ParameterType),       INTENT(IN   )  :: p_FAST         !< FAST parameter data    
   TYPE(FAST_OutputFileType),      INTENT(IN   )  :: y_FAST         !< FAST output file data (for linearization)
   TYPE(AD_InputType),             INTENT(INOUT)  :: u_AD           !< The inputs to AeroDyn
   REAL(R8Ki),                     INTENT(INOUT)  :: dUdy(:,:)      !< Jacobian matrix of which we are computing the dU^{AD}/dy^{IfW} block

      ! Local variables:

   INTEGER(IntKi)                               :: I           ! Loops through components
   INTEGER(IntKi)                               :: J           ! Loops through nodes / elements
   INTEGER(IntKi)                               :: K           ! Loops through blades
   INTEGER(IntKi)                               :: node
   INTEGER(IntKi)                               :: AD_Start   ! starting index of dUdy (row) where AD input equations (for specific fields) are located   

                  
   !-------------------------------------------------------------------------------------------------
   ! Set the inputs from inflow wind:
   !-------------------------------------------------------------------------------------------------
   !IF (p_FAST%CompInflow == MODULE_IfW) THEN !already checked in calling routine

      if (p_FAST%CompServo == MODULE_SrvD) then
         node = 2
      else
         node = 1
      end if
      
      
      AD_Start = Indx_u_AD_BladeInflow_Start(u_AD, y_FAST) ! start of u_AD%InflowOnBlade array
      
      do k=1,size(u_AD%rotors(1)%InflowOnBlade,3) ! blades
         do j=1,size(u_AD%rotors(1)%InflowOnBlade,2) ! nodes
            do i=1,3 !velocity component
               dUdy( AD_Start + i - 1, y_FAST%Lin%Modules(MODULE_IfW)%Instance(1)%LinStartIndx(LIN_OUTPUT_COL) + (node-1)*3 + i - 1 ) = -1.0_R8Ki
            end do
            node = node + 1
            AD_Start = AD_Start + 3
         end do         
      end do
                  
      if ( allocated(u_AD%rotors(1)%InflowOnTower) ) then         
         do j=1,size(u_AD%rotors(1)%InflowOnTower,2) !nodes
            do i=1,3 !velocity component
               dUdy( AD_Start + i - 1, y_FAST%Lin%Modules(MODULE_IfW)%Instance(1)%LinStartIndx(LIN_OUTPUT_COL) + (node-1)*3 + i - 1 ) = -1.0_R8Ki
            end do
            node = node + 1
            AD_Start = AD_Start + 3
         end do      
      end if
                     
   !END IF
   
   
END SUBROUTINE Linear_AD_InputSolve_IfW_dy
!----------------------------------------------------------------------------------------------------------------------------------
!> This routine forms the dU^{AD}/dy^{ED} and dU^{AD}/dy^{BD} blocks of dUdy. (i.e., how do changes in the ED and BD outputs affect 
!! the AD inputs?)
SUBROUTINE Linear_AD_InputSolve_NoIfW_dy( p_FAST, y_FAST, u_AD, y_ED, BD, MeshMapData, dUdy, ErrStat, ErrMsg )

      ! Passed variables
   TYPE(FAST_ParameterType),    INTENT(IN   )   :: p_FAST      !< FAST parameter data    
   TYPE(FAST_OutputFileType),   INTENT(IN   )   :: y_FAST      !< FAST output file data (for linearization)
   TYPE(AD_InputType),          INTENT(INOUT)   :: u_AD        !< The inputs to AeroDyn14
   TYPE(ED_OutputType),         INTENT(IN)      :: y_ED        !< The outputs from the structural dynamics module
   TYPE(BeamDyn_Data),          INTENT(IN   )   :: BD          !< BD data at t
   TYPE(FAST_ModuleMapType),    INTENT(INOUT)   :: MeshMapData !< Data for mapping between modules
   REAL(R8Ki),                  INTENT(INOUT)   :: dUdy(:,:)   !< Jacobian matrix of which we are computing the dU^{AD}/dy^{ED} block
   
   INTEGER(IntKi)                               :: ErrStat     !< Error status of the operation
   CHARACTER(*)                                 :: ErrMsg      !< Error message if ErrStat /= ErrID_None

      ! Local variables:

   INTEGER(IntKi)                               :: K           ! Loops through blades
   INTEGER(IntKi)                               :: AD_Start    ! starting index of dUdy (column) where particular AD fields are located
   INTEGER(IntKi)                               :: ED_Out_Start! starting index of dUdy (row) where particular ED fields are located
   INTEGER(IntKi)                               :: BD_Out_Start! starting index of dUdy (row) where particular BD fields are located
   INTEGER(IntKi)                               :: ErrStat2
   CHARACTER(ErrMsgLen)                         :: ErrMsg2 
   CHARACTER(*), PARAMETER                      :: RoutineName = 'Linear_AD_InputSolve_NoIfW_dy'

   
   ErrStat = ErrID_None
   ErrMsg  = ""
               
   !-------------------------------------------------------------------------------------------------
   ! Set the inputs from ElastoDyn and/or BeamDyn:
   !-------------------------------------------------------------------------------------------------
      !...................................
      ! tower
      !...................................
   IF (u_AD%rotors(1)%TowerMotion%Committed) THEN
            
      !!! ! This linearization was done in forming dUdu (see Linear_AD_InputSolve_du()), so we don't need to re-calculate these matrices 
      !!! ! while forming dUdy, too.
      !!!CALL Linearize_Line2_to_Line2( y_ED%TowerLn2Mesh, u_AD%TowerMotion, MeshMapData%ED_L_2_AD_L_T, ErrStat2, ErrMsg2 )
      
      AD_Start = Indx_u_AD_Tower_Start(u_AD, y_FAST) ! start of u_AD%TowerMotion%TranslationDisp field
      
         ED_Out_Start = Indx_y_ED_Tower_Start(y_ED, y_FAST) ! start of y_ED%TowerLn2Mesh%TranslationDisp field
         call Assemble_dUdy_Motions(y_ED%TowerLn2Mesh, u_AD%rotors(1)%TowerMotion, MeshMapData%ED_L_2_AD_L_T, AD_Start, ED_Out_Start, dUdy, skipRotVel=.true.)
      
   END IF
      
      !...................................
      ! hub
      !...................................
      CALL Linearize_Point_to_Point( y_ED%HubPtMotion, u_AD%rotors(1)%HubMotion, MeshMapData%ED_P_2_AD_P_H, ErrStat2, ErrMsg2 )
         CALL SetErrStat(ErrStat2,ErrMsg2,ErrStat,ErrMsg,RoutineName//':u_AD%HubMotion' )
         if (errStat>=AbortErrLev) return
         
      ! *** AD translational displacement: from ED translational displacement (MeshMapData%ED_P_2_AD_P_H%dM%mi) and orientation (MeshMapData%ED_P_2_AD_P_H%dM%fx_p)
      AD_Start = Indx_u_AD_Hub_Start(u_AD, y_FAST) ! start of u_AD%HubMotion%TranslationDisp field   
      ED_Out_Start = Indx_y_ED_Hub_Start(y_ED, y_FAST) ! start of y_ED%HubPtMotion%TranslationDisp field
      call SetBlockMatrix( dUdy, MeshMapData%ED_P_2_AD_P_H%dM%mi, AD_Start, ED_Out_Start )
   
      ED_Out_Start = Indx_y_ED_Hub_Start(y_ED, y_FAST) + y_ED%HubPtMotion%NNodes * 3 ! start of y_ED%HubPtMotion%Orientation field
      call SetBlockMatrix( dUdy, MeshMapData%ED_P_2_AD_P_H%dM%fx_p, AD_Start, ED_Out_Start )
         
      ! *** AD orientation: from ED orientation
      AD_Start = AD_Start + u_AD%rotors(1)%HubMotion%NNodes * 3 ! move past the AD translation disp field to orientation field         
      call SetBlockMatrix( dUdy, MeshMapData%ED_P_2_AD_P_H%dM%mi, AD_Start, ED_Out_Start )
      
      ! *** AD rotational velocity: from ED rotational velocity
      AD_Start = AD_Start + u_AD%rotors(1)%HubMotion%NNodes * 3 ! move past the AD orientation field to rotational velocity field          
      ED_Out_Start = Indx_y_ED_Hub_Start(y_ED, y_FAST) + y_ED%HubPtMotion%NNodes * 6 ! ! start of y_ED%HubPtMotion%RotationVel field
      call SetBlockMatrix( dUdy, MeshMapData%ED_P_2_AD_P_H%dM%mi, AD_Start, ED_Out_Start )
         

   
      !...................................
      ! blade root   
      !...................................
      DO k=1,size(y_ED%BladeRootMotion)
         CALL Linearize_Point_to_Point( y_ED%BladeRootMotion(k), u_AD%rotors(1)%BladeRootMotion(k), MeshMapData%ED_P_2_AD_P_R(k), ErrStat2, ErrMsg2 )
            CALL SetErrStat(ErrStat2,ErrMsg2,ErrStat,ErrMsg,RoutineName//':u_AD%BladeRootMotion('//trim(num2lstr(k))//')' )      
            if (errStat>=AbortErrLev) return
               
         ! *** AD orientation: from ED orientation
         AD_Start = Indx_u_AD_BladeRoot_Start(u_AD, y_FAST, k)       ! start of u_AD%BladeRootMotion(k)%Orientation field
      
         ED_Out_Start = Indx_y_ED_BladeRoot_Start(y_ED, y_FAST, k) & ! start of y_ED%BladeRootMotion(k)%TranslationDisp field
                      + y_ED%BladeRootMotion(k)%NNodes * 3           ! start of y_ED%BladeRootMotion(k)%Orientation field
         call SetBlockMatrix( dUdy, MeshMapData%ED_P_2_AD_P_R(k)%dM%mi, AD_Start, ED_Out_Start )
                  
      END DO
   
   
      !...................................
      ! blades
      !...................................
   IF (p_FAST%CompElast == Module_ED ) THEN
      
      
      DO k=1,size(y_ED%BladeLn2Mesh)
         !!! ! This linearization was done in forming dUdu (see Linear_AD_InputSolve_du()), so we don't need to re-calculate these matrices 
         !!! ! while forming dUdy, too.
         !!!CALL Linearize_Line2_to_Line2( y_ED%BladeLn2Mesh(k), u_AD%BladeMotion(k), MeshMapData%BDED_L_2_AD_L_B(k), ErrStat2, ErrMsg2 )
         
         AD_Start = Indx_u_AD_Blade_Start(u_AD, y_FAST, k)     ! start of u_AD%BladeMotion(k)%TranslationDisp field
         ED_Out_Start = Indx_y_ED_Blade_Start(y_ED, y_FAST, k) ! start of y_ED%BladeLn2Mesh(k)%TranslationDisp field
         CALL Assemble_dUdy_Motions(y_ED%BladeLn2Mesh(k), u_AD%rotors(1)%BladeMotion(k), MeshMapData%BDED_L_2_AD_L_B(k), AD_Start, ED_Out_Start, dUdy, skipRotAcc=.true.)
         
      END DO
      
   ELSEIF (p_FAST%CompElast == Module_BD ) THEN
      !!! ! This linearization was done in forming dUdu (see Linear_AD_InputSolve_du()), so we don't need to re-calculate these matrices 
      !!! ! while forming dUdy, too.
      !!!CALL Linearize_Line2_to_Line2( BD%y(k)%BldMotion, u_AD%BladeMotion(k), MeshMapData%BDED_L_2_AD_L_B(k), ErrStat2, ErrMsg2 )
      
      DO k=1,p_FAST%nBeams
         AD_Start     = Indx_u_AD_Blade_Start(u_AD, y_FAST, k)     ! start of u_AD%BladeMotion(k)%TranslationDisp field
         BD_Out_Start = y_FAST%Lin%Modules(Module_BD)%Instance(k)%LinStartIndx(LIN_OUTPUT_COL)
         
         CALL Assemble_dUdy_Motions(BD%y(k)%BldMotion, u_AD%rotors(1)%BladeMotion(k), MeshMapData%BDED_L_2_AD_L_B(k), AD_Start, BD_Out_Start, dUdy, skipRotAcc=.true.)
      END DO
   
   END IF
   
   
END SUBROUTINE Linear_AD_InputSolve_NoIfW_dy
!----------------------------------------------------------------------------------------------------------------------------------

!----------------------------------------------------------------------------------------------------------------------------------
!> This routine forms the dU^{HD}/du^{HD} blocks of dUdu.
SUBROUTINE Linear_HD_InputSolve_du( p_FAST, y_FAST, u_HD, y_ED, y_SD, MeshMapData, dUdu, ErrStat, ErrMsg )

      ! Passed variables
   TYPE(FAST_ParameterType),    INTENT(IN   )   :: p_FAST      !< FAST parameter data    
   TYPE(FAST_OutputFileType),   INTENT(IN   )   :: y_FAST      !< FAST output file data (for linearization)
   TYPE(HydroDyn_InputType),    INTENT(INOUT)   :: u_HD        !< The inputs to HydroDyn
   TYPE(ED_OutputType),         INTENT(IN)      :: y_ED        !< The outputs from the ElastoDyn structural dynamics module
   TYPE(SD_OutputType),         INTENT(IN)      :: y_SD        !< The outputs from the SubDyn structural dynamics module
   TYPE(FAST_ModuleMapType),    INTENT(INOUT)   :: MeshMapData !< Data for mapping between modules
   REAL(R8Ki),                  INTENT(INOUT)   :: dUdu(:,:)   !< Jacobian matrix of which we are computing the dU^{HD}/du^{HD} block
   
   INTEGER(IntKi)                               :: ErrStat     !< Error status of the operation
   CHARACTER(*)                                 :: ErrMsg      !< Error message if ErrStat /= ErrID_None

      ! Local variables:

   INTEGER(IntKi)                               :: HD_Start_td ! starting index of dUdu (column) where particular HD fields are located
   INTEGER(IntKi)                               :: HD_Start_tr ! starting index of dUdu (row) where particular HD fields are located
   INTEGER(IntKi)                               :: ErrStat2
   CHARACTER(ErrMsgLen)                         :: ErrMsg2 
   CHARACTER(*), PARAMETER                      :: RoutineName = 'Linear_HD_InputSolve_du'

   
   ErrStat = ErrID_None
   ErrMsg  = ""
               
   
   ! look at how the translational displacement gets transfered to the translational velocity and translational acceleration:
   !-------------------------------------------------------------------------------------------------
   ! Set the inputs from ElastoDyn:
   !-------------------------------------------------------------------------------------------------
      
   !..........
   ! dU^{HD}/du^{HD}
   ! note that the 1s on the diagonal have already been set, so we will fill in the off diagonal terms.
   !..........
   
   if ( p_FAST%CompHydro == Module_HD ) then ! HydroDyn-{ElastoDyn or SubDyn}
   
      !===================================================   
      !  y_ED%PlatformPtMesh and u_HD%PRPMesh ! this is always done with ED, even if using SD
      !=================================================== 
      
      ! Transfer ED motions to HD motion input (HD inputs depend on previously calculated HD inputs from ED):
      if ( u_HD%PRPMesh%Committed ) then
         call Linearize_Point_to_Point( y_ED%PlatformPtMesh, u_HD%PRPMesh, MeshMapData%ED_P_2_HD_PRP_P, ErrStat2, ErrMsg2 )
            call SetErrStat(ErrStat2,ErrMsg2,ErrStat,ErrMsg,RoutineName)
         
         ! HD is destination in the mapping, so we want M_{tv_uD} and M_{ta_uD}
            
         HD_Start_td = Indx_u_HD_PRP_Start(u_HD, y_FAST)  
         HD_Start_tr = HD_Start_td + u_HD%PRPMesh%NNodes * 6 ! skip 2 fields (TranslationDisp and Orientation) with 3 components before translational velocity field      
         
            ! translational velocity:
         if (allocated(MeshMapData%ED_P_2_HD_PRP_P%dM%tv_uD )) then             
            call SetBlockMatrix( dUdu, MeshMapData%ED_P_2_HD_PRP_P%dM%tv_ud, HD_Start_tr, HD_Start_td )
         end if
         
            ! translational acceleration:
         HD_Start_tr = HD_Start_tr + u_HD%PRPMesh%NNodes * 6 ! skip 2 fields ( TranslationVel and RotationVel)
         if (allocated(MeshMapData%ED_P_2_HD_PRP_P%dM%ta_uD )) then            
            call SetBlockMatrix( dUdu, MeshMapData%ED_P_2_HD_PRP_P%dM%ta_ud, HD_Start_tr, HD_Start_td )
         end if
      end if
      
      if ( p_FAST%CompSub == Module_None ) then 
         
         !===================================================   
         !  y_ED%PlatformPtMesh and u_HD%Morison%Mesh
         !===================================================    
      
            ! Transfer ED motions to HD motion input (HD inputs depend on previously calculated HD inputs from ED):
         if ( u_HD%Morison%Mesh%Committed ) then
            call Linearize_Point_to_Point( y_ED%PlatformPtMesh, u_HD%Morison%Mesh, MeshMapData%ED_P_2_HD_M_P, ErrStat2, ErrMsg2 )
               call SetErrStat(ErrStat2,ErrMsg2,ErrStat,ErrMsg,RoutineName)
         
            ! HD is destination in the mapping, so we want M_{tv_uD} and M_{ta_uD}
            
            HD_Start_td = Indx_u_HD_Morison_Start(u_HD, y_FAST)
            HD_Start_tr = HD_Start_td + u_HD%Morison%Mesh%NNodes * 6 ! skip 2 fields (TranslationDisp and Orientation) with 3 components before translational velocity field      
         
               ! translational velocity:
            if (allocated(MeshMapData%ED_P_2_HD_M_P%dM%tv_uD )) then             
               call SetBlockMatrix( dUdu, MeshMapData%ED_P_2_HD_M_P%dM%tv_ud, HD_Start_tr, HD_Start_td )
            end if
         
               ! translational acceleration:
            HD_Start_tr = HD_Start_tr + u_HD%Morison%Mesh%NNodes * 6 ! skip 2 fields ( TranslationVel and RotationVel)
            if (allocated(MeshMapData%ED_P_2_HD_M_P%dM%ta_uD )) then            
               call SetBlockMatrix( dUdu, MeshMapData%ED_P_2_HD_M_P%dM%ta_ud, HD_Start_tr, HD_Start_td )
            end if
         end if
      
      !===================================================   
      !  y_ED%PlatformPtMesh and u_HD%WAMITMesh
      !=================================================== 
         if ( u_HD%WAMITMesh%Committed ) then

            call Linearize_Point_to_Point( y_ED%PlatformPtMesh, u_HD%WAMITMesh, MeshMapData%ED_P_2_HD_W_P, ErrStat2, ErrMsg2 )
               call SetErrStat(ErrStat2,ErrMsg2,ErrStat,ErrMsg,RoutineName)
            HD_Start_td = Indx_u_HD_WAMIT_Start(u_HD, y_FAST)   
            HD_Start_tr = HD_Start_td + u_HD%WAMITMesh%NNodes  * 6 ! skip 2 fields (TranslationDisp and Orientation) with 3 components before translational velocity field       
               ! translational velocity:
            if (allocated(MeshMapData%ED_P_2_HD_W_P%dM%tv_uD )) then             
               call SetBlockMatrix( dUdu, MeshMapData%ED_P_2_HD_W_P%dM%tv_ud, HD_Start_tr, HD_Start_td )
            end if

               ! translational acceleration:
            HD_Start_tr = HD_Start_tr + u_HD%WAMITMesh%NNodes * 6 ! skip 2 fields ( TranslationVel and RotationVel)

            if (allocated(MeshMapData%ED_P_2_HD_W_P%dM%ta_uD )) then
               call SetBlockMatrix( dUdu, MeshMapData%ED_P_2_HD_W_P%dM%ta_ud, HD_Start_tr, HD_Start_td )
            end if
         end if 
         
         
      else if ( p_FAST%CompSub == Module_SD ) then
         
         
         !===================================================   
         !  y_SD%Y2Mesh and u_HD%Morison%Mesh
         !===================================================    
         if ( u_HD%Morison%Mesh%Committed ) then
            ! Transfer ED motions to HD motion input (HD inputs depend on previously calculated HD inputs from ED):
         
            call Linearize_Point_to_Point( y_SD%Y2Mesh, u_HD%Morison%Mesh, MeshMapData%SD_P_2_HD_M_P, ErrStat2, ErrMsg2 )
               call SetErrStat(ErrStat2,ErrMsg2,ErrStat,ErrMsg,RoutineName)
         
            ! HD is destination in the mapping, so we want M_{tv_uD} and M_{ta_uD}
            
            HD_Start_td = Indx_u_HD_Morison_Start(u_HD, y_FAST)  
            HD_Start_tr = HD_Start_td + u_HD%Morison%Mesh%NNodes * 6 ! skip 2 fields (TranslationDisp and Orientation) with 3 components before translational velocity field      
         
               ! translational velocity:
            if (allocated(MeshMapData%SD_P_2_HD_M_P%dM%tv_uD )) then             
               call SetBlockMatrix( dUdu, MeshMapData%SD_P_2_HD_M_P%dM%tv_ud, HD_Start_tr, HD_Start_td )
            end if
         
               ! translational acceleration:
            HD_Start_tr = HD_Start_tr + u_HD%Morison%Mesh%NNodes * 6 ! skip 2 fields ( TranslationVel and RotationVel)
            if (allocated(MeshMapData%SD_P_2_HD_M_P%dM%ta_uD )) then            
               call SetBlockMatrix( dUdu, MeshMapData%SD_P_2_HD_M_P%dM%ta_ud, HD_Start_tr, HD_Start_td )
            end if
         end if
      
      !===================================================   
      !  y_SD%Y2Mesh and u_HD%WAMITMesh
      !===================================================    
         if ( u_HD%WAMITMesh%Committed ) then
            call Linearize_Point_to_Point( y_SD%Y2Mesh, u_HD%WAMITMesh, MeshMapData%SD_P_2_HD_W_P, ErrStat2, ErrMsg2 )
               call SetErrStat(ErrStat2,ErrMsg2,ErrStat,ErrMsg,RoutineName)

            HD_Start_td = Indx_u_HD_WAMIT_Start(u_HD, y_FAST)  
            HD_Start_tr = HD_Start_td + u_HD%WAMITMesh%NNodes  * 6 ! skip 2 fields (TranslationDisp and Orientation) with 3 components before translational velocity field       
               ! translational velocity:
            if (allocated(MeshMapData%SD_P_2_HD_W_P%dM%tv_uD )) then             
               call SetBlockMatrix( dUdu, MeshMapData%SD_P_2_HD_W_P%dM%tv_ud, HD_Start_tr, HD_Start_td )
            end if

               ! translational acceleration:
            HD_Start_tr = HD_Start_tr + u_HD%WAMITMesh%NNodes * 6 ! skip 2 fields ( TranslationVel and RotationVel)

            if (allocated(MeshMapData%SD_P_2_HD_W_P%dM%ta_uD )) then
               call SetBlockMatrix( dUdu, MeshMapData%ED_P_2_HD_W_P%dM%ta_ud, HD_Start_tr, HD_Start_td )
            end if 
         end if
      
      end if
      
   end if
   
   
END SUBROUTINE Linear_HD_InputSolve_du
!----------------------------------------------------------------------------------------------------------------------------------
!> This routine forms the dU^{HD}/dy^{ED} block of dUdy. (i.e., how do changes in the ED outputs affect 
!! the HD inputs?)
SUBROUTINE Linear_HD_InputSolve_dy( p_FAST, y_FAST, u_HD, y_ED, y_SD, MeshMapData, dUdy, ErrStat, ErrMsg )

      ! Passed variables
   TYPE(FAST_ParameterType),    INTENT(IN   )   :: p_FAST      !< FAST parameter data    
   TYPE(FAST_OutputFileType),   INTENT(IN   )   :: y_FAST      !< FAST output file data (for linearization)
   TYPE(HydroDyn_InputType),    INTENT(INOUT)   :: u_HD        !< The inputs to HydroDyn
   TYPE(ED_OutputType),         INTENT(IN)      :: y_ED        !< The outputs from the ElastoDyn structural dynamics module
   TYPE(SD_OutputType),         INTENT(IN)      :: y_SD        !< The outputs from the SubDyn structural dynamics module
   TYPE(FAST_ModuleMapType),    INTENT(INOUT)   :: MeshMapData !< Data for mapping between modules
   REAL(R8Ki),                  INTENT(INOUT)   :: dUdy(:,:)   !< Jacobian matrix of which we are computing the dU^{HD}/dy^{ED} block
   
   INTEGER(IntKi)                               :: ErrStat     !< Error status of the operation
   CHARACTER(*)                                 :: ErrMsg      !< Error message if ErrStat /= ErrID_None

      ! Local variables:

   INTEGER(IntKi)                               :: HD_Start    ! starting index of dUdy (column) where particular HD fields are located
   INTEGER(IntKi)                               :: ED_Out_Start! starting index of dUdy (row) where particular ED fields are located
   INTEGER(IntKi)                               :: SD_Out_Start! starting index of dUdy (row) where particular SD fields are located
   CHARACTER(*), PARAMETER                      :: RoutineName = 'Linear_HD_InputSolve_dy'

   
   ErrStat = ErrID_None
   ErrMsg  = ""
           
   ! Add ED Platform mesh to HD PRP Mesh
   !  use Indx_u_HD_PRP_Start
   HD_Start     = Indx_u_HD_PRP_Start(u_HD, y_FAST)  ! start of u_HD%Morison%Mesh%TranslationDisp field     
   ED_Out_Start = Indx_y_ED_Platform_Start(y_ED, y_FAST) ! start of y_ED%PlatformPtMesh%TranslationDisp field
   call Assemble_dUdy_Motions(y_ED%PlatformPtMesh, u_HD%PRPMesh, MeshMapData%ED_P_2_HD_PRP_P, HD_Start, ED_Out_Start, dUdy, .false.)
   
   
   if ( p_FAST%CompSub == Module_None ) then 
      ! dU^{HD}/dy^{ED}
         !...................................
         ! Morison Mesh
         !...................................
      IF (u_HD%Morison%Mesh%Committed) THEN
            
         !!! ! This linearization was done in forming dUdu (see Linear_HD_InputSolve_du()), so we don't need to re-calculate these matrices 
         !!! ! while forming dUdy, too.
         !!!call Linearize_Point_to_Line2( y_ED%PlatformPtMesh, u_HD%Morison%Mesh, MeshMapData%ED_P_2_HD_M_P, ErrStat2, ErrMsg2 )
      
         HD_Start     = Indx_u_HD_Morison_Start(u_HD, y_FAST)  ! start of u_HD%Morison%Mesh%TranslationDisp field
         call Assemble_dUdy_Motions(y_ED%PlatformPtMesh, u_HD%Morison%Mesh, MeshMapData%ED_P_2_HD_M_P, HD_Start, ED_Out_Start, dUdy, .false.)
      END IF

         !...................................
         ! Lumped Platform Reference Pt Mesh
         !...................................
      IF (u_HD%WAMITMesh%Committed) THEN
            
         !!! ! This linearization was done in forming dUdu (see Linear_HD_InputSolve_du()), so we don't need to re-calculate these matrices 
         !!! ! while forming dUdy, too.
         !!!call Linearize_Point_to_Point( y_ED%PlatformPtMesh, u_HD%Mesh, MeshMapData%ED_P_2_HD_W_P, ErrStat2, ErrMsg2 )
      
         HD_Start     = Indx_u_HD_WAMIT_Start(u_HD, y_FAST)  ! start of u_HD%Mesh%TranslationDisp field
         call Assemble_dUdy_Motions(y_ED%PlatformPtMesh, u_HD%WAMITMesh, MeshMapData%ED_P_2_HD_W_P, HD_Start, ED_Out_Start, dUdy, .false.)
      END IF
      
   else if ( p_FAST%CompSub == Module_SD ) then
      ! dU^{HD}/dy^{SD}
      SD_Out_Start = Indx_y_SD_Y2Mesh_Start(y_SD, y_FAST)   ! start of y_SD%Y2Mesh%TranslationDisp field
         !...................................
         ! Morison Mesh
         !...................................
      IF (u_HD%Morison%Mesh%Committed) THEN
            
         !!! ! This linearization was done in forming dUdu (see Linear_HD_InputSolve_du()), so we don't need to re-calculate these matrices 
         !!! ! while forming dUdy, too.
         !!!call Linearize_Point_to_Line2( y_SD%Y2Mesh, u_HD%Morison%Mesh, MeshMapData%SD_P_2_HD_M_P, ErrStat2, ErrMsg2 )
      
         HD_Start     = Indx_u_HD_Morison_Start(u_HD, y_FAST)  ! start of u_HD%Morison%Mesh%TranslationDisp field              
         call Assemble_dUdy_Motions(y_SD%Y2Mesh, u_HD%Morison%Mesh, MeshMapData%SD_P_2_HD_M_P, HD_Start, SD_Out_Start, dUdy, .false.)
      END IF

         !...................................
         ! Lumped Platform Reference Pt Mesh
         !...................................
      IF (u_HD%WAMITMesh%Committed) THEN
            
         !!! ! This linearization was done in forming dUdu (see Linear_HD_InputSolve_du()), so we don't need to re-calculate these matrices 
         !!! ! while forming dUdy, too.
         !!!call Linearize_Point_to_Point( y_SD%Y2Mesh, u_HD%Mesh, MeshMapData%SD_P_2_HD_W_P, ErrStat2, ErrMsg2 )
      
         HD_Start     = Indx_u_HD_WAMIT_Start(u_HD, y_FAST)  ! start of u_HD%Mesh%TranslationDisp field
         call Assemble_dUdy_Motions(y_SD%Y2Mesh, u_HD%WAMITMesh, MeshMapData%SD_P_2_HD_W_P, HD_Start, SD_Out_Start, dUdy, .false.)
      END IF
   
   end if
   
   
END SUBROUTINE Linear_HD_InputSolve_dy

!----------------------------------------------------------------------------------------------------------------------------------
!> This routine forms the dU^{MAP}/dy^{ED} block of dUdy. (i.e., how do changes in the ED outputs affect 
!! the MAP inputs?)
SUBROUTINE Linear_MAP_InputSolve_dy( p_FAST, y_FAST, u_MAP, y_ED, y_SD, MeshMapData, dUdy, ErrStat, ErrMsg )

      ! Passed variables
   TYPE(FAST_ParameterType),    INTENT(IN   )   :: p_FAST      !< FAST parameter data    
   TYPE(FAST_OutputFileType),   INTENT(IN   )   :: y_FAST      !< FAST output file data (for linearization)
   TYPE(MAP_InputType),         INTENT(INOUT)   :: u_MAP       !< The inputs to MAP
   TYPE(ED_OutputType),         INTENT(IN)      :: y_ED        !< The outputs from the ElastoDyn structural dynamics module
   TYPE(SD_OutputType),         INTENT(IN)      :: y_SD        !< The outputs from the SubDyn structural dynamics module
   TYPE(FAST_ModuleMapType),    INTENT(INOUT)   :: MeshMapData !< Data for mapping between modules
   REAL(R8Ki),                  INTENT(INOUT)   :: dUdy(:,:)   !< Jacobian matrix of which we are computing the dU^{MAP}/dy^{ED} block
   
   INTEGER(IntKi)                               :: ErrStat     !< Error status of the operation
   CHARACTER(*)                                 :: ErrMsg      !< Error message if ErrStat /= ErrID_None

      ! Local variables:

   INTEGER(IntKi)                               :: MAP_Start   ! starting index of dUdy (column) where particular MAP fields are located
   INTEGER(IntKi)                               :: ED_Out_Start! starting index of dUdy (row) where particular ED fields are located
   INTEGER(IntKi)                               :: SD_Out_Start! starting index of dUdy (row) where particular SD fields are located
   INTEGER(IntKi)                               :: ErrStat2
   CHARACTER(ErrMsgLen)                         :: ErrMsg2 
   CHARACTER(*), PARAMETER                      :: RoutineName = 'Linear_MAP_InputSolve_dy'

   
   ErrStat = ErrID_None
   ErrMsg  = ""
   IF (u_MAP%PtFairDisplacement%Committed) THEN 
         !...................................
         ! FairLead Mesh
         !...................................

      MAP_Start    = y_FAST%Lin%Modules(MODULE_MAP)%Instance(1)%LinStartIndx(LIN_INPUT_COL)
      
      if ( p_FAST%CompSub == Module_SD ) THEN
         ! dU^{MAP}/dy^{SD}
         SD_Out_Start = Indx_y_SD_Y3Mesh_Start(y_SD, y_FAST) ! start of y_SD%Y3Mesh%TranslationDisp field
         call Linearize_Point_to_Point( y_SD%Y3Mesh, u_MAP%PtFairDisplacement, MeshMapData%SDy3_P_2_Mooring_P, ErrStat2, ErrMsg2 )
         call Assemble_dUdy_Motions(y_SD%Y3Mesh    , u_MAP%PtFairDisplacement, MeshMapData%SDy3_P_2_Mooring_P, MAP_Start, SD_Out_Start, dUdy, OnlyTranslationDisp=.true.)

      else if ( p_FAST%CompSub == Module_None ) THEN
         ! dU^{MAP}/dy^{ED}
         ED_Out_Start = Indx_y_ED_Platform_Start(y_ED, y_FAST) ! start of y_ED%PlatformPtMesh%TranslationDisp field
         call Linearize_Point_to_Point( y_ED%PlatformPtMesh, u_MAP%PtFairDisplacement, MeshMapData%ED_P_2_Mooring_P, ErrStat2, ErrMsg2 )
         call Assemble_dUdy_Motions(y_ED%PlatformPtMesh, u_MAP%PtFairDisplacement, MeshMapData%ED_P_2_Mooring_P, MAP_Start, ED_Out_Start, dUdy, OnlyTranslationDisp=.true.)

       end if  
      
   END IF
END SUBROUTINE Linear_MAP_InputSolve_dy

!----------------------------------------------------------------------------------------------------------------------------------
!> This routine forms the dU^{MD}/du^{MD} block of dUdu. (i.e., how do changes in the MD outputs affect 
!! the MD inputs?)
SUBROUTINE Linear_MD_InputSolve_du( p_FAST, y_FAST, u_MD, y_ED, y_SD, MeshMapData, dUdu, ErrStat, ErrMsg )

      ! Passed variables
   TYPE(FAST_ParameterType),    INTENT(IN   )   :: p_FAST      !< FAST parameter data    
   TYPE(FAST_OutputFileType),   INTENT(IN   )   :: y_FAST      !< FAST output file data (for linearization)
   TYPE(MD_InputType),          INTENT(INOUT)   :: u_MD        !< The inputs to MoorDyn
   TYPE(ED_OutputType),         INTENT(IN)      :: y_ED        !< The outputs from the ElastoDyn structural dynamics module
   TYPE(SD_OutputType),         INTENT(IN)      :: y_SD        !< The outputs from the SubDyn structural dynamics module
   TYPE(FAST_ModuleMapType),    INTENT(INOUT)   :: MeshMapData !< Data for mapping between modules
   REAL(R8Ki),                  INTENT(INOUT)   :: dUdu(:,:)   !< Jacobian matrix of which we are computing the dU^{MD}/dy^{ED} block
   
   INTEGER(IntKi)                               :: ErrStat     !< Error status of the operation
   CHARACTER(*)                                 :: ErrMsg      !< Error message if ErrStat /= ErrID_None

      ! Local variables:

   INTEGER(IntKi)                               :: MD_Start_td ! starting index of dUdu (column) where particular MD fields are located
   INTEGER(IntKi)                               :: MD_Start_tr ! starting index of dUdu (row) where particular MD fields are located
   INTEGER(IntKi)                               :: ErrStat2
   CHARACTER(ErrMsgLen)                         :: ErrMsg2 
   CHARACTER(*), PARAMETER                      :: RoutineName = 'Linear_MD_InputSolve_du'

   
   ErrStat = ErrID_None
   ErrMsg  = ""
   IF (u_MD%CoupledKinematics(1)%Committed) THEN 
         !...................................
         ! FairLead Mesh
         !...................................

      if ( p_FAST%CompSub == Module_SD ) THEN
         ! dU^{MD}/du^{MD}
         call Linearize_Point_to_Point( y_SD%Y3Mesh, u_MD%CoupledKinematics(1), MeshMapData%SDy3_P_2_Mooring_P, ErrStat2, ErrMsg2 )

         ! MD is destination in the mapping, so we want M_{tv_uD} and M_{ta_uD}
         MD_Start_td = y_FAST%Lin%Modules(MODULE_MD)%Instance(1)%LinStartIndx(LIN_INPUT_COL)
         MD_Start_tr = MD_Start_td + u_MD%CoupledKinematics(1)%NNodes * 6 ! skip 2 fields (TranslationDisp and Orientation) with 3 components before translational velocity field      
         
            ! translational velocity:
         if (allocated(MeshMapData%SDy3_P_2_Mooring_P%dM%tv_uD )) then             
            call SetBlockMatrix( dUdu, MeshMapData%SDy3_P_2_Mooring_P%dM%tv_ud, MD_Start_tr, MD_Start_td )
         end if
         
            ! translational acceleration:
         MD_Start_tr = MD_Start_tr + u_MD%CoupledKinematics(1)%NNodes * 6 ! skip 2 fields ( TranslationVel and RotationVel)
         if (allocated(MeshMapData%SDy3_P_2_Mooring_P%dM%ta_uD )) then            
            call SetBlockMatrix( dUdu, MeshMapData%SDy3_P_2_Mooring_P%dM%ta_ud, MD_Start_tr, MD_Start_td )
         end if

      else if ( p_FAST%CompSub == Module_None ) THEN
         ! dU^{MD}/du^{MD}
         call Linearize_Point_to_Point( y_ED%PlatformPtMesh, u_MD%CoupledKinematics(1), MeshMapData%ED_P_2_Mooring_P, ErrStat2, ErrMsg2 )

         ! MD is destination in the mapping, so we want M_{tv_uD} and M_{ta_uD}
         MD_Start_td = y_FAST%Lin%Modules(MODULE_MD)%Instance(1)%LinStartIndx(LIN_INPUT_COL)
         MD_Start_tr = MD_Start_td + u_MD%CoupledKinematics(1)%NNodes * 6 ! skip 2 fields (TranslationDisp and Orientation) with 3 components before translational velocity field      
         
            ! translational velocity:
         if (allocated(MeshMapData%ED_P_2_Mooring_P%dM%tv_uD )) then             
            call SetBlockMatrix( dUdu, MeshMapData%ED_P_2_Mooring_P%dM%tv_ud, MD_Start_tr, MD_Start_td )
         end if
         
            ! translational acceleration:
         MD_Start_tr = MD_Start_tr + u_MD%CoupledKinematics(1)%NNodes * 6 ! skip 2 fields (TranslationDisp and Orientation) with 3 components before translational velocity field      
         if (allocated(MeshMapData%ED_P_2_Mooring_P%dM%ta_uD )) then            
            call SetBlockMatrix( dUdu, MeshMapData%ED_P_2_Mooring_P%dM%ta_ud, MD_Start_tr, MD_Start_td )
         end if

       end if  
      

   END IF
END SUBROUTINE Linear_MD_InputSolve_du

!----------------------------------------------------------------------------------------------------------------------------------
!> This routine forms the dU^{MD}/dy^{ED} block of dUdy. (i.e., how do changes in the ED outputs affect 
!! the MD inputs?)
SUBROUTINE Linear_MD_InputSolve_dy( p_FAST, y_FAST, u_MD, y_ED, y_SD, MeshMapData, dUdy, ErrStat, ErrMsg )

      ! Passed variables
   TYPE(FAST_ParameterType),    INTENT(IN   )   :: p_FAST      !< FAST parameter data    
   TYPE(FAST_OutputFileType),   INTENT(IN   )   :: y_FAST      !< FAST output file data (for linearization)
   TYPE(MD_InputType),          INTENT(INOUT)   :: u_MD        !< The inputs to MoorDyn
   TYPE(ED_OutputType),         INTENT(IN)      :: y_ED        !< The outputs from the ElastoDyn structural dynamics module
   TYPE(SD_OutputType),         INTENT(IN)      :: y_SD        !< The outputs from the SubDyn structural dynamics module
   TYPE(FAST_ModuleMapType),    INTENT(INOUT)   :: MeshMapData !< Data for mapping between modules
   REAL(R8Ki),                  INTENT(INOUT)   :: dUdy(:,:)   !< Jacobian matrix of which we are computing the dU^{MD}/dy^{ED} block
   
   INTEGER(IntKi)                               :: ErrStat     !< Error status of the operation
   CHARACTER(*)                                 :: ErrMsg      !< Error message if ErrStat /= ErrID_None

      ! Local variables:

   INTEGER(IntKi)                               :: MD_Start    ! starting index of dUdy (column) where particular MD fields are located
   INTEGER(IntKi)                               :: ED_Out_Start! starting index of dUdy (row) where particular ED fields are located
   INTEGER(IntKi)                               :: SD_Out_Start! starting index of dUdy (row) where particular SD fields are located
   CHARACTER(*), PARAMETER                      :: RoutineName = 'Linear_MD_InputSolve_dy'

   
   ErrStat = ErrID_None
   ErrMsg  = ""
   IF (u_MD%CoupledKinematics(1)%Committed) THEN 
         !...................................
         ! FairLead Mesh
         !...................................

      MD_Start    = y_FAST%Lin%Modules(MODULE_MD)%Instance(1)%LinStartIndx(LIN_INPUT_COL)
      
      if ( p_FAST%CompSub == Module_SD ) THEN
         ! dU^{MD}/dy^{SD}
         
         !!! ! This linearization was done in forming dUdu (see Linear_MD_InputSolve_du()), so we don't need to re-calculate these matrices 
         !!! ! while forming dUdy, too.
         !!!call Linearize_Point_to_Point( y_SD%Y3Mesh, u_MD%CoupledKinematics(1), MeshMapData%SD_P_2_Mooring_P, ErrStat2, ErrMsg2 )

         SD_Out_Start = Indx_y_SD_Y3Mesh_Start(y_SD, y_FAST) ! start of y_SD%Y3Mesh%TranslationDisp field
         call Assemble_dUdy_Motions(    y_SD%Y3Mesh, u_MD%CoupledKinematics(1), MeshMapData%SDy3_P_2_Mooring_P, MD_Start, SD_Out_Start, dUdy, OnlyTranslationDisp=.false.)

      else if ( p_FAST%CompSub == Module_None ) THEN
         ! dU^{MD}/dy^{ED}
         !!! ! This linearization was done in forming dUdu (see Linear_MD_InputSolve_du()), so we don't need to re-calculate these matrices 
         !!! ! while forming dUdy, too.
         !!!call Linearize_Point_to_Point( y_ED%PlatformPtMesh, u_MD%CoupledKinematics, MeshMapData%ED_P_2_Mooring_P, ErrStat2, ErrMsg2 )

         ED_Out_Start = Indx_y_ED_Platform_Start(y_ED, y_FAST) ! start of y_ED%PlatformPtMesh%TranslationDisp field
         call Assemble_dUdy_Motions(y_ED%PlatformPtMesh, u_MD%CoupledKinematics(1), MeshMapData%ED_P_2_Mooring_P, MD_Start, ED_Out_Start, dUdy, OnlyTranslationDisp=.false.)

       end if  
      
   END IF
END SUBROUTINE Linear_MD_InputSolve_dy

!----------------------------------------------------------------------------------------------------------------------------------

!> This routine allocates the state matrices for the glue code and concatenates the module-level state matrices into
!! the first step of computing the full system state matrices. This routine returns
!! \f$ A = A^{ED} \f$, \f$ B = \begin{bmatrix} 0 & 0 & B^{ED} & 0 \end{bmatrix} \f$,
!! \f$ C = \begin{bmatrix} 0 \\ 0 \\ C^{ED} \\ 0 \end{bmatrix} \f$, and 
!! \f$ D = \begin{bmatrix} D^{IfW} & 0 & 0 & 0 \\ 0 &  D^{SrvD} & 0 & 0 \\ 0 & 0 &  D^{ED} & 0 \\ 0 & 0 & 0 &  D^{AD}\end{bmatrix}\f$.
SUBROUTINE Glue_FormDiag( p_FAST, y_FAST, ErrStat, ErrMsg )

   TYPE(FAST_ParameterType), INTENT(IN   ) :: p_FAST              !< Parameters for the glue code
   TYPE(FAST_OutputFileType),INTENT(INOUT) :: y_FAST              !< Output variables for the glue code
           
   INTEGER(IntKi),           INTENT(  OUT) :: ErrStat             !< Error status of the operation
   CHARACTER(*),             INTENT(  OUT) :: ErrMsg              !< Error message if ErrStat /= ErrID_None

   
   
      ! local variables
   INTEGER(IntKi)                          :: ThisModule          ! Module ID # 
   
   INTEGER(IntKi)                          :: i                   ! module loop counter
   INTEGER(IntKi)                          :: k                   ! module instance loop counter
   INTEGER(IntKi)                          :: r                   ! row loop counter
   INTEGER(IntKi)                          :: c                   ! column loop counter
   INTEGER(IntKi)                          :: r_start             ! row in glue matrix where module block matrix starts
   INTEGER(IntKi)                          :: c_start             ! column in glue matrix where module block matrix starts
   
   INTEGER(IntKi)                          :: ErrStat2            ! local error status
   CHARACTER(ErrMsgLen)                    :: ErrMsg2             ! local error message
   CHARACTER(*),             PARAMETER     :: RoutineName = 'Glue_FormDiag' 
   
   ErrStat = ErrID_None
   ErrMsg = ""
   
   
   
   !.....................................
   ! Allocate the state matrices if necessary:
   !.....................................

   if (.not. allocated(y_FAST%Lin%Glue%A)) then ! assume none of them are allocated
      ! A: rows = x; columns = x
      call AllocAry(y_FAST%Lin%Glue%A, y_FAST%Lin%Glue%SizeLin(LIN_ContSTATE_COL), &
                                       y_FAST%Lin%Glue%SizeLin(LIN_ContSTATE_COL), 'A', ErrStat2, ErrMsg2)
         call SetErrStat(ErrStat2,ErrMsg2,ErrStat,ErrMsg,RoutineName)
         
      !B: rows = x; columns = u
      call AllocAry(y_FAST%Lin%Glue%B, y_FAST%Lin%Glue%SizeLin(LIN_ContSTATE_COL), &
                                       y_FAST%Lin%Glue%SizeLin(LIN_INPUT_COL), 'B', ErrStat2, ErrMsg2)
         call SetErrStat(ErrStat2,ErrMsg2,ErrStat,ErrMsg,RoutineName)
         
      !C: rows = y; columns = x
      call AllocAry(y_FAST%Lin%Glue%C, y_FAST%Lin%Glue%SizeLin(LIN_OUTPUT_COL), &
                                       y_FAST%Lin%Glue%SizeLin(LIN_ContSTATE_COL), 'C', ErrStat2, ErrMsg2)
         call SetErrStat(ErrStat2,ErrMsg2,ErrStat,ErrMsg,RoutineName)
         
      !D: rows = y; columns = u
      call AllocAry(y_FAST%Lin%Glue%D, y_FAST%Lin%Glue%SizeLin(LIN_OUTPUT_COL), &
                                       y_FAST%Lin%Glue%SizeLin(LIN_INPUT_COL), 'D', ErrStat2, ErrMsg2)
         call SetErrStat(ErrStat2,ErrMsg2,ErrStat,ErrMsg,RoutineName)
                  
      if (ErrStat>=AbortErrLev) return
   end if
   
   
   ! The equations of the matrices returned from this routine are really just a general form with the null matrices removed:      
   
   ! A
   y_FAST%Lin%Glue%A = 0.0_R8Ki
   r_start = 1
   c_start = 1
   do i = 1,p_FAST%Lin_NumMods
      ThisModule = p_FAST%Lin_ModOrder( i )
      
      do k=1,size(y_FAST%Lin%Modules(ThisModule)%Instance)
         if (allocated( y_FAST%Lin%Modules(ThisModule)%Instance(k)%A) ) then
            do c=1,size( y_FAST%Lin%Modules(ThisModule)%Instance(k)%A, 2)
               do r=1,size( y_FAST%Lin%Modules(ThisModule)%Instance(k)%A, 1)
                  y_FAST%Lin%Glue%A(r_start + r - 1, c_start + c - 1) = y_FAST%Lin%Modules(ThisModule)%Instance(k)%A(r,c)
               end do
            end do
         end if
      
         r_start = r_start + y_FAST%Lin%Modules(ThisModule)%Instance(k)%SizeLin(LIN_ContSTATE_COL)
         c_start = c_start + y_FAST%Lin%Modules(ThisModule)%Instance(k)%SizeLin(LIN_ContSTATE_COL)
      end do
   end do
   
    
   ! B
   y_FAST%Lin%Glue%B = 0.0_R8Ki
   r_start = 1
   c_start = 1
   do i = 1,p_FAST%Lin_NumMods
      ThisModule = p_FAST%Lin_ModOrder( i )
      
      do k=1,size(y_FAST%Lin%Modules(ThisModule)%Instance)
         if (allocated( y_FAST%Lin%Modules(ThisModule)%Instance(k)%B) ) then
            do c=1,size( y_FAST%Lin%Modules(ThisModule)%Instance(k)%B, 2)
               do r=1,size( y_FAST%Lin%Modules(ThisModule)%Instance(k)%B, 1)
                  y_FAST%Lin%Glue%B(r_start + r - 1, c_start + c - 1) = y_FAST%Lin%Modules(ThisModule)%Instance(k)%B(r,c)
               end do
            end do
         end if
      
         r_start = r_start + y_FAST%Lin%Modules(ThisModule)%Instance(k)%SizeLin(LIN_ContSTATE_COL)
         c_start = c_start + y_FAST%Lin%Modules(ThisModule)%Instance(k)%SizeLin(LIN_INPUT_COL)
      end do
   end do
   
   ! C
   y_FAST%Lin%Glue%C = 0.0_R8Ki
   r_start = 1
   c_start = 1
   do i = 1,p_FAST%Lin_NumMods
      ThisModule = p_FAST%Lin_ModOrder( i )
      
      do k=1,size(y_FAST%Lin%Modules(ThisModule)%Instance)
         if (allocated( y_FAST%Lin%Modules(ThisModule)%Instance(k)%C) ) then
            do c=1,size( y_FAST%Lin%Modules(ThisModule)%Instance(k)%C, 2)
               do r=1,size( y_FAST%Lin%Modules(ThisModule)%Instance(k)%C, 1)
                  y_FAST%Lin%Glue%C(r_start + r - 1, c_start + c - 1) = y_FAST%Lin%Modules(ThisModule)%Instance(k)%C(r,c)
               end do
            end do
         end if
      
         r_start = r_start + y_FAST%Lin%Modules(ThisModule)%Instance(k)%SizeLin(LIN_OUTPUT_COL)
         c_start = c_start + y_FAST%Lin%Modules(ThisModule)%Instance(k)%SizeLin(LIN_ContSTATE_COL)
      end do
   end do   
   
   ! D
   y_FAST%Lin%Glue%D = 0.0_R8Ki
   r_start = 1
   c_start = 1
   do i = 1,p_FAST%Lin_NumMods
      ThisModule = p_FAST%Lin_ModOrder( i )
      
      do k=1,size(y_FAST%Lin%Modules(ThisModule)%Instance)
         if (allocated( y_FAST%Lin%Modules(ThisModule)%Instance(k)%D) ) then
            do c=1,size( y_FAST%Lin%Modules(ThisModule)%Instance(k)%D, 2)
               do r=1,size( y_FAST%Lin%Modules(ThisModule)%Instance(k)%D, 1)
                  y_FAST%Lin%Glue%D(r_start + r - 1, c_start + c - 1) = y_FAST%Lin%Modules(ThisModule)%Instance(k)%D(r,c)
               end do
            end do
         end if
      
         r_start = r_start + y_FAST%Lin%Modules(ThisModule)%Instance(k)%SizeLin(LIN_OUTPUT_COL)
         c_start = c_start + y_FAST%Lin%Modules(ThisModule)%Instance(k)%SizeLin(LIN_INPUT_COL)
      end do
   end do      
   
   
END SUBROUTINE Glue_FormDiag      
!----------------------------------------------------------------------------------------------------------------------------------
!> This routine forms the full-system state matrices for linearization: A, B, C, and D.
!! Note that it uses LAPACK_GEMM instead of MATMUL for matrix multiplications because of stack-space issues (these
!! matrices get large quickly).
SUBROUTINE Glue_StateMatrices( p_FAST, y_FAST, dUdu, dUdy, ErrStat, ErrMsg )

   TYPE(FAST_ParameterType), INTENT(IN   ) :: p_FAST              !< Parameters for the glue code
   TYPE(FAST_OutputFileType),INTENT(INOUT) :: y_FAST              !< Output variables for the glue code
   REAL(R8Ki),               INTENT(INOUT) :: dUdu(:,:)           !< glue-code Jacobian: \f$ \frac{\partial U}{\partial u} \f$; on exit will hold G^{-1}*dUdu
   REAL(R8Ki),               INTENT(INOUT) :: dUdy(:,:)           !< glue-code Jacobian: \f$ \frac{\partial U}{\partial y} \f$; on exit will hold G^{-1}*dUdy
           
   INTEGER(IntKi),           INTENT(  OUT) :: ErrStat             !< Error status of the operation
   CHARACTER(*),             INTENT(  OUT) :: ErrMsg              !< Error message if ErrStat /= ErrID_None

   
   
      ! local variables
   REAL(R8Ki), ALLOCATABLE                 :: G(:,:), tmp(:,:) ! variables for glue-code linearization
   INTEGER(IntKi), ALLOCATABLE             :: ipiv(:)
            
   INTEGER(IntKi)                          :: ErrStat2            ! local error status
   CHARACTER(ErrMsgLen)                    :: ErrMsg2             ! local error message
   CHARACTER(*),             PARAMETER     :: RoutineName = 'Glue_StateMatrices' 
   
   ErrStat = ErrID_None
   ErrMsg = ""
   
   !LIN-TODO: Update doc string comments below for SrvD, HD, MAP, SD
   
   !.....................................   
   ! allocate the glue-code state matrices; after this call they will contain the state matrices from the 
   ! modules (without glue-code influence) on their diagonals
   !.....................................   
   call Glue_FormDiag( p_FAST, y_FAST, ErrStat2, ErrMsg2 )
      call SetErrStat(ErrStat2,ErrMsg2,ErrStat,ErrMsg,RoutineName)
      if (ErrStat >=AbortErrLev) then
         call cleanup()
         return
      end if
   
      
   !if (p_FAST%LinInputs == LIN_NONE .or. p_FAST%LinOutputs == LIN_NONE) then
   !       the glue-code input-output solve doesn't affect the rest of the equations, so we'll just return early
   !   call cleanup()
   !   return
   !end if
      
   
   !..................................... 
   ! solve for state matrices:
   !..................................... 
   
   ! *** get G matrix ****
   !----------------------
   if (.not. allocated(G)) then
      call AllocAry(G, size(dUdu,1), size(dUdu,2), 'G', ErrStat2, ErrMsg2)
      call SetErrStat(ErrStat2,ErrMsg2,ErrStat,ErrMsg,RoutineName)
      
      call AllocAry( ipiv, size(dUdu,1), 'ipiv', ErrStat2, ErrMsg2 ) ! size(G,1)
      call SetErrStat(ErrStat2,ErrMsg2,ErrStat,ErrMsg,RoutineName)
            
      if (ErrStat >=AbortErrLev) then
         call cleanup()
         return
      end if            
   end if      
   
   !G = dUdu + matmul( dUdy, y_FAST%Lin%Glue%D )            
   G = dUdu
   call LAPACK_GEMM( 'N', 'N', 1.0_R8Ki, dUdy, y_FAST%Lin%Glue%D, 1.0_R8Ki, G, ErrStat2, ErrMsg2 )
      call SetErrStat(ErrStat2,ErrMsg2,ErrStat,ErrMsg,RoutineName)
      
   ! because G can be ill-conditioned, we are going to precondition with G_hat = S^(-1) * G * S
   ! we will also multiply the right-hand-side of the equations that need G inverse so that 
   ! dUdy_hat = S^(-1)*dUdy and dUdu_hat = S^(-1)*dUdu
   call Precondition(p_FAST, y_FAST, G, dUdu, dUdy)

   
   ! now we need to form G_hat^(-1) * (S^-1*dUdy) and G^(-1) * (S^-1*dUdu)   
      ! factor G for the two solves:
   CALL LAPACK_getrf( M=size(G,1), N=size(G,2), A=G, IPIV=ipiv, ErrStat=ErrStat2, ErrMsg=ErrMsg2 )
      call SetErrStat(ErrStat2,ErrMsg2,ErrStat,ErrMsg,RoutineName)
      if (ErrStat >= AbortErrLev) then
         call cleanup() 
         return
      end if
      
    ! after the this solve, dUdy holds G_hat^(-1) * dUdy_hat:
   CALL LAPACK_getrs( trans='N', N=size(G,2), A=G, IPIV=ipiv, B=dUdy, ErrStat=ErrStat2, ErrMsg=ErrMsg2 )
      call SetErrStat(ErrStat2,ErrMsg2,ErrStat,ErrMsg,RoutineName)

    ! after the this solve, dUdu holds G_hat^(-1) * dUdu_hat:
   CALL LAPACK_getrs( trans='N', N=size(G,2), A=G, IPIV=ipiv, B=dUdu, ErrStat=ErrStat2, ErrMsg=ErrMsg2 )
      call SetErrStat(ErrStat2,ErrMsg2,ErrStat,ErrMsg,RoutineName)   
         
   deallocate(G)    ! we're finished with the solves, so let's get rid of them
   deallocate(ipiv) ! we're finished with the solves, so let's get rid of them

   ! after this call, dUdu holds G^(-1)*dUdu and dUdy holds G^(-1)*dUdy:
   call Postcondition(p_FAST, y_FAST, dUdu, dUdy)

                    
   ! *** get tmp matrix  for A and C calculations ****
   !----------------------         
   call AllocAry(tmp, y_FAST%Lin%Glue%SizeLin(LIN_INPUT_COL), y_FAST%Lin%Glue%SizeLin(LIN_ContSTATE_COL), 'G^-1*dUdy*C', ErrStat2, ErrMsg2)
      call SetErrStat(ErrStat2,ErrMsg2,ErrStat,ErrMsg,RoutineName)
      if (errStat>=AbortErrLev) then
         call cleanup()
         return
      end if
      
   !tmp = G^(-1) * dUdy * diag(C)
   call LAPACK_GEMM( 'N', 'N', 1.0_R8Ki, dUdy, y_FAST%Lin%Glue%C, 0.0_R8Ki, tmp, ErrStat2, ErrMsg2 )
      call SetErrStat(ErrStat2,ErrMsg2,ErrStat,ErrMsg,RoutineName)
      
                        
   !  A
   !----------------------         
   !> \f{equation}{ A = 
   !! \begin{bmatrix} A^{ED} & 0 & 0 \\ 0 & A^{BD} & 0 \\ 0 & 0 & A^{HD}\end{bmatrix} - 
   !! \begin{bmatrix} 0 & 0 & B^{ED} & 0 & 0 & 0 & 0 \\ 0 & 0 & 0 & B^{BD} & 0 & 0 & 0 \\ 0 & 0 & 0 & 0 & 0 & B^{HD}\end{bmatrix} \,
   !! \begin{bmatrix} G \end{bmatrix}^{-1} \, \frac{\partial U}{\partial y} \, \begin{bmatrix} 0 & 0 & 0 \\ 0 & 0 & 0 \\ C^{ED} & 0 & 0 \\ 0 & C^{BD} & 0 \\ 0 & 0 & 0 \\ 0 & 0 & C^{HD} \\ 0 & 0 & 0\end{bmatrix}
   !! \f}
   !y_FAST%Lin%Glue%A = y_FAST%Lin%Glue%A - matmul( y_FAST%Lin%Glue%B, tmp )  
   call LAPACK_GEMM( 'N', 'N', -1.0_R8Ki, y_FAST%Lin%Glue%B, tmp, 1.0_R8Ki, y_FAST%Lin%Glue%A, ErrStat2, ErrMsg2 )
      call SetErrStat(ErrStat2,ErrMsg2,ErrStat,ErrMsg,RoutineName)

   !  C
   !----------------------         
   !> \f{equation}{ C = \begin{bmatrix} 0 & 0 \\ 0 & 0 \\ C^{ED} & 0 \\ 0 & C^{BD} \\ 0 & 0 \end{bmatrix} - 
   !! \begin{bmatrix} D^{IfW} & 0 & 0 & 0 & 0 \\ 0 &  D^{SrvD} & 0 & 0 & 0 \\ 0 & 0 &  D^{ED} & 0 & 0 \\ 0 & 0 & 0 & D^{BD} & 0\\ 0 & 0 & 0 & 0 & D^{AD}\end{bmatrix} \,
   !! \begin{bmatrix} G \end{bmatrix}^{-1} \, \frac{\partial U}{\partial y} \, \begin{bmatrix} 0 & 0 \\ 0 & 0 \\ C^{ED} & 0 \\ 0 & C^{BD} \\ 0 & 0 \end{bmatrix}
   !! \f}
   !y_FAST%Lin%Glue%C = y_FAST%Lin%Glue%C - matmul( y_FAST%Lin%Glue%D, tmp ) 
   call LAPACK_GEMM( 'N', 'N', -1.0_R8Ki, y_FAST%Lin%Glue%D, tmp, 1.0_R8Ki, y_FAST%Lin%Glue%C, ErrStat2, ErrMsg2 )
      call SetErrStat(ErrStat2,ErrMsg2,ErrStat,ErrMsg,RoutineName)
      
   deallocate(tmp)
   
         
   !  B
   !----------------------         
   !> \f{equation}{ B = \begin{bmatrix} 0 & 0 \\ 0 & 0 \\ B^{ED} & 0 \\ 0 & B^{BD} \\ 0 & 0 \end{bmatrix} \,
   !! \begin{bmatrix} G \end{bmatrix}^{-1} \, \frac{\partial U}{\partial u}
   !! \f}
   call AllocAry(tmp,size(y_FAST%Lin%Glue%B,1),size(y_FAST%Lin%Glue%B,2),'tmp',ErrStat2,ErrMsg2)
      call SetErrStat(ErrStat2,ErrMsg2,ErrStat,ErrMsg,RoutineName)
      if (errStat>=AbortErrLev) then
         call cleanup()
         return
      end if
   tmp = y_FAST%Lin%Glue%B   
         
   !y_FAST%Lin%Glue%B = matmul( y_FAST%Lin%Glue%B, dUdu ) 
   call LAPACK_GEMM( 'N', 'N', 1.0_R8Ki, tmp, dUdu, 0.0_R8Ki, y_FAST%Lin%Glue%B, ErrStat2, ErrMsg2 )
      call SetErrStat(ErrStat2,ErrMsg2,ErrStat,ErrMsg,RoutineName)
   deallocate(tmp)      
      
   !  D
   !----------------------         
   !> \f{equation}{ D = \begin{bmatrix} D^{IfW} & 0 & 0 & 0 & 0 \\ 0 &  D^{SrvD} & 0 & 0 & 0 \\ 0 & 0 &  D^{ED} & 0 & 0 \\ 0 & 0 & 0 & D^{BD} & 0\\ 0 & 0 & 0 & 0 & D^{AD}\end{bmatrix} \,
   !! \begin{bmatrix} G \end{bmatrix}^{-1} \, \frac{\partial U}{\partial u}
   !! \f}
   call AllocAry(tmp,size(y_FAST%Lin%Glue%D,1),size(y_FAST%Lin%Glue%D,2),'tmp',ErrStat2,ErrMsg2)
      call SetErrStat(ErrStat2,ErrMsg2,ErrStat,ErrMsg,RoutineName)
      if (errStat>=AbortErrLev) then
         call cleanup()
         return
      end if
   tmp = y_FAST%Lin%Glue%D
         
   !y_FAST%Lin%Glue%D = matmul( y_FAST%Lin%Glue%D, dUdu )
   call LAPACK_GEMM( 'N', 'N', 1.0_R8Ki, tmp, dUdu, 0.0_R8Ki, y_FAST%Lin%Glue%D, ErrStat2, ErrMsg2 )
      call SetErrStat(ErrStat2,ErrMsg2,ErrStat,ErrMsg,RoutineName)   
   deallocate(tmp)    
   
   call cleanup()
      
contains
   subroutine cleanup()
      if (allocated(ipiv)) deallocate(ipiv)     
      if (allocated(G)) deallocate(G)
      if (allocated(tmp)) deallocate(tmp)
   end subroutine cleanup   
END SUBROUTINE Glue_StateMatrices
!----------------------------------------------------------------------------------------------------------------------------------
!> This routine returns the preconditioned matrix, \f$ \hat{G} \f$, such that \f$ \hat{G} = S^(-1) G S \f$ with \f$S^(-1)\f$ defined
!! such that loads are scaled by p_FAST\%UJacSclFact. It also returns the preconditioned matrices \f$ \hat{dUdu} \f$ and 
!! \f$ \hat{dUdy} \f$ such that \f$ \hat{dUdu} = S^(-1) dUdu \f$ and
!! \f$ \hat{dUdy} = S^(-1) dUdy \f$ for the right-hand sides of the equations to be solved.
SUBROUTINE Precondition(p_FAST, y_FAST, G, dUdu, dUdy)


   TYPE(FAST_ParameterType), INTENT(IN   ) :: p_FAST              !< Parameters for the glue code
   TYPE(FAST_OutputFileType),INTENT(INOUT) :: y_FAST              !< Output variables for the glue code
   REAL(R8Ki),               INTENT(INOUT) :: G(:,:)              !< variable for glue-code linearization (in is G; out is G_hat)
   REAL(R8Ki),               INTENT(INOUT) :: dUdu(:,:)           !< jacobian in FAST linearization from right-hand-side of equation
   REAL(R8Ki),               INTENT(INOUT) :: dUdy(:,:)           !< jacobian in FAST linearization from right-hand-side of equation

   integer :: r, c
   
   !! Change G to G_hat:
   do c = 1,size(y_FAST%Lin%Glue%IsLoad_u)
   
      if ( y_FAST%Lin%Glue%IsLoad_u(c) ) then

         do r = 1,size(y_FAST%Lin%Glue%IsLoad_u)
            if ( .not. y_FAST%Lin%Glue%IsLoad_u(r) ) then
               ! column is load, but row is a motion:
               G(r,c) = G(r,c) * p_FAST%UJacSclFact
            end if
         end do
         
      else
      
         do r = 1,size(y_FAST%Lin%Glue%IsLoad_u)
            if ( y_FAST%Lin%Glue%IsLoad_u(r) ) then
               ! column is motion, but row is a load:
               G(r,c) = G(r,c) / p_FAST%UJacSclFact
            end if
         end do
         
      end if
         
   end do
   
   
   !! Change dUdu to dUdu_hat (note that multiplying on the left multiplies the entire row):
   do r = 1,size(y_FAST%Lin%Glue%IsLoad_u)
   
      if ( y_FAST%Lin%Glue%IsLoad_u(r) ) then
         dUdu(r,:) = dUdu(r,:) / p_FAST%UJacSclFact
      end if
   
   end do

   !! Change dUdy to dUdy_hat:
   do r = 1,size(y_FAST%Lin%Glue%IsLoad_u)
   
      if ( y_FAST%Lin%Glue%IsLoad_u(r) ) then
         dUdy(r,:) = dUdy(r,:) / p_FAST%UJacSclFact
      end if
   
   end do
   
   
END SUBROUTINE Precondition
!----------------------------------------------------------------------------------------------------------------------------------
!> This routine returns the matrices \f$ \tilde{dUdu} \f$ and \f$ \tilde{dUdy} \f$ such that 
!! \f$ \tilde{dUdu} = G^(-1) dUdu \f$ and
!! \f$ \tilde{dUdy} = G^(-1) dUdy \f$, which have been solved using the preconditioned system defined in fast_lin::precondition.
SUBROUTINE Postcondition(p_FAST, y_FAST, dUdu, dUdy)


   TYPE(FAST_ParameterType), INTENT(IN   ) :: p_FAST              !< Parameters for the glue code
   TYPE(FAST_OutputFileType),INTENT(INOUT) :: y_FAST              !< Output variables for the glue code
   REAL(R8Ki),               INTENT(INOUT) :: dUdu(:,:)           !< jacobian in FAST linearization from right-hand-side of equation
   REAL(R8Ki),               INTENT(INOUT) :: dUdy(:,:)           !< jacobian in FAST linearization from right-hand-side of equation

   integer :: r
   
   !! Change S^(-1) * G_hat^(-1) * dUdu_hat to G^(-1) * dUdu (note that multiplying on the left multiplies the entire row):
   do r = 1,size(y_FAST%Lin%Glue%IsLoad_u)
   
      if ( y_FAST%Lin%Glue%IsLoad_u(r) ) then
         dUdu(r,:) = dUdu(r,:) * p_FAST%UJacSclFact
      end if
   
   end do

   !! Change S^(-1) * G_hat^(-1) * dUdy_hat to G^(-1) * dUdy (note that multiplying on the left multiplies the entire row):
   do r = 1,size(y_FAST%Lin%Glue%IsLoad_u)
   
      if ( y_FAST%Lin%Glue%IsLoad_u(r) ) then
         dUdy(r,:) = dUdy(r,:) * p_FAST%UJacSclFact
      end if
   
   end do
   
   
END SUBROUTINE Postcondition
!----------------------------------------------------------------------------------------------------------------------------------
SUBROUTINE SetBlockMatrix( matrix, submatrix, RowStart, ColStart )
   REAL(R8Ki),     INTENT(INOUT)  :: matrix(:,:)      !< matrix that will have the negative of the submatrix block added to it
   REAL(R8Ki),     INTENT(IN )    :: submatrix(:,:)   !< block matrix that needs to be added to matrix
   INTEGER(IntKi), INTENT(IN )    :: RowStart         !< first row in matrix where submatrix should start
   INTEGER(IntKi), INTENT(IN )    :: ColStart         !< first column in matrix where submatrix should start

   INTEGER(IntKi)                 :: col
   INTEGER(IntKi)                 :: row

   
   do col=1,size( submatrix, 2)
      do row=1,size( submatrix, 1)
         matrix(RowStart + row - 1, ColStart + col - 1) = - submatrix(row,col) ! note the negative sign here!!!!
      end do
   end do
   
   
END SUBROUTINE SetBlockMatrix
!----------------------------------------------------------------------------------------------------------------------------------
SUBROUTINE SumBlockMatrix( matrix, submatrix, RowStart, ColStart )
   REAL(R8Ki),     INTENT(INOUT)  :: matrix(:,:)      !< matrix that will have the negative of the submatrix block added to it
   REAL(R8Ki),     INTENT(IN )    :: submatrix(:,:)   !< block matrix that needs to be added to matrix
   INTEGER(IntKi), INTENT(IN )    :: RowStart         !< first row in matrix where submatrix should start
   INTEGER(IntKi), INTENT(IN )    :: ColStart         !< first column in matrix where submatrix should start

   INTEGER(IntKi)                 :: col
   INTEGER(IntKi)                 :: row

   
   do col=1,size( submatrix, 2)
      do row=1,size( submatrix, 1)
         matrix(RowStart + row - 1, ColStart + col - 1) = matrix(RowStart + row - 1, ColStart + col - 1) &
                                                        - submatrix(row,col) ! note the negative sign here!!!!
      end do
   end do
   
   
END SUBROUTINE SumBlockMatrix
!----------------------------------------------------------------------------------------------------------------------------------
!> This routine assembles the linearization matrices for transfer of motion fields between two meshes.
!> It set the following block matrix, which is the dUdy block for transfering output (source) mesh \f$y\f$ to the
!! input (destination) mesh \f$u\f$:\n
!! \f$ M = - \begin{bmatrix} M_{mi}      & M_{f_{\times p}} & 0      & 0                & 0      & 0                \\
!!                           0           & M_{mi}           & 0      & 0                & 0      & 0                \\
!!                           M_{tv\_uS}  & 0                & M_{mi} & M_{f_{\times p}} & 0      & 0                \\
!!                           0           & 0                & 0      & M_{mi}           & 0      & 0                \\
!!                           M_{ta\_uS}  & 0                & 0      & M_{ta\_rv}       & M_{mi} & M_{f_{\times p}} \\
!!                           0           & 0                & 0      & 0                & 0      & M_{mi}           \\
!! \end{bmatrix} \f$
!! where the matrices correspond to 
!! \f$ \left\{ \begin{matrix}
!!      \vec{u}^S \\
!!      \vec{\theta}^S \\
!!      \vec{v}^S \\
!!      \vec{\omega}^S \\
!!      \vec{a}^S \\
!!      \vec{\alpha}^S \\
!! \end{matrix} \right\} \f$
SUBROUTINE Assemble_dUdy_Motions(y, u, MeshMap, BlockRowStart, BlockColStart, dUdy, skipRotVel, skipRotAcc, onlyTranslationDisp)
   TYPE(MeshType),    INTENT(IN)     :: y                      !< the output (source) mesh that is transfering motions
   TYPE(MeshType),    INTENT(IN)     :: u                      !< the input (destination) mesh that is receiving motions
   TYPE(MeshMapType), INTENT(IN)     :: MeshMap                !< the mesh mapping from y to u
   INTEGER(IntKi),    INTENT(IN)     :: BlockRowStart          !< the index of the row defining the block of dUdy to be set
   INTEGER(IntKi),    INTENT(IN)     :: BlockColStart          !< the index of the column defining the block of dUdy to be set
   REAL(R8Ki),        INTENT(INOUT)  :: dUdy(:,:)              !< full Jacobian matrix
   LOGICAL, OPTIONAL, INTENT(IN)     :: skipRotVel             !< if present and true, we skip the rotational velocity and both acceleration fields and return early
   LOGICAL, OPTIONAL, INTENT(IN)     :: onlyTranslationDisp    !< if present and true, we set only the destination translationDisp fields and return early
   LOGICAL, OPTIONAL, INTENT(IN)     :: skipRotAcc             !< if present and true, we skip the rotational acceleration field
   
   INTEGER(IntKi)                    :: row
   INTEGER(IntKi)                    :: col
   
!! \f$M_{mi}\f$ is modmesh_mapping::meshmaplinearizationtype::mi (motion identity)\n
!! \f$M_{f_{\times p}}\f$ is modmesh_mapping::meshmaplinearizationtype::fx_p \n
!! \f$M_{tv\_uD}\f$ is modmesh_mapping::meshmaplinearizationtype::tv_uD \n
!! \f$M_{tv\_uS}\f$ is modmesh_mapping::meshmaplinearizationtype::tv_uS \n
!! \f$M_{ta\_uD}\f$ is modmesh_mapping::meshmaplinearizationtype::ta_uD \n
!! \f$M_{ta\_uS}\f$ is modmesh_mapping::meshmaplinearizationtype::ta_uS \n
!! \f$M_{ta\_rv}\f$ is modmesh_mapping::meshmaplinearizationtype::ta_rv \n

      !*** row for translational displacement ***
         ! source translational displacement to destination translational displacement:
      row = BlockRowStart                    ! start of u%TranslationDisp field
      col = BlockColStart                    ! start of y%TranslationDisp field
      call SetBlockMatrix( dUdy, MeshMap%dM%mi, row, col )

         ! source orientation to destination translational displacement:
      row = BlockRowStart                    ! start of u%TranslationDisp field
      col = BlockColStart + y%NNodes*3       ! start of y%Orientation field [skip 1 field with 3 components]
      call SetBlockMatrix( dUdy, MeshMap%dM%fx_p, row, col )


      if (PRESENT(onlyTranslationDisp)) then
         if (onlyTranslationDisp) return ! destination includes only the translational displacement field, so we'll just return
      end if


      !*** row for orientation ***
         ! source orientation to destination orientation:
      row = BlockRowStart + u%NNodes*3       ! start of u%Orientation field [skip 1 field with 3 components]
      col = BlockColStart + y%NNodes*3       ! start of y%Orientation field [skip 1 field with 3 components]
      call SetBlockMatrix( dUdy, MeshMap%dM%mi, row, col )


      !*** row for translational velocity ***
         ! source translational displacement to destination translational velocity:
      row = BlockRowStart + u%NNodes*6       ! start of u%TranslationVel field [skip 2 fields with 3 components]
      col = BlockColStart                    ! start of y%TranslationDisp field
      call SetBlockMatrix( dUdy, MeshMap%dM%tv_us, row, col )

         ! source translational velocity to destination translational velocity:
      row = BlockRowStart + u%NNodes*6       ! start of u%TranslationVel field [skip 2 fields with 3 components]
      col = BlockColStart + y%NNodes*6       ! start of y%TranslationVel field [skip 2 fields with 3 components]
      call SetBlockMatrix( dUdy, MeshMap%dM%mi, row, col )

         ! source rotational velocity to destination translational velocity:
      row = BlockRowStart + u%NNodes*6       ! start of u%TranslationVel field [skip 2 fields with 3 components]
      col = BlockColStart + y%NNodes*9       ! start of y%RotationVel field [skip 3 fields with 3 components]
      call SetBlockMatrix( dUdy, MeshMap%dM%fx_p, row, col )


      if (PRESENT(skipRotVel)) then
         if (skipRotVel) return ! destination does not include rotational velocities or accelerations, so we'll just return
      end if


      !*** row for rotational velocity ***
         ! source rotational velocity to destination rotational velocity:
      row = BlockRowStart + u%NNodes*9       ! start of u%RotationVel field [skip 3 fields with 3 components]
      col = BlockColStart + y%NNodes*9       ! start of y%RotationVel field [skip 3 fields with 3 components]
      call SetBlockMatrix( dUdy, MeshMap%dM%mi, row, col )


      !*** row for translational acceleration ***
         ! source translational displacement to destination translational acceleration:
      row = BlockRowStart + u%NNodes*12      ! start of u%TranslationAcc field [skip 4 fields with 3 components]
      col = BlockColStart                    ! start of y%TranslationDisp field
      call SetBlockMatrix( dUdy, MeshMap%dM%ta_us, row, col )

         ! source rotational velocity to destination translational acceleration:
      row = BlockRowStart + u%NNodes*12      ! start of u%TranslationAcc field [skip 4 fields with 3 components]
      col = BlockColStart + y%NNodes*9       ! start of y%RotationVel field [skip 3 fields with 3 components]
      call SetBlockMatrix( dUdy, MeshMap%dM%ta_rv, row, col )

         ! source translational acceleration to destination translational acceleration:
      row = BlockRowStart + u%NNodes*12      ! start of u%TranslationAcc field [skip 4 fields with 3 components]
      col = BlockColStart + y%NNodes*12      ! start of y%TranslationAcc field [skip 4 fields with 3 components]
      call SetBlockMatrix( dUdy, MeshMap%dM%mi, row, col )

         ! source rotational acceleration to destination translational acceleration:
      row = BlockRowStart + u%NNodes*12      ! start of u%TranslationAcc field [skip 4 fields with 3 components]
      col = BlockColStart + y%NNodes*15      ! start of y%RotationAcc field [skip 5 fields with 3 components]
      call SetBlockMatrix( dUdy, MeshMap%dM%fx_p, row, col )


      if (PRESENT(skipRotAcc)) then
         if (skipRotAcc) return ! destination does not include rotational accelerations, so we'll just return
      end if


      !*** row for rotational acceleration ***
         ! source rotational acceleration to destination rotational acceleration
      row = BlockRowStart + u%NNodes*15      ! start of u%RotationAcc field [skip 5 fields with 3 components]
      col = BlockColStart + y%NNodes*15      ! start of y%RotationAcc field [skip 5 fields with 3 components]
      call SetBlockMatrix( dUdy, MeshMap%dM%mi, row, col )


END SUBROUTINE Assemble_dUdy_Motions
!----------------------------------------------------------------------------------------------------------------------------------
!> This routine assembles the linearization matrices for transfer of load fields between two meshes.
!> It set the following block matrix, which is the dUdy block for transfering output (source) mesh \f$y\f$ to the
!! input (destination) mesh \f$u\f$:\n
!! \f$ M = - \begin{bmatrix} M_{li}      & 0       \\
!!                           M_{fm}      & M_{li}  \\
!! \end{bmatrix} \f$
!! & M_{mi} & } 
!! \f$ \left\{ \begin{matrix}
!!      \vec{F}^S \\
!!      \vec{M}^S
!! \end{matrix} \right\} \f$
SUBROUTINE Assemble_dUdy_Loads(y, u, MeshMap, BlockRowStart, BlockColStart, dUdy)
   TYPE(MeshType),    INTENT(IN)     :: y             !< the output (source) mesh that is transfering loads
   TYPE(MeshType),    INTENT(IN)     :: u             !< the input (destination) mesh that is receiving loads
   TYPE(MeshMapType), INTENT(IN)     :: MeshMap       !< the mesh mapping from y to u
   INTEGER(IntKi),    INTENT(IN)     :: BlockRowStart !< the index of the row defining the block of dUdy to be set
   INTEGER(IntKi),    INTENT(IN)     :: BlockColStart !< the index of the column defining the block of dUdy to be set
   REAL(R8Ki),        INTENT(INOUT)  :: dUdy(:,:)     !< full Jacobian matrix
   
   INTEGER(IntKi)                    :: row
   INTEGER(IntKi)                    :: col
   
      !*** row for force ***
         ! source force to destination force:
      row = BlockRowStart                    ! start of u%Force field
      col = BlockColStart                    ! start of y%Force field
      call SetBlockMatrix( dUdy, MeshMap%dM%li, row, col )

      !*** row for moment ***
         ! source force to destination moment:
      row = BlockRowStart + u%NNodes*3       ! start of u%Moment field [skip 1 field with 3 components]
      col = BlockColStart                    ! start of y%Force field
      call SetBlockMatrix( dUdy, MeshMap%dM%m_f, row, col )
      
      if (allocated(y%Moment)) then
         ! source moment to destination moment:
         row = BlockRowStart + u%NNodes*3       ! start of u%Moment field [skip 1 field with 3 components]
         col = BlockColStart + y%NNodes*3       ! start of y%Moment field [skip 1 field with 3 components]
         call SetBlockMatrix( dUdy, MeshMap%dM%li, row, col )
      end if
      
END SUBROUTINE Assemble_dUdy_Loads


!----------------------------------------------------------------------------------------------------------------------------------
!> This routine returns the starting index for the u_ED%BladePtLoads(BladeNum) mesh in the FAST linearization inputs.
FUNCTION Indx_u_ED_Blade_Start(u_ED, y_FAST, BladeNum) RESULT(ED_Start)
   TYPE(FAST_OutputFileType),      INTENT(IN )  :: y_FAST           !< FAST output file data (for linearization)
   TYPE(ED_InputType),             INTENT(IN )  :: u_ED             !< ED Inputs at t
   INTEGER,                        INTENT(IN )  :: BladeNum         !< blade number to find index for
   INTEGER                                      :: k                !< blade number loop

   INTEGER                                      :: ED_Start         !< starting index of this blade mesh in ElastoDyn inputs

   ED_Start = y_FAST%Lin%Modules(Module_ED)%Instance(1)%LinStartIndx(LIN_INPUT_COL) 
   if (allocated(u_ED%BladePtLoads)) then
      do k = 1,min(BladeNum-1, size(u_ED%BladePtLoads))
         ED_Start = ED_Start + u_ED%BladePtLoads(k)%NNodes * 6  ! 3 forces + 3 moments at each node on each blade
      end do
   end if

END FUNCTION Indx_u_ED_Blade_Start
!----------------------------------------------------------------------------------------------------------------------------------
!> This routine returns the starting index for the u_ED%PlatformPtMesh mesh in the FAST linearization inputs.
FUNCTION Indx_u_ED_Platform_Start(u_ED, y_FAST) RESULT(ED_Start)
   TYPE(FAST_OutputFileType),      INTENT(IN )  :: y_FAST           !< FAST output file data (for linearization)
   TYPE(ED_InputType),             INTENT(IN )  :: u_ED             !< ED Inputs at t
   INTEGER                                      :: ED_Start         !< starting index of this mesh

   ED_Start = Indx_u_ED_Blade_Start(u_ED, y_FAST, MaxNBlades+1) ! skip all of the blades to get to start of platform
END FUNCTION Indx_u_ED_Platform_Start
!----------------------------------------------------------------------------------------------------------------------------------
!> This routine returns the starting index for the u_ED%TowerPtLoads mesh in the FAST linearization inputs.
FUNCTION Indx_u_ED_Tower_Start(u_ED, y_FAST) RESULT(ED_Start)
   TYPE(FAST_OutputFileType),      INTENT(IN )  :: y_FAST           !< FAST output file data (for linearization)
   TYPE(ED_InputType),             INTENT(IN )  :: u_ED             !< ED Inputs at t

   INTEGER                                      :: ED_Start         !< starting index of this mesh

   ED_Start = Indx_u_ED_Platform_Start(u_ED, y_FAST)
   ED_Start = ED_Start + u_ED%PlatformPtMesh%NNodes * 6            ! 3 forces + 3 moments at each node
END FUNCTION Indx_u_ED_Tower_Start
!----------------------------------------------------------------------------------------------------------------------------------
!> This routine returns the starting index for the u_ED%HubPtLoad mesh in the FAST linearization inputs.
FUNCTION Indx_u_ED_Hub_Start(u_ED, y_FAST) RESULT(ED_Start)
   TYPE(FAST_OutputFileType),      INTENT(IN )  :: y_FAST           !< FAST output file data (for linearization)
   TYPE(ED_InputType),             INTENT(IN )  :: u_ED             !< ED Inputs at t

   INTEGER                                      :: ED_Start         !< starting index of this mesh

   ED_Start = Indx_u_ED_Tower_Start(u_ED, y_FAST)
   ED_Start = ED_Start + u_ED%TowerPtLoads%NNodes * 6            ! 3 forces + 3 moments at each node
END FUNCTION Indx_u_ED_Hub_Start
!----------------------------------------------------------------------------------------------------------------------------------
!> This routine returns the starting index for the u_ED%NacelleLoads mesh in the FAST linearization inputs.
FUNCTION Indx_u_ED_Nacelle_Start(u_ED, y_FAST) RESULT(ED_Start)
   TYPE(FAST_OutputFileType),      INTENT(IN )  :: y_FAST           !< FAST output file data (for linearization)
   TYPE(ED_InputType),             INTENT(IN )  :: u_ED             !< ED Inputs at t

   INTEGER                                      :: ED_Start         !< starting index of this mesh

   ED_Start = Indx_u_ED_Hub_Start(u_ED, y_FAST)
   ED_Start = ED_Start + u_ED%HubPtLoad%NNodes * 6            ! 3 forces + 3 moments at each node
END FUNCTION Indx_u_ED_Nacelle_Start
!----------------------------------------------------------------------------------------------------------------------------------
!> This routine returns the starting index for the u_ED%BladePitchCom array in the FAST linearization inputs.
FUNCTION Indx_u_ED_BlPitchCom_Start(u_ED, y_FAST) RESULT(ED_Start)
   TYPE(FAST_OutputFileType),      INTENT(IN )  :: y_FAST           !< FAST output file data (for linearization)
   TYPE(ED_InputType),             INTENT(IN )  :: u_ED             !< ED Inputs at t

   INTEGER                                      :: ED_Start         !< starting index of this mesh

   ED_Start = Indx_u_ED_Nacelle_Start(u_ED, y_FAST)
   ED_Start = ED_Start + u_ED%NacelleLoads%NNodes * 6            ! 3 forces + 3 moments at each node
END FUNCTION Indx_u_ED_BlPitchCom_Start
!----------------------------------------------------------------------------------------------------------------------------------

!----------------------------------------------------------------------------------------------------------------------------------
!> This routine returns the starting index for the y_ED%BladeLn2Mesh(BladeNum) mesh in the FAST linearization outputs.
FUNCTION Indx_y_ED_Blade_Start(y_ED, y_FAST, BladeNum) RESULT(ED_Out_Start)
   TYPE(FAST_OutputFileType),      INTENT(IN )  :: y_FAST           !< FAST output file data (for linearization)
   TYPE(ED_OutputType),            INTENT(IN )  :: y_ED             !< ED outputs at t
   INTEGER,                        INTENT(IN )  :: BladeNum         !< blade number to find index for
   INTEGER                                      :: k                !< blade number loop

   INTEGER                                      :: ED_Out_Start     !< starting index of this blade mesh in ElastoDyn outputs

   ED_Out_Start = y_FAST%Lin%Modules(MODULE_ED)%Instance(1)%LinStartIndx(LIN_OUTPUT_COL) ! start of y_ED%BladeLn2Mesh(1)%TranslationDisp field (blade motions in y_ED)
   if (allocated(y_ED%BladeLn2Mesh)) then
      do k = 1,min(BladeNum-1,SIZE(y_ED%BladeLn2Mesh,1)) ! Loop through all blades (p_ED%NumBl)
         ED_Out_Start = ED_Out_Start + y_ED%BladeLn2Mesh(k)%NNodes*18 ! 6 fields with 3 components on each blade
      end do
   end if

END FUNCTION Indx_y_ED_Blade_Start
!----------------------------------------------------------------------------------------------------------------------------------
!> This routine returns the starting index for the y_ED%PlatformPtMesh mesh in the FAST linearization outputs.
FUNCTION Indx_y_ED_Platform_Start(y_ED, y_FAST) RESULT(ED_Out_Start)
   TYPE(FAST_OutputFileType),      INTENT(IN )  :: y_FAST           !< FAST output file data (for linearization)
   TYPE(ED_OutputType),            INTENT(IN )  :: y_ED             !< ED outputs at t

   INTEGER                                      :: ED_Out_Start     !< starting index of this mesh in ElastoDyn outputs

   ED_Out_Start = Indx_y_ED_Blade_Start(y_ED, y_FAST, MaxNBlades+1) ! skip all of the blades to get to start of platform
END FUNCTION Indx_y_ED_Platform_Start
!----------------------------------------------------------------------------------------------------------------------------------
!> This routine returns the starting index for the y_ED%TowerLn2Mesh mesh in the FAST linearization outputs.
FUNCTION Indx_y_ED_Tower_Start(y_ED, y_FAST) RESULT(ED_Out_Start)
   TYPE(FAST_OutputFileType),      INTENT(IN )  :: y_FAST           !< FAST output file data (for linearization)
   TYPE(ED_OutputType),            INTENT(IN )  :: y_ED             !< ED outputs at t

   INTEGER                                      :: ED_Out_Start     !< starting index of this mesh in ElastoDyn outputs

   ED_Out_Start = Indx_y_ED_Platform_Start(y_ED, y_FAST)
   ED_Out_Start = ED_Out_Start + y_ED%PlatformPtMesh%NNodes*18 ! 6 fields with 3 components
END FUNCTION Indx_y_ED_Tower_Start
!----------------------------------------------------------------------------------------------------------------------------------
!> This routine returns the starting index for the y_ED%HubPtMesh mesh in the FAST linearization outputs.
FUNCTION Indx_y_ED_Hub_Start(y_ED, y_FAST) RESULT(ED_Out_Start)
   TYPE(FAST_OutputFileType),      INTENT(IN )  :: y_FAST           !< FAST output file data (for linearization)
   TYPE(ED_OutputType),            INTENT(IN )  :: y_ED             !< ED outputs at t

   INTEGER                                      :: ED_Out_Start     !< starting index of this mesh in ElastoDyn outputs

   ED_Out_Start = Indx_y_ED_Tower_Start(y_ED, y_FAST)
   ED_Out_Start = ED_Out_Start + y_ED%TowerLn2Mesh%NNodes*18 ! 6 fields with 3 components
END FUNCTION Indx_y_ED_Hub_Start
!----------------------------------------------------------------------------------------------------------------------------------
!> This routine returns the starting index for the y_ED%BladeRootMotion(BladeNum) mesh in the FAST linearization outputs.
FUNCTION Indx_y_ED_BladeRoot_Start(y_ED, y_FAST, BladeNum) RESULT(ED_Out_Start)
   TYPE(FAST_OutputFileType),      INTENT(IN )  :: y_FAST           !< FAST output file data (for linearization)
   TYPE(ED_OutputType),            INTENT(IN )  :: y_ED             !< ED outputs at t
   INTEGER,                        INTENT(IN )  :: BladeNum         !< blade number to find index for
   INTEGER                                      :: k                !< blade number loop

   INTEGER                                      :: ED_Out_Start     !< starting index of this blade mesh in ElastoDyn outputs

   ED_Out_Start = Indx_y_ED_Hub_Start(y_ED, y_FAST)
   ED_Out_Start = ED_Out_Start + y_ED%HubPtMotion%NNodes*9 ! 3 fields with 3 components
   
   do k = 1,min(BladeNum-1,size(y_ED%BladeRootMotion))
      ED_Out_Start = ED_Out_Start + y_ED%BladeRootMotion(k)%NNodes*18
   end do
END FUNCTION Indx_y_ED_BladeRoot_Start
!----------------------------------------------------------------------------------------------------------------------------------
<<<<<<< HEAD
!> This routine returns the starting index for the y_ED%BladeRootMotion(BladeNum) mesh in the FAST linearization outputs.
=======
!> This routine returns the starting index for the y_ED%NacelleMotion mesh in the FAST linearization outputs.
>>>>>>> 636674da
FUNCTION Indx_y_ED_Nacelle_Start(y_ED, y_FAST) RESULT(ED_Out_Start)
   TYPE(FAST_OutputFileType),      INTENT(IN )  :: y_FAST           !< FAST output file data (for linearization)
   TYPE(ED_OutputType),            INTENT(IN )  :: y_ED             !< ED outputs at t
   INTEGER                                      :: k                !< blade number loop

   INTEGER                                      :: ED_Out_Start     !< starting index of this blade mesh in ElastoDyn outputs

   ED_Out_Start = Indx_y_ED_BladeRoot_Start(y_ED, y_FAST, size(y_ED%BladeRootMotion))        ! start of last blade root
   ED_Out_Start = ED_Out_Start + y_ED%BladeRootMotion(size(y_ED%BladeRootMotion))%NNodes*18  ! N blade roots, 6 fields with 3 components per blade.
<<<<<<< HEAD
   ED_Out_Start = ED_Out_Start + y_ED%NacelleMotion%NNodes*18     ! 6 fields with 3 components
=======
>>>>>>> 636674da
END FUNCTION Indx_y_ED_Nacelle_Start
!----------------------------------------------------------------------------------------------------------------------------------
!> This routine returns the starting index for y_ED%Yaw in the FAST linearization outputs.
FUNCTION Indx_y_Yaw_Start(y_FAST, ThisModule) RESULT(ED_Out_Start)
   TYPE(FAST_OutputFileType),      INTENT(IN )  :: y_FAST           !< FAST output file data (for linearization)
   INTEGER,                        INTENT(IN )  :: ThisModule       !< which structural module this is for

   INTEGER                                      :: ED_Out_Start     !< starting index of this blade mesh in ElastoDyn outputs

   
   ED_Out_Start = y_FAST%Lin%Modules(thisModule)%Instance(1)%LinStartIndx(LIN_OUTPUT_COL) + y_FAST%Lin%Modules(thisModule)%Instance(1)%SizeLin(LIN_OUTPUT_COL) & !end of ED outputs (+1)
                - y_FAST%Lin%Modules(thisModule)%Instance(1)%NumOutputs - 3 ! start of ED where Yaw, YawRate, HSS_Spd occur (right before WriteOutputs)
                
END FUNCTION Indx_y_Yaw_Start
!----------------------------------------------------------------------------------------------------------------------------------

!----------------------------------------------------------------------------------------------------------------------------------
!> This routine returns the starting index for the u_AD%TowerMotion mesh in the FAST linearization inputs.
FUNCTION Indx_u_AD_Tower_Start(u_AD, y_FAST) RESULT(AD_Start)
   TYPE(FAST_OutputFileType),      INTENT(IN )  :: y_FAST           !< FAST output file data (for linearization)
   TYPE(AD_InputType),             INTENT(IN )  :: u_AD             !< AD Inputs at t

   INTEGER                                      :: AD_Start         !< starting index of this mesh in AeroDyn inputs

   AD_Start = y_FAST%Lin%Modules(Module_AD)%Instance(1)%LinStartIndx(LIN_INPUT_COL) 

END FUNCTION Indx_u_AD_Tower_Start
!----------------------------------------------------------------------------------------------------------------------------------
!> This routine returns the starting index for the u_AD%HubMotion mesh in the FAST linearization inputs.
FUNCTION Indx_u_AD_Hub_Start(u_AD, y_FAST) RESULT(AD_Start)
   TYPE(FAST_OutputFileType),      INTENT(IN )  :: y_FAST           !< FAST output file data (for linearization)
   TYPE(AD_InputType),             INTENT(IN )  :: u_AD             !< AD Inputs at t

   INTEGER                                      :: AD_Start         !< starting index of this mesh in AeroDyn inputs

   AD_Start = Indx_u_AD_Tower_Start(u_AD, y_FAST) + u_AD%rotors(1)%TowerMotion%NNodes * 9  ! 3 fields (MASKID_TRANSLATIONDISP,MASKID_Orientation,MASKID_TRANSLATIONVel) with 3 components

END FUNCTION Indx_u_AD_Hub_Start
!----------------------------------------------------------------------------------------------------------------------------------
!> This routine returns the starting index for the u_AD%BladeRootMotion(k) mesh in the FAST linearization inputs.
FUNCTION Indx_u_AD_BladeRoot_Start(u_AD, y_FAST, BladeNum) RESULT(AD_Start)
   TYPE(FAST_OutputFileType),      INTENT(IN )  :: y_FAST           !< FAST output file data (for linearization)
   TYPE(AD_InputType),             INTENT(IN )  :: u_AD             !< AD Inputs at t
   INTEGER,                        INTENT(IN )  :: BladeNum         !< blade number to find index for
   INTEGER                                      :: k                !< blade number loop

   INTEGER                                      :: AD_Start         !< starting index of this mesh in AeroDyn inputs

   AD_Start = Indx_u_AD_Hub_Start(u_AD, y_FAST) + u_AD%rotors(1)%HubMotion%NNodes * 9  ! 3 fields (MASKID_TRANSLATIONDISP,MASKID_Orientation,MASKID_RotationVel) with 3 components
   
   do k = 1,min(BladeNum-1,size(u_AD%rotors(1)%BladeRootMotion))
      AD_Start = AD_Start + u_AD%rotors(1)%BladeRootMotion(k)%NNodes * 3 ! 1 field (MASKID_Orientation) with 3 components
   end do
END FUNCTION Indx_u_AD_BladeRoot_Start
!----------------------------------------------------------------------------------------------------------------------------------
!> This routine returns the starting index for the u_AD%BladeMotion(k) mesh in the FAST linearization inputs.
FUNCTION Indx_u_AD_Blade_Start(u_AD, y_FAST, BladeNum) RESULT(AD_Start)
   TYPE(FAST_OutputFileType),      INTENT(IN )  :: y_FAST           !< FAST output file data (for linearization)
   TYPE(AD_InputType),             INTENT(IN )  :: u_AD             !< AD Inputs at t
   INTEGER,                        INTENT(IN )  :: BladeNum         !< blade number to find index for
   INTEGER                                      :: k                !< blade number loop

   INTEGER                                      :: AD_Start         !< starting index of this mesh in AeroDyn inputs

   AD_Start = Indx_u_AD_BladeRoot_Start(u_AD, y_FAST, MaxNBlades+1)
   
   do k = 1,min(BladeNum-1,size(u_AD%rotors(1)%BladeMotion))
      AD_Start = AD_Start + u_AD%rotors(1)%BladeMotion(k)%NNodes * 15 ! 5 fields (TranslationDisp, MASKID_Orientation, TranslationVel, RotationVel, TranslationAcc) with 3 components
   end do
END FUNCTION Indx_u_AD_Blade_Start
!----------------------------------------------------------------------------------------------------------------------------------
!> This routine returns the starting index for the u_AD%InflowOnBlade array in the FAST linearization inputs.
FUNCTION Indx_u_AD_BladeInflow_Start(u_AD, y_FAST) RESULT(AD_Start)
   TYPE(FAST_OutputFileType),      INTENT(IN )  :: y_FAST           !< FAST output file data (for linearization)
   TYPE(AD_InputType),             INTENT(IN )  :: u_AD             !< AD Inputs at t

   INTEGER                                      :: AD_Start         !< starting index of this array in AeroDyn inputs

   AD_Start = Indx_u_AD_Blade_Start(u_AD, y_FAST, MaxNBlades+1)

END FUNCTION Indx_u_AD_BladeInflow_Start
!----------------------------------------------------------------------------------------------------------------------------------

!----------------------------------------------------------------------------------------------------------------------------------
!> This routine returns the starting index for the u_SD%TPMesh mesh in the FAST linearization inputs.
FUNCTION Indx_u_SD_TPMesh_Start(u_SD, y_FAST) RESULT(SD_Start)
   TYPE(FAST_OutputFileType),      INTENT(IN )  :: y_FAST           !< FAST output file data (for linearization)
   TYPE(SD_InputType),         INTENT(IN )  :: u_SD             !< SD Inputs at t

   INTEGER                                      :: SD_Start         !< starting index of this mesh in SubDyn inputs

   SD_Start = y_FAST%Lin%Modules(Module_SD)%Instance(1)%LinStartIndx(LIN_INPUT_COL) 

END FUNCTION Indx_u_SD_TPMesh_Start
!----------------------------------------------------------------------------------------------------------------------------------
!> This routine returns the starting index for the u_SD%TPMesh mesh in the FAST linearization inputs.
FUNCTION Indx_u_SD_LMesh_Start(u_SD, y_FAST) RESULT(SD_Start)
   TYPE(FAST_OutputFileType),      INTENT(IN )  :: y_FAST           !< FAST output file data (for linearization)
   TYPE(SD_InputType),         INTENT(IN )  :: u_SD             !< SD Inputs at t

   INTEGER                                      :: SD_Start         !< starting index of this mesh in SubDyn inputs

   SD_Start = Indx_u_SD_TPMesh_Start(u_SD, y_FAST) + u_SD%TPMesh%NNodes*18 ! 6 fields with 3 components 

END FUNCTION Indx_u_SD_LMesh_Start
!----------------------------------------------------------------------------------------------------------------------------------
!> This routine returns the starting index for the u_HD%Morison%Mesh mesh in the FAST linearization inputs.
FUNCTION Indx_u_HD_Morison_Start(u_HD, y_FAST) RESULT(HD_Start)
   TYPE(FAST_OutputFileType),      INTENT(IN )  :: y_FAST           !< FAST output file data (for linearization)
   TYPE(HydroDyn_InputType),       INTENT(IN )  :: u_HD             !< HD Inputs at t

   INTEGER                                      :: HD_Start         !< starting index of this mesh in HydroDyn inputs

   HD_Start = y_FAST%Lin%Modules(Module_HD)%Instance(1)%LinStartIndx(LIN_INPUT_COL) 

END FUNCTION Indx_u_HD_Morison_Start
!----------------------------------------------------------------------------------------------------------------------------------
!> This routine returns the starting index for the u_HD%WAMITMesh mesh in the FAST linearization inputs.
FUNCTION Indx_u_HD_WAMIT_Start(u_HD, y_FAST) RESULT(HD_Start)
   TYPE(FAST_OutputFileType),      INTENT(IN )  :: y_FAST           !< FAST output file data (for linearization)
   TYPE(HydroDyn_InputType),       INTENT(IN )  :: u_HD             !< HD Inputs at t

   INTEGER                                      :: HD_Start         !< starting index of this mesh in HydroDyn inputs

   HD_Start = Indx_u_HD_Morison_Start(u_HD, y_FAST) 
   if (u_HD%Morison%Mesh%committed)  HD_Start =  HD_Start + u_HD%Morison%Mesh%NNodes * 18  ! 6 fields (MASKID_TRANSLATIONDISP,MASKID_Orientation,MASKID_TRANSLATIONVel,MASKID_ROTATIONVel,MASKID_TRANSLATIONAcc,MASKID_ROTATIONAcc) with 3 components

END FUNCTION Indx_u_HD_WAMIT_Start
!----------------------------------------------------------------------------------------------------------------------------------
!> This routine returns the starting index for the u_HD%PRPMesh mesh in the FAST linearization inputs.
FUNCTION Indx_u_HD_PRP_Start(u_HD, y_FAST) RESULT(HD_Start)
   TYPE(FAST_OutputFileType),      INTENT(IN )  :: y_FAST           !< FAST output file data (for linearization)
   TYPE(HydroDyn_InputType),       INTENT(IN )  :: u_HD             !< HD Inputs at t

   INTEGER                                      :: HD_Start         !< starting index of this mesh in HydroDyn inputs

   HD_Start = Indx_u_HD_WAMIT_Start(u_HD, y_FAST) 
   if (u_HD%WAMITMesh%committed)  HD_Start =  HD_Start + u_HD%WAMITMesh%NNodes * 18  ! 6 fields (MASKID_TRANSLATIONDISP,MASKID_Orientation,MASKID_TRANSLATIONVel,MASKID_ROTATIONVel,MASKID_TRANSLATIONAcc,MASKID_ROTATIONAcc) with 3 components

   END FUNCTION Indx_u_HD_PRP_Start
!----------------------------------------------------------------------------------------------------------------------------------
!> This routine returns the starting index for the y_HD%Morison%DistribMesh mesh in the FAST linearization outputs.
FUNCTION Indx_y_HD_Morison_Start(y_HD, y_FAST) RESULT(HD_Start)
   TYPE(FAST_OutputFileType),      INTENT(IN )  :: y_FAST           !< FAST output file data (for linearization)
   TYPE(HydroDyn_OutputType),      INTENT(IN )  :: y_HD             !< HD Outputs at t

   INTEGER                                      :: HD_Start         !< starting index of this mesh in HydroDyn Outputs

   HD_Start = y_FAST%Lin%Modules(Module_HD)%Instance(1)%LinStartIndx(LIN_OUTPUT_COL) 

END FUNCTION Indx_y_HD_Morison_Start
!----------------------------------------------------------------------------------------------------------------------------------
!> This routine returns the starting index for the y_HD%Mesh mesh in the FAST linearization outputs.
FUNCTION Indx_y_HD_WAMIT_Start(y_HD, y_FAST) RESULT(HD_Start)
   TYPE(FAST_OutputFileType),      INTENT(IN )  :: y_FAST           !< FAST output file data (for linearization)
   TYPE(HydroDyn_OutputType),      INTENT(IN )  :: y_HD             !< HD Outputs at t

   INTEGER                                      :: HD_Start
   
      !< starting index of this mesh in HydroDyn Outputs

   HD_Start = Indx_y_HD_Morison_Start(y_HD, y_FAST) 
   if (y_HD%Morison%Mesh%committed)  HD_Start =  HD_Start + y_HD%Morison%Mesh%NNodes * 6  ! 2 fields (MASKID_FORCE,MASKID_MOMENT) with 3 components

   END FUNCTION Indx_y_HD_WAMIT_Start
!----------------------------------------------------------------------------------------------------------------------------------
!> This routine returns the starting index for the y_SD%Y1Mesh mesh in the FAST linearization outputs.
FUNCTION Indx_y_SD_Y1Mesh_Start(y_SD, y_FAST) RESULT(SD_Out_Start)
   TYPE(FAST_OutputFileType),      INTENT(IN )  :: y_FAST           !< FAST output file data (for linearization)
   TYPE(SD_OutputType),            INTENT(IN )  :: y_SD             !< SD outputs at t

   INTEGER                                      :: SD_Out_Start     !< starting index of this mesh in ElastoDyn outputs

   SD_Out_Start = y_FAST%Lin%Modules(MODULE_SD)%Instance(1)%LinStartIndx(LIN_OUTPUT_COL)
END FUNCTION Indx_y_SD_Y1Mesh_Start
!----------------------------------------------------------------------------------------------------------------------------------
!> This routine returns the starting index for the y_SD%Y2Mesh mesh in the FAST linearization outputs.
FUNCTION Indx_y_SD_Y2Mesh_Start(y_SD, y_FAST) RESULT(SD_Out_Start)
   TYPE(FAST_OutputFileType),      INTENT(IN )  :: y_FAST           !< FAST output file data (for linearization)
   TYPE(SD_OutputType),            INTENT(IN )  :: y_SD             !< SD outputs at t

   INTEGER                                      :: SD_Out_Start     !< starting index of this mesh in ElastoDyn outputs

   SD_Out_Start = Indx_y_SD_Y1Mesh_Start(y_SD, y_FAST) + y_SD%Y1Mesh%NNodes * 6            ! 3 forces + 3 moments at each node! skip all of the Y1Mesh data and get to the beginning of 
END FUNCTION Indx_y_SD_Y2Mesh_Start
!> This routine returns the starting index for the y_SD%Y3Mesh mesh in the FAST linearization outputs.
FUNCTION Indx_y_SD_Y3Mesh_Start(y_SD, y_FAST) RESULT(SD_Out_Start)
   TYPE(FAST_OutputFileType),      INTENT(IN )  :: y_FAST           !< FAST output file data (for linearization)
   TYPE(SD_OutputType),            INTENT(IN )  :: y_SD             !< SD outputs at t

   INTEGER                                      :: SD_Out_Start     !< starting index of this mesh in ElastoDyn outputs

   SD_Out_Start = Indx_y_SD_Y2Mesh_Start(y_SD, y_FAST) + y_SD%Y2Mesh%NNodes * 6            ! 3 forces + 3 moments at each node! skip all of the Y1Mesh data and get to the beginning of 
END FUNCTION Indx_y_SD_Y3Mesh_Start

!----------------------------------------------------------------------------------------------------------------------------------
!> This subroutine allocates the arrays that store the operating point at each linearization time for later producing VTK
!! files of the mode shapes.
SUBROUTINE AllocateOP(p_FAST, y_FAST, ErrStat, ErrMsg )

   TYPE(FAST_ParameterType), INTENT(IN   ) :: p_FAST              !< Parameters for the glue code
   TYPE(FAST_OutputFileType),INTENT(INOUT) :: y_FAST              !< Output variables for the glue code
     
   INTEGER(IntKi),           INTENT(  OUT) :: ErrStat             !< Error status of the operation
   CHARACTER(*),             INTENT(  OUT) :: ErrMsg              !< Error message if ErrStat /= ErrID_None

   ! local variables
   INTEGER(IntKi)                          :: ErrStat2
   CHARACTER(*), PARAMETER                 :: RoutineName = 'AllocateOP'


   ErrStat = ErrID_None
   ErrMsg  = ""
   
   !----------------------------------------------------------------------------------------
   !! copy the operating point of the states and inputs at LinTimes(i)
   !----------------------------------------------------------------------------------------
   

      ALLOCATE(       y_FAST%op%x_ED(p_FAST%NLinTimes), STAT=ErrStat2 )
         if (ErrStat2 /= 0) call SetErrStat( ErrID_Fatal, 'Error allocating arrays for VTK operating points.', ErrStat, ErrMsg, RoutineName)
      ALLOCATE(      y_FAST%op%xd_ED(p_FAST%NLinTimes), STAT=ErrStat2 )
         if (ErrStat2 /= 0) call SetErrStat( ErrID_Fatal, 'Error allocating arrays for VTK operating points.', ErrStat, ErrMsg, RoutineName)
      ALLOCATE(       y_FAST%op%z_ED(p_FAST%NLinTimes), STAT=ErrStat2 )
         if (ErrStat2 /= 0) call SetErrStat( ErrID_Fatal, 'Error allocating arrays for VTK operating points.', ErrStat, ErrMsg, RoutineName)
      ALLOCATE( y_FAST%op%OtherSt_ED(p_FAST%NLinTimes), STAT=ErrStat2 )
         if (ErrStat2 /= 0) call SetErrStat( ErrID_Fatal, 'Error allocating arrays for VTK operating points.', ErrStat, ErrMsg, RoutineName)
      ALLOCATE(       y_FAST%op%u_ED(p_FAST%NLinTimes), STAT=ErrStat2 )
         if (ErrStat2 /= 0) call SetErrStat( ErrID_Fatal, 'Error allocating arrays for VTK operating points.', ErrStat, ErrMsg, RoutineName)
      
      IF ( p_FAST%CompElast == Module_BD ) THEN
         ALLOCATE(       y_FAST%op%x_BD(p_FAST%nBeams, p_FAST%NLinTimes), STAT=ErrStat2 )
            if (ErrStat2 /= 0) call SetErrStat( ErrID_Fatal, 'Error allocating arrays for VTK operating points.', ErrStat, ErrMsg, RoutineName)
         ALLOCATE(      y_FAST%op%xd_BD(p_FAST%nBeams, p_FAST%NLinTimes), STAT=ErrStat2 )
            if (ErrStat2 /= 0) call SetErrStat( ErrID_Fatal, 'Error allocating arrays for VTK operating points.', ErrStat, ErrMsg, RoutineName)
         ALLOCATE(       y_FAST%op%z_BD(p_FAST%nBeams, p_FAST%NLinTimes), STAT=ErrStat2 )
            if (ErrStat2 /= 0) call SetErrStat( ErrID_Fatal, 'Error allocating arrays for VTK operating points.', ErrStat, ErrMsg, RoutineName)
         ALLOCATE( y_FAST%op%OtherSt_BD(p_FAST%nBeams, p_FAST%NLinTimes), STAT=ErrStat2 )
            if (ErrStat2 /= 0) call SetErrStat( ErrID_Fatal, 'Error allocating arrays for VTK operating points.', ErrStat, ErrMsg, RoutineName)
         ALLOCATE(       y_FAST%op%u_BD(p_FAST%nBeams, p_FAST%NLinTimes), STAT=ErrStat2 )
            if (ErrStat2 /= 0) call SetErrStat( ErrID_Fatal, 'Error allocating arrays for VTK operating points.', ErrStat, ErrMsg, RoutineName)
      END IF

   
      
   !IF ( p_FAST%CompAero == Module_AD14 ) THEN
   !ELSE
   IF ( p_FAST%CompAero == Module_AD ) THEN
      ALLOCATE(       y_FAST%op%x_AD(p_FAST%NLinTimes), STAT=ErrStat2 )
         if (ErrStat2 /= 0) call SetErrStat( ErrID_Fatal, 'Error allocating arrays for VTK operating points.', ErrStat, ErrMsg, RoutineName)
      ALLOCATE(      y_FAST%op%xd_AD(p_FAST%NLinTimes), STAT=ErrStat2 )
         if (ErrStat2 /= 0) call SetErrStat( ErrID_Fatal, 'Error allocating arrays for VTK operating points.', ErrStat, ErrMsg, RoutineName)
      ALLOCATE(       y_FAST%op%z_AD(p_FAST%NLinTimes), STAT=ErrStat2 )
         if (ErrStat2 /= 0) call SetErrStat( ErrID_Fatal, 'Error allocating arrays for VTK operating points.', ErrStat, ErrMsg, RoutineName)
      ALLOCATE( y_FAST%op%OtherSt_AD(p_FAST%NLinTimes), STAT=ErrStat2 )
         if (ErrStat2 /= 0) call SetErrStat( ErrID_Fatal, 'Error allocating arrays for VTK operating points.', ErrStat, ErrMsg, RoutineName)
      ALLOCATE(       y_FAST%op%u_AD(p_FAST%NLinTimes), STAT=ErrStat2 )
         if (ErrStat2 /= 0) call SetErrStat( ErrID_Fatal, 'Error allocating arrays for VTK operating points.', ErrStat, ErrMsg, RoutineName)
   END IF
         
   IF ( p_FAST%CompInflow == Module_IfW ) THEN
      ALLOCATE(       y_FAST%op%x_IfW(p_FAST%NLinTimes), STAT=ErrStat2 )
         if (ErrStat2 /= 0) call SetErrStat( ErrID_Fatal, 'Error allocating arrays for VTK operating points.', ErrStat, ErrMsg, RoutineName)
      ALLOCATE(      y_FAST%op%xd_IfW(p_FAST%NLinTimes), STAT=ErrStat2 )
         if (ErrStat2 /= 0) call SetErrStat( ErrID_Fatal, 'Error allocating arrays for VTK operating points.', ErrStat, ErrMsg, RoutineName)
      ALLOCATE(       y_FAST%op%z_IfW(p_FAST%NLinTimes), STAT=ErrStat2 )
         if (ErrStat2 /= 0) call SetErrStat( ErrID_Fatal, 'Error allocating arrays for VTK operating points.', ErrStat, ErrMsg, RoutineName)
      ALLOCATE( y_FAST%op%OtherSt_IfW(p_FAST%NLinTimes), STAT=ErrStat2 )
         if (ErrStat2 /= 0) call SetErrStat( ErrID_Fatal, 'Error allocating arrays for VTK operating points.', ErrStat, ErrMsg, RoutineName)
      ALLOCATE(       y_FAST%op%u_IfW(p_FAST%NLinTimes), STAT=ErrStat2 )
         if (ErrStat2 /= 0) call SetErrStat( ErrID_Fatal, 'Error allocating arrays for VTK operating points.', ErrStat, ErrMsg, RoutineName)
   END IF
            
      
   IF ( p_FAST%CompServo == Module_SrvD ) THEN
      ALLOCATE(       y_FAST%op%x_SrvD(p_FAST%NLinTimes), STAT=ErrStat2 )
         if (ErrStat2 /= 0) call SetErrStat( ErrID_Fatal, 'Error allocating arrays for VTK operating points.', ErrStat, ErrMsg, RoutineName)
      ALLOCATE(      y_FAST%op%xd_SrvD(p_FAST%NLinTimes), STAT=ErrStat2 )
         if (ErrStat2 /= 0) call SetErrStat( ErrID_Fatal, 'Error allocating arrays for VTK operating points.', ErrStat, ErrMsg, RoutineName)
      ALLOCATE(       y_FAST%op%z_SrvD(p_FAST%NLinTimes), STAT=ErrStat2 )
         if (ErrStat2 /= 0) call SetErrStat( ErrID_Fatal, 'Error allocating arrays for VTK operating points.', ErrStat, ErrMsg, RoutineName)
      ALLOCATE( y_FAST%op%OtherSt_SrvD(p_FAST%NLinTimes), STAT=ErrStat2 )
         if (ErrStat2 /= 0) call SetErrStat( ErrID_Fatal, 'Error allocating arrays for VTK operating points.', ErrStat, ErrMsg, RoutineName)
      ALLOCATE(       y_FAST%op%u_SrvD(p_FAST%NLinTimes), STAT=ErrStat2 )
         if (ErrStat2 /= 0) call SetErrStat( ErrID_Fatal, 'Error allocating arrays for VTK operating points.', ErrStat, ErrMsg, RoutineName)
   END IF
      
      
   IF ( p_FAST%CompHydro == Module_HD ) THEN
      ALLOCATE(       y_FAST%op%x_HD(p_FAST%NLinTimes), STAT=ErrStat2 )
         if (ErrStat2 /= 0) call SetErrStat( ErrID_Fatal, 'Error allocating arrays for VTK operating points.', ErrStat, ErrMsg, RoutineName)
      ALLOCATE(      y_FAST%op%xd_HD(p_FAST%NLinTimes), STAT=ErrStat2 )
         if (ErrStat2 /= 0) call SetErrStat( ErrID_Fatal, 'Error allocating arrays for VTK operating points.', ErrStat, ErrMsg, RoutineName)
      ALLOCATE(       y_FAST%op%z_HD(p_FAST%NLinTimes), STAT=ErrStat2 )
         if (ErrStat2 /= 0) call SetErrStat( ErrID_Fatal, 'Error allocating arrays for VTK operating points.', ErrStat, ErrMsg, RoutineName)
      ALLOCATE( y_FAST%op%OtherSt_HD(p_FAST%NLinTimes), STAT=ErrStat2 )
         if (ErrStat2 /= 0) call SetErrStat( ErrID_Fatal, 'Error allocating arrays for VTK operating points.', ErrStat, ErrMsg, RoutineName)
      ALLOCATE(       y_FAST%op%u_HD(p_FAST%NLinTimes), STAT=ErrStat2 )
         if (ErrStat2 /= 0) call SetErrStat( ErrID_Fatal, 'Error allocating arrays for VTK operating points.', ErrStat, ErrMsg, RoutineName)
   END IF
            
            
   ! SubDyn: copy final predictions to actual states
   IF ( p_FAST%CompSub == Module_SD ) THEN
      ALLOCATE(       y_FAST%op%x_SD(p_FAST%NLinTimes), STAT=ErrStat2 )
         if (ErrStat2 /= 0) call SetErrStat( ErrID_Fatal, 'Error allocating arrays for VTK operating points.', ErrStat, ErrMsg, RoutineName)
      ALLOCATE(      y_FAST%op%xd_SD(p_FAST%NLinTimes), STAT=ErrStat2 )
         if (ErrStat2 /= 0) call SetErrStat( ErrID_Fatal, 'Error allocating arrays for VTK operating points.', ErrStat, ErrMsg, RoutineName)
      ALLOCATE(       y_FAST%op%z_SD(p_FAST%NLinTimes), STAT=ErrStat2 )
         if (ErrStat2 /= 0) call SetErrStat( ErrID_Fatal, 'Error allocating arrays for VTK operating points.', ErrStat, ErrMsg, RoutineName)
      ALLOCATE( y_FAST%op%OtherSt_SD(p_FAST%NLinTimes), STAT=ErrStat2 )
         if (ErrStat2 /= 0) call SetErrStat( ErrID_Fatal, 'Error allocating arrays for VTK operating points.', ErrStat, ErrMsg, RoutineName)
      ALLOCATE(       y_FAST%op%u_SD(p_FAST%NLinTimes), STAT=ErrStat2 )
         if (ErrStat2 /= 0) call SetErrStat( ErrID_Fatal, 'Error allocating arrays for VTK operating points.', ErrStat, ErrMsg, RoutineName)
   ELSE IF ( p_FAST%CompSub == Module_ExtPtfm ) THEN
      ALLOCATE(       y_FAST%op%x_ExtPtfm(p_FAST%NLinTimes), STAT=ErrStat2 )
         if (ErrStat2 /= 0) call SetErrStat( ErrID_Fatal, 'Error allocating arrays for VTK operating points.', ErrStat, ErrMsg, RoutineName)
      ALLOCATE(      y_FAST%op%xd_ExtPtfm(p_FAST%NLinTimes), STAT=ErrStat2 )
         if (ErrStat2 /= 0) call SetErrStat( ErrID_Fatal, 'Error allocating arrays for VTK operating points.', ErrStat, ErrMsg, RoutineName)
      ALLOCATE(       y_FAST%op%z_ExtPtfm(p_FAST%NLinTimes), STAT=ErrStat2 )
         if (ErrStat2 /= 0) call SetErrStat( ErrID_Fatal, 'Error allocating arrays for VTK operating points.', ErrStat, ErrMsg, RoutineName)
      ALLOCATE( y_FAST%op%OtherSt_ExtPtfm(p_FAST%NLinTimes), STAT=ErrStat2 )
         if (ErrStat2 /= 0) call SetErrStat( ErrID_Fatal, 'Error allocating arrays for VTK operating points.', ErrStat, ErrMsg, RoutineName)
      ALLOCATE(       y_FAST%op%u_ExtPtfm(p_FAST%NLinTimes), STAT=ErrStat2 )
         if (ErrStat2 /= 0) call SetErrStat( ErrID_Fatal, 'Error allocating arrays for VTK operating points.', ErrStat, ErrMsg, RoutineName)
   END IF
         
      
   ! MAP/MoorDyn/FEAM: copy states and inputs to OP array
   IF (p_FAST%CompMooring == Module_MAP) THEN
      ALLOCATE(       y_FAST%op%x_MAP(p_FAST%NLinTimes), STAT=ErrStat2 )
         if (ErrStat2 /= 0) call SetErrStat( ErrID_Fatal, 'Error allocating arrays for VTK operating points.', ErrStat, ErrMsg, RoutineName)
      ALLOCATE(      y_FAST%op%xd_MAP(p_FAST%NLinTimes), STAT=ErrStat2 )
         if (ErrStat2 /= 0) call SetErrStat( ErrID_Fatal, 'Error allocating arrays for VTK operating points.', ErrStat, ErrMsg, RoutineName)
      ALLOCATE(       y_FAST%op%z_MAP(p_FAST%NLinTimes), STAT=ErrStat2 )
         if (ErrStat2 /= 0) call SetErrStat( ErrID_Fatal, 'Error allocating arrays for VTK operating points.', ErrStat, ErrMsg, RoutineName)
      !ALLOCATE( y_FAST%op%OtherSt_MAP(p_FAST%NLinTimes), STAT=ErrStat2 )
      !   if (ErrStat2 /= 0) call SetErrStat( ErrID_Fatal, 'Error allocating arrays for VTK operating points.', ErrStat, ErrMsg, RoutineName)
      ALLOCATE(       y_FAST%op%u_MAP(p_FAST%NLinTimes), STAT=ErrStat2 )
         if (ErrStat2 /= 0) call SetErrStat( ErrID_Fatal, 'Error allocating arrays for VTK operating points.', ErrStat, ErrMsg, RoutineName)
   ELSEIF (p_FAST%CompMooring == Module_MD) THEN
      ALLOCATE(       y_FAST%op%x_MD(p_FAST%NLinTimes), STAT=ErrStat2 )
         if (ErrStat2 /= 0) call SetErrStat( ErrID_Fatal, 'Error allocating arrays for VTK operating points.', ErrStat, ErrMsg, RoutineName)
      ALLOCATE(      y_FAST%op%xd_MD(p_FAST%NLinTimes), STAT=ErrStat2 )
         if (ErrStat2 /= 0) call SetErrStat( ErrID_Fatal, 'Error allocating arrays for VTK operating points.', ErrStat, ErrMsg, RoutineName)
      ALLOCATE(       y_FAST%op%z_MD(p_FAST%NLinTimes), STAT=ErrStat2 )
         if (ErrStat2 /= 0) call SetErrStat( ErrID_Fatal, 'Error allocating arrays for VTK operating points.', ErrStat, ErrMsg, RoutineName)
      ALLOCATE( y_FAST%op%OtherSt_MD(p_FAST%NLinTimes), STAT=ErrStat2 )
         if (ErrStat2 /= 0) call SetErrStat( ErrID_Fatal, 'Error allocating arrays for VTK operating points.', ErrStat, ErrMsg, RoutineName)
      ALLOCATE(       y_FAST%op%u_MD(p_FAST%NLinTimes), STAT=ErrStat2 )
         if (ErrStat2 /= 0) call SetErrStat( ErrID_Fatal, 'Error allocating arrays for VTK operating points.', ErrStat, ErrMsg, RoutineName)
   ELSEIF (p_FAST%CompMooring == Module_FEAM) THEN
      ALLOCATE(       y_FAST%op%x_FEAM(p_FAST%NLinTimes), STAT=ErrStat2 )
         if (ErrStat2 /= 0) call SetErrStat( ErrID_Fatal, 'Error allocating arrays for VTK operating points.', ErrStat, ErrMsg, RoutineName)
      ALLOCATE(      y_FAST%op%xd_FEAM(p_FAST%NLinTimes), STAT=ErrStat2 )
         if (ErrStat2 /= 0) call SetErrStat( ErrID_Fatal, 'Error allocating arrays for VTK operating points.', ErrStat, ErrMsg, RoutineName)
      ALLOCATE(       y_FAST%op%z_FEAM(p_FAST%NLinTimes), STAT=ErrStat2 )
         if (ErrStat2 /= 0) call SetErrStat( ErrID_Fatal, 'Error allocating arrays for VTK operating points.', ErrStat, ErrMsg, RoutineName)
      ALLOCATE( y_FAST%op%OtherSt_FEAM(p_FAST%NLinTimes), STAT=ErrStat2 )
         if (ErrStat2 /= 0) call SetErrStat( ErrID_Fatal, 'Error allocating arrays for VTK operating points.', ErrStat, ErrMsg, RoutineName)
      ALLOCATE(       y_FAST%op%u_FEAM(p_FAST%NLinTimes), STAT=ErrStat2 )
         if (ErrStat2 /= 0) call SetErrStat( ErrID_Fatal, 'Error allocating arrays for VTK operating points.', ErrStat, ErrMsg, RoutineName)
   !ELSEIF (p_FAST%CompMooring == Module_Orca) THEN
   END IF
             
         ! IceFloe/IceDyn: copy states and inputs to OP array
   IF ( p_FAST%CompIce == Module_IceF ) THEN
      ALLOCATE(       y_FAST%op%x_IceF(p_FAST%NLinTimes), STAT=ErrStat2 )
         if (ErrStat2 /= 0) call SetErrStat( ErrID_Fatal, 'Error allocating arrays for VTK operating points.', ErrStat, ErrMsg, RoutineName)
      ALLOCATE(      y_FAST%op%xd_IceF(p_FAST%NLinTimes), STAT=ErrStat2 )
         if (ErrStat2 /= 0) call SetErrStat( ErrID_Fatal, 'Error allocating arrays for VTK operating points.', ErrStat, ErrMsg, RoutineName)
      ALLOCATE(       y_FAST%op%z_IceF(p_FAST%NLinTimes), STAT=ErrStat2 )
         if (ErrStat2 /= 0) call SetErrStat( ErrID_Fatal, 'Error allocating arrays for VTK operating points.', ErrStat, ErrMsg, RoutineName)
      ALLOCATE( y_FAST%op%OtherSt_IceF(p_FAST%NLinTimes), STAT=ErrStat2 )
         if (ErrStat2 /= 0) call SetErrStat( ErrID_Fatal, 'Error allocating arrays for VTK operating points.', ErrStat, ErrMsg, RoutineName)
      ALLOCATE(       y_FAST%op%u_IceF(p_FAST%NLinTimes), STAT=ErrStat2 )
         if (ErrStat2 /= 0) call SetErrStat( ErrID_Fatal, 'Error allocating arrays for VTK operating points.', ErrStat, ErrMsg, RoutineName)
   ELSEIF ( p_FAST%CompIce == Module_IceD ) THEN
      ALLOCATE(       y_FAST%op%x_IceD(p_FAST%numIceLegs, p_FAST%NLinTimes), STAT=ErrStat2 )
         if (ErrStat2 /= 0) call SetErrStat( ErrID_Fatal, 'Error allocating arrays for VTK operating points.', ErrStat, ErrMsg, RoutineName)
      ALLOCATE(      y_FAST%op%xd_IceD(p_FAST%numIceLegs, p_FAST%NLinTimes), STAT=ErrStat2 )
         if (ErrStat2 /= 0) call SetErrStat( ErrID_Fatal, 'Error allocating arrays for VTK operating points.', ErrStat, ErrMsg, RoutineName)
      ALLOCATE(       y_FAST%op%z_IceD(p_FAST%numIceLegs, p_FAST%NLinTimes), STAT=ErrStat2 )
         if (ErrStat2 /= 0) call SetErrStat( ErrID_Fatal, 'Error allocating arrays for VTK operating points.', ErrStat, ErrMsg, RoutineName)
      ALLOCATE( y_FAST%op%OtherSt_IceD(p_FAST%numIceLegs, p_FAST%NLinTimes), STAT=ErrStat2 )
         if (ErrStat2 /= 0) call SetErrStat( ErrID_Fatal, 'Error allocating arrays for VTK operating points.', ErrStat, ErrMsg, RoutineName)
      ALLOCATE(       y_FAST%op%u_IceD(p_FAST%numIceLegs, p_FAST%NLinTimes), STAT=ErrStat2 )
         if (ErrStat2 /= 0) call SetErrStat( ErrID_Fatal, 'Error allocating arrays for VTK operating points.', ErrStat, ErrMsg, RoutineName)
   END IF
   
END SUBROUTINE AllocateOP
!----------------------------------------------------------------------------------------------------------------------------------
!> This subroutine is the inverse of SetOperatingPoint(). It saves the current operating points so they can be retrieved 
!> when visualizing mode shapes.
SUBROUTINE SaveOP(i, p_FAST, y_FAST, ED, BD, SrvD, AD, IfW, OpFM, HD, SD, ExtPtfm, MAPp, FEAM, MD, Orca, &
                         IceF, IceD, ErrStat, ErrMsg, CtrlCode )

   INTEGER(IntKi)          , INTENT(IN   ) :: i                   !< current index into LinTimes
   TYPE(FAST_ParameterType), INTENT(IN   ) :: p_FAST              !< Parameters for the glue code
   TYPE(FAST_OutputFileType),INTENT(INOUT) :: y_FAST              !< Output variables for the glue code
     
   TYPE(ElastoDyn_Data),     INTENT(INOUT) :: ED                  !< ElastoDyn data
   TYPE(BeamDyn_Data),       INTENT(INOUT) :: BD                  !< BeamDyn data
   TYPE(ServoDyn_Data),      INTENT(INOUT) :: SrvD                !< ServoDyn data
   TYPE(AeroDyn_Data),       INTENT(INOUT) :: AD                  !< AeroDyn data
   TYPE(InflowWind_Data),    INTENT(INOUT) :: IfW                 !< InflowWind data
   TYPE(OpenFOAM_Data),      INTENT(INOUT) :: OpFM                !< OpenFOAM data
   TYPE(HydroDyn_Data),      INTENT(INOUT) :: HD                  !< HydroDyn data
   TYPE(SubDyn_Data),        INTENT(INOUT) :: SD                  !< SubDyn data
   TYPE(ExtPtfm_Data),       INTENT(INOUT) :: ExtPtfm             !< ExtPtfm_MCKF data
   TYPE(MAP_Data),           INTENT(INOUT) :: MAPp                !< MAP data
   TYPE(FEAMooring_Data),    INTENT(INOUT) :: FEAM                !< FEAMooring data
   TYPE(MoorDyn_Data),       INTENT(INOUT) :: MD                  !< Data for the MoorDyn module
   TYPE(OrcaFlex_Data),      INTENT(INOUT) :: Orca                !< OrcaFlex interface data
   TYPE(IceFloe_Data),       INTENT(INOUT) :: IceF                !< IceFloe data
   TYPE(IceDyn_Data),        INTENT(INOUT) :: IceD                !< All the IceDyn data used in time-step loop

   INTEGER(IntKi),           INTENT(  OUT) :: ErrStat             !< Error status of the operation
   CHARACTER(*),             INTENT(  OUT) :: ErrMsg              !< Error message if ErrStat /= ErrID_None
   INTEGER(IntKi),           INTENT(IN   ) :: CtrlCode            !< mesh copy control code (new, vs update)

   ! local variables
   INTEGER(IntKi)                          :: k                   ! generic loop counters
   
   INTEGER(IntKi)                          :: ErrStat2
   CHARACTER(ErrMsgLen)                    :: ErrMsg2
   CHARACTER(*), PARAMETER                 :: RoutineName = 'SaveOP'


   ErrStat = ErrID_None
   ErrMsg  = ""
   
   
   !----------------------------------------------------------------------------------------
   !! copy the operating point of the states and inputs at LinTimes(i)
   !----------------------------------------------------------------------------------------
      
         ! ElastoDyn: copy states and inputs to OP array
      CALL ED_CopyContState   (ED%x( STATE_CURR), y_FAST%op%x_ED( i), CtrlCode, Errstat2, ErrMsg2)
         CALL SetErrStat(ErrStat2, ErrMsg2, ErrStat, ErrMsg, RoutineName )
      CALL ED_CopyDiscState   (ED%xd(STATE_CURR), y_FAST%op%xd_ED( i), CtrlCode, Errstat2, ErrMsg2)
         CALL SetErrStat(ErrStat2, ErrMsg2, ErrStat, ErrMsg, RoutineName )
      CALL ED_CopyConstrState (ED%z( STATE_CURR), y_FAST%op%z_ED( i), CtrlCode, Errstat2, ErrMsg2)
         CALL SetErrStat(ErrStat2, ErrMsg2, ErrStat, ErrMsg, RoutineName )
      CALL ED_CopyOtherState (ED%OtherSt( STATE_CURR), y_FAST%op%OtherSt_ED( i), CtrlCode, Errstat2, ErrMsg2)
         CALL SetErrStat(ErrStat2, ErrMsg2, ErrStat, ErrMsg, RoutineName )
      
      CALL ED_CopyInput (ED%Input(1), y_FAST%op%u_ED( i), CtrlCode, Errstat2, ErrMsg2)
         CALL SetErrStat(ErrStat2, ErrMsg2, ErrStat, ErrMsg, RoutineName )
      
         ! BeamDyn: copy states and inputs to OP array
      IF ( p_FAST%CompElast == Module_BD ) THEN
         DO k=1,p_FAST%nBeams
            CALL BD_CopyContState   (BD%x( k,STATE_CURR), y_FAST%op%x_BD(k, i), CtrlCode, Errstat2, ErrMsg2)
               CALL SetErrStat(ErrStat2, ErrMsg2, ErrStat, ErrMsg, RoutineName )
            CALL BD_CopyDiscState   (BD%xd(k,STATE_CURR), y_FAST%op%xd_BD(k, i), CtrlCode, Errstat2, ErrMsg2)
               CALL SetErrStat(ErrStat2, ErrMsg2, ErrStat, ErrMsg, RoutineName )
            CALL BD_CopyConstrState (BD%z( k,STATE_CURR), y_FAST%op%z_BD(k, i), CtrlCode, Errstat2, ErrMsg2)
               CALL SetErrStat(ErrStat2, ErrMsg2, ErrStat, ErrMsg, RoutineName )
            CALL BD_CopyOtherState (BD%OtherSt( k,STATE_CURR), y_FAST%op%OtherSt_BD(k, i), CtrlCode, Errstat2, ErrMsg2)
               CALL SetErrStat(ErrStat2, ErrMsg2, ErrStat, ErrMsg, RoutineName )
                     
            CALL BD_CopyInput (BD%Input(1,k), y_FAST%op%u_BD(k, i), CtrlCode, Errstat2, ErrMsg2)
               CALL SetErrStat(ErrStat2, ErrMsg2, ErrStat, ErrMsg, RoutineName )
                     
         END DO
      END IF

   
      
      ! AeroDyn: copy states and inputs to OP array
   !IF ( p_FAST%CompAero == Module_AD14 ) THEN
   !ELSE
   IF ( p_FAST%CompAero == Module_AD ) THEN
      CALL AD_CopyContState   (AD%x( STATE_CURR), y_FAST%op%x_AD( i), CtrlCode, Errstat2, ErrMsg2)
         CALL SetErrStat(ErrStat2, ErrMsg2, ErrStat, ErrMsg, RoutineName )
      CALL AD_CopyDiscState   (AD%xd(STATE_CURR), y_FAST%op%xd_AD( i), CtrlCode, Errstat2, ErrMsg2)
         CALL SetErrStat(ErrStat2, ErrMsg2, ErrStat, ErrMsg, RoutineName )
      CALL AD_CopyConstrState (AD%z( STATE_CURR), y_FAST%op%z_AD( i), CtrlCode, Errstat2, ErrMsg2)
         CALL SetErrStat(ErrStat2, ErrMsg2, ErrStat, ErrMsg, RoutineName )
      CALL AD_CopyOtherState (AD%OtherSt(STATE_CURR), y_FAST%op%OtherSt_AD( i), CtrlCode, Errstat2, ErrMsg2)
         CALL SetErrStat(ErrStat2, ErrMsg2, ErrStat, ErrMsg, RoutineName )

      CALL AD_CopyInput (AD%Input(1), y_FAST%op%u_AD(i), CtrlCode, Errstat2, ErrMsg2)
         CALL SetErrStat(ErrStat2, ErrMsg2, ErrStat, ErrMsg, RoutineName )
   END IF
         
   ! InflowWind: copy states and inputs to OP array
   IF ( p_FAST%CompInflow == Module_IfW ) THEN
      CALL InflowWind_CopyContState   (IfW%x( STATE_CURR), y_FAST%op%x_IfW( i), CtrlCode, Errstat2, ErrMsg2)
         CALL SetErrStat(ErrStat2, ErrMsg2, ErrStat, ErrMsg, RoutineName )
      CALL InflowWind_CopyDiscState   (IfW%xd(STATE_CURR), y_FAST%op%xd_IfW( i), CtrlCode, Errstat2, ErrMsg2)
         CALL SetErrStat(ErrStat2, ErrMsg2, ErrStat, ErrMsg, RoutineName )
      CALL InflowWind_CopyConstrState (IfW%z( STATE_CURR), y_FAST%op%z_IfW( i), CtrlCode, Errstat2, ErrMsg2)
         CALL SetErrStat(ErrStat2, ErrMsg2, ErrStat, ErrMsg, RoutineName )
      CALL InflowWind_CopyOtherState( IfW%OtherSt( STATE_CURR), y_FAST%op%OtherSt_IfW( i), CtrlCode, Errstat2, ErrMsg2)
         CALL SetErrStat(ErrStat2, ErrMsg2, ErrStat, ErrMsg, RoutineName )
               
      CALL InflowWind_CopyInput (IfW%Input(1), y_FAST%op%u_IfW(i), CtrlCode, Errstat2, ErrMsg2)
         CALL SetErrStat(ErrStat2, ErrMsg2, ErrStat, ErrMsg, RoutineName )
               
   END IF
            
      
   ! ServoDyn: copy states and inputs to OP array
   IF ( p_FAST%CompServo == Module_SrvD ) THEN
      CALL SrvD_CopyContState   (SrvD%x( STATE_CURR), y_FAST%op%x_SrvD( i), CtrlCode, Errstat2, ErrMsg2)
         CALL SetErrStat(ErrStat2, ErrMsg2, ErrStat, ErrMsg, RoutineName )
      CALL SrvD_CopyDiscState   (SrvD%xd(STATE_CURR), y_FAST%op%xd_SrvD( i), CtrlCode, Errstat2, ErrMsg2)
         CALL SetErrStat(ErrStat2, ErrMsg2, ErrStat, ErrMsg, RoutineName )
      CALL SrvD_CopyConstrState (SrvD%z( STATE_CURR), y_FAST%op%z_SrvD( i), CtrlCode, Errstat2, ErrMsg2)
         CALL SetErrStat(ErrStat2, ErrMsg2, ErrStat, ErrMsg, RoutineName )
      CALL SrvD_CopyOtherState (SrvD%OtherSt( STATE_CURR), y_FAST%op%OtherSt_SrvD( i), CtrlCode, Errstat2, ErrMsg2)
         CALL SetErrStat(ErrStat2, ErrMsg2, ErrStat, ErrMsg, RoutineName )
               
      CALL SrvD_CopyInput (SrvD%Input(1), y_FAST%op%u_SrvD(i), CtrlCode, Errstat2, ErrMsg2)
         CALL SetErrStat(ErrStat2, ErrMsg2, ErrStat, ErrMsg, RoutineName )
   END IF
      
      
   ! HydroDyn: copy states and inputs to OP array
   IF ( p_FAST%CompHydro == Module_HD ) THEN
      CALL HydroDyn_CopyContState   (HD%x( STATE_CURR), y_FAST%op%x_HD( i), CtrlCode, Errstat2, ErrMsg2)
         CALL SetErrStat(ErrStat2, ErrMsg2, ErrStat, ErrMsg, RoutineName )
      CALL HydroDyn_CopyDiscState   (HD%xd(STATE_CURR), y_FAST%op%xd_HD( i), CtrlCode, Errstat2, ErrMsg2)
         CALL SetErrStat(ErrStat2, ErrMsg2, ErrStat, ErrMsg, RoutineName )
      CALL HydroDyn_CopyConstrState (HD%z( STATE_CURR), y_FAST%op%z_HD( i), CtrlCode, Errstat2, ErrMsg2)
         CALL SetErrStat(ErrStat2, ErrMsg2, ErrStat, ErrMsg, RoutineName )
      CALL HydroDyn_CopyOtherState (HD%OtherSt(STATE_CURR), y_FAST%op%OtherSt_HD( i), CtrlCode, Errstat2, ErrMsg2)
         CALL SetErrStat(ErrStat2, ErrMsg2, ErrStat, ErrMsg, RoutineName )
               
      CALL HydroDyn_CopyInput (HD%Input(1), y_FAST%op%u_HD(i), CtrlCode, Errstat2, ErrMsg2)
         CALL SetErrStat(ErrStat2, ErrMsg2, ErrStat, ErrMsg, RoutineName )
   END IF
            
            
   ! SubDyn: copy final predictions to actual states
   IF ( p_FAST%CompSub == Module_SD ) THEN
      CALL SD_CopyContState   (y_FAST%op%x_SD(i), SD%x( STATE_CURR), CtrlCode, Errstat2, ErrMsg2)
         CALL SetErrStat(ErrStat2, ErrMsg2, ErrStat, ErrMsg, RoutineName )
      CALL SD_CopyDiscState   (y_FAST%op%xd_SD(i), SD%xd(STATE_CURR), CtrlCode, Errstat2, ErrMsg2)
         CALL SetErrStat(ErrStat2, ErrMsg2, ErrStat, ErrMsg, RoutineName )
      CALL SD_CopyConstrState( y_FAST%op%z_SD(i), SD%z( STATE_CURR), CtrlCode, Errstat2, ErrMsg2)
         CALL SetErrStat(ErrStat2, ErrMsg2, ErrStat, ErrMsg, RoutineName )
      CALL SD_CopyOtherState (y_FAST%op%OtherSt_SD(i), SD%OtherSt(STATE_CURR), CtrlCode, Errstat2, ErrMsg2)
         CALL SetErrStat(ErrStat2, ErrMsg2, ErrStat, ErrMsg, RoutineName )

      CALL SD_CopyInput (y_FAST%op%u_SD(i), SD%Input(1), CtrlCode, Errstat2, ErrMsg2)
         CALL SetErrStat(ErrStat2, ErrMsg2, ErrStat, ErrMsg, RoutineName )

   ELSE IF ( p_FAST%CompSub == Module_ExtPtfm ) THEN
      CALL ExtPtfm_CopyContState   (ExtPtfm%x( STATE_CURR), y_FAST%op%x_ExtPtfm(i), CtrlCode, Errstat2, ErrMsg2)
         CALL SetErrStat(ErrStat2, ErrMsg2, ErrStat, ErrMsg, RoutineName )
      CALL ExtPtfm_CopyDiscState   (ExtPtfm%xd(STATE_CURR), y_FAST%op%xd_ExtPtfm(i), CtrlCode, Errstat2, ErrMsg2)
         CALL SetErrStat(ErrStat2, ErrMsg2, ErrStat, ErrMsg, RoutineName )
      CALL ExtPtfm_CopyConstrState (ExtPtfm%z( STATE_CURR), y_FAST%op%z_ExtPtfm(i), CtrlCode, Errstat2, ErrMsg2)
         CALL SetErrStat(ErrStat2, ErrMsg2, ErrStat, ErrMsg, RoutineName )
      CALL ExtPtfm_CopyOtherState (ExtPtfm%OtherSt(STATE_CURR), y_FAST%op%OtherSt_ExtPtfm(i), CtrlCode, Errstat2, ErrMsg2)
         CALL SetErrStat(ErrStat2, ErrMsg2, ErrStat, ErrMsg, RoutineName )

      CALL ExtPtfm_CopyInput (ExtPtfm%Input(1), y_FAST%op%u_ExtPtfm(i), CtrlCode, Errstat2, ErrMsg2)
         CALL SetErrStat(ErrStat2, ErrMsg2, ErrStat, ErrMsg, RoutineName )
   END IF
         
      
   ! MAP/MoorDyn/FEAM: copy states and inputs to OP array
   IF (p_FAST%CompMooring == Module_MAP) THEN
      CALL MAP_CopyContState   (MAPp%x( STATE_CURR), y_FAST%op%x_MAP(i), CtrlCode, Errstat2, ErrMsg2)
         CALL SetErrStat(ErrStat2, ErrMsg2, ErrStat, ErrMsg, RoutineName )
      CALL MAP_CopyDiscState   (MAPp%xd(STATE_CURR), y_FAST%op%xd_MAP(i), CtrlCode, Errstat2, ErrMsg2)
         CALL SetErrStat(ErrStat2, ErrMsg2, ErrStat, ErrMsg, RoutineName )
      CALL MAP_CopyConstrState (MAPp%z( STATE_CURR), y_FAST%op%z_MAP(i), CtrlCode, Errstat2, ErrMsg2)
         CALL SetErrStat(ErrStat2, ErrMsg2, ErrStat, ErrMsg, RoutineName )
      !CALL MAP_CopyOtherState (MAPp%OtherSt(STATE_CURR), y_FAST%op%OtherSt_MAP(i), CtrlCode, Errstat2, ErrMsg2)
      !   CALL SetErrStat(ErrStat2, ErrMsg2, ErrStat, ErrMsg, RoutineName )

      CALL MAP_CopyInput (MAPp%Input(1), y_FAST%op%u_MAP(i), CtrlCode, Errstat2, ErrMsg2)
         CALL SetErrStat(ErrStat2, ErrMsg2, ErrStat, ErrMsg, RoutineName )
         
   ELSEIF (p_FAST%CompMooring == Module_MD) THEN
      CALL MD_CopyContState   (MD%x( STATE_CURR), y_FAST%op%x_MD(i), CtrlCode, Errstat2, ErrMsg2)
         CALL SetErrStat(ErrStat2, ErrMsg2, ErrStat, ErrMsg, RoutineName )
      CALL MD_CopyDiscState   (MD%xd(STATE_CURR), y_FAST%op%xd_MD(i), CtrlCode, Errstat2, ErrMsg2)
         CALL SetErrStat(ErrStat2, ErrMsg2, ErrStat, ErrMsg, RoutineName )
      CALL MD_CopyConstrState (MD%z( STATE_CURR), y_FAST%op%z_MD(i), CtrlCode, Errstat2, ErrMsg2)
         CALL SetErrStat(ErrStat2, ErrMsg2, ErrStat, ErrMsg, RoutineName )
      CALL MD_CopyOtherState (MD%OtherSt(STATE_CURR), y_FAST%op%OtherSt_MD(i), CtrlCode, Errstat2, ErrMsg2)
         CALL SetErrStat(ErrStat2, ErrMsg2, ErrStat, ErrMsg, RoutineName )
               
      CALL MD_CopyInput (MD%Input(1), y_FAST%op%u_MD(i), CtrlCode, Errstat2, ErrMsg2)
         CALL SetErrStat(ErrStat2, ErrMsg2, ErrStat, ErrMsg, RoutineName )
         
   ELSEIF (p_FAST%CompMooring == Module_FEAM) THEN
      CALL FEAM_CopyContState   (FEAM%x( STATE_CURR), y_FAST%op%x_FEAM(i), CtrlCode, Errstat2, ErrMsg2)
         CALL SetErrStat(ErrStat2, ErrMsg2, ErrStat, ErrMsg, RoutineName )
      CALL FEAM_CopyDiscState   (FEAM%xd(STATE_CURR), y_FAST%op%xd_FEAM(i), CtrlCode, Errstat2, ErrMsg2)
         CALL SetErrStat(ErrStat2, ErrMsg2, ErrStat, ErrMsg, RoutineName )
      CALL FEAM_CopyConstrState (FEAM%z( STATE_CURR), y_FAST%op%z_FEAM(i), CtrlCode, Errstat2, ErrMsg2)
         CALL SetErrStat(ErrStat2, ErrMsg2, ErrStat, ErrMsg, RoutineName )
      CALL FEAM_CopyOtherState (FEAM%OtherSt( STATE_CURR), y_FAST%op%OtherSt_FEAM(i), CtrlCode, Errstat2, ErrMsg2)
         CALL SetErrStat(ErrStat2, ErrMsg2, ErrStat, ErrMsg, RoutineName )
               
      CALL FEAM_CopyInput (FEAM%Input(1), y_FAST%op%u_FEAM(i), CtrlCode, Errstat2, ErrMsg2)
         CALL SetErrStat(ErrStat2, ErrMsg2, ErrStat, ErrMsg, RoutineName )
   !ELSEIF (p_FAST%CompMooring == Module_Orca) THEN
   END IF
             
         ! IceFloe/IceDyn: copy states and inputs to OP array
   IF ( p_FAST%CompIce == Module_IceF ) THEN
      CALL IceFloe_CopyContState   (IceF%x( STATE_CURR), y_FAST%op%x_IceF(i), CtrlCode, Errstat2, ErrMsg2)
         CALL SetErrStat(ErrStat2, ErrMsg2, ErrStat, ErrMsg, RoutineName )
      CALL IceFloe_CopyDiscState   (IceF%xd(STATE_CURR), y_FAST%op%xd_IceF(i), CtrlCode, Errstat2, ErrMsg2)
         CALL SetErrStat(ErrStat2, ErrMsg2, ErrStat, ErrMsg, RoutineName )
      CALL IceFloe_CopyConstrState (IceF%z( STATE_CURR), y_FAST%op%z_IceF(i), CtrlCode, Errstat2, ErrMsg2)
         CALL SetErrStat(ErrStat2, ErrMsg2, ErrStat, ErrMsg, RoutineName )
      CALL IceFloe_CopyOtherState (IceF%OtherSt(STATE_CURR), y_FAST%op%OtherSt_IceF(i), CtrlCode, Errstat2, ErrMsg2)
         CALL SetErrStat(ErrStat2, ErrMsg2, ErrStat, ErrMsg, RoutineName )
               
      CALL IceFloe_CopyInput (IceF%Input(1), y_FAST%op%u_IceF(i), CtrlCode, Errstat2, ErrMsg2)
         CALL SetErrStat(ErrStat2, ErrMsg2, ErrStat, ErrMsg, RoutineName )
   ELSEIF ( p_FAST%CompIce == Module_IceD ) THEN
      DO k=1,p_FAST%numIceLegs
         CALL IceD_CopyContState   (IceD%x( k,STATE_CURR), y_FAST%op%x_IceD(k, i), CtrlCode, Errstat2, ErrMsg2)
            CALL SetErrStat(ErrStat2, ErrMsg2, ErrStat, ErrMsg, RoutineName )
         CALL IceD_CopyDiscState   (IceD%xd(k,STATE_CURR), y_FAST%op%xd_IceD(k, i), CtrlCode, Errstat2, ErrMsg2)
            CALL SetErrStat(ErrStat2, ErrMsg2, ErrStat, ErrMsg, RoutineName )
         CALL IceD_CopyConstrState (IceD%z( k,STATE_CURR), y_FAST%op%z_IceD(k, i), CtrlCode, Errstat2, ErrMsg2)
            CALL SetErrStat(ErrStat2, ErrMsg2, ErrStat, ErrMsg, RoutineName )
         CALL IceD_CopyOtherState (IceD%OtherSt( k,STATE_CURR), y_FAST%op%OtherSt_IceD(k, i), CtrlCode, Errstat2, ErrMsg2)
            CALL SetErrStat(ErrStat2, ErrMsg2, ErrStat, ErrMsg, RoutineName )
                  
         CALL IceD_CopyInput (IceD%Input(1,k), y_FAST%op%u_IceD(k, i), CtrlCode, Errstat2, ErrMsg2)
            CALL SetErrStat(ErrStat2, ErrMsg2, ErrStat, ErrMsg, RoutineName )
      END DO
   END IF   
   
   
END SUBROUTINE SaveOP
!----------------------------------------------------------------------------------------------------------------------------------
!> This subroutine takes arrays representing the eigenvector of the states and uses it to modify the operating points for 
!! continuous states. It is highly tied to the module organizaton.
SUBROUTINE PerturbOP(t, iLinTime, iMode, p_FAST, y_FAST, ED, BD, SrvD, AD, IfW, OpFM, HD, SD, ExtPtfm, MAPp, FEAM, MD, Orca, &
                         IceF, IceD, ErrStat, ErrMsg )

   REAL(DbKi),               INTENT(IN   ) :: t
   INTEGER(IntKi),           INTENT(IN   ) :: iLinTime            !< index into LinTimes dimension of arrays (azimuth)
   INTEGER(IntKi),           INTENT(IN   ) :: iMode               !< index into Mode dimension of arrays

   TYPE(FAST_ParameterType), INTENT(IN   ) :: p_FAST              !< Parameters for the glue code
   TYPE(FAST_OutputFileType),INTENT(INOUT) :: y_FAST              !< Output variables for the glue code
     
   TYPE(ElastoDyn_Data),     INTENT(INOUT) :: ED                  !< ElastoDyn data
   TYPE(BeamDyn_Data),       INTENT(INOUT) :: BD                  !< BeamDyn data
   TYPE(ServoDyn_Data),      INTENT(INOUT) :: SrvD                !< ServoDyn data
   TYPE(AeroDyn_Data),       INTENT(INOUT) :: AD                  !< AeroDyn data
   TYPE(InflowWind_Data),    INTENT(INOUT) :: IfW                 !< InflowWind data
   TYPE(OpenFOAM_Data),      INTENT(INOUT) :: OpFM                !< OpenFOAM data
   TYPE(HydroDyn_Data),      INTENT(INOUT) :: HD                  !< HydroDyn data
   TYPE(SubDyn_Data),        INTENT(INOUT) :: SD                  !< SubDyn data
   TYPE(ExtPtfm_Data),       INTENT(INOUT) :: ExtPtfm             !< ExtPtfm_MCKF data
   TYPE(MAP_Data),           INTENT(INOUT) :: MAPp                !< MAP data
   TYPE(FEAMooring_Data),    INTENT(INOUT) :: FEAM                !< FEAMooring data
   TYPE(MoorDyn_Data),       INTENT(INOUT) :: MD                  !< Data for the MoorDyn module
   TYPE(OrcaFlex_Data),      INTENT(INOUT) :: Orca                !< OrcaFlex interface data
   TYPE(IceFloe_Data),       INTENT(INOUT) :: IceF                !< IceFloe data
   TYPE(IceDyn_Data),        INTENT(INOUT) :: IceD                !< All the IceDyn data used in time-step loop

     
   INTEGER(IntKi),           INTENT(  OUT) :: ErrStat             !< Error status of the operation
   CHARACTER(*),             INTENT(  OUT) :: ErrMsg              !< Error message if ErrStat /= ErrID_None

   ! local variables
   INTEGER(IntKi)                          :: k                   ! generic loop counters
   INTEGER(IntKi)                          :: i, iStart           ! generic loop counters
   INTEGER(IntKi)                          :: iBody               ! WAMIT body loop counter
   INTEGER(IntKi)                          :: j                   ! generic loop counters
   INTEGER(IntKi)                          :: indx                ! generic loop counters
   INTEGER(IntKi)                          :: indx_last           ! generic loop counters
   INTEGER(IntKi)                          :: i_x                 ! index into packed array
   INTEGER(IntKi)                          :: nStates             ! number of second-order states
   INTEGER(IntKi)                          :: ThisModule          ! identifier of current module
   
   CHARACTER(*), PARAMETER                 :: RoutineName = 'PerturbOP'


   ErrStat = ErrID_None
   ErrMsg  = ""


   i_x = 1

   do i = 1,p_FAST%Lin_NumMods
      ThisModule = p_FAST%Lin_ModOrder( i )

      do k=1,size(y_FAST%Lin%Modules(ThisModule)%Instance)

         if (allocated(y_FAST%Lin%Modules(ThisModule)%Instance(k)%op_x_eig_mag)) then
            do j=1,size(y_FAST%Lin%Modules(ThisModule)%Instance(k)%op_x)  ! use this for the loop because ED may have a larger op_x_eig_mag array than op_x
         
            ! this is a hack because not all modules pack the continuous states in the same way:
               if (ThisModule == Module_ED) then
                  if (j<= ED%p%DOFs%NActvDOF) then
                     indx = ED%p%DOFs%PS(j)
                  else
                     indx = ED%p%DOFs%PS(j-ED%p%DOFs%NActvDOF) + ED%p%NDOF
                  end if
               else
                  indx = j
               end if
               y_FAST%Lin%Modules(ThisModule)%Instance(k)%op_x_eig_mag(  indx) = p_FAST%VTK_modes%x_eig_magnitude(i_x, iLinTime, iMode)  ! this is going to hold the magnitude of the eigenvector
               y_FAST%Lin%Modules(ThisModule)%Instance(k)%op_x_eig_phase(indx) = p_FAST%VTK_modes%x_eig_phase(    i_x, iLinTime, iMode) ! this is going to hold the phase of the eigenvector
               i_x = i_x + 1;
            end do
         end if
         
      end do
   end do
   
   
   
         ! ElastoDyn:
      ThisModule = Module_ED
      if (allocated(y_FAST%Lin%Modules(ThisModule)%Instance(1)%op_x_eig_mag)) then
         nStates = size(y_FAST%Lin%Modules(ThisModule)%Instance(1)%op_x_eig_mag)/2
         
         call GetStateAry(p_FAST, iMode, t, ED%x( STATE_CURR)%QT,  y_FAST%Lin%Modules(ThisModule)%Instance(1)%op_x_eig_mag(         :nStates), y_FAST%Lin%Modules(ThisModule)%Instance(1)%op_x_eig_phase(         :nStates))
         call GetStateAry(p_FAST, iMode, t, ED%x( STATE_CURR)%QDT, y_FAST%Lin%Modules(ThisModule)%Instance(1)%op_x_eig_mag(1+nStates:       ), y_FAST%Lin%Modules(ThisModule)%Instance(1)%op_x_eig_phase(1+nStates:       ))
      end if

         ! BeamDyn:
      IF ( p_FAST%CompElast == Module_BD ) THEN
         ThisModule = Module_BD
         DO k=1,p_FAST%nBeams
            if (allocated(y_FAST%Lin%Modules(ThisModule)%Instance(k)%op_x_eig_mag)) then
               nStates = size(y_FAST%Lin%Modules(ThisModule)%Instance(k)%op_x_eig_mag)/2

               indx = 1
               do i=2,BD%p(k)%node_total
                  indx_last = indx + BD%p(k)%dof_node - 1
                  call GetStateAry(p_FAST, iMode, t, BD%x(k, STATE_CURR)%q(   :,i), y_FAST%Lin%Modules(ThisModule)%Instance(k)%op_x_eig_mag(        indx:indx_last        ), y_FAST%Lin%Modules(ThisModule)%Instance(k)%op_x_eig_phase(        indx:indx_last        ))
                  call GetStateAry(p_FAST, iMode, t, BD%x(k, STATE_CURR)%dqdt(:,i), y_FAST%Lin%Modules(ThisModule)%Instance(k)%op_x_eig_mag(nStates+indx:indx_last+nStates), y_FAST%Lin%Modules(ThisModule)%Instance(k)%op_x_eig_phase(nStates+indx:indx_last+nStates))
                  indx = indx_last+1
               end do
               
            end if

         END DO
      END IF
   
      
   !!!   ! AeroDyn: copy final predictions to actual states; copy current outputs to next 
   !!!!IF ( p_FAST%CompAero == Module_AD14 ) THEN
   !!!!ELSE
   IF ( p_FAST%CompAero == Module_AD ) THEN
      ThisModule = Module_AD
      if (allocated(y_FAST%Lin%Modules(ThisModule)%Instance(1)%op_x_eig_mag)) then
      
         indx = 1
            ! set linearization operating points:
         if (AD%p%rotors(1)%BEMT%DBEMT%lin_nx>0) then
            do j=1,size(AD%x(STATE_CURR)%rotors(1)%BEMT%DBEMT%element,2)
               do i=1,size(AD%x(STATE_CURR)%rotors(1)%BEMT%DBEMT%element,1)
                  indx_last = indx + size(AD%x(STATE_CURR)%rotors(1)%BEMT%DBEMT%element(i,j)%vind) - 1
                  call GetStateAry(p_FAST, iMode, t, AD%x(STATE_CURR)%rotors(1)%BEMT%DBEMT%element(i,j)%vind, y_FAST%Lin%Modules(ThisModule)%Instance(1)%op_x_eig_mag(  indx : indx_last), &
                                                                                                              y_FAST%Lin%Modules(ThisModule)%Instance(1)%op_x_eig_phase(indx : indx_last) )
                  indx = indx_last + 1
               end do
            end do
   
            do j=1,size(AD%x(STATE_CURR)%rotors(1)%BEMT%DBEMT%element,2)
               do i=1,size(AD%x(STATE_CURR)%rotors(1)%BEMT%DBEMT%element,1)
                  indx_last = indx + size(AD%x(STATE_CURR)%rotors(1)%BEMT%DBEMT%element(i,j)%vind_dot) - 1
                  call GetStateAry(p_FAST, iMode, t, AD%x(STATE_CURR)%rotors(1)%BEMT%DBEMT%element(i,j)%vind_dot, y_FAST%Lin%Modules(ThisModule)%Instance(1)%op_x_eig_mag(  indx : indx_last), &
                                                                                                                  y_FAST%Lin%Modules(ThisModule)%Instance(1)%op_x_eig_phase(indx : indx_last) )
                  indx = indx_last + 1
               end do
            end do
      
         end if
   
         if (AD%p%rotors(1)%BEMT%UA%lin_nx>0) then
            do j=1,size(AD%x(STATE_CURR)%rotors(1)%BEMT%UA%element,2)
               do i=1,size(AD%x(STATE_CURR)%rotors(1)%BEMT%UA%element,1)
                  indx_last = indx + size(AD%x(STATE_CURR)%rotors(1)%BEMT%UA%element(i,j)%x) - 1
                  call GetStateAry(p_FAST, iMode, t, AD%x(STATE_CURR)%rotors(1)%BEMT%UA%element(i,j)%x,  y_FAST%Lin%Modules(ThisModule)%Instance(1)%op_x_eig_mag(  indx : indx_last), &
                                                                                                         y_FAST%Lin%Modules(ThisModule)%Instance(1)%op_x_eig_phase(indx : indx_last) )
                  indx = indx_last + 1
               end do
            end do
         end if
      
      end if
   END IF
   !!!      
   !!!! InflowWind: copy op to actual states and inputs
   !!!IF ( p_FAST%CompInflow == Module_IfW ) THEN
   !!!END IF
   !!!         
   !!!   
   !!!! ServoDyn: copy op to actual states and inputs
   !!!IF ( p_FAST%CompServo == Module_SrvD ) THEN
   !!!END IF
      
   ! HydroDyn: copy op to actual states and inputs
   IF ( p_FAST%CompHydro == Module_HD ) THEN
      ThisModule = Module_HD
      if (allocated(y_FAST%Lin%Modules(ThisModule)%Instance(1)%op_x_eig_mag)) then
         ! WAMIT parameter and continuous states are now an arrays of length NBody
         ! All Excitation states are stored first and then Radiation states.
         ! We will try to loop over each of the NBody(s) and add each body's states to the overall state array
         iStart = 1
         do iBody = 1, HD%p%NBody
            nStates = HD%p%WAMIT(iBody)%SS_Exctn%numStates
            if (nStates > 0) then
               call GetStateAry(p_FAST, iMode, t, HD%x( STATE_CURR)%WAMIT(iBody)%SS_Exctn%x, y_FAST%Lin%Modules(ThisModule)%Instance(1)%op_x_eig_mag(iStart:iStart+nStates-1), y_FAST%Lin%Modules(ThisModule)%Instance(1)%op_x_eig_phase(iStart:iStart+nStates-1))
               iStart = iStart + nStates
            end if
         end do
         do iBody = 1, HD%p%NBody
            nStates = HD%p%WAMIT(iBody)%SS_Rdtn%numStates
            if (nStates > 0) then
               call GetStateAry(p_FAST, iMode, t, HD%x( STATE_CURR)%WAMIT(iBody)%SS_Rdtn%x,  y_FAST%Lin%Modules(ThisModule)%Instance(1)%op_x_eig_mag(iStart:iStart+nStates-1), y_FAST%Lin%Modules(ThisModule)%Instance(1)%op_x_eig_phase(iStart:iStart+nStates-1))
               iStart = iStart + nStates
            end if
         end do
      end if
   END IF
                 
   
   ! SubDyn: copy final predictions to actual states
   IF ( p_FAST%CompSub == Module_SD ) THEN
      ThisModule = Module_SD
      if (allocated(y_FAST%Lin%Modules(ThisModule)%Instance(1)%op_x_eig_mag)) then
         nStates = size(y_FAST%Lin%Modules(ThisModule)%Instance(1)%op_x_eig_mag)/2
         call GetStateAry(p_FAST, iMode, t, SD%x( STATE_CURR)%qm,    y_FAST%Lin%Modules(ThisModule)%Instance(1)%op_x_eig_mag(         :nStates), y_FAST%Lin%Modules(ThisModule)%Instance(1)%op_x_eig_phase(         :nStates))
         call GetStateAry(p_FAST, iMode, t, SD%x( STATE_CURR)%qmdot, y_FAST%Lin%Modules(ThisModule)%Instance(1)%op_x_eig_mag(1+nStates:       ), y_FAST%Lin%Modules(ThisModule)%Instance(1)%op_x_eig_phase(1+nStates:       ))
      end if
   ELSE IF ( p_FAST%CompSub == Module_ExtPtfm ) THEN
   END IF   

END SUBROUTINE PerturbOP
!----------------------------------------------------------------------------------------------------------------------------------
SUBROUTINE SetOperatingPoint(i, p_FAST, y_FAST, m_FAST, ED, BD, SrvD, AD, IfW, OpFM, HD, SD, ExtPtfm, &
                         MAPp, FEAM, MD, Orca, IceF, IceD, ErrStat, ErrMsg )

   INTEGER(IntKi),           INTENT(IN   ) :: i                   !< Index into LinTimes (to determine which operating point to copy)
   TYPE(FAST_ParameterType), INTENT(IN   ) :: p_FAST              !< Parameters for the glue code
   TYPE(FAST_OutputFileType),INTENT(INOUT) :: y_FAST              !< Output variables for the glue code
   TYPE(FAST_MiscVarType),   INTENT(INOUT) :: m_FAST              !< Miscellaneous variables
     
   TYPE(ElastoDyn_Data),     INTENT(INOUT) :: ED                  !< ElastoDyn data
   TYPE(BeamDyn_Data),       INTENT(INOUT) :: BD                  !< BeamDyn data
   TYPE(ServoDyn_Data),      INTENT(INOUT) :: SrvD                !< ServoDyn data
   TYPE(AeroDyn_Data),       INTENT(INOUT) :: AD                  !< AeroDyn data
   TYPE(InflowWind_Data),    INTENT(INOUT) :: IfW                 !< InflowWind data
   TYPE(OpenFOAM_Data),      INTENT(INOUT) :: OpFM                !< OpenFOAM data
   TYPE(HydroDyn_Data),      INTENT(INOUT) :: HD                  !< HydroDyn data
   TYPE(SubDyn_Data),        INTENT(INOUT) :: SD                  !< SubDyn data
   TYPE(ExtPtfm_Data),       INTENT(INOUT) :: ExtPtfm             !< ExtPtfm_MCKF data
   TYPE(MAP_Data),           INTENT(INOUT) :: MAPp                !< MAP data
   TYPE(FEAMooring_Data),    INTENT(INOUT) :: FEAM                !< FEAMooring data
   TYPE(MoorDyn_Data),       INTENT(INOUT) :: MD                  !< Data for the MoorDyn module
   TYPE(OrcaFlex_Data),      INTENT(INOUT) :: Orca                !< OrcaFlex interface data
   TYPE(IceFloe_Data),       INTENT(INOUT) :: IceF                !< IceFloe data
   TYPE(IceDyn_Data),        INTENT(INOUT) :: IceD                !< All the IceDyn data used in time-step loop

   INTEGER(IntKi),           INTENT(  OUT) :: ErrStat             !< Error status of the operation
   CHARACTER(*),             INTENT(  OUT) :: ErrMsg              !< Error message if ErrStat /= ErrID_None
   
   ! local variables
   INTEGER(IntKi)                          :: k                   ! generic loop counters
   
   
   INTEGER(IntKi)                          :: ErrStat2
   CHARACTER(ErrMsgLen)                    :: ErrMsg2
   CHARACTER(*), PARAMETER                 :: RoutineName = 'SetOperatingPoint'


   ErrStat = ErrID_None
   ErrMsg  = ""
   
   
   !----------------------------------------------------------------------------------------
   !! copy the operating point of the states and inputs at LinTimes(i)
   !----------------------------------------------------------------------------------------
         ! ElastoDyn: copy op to actual states and inputs
      CALL ED_CopyContState   (y_FAST%op%x_ED( i), ED%x( STATE_CURR), MESH_UPDATECOPY, Errstat2, ErrMsg2)
         CALL SetErrStat(ErrStat2, ErrMsg2, ErrStat, ErrMsg, RoutineName )
      CALL ED_CopyDiscState   (y_FAST%op%xd_ED( i), ED%xd(STATE_CURR), MESH_UPDATECOPY, Errstat2, ErrMsg2)
         CALL SetErrStat(ErrStat2, ErrMsg2, ErrStat, ErrMsg, RoutineName )
      CALL ED_CopyConstrState (y_FAST%op%z_ED( i), ED%z( STATE_CURR), MESH_UPDATECOPY, Errstat2, ErrMsg2)
         CALL SetErrStat(ErrStat2, ErrMsg2, ErrStat, ErrMsg, RoutineName )
      CALL ED_CopyOtherState (y_FAST%op%OtherSt_ED( i), ED%OtherSt( STATE_CURR), MESH_UPDATECOPY, Errstat2, ErrMsg2)
         CALL SetErrStat(ErrStat2, ErrMsg2, ErrStat, ErrMsg, RoutineName )
      
      CALL ED_CopyInput (y_FAST%op%u_ED( i), ED%Input(1), MESH_UPDATECOPY, Errstat2, ErrMsg2)
         CALL SetErrStat(ErrStat2, ErrMsg2, ErrStat, ErrMsg, RoutineName )
      
         ! BeamDyn: copy op to actual states and inputs
      IF ( p_FAST%CompElast == Module_BD ) THEN
         DO k=1,p_FAST%nBeams
            CALL BD_CopyContState   (y_FAST%op%x_BD(k, i), BD%x( k,STATE_CURR), MESH_UPDATECOPY, Errstat2, ErrMsg2)
               CALL SetErrStat(ErrStat2, ErrMsg2, ErrStat, ErrMsg, RoutineName )
            CALL BD_CopyDiscState   (y_FAST%op%xd_BD(k, i), BD%xd(k,STATE_CURR), MESH_UPDATECOPY, Errstat2, ErrMsg2)
               CALL SetErrStat(ErrStat2, ErrMsg2, ErrStat, ErrMsg, RoutineName )
            CALL BD_CopyConstrState (y_FAST%op%z_BD(k, i), BD%z( k,STATE_CURR), MESH_UPDATECOPY, Errstat2, ErrMsg2)
               CALL SetErrStat(ErrStat2, ErrMsg2, ErrStat, ErrMsg, RoutineName )
            CALL BD_CopyOtherState (y_FAST%op%OtherSt_BD(k, i), BD%OtherSt( k,STATE_CURR), MESH_UPDATECOPY, Errstat2, ErrMsg2)
               CALL SetErrStat(ErrStat2, ErrMsg2, ErrStat, ErrMsg, RoutineName )
                     
            CALL BD_CopyInput (y_FAST%op%u_BD(k, i), BD%Input(1,k), MESH_UPDATECOPY, Errstat2, ErrMsg2)
               CALL SetErrStat(ErrStat2, ErrMsg2, ErrStat, ErrMsg, RoutineName )
                     
         END DO
      END IF
      
      ! AeroDyn: copy final predictions to actual states; copy current outputs to next 
   !IF ( p_FAST%CompAero == Module_AD14 ) THEN
   !ELSE
   IF ( p_FAST%CompAero == Module_AD ) THEN
      CALL AD_CopyContState   (y_FAST%op%x_AD( i), AD%x( STATE_CURR), MESH_UPDATECOPY, Errstat2, ErrMsg2)
         CALL SetErrStat(ErrStat2, ErrMsg2, ErrStat, ErrMsg, RoutineName )
      CALL AD_CopyDiscState   (y_FAST%op%xd_AD( i), AD%xd(STATE_CURR), MESH_UPDATECOPY, Errstat2, ErrMsg2)
         CALL SetErrStat(ErrStat2, ErrMsg2, ErrStat, ErrMsg, RoutineName )
      CALL AD_CopyConstrState (y_FAST%op%z_AD( i), AD%z( STATE_CURR), MESH_UPDATECOPY, Errstat2, ErrMsg2)
         CALL SetErrStat(ErrStat2, ErrMsg2, ErrStat, ErrMsg, RoutineName )
      CALL AD_CopyOtherState (y_FAST%op%OtherSt_AD( i), AD%OtherSt(STATE_CURR), MESH_UPDATECOPY, Errstat2, ErrMsg2)
         CALL SetErrStat(ErrStat2, ErrMsg2, ErrStat, ErrMsg, RoutineName )

      CALL AD_CopyInput (y_FAST%op%u_AD(i), AD%Input(1), MESH_UPDATECOPY, Errstat2, ErrMsg2)
         CALL SetErrStat(ErrStat2, ErrMsg2, ErrStat, ErrMsg, RoutineName )
   END IF
         
   ! InflowWind: copy op to actual states and inputs
   IF ( p_FAST%CompInflow == Module_IfW ) THEN
      CALL InflowWind_CopyContState   (y_FAST%op%x_IfW( i), IfW%x( STATE_CURR), MESH_UPDATECOPY, Errstat2, ErrMsg2)
         CALL SetErrStat(ErrStat2, ErrMsg2, ErrStat, ErrMsg, RoutineName )
      CALL InflowWind_CopyDiscState   (y_FAST%op%xd_IfW( i), IfW%xd(STATE_CURR), MESH_UPDATECOPY, Errstat2, ErrMsg2)
         CALL SetErrStat(ErrStat2, ErrMsg2, ErrStat, ErrMsg, RoutineName )
      CALL InflowWind_CopyConstrState (y_FAST%op%z_IfW( i), IfW%z( STATE_CURR), MESH_UPDATECOPY, Errstat2, ErrMsg2)
         CALL SetErrStat(ErrStat2, ErrMsg2, ErrStat, ErrMsg, RoutineName )
      CALL InflowWind_CopyOtherState (y_FAST%op%OtherSt_IfW( i), IfW%OtherSt( STATE_CURR), MESH_UPDATECOPY, Errstat2, ErrMsg2)
         CALL SetErrStat(ErrStat2, ErrMsg2, ErrStat, ErrMsg, RoutineName )
               
      CALL InflowWind_CopyInput (y_FAST%op%u_IfW(i), IfW%Input(1), MESH_UPDATECOPY, Errstat2, ErrMsg2)
         CALL SetErrStat(ErrStat2, ErrMsg2, ErrStat, ErrMsg, RoutineName )
               
   END IF
            
      
   ! ServoDyn: copy op to actual states and inputs
   IF ( p_FAST%CompServo == Module_SrvD ) THEN
      CALL SrvD_CopyContState   (y_FAST%op%x_SrvD( i), SrvD%x( STATE_CURR), MESH_UPDATECOPY, Errstat2, ErrMsg2)
         CALL SetErrStat(ErrStat2, ErrMsg2, ErrStat, ErrMsg, RoutineName )
      CALL SrvD_CopyDiscState   (y_FAST%op%xd_SrvD( i), SrvD%xd(STATE_CURR), MESH_UPDATECOPY, Errstat2, ErrMsg2)
         CALL SetErrStat(ErrStat2, ErrMsg2, ErrStat, ErrMsg, RoutineName )
      CALL SrvD_CopyConstrState (y_FAST%op%z_SrvD( i), SrvD%z( STATE_CURR), MESH_UPDATECOPY, Errstat2, ErrMsg2)
         CALL SetErrStat(ErrStat2, ErrMsg2, ErrStat, ErrMsg, RoutineName )
      CALL SrvD_CopyOtherState (y_FAST%op%OtherSt_SrvD( i), SrvD%OtherSt( STATE_CURR), MESH_UPDATECOPY, Errstat2, ErrMsg2)
         CALL SetErrStat(ErrStat2, ErrMsg2, ErrStat, ErrMsg, RoutineName )
               
      CALL SrvD_CopyInput (y_FAST%op%u_SrvD(i), SrvD%Input(1), MESH_UPDATECOPY, Errstat2, ErrMsg2)
         CALL SetErrStat(ErrStat2, ErrMsg2, ErrStat, ErrMsg, RoutineName )
   END IF
      
      
   ! HydroDyn: copy op to actual states and inputs
   IF ( p_FAST%CompHydro == Module_HD ) THEN         
      CALL HydroDyn_CopyContState   (y_FAST%op%x_HD( i), HD%x( STATE_CURR), MESH_UPDATECOPY, Errstat2, ErrMsg2)
         CALL SetErrStat(ErrStat2, ErrMsg2, ErrStat, ErrMsg, RoutineName )
      CALL HydroDyn_CopyDiscState   (y_FAST%op%xd_HD( i), HD%xd(STATE_CURR), MESH_UPDATECOPY, Errstat2, ErrMsg2)
         CALL SetErrStat(ErrStat2, ErrMsg2, ErrStat, ErrMsg, RoutineName )
      CALL HydroDyn_CopyConstrState (y_FAST%op%z_HD( i), HD%z( STATE_CURR), MESH_UPDATECOPY, Errstat2, ErrMsg2)
         CALL SetErrStat(ErrStat2, ErrMsg2, ErrStat, ErrMsg, RoutineName )
      CALL HydroDyn_CopyOtherState (y_FAST%op%OtherSt_HD( i), HD%OtherSt(STATE_CURR), MESH_UPDATECOPY, Errstat2, ErrMsg2)
         CALL SetErrStat(ErrStat2, ErrMsg2, ErrStat, ErrMsg, RoutineName )
               
      CALL HydroDyn_CopyInput (y_FAST%op%u_HD(i), HD%Input(1), MESH_UPDATECOPY, Errstat2, ErrMsg2)
         CALL SetErrStat(ErrStat2, ErrMsg2, ErrStat, ErrMsg, RoutineName )
   END IF
            
            
   ! SubDyn: copy final predictions to actual states
   IF ( p_FAST%CompSub == Module_SD ) THEN
      CALL SD_CopyContState   (y_FAST%op%x_SD(i), SD%x( STATE_CURR), MESH_UPDATECOPY, Errstat2, ErrMsg2)
         CALL SetErrStat(ErrStat2, ErrMsg2, ErrStat, ErrMsg, RoutineName )
      CALL SD_CopyDiscState   (y_FAST%op%xd_SD(i), SD%xd(STATE_CURR), MESH_UPDATECOPY, Errstat2, ErrMsg2)
         CALL SetErrStat(ErrStat2, ErrMsg2, ErrStat, ErrMsg, RoutineName )
      CALL SD_CopyConstrState( y_FAST%op%z_SD(i), SD%z( STATE_CURR), MESH_UPDATECOPY, Errstat2, ErrMsg2)
         CALL SetErrStat(ErrStat2, ErrMsg2, ErrStat, ErrMsg, RoutineName )
      CALL SD_CopyOtherState (y_FAST%op%OtherSt_SD(i), SD%OtherSt(STATE_CURR), MESH_UPDATECOPY, Errstat2, ErrMsg2)
         CALL SetErrStat(ErrStat2, ErrMsg2, ErrStat, ErrMsg, RoutineName )

      CALL SD_CopyInput (y_FAST%op%u_SD(i), SD%Input(1), MESH_UPDATECOPY, Errstat2, ErrMsg2)
         CALL SetErrStat(ErrStat2, ErrMsg2, ErrStat, ErrMsg, RoutineName )

   ELSE IF ( p_FAST%CompSub == Module_ExtPtfm ) THEN
      CALL ExtPtfm_CopyContState   (y_FAST%op%x_ExtPtfm(i), ExtPtfm%x( STATE_CURR), MESH_UPDATECOPY, Errstat2, ErrMsg2)
         CALL SetErrStat(ErrStat2, ErrMsg2, ErrStat, ErrMsg, RoutineName )
      CALL ExtPtfm_CopyDiscState   (y_FAST%op%xd_ExtPtfm(i), ExtPtfm%xd(STATE_CURR), MESH_UPDATECOPY, Errstat2, ErrMsg2)
         CALL SetErrStat(ErrStat2, ErrMsg2, ErrStat, ErrMsg, RoutineName )
      CALL ExtPtfm_CopyConstrState (y_FAST%op%z_ExtPtfm(i), ExtPtfm%z( STATE_CURR), MESH_UPDATECOPY, Errstat2, ErrMsg2)
         CALL SetErrStat(ErrStat2, ErrMsg2, ErrStat, ErrMsg, RoutineName )
      CALL ExtPtfm_CopyOtherState (y_FAST%op%OtherSt_ExtPtfm(i), ExtPtfm%OtherSt(STATE_CURR), MESH_UPDATECOPY, Errstat2, ErrMsg2)
         CALL SetErrStat(ErrStat2, ErrMsg2, ErrStat, ErrMsg, RoutineName )

      CALL ExtPtfm_CopyInput (y_FAST%op%u_ExtPtfm(i), ExtPtfm%Input(1), MESH_UPDATECOPY, Errstat2, ErrMsg2)
         CALL SetErrStat(ErrStat2, ErrMsg2, ErrStat, ErrMsg, RoutineName )
   END IF
         
      
   ! MAP/MoorDyn/FEAM: copy op to actual states and inputs
   IF (p_FAST%CompMooring == Module_MAP) THEN
      CALL MAP_CopyContState   (y_FAST%op%x_MAP(i), MAPp%x( STATE_CURR), MESH_UPDATECOPY, Errstat2, ErrMsg2)
         CALL SetErrStat(ErrStat2, ErrMsg2, ErrStat, ErrMsg, RoutineName )
      CALL MAP_CopyDiscState   (y_FAST%op%xd_MAP(i), MAPp%xd(STATE_CURR), MESH_UPDATECOPY, Errstat2, ErrMsg2)
         CALL SetErrStat(ErrStat2, ErrMsg2, ErrStat, ErrMsg, RoutineName )
      CALL MAP_CopyConstrState (y_FAST%op%z_MAP(i), MAPp%z( STATE_CURR), MESH_UPDATECOPY, Errstat2, ErrMsg2)
         CALL SetErrStat(ErrStat2, ErrMsg2, ErrStat, ErrMsg, RoutineName )
      !CALL MAP_CopyOtherState (y_FAST%op%OtherSt_MAP(i), MAPp%OtherSt(STATE_CURR), MESH_UPDATECOPY, Errstat2, ErrMsg2)
      !   CALL SetErrStat(ErrStat2, ErrMsg2, ErrStat, ErrMsg, RoutineName )

      CALL MAP_CopyInput (y_FAST%op%u_MAP(i), MAPp%Input(1), MESH_UPDATECOPY, Errstat2, ErrMsg2)
         CALL SetErrStat(ErrStat2, ErrMsg2, ErrStat, ErrMsg, RoutineName )
   ELSEIF (p_FAST%CompMooring == Module_MD) THEN
      CALL MD_CopyContState   (y_FAST%op%x_MD(i), MD%x( STATE_CURR), MESH_UPDATECOPY, Errstat2, ErrMsg2)
         CALL SetErrStat(ErrStat2, ErrMsg2, ErrStat, ErrMsg, RoutineName )
      CALL MD_CopyDiscState   (y_FAST%op%xd_MD(i), MD%xd(STATE_CURR), MESH_UPDATECOPY, Errstat2, ErrMsg2)
         CALL SetErrStat(ErrStat2, ErrMsg2, ErrStat, ErrMsg, RoutineName )
      CALL MD_CopyConstrState (y_FAST%op%z_MD(i), MD%z( STATE_CURR), MESH_UPDATECOPY, Errstat2, ErrMsg2)
         CALL SetErrStat(ErrStat2, ErrMsg2, ErrStat, ErrMsg, RoutineName )
      CALL MD_CopyOtherState (y_FAST%op%OtherSt_MD(i), MD%OtherSt(STATE_CURR), MESH_UPDATECOPY, Errstat2, ErrMsg2)
         CALL SetErrStat(ErrStat2, ErrMsg2, ErrStat, ErrMsg, RoutineName )
               
      CALL MD_CopyInput (y_FAST%op%u_MD(i), MD%Input(1), MESH_UPDATECOPY, Errstat2, ErrMsg2)
         CALL SetErrStat(ErrStat2, ErrMsg2, ErrStat, ErrMsg, RoutineName )
   ELSEIF (p_FAST%CompMooring == Module_FEAM) THEN
      CALL FEAM_CopyContState   (y_FAST%op%x_FEAM(i), FEAM%x( STATE_CURR), MESH_UPDATECOPY, Errstat2, ErrMsg2)
         CALL SetErrStat(ErrStat2, ErrMsg2, ErrStat, ErrMsg, RoutineName )
      CALL FEAM_CopyDiscState   (y_FAST%op%xd_FEAM(i), FEAM%xd(STATE_CURR), MESH_UPDATECOPY, Errstat2, ErrMsg2)
         CALL SetErrStat(ErrStat2, ErrMsg2, ErrStat, ErrMsg, RoutineName )
      CALL FEAM_CopyConstrState (y_FAST%op%z_FEAM(i), FEAM%z( STATE_CURR), MESH_UPDATECOPY, Errstat2, ErrMsg2)
         CALL SetErrStat(ErrStat2, ErrMsg2, ErrStat, ErrMsg, RoutineName )
      CALL FEAM_CopyOtherState (y_FAST%op%OtherSt_FEAM(i), FEAM%OtherSt( STATE_CURR), MESH_UPDATECOPY, Errstat2, ErrMsg2)
         CALL SetErrStat(ErrStat2, ErrMsg2, ErrStat, ErrMsg, RoutineName )
               
      CALL FEAM_CopyInput (y_FAST%op%u_FEAM(i), FEAM%Input(1), MESH_UPDATECOPY, Errstat2, ErrMsg2)
         CALL SetErrStat(ErrStat2, ErrMsg2, ErrStat, ErrMsg, RoutineName )
   !ELSEIF (p_FAST%CompMooring == Module_Orca) THEN
   END IF
             
         ! IceFloe/IceDyn: copy op to actual states and inputs
   IF ( p_FAST%CompIce == Module_IceF ) THEN
      CALL IceFloe_CopyContState   (y_FAST%op%x_IceF(i), IceF%x( STATE_CURR), MESH_UPDATECOPY, Errstat2, ErrMsg2)
         CALL SetErrStat(ErrStat2, ErrMsg2, ErrStat, ErrMsg, RoutineName )
      CALL IceFloe_CopyDiscState   (y_FAST%op%xd_IceF(i), IceF%xd(STATE_CURR), MESH_UPDATECOPY, Errstat2, ErrMsg2)
         CALL SetErrStat(ErrStat2, ErrMsg2, ErrStat, ErrMsg, RoutineName )
      CALL IceFloe_CopyConstrState (y_FAST%op%z_IceF(i), IceF%z( STATE_CURR), MESH_UPDATECOPY, Errstat2, ErrMsg2)
         CALL SetErrStat(ErrStat2, ErrMsg2, ErrStat, ErrMsg, RoutineName )
      CALL IceFloe_CopyOtherState (y_FAST%op%OtherSt_IceF(i), IceF%OtherSt(STATE_CURR), MESH_UPDATECOPY, Errstat2, ErrMsg2)
         CALL SetErrStat(ErrStat2, ErrMsg2, ErrStat, ErrMsg, RoutineName )
               
      CALL IceFloe_CopyInput (y_FAST%op%u_IceF(i), IceF%Input(1), MESH_UPDATECOPY, Errstat2, ErrMsg2)
         CALL SetErrStat(ErrStat2, ErrMsg2, ErrStat, ErrMsg, RoutineName )
   ELSEIF ( p_FAST%CompIce == Module_IceD ) THEN
      DO k=1,p_FAST%numIceLegs
         CALL IceD_CopyContState   (y_FAST%op%x_IceD(k, i), IceD%x( k,STATE_CURR), MESH_UPDATECOPY, Errstat2, ErrMsg2)
            CALL SetErrStat(ErrStat2, ErrMsg2, ErrStat, ErrMsg, RoutineName )
         CALL IceD_CopyDiscState   (y_FAST%op%xd_IceD(k, i), IceD%xd(k,STATE_CURR), MESH_UPDATECOPY, Errstat2, ErrMsg2)
            CALL SetErrStat(ErrStat2, ErrMsg2, ErrStat, ErrMsg, RoutineName )
         CALL IceD_CopyConstrState (y_FAST%op%z_IceD(k, i), IceD%z( k,STATE_CURR), MESH_UPDATECOPY, Errstat2, ErrMsg2)
            CALL SetErrStat(ErrStat2, ErrMsg2, ErrStat, ErrMsg, RoutineName )
         CALL IceD_CopyOtherState (y_FAST%op%OtherSt_IceD(k, i), IceD%OtherSt( k,STATE_CURR), MESH_UPDATECOPY, Errstat2, ErrMsg2)
            CALL SetErrStat(ErrStat2, ErrMsg2, ErrStat, ErrMsg, RoutineName )
                  
         CALL IceD_CopyInput (y_FAST%op%u_IceD(k, i), IceD%Input(1,k), MESH_UPDATECOPY, Errstat2, ErrMsg2)
            CALL SetErrStat(ErrStat2, ErrMsg2, ErrStat, ErrMsg, RoutineName )
      END DO
   END IF

END SUBROUTINE SetOperatingPoint
!----------------------------------------------------------------------------------------------------------------------------------
subroutine GetStateAry(p_FAST, iMode, t, x, x_eig_magnitude, x_eig_phase)
   INTEGER(IntKi),           INTENT(IN   ) :: iMode               !< index into Mode dimension of arrays
   TYPE(FAST_ParameterType), INTENT(IN   ) :: p_FAST              !< Parameters for the glue code
   REAL(DbKi)              , INTENT(IN   ) :: t                   !< time
   REAL(R8Ki),               INTENT(INOUT) :: x(:)                !< in: state at its operating point; out: added perturbation
   REAL(R8Ki),               INTENT(IN)    :: x_eig_magnitude(:)  !< magnitude of the eigenvector
   REAL(R8Ki),               INTENT(IN)    :: x_eig_phase(:)      !< phase of the eigenvector
      
   ! note that this assumes p_FAST%VTK_modes%VTKLinPhase is zero for VTKLinTim=2
   x = x + x_eig_magnitude * p_FAST%VTK_modes%VTKLinScale * cos( TwoPi_D * p_FAST%VTK_modes%DampedFreq_Hz(iMode)*t + x_eig_phase + p_FAST%VTK_modes%VTKLinPhase )
end subroutine GetStateAry



!----------------------------------------------------------------------------------------------------------------------------------
!----------------------------------------------------------------------------------------------------------------------------------
!> This routine performs the algorithm for computing a periodic steady-state solution.
SUBROUTINE FAST_CalcSteady( n_t_global, t_global, p_FAST, y_FAST, m_FAST, ED, BD, SrvD, AD, IfW, OpFM, HD, SD, ExtPtfm, MAPp, FEAM, MD, Orca, &
                   IceF, IceD, ErrStat, ErrMsg )

   INTEGER(IntKi),           INTENT(IN   ) :: n_t_global          !< integer time step
   REAL(DbKi),               INTENT(IN   ) :: t_global            ! current simulation time
   TYPE(FAST_ParameterType), INTENT(IN   ) :: p_FAST              !< Parameters for the glue code
   TYPE(FAST_OutputFileType),INTENT(INOUT) :: y_FAST              !< Output variables for the glue code
   TYPE(FAST_MiscVarType),   INTENT(INOUT) :: m_FAST              !< Miscellaneous variables
     
   TYPE(ElastoDyn_Data),     INTENT(INOUT) :: ED                  !< ElastoDyn data
   TYPE(BeamDyn_Data),       INTENT(INOUT) :: BD                  !< BeamDyn data
   TYPE(ServoDyn_Data),      INTENT(INOUT) :: SrvD                !< ServoDyn data
   TYPE(AeroDyn_Data),       INTENT(INOUT) :: AD                  !< AeroDyn data
   TYPE(InflowWind_Data),    INTENT(INOUT) :: IfW                 !< InflowWind data
   TYPE(OpenFOAM_Data),      INTENT(INOUT) :: OpFM                !< OpenFOAM data
   TYPE(HydroDyn_Data),      INTENT(INOUT) :: HD                  !< HydroDyn data
   TYPE(SubDyn_Data),        INTENT(INOUT) :: SD                  !< SubDyn data
   TYPE(ExtPtfm_Data),       INTENT(INOUT) :: ExtPtfm             !< ExtPtfm data
   TYPE(MAP_Data),           INTENT(INOUT) :: MAPp                !< MAP data
   TYPE(FEAMooring_Data),    INTENT(INOUT) :: FEAM                !< FEAMooring data
   TYPE(MoorDyn_Data),       INTENT(INOUT) :: MD                  !< Data for the MoorDyn module
   TYPE(OrcaFlex_Data),      INTENT(INOUT) :: Orca                !< OrcaFlex interface data
   TYPE(IceFloe_Data),       INTENT(INOUT) :: IceF                !< IceFloe data
   TYPE(IceDyn_Data),        INTENT(INOUT) :: IceD                !< All the IceDyn data used in time-step loop

   INTEGER(IntKi),           INTENT(  OUT) :: ErrStat             !< Error status of the operation
   CHARACTER(*),             INTENT(  OUT) :: ErrMsg              !< Error message if ErrStat /= ErrID_None

   ! local variables
   REAL(DbKi)                              :: DeltaAzim
   REAL(DbKi)                              :: psi                 !< psi (rotor azimuth) at which the outputs are defined
   INTEGER(IntKi)                          :: ErrStat2
   CHARACTER(ErrMsgLen)                    :: ErrMsg2
   LOGICAL                                 :: NextAzimuth
   
   CHARACTER(*), PARAMETER                 :: RoutineName = 'FAST_CalcSteady'
   
    
      ErrStat = ErrID_None
      ErrMsg  = ""


         ! get azimuth angle

      psi = ED%y%LSSTipPxa
      call Zero2TwoPi( psi )

      if (n_t_global == 0) then
            ! initialize a few things on the first call:
         call FAST_InitSteadyOutputs( psi, p_FAST, m_FAST, ED, BD, SrvD, AD, IfW, HD, SD, ExtPtfm, MAPp, FEAM, MD, Orca, &
                   IceF, IceD, ErrStat2, ErrMsg2 )
            call SetErrStat(ErrStat2, ErrMsg2, ErrStat, ErrMsg, RoutineName )
      else
         DeltaAzim =  psi - m_FAST%Lin%Psi(1)
         call Zero2TwoPi(DeltaAzim)
      
         if (DeltaAzim > p_FAST%AzimDelta) then
            call SetErrStat(ErrID_Fatal, "The rotor is spinning too fast. The time step or NLinTimes is too large when CalcSteady=true.", ErrStat, ErrMsg, RoutineName)
            return
         end if
         
            ! save the outputs and azimuth angle for possible interpolation later
         call FAST_SaveOutputs( psi, p_FAST, m_FAST, ED, BD, SrvD, AD, IfW, HD, SD, ExtPtfm, MAPp, FEAM, MD, Orca, &
                      IceF, IceD, ErrStat2, ErrMsg2 )
            call SetErrStat(ErrStat2, ErrMsg2, ErrStat, ErrMsg, RoutineName )
      end if
      if (ErrStat >= AbortErrLev) return

      
      
      if ( m_FAST%Lin%AzimTarget(m_FAST%Lin%AzimIndx-1) <= m_FAST%Lin%AzimTarget(m_FAST%Lin%AzimIndx) ) then ! the equal sign takes care of the zero-rpm case
         NextAzimuth = psi >= m_FAST%Lin%AzimTarget(m_FAST%Lin%AzimIndx)
      else
         ! this is the 2pi boundary, so we are either larger than the last target azimuth or less than the next one
         NextAzimuth = psi >= m_FAST%Lin%AzimTarget(m_FAST%Lin%AzimIndx) .and. psi < m_FAST%Lin%AzimTarget(m_FAST%Lin%AzimIndx-1)
      end if

      ! Forcing linearization if it's the last step
      if (t_global >= p_FAST%TMax - 0.5_DbKi*p_FAST%DT) then
         call WrScr('')
         call WrScr('[WARNING] Steady state not found before end of simulation. Forcing linearization.')
         m_FAST%Lin%ForceLin = .True.
         m_FAST%Lin%AzimIndx = 1
         NextAzimuth         = .True.
      endif
      
      if (NextAzimuth) then
      
            ! interpolate to find y at the target azimuth
         call FAST_DiffInterpOutputs( m_FAST%Lin%AzimTarget(m_FAST%Lin%AzimIndx), p_FAST, y_FAST, m_FAST, ED, BD, SrvD, AD, IfW, HD, SD, ExtPtfm, MAPp, FEAM, MD, Orca, &
                   IceF, IceD, ErrStat, ErrMsg )
         ! If linearization is forced
         if (m_FAST%Lin%ForceLin) then
            m_FAST%Lin%IsConverged = .True.
         endif
                   
         if (m_FAST%Lin%IsConverged .or. m_FAST%Lin%n_rot == 0) then ! save this operating point for linearization later
            m_FAST%Lin%LinTimes(m_FAST%Lin%AzimIndx) = t_global  
            call SaveOP(m_FAST%Lin%AzimIndx, p_FAST, y_FAST, ED, BD, SrvD, AD, IfW, OpFM, HD, SD, ExtPtfm, MAPp, FEAM, MD, Orca, &
                                  IceF, IceD, ErrStat, ErrMsg, m_FAST%Lin%CopyOP_CtrlCode )
         end if
         
             ! increment the counter to check the next azimuth:
         m_FAST%Lin%AzimIndx = m_FAST%Lin%AzimIndx + 1
         
             ! check if we've completed one rotor revolution
         if (m_FAST%Lin%AzimIndx > p_FAST%NLinTimes) then
            m_FAST%Lin%n_rot = m_FAST%Lin%n_rot + 1
         
            m_FAST%Lin%FoundSteady = m_FAST%Lin%IsConverged
            
            if (.not. m_FAST%Lin%FoundSteady) then
               ! compute the reference values for this rotor revolution
               call ComputeOutputRanges(p_FAST, y_FAST, m_FAST, SrvD%y)
               m_FAST%Lin%IsConverged = .true. ! check errors next rotor revolution
               m_FAST%Lin%AzimIndx = 1
               m_FAST%Lin%CopyOP_CtrlCode = MESH_UPDATECOPY
            end if
         end if
         
      end if
      if (m_FAST%Lin%ForceLin) then
         m_FAST%Lin%IsConverged=.true.
         m_FAST%Lin%FoundSteady=.true.
      endif
         

END SUBROUTINE FAST_CalcSteady
!----------------------------------------------------------------------------------------------------------------------------------
!> This routine initializes variables for calculating periodic steady-state solution.
SUBROUTINE FAST_InitSteadyOutputs( psi, p_FAST, m_FAST, ED, BD, SrvD, AD, IfW, HD, SD, ExtPtfm, MAPp, FEAM, MD, Orca, &
                   IceF, IceD, ErrStat, ErrMsg )

   REAL(DbKi),               INTENT(IN   ) :: psi                 !< psi (rotor azimuth) at which the outputs are defined
   TYPE(FAST_ParameterType), INTENT(IN   ) :: p_FAST              !< Parameters for the glue code
   TYPE(FAST_MiscVarType),   INTENT(INOUT) :: m_FAST              !< Miscellaneous variables
     
   TYPE(ElastoDyn_Data),     INTENT(INOUT) :: ED                  !< ElastoDyn data
   TYPE(BeamDyn_Data),       INTENT(INOUT) :: BD                  !< BeamDyn data
   TYPE(ServoDyn_Data),      INTENT(INOUT) :: SrvD                !< ServoDyn data
   TYPE(AeroDyn_Data),       INTENT(INOUT) :: AD                  !< AeroDyn data
   TYPE(InflowWind_Data),    INTENT(INOUT) :: IfW                 !< InflowWind data
   TYPE(HydroDyn_Data),      INTENT(INOUT) :: HD                  !< HydroDyn data
   TYPE(SubDyn_Data),        INTENT(INOUT) :: SD                  !< SubDyn data
   TYPE(ExtPtfm_Data),       INTENT(INOUT) :: ExtPtfm             !< ExtPtfm data
   TYPE(MAP_Data),           INTENT(INOUT) :: MAPp                !< MAP data
   TYPE(FEAMooring_Data),    INTENT(INOUT) :: FEAM                !< FEAMooring data
   TYPE(MoorDyn_Data),       INTENT(INOUT) :: MD                  !< Data for the MoorDyn module
   TYPE(OrcaFlex_Data),      INTENT(INOUT) :: Orca                !< OrcaFlex interface data
   TYPE(IceFloe_Data),       INTENT(INOUT) :: IceF                !< IceFloe data
   TYPE(IceDyn_Data),        INTENT(INOUT) :: IceD                !< All the IceDyn data used in time-step loop

   INTEGER(IntKi),           INTENT(  OUT) :: ErrStat             !< Error status of the operation
   CHARACTER(*),             INTENT(  OUT) :: ErrMsg              !< Error message if ErrStat /= ErrID_None

   ! local variables
   INTEGER(IntKi)                          :: j, k                ! loop counters
   INTEGER(IntKi)                          :: ErrStat2
   CHARACTER(ErrMsgLen)                    :: ErrMsg2
   
   CHARACTER(*), PARAMETER                 :: RoutineName = 'FAST_InitSteadyOutputs'
   
    
      ErrStat = ErrID_None
      ErrMsg  = ""
      
      do j=1,p_FAST%NLinTimes
         m_FAST%Lin%AzimTarget(j) = (j-1) * p_FAST%AzimDelta + psi
         call Zero2TwoPi( m_FAST%Lin%AzimTarget(j) )
      end do
      ! this is circular, so I am going to add points at the beginning and end to avoid 
      ! more IF statements later
      m_FAST%Lin%AzimTarget(0) = m_FAST%Lin%AzimTarget(p_FAST%NLinTimes)
      m_FAST%Lin%AzimTarget(p_FAST%NLinTimes+1) = m_FAST%Lin%AzimTarget(1)
      

         ! Azimuth angles that correspond to Output arrays for interpolation:
      !m_FAST%Lin%Psi  = psi ! initialize entire array (note that we won't be able to interpolate with a constant array
      DO j = 1, p_FAST%LinInterpOrder + 1
         m_FAST%Lin%Psi(j) = psi - (j - 1) * D2R_D  ! arbitrarily say azimuth is one degree different
      END DO
      
      
         ! ElastoDyn
         allocate( ED%Output( p_FAST%LinInterpOrder+1 ), STAT = ErrStat2 )
         if (ErrStat2 /= 0) then
            call SetErrStat(ErrID_Fatal, "Error allocating ED%Output.", ErrStat, ErrMsg, RoutineName )
         else
            do j = 1, p_FAST%LinInterpOrder + 1
               call ED_CopyOutput(ED%y, ED%Output(j), MESH_NEWCOPY, ErrStat2, ErrMsg2)
                  call SetErrStat(ErrStat2,ErrMsg2,ErrStat,ErrMsg,RoutineName )
            end do
            
            call ED_CopyOutput(ED%y, ED%y_interp, MESH_NEWCOPY, ErrStat2, ErrMsg2)
               call SetErrStat(ErrStat2,ErrMsg2,ErrStat,ErrMsg,RoutineName )
         end if
      
         ! BeamDyn
         IF (p_FAST%CompElast == Module_BD) THEN
         
            allocate( BD%Output( p_FAST%LinInterpOrder+1, p_FAST%nBeams ), STAT = ErrStat2 )
            if (ErrStat2 /= 0) then
               call SetErrStat(ErrID_Fatal, "Error allocating BD%Output.", ErrStat, ErrMsg, RoutineName )
            else
               do k=1,p_FAST%nBeams
                  do j = 1, p_FAST%LinInterpOrder + 1
                     call BD_CopyOutput(BD%y(k), BD%Output(j,k), MESH_NEWCOPY, ErrStat2, ErrMsg2)
                        call SetErrStat(ErrStat2,ErrMsg2,ErrStat,ErrMsg,RoutineName )
                  end do
               end do

               allocate( BD%y_interp( p_FAST%nBeams ), STAT = ErrStat2 )
               if (ErrStat2 /= 0) then
                  call SetErrStat(ErrID_Fatal, "Error allocating BD%Output.", ErrStat, ErrMsg, RoutineName )
               else
                  do k=1,p_FAST%nBeams
                     call BD_CopyOutput(BD%y(k), BD%y_interp(k), MESH_NEWCOPY, ErrStat2, ErrMsg2)
                        call SetErrStat(ErrStat2,ErrMsg2,ErrStat,ErrMsg,RoutineName )
                  end do
               end if
               
            end if
            
         END IF  ! BeamDyn 
         
      ! AeroDyn
      IF ( p_FAST%CompAero == Module_AD ) THEN
         
         allocate( AD%Output( p_FAST%LinInterpOrder+1 ), STAT = ErrStat2 )
         if (ErrStat2 /= 0) then
            call SetErrStat(ErrID_Fatal, "Error allocating AD%Output.", ErrStat, ErrMsg, RoutineName )
         else
            do j = 1, p_FAST%LinInterpOrder + 1
               call AD_CopyOutput(AD%y, AD%Output(j), MESH_NEWCOPY, ErrStat2, ErrMsg2)
                  call SetErrStat(ErrStat2,ErrMsg2,ErrStat,ErrMsg,RoutineName )
            end do
            
            call AD_CopyOutput(AD%y, AD%y_interp, MESH_NEWCOPY, ErrStat2, ErrMsg2)
               call SetErrStat(ErrStat2,ErrMsg2,ErrStat,ErrMsg,RoutineName )
         end if
         
      END IF  ! CompAero
      
         
      ! InflowWind
      IF ( p_FAST%CompInflow == Module_IfW ) THEN
         
         allocate( IfW%Output( p_FAST%LinInterpOrder+1 ), STAT = ErrStat2 )
         if (ErrStat2 /= 0) then
            call SetErrStat(ErrID_Fatal, "Error allocating IfW%Output.", ErrStat, ErrMsg, RoutineName )
         else
            do j = 1, p_FAST%LinInterpOrder + 1
               call InflowWind_CopyOutput(IfW%y, IfW%Output(j), MESH_NEWCOPY, ErrStat2, ErrMsg2)
                  call SetErrStat(ErrStat2,ErrMsg2,ErrStat,ErrMsg,RoutineName )
            end do
            
            call InflowWind_CopyOutput(IfW%y, IfW%y_interp, MESH_NEWCOPY, ErrStat2, ErrMsg2)
               call SetErrStat(ErrStat2,ErrMsg2,ErrStat,ErrMsg,RoutineName )
         end if
            
      END IF  ! CompInflow
      
      
      ! ServoDyn
      IF ( p_FAST%CompServo == Module_SrvD ) THEN
         
         allocate( SrvD%Output( p_FAST%LinInterpOrder+1 ), STAT = ErrStat2 )
         if (ErrStat2 /= 0) then
            call SetErrStat(ErrID_Fatal, "Error allocating SrvD%Output.", ErrStat, ErrMsg, RoutineName )
         else
            do j = 1, p_FAST%LinInterpOrder + 1
               call SrvD_CopyOutput(SrvD%y, SrvD%Output(j), MESH_NEWCOPY, ErrStat2, ErrMsg2)
                  call SetErrStat(ErrStat2,ErrMsg2,ErrStat,ErrMsg,RoutineName )
            end do
            
            call SrvD_CopyOutput(SrvD%y, SrvD%y_interp, MESH_NEWCOPY, ErrStat2, ErrMsg2)
               call SetErrStat(ErrStat2,ErrMsg2,ErrStat,ErrMsg,RoutineName )
         end if
            
      END IF  ! ServoDyn
      
      ! HydroDyn
      IF ( p_FAST%CompHydro == Module_HD ) THEN

         allocate( HD%Output( p_FAST%LinInterpOrder+1 ), STAT = ErrStat2 )
         if (ErrStat2 /= 0) then
            call SetErrStat(ErrID_Fatal, "Error allocating HD%Output.", ErrStat, ErrMsg, RoutineName )
         else
            do j = 1, p_FAST%LinInterpOrder + 1
               call HydroDyn_CopyOutput(HD%y, HD%Output(j), MESH_NEWCOPY, ErrStat2, ErrMsg2)
                  call SetErrStat(ErrStat2,ErrMsg2,ErrStat,ErrMsg,RoutineName )
            end do
            
            call HydroDyn_CopyOutput(HD%y, HD%y_interp, MESH_NEWCOPY, ErrStat2, ErrMsg2)
               call SetErrStat(ErrStat2,ErrMsg2,ErrStat,ErrMsg,RoutineName )
         end if
            
      END IF  ! HydroDyn
      
      !! SubDyn/ExtPtfm_MCKF
      IF ( p_FAST%CompSub == Module_SD ) THEN
         allocate( SD%Output( p_FAST%LinInterpOrder+1 ), STAT = ErrStat2 )
         if (ErrStat2 /= 0) then
            call SetErrStat(ErrID_Fatal, "Error allocating SD%Output.", ErrStat, ErrMsg, RoutineName )
         else
            do j = 1, p_FAST%LinInterpOrder + 1
               call SD_CopyOutput(SD%y, SD%Output(j), MESH_NEWCOPY, ErrStat2, ErrMsg2)
                  call SetErrStat(ErrStat2,ErrMsg2,ErrStat,ErrMsg,RoutineName )
            end do
            
            call SD_CopyOutput(SD%y, SD%y_interp, MESH_NEWCOPY, ErrStat2, ErrMsg2)
               call SetErrStat(ErrStat2,ErrMsg2,ErrStat,ErrMsg,RoutineName )
         end if   
      ELSE IF ( p_FAST%CompSub == Module_ExtPtfm ) THEN
      END IF  ! SubDyn/ExtPtfm_MCKF
      
      
      ! Mooring (MAP , FEAM , MoorDyn)
      ! MAP
      IF ( p_FAST%CompMooring == Module_MAP ) THEN
         
         allocate( MAPp%Output( p_FAST%LinInterpOrder+1 ), STAT = ErrStat2 )
         if (ErrStat2 /= 0) then
            call SetErrStat(ErrID_Fatal, "Error allocating MAPp%Output.", ErrStat, ErrMsg, RoutineName )
         else
            do j = 1, p_FAST%LinInterpOrder + 1
               call MAP_CopyOutput(MAPp%y, MAPp%Output(j), MESH_NEWCOPY, ErrStat2, ErrMsg2)
                  call SetErrStat(ErrStat2,ErrMsg2,ErrStat,ErrMsg,RoutineName )
            end do
            
            call MAP_CopyOutput(MAPp%y, MAPp%y_interp, MESH_NEWCOPY, ErrStat2, ErrMsg2)
               call SetErrStat(ErrStat2,ErrMsg2,ErrStat,ErrMsg,RoutineName )
         end if
            
      ! MoorDyn
      ELSEIF ( p_FAST%CompMooring == Module_MD ) THEN
      
         allocate( MD%Output( p_FAST%LinInterpOrder+1 ), STAT = ErrStat2 )
         if (ErrStat2 /= 0) then
            call SetErrStat(ErrID_Fatal, "Error allocating MD%Output.", ErrStat, ErrMsg, RoutineName )
         else
            do j = 1, p_FAST%LinInterpOrder + 1
               call MD_CopyOutput(MD%y, MD%Output(j), MESH_NEWCOPY, ErrStat2, ErrMsg2)
                  call SetErrStat(ErrStat2,ErrMsg2,ErrStat,ErrMsg,RoutineName )
            end do
            
            call MD_CopyOutput(MD%y, MD%y_interp, MESH_NEWCOPY, ErrStat2, ErrMsg2)
               call SetErrStat(ErrStat2,ErrMsg2,ErrStat,ErrMsg,RoutineName )
         end if
      
      
      
      
      !! FEAM
      !ELSEIF ( p_FAST%CompMooring == Module_FEAM ) THEN
      !! OrcaFlex
      !ELSEIF ( p_FAST%CompMooring == Module_Orca ) THEN
         
      END IF  ! MAP/FEAM/MoorDyn/OrcaFlex
      
           
            
      !! Ice (IceFloe or IceDyn)
      !! IceFloe
      !IF ( p_FAST%CompIce == Module_IceF ) THEN
      !   
      !! IceDyn
      !ELSEIF ( p_FAST%CompIce == Module_IceD ) THEN
      !
      !END IF  ! IceFloe/IceDyn


END SUBROUTINE FAST_InitSteadyOutputs
!----------------------------------------------------------------------------------------------------------------------------------
!> This routine saves outputs for future interpolation at a desired azimuth.
SUBROUTINE FAST_SaveOutputs( psi, p_FAST, m_FAST, ED, BD, SrvD, AD, IfW, HD, SD, ExtPtfm, MAPp, FEAM, MD, Orca, &
                   IceF, IceD, ErrStat, ErrMsg )

   REAL(DbKi),               INTENT(IN   ) :: psi                 !< psi (rotor azimuth) at which the outputs are defined
   TYPE(FAST_ParameterType), INTENT(IN   ) :: p_FAST              !< Parameters for the glue code
   TYPE(FAST_MiscVarType),   INTENT(INOUT) :: m_FAST              !< Miscellaneous variables
     
   TYPE(ElastoDyn_Data),     INTENT(INOUT) :: ED                  !< ElastoDyn data
   TYPE(BeamDyn_Data),       INTENT(INOUT) :: BD                  !< BeamDyn data
   TYPE(ServoDyn_Data),      INTENT(INOUT) :: SrvD                !< ServoDyn data
   TYPE(AeroDyn_Data),       INTENT(INOUT) :: AD                  !< AeroDyn data
   TYPE(InflowWind_Data),    INTENT(INOUT) :: IfW                 !< InflowWind data
   TYPE(HydroDyn_Data),      INTENT(INOUT) :: HD                  !< HydroDyn data
   TYPE(SubDyn_Data),        INTENT(INOUT) :: SD                  !< SubDyn data
   TYPE(ExtPtfm_Data),       INTENT(INOUT) :: ExtPtfm             !< ExtPtfm data
   TYPE(MAP_Data),           INTENT(INOUT) :: MAPp                !< MAP data
   TYPE(FEAMooring_Data),    INTENT(INOUT) :: FEAM                !< FEAMooring data
   TYPE(MoorDyn_Data),       INTENT(INOUT) :: MD                  !< Data for the MoorDyn module
   TYPE(OrcaFlex_Data),      INTENT(INOUT) :: Orca                !< OrcaFlex interface data
   TYPE(IceFloe_Data),       INTENT(INOUT) :: IceF                !< IceFloe data
   TYPE(IceDyn_Data),        INTENT(INOUT) :: IceD                !< All the IceDyn data used in time-step loop

   INTEGER(IntKi),           INTENT(  OUT) :: ErrStat             !< Error status of the operation
   CHARACTER(*),             INTENT(  OUT) :: ErrMsg              !< Error message if ErrStat /= ErrID_None

   ! local variables
   INTEGER(IntKi)                          :: j, k                ! loop counters
   INTEGER(IntKi)                          :: ErrStat2
   CHARACTER(ErrMsgLen)                    :: ErrMsg2
   
   CHARACTER(*), PARAMETER                 :: RoutineName = 'FAST_SaveOutputs'
   
    
      ErrStat = ErrID_None
      ErrMsg  = ""
      
      DO j = p_FAST%LinInterpOrder, 1, -1
         m_FAST%Lin%Psi(j+1) = m_FAST%Lin%Psi(j)
      END DO
      
      if (psi < m_FAST%Lin%Psi(1)) then
         ! if we go around a 2pi boundary, we will subtract 2pi from the saved values so that interpolation works as expected
         m_FAST%Lin%Psi = m_FAST%Lin%Psi - TwoPi_D
      end if
      m_FAST%Lin%Psi(1)  = psi

         ! ElastoDyn
         DO j = p_FAST%LinInterpOrder, 1, -1
            CALL ED_CopyOutput(ED%Output(j), ED%Output(j+1), MESH_UPDATECOPY, Errstat2, ErrMsg2)
               CALL SetErrStat(ErrStat2,ErrMsg2,ErrStat,ErrMsg,RoutineName )
         END DO
  
         CALL ED_CopyOutput (ED%y,  ED%Output(1),  MESH_UPDATECOPY, Errstat2, ErrMsg2)
            CALL SetErrStat(ErrStat2,ErrMsg2,ErrStat,ErrMsg,RoutineName )
      
         ! BeamDyn
         IF (p_FAST%CompElast == Module_BD) THEN
         
            DO k = 1,p_FAST%nBeams
         
               DO j = p_FAST%LinInterpOrder, 1, -1
                  CALL BD_CopyOutput (BD%Output(j,k),  BD%Output(j+1,k),  MESH_UPDATECOPY, Errstat2, ErrMsg2)
                     CALL SetErrStat(ErrStat2,ErrMsg2,ErrStat,ErrMsg,RoutineName )
               END DO
  
               CALL BD_CopyOutput (BD%y(k),  BD%Output(1,k),  MESH_UPDATECOPY, Errstat2, ErrMsg2)
                  CALL SetErrStat(ErrStat2,ErrMsg2,ErrStat,ErrMsg,RoutineName )
            
            END DO ! k=p_FAST%nBeams
         
         END IF  ! BeamDyn 
         
      
      ! AeroDyn
      IF ( p_FAST%CompAero == Module_AD ) THEN
         
         DO j = p_FAST%LinInterpOrder, 1, -1
            CALL AD_CopyOutput (AD%Output(j),  AD%Output(j+1),  MESH_UPDATECOPY, Errstat2, ErrMsg2)
               CALL SetErrStat(ErrStat2,ErrMsg2,ErrStat,ErrMsg,RoutineName )
         END DO
  
         CALL AD_CopyOutput (AD%y,  AD%Output(1),  MESH_UPDATECOPY, Errstat2, ErrMsg2)
            CALL SetErrStat(ErrStat2,ErrMsg2,ErrStat,ErrMsg,RoutineName )
         
      END IF  ! CompAero
      
         
      ! InflowWind
      IF ( p_FAST%CompInflow == Module_IfW ) THEN
         
         DO j = p_FAST%LinInterpOrder, 1, -1
            CALL InflowWind_CopyOutput (IfW%Output(j),  IfW%Output(j+1),  MESH_UPDATECOPY, Errstat2, ErrMsg2)
               CALL SetErrStat(ErrStat2,ErrMsg2,ErrStat,ErrMsg,RoutineName )
         END DO
  
         CALL InflowWind_CopyOutput (IfW%y,  IfW%Output(1),  MESH_UPDATECOPY, Errstat2, ErrMsg2)
            CALL SetErrStat(ErrStat2,ErrMsg2,ErrStat,ErrMsg,RoutineName )
            
      END IF  ! CompInflow
      
      
      ! ServoDyn
      IF ( p_FAST%CompServo == Module_SrvD ) THEN
         
         DO j = p_FAST%LinInterpOrder, 1, -1
            CALL SrvD_CopyOutput (SrvD%Output(j),  SrvD%Output(j+1),  MESH_UPDATECOPY, ErrStat2, ErrMsg2)
               CALL SetErrStat(ErrStat2,ErrMsg2,ErrStat,ErrMsg,RoutineName )
         END DO
  
         CALL SrvD_CopyOutput (SrvD%y,  SrvD%Output(1),  MESH_UPDATECOPY, ErrStat2, ErrMsg2)
            CALL SetErrStat(ErrStat2,ErrMsg2,ErrStat,ErrMsg,RoutineName )
            
      END IF  ! ServoDyn       
      
      ! HydroDyn
      IF ( p_FAST%CompHydro == Module_HD ) THEN

         DO j = p_FAST%LinInterpOrder, 1, -1

            CALL HydroDyn_CopyOutput (HD%Output(j),  HD%Output(j+1),  MESH_UPDATECOPY, ErrStat2, ErrMsg2)
               CALL SetErrStat(ErrStat2,ErrMsg2,ErrStat,ErrMsg,RoutineName )
         END DO

         CALL HydroDyn_CopyOutput (HD%y,  HD%Output(1),  MESH_UPDATECOPY, Errstat2, ErrMsg2)
            CALL SetErrStat(ErrStat2,ErrMsg2,ErrStat,ErrMsg,RoutineName )
            
      END IF  ! HydroDyn

      !! SubDyn/ExtPtfm_MCKF
      IF ( p_FAST%CompSub == Module_SD ) THEN
         DO j = p_FAST%LinInterpOrder, 1, -1
            CALL SD_CopyOutput (SD%Output(j),  SD%Output(j+1),  MESH_UPDATECOPY, ErrStat2, ErrMsg2)
               CALL SetErrStat(ErrStat2,ErrMsg2,ErrStat,ErrMsg,RoutineName )
         END DO

         CALL SD_CopyOutput (SD%y,  SD%Output(1),  MESH_UPDATECOPY, Errstat2, ErrMsg2)
            CALL SetErrStat(ErrStat2,ErrMsg2,ErrStat,ErrMsg,RoutineName )
      ELSE IF ( p_FAST%CompSub == Module_ExtPtfm ) THEN
      END IF  ! SubDyn/ExtPtfm_MCKF
      
      
      ! Mooring (MAP , FEAM , MoorDyn)
      ! MAP
      IF ( p_FAST%CompMooring == Module_MAP ) THEN
         
         DO j = p_FAST%LinInterpOrder, 1, -1
            CALL MAP_CopyOutput (MAPp%Output(j),  MAPp%Output(j+1),  MESH_UPDATECOPY, Errstat2, ErrMsg2)
               CALL SetErrStat(ErrStat2,ErrMsg2,ErrStat,ErrMsg,RoutineName )
         END DO
  
         CALL MAP_CopyOutput (MAPp%y,  MAPp%Output(1),  MESH_UPDATECOPY, Errstat2, ErrMsg2)
            CALL SetErrStat(ErrStat2,ErrMsg2,ErrStat,ErrMsg,RoutineName )
            
      ! MoorDyn
      ELSEIF ( p_FAST%CompMooring == Module_MD ) THEN
      
         DO j = p_FAST%LinInterpOrder, 1, -1
            CALL MD_CopyOutput (MD%Output(j),  MD%Output(j+1),  MESH_UPDATECOPY, Errstat2, ErrMsg2)
               CALL SetErrStat(ErrStat2,ErrMsg2,ErrStat,ErrMsg,RoutineName )
         END DO
  
         CALL MD_CopyOutput (MD%y,  MD%Output(1),  MESH_UPDATECOPY, Errstat2, ErrMsg2)
            CALL SetErrStat(ErrStat2,ErrMsg2,ErrStat,ErrMsg,RoutineName )
            
      !! FEAM
      !ELSEIF ( p_FAST%CompMooring == Module_FEAM ) THEN
      !! OrcaFlex
      !ELSEIF ( p_FAST%CompMooring == Module_Orca ) THEN
         
      END IF  ! MAP/FEAM/MoorDyn/OrcaFlex
      
           
            
      !! Ice (IceFloe or IceDyn)
      !! IceFloe
      !IF ( p_FAST%CompIce == Module_IceF ) THEN
      !   
      !! IceDyn
      !ELSEIF ( p_FAST%CompIce == Module_IceD ) THEN
      !
      !END IF  ! IceFloe/IceDyn


END SUBROUTINE FAST_SaveOutputs
!----------------------------------------------------------------------------------------------------------------------------------
!> This routine interpolates the outputs at the target azimuths, computes the compared to the previous rotation, and stores 
!! them for future rotation .
SUBROUTINE FAST_DiffInterpOutputs( psi_target, p_FAST, y_FAST, m_FAST, ED, BD, SrvD, AD, IfW, HD, SD, ExtPtfm, MAPp, FEAM, MD, Orca, &
                   IceF, IceD, ErrStat, ErrMsg )

   REAL(DbKi),               INTENT(IN   ) :: psi_target          !< psi (rotor azimuth) at which the outputs are requested
   TYPE(FAST_ParameterType), INTENT(IN   ) :: p_FAST              !< Parameters for the glue code
   TYPE(FAST_OutputFileType),INTENT(INOUT) :: y_FAST              !< Output variables for the glue code
   TYPE(FAST_MiscVarType),   INTENT(INOUT) :: m_FAST              !< Miscellaneous variables
     
   TYPE(ElastoDyn_Data),     INTENT(INOUT) :: ED                  !< ElastoDyn data
   TYPE(BeamDyn_Data),       INTENT(INOUT) :: BD                  !< BeamDyn data
   TYPE(ServoDyn_Data),      INTENT(INOUT) :: SrvD                !< ServoDyn data
   TYPE(AeroDyn_Data),       INTENT(INOUT) :: AD                  !< AeroDyn data
   TYPE(InflowWind_Data),    INTENT(INOUT) :: IfW                 !< InflowWind data
   TYPE(HydroDyn_Data),      INTENT(INOUT) :: HD                  !< HydroDyn data
   TYPE(SubDyn_Data),        INTENT(INOUT) :: SD                  !< SubDyn data
   TYPE(ExtPtfm_Data),       INTENT(INOUT) :: ExtPtfm             !< ExtPtfm data
   TYPE(MAP_Data),           INTENT(INOUT) :: MAPp                !< MAP data
   TYPE(FEAMooring_Data),    INTENT(INOUT) :: FEAM                !< FEAMooring data
   TYPE(MoorDyn_Data),       INTENT(INOUT) :: MD                  !< Data for the MoorDyn module
   TYPE(OrcaFlex_Data),      INTENT(INOUT) :: Orca                !< OrcaFlex interface data
   TYPE(IceFloe_Data),       INTENT(INOUT) :: IceF                !< IceFloe data
   TYPE(IceDyn_Data),        INTENT(INOUT) :: IceD                !< All the IceDyn data used in time-step loop

   INTEGER(IntKi),           INTENT(  OUT) :: ErrStat             !< Error status of the operation
   CHARACTER(*),             INTENT(  OUT) :: ErrMsg              !< Error message if ErrStat /= ErrID_None

   ! local variables
   INTEGER(IntKi)                          :: k                   ! loop counters
   INTEGER(IntKi)                          :: ErrStat2
   CHARACTER(ErrMsgLen)                    :: ErrMsg2
   REAL(DbKi)                              :: t_global
   REAL(ReKi)                              :: eps_squared
   
   CHARACTER(*), PARAMETER                 :: RoutineName = 'FAST_DiffInterpOutputs'
    
      ErrStat = ErrID_None
      ErrMsg  = ""
      t_global = 0.0_DbKi ! we don't really need this to get the output OPs

      !................................................................................................
      ! Extrapolate outputs to the target azimuth and pack into OP arrays
      !................................................................................................

         ! ElastoDyn
         CALL ED_Output_ExtrapInterp (ED%Output, m_FAST%Lin%Psi,  ED%y_interp, psi_target, ErrStat2, ErrMsg2)
            CALL SetErrStat(ErrStat2,ErrMsg2,ErrStat,ErrMsg,RoutineName )
      
         call ED_GetOP( t_global, ED%Input(1), ED%p, ED%x(STATE_CURR), ED%xd(STATE_CURR), ED%z(STATE_CURR), ED%OtherSt(STATE_CURR), &
                           ED%y_interp, ED%m, ErrStat2, ErrMsg2, y_op=y_FAST%Lin%Modules(Module_ED)%Instance(1)%op_y, NeedLogMap=.true.)
            call SetErrStat(ErrStat2,ErrMsg2,ErrStat,ErrMsg,RoutineName)
            
         ! BeamDyn
         IF (p_FAST%CompElast == Module_BD) THEN
         
            DO k = 1,p_FAST%nBeams
         
               CALL BD_Output_ExtrapInterp (BD%Output(:,k), m_FAST%Lin%Psi,  BD%y_interp(k), psi_target, ErrStat2, ErrMsg2)
                  CALL SetErrStat(ErrStat2,ErrMsg2,ErrStat,ErrMsg,RoutineName )
            
               call BD_GetOP( t_global, BD%Input(1,k), BD%p(k), BD%x(k,STATE_CURR), BD%xd(k,STATE_CURR), BD%z(k,STATE_CURR), BD%OtherSt(k,STATE_CURR), &
                           BD%y_interp(k), BD%m(k), ErrStat2, ErrMsg2, y_op=y_FAST%Lin%Modules(Module_BD)%Instance(k)%op_y, NeedLogMap=.true.)
                  call SetErrStat(ErrStat2,ErrMsg2,ErrStat,ErrMsg,RoutineName)
            END DO ! k=p_FAST%nBeams
         
         END IF  ! BeamDyn 
         
      
      ! AeroDyn
      IF ( p_FAST%CompAero == Module_AD ) THEN
         
         CALL AD_Output_ExtrapInterp (AD%Output, m_FAST%Lin%Psi,  AD%y_interp, psi_target, ErrStat2, ErrMsg2)
            CALL SetErrStat(ErrStat2,ErrMsg2,ErrStat,ErrMsg,RoutineName )
         
         call AD_GetOP( t_global, AD%Input(1), AD%p, AD%x(STATE_CURR), AD%xd(STATE_CURR), AD%z(STATE_CURR), AD%OtherSt(STATE_CURR), &
                           AD%y_interp, AD%m, ErrStat2, ErrMsg2, y_op=y_FAST%Lin%Modules(Module_AD)%Instance(1)%op_y)
            call SetErrStat(ErrStat2,ErrMsg2,ErrStat,ErrMsg,RoutineName)
      END IF  ! CompAero
      
         
      ! InflowWind
      IF ( p_FAST%CompInflow == Module_IfW ) THEN
         
         CALL InflowWind_Output_ExtrapInterp (IfW%Output, m_FAST%Lin%Psi,  IfW%y_interp, psi_target, ErrStat2, ErrMsg2)
            CALL SetErrStat(ErrStat2,ErrMsg2,ErrStat,ErrMsg,RoutineName )
            
         call InflowWind_GetOP( t_global, IfW%Input(1), IfW%p, IfW%x(STATE_CURR), IfW%xd(STATE_CURR), IfW%z(STATE_CURR), IfW%OtherSt(STATE_CURR), &
                           IfW%y_interp, IfW%m, ErrStat2, ErrMsg2, y_op=y_FAST%Lin%Modules(Module_IfW)%Instance(1)%op_y)
            call SetErrStat(ErrStat2,ErrMsg2,ErrStat,ErrMsg,RoutineName)
      END IF  ! CompInflow
      
      
      ! ServoDyn
      IF ( p_FAST%CompServo == Module_SrvD ) THEN
         
         CALL SrvD_Output_ExtrapInterp (SrvD%Output, m_FAST%Lin%Psi,  SrvD%y_interp, psi_target, ErrStat2, ErrMsg2)
            CALL SetErrStat(ErrStat2,ErrMsg2,ErrStat,ErrMsg,RoutineName )
            
         call SrvD_GetOP( t_global, SrvD%Input(1), SrvD%p, SrvD%x(STATE_CURR), SrvD%xd(STATE_CURR), SrvD%z(STATE_CURR), SrvD%OtherSt(STATE_CURR), &
                           SrvD%y_interp, SrvD%m, ErrStat2, ErrMsg2, y_op=y_FAST%Lin%Modules(Module_SrvD)%Instance(1)%op_y)
            call SetErrStat(ErrStat2,ErrMsg2,ErrStat,ErrMsg,RoutineName)
      END IF  ! ServoDyn
      
      ! HydroDyn
      IF ( p_FAST%CompHydro == Module_HD ) THEN

         CALL HydroDyn_Output_ExtrapInterp (HD%Output, m_FAST%Lin%Psi,  HD%y_interp, psi_target, ErrStat2, ErrMsg2)
            CALL SetErrStat(ErrStat2,ErrMsg2,ErrStat,ErrMsg,RoutineName )
            
         call HD_GetOP( t_global, HD%Input(1), HD%p, HD%x(STATE_CURR), HD%xd(STATE_CURR), HD%z(STATE_CURR), HD%OtherSt(STATE_CURR), &
                           HD%y_interp, HD%m, ErrStat2, ErrMsg2, y_op=y_FAST%Lin%Modules(Module_HD)%Instance(1)%op_y)
            call SetErrStat(ErrStat2,ErrMsg2,ErrStat,ErrMsg,RoutineName)
      END IF  ! HydroDyn

  
      !! SubDyn/ExtPtfm_MCKF
      IF ( p_FAST%CompSub == Module_SD ) THEN
      
         CALL SD_Output_ExtrapInterp (SD%Output, m_FAST%Lin%Psi,  SD%y_interp, psi_target, ErrStat2, ErrMsg2)
            CALL SetErrStat(ErrStat2,ErrMsg2,ErrStat,ErrMsg,RoutineName )
            
         call SD_GetOP( t_global, SD%Input(1), SD%p, SD%x(STATE_CURR), SD%xd(STATE_CURR), SD%z(STATE_CURR), SD%OtherSt(STATE_CURR), &
                           SD%y_interp, SD%m, ErrStat2, ErrMsg2, y_op=y_FAST%Lin%Modules(Module_SD)%Instance(1)%op_y)
            call SetErrStat(ErrStat2,ErrMsg2,ErrStat,ErrMsg,RoutineName)
      ELSE IF ( p_FAST%CompSub == Module_ExtPtfm ) THEN
      END IF  ! SubDyn/ExtPtfm_MCKF
      
      
      ! Mooring (MAP , FEAM , MoorDyn)
      ! MAP
      IF ( p_FAST%CompMooring == Module_MAP ) THEN
         
         CALL MAP_Output_ExtrapInterp (MAPp%Output, m_FAST%Lin%Psi,  MAPp%y_interp, psi_target, ErrStat2, ErrMsg2)
            CALL SetErrStat(ErrStat2,ErrMsg2,ErrStat,ErrMsg,RoutineName )
            
         call MAP_GetOP( t_global, MAPp%Input(1), MAPp%p, MAPp%x(STATE_CURR), MAPp%xd(STATE_CURR), MAPp%z(STATE_CURR), MAPp%OtherSt, &
                           MAPp%y_interp, ErrStat2, ErrMsg2, y_op=y_FAST%Lin%Modules(Module_MAP)%Instance(1)%op_y)
            call SetErrStat(ErrStat2,ErrMsg2,ErrStat,ErrMsg,RoutineName)
      ! MoorDyn
      ELSEIF ( p_FAST%CompMooring == Module_MD ) THEN
      
         CALL MD_Output_ExtrapInterp (MD%Output, m_FAST%Lin%Psi,  MD%y_interp, psi_target, ErrStat2, ErrMsg2)
            CALL SetErrStat(ErrStat2,ErrMsg2,ErrStat,ErrMsg,RoutineName )
            
         call MD_GetOP( t_global, MD%Input(1), MD%p, MD%x(STATE_CURR), MD%xd(STATE_CURR), MD%z(STATE_CURR), MD%OtherSt(STATE_CURR), &
                           MD%y_interp, MD%m, ErrStat2, ErrMsg2, y_op=y_FAST%Lin%Modules(Module_MD)%Instance(1)%op_y)
            call SetErrStat(ErrStat2,ErrMsg2,ErrStat,ErrMsg,RoutineName)
      
      !! FEAM
      !ELSEIF ( p_FAST%CompMooring == Module_FEAM ) THEN
      !! OrcaFlex
      !ELSEIF ( p_FAST%CompMooring == Module_Orca ) THEN
         
      END IF  ! MAP/FEAM/MoorDyn/OrcaFlex
      
           
            
      !! Ice (IceFloe or IceDyn)
      !! IceFloe
      !IF ( p_FAST%CompIce == Module_IceF ) THEN
      !   
      !! IceDyn
      !ELSEIF ( p_FAST%CompIce == Module_IceD ) THEN
      !
      !END IF  ! IceFloe/IceDyn

      
      call pack_in_array(p_FAST, y_FAST, m_FAST)
      
      if (m_FAST%Lin%IsConverged) then
         ! check that error equation is less than TrimTol !!!call 
         call calc_error(p_FAST, y_FAST, m_FAST, SrvD%y, eps_squared)
         m_FAST%Lin%IsConverged = eps_squared < p_FAST%TrimTol
      end if
      
      
      m_FAST%Lin%Y_prevRot(:,m_FAST%Lin%AzimIndx) = m_FAST%Lin%y_interp
      
END SUBROUTINE FAST_DiffInterpOutputs
!----------------------------------------------------------------------------------------------------------------------------------
SUBROUTINE pack_in_array(p_FAST, y_FAST, m_FAST)

   TYPE(FAST_ParameterType), INTENT(IN   ) :: p_FAST              !< Parameters for the glue code
   TYPE(FAST_MiscVarType),   INTENT(INOUT) :: m_FAST              !< Miscellaneous variables
   TYPE(FAST_OutputFileType),INTENT(INOUT) :: y_FAST              !< Output variables for the glue code
   
   INTEGER(IntKi)                          :: ThisModule          !< module identifier
   INTEGER(IntKi)                          :: ThisInstance        !< index of the module instance

   integer                                 :: i, j
   integer                                 :: ny
   integer                                 :: indx
   
   ! note that op_y may be larger than SizeLin if there are orientations; also, we are NOT including the WriteOutputs

   do i = 1,p_FAST%Lin_NumMods
      ThisModule = p_FAST%Lin_ModOrder( i )
         
      do ThisInstance=1,size(y_FAST%Lin%Modules(ThisModule)%Instance)
      
         ny = y_FAST%Lin%Modules(ThisModule)%Instance(ThisInstance)%SizeLin(LIN_OUTPUT_COL) - y_FAST%Lin%Modules(ThisModule)%Instance(ThisInstance)%NumOutputs !last column before WriteOutput occurs
         do j=1,ny
            indx = y_FAST%Lin%Modules(ThisModule)%Instance(ThisInstance)%LinStartIndx(LIN_OUTPUT_COL) + j - 1
            
            m_FAST%Lin%y_interp( indx ) = y_FAST%Lin%Modules(ThisModule)%Instance(ThisInstance)%op_y(j)
         end do
         
      end do
   end do
   
END SUBROUTINE pack_in_array
!----------------------------------------------------------------------------------------------------------------------------------
!> This function computes the error function between this rotor revolution and the previous one.
!! Angles represented in m_FAST%Lin%y_interp may have 2pi added or subtracted to allow the angles to be closer to the previous
!! rotor revolution.
SUBROUTINE calc_error(p_FAST, y_FAST, m_FAST, y_SrvD, eps_squared)

   TYPE(FAST_ParameterType), INTENT(IN   ) :: p_FAST              !< Parameters for the glue code
   TYPE(FAST_MiscVarType),   INTENT(INOUT) :: m_FAST              !< Miscellaneous variables
   TYPE(FAST_OutputFileType),INTENT(IN   ) :: y_FAST              !< Output variables for the glue code
   TYPE(SrvD_OutputType),    INTENT(IN   ) :: y_SrvD              !< Output variables for the glue code
   REAL(ReKi)               ,INTENT(  OUT) :: eps_squared         !< epsilon squared
   
   INTEGER(IntKi)                          :: ThisModule          !< module identifier
   INTEGER(IntKi)                          :: ThisInstance        !< index of the module instance

   integer                                 :: i, j
   integer                                 :: ny
   integer                                 :: indx
   real(ReKi)                              :: diff
   
   
   ! special cases for angles:
      indx = Indx_y_Yaw_Start(y_FAST, Module_ED)  ! start of ED where Yaw, YawRate, HSS_Spd occur (right before WriteOutputs)
   call AddOrSub2Pi(m_FAST%Lin%Y_prevRot( indx, m_FAST%Lin%AzimIndx ), m_FAST%Lin%y_interp( indx ))

   if (p_FAST%CompServo == Module_SrvD) then
      do i = 1, size( y_SrvD%BlPitchCom )
         indx = y_FAST%Lin%Modules(Module_SrvD)%Instance(1)%LinStartIndx(LIN_OUTPUT_COL) + i - 1
         call AddOrSub2Pi(m_FAST%Lin%Y_prevRot( indx, m_FAST%Lin%AzimIndx ), m_FAST%Lin%y_interp( indx ))
      end do
   end if
   

   ! compute the error:
   eps_squared = 0.0_ReKi
   
   do i = 1,p_FAST%Lin_NumMods
      ThisModule = p_FAST%Lin_ModOrder( i )
         
      do ThisInstance=1,size(y_FAST%Lin%Modules(ThisModule)%Instance)
      
         ny = y_FAST%Lin%Modules(ThisModule)%Instance(ThisInstance)%SizeLin(LIN_OUTPUT_COL) - y_FAST%Lin%Modules(ThisModule)%Instance(ThisInstance)%NumOutputs !last column before WriteOutput occurs
         
         do j=1,ny
            indx = y_FAST%Lin%Modules(ThisModule)%Instance(ThisInstance)%LinStartIndx(LIN_OUTPUT_COL) + j - 1
            
            if (EqualRealNos(m_FAST%Lin%y_interp( indx ), m_FAST%Lin%Y_prevRot( indx, m_FAST%Lin%AzimIndx ))) then
               diff = 0.0_ReKi ! take care of some potential numerical issues
            else
               diff = m_FAST%Lin%y_interp( indx ) - m_FAST%Lin%Y_prevRot( indx, m_FAST%Lin%AzimIndx )
            end if
            
            eps_squared = eps_squared + ( diff / m_FAST%Lin%y_ref( indx ) ) ** 2
         end do
         
      end do
   end do
   

   !.................................
   ! Normalize:
   !.................................
   eps_squared = eps_squared / ( y_FAST%Lin%Glue%SizeLin(LIN_OUTPUT_COL) - y_FAST%Lin%Glue%NumOutputs )
   
!   write(50+m_FAST%Lin%AzimIndx,'(3000(F15.7,1x))') m_FAST%Lin%y_interp, eps_squared
END SUBROUTINE calc_error
!----------------------------------------------------------------------------------------------------------------------------------
SUBROUTINE ComputeOutputRanges(p_FAST, y_FAST, m_FAST, y_SrvD)

   TYPE(FAST_ParameterType), INTENT(IN   ) :: p_FAST              !< Parameters for the glue code
   TYPE(FAST_MiscVarType),   INTENT(INOUT) :: m_FAST              !< Miscellaneous variables
   TYPE(FAST_OutputFileType),INTENT(IN   ) :: y_FAST              !< Output variables for the glue code
   TYPE(SrvD_OutputType),    INTENT(IN   ) :: y_SrvD              !< Output variables for the glue code
   
   integer                                 :: indx
   integer                                 :: i
   
   ! note that op_y may be larger than SizeLin if there are orientations; also, we are NOT including the WriteOutputs

   do indx = 1,y_FAST%Lin%Glue%SizeLin(LIN_OUTPUT_COL)
      m_FAST%Lin%y_ref(indx) = maxval( m_FAST%Lin%Y_prevRot( indx, : ) ) - minval( m_FAST%Lin%Y_prevRot( indx, : ) )
      m_FAST%Lin%y_ref(indx) = max( m_FAST%Lin%y_ref(indx), 0.01_ReKi )
!      if (m_FAST%Lin%y_ref(indx) < 1.0e-4) m_FAST%Lin%y_ref(indx) = 1.0_ReKi ! not sure why we wouldn't just do m_FAST%Lin%y_ref(indx) = max(1.0_ReKi, m_FAST%Lin%y_ref(indx)) or max(1e-4, y_ref(indx))
   end do
   
   ! special case for angles:
      indx = Indx_y_Yaw_Start(y_FAST, Module_ED)  ! start of ED where Yaw, YawRate, HSS_Spd occur (right before WriteOutputs)
   m_FAST%Lin%y_ref(indx) = min( m_FAST%Lin%y_ref(indx), Pi )

   if (p_FAST%CompServo == Module_SrvD) then
      do i = 1, size( y_SrvD%BlPitchCom )
         indx = y_FAST%Lin%Modules(Module_SrvD)%Instance(1)%LinStartIndx(LIN_OUTPUT_COL) + i - 1
         m_FAST%Lin%y_ref(indx) = min( m_FAST%Lin%y_ref(indx), Pi )
      end do
   end if
   
   ! Note: I'm ignoring the periodicity of the log maps that represent orientations
   
END SUBROUTINE ComputeOutputRanges
!----------------------------------------------------------------------------------------------------------------------------------

END MODULE FAST_Linear<|MERGE_RESOLUTION|>--- conflicted
+++ resolved
@@ -1727,11 +1727,7 @@
       !............   
    ! we need to do this for CompElast=ED and CompElast=BD
 
-<<<<<<< HEAD
    call Linear_ED_InputSolve_du( p_FAST, y_FAST, SrvD, ED%Input(1), ED%y, AD%y, AD%Input(1), BD, HD, SD, MAPp, MD, MeshMapData, dUdu, ErrStat2, ErrMsg2 )
-=======
-   call Linear_ED_InputSolve_du( p_FAST, y_FAST, SrvD, ED%Input(1), ED%y, AD%y, AD%Input(1), BD, HD, SD, MAPp, MeshMapData, dUdu, ErrStat2, ErrMsg2 )
->>>>>>> 636674da
       call SetErrStat(ErrStat2,ErrMsg2,ErrStat,ErrMsg,RoutineName)
    
       !............
@@ -1767,17 +1763,12 @@
       ! \f$ \frac{\partial U_\Lambda^{SD}}{\partial u^{MAP}} \end{bmatrix} = \f$ (dUdu block row 7=SD)
       !............
    IF (p_FAST%CompSub == MODULE_SD) THEN 
-<<<<<<< HEAD
       call Linear_SD_InputSolve_du( p_FAST, y_FAST, SrvD, SD%Input(1), SD%y, ED%y, HD, MAPp, MD, MeshMapData, dUdu, ErrStat2, ErrMsg2 )
-=======
-      call Linear_SD_InputSolve_du( p_FAST, y_FAST, SrvD, SD%Input(1), SD%y, ED%y, HD, MAPp, MeshMapData, dUdu, ErrStat2, ErrMsg2 )
->>>>>>> 636674da
          call SetErrStat(ErrStat2,ErrMsg2,ErrStat,ErrMsg,RoutineName)
    ELSE IF (p_FAST%CompSub == Module_ExtPtfm) THEN
        CALL WrScr('>>> FAST_LIN: Linear_ExtPtfm_InputSolve_du, TODO')
    ENDIF 
    
-<<<<<<< HEAD
       !............
       ! \f$ \frac{\partial U_\Lambda^{MD}}{\partial u^{MD}} \end{bmatrix} = \f$ (dUdu block row 9=MD) <<<<
       !............
@@ -1786,8 +1777,6 @@
          call SetErrStat(ErrStat2,ErrMsg2,ErrStat,ErrMsg,RoutineName)
    end if
 
-=======
->>>>>>> 636674da
    ! LIN-TODO: Update the doc lines below to include SrvD, HD, SD, and MAP
    !.....................................
    ! dUdy
@@ -1837,11 +1826,7 @@
       ! \f$ \frac{\partial U_\Lambda^{ED}}{\partial y^{MAP}}  \end{bmatrix} = \f$ (dUdy block row 3=ED)
       !............
 
-<<<<<<< HEAD
    call Linear_ED_InputSolve_dy( p_FAST, y_FAST, SrvD, ED%Input(1), ED%y, AD%y, AD%Input(1), BD, HD, SD, MAPp, MD, MeshMapData, dUdy, ErrStat2, ErrMsg2 )
-=======
-   call Linear_ED_InputSolve_dy( p_FAST, y_FAST, SrvD, ED%Input(1), ED%y, AD%y, AD%Input(1), BD, HD, SD, MAPp, MeshMapData, dUdy, ErrStat2, ErrMsg2 )
->>>>>>> 636674da
       call SetErrStat(ErrStat2,ErrMsg2,ErrStat,ErrMsg,RoutineName)
    
       !............
@@ -1884,11 +1869,7 @@
    
    !LIN-TODO: Add doc strings and look at above doc string
    IF (p_FAST%CompSub == Module_SD) THEN
-<<<<<<< HEAD
        call Linear_SD_InputSolve_dy( p_FAST, y_FAST, SrvD, SD%Input(1), SD%y, ED%y, HD, MAPp, MD, MeshMapData, dUdy, ErrStat2, ErrMsg2 )
-=======
-       call Linear_SD_InputSolve_dy( p_FAST, y_FAST, SrvD, SD%Input(1), SD%y, ED%y, HD, MAPp, MeshMapData, dUdy, ErrStat2, ErrMsg2 )
->>>>>>> 636674da
          call SetErrStat(ErrStat2,ErrMsg2,ErrStat,ErrMsg,RoutineName)
    ELSE IF (p_FAST%CompSub == Module_ExtPtfm) THEN
        write(*,*)'>>> FAST_LIN: Linear_ExtPtfm_InputSolve_dy, TODO'
@@ -1977,11 +1958,7 @@
 
 !----------------------------------------------------------------------------------------------------------------------------------
 !> This routine forms the dU^{ED}/du^{BD} and dU^{ED}/du^{AD} blocks (ED row) of dUdu. (i.e., how do changes in the AD and BD inputs affect the ED inputs?)
-<<<<<<< HEAD
 SUBROUTINE Linear_ED_InputSolve_du( p_FAST, y_FAST, SrvD, u_ED, y_ED, y_AD, u_AD, BD, HD, SD, MAPp, MD, MeshMapData, dUdu, ErrStat, ErrMsg )
-=======
-SUBROUTINE Linear_ED_InputSolve_du( p_FAST, y_FAST, SrvD, u_ED, y_ED, y_AD, u_AD, BD, HD, SD, MAPp, MeshMapData, dUdu, ErrStat, ErrMsg )
->>>>>>> 636674da
 
    TYPE(FAST_ParameterType),       INTENT(IN   )  :: p_FAST         !< Glue-code simulation parameters
    TYPE(FAST_OutputFileType),      INTENT(IN   )  :: y_FAST         !< Glue-code output parameters (for linearization)
@@ -2296,11 +2273,7 @@
 
 !----------------------------------------------------------------------------------------------------------------------------------
 !> This routine forms the dU^{SD}/du^{SrvD}, dU^{SD}/du^{HD}, dU^{SD}/du^{SD}, and dU^{SD}/du^{MAP} blocks (SD row) of dUdu. (i.e., how do changes in SrvD, HD, SD, and MAP inputs affect the SD inputs?)
-<<<<<<< HEAD
 SUBROUTINE Linear_SD_InputSolve_du( p_FAST, y_FAST, SrvD, u_SD, y_SD, y_ED, HD, MAPp, MD, MeshMapData, dUdu, ErrStat, ErrMsg )
-=======
-SUBROUTINE Linear_SD_InputSolve_du( p_FAST, y_FAST, SrvD, u_SD, y_SD, y_ED, HD, MAPp, MeshMapData, dUdu, ErrStat, ErrMsg )
->>>>>>> 636674da
 
    TYPE(FAST_ParameterType),       INTENT(IN   )  :: p_FAST         !< Glue-code simulation parameters
    TYPE(FAST_OutputFileType),      INTENT(IN   )  :: y_FAST         !< Glue-code output parameters (for linearization)
@@ -2483,11 +2456,7 @@
 
 !----------------------------------------------------------------------------------------------------------------------------------
 !> This routine forms the dU^{SD}/dy^{SrvD}, dU^{SD}/dy^{HD} and dU^{SD}/dy^{SD} blocks (SD row) of dUdu. (i.e., how do changes in SrvD, HD, and SD inputs affect the SD inputs?)
-<<<<<<< HEAD
 SUBROUTINE Linear_SD_InputSolve_dy( p_FAST, y_FAST, SrvD, u_SD, y_SD, y_ED, HD, MAPp, MD, MeshMapData, dUdy, ErrStat, ErrMsg )
-=======
-SUBROUTINE Linear_SD_InputSolve_dy( p_FAST, y_FAST, SrvD, u_SD, y_SD, y_ED, HD, MAPp, MeshMapData, dUdy, ErrStat, ErrMsg )
->>>>>>> 636674da
 
    TYPE(FAST_ParameterType),       INTENT(IN   )  :: p_FAST         !< Glue-code simulation parameters
    TYPE(FAST_OutputFileType),      INTENT(IN   )  :: y_FAST         !< Glue-code output parameters (for linearization)
@@ -2504,13 +2473,8 @@
    CHARACTER(*),                   INTENT(  OUT)  :: ErrMsg         !< Error message
    
       ! local variables
-<<<<<<< HEAD
    INTEGER(IntKi)                                 :: j, SrvD_Out_Start, SD_Start, SD_Out_Start, HD_Start, HD_Out_Start, ED_Out_Start, MAP_Out_Start, MD_Out_Start
    INTEGER(IntKi)                                 :: MAP_Start, MD_Start
-=======
-   INTEGER(IntKi)                                 :: j, SrvD_Out_Start, SD_Start, SD_Out_Start, HD_Start, HD_Out_Start, ED_Out_Start, MAP_Out_Start
-   INTEGER(IntKi)                                 :: MAP_Start
->>>>>>> 636674da
 !   INTEGER(IntKi)                                 :: ErrStat2       ! temporary Error status of the operation
 !   CHARACTER(ErrMsgLen)                           :: ErrMsg2        ! temporary Error message if ErrStat /= ErrID_None
    
@@ -3178,11 +3142,7 @@
 !----------------------------------------------------------------------------------------------------------------------------------
 !> This routine forms the dU^{ED}/dy^{SrvD}, dU^{ED}/dy^{ED}, dU^{ED}/dy^{BD},  dU^{ED}/dy^{AD}, dU^{ED}/dy^{HD}, and dU^{ED}/dy^{MAP}
 !! blocks of dUdy. (i.e., how do changes in the SrvD, ED, BD, AD, HD, and MAP outputs effect the ED inputs?)
-<<<<<<< HEAD
 SUBROUTINE Linear_ED_InputSolve_dy( p_FAST, y_FAST, SrvD, u_ED, y_ED, y_AD, u_AD, BD, HD, SD, MAPp, MD, MeshMapData, dUdy, ErrStat, ErrMsg )
-=======
-SUBROUTINE Linear_ED_InputSolve_dy( p_FAST, y_FAST, SrvD, u_ED, y_ED, y_AD, u_AD, BD, HD, SD, MAPp, MeshMapData, dUdy, ErrStat, ErrMsg )
->>>>>>> 636674da
 
    TYPE(FAST_ParameterType),       INTENT(IN   )  :: p_FAST           !< Glue-code simulation parameters
    TYPE(FAST_OutputFileType),      INTENT(IN   )  :: y_FAST           !< FAST output file data (for linearization)
@@ -5027,11 +4987,7 @@
    end do
 END FUNCTION Indx_y_ED_BladeRoot_Start
 !----------------------------------------------------------------------------------------------------------------------------------
-<<<<<<< HEAD
-!> This routine returns the starting index for the y_ED%BladeRootMotion(BladeNum) mesh in the FAST linearization outputs.
-=======
 !> This routine returns the starting index for the y_ED%NacelleMotion mesh in the FAST linearization outputs.
->>>>>>> 636674da
 FUNCTION Indx_y_ED_Nacelle_Start(y_ED, y_FAST) RESULT(ED_Out_Start)
    TYPE(FAST_OutputFileType),      INTENT(IN )  :: y_FAST           !< FAST output file data (for linearization)
    TYPE(ED_OutputType),            INTENT(IN )  :: y_ED             !< ED outputs at t
@@ -5041,10 +4997,6 @@
 
    ED_Out_Start = Indx_y_ED_BladeRoot_Start(y_ED, y_FAST, size(y_ED%BladeRootMotion))        ! start of last blade root
    ED_Out_Start = ED_Out_Start + y_ED%BladeRootMotion(size(y_ED%BladeRootMotion))%NNodes*18  ! N blade roots, 6 fields with 3 components per blade.
-<<<<<<< HEAD
-   ED_Out_Start = ED_Out_Start + y_ED%NacelleMotion%NNodes*18     ! 6 fields with 3 components
-=======
->>>>>>> 636674da
 END FUNCTION Indx_y_ED_Nacelle_Start
 !----------------------------------------------------------------------------------------------------------------------------------
 !> This routine returns the starting index for y_ED%Yaw in the FAST linearization outputs.

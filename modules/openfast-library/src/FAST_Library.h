#ifndef FAST_LIBRARY_H
#define FAST_LIBRARY_H

// routines in FAST_Library_$(PlatformName).dll
#include "ExternalInflow_Types.h"
#include "ExtLoadsDX_Types.h"
#include "SCDataEx_Types.h"
#include "stdio.h"

#ifdef __cplusplus
#define EXTERNAL_ROUTINE extern "C"
#else
#define EXTERNAL_ROUTINE extern
#endif

EXTERNAL_ROUTINE void FAST_AllocateTurbines(int * iTurb, int *ErrStat, char *ErrMsg);
EXTERNAL_ROUTINE void FAST_DeallocateTurbines(int *ErrStat, char *ErrMsg);

EXTERNAL_ROUTINE void FAST_ExtInfw_Restart(int * iTurb, const char *CheckpointRootName, int *AbortErrLev, double * dt, int * InflowType,
                                           int * NumBl, int * NumBlElem, int * NumTwrElem, int * n_t_global,
                                           ExtInfw_InputType_t* ExtInfw_Input, ExtInfw_OutputType_t* ExtInfw_Output, SC_DX_InputType_t* SC_DX_Input, SC_DX_OutputType_t* SC_DX_Output,
                                           int *ErrStat, char *ErrMsg);
<<<<<<< HEAD
EXTERNAL_ROUTINE void FAST_ExtInfw_Init(int * iTurb, double *TMax, const char *InputFileName, int * TurbineID, char *OutFileRoot,
=======
EXTERNAL_ROUTINE void FAST_ExtInfw_Init(int * iTurb, double *TMax, const char *InputFileName, int * TurbIDforName, char *OutFileRoot,
>>>>>>> 00ba4949
                                        int * NumSC2CtrlGlob, int * NumSC2Ctrl, int * NumCtrl2SC, float * initSCInputsGlob, float * initSCInputsTurbine,
                                        int * NumActForcePtsBlade, int * NumActForcePtsTower, float * TurbinePosition, int *AbortErrLev,
                                        double * dtDriver, double * dt, int * InflowType, int * NumBl, int * NumBlElem, int * NumTwrElem, int * NodeClusterType,
                                        ExtInfw_InputType_t* ExtInfw_Input, ExtInfw_OutputType_t* ExtInfw_Output, SC_DX_InputType_t* SC_DX_Input, SC_DX_OutputType_t* SC_DX_Output, 
                                        int *ErrStat, char *ErrMsg);

EXTERNAL_ROUTINE void FAST_ExtLoads_Restart(int * iTurb, const char *CheckpointRootName, int *AbortErrLev, double * dt, int * NumBl, int * n_t_global, ExtLdDX_InputType_t* ExtLdDX_Input, ExtLdDX_ParameterType_t* ExtLdDX_Parameter, ExtLdDX_OutputType_t* ExtLdDX_Output, SC_DX_InputType_t* SC_DX_Input, SC_DX_OutputType_t* SC_DX_Output, int *ErrStat, char *ErrMsg);
EXTERNAL_ROUTINE void FAST_ExtLoads_Init(int * iTurb, double *TMax, const char *InputFileName, int * TurbineID, char *OutFileRoot, float * TurbinePosition, int *AbortErrLev, double * dtDriver, double * dt, int * NumBl, double * az_blend_mean, double * az_blend_delta, double * vel_mean, double * wind_dir, double * z_ref, double * shear_exp, ExtLdDX_InputType_t* ExtLdDX_Input, ExtLdDX_ParameterType_t* ExtLdDX_Parameter, ExtLdDX_OutputType_t* ExtLdDX_Output, SC_DX_InputType_t* SC_DX_Input, SC_DX_OutputType_t* SC_DX_Output, int *ErrStat, char *ErrMsg);
EXTERNAL_ROUTINE void FAST_CFD_Solution0(int * iTurb, int *ErrStat, char *ErrMsg);
EXTERNAL_ROUTINE void FAST_CFD_InitIOarrays_SubStep(int * iTurb, int *ErrStat, char *ErrMsg);
EXTERNAL_ROUTINE void FAST_CFD_Prework(int * iTurb, int *ErrStat, char *ErrMsg);
EXTERNAL_ROUTINE void FAST_CFD_UpdateStates(int * iTurb, int *ErrStat, char *ErrMsg);
EXTERNAL_ROUTINE void FAST_CFD_AdvanceToNextTimeStep(int * iTurb, int *ErrStat, char *ErrMsg);
EXTERNAL_ROUTINE void FAST_CFD_WriteOutput(int * iTurb, int *ErrStat, char *ErrMsg);
EXTERNAL_ROUTINE void FAST_CFD_Step(int * iTurb, int *ErrStat, char *ErrMsg);
EXTERNAL_ROUTINE void FAST_CFD_Reset_SubStep(int * iTurb, int * n_timesteps, int *ErrStat, char *ErrMsg);
EXTERNAL_ROUTINE void FAST_CFD_Store_SubStep(int * iTurb, int * n_t_global,  int *ErrStat, char *ErrMsg);

EXTERNAL_ROUTINE void FAST_HubPosition(int * iTurb, float * absolute_position, float * rotation_veocity, double * orientation_dcm, int *ErrStat, char *ErrMsg);

EXTERNAL_ROUTINE void FAST_Restart(int * iTurb, const char *CheckpointRootName, int *AbortErrLev, int * NumOuts, double * dt, int * n_t_global, int *ErrStat, char *ErrMsg);
#ifdef __cplusplus
EXTERNAL_ROUTINE void FAST_Sizes(int * iTurb, const char *InputFileName, int *AbortErrLev, int * NumOuts, double * dt, double * dt_out, double * tmax, int *ErrStat, char *ErrMsg, char *ChannelNames, double *TMax = NULL, double *InitInputAry = NULL); 
#else
EXTERNAL_ROUTINE void FAST_Sizes(int * iTurb, const char *InputFileName, int *AbortErrLev, int * NumOuts, double * dt, double * dt_out, double * tmax, int *ErrStat, char *ErrMsg, char *ChannelNames, double *TMax, double *InitInputAry);
#endif
EXTERNAL_ROUTINE void FAST_Start(int * iTurb, int *NumInputs_c, int *NumOutputs_c, double *InputAry, double *OutputAry, int *ErrStat, char *ErrMsg);
EXTERNAL_ROUTINE void FAST_Update(int * iTurb, int *NumInputs_c, int *NumOutputs_c, double *InputAry, double *OutputAry, bool *EndSimulationEarly, int *ErrStat, char *ErrMsg);
EXTERNAL_ROUTINE void FAST_End(int * iTurb, bool * stopThisProgram);
EXTERNAL_ROUTINE void FAST_CreateCheckpoint(int * iTurb, const char *CheckpointRootName, int *ErrStat, char *ErrMsg);

// some constants (keep these synced with values in FAST's fortran code)
#define INTERFACE_STRING_LENGTH 1025

#define ErrID_None 0 
#define ErrID_Info 1 
#define ErrID_Warn 2 
#define ErrID_Severe 3 
#define ErrID_Fatal 4 


#define SensorType_None -1

// make sure these parameters match with FAST_Library.f90 and NWTC_Base.f90
#define MAXIMUM_BLADES 3
#define MAXIMUM_AFCTRL 3
#define MAXIMUM_CABLE_DELTAL 20
#define MAXIMUM_CABLE_DELTALDOT 20
#define MAXIMUM_OUTPUTS 4000
#define CHANNEL_LENGTH 20
#define MAXInitINPUTS 53

#define NumFixedInputs  2 + 2 + MAXIMUM_BLADES + 1 + MAXIMUM_AFCTRL + MAXIMUM_CABLE_DELTAL + MAXIMUM_CABLE_DELTALDOT
/* Fixed inputs list:
    1       Generator Torque (N-m)
    2       Electrical Power (W)
    3       Yaw pos (rad)
    4       Yaw rate (rad/s)
    5-7     Blade 1-3 pitch angle (rad)
    8       High speed shaft brake fraction (-)
    9-11    Blade 1-3 Airfoil control (-)
    12-31   Cable control channel 1-20 DeltaL (m)
    32-51   Cable control channel 1-20 DeltaLDot (m/s)
*/

#endif<|MERGE_RESOLUTION|>--- conflicted
+++ resolved
@@ -20,11 +20,7 @@
                                            int * NumBl, int * NumBlElem, int * NumTwrElem, int * n_t_global,
                                            ExtInfw_InputType_t* ExtInfw_Input, ExtInfw_OutputType_t* ExtInfw_Output, SC_DX_InputType_t* SC_DX_Input, SC_DX_OutputType_t* SC_DX_Output,
                                            int *ErrStat, char *ErrMsg);
-<<<<<<< HEAD
-EXTERNAL_ROUTINE void FAST_ExtInfw_Init(int * iTurb, double *TMax, const char *InputFileName, int * TurbineID, char *OutFileRoot,
-=======
 EXTERNAL_ROUTINE void FAST_ExtInfw_Init(int * iTurb, double *TMax, const char *InputFileName, int * TurbIDforName, char *OutFileRoot,
->>>>>>> 00ba4949
                                         int * NumSC2CtrlGlob, int * NumSC2Ctrl, int * NumCtrl2SC, float * initSCInputsGlob, float * initSCInputsTurbine,
                                         int * NumActForcePtsBlade, int * NumActForcePtsTower, float * TurbinePosition, int *AbortErrLev,
                                         double * dtDriver, double * dt, int * InflowType, int * NumBl, int * NumBlElem, int * NumTwrElem, int * NodeClusterType,

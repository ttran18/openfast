--- conflicted
+++ resolved
@@ -474,10 +474,6 @@
       Init%InData_AD%MSL2SWL            = p_FAST%MSL2SWL
 
       
-<<<<<<< HEAD
-      
-=======
->>>>>>> 04e8ab97
       Init%InData_AD%rotors(1)%HubPosition        = ED%y%HubPtMotion%Position(:,1)
       Init%InData_AD%rotors(1)%HubOrientation     = ED%y%HubPtMotion%RefOrientation(:,:,1)
       Init%InData_AD%rotors(1)%NacelleOrientation = ED%y%NacelleMotion%RefOrientation(:,:,1)
@@ -553,11 +549,7 @@
       IF ( p_FAST%CompAero  == Module_AD14 ) THEN
          Init%InData_IfW%NumWindPoints = Init%InData_IfW%NumWindPoints + NumBl * AD14%Input(1)%InputMarkers(1)%NNodes + AD14%Input(1)%Twr_InputMarkers%NNodes
       ELSEIF ( p_FAST%CompAero  == Module_AD ) THEN
-<<<<<<< HEAD
-         Init%InData_IfW%NumWindPoints = Init%InData_IfW%NumWindPoints + AD%Input(1)%rotors(1)%TowerMotion%NNodes
-=======
          ! Blade
->>>>>>> 04e8ab97
          DO k=1,NumBl
             Init%InData_IfW%NumWindPoints = Init%InData_IfW%NumWindPoints + AD%Input(1)%rotors(1)%BladeMotion(k)%NNodes
          END DO
@@ -571,10 +563,6 @@
          if (allocated(AD%OtherSt(STATE_CURR)%WakeLocationPoints)) then
             Init%InData_IfW%NumWindPoints = Init%InData_IfW%NumWindPoints + size(AD%OtherSt(STATE_CURR)%WakeLocationPoints,DIM=2)
          end if
-<<<<<<< HEAD
-         Init%InData_IfW%NumWindPoints = Init%InData_IfW%NumWindPoints + AD%Input(1)%rotors(1)%NacelleMotion%NNodes ! 1 point
-=======
->>>>>>> 04e8ab97
 
       END IF
       
@@ -4898,20 +4886,9 @@
    IF ( y_FAST%WriteThisStep )  THEN
 
          ! Generate glue-code output file
-<<<<<<< HEAD
          CALL WrOutputLine( t_global, p_FAST, y_FAST, IfW%y%WriteOutput, OpFM%y%WriteOutput, ED%y%WriteOutput, &
                AD%y, SrvD%y%WriteOutput, HD%y%WriteOutput, SD%y%WriteOutput, ExtPtfm%y%WriteOutput, MAPp%y%WriteOutput, &
-=======
-        if (allocated(AD%y%rotors)) then
-         CALL WrOutputLine( t_global, p_FAST, y_FAST, IfW%y%WriteOutput, OpFM%y%WriteOutput, ED%y%WriteOutput, &
-               AD%y%rotors(1)%WriteOutput, SrvD%y%WriteOutput, HD%y%WriteOutput, SD%y%WriteOutput, ExtPtfm%y%WriteOutput, MAPp%y%WriteOutput, &
                FEAM%y%WriteOutput, MD%y%WriteOutput, Orca%y%WriteOutput, IceF%y%WriteOutput, IceD%y, BD%y, ErrStat, ErrMsg )
-        else
-         CALL WrOutputLine( t_global, p_FAST, y_FAST, IfW%y%WriteOutput, OpFM%y%WriteOutput, ED%y%WriteOutput, &
-               (/0.0_ReKi/), SrvD%y%WriteOutput, HD%y%WriteOutput, SD%y%WriteOutput, ExtPtfm%y%WriteOutput, MAPp%y%WriteOutput, &
->>>>>>> 04e8ab97
-               FEAM%y%WriteOutput, MD%y%WriteOutput, Orca%y%WriteOutput, IceF%y%WriteOutput, IceD%y, BD%y, ErrStat, ErrMsg )
-         endif
 
    ENDIF
       
@@ -5026,11 +5003,7 @@
    
 
       CALL FillOutputAry(Turbine%p_FAST, Turbine%y_FAST, Turbine%IfW%y%WriteOutput, Turbine%OpFM%y%WriteOutput, &
-<<<<<<< HEAD
                 Turbine%ED%y%WriteOutput, Turbine%AD%y, Turbine%SrvD%y%WriteOutput, &
-=======
-                Turbine%ED%y%WriteOutput, Turbine%AD%y%rotors(1)%WriteOutput, Turbine%SrvD%y%WriteOutput, &
->>>>>>> 04e8ab97
                 Turbine%HD%y%WriteOutput, Turbine%SD%y%WriteOutput, Turbine%ExtPtfm%y%WriteOutput, Turbine%MAP%y%WriteOutput, &
                 Turbine%FEAM%y%WriteOutput, Turbine%MD%y%WriteOutput, Turbine%Orca%y%WriteOutput, &
                 Turbine%IceF%y%WriteOutput, Turbine%IceD%y, Turbine%BD%y, Outputs)   

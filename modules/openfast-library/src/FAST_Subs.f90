--- conflicted
+++ resolved
@@ -1050,23 +1050,16 @@
       Init%InData_MD%FileName  = p_FAST%MooringFile         ! This needs to be set according to what is in the FAST input file.
       Init%InData_MD%RootName  = p_FAST%OutFileRoot
 
-<<<<<<< HEAD
-      Init%InData_MD%PtfmInit  = Init%OutData_ED%PlatformPos !ED%x(STATE_CURR)%QT(1:6)   ! initial position of the platform !bjj: this should come from Init%OutData_ED, not x_ED
-      Init%InData_MD%g         = p_FAST%Gravity     ! This need to be according to g from driver
-      Init%InData_MD%rhoW      = Init%OutData_SeaSt%WtrDens     ! This needs to be set according to seawater density in SeaState
-      Init%InData_MD%WtrDepth  = Init%OutData_SeaSt%WtrDpth    ! This need to be set according to the water depth in SeaState
-=======
       Init%InData_MD%PtfmInit(:,1)  = Init%OutData_ED%PlatformPos ! initial position of the platform (when a FAST module, MoorDyn just takes one row in this matrix)
       Init%InData_MD%FarmSize = 0                                 ! 0 here indicates normal FAST module use of MoorDyn, for a single turbine
       Init%InData_MD%TurbineRefPos(:,1) = 0.0_DbKi                ! for normal FAST use, the global reference frame is at 0,0,0
       Init%InData_MD%g         = p_FAST%Gravity                   ! This need to be according to g used in ElastoDyn
-      Init%InData_MD%rhoW      = Init%OutData_HD%WtrDens          ! This needs to be set according to seawater density in HydroDyn
-      Init%InData_MD%WtrDepth  = Init%OutData_HD%WtrDpth    ! This need to be set according to the water depth in HydroDyn
+      Init%InData_MD%rhoW      = Init%OutData_SeaSt%WtrDens     ! This needs to be set according to seawater density in SeaState
+      Init%InData_MD%WtrDepth  = Init%OutData_SeaSt%WtrDpth    ! This need to be set according to the water depth in SeaState
       Init%InData_MD%Tmax      = p_FAST%TMax                      ! expected simulation duration (used by MoorDyn for wave kinematics preprocesing)
 
       Init%InData_MD%Linearize = p_FAST%Linearize
 
->>>>>>> 8ad56a7c
 
       CALL MD_Init( Init%InData_MD, MD%Input(1), MD%p, MD%x(STATE_CURR), MD%xd(STATE_CURR), MD%z(STATE_CURR), &
                     MD%OtherSt(STATE_CURR), MD%y, MD%m, p_FAST%dt_module( MODULE_MD ), Init%OutData_MD, ErrStat2, ErrMsg2 )

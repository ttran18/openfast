--- conflicted
+++ resolved
@@ -5869,7 +5869,6 @@
       
 !  AeroDyn   
    IF ( p_FAST%CompAero == Module_AD .and. allocated(AD%Input)) THEN 
-<<<<<<< HEAD
                
       if (allocated(AD%Input(1)%rotors(1)%BladeRootMotion)) then
          DO K=1,NumBl   
@@ -5881,25 +5880,7 @@
          DO K=1,NumBl   
             call MeshWrVTK(p_FAST%TurbinePos, AD%y%rotors(1)%BladeLoad(K), trim(p_FAST%VTK_OutFileRoot)//'.AD_Blade'//trim(num2lstr(k)), y_FAST%VTK_count, p_FAST%VTK_fields, ErrStat2, ErrMsg2, p_FAST%VTK_tWidth, AD%Input(1)%rotors(1)%BladeMotion(k) )
          END DO
-=======
-      if (allocated(AD%Input(1)%rotors) .and. allocated(AD%y%rotors) ) then
-         if (allocated(AD%Input(1)%rotors(1)%BladeRootMotion)) then
-      
-            DO K=1,NumBl   
-               call MeshWrVTK(p_FAST%TurbinePos, AD%Input(1)%rotors(1)%BladeRootMotion(K), trim(p_FAST%VTK_OutFileRoot)//'.AD_BladeRootMotion'//trim(num2lstr(k)), y_FAST%VTK_count, p_FAST%VTK_fields, ErrStat2, ErrMsg2, p_FAST%VTK_tWidth )
-               !call MeshWrVTK(p_FAST%TurbinePos, AD%Input(1)%BladeMotion(K), trim(p_FAST%VTK_OutFileRoot)//'.AD_BladeMotion'//trim(num2lstr(k)), y_FAST%VTK_count, p_FAST%VTK_fields, ErrStat2, ErrMsg2, p_FAST%VTK_tWidth )
-            END DO
-
-            call MeshWrVTK(p_FAST%TurbinePos, AD%Input(1)%rotors(1)%HubMotion, trim(p_FAST%VTK_OutFileRoot)//'.AD_HubMotion', y_FAST%VTK_count, p_FAST%VTK_fields, ErrStat2, ErrMsg2, p_FAST%VTK_tWidth )
-            !call MeshWrVTK(p_FAST%TurbinePos, AD%Input(1)%TowerMotion, trim(p_FAST%VTK_OutFileRoot)//'.AD_TowerMotion', y_FAST%VTK_count, p_FAST%VTK_fields, ErrStat2, ErrMsg2, p_FAST%VTK_tWidth )
-               
-            DO K=1,NumBl   
-               call MeshWrVTK(p_FAST%TurbinePos, AD%y%rotors(1)%BladeLoad(K), trim(p_FAST%VTK_OutFileRoot)//'.AD_Blade'//trim(num2lstr(k)), y_FAST%VTK_count, p_FAST%VTK_fields, ErrStat2, ErrMsg2, p_FAST%VTK_tWidth, AD%Input(1)%rotors(1)%BladeMotion(k) )
-            END DO            
-            call MeshWrVTK(p_FAST%TurbinePos, AD%y%rotors(1)%TowerLoad, trim(p_FAST%VTK_OutFileRoot)//'.AD_Tower', y_FAST%VTK_count, p_FAST%VTK_fields, ErrStat2, ErrMsg2, p_FAST%VTK_tWidth, AD%Input(1)%rotors(1)%TowerMotion )
-         
-         end if
->>>>>>> 3fff3f47
+
       end if
       call MeshWrVTK(p_FAST%TurbinePos, AD%y%rotors(1)%TowerLoad, trim(p_FAST%VTK_OutFileRoot)//'.AD_Tower', y_FAST%VTK_count, p_FAST%VTK_fields, ErrStat2, ErrMsg2, p_FAST%VTK_tWidth, AD%Input(1)%rotors(1)%TowerMotion )
 
@@ -6047,49 +6028,35 @@
       END DO
    END IF
 
-<<<<<<< HEAD
 ! Nacelle
    if (p_FAST%CompElast == Module_SED) then
-      call MeshWrVTK(p_FAST%TurbinePos, SED%y%NacelleMotion,  trim(p_FAST%VTK_OutFileRoot)//'.SED_NacelleMotion',  y_FAST%VTK_count, p_FAST%VTK_fields, ErrStat2, ErrMsg2, p_FAST%VTK_tWidth)
+      if (allocated(SED%Input)) then
+      ! Nacelle
+         call MeshWrVTK(p_FAST%TurbinePos, SED%y%NacelleMotion,  trim(p_FAST%VTK_OutFileRoot)//'.SED_NacelleMotion',  y_FAST%VTK_count, &
+                        p_FAST%VTK_fields, ErrStat2, ErrMsg2, p_FAST%VTK_tWidth)
+      ! Hub
+         call MeshWrVTK(p_FAST%TurbinePos, SED%y%HubPtMotion,    trim(p_FAST%VTK_OutFileRoot)//'.SED_HubPtMotion',    y_FAST%VTK_count, &
+                        p_FAST%VTK_fields, ErrStat2, ErrMsg2, p_FAST%VTK_tWidth)
+      ! Tower motions
+         call MeshWrVTK(p_FAST%TurbinePos, SED%y%TowerLn2Mesh,   trim(p_FAST%VTK_OutFileRoot)//'.SED_TowerLn2Mesh',   y_FAST%VTK_count, &
+                        p_FAST%VTK_fields, ErrStat2, ErrMsg2, p_FAST%VTK_tWidth)
+      end if
    else
-      call MeshWrVTK(p_FAST%TurbinePos, ED%y%NacelleMotion, trim(p_FAST%VTK_OutFileRoot)//'.ED_Nacelle', y_FAST%VTK_count, &
-                  p_FAST%VTK_fields, ErrStat2, ErrMsg2, p_FAST%VTK_tWidth, Sib=ED%Input(1)%NacelleLoads )
+      if (allocated(ED%Input)) then
+      ! Nacelle
+         call MeshWrVTK(p_FAST%TurbinePos, ED%y%NacelleMotion, trim(p_FAST%VTK_OutFileRoot)//'.ED_Nacelle', y_FAST%VTK_count, &
+                        p_FAST%VTK_fields, ErrStat2, ErrMsg2, p_FAST%VTK_tWidth, Sib=ED%Input(1)%NacelleLoads )
+      ! TailFin
+         call MeshWrVTK(p_FAST%TurbinePos, ED%y%TFinCMMotion, trim(p_FAST%VTK_OutFileRoot)//'.ED_TailFin', y_FAST%VTK_count, &
+                        p_FAST%VTK_fields, ErrStat2, ErrMsg2, p_FAST%VTK_tWidth, Sib=ED%Input(1)%TFinCMLoads )
+      ! Hub
+         call MeshWrVTK(p_FAST%TurbinePos, ED%y%HubPtMotion, trim(p_FAST%VTK_OutFileRoot)//'.ED_Hub', y_FAST%VTK_count, &
+                        p_FAST%VTK_fields, ErrStat2, ErrMsg2, p_FAST%VTK_tWidth, Sib=ED%Input(1)%HubPtLoad )
+      ! Tower motions
+         call MeshWrVTK(p_FAST%TurbinePos, ED%y%TowerLn2Mesh, trim(p_FAST%VTK_OutFileRoot)//'.ED_TowerLn2Mesh_motion', &
+                        y_FAST%VTK_count, p_FAST%VTK_fields, ErrStat2, ErrMsg2, p_FAST%VTK_tWidth )
+      end if
    endif
-
-! TailFin
-   call MeshWrVTK(p_FAST%TurbinePos, ED%y%TFinCMMotion, trim(p_FAST%VTK_OutFileRoot)//'.ED_TailFin', y_FAST%VTK_count, &
-                  p_FAST%VTK_fields, ErrStat2, ErrMsg2, p_FAST%VTK_tWidth, Sib=ED%Input(1)%TFinCMLoads )
-! Hub
-   if (p_FAST%CompElast == Module_SED) then
-      call MeshWrVTK(p_FAST%TurbinePos, SED%y%HubPtMotion,    trim(p_FAST%VTK_OutFileRoot)//'.SED_HubPtMotion',    y_FAST%VTK_count, p_FAST%VTK_fields, ErrStat2, ErrMsg2, p_FAST%VTK_tWidth)
-   else
-      call MeshWrVTK(p_FAST%TurbinePos, ED%y%HubPtMotion, trim(p_FAST%VTK_OutFileRoot)//'.ED_Hub', y_FAST%VTK_count, &
-                  p_FAST%VTK_fields, ErrStat2, ErrMsg2, p_FAST%VTK_tWidth, Sib=ED%Input(1)%HubPtLoad )
-   endif
-! Tower motions
-   if (p_FAST%CompElast == Module_SED) then
-      call MeshWrVTK(p_FAST%TurbinePos, SED%y%TowerLn2Mesh,   trim(p_FAST%VTK_OutFileRoot)//'.SED_TowerLn2Mesh',   y_FAST%VTK_count, p_FAST%VTK_fields, ErrStat2, ErrMsg2, p_FAST%VTK_tWidth)
-   else
-      call MeshWrVTK(p_FAST%TurbinePos, ED%y%TowerLn2Mesh, trim(p_FAST%VTK_OutFileRoot)//'.ED_TowerLn2Mesh_motion', &
-                  y_FAST%VTK_count, p_FAST%VTK_fields, ErrStat2, ErrMsg2, p_FAST%VTK_tWidth )
-   endif
-=======
-   if (allocated(ED%Input)) then
-   ! Nacelle
-      call MeshWrVTK(p_FAST%TurbinePos, ED%y%NacelleMotion, trim(p_FAST%VTK_OutFileRoot)//'.ED_Nacelle', y_FAST%VTK_count, &
-                     p_FAST%VTK_fields, ErrStat2, ErrMsg2, p_FAST%VTK_tWidth, Sib=ED%Input(1)%NacelleLoads )
-   ! TailFin
-      call MeshWrVTK(p_FAST%TurbinePos, ED%y%TFinCMMotion, trim(p_FAST%VTK_OutFileRoot)//'.ED_TailFin', y_FAST%VTK_count, &
-                     p_FAST%VTK_fields, ErrStat2, ErrMsg2, p_FAST%VTK_tWidth, Sib=ED%Input(1)%TFinCMLoads )
-   ! Hub
-      call MeshWrVTK(p_FAST%TurbinePos, ED%y%HubPtMotion, trim(p_FAST%VTK_OutFileRoot)//'.ED_Hub', y_FAST%VTK_count, &
-                     p_FAST%VTK_fields, ErrStat2, ErrMsg2, p_FAST%VTK_tWidth, Sib=ED%Input(1)%HubPtLoad )
-   ! Tower motions
-      call MeshWrVTK(p_FAST%TurbinePos, ED%y%TowerLn2Mesh, trim(p_FAST%VTK_OutFileRoot)//'.ED_TowerLn2Mesh_motion', &
-                     y_FAST%VTK_count, p_FAST%VTK_fields, ErrStat2, ErrMsg2, p_FAST%VTK_tWidth )
-   end if
->>>>>>> 3fff3f47
-
 
 
 ! Substructure

!**********************************************************************************************************************************
! FAST_Solver.f90, FAST_Subs.f90, FAST_Lin.f90, and FAST_Mods.f90 make up the FAST glue code in the FAST Modularization Framework.
! FAST_Prog.f90, FAST_Library.f90, FAST_Prog.c are different drivers for this code.
!..................................................................................................................................
! LICENSING
! Copyright (C) 2013-2016  National Renewable Energy Laboratory
!
!    This file is part of FAST.
!
! Licensed under the Apache License, Version 2.0 (the "License");
! you may not use this file except in compliance with the License.
! You may obtain a copy of the License at
!
!     http://www.apache.org/licenses/LICENSE-2.0
!
! Unless required by applicable law or agreed to in writing, software
! distributed under the License is distributed on an "AS IS" BASIS,
! WITHOUT WARRANTIES OR CONDITIONS OF ANY KIND, either express or implied.
! See the License for the specific language governing permissions and
! limitations under the License.
!**********************************************************************************************************************************
MODULE FAST_Subs

   USE FAST_Solver
   USE FAST_Linear
   USE Waves, ONLY : WaveGrid_n
   USE SC_DataEx
   USE VersionInfo

   IMPLICIT NONE

CONTAINS
!++++++++++++++++++++++++++++++++++++++++++++++++++++++++++++++++++++++++++++++++++++++++++++++++++++++++++++++++++++++++++++++++++
! INITIALIZATION ROUTINES
!++++++++++++++++++++++++++++++++++++++++++++++++++++++++++++++++++++++++++++++++++++++++++++++++++++++++++++++++++++++++++++++++++
!> a wrapper routine to call FAST_Initialize at the full-turbine simulation level (makes easier to write top-level driver)
SUBROUTINE FAST_InitializeAll_T( t_initial, TurbID, Turbine, ErrStat, ErrMsg, InFile, ExternInitData )

   REAL(DbKi),                        INTENT(IN   ) :: t_initial      !< initial time
   INTEGER(IntKi),                    INTENT(IN   ) :: TurbID         !< turbine Identifier (1-NumTurbines)
   TYPE(FAST_TurbineType),            INTENT(INOUT) :: Turbine        !< all data for one instance of a turbine
   INTEGER(IntKi),                    INTENT(  OUT) :: ErrStat        !< Error status of the operation
   CHARACTER(*),                      INTENT(  OUT) :: ErrMsg         !< Error message if ErrStat /= ErrID_None
   CHARACTER(*),             OPTIONAL,INTENT(IN   ) :: InFile         !< A CHARACTER string containing the name of the primary FAST input file (if not present, we'll get it from the command line)
   TYPE(FAST_ExternInitType),OPTIONAL,INTENT(IN   ) :: ExternInitData !< Initialization input data from an external source (Simulink)

   Turbine%TurbID = TurbID


   IF (PRESENT(InFile)) THEN
      IF (PRESENT(ExternInitData)) THEN
         CALL FAST_InitializeAll( t_initial, Turbine%p_FAST, Turbine%y_FAST, Turbine%m_FAST, &
                     Turbine%ED, Turbine%SED, Turbine%BD, Turbine%SrvD, Turbine%AD14, Turbine%AD, Turbine%ADsk, Turbine%IfW, Turbine%OpFM, Turbine%SC_DX,&
                     Turbine%HD, Turbine%SD, Turbine%ExtPtfm, Turbine%MAP, Turbine%FEAM, Turbine%MD, Turbine%Orca, &
                     Turbine%IceF, Turbine%IceD, Turbine%MeshMapData, ErrStat, ErrMsg, InFile, ExternInitData )
      ELSE
         CALL FAST_InitializeAll( t_initial, Turbine%p_FAST, Turbine%y_FAST, Turbine%m_FAST, &
                     Turbine%ED, Turbine%SED, Turbine%BD, Turbine%SrvD, Turbine%AD14, Turbine%AD, Turbine%ADsk, Turbine%IfW, Turbine%OpFM, Turbine%SC_DX, &
                     Turbine%HD, Turbine%SD, Turbine%ExtPtfm, Turbine%MAP, Turbine%FEAM, Turbine%MD, Turbine%Orca, &
                     Turbine%IceF, Turbine%IceD, Turbine%MeshMapData, ErrStat, ErrMsg, InFile  )
      END IF
   ELSE
      CALL FAST_InitializeAll( t_initial, Turbine%p_FAST, Turbine%y_FAST, Turbine%m_FAST, &
                     Turbine%ED, Turbine%SED, Turbine%BD, Turbine%SrvD, Turbine%AD14, Turbine%AD, Turbine%ADsk, Turbine%IfW, Turbine%OpFM, Turbine%SC_DX, &
                     Turbine%HD, Turbine%SD, Turbine%ExtPtfm, Turbine%MAP, Turbine%FEAM, Turbine%MD, Turbine%Orca, &
                     Turbine%IceF, Turbine%IceD, Turbine%MeshMapData, ErrStat, ErrMsg )
   END IF


END SUBROUTINE FAST_InitializeAll_T
!----------------------------------------------------------------------------------------------------------------------------------
!> Routine to call Init routine for each module. This routine sets all of the init input data for each module.
SUBROUTINE FAST_InitializeAll( t_initial, p_FAST, y_FAST, m_FAST, ED, SED, BD, SrvD, AD14, AD, ADsk, IfW, OpFM, SC_DX, HD, SD, ExtPtfm, &
                               MAPp, FEAM, MD, Orca, IceF, IceD, MeshMapData, ErrStat, ErrMsg, InFile, ExternInitData )

   use ElastoDyn_Parameters, only: Method_RK4

   REAL(DbKi),               INTENT(IN   ) :: t_initial           !< initial time
   TYPE(FAST_ParameterType), INTENT(INOUT) :: p_FAST              !< Parameters for the glue code
   TYPE(FAST_OutputFileType),INTENT(INOUT) :: y_FAST              !< Output variables for the glue code
   TYPE(FAST_MiscVarType),   INTENT(INOUT) :: m_FAST              !< Miscellaneous variables

   TYPE(ElastoDyn_Data),     INTENT(INOUT) :: ED                  !< ElastoDyn data
   TYPE(SED_Data),           INTENT(INOUT) :: SED                 !< Simplified-ElastoDyn data
   TYPE(BeamDyn_Data),       INTENT(INOUT) :: BD                  !< BeamDyn data
   TYPE(ServoDyn_Data),      INTENT(INOUT) :: SrvD                !< ServoDyn data
   TYPE(AeroDyn14_Data),     INTENT(INOUT) :: AD14                !< AeroDyn14 data
   TYPE(AeroDyn_Data),       INTENT(INOUT) :: AD                  !< AeroDyn data
   TYPE(AeroDisk_Data),      INTENT(INOUT) :: ADsk                !< AeroDisk data
   TYPE(InflowWind_Data),    INTENT(INOUT) :: IfW                 !< InflowWind data
   TYPE(OpenFOAM_Data),      INTENT(INOUT) :: OpFM                !< OpenFOAM data
   TYPE(SCDataEx_Data),      INTENT(INOUT) :: SC_DX               !< SuperController exchange data
   TYPE(HydroDyn_Data),      INTENT(INOUT) :: HD                  !< HydroDyn data
   TYPE(SubDyn_Data),        INTENT(INOUT) :: SD                  !< SubDyn data
   TYPE(ExtPtfm_Data),       INTENT(INOUT) :: ExtPtfm             !< ExtPtfm_MCKF data
   TYPE(MAP_Data),           INTENT(INOUT) :: MAPp                !< MAP data
   TYPE(FEAMooring_Data),    INTENT(INOUT) :: FEAM                !< FEAMooring data
   TYPE(MoorDyn_Data),       INTENT(INOUT) :: MD                  !< Data for the MoorDyn module
   TYPE(OrcaFlex_Data),      INTENT(INOUT) :: Orca                !< OrcaFlex interface data

   TYPE(IceFloe_Data),       INTENT(INOUT) :: IceF                !< IceFloe data
   TYPE(IceDyn_Data),        INTENT(INOUT) :: IceD                !< All the IceDyn data used in time-step loop

   TYPE(FAST_ModuleMapType), INTENT(INOUT) :: MeshMapData         !< Data for mapping between modules

   INTEGER(IntKi),           INTENT(  OUT) :: ErrStat             !< Error status of the operation
   CHARACTER(*),             INTENT(  OUT) :: ErrMsg              !< Error message if ErrStat /= ErrID_None
   CHARACTER(*), OPTIONAL,   INTENT(IN   ) :: InFile              !< A CHARACTER string containing the name of the primary FAST input file (if not present, we'll get it from the command line)

   TYPE(FAST_ExternInitType), OPTIONAL, INTENT(IN) :: ExternInitData !< Initialization input data from an external source (Simulink)

   ! local variables
   CHARACTER(1024)                         :: InputFile           !< A CHARACTER string containing the name of the primary FAST input file
   TYPE(FAST_InitData)                     :: Init                !< Initialization data for all modules


   REAL(ReKi)                              :: AirDens             ! air density for initialization/normalization of OpenFOAM data
   REAL(DbKi)                              :: dt_IceD             ! tmp dt variable to ensure IceDyn doesn't specify different dt values for different legs (IceDyn instances)
   REAL(DbKi)                              :: dt_BD               ! tmp dt variable to ensure BeamDyn doesn't specify different dt values for different instances
   INTEGER(IntKi)                          :: ErrStat2
   INTEGER(IntKi)                          :: IceDim              ! dimension we're pre-allocating for number of IceDyn legs/instances
   INTEGER(IntKi)                          :: I                   ! generic loop counter
   INTEGER(IntKi)                          :: k                   ! blade loop counter
   logical                                 :: CallStart
   
   
   INTEGER(IntKi)                          :: NumBl
   
   CHARACTER(ErrMsgLen)                    :: ErrMsg2

   CHARACTER(*), PARAMETER                 :: RoutineName = 'FAST_InitializeAll'


   !..........
   ErrStat = ErrID_None
   ErrMsg  = ""

   y_FAST%UnSum = -1                                                    ! set the summary file unit to -1 to indicate it's not open
   y_FAST%UnOu  = -1                                                    ! set the text output file unit to -1 to indicate it's not open
   y_FAST%UnGra = -1                                                    ! set the binary graphics output file unit to -1 to indicate it's not open

   p_FAST%WrVTK = VTK_Unknown                                           ! set this so that we can potentially output VTK information on initialization error
   p_FAST%VTK_tWidth = 1                                                ! initialize in case of error before reading the full file
   p_FAST%n_VTKTime  = 1                                                ! initialize in case of error before reading the full file
   y_FAST%VTK_LastWaveIndx = 1                                          ! Start looking for wave data at the first index
   y_FAST%VTK_count = 0                                                 ! first VTK file has 0 as output
   y_FAST%n_Out = 0                                                     ! set the number of ouptut channels to 0 to indicate there's nothing to write to the binary file
   p_FAST%ModuleInitialized = .FALSE.                                   ! (array initialization) no modules are initialized
   
      ! Get the current time
   CALL DATE_AND_TIME ( Values=m_FAST%StrtTime )                        ! Let's time the whole simulation
   CALL CPU_TIME ( m_FAST%UsrTime1 )                                    ! Initial time (this zeros the start time when used as a MATLAB function)
   m_FAST%UsrTime1 = MAX( 0.0_ReKi, m_FAST%UsrTime1 )                   ! CPU_TIME: If a meaningful time cannot be returned, a processor-dependent negative value is returned


   m_FAST%t_global        = t_initial - 20.                             ! initialize this to a number < t_initial for error message in ProgAbort
   m_FAST%calcJacobian    = .TRUE.                                      ! we need to calculate the Jacobian
   m_FAST%NextJacCalcTime = m_FAST%t_global                             ! We want to calculate the Jacobian on the first step
   p_FAST%TDesc           = ''
!   p_FAST%CheckHSSBrTrqC = .false.

   y_FAST%Lin%WindSpeed = 0.0_ReKi

   if (present(ExternInitData)) then
      CallStart = .not. ExternInitData%FarmIntegration ! .and. ExternInitData%TurbineID == 1
      if (ExternInitData%TurbineID > 0) p_FAST%TDesc = 'T'//trim(num2lstr(ExternInitData%TurbineID))
   else
      CallStart = .true.
   end if


      ! Init NWTC_Library, display copyright and version information:
   if (CallStart) then
      AbortErrLev = ErrID_Fatal                                 ! Until we read otherwise from the FAST input file, we abort only on FATAL errors
      CALL FAST_ProgStart( FAST_Ver )
      p_FAST%WrSttsTime = .TRUE.
   else
      ! if we don't call the start data (e.g., from FAST.Farm), we won't override AbortErrLev either
      CALL DispNVD( FAST_Ver )
      p_FAST%WrSttsTime = .FALSE.
   end if

   IF (PRESENT(InFile)) THEN
      p_FAST%UseDWM = .FALSE.
      InputFile = InFile
   ELSE
      CALL GetInputFileName(InputFile,p_FAST%UseDWM,ErrStat2,ErrMsg2)
         CALL SetErrStat( ErrStat2, ErrMsg2, ErrStat, ErrMsg, RoutineName )
         IF (ErrStat >= AbortErrLev) THEN
            CALL Cleanup()
            RETURN
         END IF
   END IF

   ! ... Open and read input files ...
   ! also, set applicable farm paramters and turbine reference position also for graphics output
   p_FAST%UseSC = .FALSE.
   if (PRESENT(ExternInitData)) then
      p_FAST%FarmIntegration = ExternInitData%FarmIntegration  
      p_FAST%TurbinePos = ExternInitData%TurbinePos
      p_FAST%WaveFieldMod = ExternInitData%WaveFieldMod
      if( (ExternInitData%NumSC2CtrlGlob .gt. 0) .or. (ExternInitData%NumSC2Ctrl .gt. 0) .or. (ExternInitData%NumCtrl2SC .gt. 0)) then
         p_FAST%UseSC = .TRUE.
      end if

      if (ExternInitData%FarmIntegration) then ! we're integrating with FAST.Farm
         CALL FAST_Init( p_FAST, m_FAST, y_FAST, t_initial, InputFile, ErrStat2, ErrMsg2, ExternInitData%TMax, OverrideAbortLev=.false., RootName=ExternInitData%RootName )
      else
         CALL FAST_Init( p_FAST, m_FAST, y_FAST, t_initial, InputFile, ErrStat2, ErrMsg2, ExternInitData%TMax, ExternInitData%TurbineID )  ! We have the name of the input file and the simulation length from somewhere else (e.g. Simulink)
      end if

   else
      p_FAST%TurbinePos = 0.0_ReKi
      p_FAST%WaveFieldMod = 0
      CALL FAST_Init( p_FAST, m_FAST, y_FAST, t_initial, InputFile, ErrStat2, ErrMsg2 )                       ! We have the name of the input file from somewhere else (e.g. Simulink)
   end if

   CALL SetErrStat(ErrStat2, ErrMsg2, ErrStat, ErrMsg, RoutineName )
   IF (ErrStat >= AbortErrLev) THEN
      CALL Cleanup()
      RETURN
   END IF


   !...............................................................................................................................

   p_FAST%dt_module = p_FAST%dt ! initialize time steps for each module

   if (p_FAST%CompElast == Module_SED) then
      ! ........................
      ! initialize Simplified-ElastoDyn (must be done first)
      ! ........................
      ALLOCATE( SED%Input( p_FAST%InterpOrder+1 ), SED%InputTimes( p_FAST%InterpOrder+1 ),STAT = ErrStat2 )
         IF (ErrStat2 /= 0) THEN
            CALL SetErrStat(ErrID_Fatal,"Error allocating SED%Input and SED%InputTimes.",ErrStat,ErrMsg,RoutineName)
            CALL Cleanup()
            RETURN
         END IF
 
      Init%InData_SED%Linearize = p_FAST%Linearize
      Init%InData_SED%InputFile = p_FAST%EDFile
      Init%InData_SED%RootName  = TRIM(p_FAST%OutFileRoot)//'.'//TRIM(y_FAST%Module_Abrev(Module_SED))
   
      CALL SED_Init( Init%InData_SED, SED%Input(1), SED%p, SED%x(STATE_CURR), SED%xd(STATE_CURR), SED%z(STATE_CURR), SED%OtherSt(STATE_CURR), &
                     SED%y, SED%m, p_FAST%dt_module( MODULE_SED ), Init%OutData_SED, ErrStat2, ErrMsg2 )
         CALL SetErrStat(ErrStat2,ErrMsg2,ErrStat,ErrMsg,RoutineName)
   
      p_FAST%ModuleInitialized(Module_SED) = .TRUE.
      CALL SetModuleSubstepTime(Module_SED, p_FAST, y_FAST, ErrStat2, ErrMsg2)
         CALL SetErrStat(ErrStat2,ErrMsg2,ErrStat,ErrMsg,RoutineName)
        
      NumBl = Init%OutData_SED%NumBl
      
   else
      ! ........................
      ! initialize ElastoDyn (must be done first)
      ! ........................
      ALLOCATE( ED%Input( p_FAST%InterpOrder+1 ), ED%InputTimes( p_FAST%InterpOrder+1 ),STAT = ErrStat2 )
         IF (ErrStat2 /= 0) THEN
            CALL SetErrStat(ErrID_Fatal,"Error allocating ED%Input and ED%InputTimes.",ErrStat,ErrMsg,RoutineName)
            CALL Cleanup()
            RETURN
         END IF
   
      Init%InData_ED%Linearize = p_FAST%Linearize
      Init%InData_ED%InputFile = p_FAST%EDFile
      IF ( p_FAST%CompAero == Module_AD14 ) THEN
         Init%InData_ED%ADInputFile = p_FAST%AeroFile
      ELSE
         Init%InData_ED%ADInputFile = ""
      END IF
   
      Init%InData_ED%RootName      = TRIM(p_FAST%OutFileRoot)//'.'//TRIM(y_FAST%Module_Abrev(Module_ED))
      Init%InData_ED%CompElast     = p_FAST%CompElast == Module_ED
   
      Init%InData_ED%Gravity       = p_FAST%Gravity
   
      CALL ED_Init( Init%InData_ED, ED%Input(1), ED%p, ED%x(STATE_CURR), ED%xd(STATE_CURR), ED%z(STATE_CURR), ED%OtherSt(STATE_CURR), &
                     ED%y, ED%m, p_FAST%dt_module( MODULE_ED ), Init%OutData_ED, ErrStat2, ErrMsg2 )
         CALL SetErrStat(ErrStat2,ErrMsg2,ErrStat,ErrMsg,RoutineName)
   
      p_FAST%ModuleInitialized(Module_ED) = .TRUE.
      CALL SetModuleSubstepTime(Module_ED, p_FAST, y_FAST, ErrStat2, ErrMsg2)
         CALL SetErrStat(ErrStat2,ErrMsg2,ErrStat,ErrMsg,RoutineName)
   
         ! bjj: added this check per jmj; perhaps it would be better in ElastoDyn, but I'll leave it here for now:
      IF ( p_FAST%TurbineType == Type_Offshore_Floating ) THEN
         IF ( ED%p%TowerBsHt < 0.0_ReKi .AND. .NOT. EqualRealNos( ED%p%TowerBsHt, 0.0_ReKi ) ) THEN
            CALL SetErrStat(ErrID_Fatal,"ElastoDyn TowerBsHt must not be negative for floating offshore systems.",ErrStat,ErrMsg,RoutineName)
         END IF
      END IF
   
      allocate( y_FAST%Lin%Modules(MODULE_ED)%Instance(1), stat=ErrStat2)
      if (ErrStat2 /= 0 ) then
         call SetErrStat(ErrID_Fatal, "Error allocating Lin%Modules(ED).", ErrStat, ErrMsg, RoutineName )
      else
   
         if (allocated(Init%OutData_ED%LinNames_y)) call move_alloc(Init%OutData_ED%LinNames_y,y_FAST%Lin%Modules(MODULE_ED)%Instance(1)%Names_y)
         if (allocated(Init%OutData_ED%LinNames_x)) call move_alloc(Init%OutData_ED%LinNames_x,y_FAST%Lin%Modules(MODULE_ED)%Instance(1)%Names_x)
         if (allocated(Init%OutData_ED%LinNames_u)) call move_alloc(Init%OutData_ED%LinNames_u,y_FAST%Lin%Modules(MODULE_ED)%Instance(1)%Names_u)
         if (allocated(Init%OutData_ED%RotFrame_y)) call move_alloc(Init%OutData_ED%RotFrame_y,y_FAST%Lin%Modules(MODULE_ED)%Instance(1)%RotFrame_y)
         if (allocated(Init%OutData_ED%RotFrame_x)) call move_alloc(Init%OutData_ED%RotFrame_x,y_FAST%Lin%Modules(MODULE_ED)%Instance(1)%RotFrame_x)
         if (allocated(Init%OutData_ED%DerivOrder_x)) call move_alloc(Init%OutData_ED%DerivOrder_x,y_FAST%Lin%Modules(MODULE_ED)%Instance(1)%DerivOrder_x)
         if (allocated(Init%OutData_ED%RotFrame_u)) call move_alloc(Init%OutData_ED%RotFrame_u,y_FAST%Lin%Modules(MODULE_ED)%Instance(1)%RotFrame_u)
         if (allocated(Init%OutData_ED%IsLoad_u  )) call move_alloc(Init%OutData_ED%IsLoad_u  ,y_FAST%Lin%Modules(MODULE_ED)%Instance(1)%IsLoad_u  )
   
         if (allocated(Init%OutData_ED%WriteOutputHdr)) y_FAST%Lin%Modules(MODULE_ED)%Instance(1)%NumOutputs = size(Init%OutData_ED%WriteOutputHdr)
      end if
   
      IF (ErrStat >= AbortErrLev) THEN
         CALL Cleanup()
         RETURN
      END IF
         
      NumBl = Init%OutData_ED%NumBl
         
      
      if (p_FAST%CalcSteady) then
         if ( EqualRealNos(Init%OutData_ED%RotSpeed, 0.0_ReKi) ) then
            p_FAST%TrimCase = TrimCase_none
            p_FAST%NLinTimes = 1
            p_FAST%LinInterpOrder = 0 ! constant values
         elseif ( Init%OutData_ED%isFixed_GenDOF ) then
            p_FAST%TrimCase = TrimCase_none
         end if
      end if
   endif ! SED/ED


   ! ........................
   ! initialize BeamDyn
   ! ........................
   IF ( p_FAST%CompElast == Module_BD ) THEN
      p_FAST%nBeams = Init%OutData_ED%NumBl          ! initialize number of BeamDyn instances = number of blades
   ELSE
      p_FAST%nBeams = 0
   END IF

   ALLOCATE( BD%Input( p_FAST%InterpOrder+1, p_FAST%nBeams ), BD%InputTimes( p_FAST%InterpOrder+1, p_FAST%nBeams ), STAT = ErrStat2 )
      IF (ErrStat2 /= 0) THEN
         CALL SetErrStat(ErrID_Fatal,"Error allocating BD%Input and BD%InputTimes.",ErrStat,ErrMsg,RoutineName)
         CALL Cleanup()
         RETURN
      END IF

   ALLOCATE( BD%x(           p_FAST%nBeams,2), &
             BD%xd(          p_FAST%nBeams,2), &
             BD%z(           p_FAST%nBeams,2), &
             BD%OtherSt(     p_FAST%nBeams,2), &
             BD%p(           p_FAST%nBeams  ), &
             BD%u(           p_FAST%nBeams  ), &
             BD%y(           p_FAST%nBeams  ), &
             BD%m(           p_FAST%nBeams  ), &
             Init%OutData_BD(p_FAST%nBeams  ), &
                                             STAT = ErrStat2 )
      IF (ErrStat2 /= 0) THEN
         CALL SetErrStat(ErrID_Fatal,"Error allocating BeamDyn state, input, and output data.",ErrStat,ErrMsg,RoutineName)
         CALL Cleanup()
         RETURN
      END IF

   IF (p_FAST%CompElast == Module_BD) THEN

      Init%InData_BD%DynamicSolve = .TRUE.       ! FAST can only couple to BeamDyn when dynamic solve is used.

      Init%InData_BD%Linearize = p_FAST%Linearize
      Init%InData_BD%gravity      = (/ 0.0_ReKi, 0.0_ReKi, -p_FAST%Gravity /)       ! "Gravitational acceleration" m/s^2
      
         ! now initialize BeamDyn for all beams
      dt_BD = p_FAST%dt_module( MODULE_BD )

      Init%InData_BD%HubPos = ED%y%HubPtMotion%Position(:,1)
      Init%InData_BD%HubRot = ED%y%HubPtMotion%RefOrientation(:,:,1)

      p_FAST%BD_OutputSibling = .true.

      allocate( y_FAST%Lin%Modules(MODULE_BD)%Instance(p_FAST%nBeams), stat=ErrStat2)
      if (ErrStat2 /= 0 ) then
         call SetErrStat(ErrID_Fatal, "Error allocating Lin%Modules(BD).", ErrStat, ErrMsg, RoutineName )
         CALL Cleanup()
         RETURN
      end if

      DO k=1,p_FAST%nBeams
         Init%InData_BD%RootName     = TRIM(p_FAST%OutFileRoot)//'.'//TRIM(y_FAST%Module_Abrev(Module_BD))//TRIM( Num2LStr(k) )


         Init%InData_BD%InputFile    = p_FAST%BDBldFile(k)

         Init%InData_BD%GlbPos       = ED%y%BladeRootMotion(k)%Position(:,1)          ! {:}    - - "Initial Position Vector of the local blade coordinate system"
         Init%InData_BD%GlbRot       = ED%y%BladeRootMotion(k)%RefOrientation(:,:,1)  ! {:}{:} - - "Initial direction cosine matrix of the local blade coordinate system"

         Init%InData_BD%RootDisp     = ED%y%BladeRootMotion(k)%TranslationDisp(:,1)   ! {:}    - - "Initial root displacement"
         Init%InData_BD%RootOri      = ED%y%BladeRootMotion(k)%Orientation(:,:,1)     ! {:}{:} - - "Initial root orientation"
         Init%InData_BD%RootVel(1:3) = ED%y%BladeRootMotion(k)%TranslationVel(:,1)    ! {:}    - - "Initial root velocities and angular veolcities"
         Init%InData_BD%RootVel(4:6) = ED%y%BladeRootMotion(k)%RotationVel(:,1)       ! {:}    - - "Initial root velocities and angular veolcities"

         CALL BD_Init( Init%InData_BD, BD%Input(1,k), BD%p(k),  BD%x(k,STATE_CURR), BD%xd(k,STATE_CURR), BD%z(k,STATE_CURR), &
                           BD%OtherSt(k,STATE_CURR), BD%y(k),  BD%m(k), dt_BD, Init%OutData_BD(k), ErrStat2, ErrMsg2 )
            CALL SetErrStat(ErrStat2,ErrMsg2,ErrStat,ErrMsg,RoutineName)

         !bjj: we're going to force this to have the same timestep because I don't want to have to deal with n BD modules with n timesteps.
         IF ( k == 1 ) THEN
            p_FAST%dt_module( MODULE_BD ) = dt_BD

            p_FAST%ModuleInitialized(Module_BD) = .TRUE. ! this really should be once per BD instance, but BD doesn't care so I won't go through the effort to track this
            CALL SetModuleSubstepTime(Module_BD, p_FAST, y_FAST, ErrStat2, ErrMsg2)
               CALL SetErrStat(ErrStat2,ErrMsg2,ErrStat,ErrMsg,RoutineName)
         ELSEIF ( .NOT. EqualRealNos( p_FAST%dt_module( MODULE_BD ),dt_BD )) THEN
            CALL SetErrStat(ErrID_Fatal,"All instances of BeamDyn (one per blade) must have the same time step.",ErrStat,ErrMsg,RoutineName)
         END IF

            ! We're going to do fewer computations if the BD input and output meshes that couple to AD are siblings:
         if (BD%p(k)%BldMotionNodeLoc /= BD_MESH_QP) p_FAST%BD_OutputSibling = .false.

         if (ErrStat>=AbortErrLev) exit !exit this loop so we don't get p_FAST%nBeams of the same errors
         
         if (size(y_FAST%Lin%Modules(MODULE_BD)%Instance) >= k) then ! for aero maps, we only use the first instance:
            if (allocated(Init%OutData_BD(k)%LinNames_y)) call move_alloc(Init%OutData_BD(k)%LinNames_y, y_FAST%Lin%Modules(MODULE_BD)%Instance(k)%Names_y )
            if (allocated(Init%OutData_BD(k)%LinNames_x)) call move_alloc(Init%OutData_BD(k)%LinNames_x, y_FAST%Lin%Modules(MODULE_BD)%Instance(k)%Names_x )
            if (allocated(Init%OutData_BD(k)%LinNames_u)) call move_alloc(Init%OutData_BD(k)%LinNames_u, y_FAST%Lin%Modules(MODULE_BD)%Instance(k)%Names_u )
            if (allocated(Init%OutData_BD(k)%RotFrame_y)) call move_alloc(Init%OutData_BD(k)%RotFrame_y, y_FAST%Lin%Modules(MODULE_BD)%Instance(k)%RotFrame_y )
            if (allocated(Init%OutData_BD(k)%RotFrame_x)) call move_alloc(Init%OutData_BD(k)%RotFrame_x, y_FAST%Lin%Modules(MODULE_BD)%Instance(k)%RotFrame_x )
            if (allocated(Init%OutData_BD(k)%RotFrame_u)) call move_alloc(Init%OutData_BD(k)%RotFrame_u, y_FAST%Lin%Modules(MODULE_BD)%Instance(k)%RotFrame_u )
            if (allocated(Init%OutData_BD(k)%IsLoad_u  )) call move_alloc(Init%OutData_BD(k)%IsLoad_u  , y_FAST%Lin%Modules(MODULE_BD)%Instance(k)%IsLoad_u   )
            if (allocated(Init%OutData_BD(k)%DerivOrder_x)) call move_alloc(Init%OutData_BD(k)%DerivOrder_x, y_FAST%Lin%Modules(MODULE_BD)%Instance(k)%DerivOrder_x )
         
            if (allocated(Init%OutData_BD(k)%WriteOutputHdr)) y_FAST%Lin%Modules(MODULE_BD)%Instance(k)%NumOutputs = size(Init%OutData_BD(k)%WriteOutputHdr)
         end if
         
      END DO
      
      IF (ErrStat >= AbortErrLev) THEN
         CALL Cleanup()
         RETURN
      END IF
      

   END IF


   ! ........................
   ! initialize AeroDyn
   ! ........................
   ALLOCATE( AD14%Input( p_FAST%InterpOrder+1 ), AD14%InputTimes( p_FAST%InterpOrder+1 ), STAT = ErrStat2 )
      IF (ErrStat2 /= 0) THEN
         CALL SetErrStat(ErrID_Fatal,"Error allocating AD14%Input and AD14%InputTimes.",ErrStat,ErrMsg,RoutineName)
         CALL Cleanup()
         RETURN
      END IF

   ALLOCATE( AD%Input( p_FAST%InterpOrder+1 ), AD%InputTimes( p_FAST%InterpOrder+1 ), STAT = ErrStat2 )
      IF (ErrStat2 /= 0) THEN
         CALL SetErrStat(ErrID_Fatal,"Error allocating AD%Input and AD%InputTimes.",ErrStat,ErrMsg,RoutineName)
         CALL Cleanup()
         RETURN
      END IF

   ALLOCATE( ADsk%Input( p_FAST%InterpOrder+1 ), ADsk%InputTimes( p_FAST%InterpOrder+1 ), STAT = ErrStat2 )
      IF (ErrStat2 /= 0) THEN
         CALL SetErrStat(ErrID_Fatal,"Error allocating ADsk%Input and ADsk%InputTimes.",ErrStat,ErrMsg,RoutineName)
         CALL Cleanup()
         RETURN
      END IF

   ALLOCATE( AD%Input( p_FAST%InterpOrder+1 ), AD%InputTimes( p_FAST%InterpOrder+1 ), STAT = ErrStat2 )

   IF ( p_FAST%CompAero == Module_AD14 ) THEN

      CALL AD14_SetInitInput(Init%InData_AD14, Init%OutData_ED, ED%y, p_FAST, ErrStat2, ErrMsg2)            ! set the values in Init%InData_AD14
         CALL SetErrStat(ErrStat2,ErrMsg2,ErrStat,ErrMsg,RoutineName)

      CALL AD14_Init( Init%InData_AD14, AD14%Input(1), AD14%p, AD14%x(STATE_CURR), AD14%xd(STATE_CURR), AD14%z(STATE_CURR), &
                     AD14%OtherSt(STATE_CURR), AD14%y, AD14%m, p_FAST%dt_module( MODULE_AD14 ), Init%OutData_AD14, ErrStat2, ErrMsg2 )
         CALL SetErrStat(ErrStat2,ErrMsg2,ErrStat,ErrMsg,RoutineName)

      p_FAST%ModuleInitialized(Module_AD14) = .TRUE.
      CALL SetModuleSubstepTime(Module_AD14, p_FAST, y_FAST, ErrStat2, ErrMsg2)
         CALL SetErrStat(ErrStat2,ErrMsg2,ErrStat,ErrMsg,RoutineName)

         ! bjj: this really shouldn't be in the FAST glue code, but I'm going to put this check here so people don't use an invalid model
         !    and send me emails to debug numerical issues in their results.
      IF ( AD14%p%TwrProps%PJM_Version .AND. p_FAST%TurbineType == Type_Offshore_Floating ) THEN
         CALL SetErrStat(ErrID_Fatal,'AeroDyn v14 tower influence model "NEWTOWER" is invalid for models of floating offshore turbines.',ErrStat,ErrMsg,RoutineName)
      END IF

      AirDens = Init%OutData_AD14%AirDens

      IF (ErrStat >= AbortErrLev) THEN
         CALL Cleanup()
         RETURN
      END IF

   ELSEIF ( p_FAST%CompAero == Module_AD ) THEN
   
      allocate(Init%InData_AD%rotors(1), stat=ErrStat2) 
      if (ErrStat2 /= 0 ) then
         call SetErrStat( ErrID_Fatal, 'Allocating rotors', errStat, errMsg, RoutineName )
         call Cleanup()
         return
      end if
   
      Init%InData_AD%rotors(1)%NumBlades  = NumBl
      
      
         ! set initialization data for AD
      CALL AllocAry( Init%InData_AD%rotors(1)%BladeRootPosition,      3, Init%InData_AD%rotors(1)%NumBlades, 'Init%InData_AD%BladeRootPosition', errStat2, ErrMsg2)
         CALL SetErrStat(ErrStat2,ErrMsg2,ErrStat,ErrMsg,RoutineName)
      CALL AllocAry( Init%InData_AD%rotors(1)%BladeRootOrientation,3, 3, Init%InData_AD%rotors(1)%NumBlades, 'Init%InData_AD%BladeRootOrientation', errStat2, ErrMsg2)
         CALL SetErrStat(ErrStat2,ErrMsg2,ErrStat,ErrMsg,RoutineName)
         IF (ErrStat >= AbortErrLev) THEN
            CALL Cleanup()
            RETURN
         END IF
      Init%InData_AD%Gravity            = p_FAST%Gravity      
      Init%InData_AD%Linearize          = p_FAST%Linearize
      Init%InData_AD%InputFile          = p_FAST%AeroFile
      Init%InData_AD%RootName           = p_FAST%OutFileRoot
      Init%InData_AD%MHK                = p_FAST%MHK
      if ( p_FAST%MHK == 0 ) then
         Init%InData_AD%defFldDens      = p_FAST%AirDens
      elseif ( p_FAST%MHK == 1 ) then
         Init%InData_AD%defFldDens      = p_FAST%WtrDens
      end if
      Init%InData_AD%defKinVisc         = p_FAST%KinVisc
      Init%InData_AD%defSpdSound        = p_FAST%SpdSound
      Init%InData_AD%defPatm            = p_FAST%Patm
      Init%InData_AD%defPvap            = p_FAST%Pvap
      Init%InData_AD%WtrDpth            = p_FAST%WtrDpth
      Init%InData_AD%MSL2SWL            = p_FAST%MSL2SWL
      

      if (p_FAST%CompElast == Module_SED) then
         Init%InData_AD%rotors(1)%HubPosition        = SED%y%HubPtMotion%Position(:,1)
         Init%InData_AD%rotors(1)%HubOrientation     = SED%y%HubPtMotion%RefOrientation(:,:,1)
         Init%InData_AD%rotors(1)%NacellePosition    = SED%y%NacelleMotion%Position(:,1)
         Init%InData_AD%rotors(1)%NacelleOrientation = SED%y%NacelleMotion%RefOrientation(:,:,1)
         Init%InData_AD%rotors(1)%AeroProjMod        = APM_BEM_NoSweepPitchTwist
         
         do k=1,NumBl
            Init%InData_AD%rotors(1)%BladeRootPosition(:,k)      = SED%y%BladeRootMotion(k)%Position(:,1)
            Init%InData_AD%rotors(1)%BladeRootOrientation(:,:,k) = SED%y%BladeRootMotion(k)%RefOrientation(:,:,1)
         end do
      else
         Init%InData_AD%rotors(1)%HubPosition        = ED%y%HubPtMotion%Position(:,1)
         Init%InData_AD%rotors(1)%HubOrientation     = ED%y%HubPtMotion%RefOrientation(:,:,1)
         Init%InData_AD%rotors(1)%NacellePosition    = ED%y%NacelleMotion%Position(:,1)
         Init%InData_AD%rotors(1)%NacelleOrientation = ED%y%NacelleMotion%RefOrientation(:,:,1)
         ! Note: not passing tailfin position and orientation at init
         Init%InData_AD%rotors(1)%AeroProjMod        = APM_BEM_NoSweepPitchTwist
         
         do k=1,NumBl
            Init%InData_AD%rotors(1)%BladeRootPosition(:,k)      = ED%y%BladeRootMotion(k)%Position(:,1)
            Init%InData_AD%rotors(1)%BladeRootOrientation(:,:,k) = ED%y%BladeRootMotion(k)%RefOrientation(:,:,1)
         end do
      endif
      
      CALL AD_Init( Init%InData_AD, AD%Input(1), AD%p, AD%x(STATE_CURR), AD%xd(STATE_CURR), AD%z(STATE_CURR), &
                    AD%OtherSt(STATE_CURR), AD%y, AD%m, p_FAST%dt_module( MODULE_AD ), Init%OutData_AD, ErrStat2, ErrMsg2 )
         CALL SetErrStat(ErrStat2,ErrMsg2,ErrStat,ErrMsg,RoutineName)

      p_FAST%ModuleInitialized(Module_AD) = .TRUE.
      CALL SetModuleSubstepTime(Module_AD, p_FAST, y_FAST, ErrStat2, ErrMsg2)
         CALL SetErrStat(ErrStat2,ErrMsg2,ErrStat,ErrMsg,RoutineName)

      allocate( y_FAST%Lin%Modules(MODULE_AD)%Instance(1), stat=ErrStat2)
      if (ErrStat2 /= 0 ) then
         call SetErrStat(ErrID_Fatal, "Error allocating Lin%Modules(AD).", ErrStat, ErrMsg, RoutineName )
      else
         if (allocated(Init%OutData_AD%rotors(1)%LinNames_u  )) call move_alloc(Init%OutData_AD%rotors(1)%LinNames_u  ,y_FAST%Lin%Modules(MODULE_AD)%Instance(1)%Names_u )
         if (allocated(Init%OutData_AD%rotors(1)%LinNames_y  )) call move_alloc(Init%OutData_AD%rotors(1)%LinNames_y  ,y_FAST%Lin%Modules(MODULE_AD)%Instance(1)%Names_y )
         if (allocated(Init%OutData_AD%rotors(1)%LinNames_x  )) call move_alloc(Init%OutData_AD%rotors(1)%LinNames_x  ,y_FAST%Lin%Modules(MODULE_AD)%Instance(1)%Names_x )
         if (allocated(Init%OutData_AD%rotors(1)%RotFrame_u  )) call move_alloc(Init%OutData_AD%rotors(1)%RotFrame_u  ,y_FAST%Lin%Modules(MODULE_AD)%Instance(1)%RotFrame_u )
         if (allocated(Init%OutData_AD%rotors(1)%RotFrame_y  )) call move_alloc(Init%OutData_AD%rotors(1)%RotFrame_y  ,y_FAST%Lin%Modules(MODULE_AD)%Instance(1)%RotFrame_y )
         if (allocated(Init%OutData_AD%rotors(1)%RotFrame_x  )) call move_alloc(Init%OutData_AD%rotors(1)%RotFrame_x  ,y_FAST%Lin%Modules(MODULE_AD)%Instance(1)%RotFrame_x )
         if (allocated(Init%OutData_AD%rotors(1)%IsLoad_u    )) call move_alloc(Init%OutData_AD%rotors(1)%IsLoad_u    ,y_FAST%Lin%Modules(MODULE_AD)%Instance(1)%IsLoad_u   )
         if (allocated(Init%OutData_AD%rotors(1)%DerivOrder_x)) call move_alloc(Init%OutData_AD%rotors(1)%DerivOrder_x,y_FAST%Lin%Modules(MODULE_AD)%Instance(1)%DerivOrder_x )

         if (allocated(Init%OutData_AD%rotors(1)%WriteOutputHdr)) y_FAST%Lin%Modules(MODULE_AD)%Instance(1)%NumOutputs = size(Init%OutData_AD%rotors(1)%WriteOutputHdr)
      end if

      IF (ErrStat >= AbortErrLev) THEN
         CALL Cleanup()
         RETURN
      END IF       
      
      AirDens = Init%OutData_AD%rotors(1)%AirDens
      
   ELSEIF ( p_FAST%CompAero == Module_ADsk ) THEN
      Init%InData_ADsk%InputFile       = p_FAST%AeroFile
      Init%InData_ADsk%RootName        = p_FAST%OutFileRoot
      ! NOTE: cone angle is not included in the RotorRad calculation!!!
      if (p_FAST%CompElast == Module_SED) then
         Init%InData_ADsk%RotorRad        = Init%OutData_SED%HubRad + Init%OutData_SED%BladeLength
         Init%InData_ADsk%HubPosition     = SED%y%HubPtMotion%Position(:,1)
         Init%InData_ADsk%HubOrientation  = SED%y%HubPtMotion%RefOrientation(:,:,1)
      else
         Init%InData_ADsk%RotorRad        = Init%OutData_ED%HubRad + Init%OutData_ED%BladeLength
         Init%InData_ADsk%HubPosition     = ED%y%HubPtMotion%Position(:,1)
         Init%InData_ADsk%HubOrientation  = ED%y%HubPtMotion%RefOrientation(:,:,1)
      endif
      Init%InData_ADsk%defAirDens      = p_FAST%AirDens
      Init%InData_ADsk%Linearize       = p_FAST%Linearize   ! NOTE: This module cannot be linearized 
      Init%InData_ADsk%UseInputFile    = .true. 
      !Init%InData_ADsk%PassedFileData  =                   ! Passing filename instead of file contents

      CALL ADsk_Init( Init%InData_ADsk, ADsk%Input(1), ADsk%p, ADsk%x(STATE_CURR), ADsk%xd(STATE_CURR), ADsk%z(STATE_CURR), &
                    ADsk%OtherSt(STATE_CURR), ADsk%y, ADsk%m, p_FAST%dt_module( MODULE_ADsk ), Init%OutData_ADsk, ErrStat2, ErrMsg2 )
         CALL SetErrStat(ErrStat2,ErrMsg2,ErrStat,ErrMsg,RoutineName)

      p_FAST%ModuleInitialized(Module_ADsk) = .TRUE.
      CALL SetModuleSubstepTime(Module_ADsk, p_FAST, y_FAST, ErrStat2, ErrMsg2)
         CALL SetErrStat(ErrStat2,ErrMsg2,ErrStat,ErrMsg,RoutineName)

   ELSE
      AirDens = 0.0_ReKi
   END IF ! CompAero


   ! ........................
   ! initialize InflowWind
   ! ........................
   ALLOCATE( IfW%Input( p_FAST%InterpOrder+1 ), IfW%InputTimes( p_FAST%InterpOrder+1 ), STAT = ErrStat2 )
      IF (ErrStat2 /= 0) THEN
         CALL SetErrStat(ErrID_Fatal,"Error allocating IfW%Input and IfW%InputTimes.",ErrStat,ErrMsg,RoutineName)
         CALL Cleanup()
         RETURN
      END IF

   IF ( p_FAST%CompInflow == Module_IfW ) THEN

      Init%InData_IfW%Linearize        = p_FAST%Linearize
      Init%InData_IfW%InputFileName    = p_FAST%InflowFile
      Init%InData_IfW%RootName         = TRIM(p_FAST%OutFileRoot)//'.'//TRIM(y_FAST%Module_Abrev(Module_IfW))
      Init%InData_IfW%UseInputFile     = .TRUE.
      Init%InData_IfW%FixedWindFileRootName = .FALSE.

      Init%InData_IfW%NumWindPoints = 0
      IF ( p_FAST%CompServo == Module_SrvD ) Init%InData_IfW%NumWindPoints = Init%InData_IfW%NumWindPoints + 1
      IF ( p_FAST%CompAero  == Module_AD14 ) THEN
         Init%InData_IfW%NumWindPoints = Init%InData_IfW%NumWindPoints + NumBl * AD14%Input(1)%InputMarkers(1)%NNodes + AD14%Input(1)%Twr_InputMarkers%NNodes
      ELSEIF ( p_FAST%CompAero  == Module_AD ) THEN
         ! Number of Wind points from AeroDyn, see AeroDyn.f90
         Init%InData_IfW%NumWindPoints = Init%InData_IfW%NumWindPoints + AD_NumWindPoints(AD%Input(1), AD%OtherSt(STATE_CURR))
      ELSEIF ( p_FAST%CompAero  == Module_ADsk ) THEN
         ! AeroDisk only uses the disk averaged wind velecity
      END IF

      ! lidar
      Init%InData_IfW%lidar%Tmax                   = p_FAST%TMax
      if (p_FAST%CompElast == Module_SED) then
         Init%InData_IfW%lidar%HubPosition = SED%y%HubPtMotion%Position(:,1)
         Init%InData_IfW%lidar%HubPosition = SED%y%HubPtMotion%Position(:,1)
      else
         Init%InData_IfW%lidar%HubPosition = ED%y%HubPtMotion%Position(:,1)
         Init%InData_IfW%lidar%HubPosition = ED%y%HubPtMotion%Position(:,1)
      endif

<<<<<<< HEAD
=======
      Init%InData_IfW%lidar%HubPosition = ED%y%HubPtMotion%Position(:,1)
>>>>>>> 2e7c97b8
      if ( p_FAST%CompElast == Module_BD ) then  
         Init%InData_IfW%RadAvg = TwoNorm(BD%y(1)%BldMotion%Position(:,1) - BD%y(1)%BldMotion%Position(:,BD%y(1)%BldMotion%Nnodes))
      else
         Init%InData_IfW%RadAvg = Init%OutData_ED%BladeLength
      end if
      
      IF ( PRESENT(ExternInitData) ) THEN
         Init%InData_IfW%Use4Dext = ExternInitData%FarmIntegration

         if (Init%InData_IfW%Use4Dext) then
            Init%InData_IfW%FDext%n      = ExternInitData%windGrid_n
            Init%InData_IfW%FDext%delta  = ExternInitData%windGrid_delta
            Init%InData_IfW%FDext%pZero  = ExternInitData%windGrid_pZero
         end if

         ! bjj: these lidar inputs should come from an InflowWind input file; I'm hard coding them here for now
         Init%InData_IfW%lidar%SensorType          = ExternInitData%SensorType
         Init%InData_IfW%lidar%LidRadialVel        = ExternInitData%LidRadialVel
         Init%InData_IfW%lidar%RotorApexOffsetPos  = 0.0
         Init%InData_IfW%lidar%NumPulseGate        = 0
      ELSE
         Init%InData_IfW%lidar%SensorType          = SensorType_None
         Init%InData_IfW%Use4Dext                  = .false.
      END IF

      CALL InflowWind_Init( Init%InData_IfW, IfW%Input(1), IfW%p, IfW%x(STATE_CURR), IfW%xd(STATE_CURR), IfW%z(STATE_CURR),  &
                     IfW%OtherSt(STATE_CURR), IfW%y, IfW%m, p_FAST%dt_module( MODULE_IfW ), Init%OutData_IfW, ErrStat2, ErrMsg2 )
         CALL SetErrStat(ErrStat2,ErrMsg2,ErrStat,ErrMsg,RoutineName)

      p_FAST%ModuleInitialized(Module_IfW) = .TRUE.
      CALL SetModuleSubstepTime(Module_IfW, p_FAST, y_FAST, ErrStat2, ErrMsg2)
         CALL SetErrStat(ErrStat2,ErrMsg2,ErrStat,ErrMsg,RoutineName)

      allocate( y_FAST%Lin%Modules(MODULE_IfW)%Instance(1), stat=ErrStat2)
      if (ErrStat2 /= 0 ) then
         call SetErrStat(ErrID_Fatal, "Error allocating Lin%Modules(IfW).", ErrStat, ErrMsg, RoutineName )
      else
         if (allocated(Init%OutData_IfW%LinNames_y)) call move_alloc(Init%OutData_IfW%LinNames_y,y_FAST%Lin%Modules(MODULE_IfW)%Instance(1)%Names_y )
         if (allocated(Init%OutData_IfW%LinNames_u)) call move_alloc(Init%OutData_IfW%LinNames_u,y_FAST%Lin%Modules(MODULE_IfW)%Instance(1)%Names_u )
         if (allocated(Init%OutData_IfW%RotFrame_y)) call move_alloc(Init%OutData_IfW%RotFrame_y,y_FAST%Lin%Modules(MODULE_IfW)%Instance(1)%RotFrame_y )
         if (allocated(Init%OutData_IfW%RotFrame_u)) call move_alloc(Init%OutData_IfW%RotFrame_u,y_FAST%Lin%Modules(MODULE_IfW)%Instance(1)%RotFrame_u )
         if (allocated(Init%OutData_IfW%IsLoad_u  )) call move_alloc(Init%OutData_IfW%IsLoad_u  ,y_FAST%Lin%Modules(MODULE_IfW)%Instance(1)%IsLoad_u   )

         if (allocated(Init%OutData_IfW%WriteOutputHdr)) y_FAST%Lin%Modules(MODULE_IfW)%Instance(1)%NumOutputs = size(Init%OutData_IfW%WriteOutputHdr)
         y_FAST%Lin%WindSpeed = Init%OutData_IfW%WindFileInfo%MWS
      end if

      IF (ErrStat >= AbortErrLev) THEN
         CALL Cleanup()
         RETURN
      END IF

   ELSEIF ( p_FAST%CompInflow == Module_OpFM ) THEN

      IF ( PRESENT(ExternInitData) ) THEN
         Init%InData_OpFM%NumActForcePtsBlade = ExternInitData%NumActForcePtsBlade
         Init%InData_OpFM%NumActForcePtsTower = ExternInitData%NumActForcePtsTower
      ELSE
         CALL SetErrStat( ErrID_Fatal, 'OpenFOAM integration can be used only with external input data (not the stand-alone executable).', ErrStat, ErrMsg, RoutineName )
         CALL Cleanup()
         RETURN
      END IF
      Init%InData_OpFM%BladeLength = Init%OutData_ED%BladeLength
      Init%InData_OpFM%TowerHeight = Init%OutData_ED%TowerHeight
      Init%InData_OpFM%TowerBaseHeight = Init%OutData_ED%TowerBaseHeight
      ALLOCATE(Init%InData_OpFM%StructBldRNodes( SIZE(Init%OutData_ED%BldRNodes)),  STAT=ErrStat2)
      Init%InData_OpFM%StructBldRNodes(:) = Init%OutData_ED%BldRNodes(:)
      ALLOCATE(Init%InData_OpFM%StructTwrHNodes( SIZE(Init%OutData_ED%TwrHNodes)),  STAT=ErrStat2)
      Init%InData_OpFM%StructTwrHNodes(:) = Init%OutData_ED%TwrHNodes(:)
      IF (ErrStat2 /= 0) THEN
         CALL SetErrStat(ErrID_Fatal,"Error allocating OpFM%InitInput.",ErrStat,ErrMsg,RoutineName)
         CALL Cleanup()
         RETURN
      END IF
         ! set up the data structures for integration with OpenFOAM
      CALL Init_OpFM( Init%InData_OpFM, p_FAST, AirDens, AD14%Input(1), AD%Input(1), Init%OutData_AD, AD%y, ED%y, OpFM, Init%OutData_OpFM, ErrStat2, ErrMsg2 )
         CALL SetErrStat(ErrStat2,ErrMsg2,ErrStat,ErrMsg,RoutineName)

      IF (ErrStat >= AbortErrLev) THEN
         CALL Cleanup()
         RETURN
      END IF

      !bjj: fix me!!! to do
      Init%OutData_IfW%WindFileInfo%MWS = 0.0_ReKi

   ELSE
      Init%OutData_IfW%WindFileInfo%MWS = 0.0_ReKi
   END IF   ! CompInflow

   ! ........................
   ! initialize SuperController
   ! ........................
      IF ( PRESENT(ExternInitData) ) THEN
            ! set up the data structures for integration with supercontroller
         IF ( p_FAST%UseSC ) THEN
            CALL SC_DX_Init( ExternInitData%NumSC2CtrlGlob, ExternInitData%NumSC2Ctrl, ExternInitData%NumCtrl2SC, SC_DX, ErrStat2, ErrMsg2 )
            CALL SetErrStat(ErrStat2, ErrMsg2, ErrStat, ErrMsg, RoutineName )
         ELSE
            SC_DX%u%c_obj%toSC_Len       = 0
            SC_DX%u%c_obj%toSC           = C_NULL_PTR
            SC_DX%y%c_obj%fromSC_Len     = 0
            SC_DX%y%c_obj%fromSC         = C_NULL_PTR
            SC_DX%y%c_obj%fromSCglob_Len = 0
            SC_DX%y%c_obj%fromSCglob     = C_NULL_PTR
         END IF
      END IF

      IF (ErrStat >= AbortErrLev) THEN
         CALL Cleanup()
         RETURN
      END IF

   ! ........................
   ! some checks for AeroDyn14's Dynamic Inflow with Mean Wind Speed from InflowWind:
   ! (DO NOT COPY THIS CODE!)
   ! bjj: AeroDyn14 should not need this rule of thumb; it should check the instantaneous values when the code runs
   ! ........................

   IF ( p_FAST%CompAero == Module_AD14 ) THEN
      IF (AD14%p%DynInfl) THEN
         IF ( Init%OutData_IfW%WindFileInfo%MWS  < 8.0 ) THEN
            CALL SetErrStat(ErrID_Fatal,'AeroDyn v14 "DYNINFL" InfModel is invalid for models with wind speeds less than 8 m/s.',ErrStat,ErrMsg,RoutineName)
            !CALL SetErrStat(ErrID_Info,'Estimated average inflow wind speed is less than 8 m/s. Dynamic Inflow will be turned off.',ErrStat,ErrMess,RoutineName )
         END IF
      END IF
   END IF


   ! ........................
   ! set some VTK parameters required before HydroDyn init (so we can get wave elevations for visualization)
   ! ........................

      ! get wave elevation data for visualization
   if ( p_FAST%WrVTK > VTK_None ) then
      call SetVTKParameters_B4HD(p_FAST, Init%OutData_ED, Init%OutData_SED, Init%InData_HD, BD, ErrStat2, ErrMsg2)
         CALL SetErrStat(ErrStat2,ErrMsg2,ErrStat,ErrMsg,RoutineName)
         IF (ErrStat >= AbortErrLev) THEN
            CALL Cleanup()
            RETURN
         END IF
   end if


   ! ........................
   ! initialize HydroDyn
   ! ........................
   ALLOCATE( HD%Input( p_FAST%InterpOrder+1 ), HD%InputTimes( p_FAST%InterpOrder+1 ), STAT = ErrStat2 )
      IF (ErrStat2 /= 0) THEN
         CALL SetErrStat(ErrID_Fatal,"Error allocating HD%Input and HD%InputTimes.",ErrStat,ErrMsg,RoutineName)
         CALL Cleanup()
         RETURN
      END IF

   IF ( p_FAST%CompHydro == Module_HD ) THEN

      Init%InData_HD%Gravity       = p_FAST%Gravity
      Init%InData_HD%defWtrDens    = p_FAST%WtrDens
      Init%InData_HD%defWtrDpth    = p_FAST%WtrDpth
      Init%InData_HD%defMSL2SWL    = p_FAST%MSL2SWL
      Init%InData_HD%UseInputFile  = .TRUE.
      Init%InData_HD%InputFile     = p_FAST%HydroFile
      Init%InData_HD%OutRootName   = p_FAST%OutFileRoot
      Init%InData_HD%TMax          = p_FAST%TMax
      Init%InData_HD%hasIce        = p_FAST%CompIce /= Module_None
      Init%InData_HD%Linearize     = p_FAST%Linearize

         ! these values support wave field handling
      Init%InData_HD%WaveFieldMod  = p_FAST%WaveFieldMod
      Init%InData_HD%PtfmLocationX = p_FAST%TurbinePos(1)
      Init%InData_HD%PtfmLocationY = p_FAST%TurbinePos(2)

      CALL HydroDyn_Init( Init%InData_HD, HD%Input(1), HD%p,  HD%x(STATE_CURR), HD%xd(STATE_CURR), HD%z(STATE_CURR), &
                          HD%OtherSt(STATE_CURR), HD%y, HD%m, p_FAST%dt_module( MODULE_HD ), Init%OutData_HD, ErrStat2, ErrMsg2 )
         CALL SetErrStat(ErrStat2,ErrMsg2,ErrStat,ErrMsg,RoutineName)

      p_FAST%ModuleInitialized(Module_HD) = .TRUE.
      CALL SetModuleSubstepTime(Module_HD, p_FAST, y_FAST, ErrStat2, ErrMsg2)
         CALL SetErrStat(ErrStat2,ErrMsg2,ErrStat,ErrMsg,RoutineName)

      allocate( y_FAST%Lin%Modules(MODULE_HD)%Instance(1), stat=ErrStat2)
      if (ErrStat2 /= 0 ) then
         call SetErrStat(ErrID_Fatal, "Error allocating Lin%Modules(HD).", ErrStat, ErrMsg, RoutineName )
      else
         if (allocated(Init%OutData_HD%LinNames_y)) call move_alloc(Init%OutData_HD%LinNames_y,y_FAST%Lin%Modules(MODULE_HD)%Instance(1)%Names_y )
         if (allocated(Init%OutData_HD%LinNames_u)) call move_alloc(Init%OutData_HD%LinNames_u,y_FAST%Lin%Modules(MODULE_HD)%Instance(1)%Names_u )
         if (allocated(Init%OutData_HD%LinNames_x)) call move_alloc(Init%OutData_HD%LinNames_x, y_FAST%Lin%Modules(MODULE_HD)%Instance(1)%Names_x )
         if (allocated(Init%OutData_HD%DerivOrder_x)) call move_alloc(Init%OutData_HD%DerivOrder_x,y_FAST%Lin%Modules(MODULE_HD)%Instance(1)%DerivOrder_x)
         if (allocated(Init%OutData_HD%IsLoad_u  )) call move_alloc(Init%OutData_HD%IsLoad_u  ,y_FAST%Lin%Modules(MODULE_HD)%Instance(1)%IsLoad_u   )

         if (allocated(Init%OutData_HD%WriteOutputHdr)) y_FAST%Lin%Modules(MODULE_HD)%Instance(1)%NumOutputs = size(Init%OutData_HD%WriteOutputHdr)
      end if

      IF (ErrStat >= AbortErrLev) THEN
         CALL Cleanup()
         RETURN
      END IF
   END IF   ! CompHydro

   ! ........................
   ! initialize SubDyn or ExtPtfm_MCKF
   ! ........................
   ALLOCATE( SD%Input( p_FAST%InterpOrder+1 ), SD%InputTimes( p_FAST%InterpOrder+1 ), STAT = ErrStat2 )
      IF (ErrStat2 /= 0) THEN
         CALL SetErrStat(ErrID_Fatal,"Error allocating SD%Input and SD%InputTimes.",ErrStat,ErrMsg,RoutineName)
         CALL Cleanup()
         RETURN
      END IF

   ALLOCATE( ExtPtfm%Input( p_FAST%InterpOrder+1 ), ExtPtfm%InputTimes( p_FAST%InterpOrder+1 ), STAT = ErrStat2 )
      IF (ErrStat2 /= 0) THEN
         CALL SetErrStat(ErrID_Fatal,"Error allocating ExtPtfm%Input and ExtPtfm%InputTimes.",ErrStat,ErrMsg,RoutineName)
         CALL Cleanup()
         RETURN
      END IF

   IF ( p_FAST%CompSub == Module_SD ) THEN

      IF ( p_FAST%CompHydro == Module_HD ) THEN
         Init%InData_SD%WtrDpth = Init%OutData_HD%WtrDpth
      ELSE
         Init%InData_SD%WtrDpth = 0.0_ReKi
      END IF
            
      Init%InData_SD%Linearize     = p_FAST%Linearize
      Init%InData_SD%g             = p_FAST%Gravity     
      !Ini%tInData_SD%UseInputFile = .TRUE. 
      Init%InData_SD%SDInputFile   = p_FAST%SubFile
      Init%InData_SD%RootName      = p_FAST%OutFileRoot
      Init%InData_SD%TP_RefPoint   = ED%y%PlatformPtMesh%Position(:,1)  ! "Interface point" where loads will be transferred to
      Init%InData_SD%SubRotateZ    = 0.0                                        ! Used by driver to rotate structure around z
      
            
      CALL SD_Init( Init%InData_SD, SD%Input(1), SD%p,  SD%x(STATE_CURR), SD%xd(STATE_CURR), SD%z(STATE_CURR),  &
                    SD%OtherSt(STATE_CURR), SD%y, SD%m, p_FAST%dt_module( MODULE_SD ), Init%OutData_SD, ErrStat2, ErrMsg2 )
         CALL SetErrStat(ErrStat2,ErrMsg2,ErrStat,ErrMsg,RoutineName)

      p_FAST%ModuleInitialized(Module_SD) = .TRUE.
      CALL SetModuleSubstepTime(Module_SD, p_FAST, y_FAST, ErrStat2, ErrMsg2)
         CALL SetErrStat(ErrStat2,ErrMsg2,ErrStat,ErrMsg,RoutineName)

      allocate( y_FAST%Lin%Modules(MODULE_SD)%Instance(1), stat=ErrStat2)
      if (ErrStat2 /= 0 ) then
         call SetErrStat(ErrID_Fatal, "Error allocating Lin%Modules(SD).", ErrStat, ErrMsg, RoutineName )
      else
         if (allocated(Init%OutData_SD%LinNames_y)) call move_alloc(Init%OutData_SD%LinNames_y,y_FAST%Lin%Modules(MODULE_SD)%Instance(1)%Names_y)
         if (allocated(Init%OutData_SD%LinNames_x)) call move_alloc(Init%OutData_SD%LinNames_x,y_FAST%Lin%Modules(MODULE_SD)%Instance(1)%Names_x)
         if (allocated(Init%OutData_SD%LinNames_u)) call move_alloc(Init%OutData_SD%LinNames_u,y_FAST%Lin%Modules(MODULE_SD)%Instance(1)%Names_u)
         if (allocated(Init%OutData_SD%RotFrame_y)) call move_alloc(Init%OutData_SD%RotFrame_y,y_FAST%Lin%Modules(MODULE_SD)%Instance(1)%RotFrame_y)
         if (allocated(Init%OutData_SD%RotFrame_x)) call move_alloc(Init%OutData_SD%RotFrame_x,y_FAST%Lin%Modules(MODULE_SD)%Instance(1)%RotFrame_x)
         if (allocated(Init%OutData_SD%RotFrame_u)) call move_alloc(Init%OutData_SD%RotFrame_u,y_FAST%Lin%Modules(MODULE_SD)%Instance(1)%RotFrame_u)
         if (allocated(Init%OutData_SD%IsLoad_u  )) call move_alloc(Init%OutData_SD%IsLoad_u  ,y_FAST%Lin%Modules(MODULE_SD)%Instance(1)%IsLoad_u  )
         if (allocated(Init%OutData_SD%WriteOutputHdr)) y_FAST%Lin%Modules(MODULE_SD)%Instance(1)%NumOutputs = size(Init%OutData_SD%WriteOutputHdr)
         if (allocated(Init%OutData_SD%DerivOrder_x)) call move_alloc(Init%OutData_SD%DerivOrder_x,y_FAST%Lin%Modules(MODULE_SD)%Instance(1)%DerivOrder_x)
      end if
               
      IF (ErrStat >= AbortErrLev) THEN
         CALL Cleanup()
         RETURN
      END IF
   ELSE IF ( p_FAST%CompSub == Module_ExtPtfm ) THEN

      Init%InData_ExtPtfm%InputFile = p_FAST%SubFile
      Init%InData_ExtPtfm%RootName  = trim(p_FAST%OutFileRoot)//'.'//TRIM(y_FAST%Module_Abrev(Module_ExtPtfm))
      Init%InData_ExtPtfm%Linearize = p_FAST%Linearize
      Init%InData_ExtPtfm%PtfmRefzt = ED%p%PtfmRefzt ! Required

      CALL ExtPtfm_Init( Init%InData_ExtPtfm, ExtPtfm%Input(1), ExtPtfm%p,  &
                         ExtPtfm%x(STATE_CURR), ExtPtfm%xd(STATE_CURR), ExtPtfm%z(STATE_CURR),  ExtPtfm%OtherSt(STATE_CURR), &
                         ExtPtfm%y, ExtPtfm%m, p_FAST%dt_module( MODULE_ExtPtfm ), Init%OutData_ExtPtfm, ErrStat2, ErrMsg2 )
         CALL SetErrStat(ErrStat2,ErrMsg2,ErrStat,ErrMsg,RoutineName)

      p_FAST%ModuleInitialized(MODULE_ExtPtfm) = .TRUE.
      CALL SetModuleSubstepTime(MODULE_ExtPtfm, p_FAST, y_FAST, ErrStat2, ErrMsg2)
         CALL SetErrStat(ErrStat2,ErrMsg2,ErrStat,ErrMsg,RoutineName)

      allocate( y_FAST%Lin%Modules(MODULE_ExtPtfm)%Instance(1), stat=ErrStat2)
      if (ErrStat2 /= 0 ) then
         call SetErrStat(ErrID_Fatal, "Error allocating Lin%Modules(ExtPtfm).", ErrStat, ErrMsg, RoutineName )
      else
         if (allocated(Init%OutData_ExtPtfm%LinNames_y)) call move_alloc(Init%OutData_ExtPtfm%LinNames_y,y_FAST%Lin%Modules(MODULE_ExtPtfm)%Instance(1)%Names_y)
         if (allocated(Init%OutData_ExtPtfm%LinNames_x)) call move_alloc(Init%OutData_ExtPtfm%LinNames_x,y_FAST%Lin%Modules(MODULE_ExtPtfm)%Instance(1)%Names_x)
         if (allocated(Init%OutData_ExtPtfm%LinNames_u)) call move_alloc(Init%OutData_ExtPtfm%LinNames_u,y_FAST%Lin%Modules(MODULE_ExtPtfm)%Instance(1)%Names_u)
         if (allocated(Init%OutData_ExtPtfm%RotFrame_y)) call move_alloc(Init%OutData_ExtPtfm%RotFrame_y,y_FAST%Lin%Modules(MODULE_ExtPtfm)%Instance(1)%RotFrame_y)
         if (allocated(Init%OutData_ExtPtfm%RotFrame_x)) call move_alloc(Init%OutData_ExtPtfm%RotFrame_x,y_FAST%Lin%Modules(MODULE_ExtPtfm)%Instance(1)%RotFrame_x)
         if (allocated(Init%OutData_ExtPtfm%RotFrame_u)) call move_alloc(Init%OutData_ExtPtfm%RotFrame_u,y_FAST%Lin%Modules(MODULE_ExtPtfm)%Instance(1)%RotFrame_u)
         if (allocated(Init%OutData_ExtPtfm%IsLoad_u  )) call move_alloc(Init%OutData_ExtPtfm%IsLoad_u  ,y_FAST%Lin%Modules(MODULE_ExtPtfm)%Instance(1)%IsLoad_u  )
         if (allocated(Init%OutData_ExtPtfm%WriteOutputHdr)) y_FAST%Lin%Modules(MODULE_ExtPtfm)%Instance(1)%NumOutputs = size(Init%OutData_ExtPtfm%WriteOutputHdr)
         if (allocated(Init%OutData_ExtPtfm%DerivOrder_x)) call move_alloc(Init%OutData_ExtPtfm%DerivOrder_x,y_FAST%Lin%Modules(MODULE_ExtPtfm)%Instance(1)%DerivOrder_x)
      end if

      IF (ErrStat >= AbortErrLev) THEN
         CALL Cleanup()
         RETURN
      END IF

   END IF

   ! ------------------------------
   ! initialize CompMooring modules
   ! ------------------------------
   ALLOCATE( MAPp%Input( p_FAST%InterpOrder+1 ), MAPp%InputTimes( p_FAST%InterpOrder+1 ), STAT = ErrStat2 )
      IF (ErrStat2 /= 0) THEN
         CALL SetErrStat(ErrID_Fatal,"Error allocating MAPp%Input and MAPp%InputTimes.",ErrStat,ErrMsg,RoutineName)
         CALL Cleanup()
         RETURN
      END IF
   ALLOCATE( MD%Input( p_FAST%InterpOrder+1 ), MD%InputTimes( p_FAST%InterpOrder+1 ), STAT = ErrStat2 )
      IF (ErrStat2 /= 0) THEN
         CALL SetErrStat(ErrID_Fatal,"Error allocating MD%Input and MD%InputTimes.",ErrStat,ErrMsg,RoutineName)
         CALL Cleanup()
         RETURN
      END IF
   ALLOCATE( FEAM%Input( p_FAST%InterpOrder+1 ), FEAM%InputTimes( p_FAST%InterpOrder+1 ), STAT = ErrStat2 )
      IF (ErrStat2 /= 0) THEN
         CALL SetErrStat(ErrID_Fatal,"Error allocating FEAM%Input and FEAM%InputTimes.",ErrStat,ErrMsg,RoutineName)
         CALL Cleanup()
         RETURN
      END IF
   ALLOCATE( Orca%Input( p_FAST%InterpOrder+1 ), Orca%InputTimes( p_FAST%InterpOrder+1 ), STAT = ErrStat2 )
      IF (ErrStat2 /= 0) THEN
         CALL SetErrStat(ErrID_Fatal,"Error allocating Orca%Input and Orca%InputTimes.",ErrStat,ErrMsg,RoutineName)
         CALL Cleanup()
         RETURN
      END IF

   ! ........................
   ! initialize MAP
   ! ........................
   IF (p_FAST%CompMooring == Module_MAP) THEN
      !bjj: until we modify this, MAP requires HydroDyn to be used. (perhaps we could send air density from AeroDyn or something...)

      CALL WrScr(NewLine) !bjj: I'm printing two blank lines here because MAP seems to be writing over the last line on the screen.

!      Init%InData_MAP%rootname          =  p_FAST%OutFileRoot        ! Output file name 
      Init%InData_MAP%gravity           =  p_FAST%Gravity    ! This need to be according to g from driver
      Init%InData_MAP%sea_density       =  Init%OutData_HD%WtrDens    ! This needs to be set according to seawater density in HydroDyn
      Init%InData_MAP%depth             =  Init%OutData_HD%WtrDpth    ! This need to be set according to the water depth in HydroDyn

   ! differences for MAP++
      Init%InData_MAP%file_name         =  p_FAST%MooringFile        ! This needs to be set according to what is in the FAST input file.
      Init%InData_MAP%summary_file_name =  TRIM(p_FAST%OutFileRoot)//'.MAP.sum'        ! Output file name
      Init%InData_MAP%depth             = -Init%OutData_HD%WtrDpth    ! This need to be set according to the water depth in HydroDyn

      Init%InData_MAP%LinInitInp%Linearize = p_FAST%Linearize

      CALL MAP_Init( Init%InData_MAP, MAPp%Input(1), MAPp%p,  MAPp%x(STATE_CURR), MAPp%xd(STATE_CURR), MAPp%z(STATE_CURR), MAPp%OtherSt, &
                      MAPp%y, p_FAST%dt_module( MODULE_MAP ), Init%OutData_MAP, ErrStat2, ErrMsg2 )
         CALL SetErrStat(ErrStat2,ErrMsg2,ErrStat,ErrMsg,RoutineName)

      p_FAST%ModuleInitialized(Module_MAP) = .TRUE.
      CALL SetModuleSubstepTime(Module_MAP, p_FAST, y_FAST, ErrStat2, ErrMsg2)
         CALL SetErrStat(ErrStat2,ErrMsg2,ErrStat,ErrMsg,RoutineName)

      allocate( y_FAST%Lin%Modules(Module_MAP)%Instance(1), stat=ErrStat2)
      if (ErrStat2 /= 0 ) then
         call SetErrStat(ErrID_Fatal, "Error allocating Lin%Modules(MAP).", ErrStat, ErrMsg, RoutineName )
      else
         if (allocated(Init%OutData_MAP%LinInitOut%LinNames_y)) call move_alloc(Init%OutData_MAP%LinInitOut%LinNames_y,y_FAST%Lin%Modules(Module_MAP)%Instance(1)%Names_y )
         if (allocated(Init%OutData_MAP%LinInitOut%LinNames_u)) call move_alloc(Init%OutData_MAP%LinInitOut%LinNames_u,y_FAST%Lin%Modules(Module_MAP)%Instance(1)%Names_u )
         if (allocated(Init%OutData_MAP%LinInitOut%IsLoad_u  )) call move_alloc(Init%OutData_MAP%LinInitOut%IsLoad_u  ,y_FAST%Lin%Modules(Module_MAP)%Instance(1)%IsLoad_u   )

         if (allocated(Init%OutData_MAP%WriteOutputHdr)) y_FAST%Lin%Modules(Module_MAP)%Instance(1)%NumOutputs = size(Init%OutData_MAP%WriteOutputHdr)
      end if

      IF (ErrStat >= AbortErrLev) THEN
         CALL Cleanup()
         RETURN
      END IF
   ! ........................
   ! initialize MoorDyn
   ! ........................
   ELSEIF (p_FAST%CompMooring == Module_MD) THEN
   
      ! some new allocations needed with version that's compatible with farm-level use
      ALLOCATE( Init%InData_MD%PtfmInit(6,1), Init%InData_MD%TurbineRefPos(3,1), STAT = ErrStat2 )
      IF (ErrStat2 /= 0) THEN
         CALL SetErrStat(ErrID_Fatal,"Error allocating MoorDyn PtfmInit and TurbineRefPos initialization inputs.",ErrStat,ErrMsg,RoutineName)
         CALL Cleanup()
         RETURN
      END IF

      Init%InData_MD%FileName  = p_FAST%MooringFile         ! This needs to be set according to what is in the FAST input file.
      Init%InData_MD%RootName  = p_FAST%OutFileRoot

      Init%InData_MD%PtfmInit(:,1)  = Init%OutData_ED%PlatformPos ! initial position of the platform (when a FAST module, MoorDyn just takes one row in this matrix)
      Init%InData_MD%FarmSize = 0                                 ! 0 here indicates normal FAST module use of MoorDyn, for a single turbine
      Init%InData_MD%TurbineRefPos(:,1) = 0.0_DbKi                ! for normal FAST use, the global reference frame is at 0,0,0
      Init%InData_MD%g         = p_FAST%Gravity                   ! This need to be according to g used in ElastoDyn
      Init%InData_MD%rhoW      = Init%OutData_HD%WtrDens          ! This needs to be set according to seawater density in HydroDyn
      Init%InData_MD%WtrDepth  = Init%OutData_HD%WtrDpth    ! This need to be set according to the water depth in HydroDyn
      Init%InData_MD%Tmax      = p_FAST%TMax                      ! expected simulation duration (used by MoorDyn for wave kinematics preprocesing)

      Init%InData_MD%Linearize = p_FAST%Linearize


      CALL MD_Init( Init%InData_MD, MD%Input(1), MD%p, MD%x(STATE_CURR), MD%xd(STATE_CURR), MD%z(STATE_CURR), &
                    MD%OtherSt(STATE_CURR), MD%y, MD%m, p_FAST%dt_module( MODULE_MD ), Init%OutData_MD, ErrStat2, ErrMsg2 )
         CALL SetErrStat(ErrStat2,ErrMsg2,ErrStat,ErrMsg,RoutineName)

      p_FAST%ModuleInitialized(Module_MD) = .TRUE.
      CALL SetModuleSubstepTime(Module_MD, p_FAST, y_FAST, ErrStat2, ErrMsg2)
         CALL SetErrStat(ErrStat2,ErrMsg2,ErrStat,ErrMsg,RoutineName)
      
      allocate( y_FAST%Lin%Modules(MODULE_MD)%Instance(1), stat=ErrStat2)
      if (ErrStat2 /= 0 ) then
         call SetErrStat(ErrID_Fatal, "Error allocating Lin%Modules(MD).", ErrStat, ErrMsg, RoutineName )
      else
         if (allocated(Init%OutData_MD%LinNames_y)) call move_alloc(Init%OutData_MD%LinNames_y,y_FAST%Lin%Modules(MODULE_MD)%Instance(1)%Names_y)
         if (allocated(Init%OutData_MD%LinNames_x)) call move_alloc(Init%OutData_MD%LinNames_x,y_FAST%Lin%Modules(MODULE_MD)%Instance(1)%Names_x)
         if (allocated(Init%OutData_MD%LinNames_u)) call move_alloc(Init%OutData_MD%LinNames_u,y_FAST%Lin%Modules(MODULE_MD)%Instance(1)%Names_u)
         if (allocated(Init%OutData_MD%RotFrame_y)) call move_alloc(Init%OutData_MD%RotFrame_y,y_FAST%Lin%Modules(MODULE_MD)%Instance(1)%RotFrame_y)
         if (allocated(Init%OutData_MD%RotFrame_x)) call move_alloc(Init%OutData_MD%RotFrame_x,y_FAST%Lin%Modules(MODULE_MD)%Instance(1)%RotFrame_x)
         if (allocated(Init%OutData_MD%RotFrame_u)) call move_alloc(Init%OutData_MD%RotFrame_u,y_FAST%Lin%Modules(MODULE_MD)%Instance(1)%RotFrame_u)
         if (allocated(Init%OutData_MD%IsLoad_u  )) call move_alloc(Init%OutData_MD%IsLoad_u  ,y_FAST%Lin%Modules(MODULE_MD)%Instance(1)%IsLoad_u  )
         if (allocated(Init%OutData_MD%WriteOutputHdr)) y_FAST%Lin%Modules(MODULE_MD)%Instance(1)%NumOutputs = size(Init%OutData_MD%WriteOutputHdr)
         if (allocated(Init%OutData_MD%DerivOrder_x)) call move_alloc(Init%OutData_MD%DerivOrder_x,y_FAST%Lin%Modules(MODULE_MD)%Instance(1)%DerivOrder_x)
      end if
               
      IF (ErrStat >= AbortErrLev) THEN
         CALL Cleanup()
         RETURN
      END IF
   ! ........................
   ! initialize FEAM
   ! ........................
   ELSEIF (p_FAST%CompMooring == Module_FEAM) THEN

      Init%InData_FEAM%InputFile   = p_FAST%MooringFile         ! This needs to be set according to what is in the FAST input file.
      Init%InData_FEAM%RootName    = TRIM(p_FAST%OutFileRoot)//'.'//TRIM(y_FAST%Module_Abrev(Module_FEAM))

      Init%InData_FEAM%PtfmInit    = Init%OutData_ED%PlatformPos !ED%x(STATE_CURR)%QT(1:6)   ! initial position of the platform !bjj: this should come from Init%OutData_ED, not x_ED
      Init%InData_FEAM%NStepWave   = 1                          ! an arbitrary number > 0 (to set the size of the wave data, which currently contains all zero values)     
      Init%InData_FEAM%gravity     = p_FAST%Gravity     ! This need to be according to g from driver
      Init%InData_FEAM%WtrDens     = Init%OutData_HD%WtrDens     ! This needs to be set according to seawater density in HydroDyn      
!      Init%InData_FEAM%depth       =  Init%OutData_HD%WtrDpth    ! This need to be set according to the water depth in HydroDyn

      CALL FEAM_Init( Init%InData_FEAM, FEAM%Input(1), FEAM%p,  FEAM%x(STATE_CURR), FEAM%xd(STATE_CURR), FEAM%z(STATE_CURR), &
                      FEAM%OtherSt(STATE_CURR), FEAM%y, FEAM%m, p_FAST%dt_module( MODULE_FEAM ), Init%OutData_FEAM, ErrStat2, ErrMsg2 )
         CALL SetErrStat(ErrStat2,ErrMsg2,ErrStat,ErrMsg,RoutineName)

      p_FAST%ModuleInitialized(Module_FEAM) = .TRUE.
      CALL SetModuleSubstepTime(Module_FEAM, p_FAST, y_FAST, ErrStat2, ErrMsg2)
         CALL SetErrStat(ErrStat2,ErrMsg2,ErrStat,ErrMsg,RoutineName)

      IF (ErrStat >= AbortErrLev) THEN
         CALL Cleanup()
         RETURN
      END IF
   ! ........................
   ! initialize OrcaFlex Interface
   ! ........................
   ELSEIF (p_FAST%CompMooring == Module_Orca) THEN

      Init%InData_Orca%InputFile = p_FAST%MooringFile
      Init%InData_Orca%RootName  = p_FAST%OutFileRoot
      Init%InData_Orca%TMax      = p_FAST%TMax

      CALL Orca_Init( Init%InData_Orca, Orca%Input(1), Orca%p,  Orca%x(STATE_CURR), Orca%xd(STATE_CURR), Orca%z(STATE_CURR), Orca%OtherSt(STATE_CURR), &
                      Orca%y, Orca%m, p_FAST%dt_module( MODULE_Orca ), Init%OutData_Orca, ErrStat2, ErrMsg2 )
         CALL SetErrStat(ErrStat2,ErrMsg2,ErrStat,ErrMsg,RoutineName)

      p_FAST%ModuleInitialized(MODULE_Orca) = .TRUE.
      CALL SetModuleSubstepTime(MODULE_Orca, p_FAST, y_FAST, ErrStat2, ErrMsg2)
         CALL SetErrStat(ErrStat2,ErrMsg2,ErrStat,ErrMsg,RoutineName)

      IF (ErrStat >= AbortErrLev) THEN
         CALL Cleanup()
         RETURN
      END IF
   END IF

   ! ------------------------------
   ! initialize CompIce modules
   ! ------------------------------
   ALLOCATE( IceF%Input( p_FAST%InterpOrder+1 ), IceF%InputTimes( p_FAST%InterpOrder+1 ), STAT = ErrStat2 )
      IF (ErrStat2 /= 0) THEN
         CALL SetErrStat(ErrID_Fatal,"Error allocating IceF%Input and IceF%InputTimes.",ErrStat,ErrMsg,RoutineName)
         CALL Cleanup()
         RETURN
      END IF

      ! We need this to be allocated (else we have issues passing nonallocated arrays and using the first index of Input(),
      !   but we don't need the space of IceD_MaxLegs if we're not using it.
   IF ( p_FAST%CompIce /= Module_IceD ) THEN
      IceDim = 1
   ELSE
      IceDim = IceD_MaxLegs
   END IF

      ! because there may be multiple instances of IceDyn, we'll allocate arrays for that here
      ! we could allocate these after
   ALLOCATE( IceD%Input( p_FAST%InterpOrder+1, IceDim ), IceD%InputTimes( p_FAST%InterpOrder+1, IceDim ), STAT = ErrStat2 )
      IF (ErrStat2 /= 0) THEN
         CALL SetErrStat(ErrID_Fatal,"Error allocating IceD%Input and IceD%InputTimes.",ErrStat,ErrMsg,RoutineName)
         CALL Cleanup()
         RETURN
      END IF

     ALLOCATE( IceD%x(           IceDim,2), &
               IceD%xd(          IceDim,2), &
               IceD%z(           IceDim,2), &
               IceD%OtherSt(     IceDim,2), &
               IceD%p(           IceDim  ), &
               IceD%u(           IceDim  ), &
               IceD%y(           IceDim  ), &
               IceD%m(           IceDim  ), &
                                             STAT = ErrStat2 )
      IF (ErrStat2 /= 0) THEN
         CALL SetErrStat(ErrID_Fatal,"Error allocating IceD state, input, and output data.",ErrStat,ErrMsg,RoutineName)
         CALL Cleanup()
         RETURN
      END IF


   ! ........................
   ! initialize IceFloe
   ! ........................
   IF ( p_FAST%CompIce == Module_IceF ) THEN

      Init%InData_IceF%InputFile     = p_FAST%IceFile
      Init%InData_IceF%RootName      = TRIM(p_FAST%OutFileRoot)//'.'//TRIM(y_FAST%Module_Abrev(Module_IceF))
      Init%InData_IceF%simLength     = p_FAST%TMax  !bjj: IceFloe stores this as single-precision (ReKi) TMax is DbKi
      Init%InData_IceF%MSL2SWL       = Init%OutData_HD%MSL2SWL
      Init%InData_IceF%gravity       = p_FAST%Gravity
      
      CALL IceFloe_Init( Init%InData_IceF, IceF%Input(1), IceF%p,  IceF%x(STATE_CURR), IceF%xd(STATE_CURR), IceF%z(STATE_CURR), &
                         IceF%OtherSt(STATE_CURR), IceF%y, IceF%m, p_FAST%dt_module( MODULE_IceF ), Init%OutData_IceF, ErrStat2, ErrMsg2 )
         CALL SetErrStat(ErrStat2,ErrMsg2,ErrStat,ErrMsg,RoutineName)

      p_FAST%ModuleInitialized(Module_IceF) = .TRUE.
      CALL SetModuleSubstepTime(Module_IceF, p_FAST, y_FAST, ErrStat2, ErrMsg2)
         CALL SetErrStat(ErrStat2,ErrMsg2,ErrStat,ErrMsg,RoutineName)

      IF (ErrStat >= AbortErrLev) THEN
         CALL Cleanup()
         RETURN
      END IF
   ! ........................
   ! initialize IceDyn
   ! ........................
   ELSEIF ( p_FAST%CompIce == Module_IceD ) THEN

      Init%InData_IceD%InputFile     = p_FAST%IceFile
      Init%InData_IceD%RootName      = TRIM(p_FAST%OutFileRoot)//'.'//TRIM(y_FAST%Module_Abrev(Module_IceD))//'1'     
      Init%InData_IceD%MSL2SWL       = Init%OutData_HD%MSL2SWL      
      Init%InData_IceD%WtrDens       = Init%OutData_HD%WtrDens    
      Init%InData_IceD%gravity       = p_FAST%Gravity
      Init%InData_IceD%TMax          = p_FAST%TMax
      Init%InData_IceD%LegNum        = 1

      CALL IceD_Init( Init%InData_IceD, IceD%Input(1,1), IceD%p(1),  IceD%x(1,STATE_CURR), IceD%xd(1,STATE_CURR), IceD%z(1,STATE_CURR), &
                      IceD%OtherSt(1,STATE_CURR), IceD%y(1), IceD%m(1), p_FAST%dt_module( MODULE_IceD ), Init%OutData_IceD, ErrStat2, ErrMsg2 )
         CALL SetErrStat(ErrStat2,ErrMsg2,ErrStat,ErrMsg,RoutineName)

      p_FAST%ModuleInitialized(Module_IceD) = .TRUE.
      CALL SetModuleSubstepTime(Module_IceD, p_FAST, y_FAST, ErrStat2, ErrMsg2)
         CALL SetErrStat(ErrStat2,ErrMsg2,ErrStat,ErrMsg,RoutineName)

         ! now initialize IceD for additional legs (if necessary)
      dt_IceD           = p_FAST%dt_module( MODULE_IceD )
      p_FAST%numIceLegs = Init%OutData_IceD%numLegs

      IF (p_FAST%numIceLegs > IceD_MaxLegs) THEN
         CALL SetErrStat(ErrID_Fatal,'IceDyn-FAST coupling is supported for up to '//TRIM(Num2LStr(IceD_MaxLegs))//' legs, but ' &
                           //TRIM(Num2LStr(p_FAST%numIceLegs))//' legs were specified.',ErrStat,ErrMsg,RoutineName)
      END IF


      DO i=2,p_FAST%numIceLegs  ! basically, we just need IceDyn to set up its meshes for inputs/outputs and possibly initial values for states
         Init%InData_IceD%LegNum = i
         Init%InData_IceD%RootName = TRIM(p_FAST%OutFileRoot)//'.'//TRIM(y_FAST%Module_Abrev(Module_IceD))//TRIM(Num2LStr(i))

         CALL IceD_Init( Init%InData_IceD, IceD%Input(1,i), IceD%p(i),  IceD%x(i,STATE_CURR), IceD%xd(i,STATE_CURR), IceD%z(i,STATE_CURR), &
                            IceD%OtherSt(i,STATE_CURR), IceD%y(i), IceD%m(i), dt_IceD, Init%OutData_IceD, ErrStat2, ErrMsg2 )
            CALL SetErrStat(ErrStat2,ErrMsg2,ErrStat,ErrMsg,RoutineName)

         !bjj: we're going to force this to have the same timestep because I don't want to have to deal with n IceD modules with n timesteps.
         IF (.NOT. EqualRealNos( p_FAST%dt_module( MODULE_IceD ),dt_IceD )) THEN
            CALL SetErrStat(ErrID_Fatal,"All instances of IceDyn (one per support-structure leg) must be the same",ErrStat,ErrMsg,RoutineName)
         END IF
      END DO

      IF (ErrStat >= AbortErrLev) THEN
         CALL Cleanup()
         RETURN
      END IF

   END IF


   ! ........................
   ! initialize ServoDyn 
   ! ........................
   ALLOCATE( SrvD%Input( p_FAST%InterpOrder+1 ), SrvD%InputTimes( p_FAST%InterpOrder+1 ), STAT = ErrStat2 )
      IF (ErrStat2 /= 0) THEN
         CALL SetErrStat(ErrID_Fatal,"Error allocating SrvD%Input and SrvD%InputTimes.",ErrStat,ErrMsg,RoutineName)
         CALL Cleanup()
         RETURN
      END IF
      
   IF ( p_FAST%CompServo == Module_SrvD ) THEN
      Init%InData_SrvD%InputFile     = p_FAST%ServoFile
      Init%InData_SrvD%RootName      = TRIM(p_FAST%OutFileRoot)//'.'//TRIM(y_FAST%Module_Abrev(Module_SrvD))
      Init%InData_SrvD%NumBl         = NumBl
      Init%InData_SrvD%Gravity       = (/ 0.0_ReKi, 0.0_ReKi, -p_FAST%Gravity /)       ! "Gravitational acceleration vector" m/s^2

      CALL AllocAry(Init%InData_SrvD%BlPitchInit, NumBl, 'BlPitchInit', ErrStat2, ErrMsg2)
         CALL SetErrStat(ErrStat2,ErrMsg2,ErrStat,ErrMsg,RoutineName)
      if (ErrStat >= abortErrLev) then ! make sure allocatable arrays are valid before setting them
         CALL Cleanup()
         RETURN
      end if

      if (p_FAST%CompElast == Module_SED) then
         Init%InData_SrvD%NacRefPos(1:3)        = SED%y%NacelleMotion%Position(1:3,1)
         Init%InData_SrvD%NacTransDisp(1:3)     = SED%y%NacelleMotion%TranslationDisp(1:3,1)     ! R8Ki
         Init%InData_SrvD%NacRefOrient(1:3,1:3) = SED%y%NacelleMotion%RefOrientation(1:3,1:3,1)  ! R8Ki
         Init%InData_SrvD%NacOrient(1:3,1:3)    = SED%y%NacelleMotion%Orientation(1:3,1:3,1)     ! R8Ki
         Init%InData_SrvD%TwrBaseRefPos         = 0.0_ReKi
         Init%InData_SrvD%TwrBaseTransDisp      = 0.0_R8Ki
         Init%InData_SrvD%TwrBaseRefOrient      = 0.0_R8Ki
         Init%InData_SrvD%TwrBaseOrient         = 0.0_R8Ki
         Init%InData_SrvD%PtfmRefPos(1:3)       = SED%y%PlatformPtMesh%Position(1:3,1)
         Init%InData_SrvD%PtfmTransDisp(1:3)    = SED%y%PlatformPtMesh%TranslationDisp(1:3,1)    ! R8Ki
         Init%InData_SrvD%PtfmRefOrient(1:3,1:3)= SED%y%PlatformPtMesh%RefOrientation(1:3,1:3,1) ! R8Ki
         Init%InData_SrvD%PtfmOrient(1:3,1:3)   = SED%y%PlatformPtMesh%Orientation(1:3,1:3,1)    ! R8Ki
         Init%InData_SrvD%RotSpeedRef           = Init%OutData_SED%RotSpeed
         Init%InData_SrvD%BlPitchInit           = Init%OutData_SED%BlPitch
      else
         Init%InData_SrvD%NacRefPos(1:3)        = ED%y%NacelleMotion%Position(1:3,1)
         Init%InData_SrvD%NacTransDisp(1:3)     = ED%y%NacelleMotion%TranslationDisp(1:3,1)     ! R8Ki
         Init%InData_SrvD%NacRefOrient(1:3,1:3) = ED%y%NacelleMotion%RefOrientation(1:3,1:3,1)  ! R8Ki
         Init%InData_SrvD%NacOrient(1:3,1:3)    = ED%y%NacelleMotion%Orientation(1:3,1:3,1)     ! R8Ki
         Init%InData_SrvD%TwrBaseRefPos         = Init%OutData_ED%TwrBaseRefPos
         Init%InData_SrvD%TwrBaseTransDisp      = Init%OutData_ED%TwrBaseTransDisp              ! R8Ki
         Init%InData_SrvD%TwrBaseRefOrient      = Init%OutData_ED%TwrBaseRefOrient              ! R8Ki
         Init%InData_SrvD%TwrBaseOrient         = Init%OutData_ED%TwrBaseOrient                 ! R8Ki
         Init%InData_SrvD%PtfmRefPos(1:3)       = ED%y%PlatformPtMesh%Position(1:3,1)
         Init%InData_SrvD%PtfmTransDisp(1:3)    = ED%y%PlatformPtMesh%TranslationDisp(1:3,1)    ! R8Ki
         Init%InData_SrvD%PtfmRefOrient(1:3,1:3)= ED%y%PlatformPtMesh%RefOrientation(1:3,1:3,1) ! R8Ki
         Init%InData_SrvD%PtfmOrient(1:3,1:3)   = ED%y%PlatformPtMesh%Orientation(1:3,1:3,1)    ! R8Ki
         Init%InData_SrvD%RotSpeedRef           = Init%OutData_ED%RotSpeed
         Init%InData_SrvD%BlPitchInit           = Init%OutData_ED%BlPitch
      endif
      Init%InData_SrvD%TMax          = p_FAST%TMax
      Init%InData_SrvD%AirDens       = AirDens
      Init%InData_SrvD%AvgWindSpeed  = Init%OutData_IfW%WindFileInfo%MWS
      Init%InData_SrvD%Linearize     = p_FAST%Linearize
      Init%InData_SrvD%TrimCase      = p_FAST%TrimCase
      Init%InData_SrvD%TrimGain      = p_FAST%TrimGain
      Init%InData_SrvD%InterpOrder   = p_FAST%InterpOrder

      CALL AllocAry( Init%InData_SrvD%BladeRootRefPos,         3, NumBl, 'Init%InData_SrvD%BladeRootRefPos',     errStat2, ErrMsg2)
         CALL SetErrStat(ErrStat2,ErrMsg2,ErrStat,ErrMsg,RoutineName)
      CALL AllocAry( Init%InData_SrvD%BladeRootTransDisp,      3, NumBl, 'Init%InData_SrvD%BladeRootTransDisp',  errStat2, ErrMsg2)
         CALL SetErrStat(ErrStat2,ErrMsg2,ErrStat,ErrMsg,RoutineName)
      CALL AllocAry( Init%InData_SrvD%BladeRootRefOrient,   3, 3, NumBl, 'Init%InData_SrvD%BladeRootRefOrient',  errStat2, ErrMsg2)
         CALL SetErrStat(ErrStat2,ErrMsg2,ErrStat,ErrMsg,RoutineName)
      CALL AllocAry( Init%InData_SrvD%BladeRootOrient,      3, 3, NumBl, 'Init%InData_SrvD%BladeRootOrient',     errStat2, ErrMsg2)
         CALL SetErrStat(ErrStat2,ErrMsg2,ErrStat,ErrMsg,RoutineName)
         IF (ErrStat >= AbortErrLev) THEN
            CALL Cleanup()
            RETURN
         END IF
      ! Set blade root info -- used for Blade StC.  Set from SED even though SED is not compatible -- we won't know
      !  if the BStC was used until after calling SrvD_Init.
      if (p_FAST%CompElast == Module_SED) then
         do k=1,NumBl
            Init%InData_SrvD%BladeRootRefPos(:,k)     = SED%y%BladeRootMotion(k)%Position(:,1)
            Init%InData_SrvD%BladeRootTransDisp(:,k)  = SED%y%BladeRootMotion(k)%TranslationDisp(:,1)
            Init%InData_SrvD%BladeRootRefOrient(:,:,k)= SED%y%BladeRootMotion(k)%RefOrientation(:,:,1)
            Init%InData_SrvD%BladeRootOrient(:,:,k)   = SED%y%BladeRootMotion(k)%Orientation(:,:,1)
         enddo
      else
         do k=1,NumBl
            Init%InData_SrvD%BladeRootRefPos(:,k)     = ED%y%BladeRootMotion(k)%Position(:,1)
            Init%InData_SrvD%BladeRootTransDisp(:,k)  = ED%y%BladeRootMotion(k)%TranslationDisp(:,1)
            Init%InData_SrvD%BladeRootRefOrient(:,:,k)= ED%y%BladeRootMotion(k)%RefOrientation(:,:,1)
            Init%InData_SrvD%BladeRootOrient(:,:,k)   = ED%y%BladeRootMotion(k)%Orientation(:,:,1)
         enddo
      endif

      
      IF ( PRESENT(ExternInitData) ) THEN
         Init%InData_SrvD%NumSC2CtrlGlob = ExternInitData%NumSC2CtrlGlob
         IF ( (Init%InData_SrvD%NumSC2CtrlGlob > 0) ) THEN
            CALL AllocAry( Init%InData_SrvD%fromSCGlob, Init%InData_SrvD%NumSC2CtrlGlob, 'Init%InData_SrvD%fromSCGlob', ErrStat2, ErrMsg2)
               CALL SetErrStat(ErrStat2,ErrMsg2,ErrStat,ErrMsg,RoutineName)
               IF (ErrStat >= AbortErrLev) THEN
                  CALL Cleanup()
                  RETURN
               END IF
               
            do i=1,Init%InData_SrvD%NumSC2CtrlGlob
               Init%InData_SrvD%fromSCGlob(i) = ExternInitData%fromSCGlob(i)
            end do
         END IF

         Init%InData_SrvD%NumSC2Ctrl = ExternInitData%NumSC2Ctrl
         IF ( (Init%InData_SrvD%NumSC2Ctrl > 0) ) THEN
            CALL AllocAry( Init%InData_SrvD%fromSC, Init%InData_SrvD%NumSC2Ctrl, 'Init%InData_SrvD%fromSC', ErrStat2, ErrMsg2)
               CALL SetErrStat(ErrStat2,ErrMsg2,ErrStat,ErrMsg,RoutineName)
               IF (ErrStat >= AbortErrLev) THEN
                  CALL Cleanup()
                  RETURN
               END IF
            
            do i=1,Init%InData_SrvD%NumSC2Ctrl
               Init%InData_SrvD%fromSC(i) = ExternInitData%fromSC(i)
            end do
         END IF

         Init%InData_SrvD%NumCtrl2SC = ExternInitData%NumCtrl2SC

      ELSE
         Init%InData_SrvD%NumSC2CtrlGlob = 0
         Init%InData_SrvD%NumSC2Ctrl = 0
         Init%InData_SrvD%NumCtrl2SC = 0
      END IF     

      ! Set cable controls inputs (if requested by other modules)  -- There is probably a nicer way to do this, but this will work for now.
      call SetSrvDCableControls()
  
            
      CALL SrvD_Init( Init%InData_SrvD, SrvD%Input(1), SrvD%p, SrvD%x(STATE_CURR), SrvD%xd(STATE_CURR), SrvD%z(STATE_CURR), &
                      SrvD%OtherSt(STATE_CURR), SrvD%y, SrvD%m, p_FAST%dt_module( MODULE_SrvD ), Init%OutData_SrvD, ErrStat2, ErrMsg2 )
         CALL SetErrStat(ErrStat2,ErrMsg2,ErrStat,ErrMsg,RoutineName)
      p_FAST%ModuleInitialized(Module_SrvD) = .TRUE.

      !IF ( Init%OutData_SrvD%CouplingScheme == ExplicitLoose ) THEN ...  bjj: abort if we're doing anything else!

      CALL SetModuleSubstepTime(Module_SrvD, p_FAST, y_FAST, ErrStat2, ErrMsg2)
         CALL SetErrStat(ErrStat2,ErrMsg2,ErrStat,ErrMsg,RoutineName)

      !! initialize SrvD%y%ElecPwr and SrvD%y%GenTq because they are one timestep different (used as input for the next step)?
                  
      allocate( y_FAST%Lin%Modules(MODULE_SrvD)%Instance(1), stat=ErrStat2)
      if (ErrStat2 /= 0 ) then
         call SetErrStat(ErrID_Fatal, "Error allocating Lin%Modules(SrvD).", ErrStat, ErrMsg, RoutineName )
      else
         if (allocated(Init%OutData_SrvD%LinNames_y)) call move_alloc(Init%OutData_SrvD%LinNames_y,y_FAST%Lin%Modules(MODULE_SrvD)%Instance(1)%Names_y )
         if (allocated(Init%OutData_SrvD%LinNames_u)) call move_alloc(Init%OutData_SrvD%LinNames_u,y_FAST%Lin%Modules(MODULE_SrvD)%Instance(1)%Names_u )
         if (allocated(Init%OutData_SrvD%LinNames_x)) call move_alloc(Init%OutData_SrvD%LinNames_x,y_FAST%Lin%Modules(MODULE_SrvD)%Instance(1)%Names_x )
         if (allocated(Init%OutData_SrvD%RotFrame_y)) call move_alloc(Init%OutData_SrvD%RotFrame_y,y_FAST%Lin%Modules(MODULE_SrvD)%Instance(1)%RotFrame_y )
         if (allocated(Init%OutData_SrvD%RotFrame_u)) call move_alloc(Init%OutData_SrvD%RotFrame_u,y_FAST%Lin%Modules(MODULE_SrvD)%Instance(1)%RotFrame_u )
         if (allocated(Init%OutData_SrvD%RotFrame_x)) call move_alloc(Init%OutData_SrvD%RotFrame_x,y_FAST%Lin%Modules(MODULE_SrvD)%Instance(1)%RotFrame_x )
         if (allocated(Init%OutData_SrvD%IsLoad_u  )) call move_alloc(Init%OutData_SrvD%IsLoad_u  ,y_FAST%Lin%Modules(MODULE_SrvD)%Instance(1)%IsLoad_u   )
         if (allocated(Init%OutData_SrvD%DerivOrder_x)) call move_alloc(Init%OutData_SrvD%DerivOrder_x,y_FAST%Lin%Modules(MODULE_SrvD)%Instance(1)%DerivOrder_x)

         if (allocated(Init%OutData_SrvD%WriteOutputHdr)) y_FAST%Lin%Modules(MODULE_SrvD)%Instance(1)%NumOutputs = size(Init%OutData_SrvD%WriteOutputHdr)
      end if
      
      IF (ErrStat >= AbortErrLev) THEN
         CALL Cleanup()
         RETURN
      END IF
      
   ! ........................
   ! some checks for AeroDyn and ElastoDyn inputs with the high-speed shaft brake hack in ElastoDyn:
   ! (DO NOT COPY THIS CODE!)
   ! ........................   
         ! bjj: this is a hack to get high-speed shaft braking in FAST v8
      
      IF ( Init%OutData_SrvD%UseHSSBrake ) THEN
         IF ( p_FAST%CompAero == Module_AD14 ) THEN
            IF ( AD14%p%DYNINFL ) THEN
               CALL SetErrStat(ErrID_Fatal,'AeroDyn v14 "DYNINFL" InfModel is invalid for models with high-speed shaft braking.',ErrStat,ErrMsg,RoutineName)
            END IF
         END IF
         

         IF ( ED%p%method == Method_RK4 ) THEN ! bjj: should be using ElastoDyn's Method_ABM4 Method_AB4 parameters
            CALL SetErrStat(ErrID_Fatal,'ElastoDyn must use the AB4 or ABM4 integration method to implement high-speed shaft braking.',ErrStat,ErrMsg,RoutineName)
         ENDIF
      END IF ! Init%OutData_SrvD%UseHSSBrake
      
      ! SED module is not compatible with structural controls
      if (p_FAST%CompElast == Module_SED) then
         if (allocated(SrvD%Input(1)%BStCMotionMesh)) call SetErrStat(ErrID_Fatal,'Blade Structural Controls (BStC) from ServoDyn are not compatable with the Simplified-ElastoDyn module (SED).',ErrStat,ErrMsg,RoutineName)
         if (allocated(SrvD%Input(1)%NStCMotionMesh)) call SetErrStat(ErrID_Fatal,'Nacelle Structural Controls (NStC) from ServoDyn are not compatable with the Simplified-ElastoDyn module (SED).',ErrStat,ErrMsg,RoutineName)
         if (allocated(SrvD%Input(1)%TStCMotionMesh)) call SetErrStat(ErrID_Fatal,'Tower Structural Controls (TStC) from ServoDyn are not compatable with the Simplified-ElastoDyn module (SED).',ErrStat,ErrMsg,RoutineName)
         if (allocated(SrvD%Input(1)%SStCMotionMesh)) call SetErrStat(ErrID_Fatal,'Substructure Structural Controls (SStC) from ServoDyn are not compatable with the Simplified-ElastoDyn module (SED).',ErrStat,ErrMsg,RoutineName)
      endif
      
   END IF


   ! ........................
   ! Set up output for glue code (must be done after all modules are initialized so we have their WriteOutput information)
   ! ........................

   CALL FAST_InitOutput( p_FAST, y_FAST, Init, ErrStat2, ErrMsg2 )
      CALL SetErrStat(ErrStat2,ErrMsg2,ErrStat,ErrMsg,RoutineName)


   ! -------------------------------------------------------------------------
   ! Initialize mesh-mapping data
   ! -------------------------------------------------------------------------

   CALL InitModuleMappings(p_FAST, ED, SED, BD, AD14, AD, ADsk, HD, SD, ExtPtfm, SrvD, MAPp, FEAM, MD, Orca, IceF, IceD, MeshMapData, ErrStat2, ErrMsg2)
      CALL SetErrStat(ErrStat2,ErrMsg2,ErrStat,ErrMsg,RoutineName)

      IF (ErrStat >= AbortErrLev) THEN
         CALL Cleanup()
         RETURN
      ELSEIF (ErrStat /= ErrID_None) THEN
         ! a little work-around in case the mesh mapping info messages get too long
         CALL WrScr( NewLine//TRIM(ErrMsg)//NewLine )
         ErrStat = ErrID_None
         ErrMsg = ""
      END IF

   ! -------------------------------------------------------------------------
   ! Initialize for linearization:
   ! -------------------------------------------------------------------------
   if ( p_FAST%Linearize ) then      
      ! NOTE: In the following call, we use Init%OutData_AD%BladeProps(1)%NumBlNds as the number of aero nodes on EACH blade, which 
      !       is consistent with the current AD implementation, but if AD changes this, then it must be handled here, too!
      if (p_FAST%CompAero == MODULE_AD) then
         call Init_Lin(p_FAST, y_FAST, m_FAST, AD, ED, NumBl, Init%OutData_AD%rotors(1)%BladeProps(1)%NumBlNds, ErrStat2, ErrMsg2) 
      else
         call Init_Lin(p_FAST, y_FAST, m_FAST, AD, ED, NumBl, -1, ErrStat2, ErrMsg2) 
      endif     
         call SetErrStat(ErrStat2,ErrMsg2,ErrStat,ErrMsg,RoutineName)

         if (ErrStat >= AbortErrLev) then
            call Cleanup()
            return
         end if
   end if


   ! -------------------------------------------------------------------------
   ! Initialize data for VTK output
   ! -------------------------------------------------------------------------
   if ( p_FAST%WrVTK > VTK_None ) then
      call SetVTKParameters(p_FAST, Init%OutData_ED, Init%OutData_SED, Init%OutData_AD, Init%InData_HD, Init%OutData_HD, ED, SED, BD, AD, HD, ErrStat2, ErrMsg2)
         call SetErrStat(ErrStat2,ErrMsg2,ErrStat,ErrMsg,RoutineName)
   end if

   ! -------------------------------------------------------------------------
   ! Write initialization data to FAST summary file:
   ! -------------------------------------------------------------------------
   if (p_FAST%SumPrint)  then
       CALL FAST_WrSum( p_FAST, y_FAST, MeshMapData, ErrStat2, ErrMsg2 )
          CALL SetErrStat(ErrStat2,ErrMsg2,ErrStat,ErrMsg,RoutineName)
   endif


   ! -------------------------------------------------------------------------
   ! other misc variables initialized here:
   ! -------------------------------------------------------------------------

   m_FAST%t_global        = t_initial

   ! Initialize external inputs for first step
   if ( p_FAST%CompServo == MODULE_SrvD ) then
      m_FAST%ExternInput%GenTrq     = SrvD%Input(1)%ExternalGenTrq !0.0_ReKi
      m_FAST%ExternInput%ElecPwr    = SrvD%Input(1)%ExternalElecPwr
      m_FAST%ExternInput%YawPosCom  = SrvD%Input(1)%ExternalYawPosCom
      m_FAST%ExternInput%YawRateCom = SrvD%Input(1)%ExternalYawRateCom
      m_FAST%ExternInput%HSSBrFrac  = SrvD%Input(1)%ExternalHSSBrFrac

      do i=1,SIZE(SrvD%Input(1)%ExternalBlPitchCom)
         m_FAST%ExternInput%BlPitchCom(i) = SrvD%Input(1)%ExternalBlPitchCom(i)
      end do

      do i=1,SIZE(SrvD%Input(1)%ExternalBlAirfoilCom)
         m_FAST%ExternInput%BlAirfoilCom(i) = SrvD%Input(1)%ExternalBlAirfoilCom(i)
      end do

         ! Cable Controls (only 20 channels are passed to simulink, but may be less or more in SrvD)
      if (allocated(SrvD%Input(1)%ExternalCableDeltaL)) then
         do i=1,min(SIZE(m_FAST%ExternInput%CableDeltaL),SIZE(SrvD%Input(1)%ExternalCableDeltaL))
            m_FAST%ExternInput%CableDeltaL(i) = SrvD%Input(1)%ExternalCableDeltaL(i)
         end do
      else  ! Initialize to zero for consistency
         m_FAST%ExternInput%CableDeltaL = 0.0_Reki
      endif
      if (allocated(SrvD%Input(1)%ExternalCableDeltaLdot)) then
         do i=1,min(SIZE(m_FAST%ExternInput%CableDeltaLdot),SIZE(SrvD%Input(1)%ExternalCableDeltaLdot))
            m_FAST%ExternInput%CableDeltaLdot(i) = SrvD%Input(1)%ExternalCableDeltaLdot(i)
         end do
      else  ! Initialize to zero for consistency
         m_FAST%ExternInput%CableDeltaLdot = 0.0_Reki
      endif
   end if

   m_FAST%ExternInput%LidarFocus = 1.0_ReKi  ! make this non-zero (until we add the initial position in the InflowWind input file)


   !...............................................................................................................................
   ! Destroy initializion data
   !...............................................................................................................................
   CALL Cleanup()

CONTAINS
   SUBROUTINE Cleanup()
   !...............................................................................................................................
   ! Destroy initializion data
   !...............................................................................................................................
      CALL FAST_DestroyInitData( Init, ErrStat2, ErrMsg2 )
         CALL SetErrStat(ErrStat2,ErrMsg2,ErrStat,ErrMsg,RoutineName)

   END SUBROUTINE Cleanup

   SUBROUTINE SetSrvDCableControls()
      ! There is probably a better method for doint this, but this will work for now.  Kind of an ugly bit of hacking.
      Init%InData_SrvD%NumCableControl = 0
      if (allocated(Init%OutData_SD%CableCChanRqst)) then
         Init%InData_SrvD%NumCableControl = max(Init%InData_SrvD%NumCableControl, size(Init%OutData_SD%CableCChanRqst))
      endif
      if (allocated(Init%OutData_MD%CableCChanRqst)) then
         Init%InData_SrvD%NumCableControl = max(Init%InData_SrvD%NumCableControl, size(Init%OutData_MD%CableCChanRqst))
      endif
      ! Set an array listing which modules requested which channels.
      !     They may not all be requested, so check the arrays returned from them during initialization.
      if (Init%InData_SrvD%NumCableControl > 0) then
         call AllocAry(Init%InData_SrvD%CableControlRequestor, Init%InData_SrvD%NumCableControl, 'CableControlRequestor', ErrStat2, ErrMsg2)
            call SetErrStat(ErrStat2,ErrMsg2,ErrStat,ErrMsg,RoutineName)
         if (ErrStat >= abortErrLev) then ! make sure allocatable arrays are valid before setting them
            call Cleanup()
            return
         endif
         !  Fill a string array that we pass to SrvD containing info about which module is using which of the
         !  requested channels.  This is not strictly necessary, but will greatly simplify troubleshooting erros
         !  with the setup later.
         Init%InData_SrvD%CableControlRequestor = ''
         do I=1,Init%InData_SrvD%NumCableControl
            ! SD -- lots of logic here since we don't know if SD did the requesting of the channels
            if (allocated(Init%OutData_SD%CableCChanRqst)) then
               if (I <= size(Init%OutData_SD%CableCChanRqst)) then
                  if (Init%OutData_SD%CableCChanRqst(I)) then
                     if (len_trim(Init%InData_SrvD%CableControlRequestor(I))>0) Init%InData_SrvD%CableControlRequestor(I) = trim(Init%InData_SrvD%CableControlRequestor(I))//', '
                     Init%InData_SrvD%CableControlRequestor(I) = trim(Init%InData_SrvD%CableControlRequestor(I))//trim(y_FAST%Module_Ver( Module_SD )%Name)
                  endif
               endif
            endif
            ! MD -- lots of logic here since we don't know if MD did the requesting of the channels
            if (allocated(Init%OutData_MD%CableCChanRqst)) then
               if (I <= size(Init%OutData_MD%CableCChanRqst)) then
                  if (Init%OutData_MD%CableCChanRqst(I)) then
                     if (len_trim(Init%InData_SrvD%CableControlRequestor(I))>0) Init%InData_SrvD%CableControlRequestor(I) = trim(Init%InData_SrvD%CableControlRequestor(I))//', '
                     Init%InData_SrvD%CableControlRequestor(I) = trim(Init%InData_SrvD%CableControlRequestor(I))//trim(y_FAST%Module_Ver( Module_MD )%Name)
                  endif
               endif
            endif
         enddo
      endif

      !  Now that we actually know which channels are requested, resize the arrays sent into SD and MD.  They can both handle
      !  larger and sparse arrays. They will simply ignore the channels they aren't looking for.,
      if (Init%InData_SrvD%NumCableControl > 0) then
         !  SD has one array (CableDeltaL)
         if (allocated(SD%Input)) then
            if (allocated(SD%Input(1)%CableDeltaL)) then
               if (size(SD%Input(1)%CableDeltaL)<Init%InData_SrvD%NumCableControl) then
                  deallocate(SD%Input(1)%CableDeltaL)
                  call AllocAry(SD%Input(1)%CableDeltaL,Init%InData_SrvD%NumCableControl,'SD%Input(1)%CableDeltaL', ErrStat2, ErrMsg2)
                     call SetErrStat(ErrStat2,ErrMsg2,ErrStat,ErrMsg,RoutineName)
                  if (ErrStat >= abortErrLev) then ! make sure allocatable arrays are valid before setting them
                     call Cleanup()
                     return
                  endif
                  SD%Input(1)%CableDeltaL = 0.0_ReKi
               endif
            endif
         endif
         ! Resize the MD arrays as needed -- They may have requested different inputs, but we are passing larger arrays if necessary.
         !  MD has two arrays (DeltaL, DeltaLdot)
         if (allocated(MD%Input)) then
            if (allocated(MD%Input(1)%DeltaL)) then
               if (size(MD%Input(1)%DeltaL)<Init%InData_SrvD%NumCableControl) then
                  deallocate(MD%Input(1)%DeltaL)
                  call AllocAry(MD%Input(1)%DeltaL,Init%InData_SrvD%NumCableControl,'MD%Input(1)%DeltaL', ErrStat2, ErrMsg2)
                     call SetErrStat(ErrStat2,ErrMsg2,ErrStat,ErrMsg,RoutineName)
                  if (ErrStat >= abortErrLev) then ! make sure allocatable arrays are valid before setting them
                     call Cleanup()
                     return
                  endif
                  MD%Input(1)%DeltaL = 0.0_ReKi
               endif
            endif
         endif
         if (allocated(MD%Input)) then
            if (allocated(MD%Input(1)%DeltaLdot)) then
               if (size(MD%Input(1)%DeltaLdot)<Init%InData_SrvD%NumCableControl) then
                  deallocate(MD%Input(1)%DeltaLdot)
                  call AllocAry(MD%Input(1)%DeltaLdot,Init%InData_SrvD%NumCableControl,'MD%Input(1)%DeltaLdot', ErrStat2, ErrMsg2)
                     call SetErrStat(ErrStat2,ErrMsg2,ErrStat,ErrMsg,RoutineName)
                  if (ErrStat >= abortErrLev) then ! make sure allocatable arrays are valid before setting them
                     call Cleanup()
                     return
                  endif
                  MD%Input(1)%DeltaLdot = 0.0_ReKi
               endif
            endif
         endif
      endif
   END SUBROUTINE SetSrvDCableControls

END SUBROUTINE FAST_InitializeAll

!----------------------------------------------------------------------------------------------------------------------------------
!> This subroutine is called at the start (or restart) of a FAST program (or FAST.Farm). It initializes the NWTC subroutine library,
!! displays the copyright notice, and displays some version information (including addressing scheme and precision).
SUBROUTINE FAST_ProgStart(ThisProgVer)
   TYPE(ProgDesc), INTENT(IN) :: ThisProgVer     !< program name/date/version description

   ! ... Initialize NWTC Library
   ! sets the pi constants, open console for output, etc...
   CALL NWTC_Init( ProgNameIN=ThisProgVer%Name, EchoLibVer=.FALSE. )

   ! Display the copyright notice and compile info:
   CALL DispCopyrightLicense( ThisProgVer%Name )
   CALL DispCompileRuntimeInfo( ThisProgVer%Name )

END SUBROUTINE FAST_ProgStart
!----------------------------------------------------------------------------------------------------------------------------------
!> This routine gets the name of the FAST input file from the command line. It also returns a logical indicating if this there
!! was a "DWM" argument after the file name.
SUBROUTINE GetInputFileName(InputFile,UseDWM,ErrStat,ErrMsg)
   CHARACTER(*),             INTENT(OUT)           :: InputFile         !< A CHARACTER string containing the name of the primary FAST input file (if not present, we'll get it from the command line)
   LOGICAL,                  INTENT(OUT)           :: UseDWM            !< whether the last argument from the command line is "DWM"
   INTEGER(IntKi),           INTENT(OUT)           :: ErrStat           !< Error status
   CHARACTER(*),             INTENT(OUT)           :: ErrMsg            !< Error message

   INTEGER(IntKi)                                  :: ErrStat2          ! local error stat
   CHARACTER(1024)                                 :: LastArg           ! A second command-line argument that will allow DWM module to be used in AeroDyn

   ErrStat = ErrID_None
   ErrMsg = ''

   UseDWM = .FALSE.  ! by default, we're not going to use the DWM module
   InputFile = ""  ! initialize to empty string to make sure it's input from the command line
   CALL CheckArgs( InputFile, ErrStat2, LastArg )  ! if ErrStat2 /= ErrID_None, we'll ignore and deal with the problem when we try to read the input file

   IF (LEN_TRIM(InputFile) == 0) THEN ! no input file was specified
      ErrStat = ErrID_Fatal
      ErrMsg  = 'The required input file was not specified on the command line.'
      RETURN
   END IF

   IF (LEN_TRIM(LastArg) > 0) THEN ! see if DWM was specified as the second option
      CALL Conv2UC( LastArg )
      IF ( TRIM(LastArg) == "DWM" ) THEN
         UseDWM    = .TRUE.
      END IF
   END IF

END SUBROUTINE GetInputFileName
!----------------------------------------------------------------------------------------------------------------------------------
!> This subroutine checks for command-line arguments, gets the root name of the input files
!! (including full path name), and creates the names of the output files.
SUBROUTINE FAST_Init( p, m_FAST, y_FAST, t_initial, InputFile, ErrStat, ErrMsg, TMax, TurbID, OverrideAbortLev, RootName )

      IMPLICIT                        NONE

   ! Passed variables

   TYPE(FAST_ParameterType), INTENT(INOUT)         :: p                 !< The parameter data for the FAST (glue-code) simulation
   TYPE(FAST_MiscVarType),   INTENT(INOUT)         :: m_FAST            !< Miscellaneous variables
   TYPE(FAST_OutputFileType),INTENT(INOUT)         :: y_FAST            !< The output data for the FAST (glue-code) simulation
   REAL(DbKi),               INTENT(IN)            :: t_initial         !< the beginning time of the simulation
   INTEGER(IntKi),           INTENT(OUT)           :: ErrStat           !< Error status
   CHARACTER(*),             INTENT(OUT)           :: ErrMsg            !< Error message
   CHARACTER(*),             INTENT(IN)            :: InputFile         !< A CHARACTER string containing the name of the primary FAST input file (if not present, we'll get it from the command line)
   REAL(DbKi),               INTENT(IN), OPTIONAL  :: TMax              !< the length of the simulation (from Simulink or FAST.Farm)
   INTEGER(IntKi),           INTENT(IN), OPTIONAL  :: TurbID            !< an ID for naming the tubine output file
   LOGICAL,                  INTENT(IN), OPTIONAL  :: OverrideAbortLev  !< whether or not we should override the abort error level (e.g., FAST.Farm)
   CHARACTER(*),             INTENT(IN), OPTIONAL  :: RootName          !< A CHARACTER string containing the root name of FAST output files, overriding normal naming convention
      ! Local variables

   INTEGER                      :: i                                    ! loop counter
   !CHARACTER(1024)              :: DirName                              ! A CHARACTER string containing the path of the current working directory


   LOGICAL                      :: OverrideAbortErrLev
   CHARACTER(*), PARAMETER      :: RoutineName = "FAST_Init"

   INTEGER(IntKi)               :: ErrStat2
   CHARACTER(ErrMsgLen)         :: ErrMsg2

      ! Initialize some variables
   ErrStat = ErrID_None
   ErrMsg = ''

   IF (PRESENT(OverrideAbortLev)) THEN
      OverrideAbortErrLev = OverrideAbortLev
   ELSE
      OverrideAbortErrLev = .true.
   END IF



   !...............................................................................................................................
   ! Set the root name of the output files based on the input file name
   !...............................................................................................................................

   if (present(RootName)) then
      p%OutFileRoot = RootName
   else
         ! Determine the root name of the primary file (will be used for output files)
      CALL GetRoot( InputFile, p%OutFileRoot )
      IF ( Cmpl4SFun )  p%OutFileRoot = TRIM( p%OutFileRoot )//'.SFunc'
      IF ( PRESENT(TurbID) ) THEN
         IF ( TurbID > 0 ) THEN
            p%OutFileRoot = TRIM( p%OutFileRoot )//'.T'//TRIM(Num2LStr(TurbID))
         END IF
      END IF

   end if
   p%VTK_OutFileRoot = p%OutFileRoot !initialize this here in case of error before it is set later


   !...............................................................................................................................
   ! Initialize the module name/date/version info:
   !...............................................................................................................................

   y_FAST%Module_Ver( Module_Glue   ) = FAST_Ver
   
   DO i=2,NumModules
      y_FAST%Module_Ver(i)%Date = 'unknown date'
      y_FAST%Module_Ver(i)%Ver  = 'unknown version'
   END DO
   y_FAST%Module_Ver( Module_IfW    )%Name = 'InflowWind'
   y_FAST%Module_Ver( Module_OpFM   )%Name = 'OpenFOAM integration'
   y_FAST%Module_Ver( Module_ED     )%Name = 'ElastoDyn'
   y_FAST%Module_Ver( Module_SED    )%Name = 'Simplified-ElastoDyn'
   y_FAST%Module_Ver( Module_BD     )%Name = 'BeamDyn'
   y_FAST%Module_Ver( Module_AD14   )%Name = 'AeroDyn14'
   y_FAST%Module_Ver( Module_AD     )%Name = 'AeroDyn'
   y_FAST%Module_Ver( Module_ADsk   )%Name = 'AeroDisk'
   y_FAST%Module_Ver( Module_SrvD   )%Name = 'ServoDyn'
   y_FAST%Module_Ver( Module_HD     )%Name = 'HydroDyn'
   y_FAST%Module_Ver( Module_SD     )%Name = 'SubDyn'
   y_FAST%Module_Ver( Module_ExtPtfm)%Name = 'ExtPtfm_MCKF'
   y_FAST%Module_Ver( Module_MAP    )%Name = 'MAP'
   y_FAST%Module_Ver( Module_FEAM   )%Name = 'FEAMooring'
   y_FAST%Module_Ver( Module_MD     )%Name = 'MoorDyn'
   y_FAST%Module_Ver( Module_Orca   )%Name = 'OrcaFlexInterface'
   y_FAST%Module_Ver( Module_IceF   )%Name = 'IceFloe'
   y_FAST%Module_Ver( Module_IceD   )%Name = 'IceDyn'
         
   y_FAST%Module_Abrev( Module_Glue   ) = 'FAST'
   y_FAST%Module_Abrev( Module_IfW    ) = 'IfW'
   y_FAST%Module_Abrev( Module_OpFM   ) = 'OpFM'
   y_FAST%Module_Abrev( Module_ED     ) = 'ED'
   y_FAST%Module_Abrev( Module_SED    ) = 'SED'
   y_FAST%Module_Abrev( Module_BD     ) = 'BD'
   y_FAST%Module_Abrev( Module_AD14   ) = 'AD14'
   y_FAST%Module_Abrev( Module_AD     ) = 'AD'
   y_FAST%Module_Abrev( Module_ADsk   ) = 'ADsk'
   y_FAST%Module_Abrev( Module_SrvD   ) = 'SrvD'
   y_FAST%Module_Abrev( Module_HD     ) = 'HD'
   y_FAST%Module_Abrev( Module_SD     ) = 'SD'
   y_FAST%Module_Abrev( Module_ExtPtfm) = 'ExtPtfm'
   y_FAST%Module_Abrev( Module_MAP    ) = 'MAP'
   y_FAST%Module_Abrev( Module_FEAM   ) = 'FEAM'
   y_FAST%Module_Abrev( Module_MD     ) = 'MD'
   y_FAST%Module_Abrev( Module_Orca   ) = 'Orca'
   y_FAST%Module_Abrev( Module_IceF   ) = 'IceF'
   y_FAST%Module_Abrev( Module_IceD   ) = 'IceD'

   p%n_substeps = 1                                                ! number of substeps for between modules and global/FAST time
   p%BD_OutputSibling = .false.

   !...............................................................................................................................
   ! Read the primary file for the glue code:
   !...............................................................................................................................
   CALL FAST_ReadPrimaryFile( InputFile, p, m_FAST, OverrideAbortErrLev, ErrStat2, ErrMsg2 )
      CALL SetErrStat( ErrStat2, ErrMsg2, ErrStat, ErrMsg, RoutineName )

      ! make sure some linearization variables are consistant
   if (.not. p%Linearize)  p%CalcSteady = .false.
   if (.not. p%CalcSteady) p%TrimCase = TrimCase_none
   m_FAST%Lin%FoundSteady = .false.
   p%LinInterpOrder = p%InterpOrder ! 1 ! always use linear (or constant) interpolation on rotor?

      ! overwrite TMax if necessary)
   IF (PRESENT(TMax)) THEN
      p%TMax = TMax
      !p%TMax = MAX( TMax, p%TMax )
   END IF

   IF ( ErrStat >= AbortErrLev ) RETURN


   p%KMax = 1                 ! after more checking, we may put this in the input file...
   !IF (p%CompIce == Module_IceF) p%KMax = 2
   p%SizeJac_Opt1 = 0  ! initialize this vector to zero; after we figure out what size the ED/SD/HD/BD meshes are, we'll fill this

   p%numIceLegs = 0           ! initialize number of support-structure legs in contact with ice (IceDyn will set this later)

   p%nBeams = 0               ! initialize number of BeamDyn instances (will be set later)

      ! determine what kind of turbine we're modeling:
   IF ( p%CompHydro == Module_HD .and. p%MHK == 0) THEN
      IF ( p%CompSub == Module_SD ) THEN
         p%TurbineType = Type_Offshore_Fixed
      ELSE
         p%TurbineType = Type_Offshore_Floating
      END IF
   ELSEIF ( p%CompMooring == Module_Orca .and. p%MHK == 0) THEN
      p%TurbineType = Type_Offshore_Floating
   ELSEIF ( p%CompSub == Module_ExtPtfm .and. p%MHK == 0) THEN
      p%TurbineType = Type_Offshore_Fixed
   ELSEIF ( p%MHK == 1 ) THEN
      p%TurbineType = Type_MHK_Fixed
   ELSEIF ( p%MHK == 2 ) THEN
      p%TurbineType = Type_MHK_Floating
   ELSE      
      p%TurbineType = Type_LandBased
   END IF


   p%n_TMax_m1  = CEILING( ( (p%TMax - t_initial) / p%DT ) ) - 1 ! We're going to go from step 0 to n_TMax (thus the -1 here)

   if (p%TMax < 1.0_DbKi) then ! log10(0) gives floating point divide-by-zero error
      p%TChanLen = MinChanLen
   else
      p%TChanLen = max( MinChanLen, int(log10(p%TMax))+7 )
   end if
   p%OutFmt_t = 'F'//trim(num2lstr( p%TChanLen ))//'.4' ! 'F10.4'

   !...............................................................................................................................
   ! Do some error checking on the inputs (validation):
   !...............................................................................................................................
   call ValidateInputData(p, m_FAST, ErrStat2, ErrMsg2)
      CALL SetErrStat( ErrStat2, ErrMsg2, ErrStat, ErrMsg, RoutineName )



   IF ( ErrStat >= AbortErrLev ) RETURN


   RETURN
END SUBROUTINE FAST_Init
!----------------------------------------------------------------------------------------------------------------------------------
!> This routine validates FAST data.
SUBROUTINE ValidateInputData(p, m_FAST, ErrStat, ErrMsg)

   TYPE(FAST_ParameterType), INTENT(INOUT)         :: p                 !< The parameter data for the FAST (glue-code) simulation
   TYPE(FAST_MiscVarType),   INTENT(IN   )         :: m_FAST            !< The misc data for the FAST (glue-code) simulation
   INTEGER(IntKi),           INTENT(  OUT)         :: ErrStat           !< Error status
   CHARACTER(*),             INTENT(  OUT)         :: ErrMsg            !< Error message

   REAL(DbKi)                                      :: TmpTime           ! A temporary variable for error checking

   INTEGER(IntKi)                                  :: i
   INTEGER(IntKi)                                  :: ErrStat2
   CHARACTER(ErrMsgLen)                            :: ErrMsg2
   CHARACTER(*), PARAMETER                         :: RoutineName='ValidateInputData'

   ErrStat = ErrID_None
   ErrMsg  = ""


   IF ( p%TMax < 0.0_DbKi  )  THEN
      CALL SetErrStat( ErrID_Fatal, 'TMax must not be a negative number.', ErrStat, ErrMsg, RoutineName )
   ELSE IF ( p%TMax < p%TStart )  THEN
      CALL SetErrStat( ErrID_Fatal, 'TMax must not be less than TStart.', ErrStat, ErrMsg, RoutineName )
   END IF

   IF ( p%n_ChkptTime < p%n_TMax_m1 ) THEN
      if (.NOT. p%WrBinOutFile) CALL SetErrStat( ErrID_Severe, 'It is highly recommended that time-marching output files be generated in binary format when generating checkpoint files.', ErrStat, ErrMsg, RoutineName )
      if (p%CompMooring==MODULE_Orca) CALL SetErrStat( ErrID_Fatal, 'Restart capability for OrcaFlexInterface is not supported. Set ChkptTime larger than TMax.', ErrStat, ErrMsg, RoutineName )
      ! also check for other features that aren't supported with restart (like ServoDyn's user-defined control routines)
   END IF

   IF ( p%DT <= 0.0_DbKi )  THEN
      CALL SetErrStat( ErrID_Fatal, 'DT must be greater than 0.', ErrStat, ErrMsg, RoutineName )
   ELSE ! Test DT and TMax to ensure numerical stability -- HINT: see the use of OnePlusEps
      TmpTime = p%TMax*EPSILON(p%DT)
      IF ( p%DT <= TmpTime ) THEN
         CALL SetErrStat( ErrID_Fatal, 'DT must be greater than '//TRIM ( Num2LStr( TmpTime ) )//' seconds.', ErrStat, ErrMsg, RoutineName )
      END IF
   END IF

      ! Check that InputFileData%OutFmt is a valid format specifier and will fit over the column headings
   CALL ChkRealFmtStr( p%OutFmt, 'OutFmt', p%FmtWidth, ErrStat2, ErrMsg2 )
      call SetErrStat(ErrStat2, ErrMsg2, ErrStat, ErrMsg, RoutineName)

   IF ( p%WrTxtOutFile .and. p%FmtWidth < MinChanLen ) CALL SetErrStat( ErrID_Warn, 'OutFmt produces a column width of '// &
         TRIM(Num2LStr(p%FmtWidth))//'), which may be too small.', ErrStat, ErrMsg, RoutineName )

   IF ( p%WrTxtOutFile .AND. p%TChanLen > ChanLen  )  THEN ! ( p%TMax > 9999.999_DbKi )
      CALL SetErrStat( ErrID_Warn, 'TMax is too large for a '//trim(num2lstr(ChanLen))//'-character time column in text tabular (time-marching) output files.'// &
                                   ' Postprocessors with this limitation may not work.', ErrStat, ErrMsg, RoutineName )
   END IF

   IF ( p%TStart      <  0.0_DbKi ) CALL SetErrStat( ErrID_Fatal, 'TStart must not be less than 0 seconds.', ErrStat, ErrMsg, RoutineName )
!  IF ( p%SttsTime    <= 0.0_DbKi ) CALL SetErrStat( ErrID_Fatal, 'SttsTime must be greater than 0 seconds.', ErrStat, ErrMsg, RoutineName )
   IF ( p%n_SttsTime  < 1_IntKi   ) CALL SetErrStat( ErrID_Fatal, 'SttsTime must be greater than 0 seconds.', ErrStat, ErrMsg, RoutineName )
   IF ( p%n_ChkptTime < 1_IntKi   ) CALL SetErrStat( ErrID_Fatal, 'ChkptTime must be greater than 0 seconds.', ErrStat, ErrMsg, RoutineName )
   IF ( p%KMax        < 1_IntKi   ) CALL SetErrStat( ErrID_Fatal, 'KMax must be greater than 0.', ErrStat, ErrMsg, RoutineName )

   IF (p%CompElast   == Module_Unknown) CALL SetErrStat( ErrID_Fatal, 'CompElast must be 1 (ElastoDyn), 2 (BeamDyn), or 3 (Simplified-ElastoDyn).', ErrStat, ErrMsg, RoutineName )
   IF (p%CompAero    == Module_Unknown) CALL SetErrStat( ErrID_Fatal, 'CompAero must be 0 (None), 1 (AeroDyn14), 2 (AeroDyn), or 3 (AeroDisk).', ErrStat, ErrMsg, RoutineName )
   IF (p%CompServo   == Module_Unknown) CALL SetErrStat( ErrID_Fatal, 'CompServo must be 0 (None) or 1 (ServoDyn).', ErrStat, ErrMsg, RoutineName )
   IF (p%CompHydro   == Module_Unknown) CALL SetErrStat( ErrID_Fatal, 'CompHydro must be 0 (None) or 1 (HydroDyn).', ErrStat, ErrMsg, RoutineName )
   IF (p%CompSub     == Module_Unknown) CALL SetErrStat( ErrID_Fatal, 'CompSub must be 0 (None), 1 (SubDyn), or 2 (ExtPtfm_MCKF).', ErrStat, ErrMsg, RoutineName )
   IF (p%CompMooring == Module_Unknown) CALL SetErrStat( ErrID_Fatal, 'CompMooring must be 0 (None), 1 (MAP), 2 (FEAMooring), 3 (MoorDyn), or 4 (OrcaFlex).', ErrStat, ErrMsg, RoutineName )
   IF (p%CompIce     == Module_Unknown) CALL SetErrStat( ErrID_Fatal, 'CompIce must be 0 (None) or 1 (IceFloe).', ErrStat, ErrMsg, RoutineName )
   IF (p%CompHydro /= Module_HD) THEN
      IF (p%CompMooring == Module_MAP) THEN
         CALL SetErrStat( ErrID_Fatal, 'HydroDyn must be used when MAP is used. Set CompHydro > 0 or CompMooring = 0 in the FAST input file.', ErrStat, ErrMsg, RoutineName )
      ELSEIF (p%CompMooring == Module_FEAM) THEN
         CALL SetErrStat( ErrID_Fatal, 'HydroDyn must be used when FEAMooring is used. Set CompHydro > 0 or CompMooring = 0 in the FAST input file.', ErrStat, ErrMsg, RoutineName )
      ELSEIF (p%CompMooring == Module_MD) THEN
         CALL SetErrStat( ErrID_Fatal, 'HydroDyn must be used when MoorDyn is used. Set CompHydro > 0 or CompMooring = 0 in the FAST input file.', ErrStat, ErrMsg, RoutineName )
      END IF
   ELSE
      IF (p%CompMooring == Module_Orca) CALL SetErrStat( ErrID_Fatal, 'HydroDyn cannot be used if OrcaFlex is used. Set CompHydro = 0 or CompMooring < 4 in the FAST input file.', ErrStat, ErrMsg, RoutineName )
      IF (p%CompSub == Module_ExtPtfm) CALL SetErrStat( ErrID_Fatal, 'HydroDyn cannot be used if ExtPtfm_MCKF is used. Set CompHydro = 0 or CompSub < 2 in the FAST input file.', ErrStat, ErrMsg, RoutineName )
   END IF

   ! SED cannot be used with certain modules
   if (p%CompElast == Module_SED) then
      if (p%CompSub == Module_SD)         call SetErrStat( ErrID_Fatal, 'Simplified-ElastoDyn (SED) cannot be used with SubDyn.  Set CompSub == 0 or CompElast /= 3 in the FAST input file.', ErrStat, ErrMsg, RoutineName )
      if (p%CompHydro == Module_HD)       call SetErrStat( ErrID_Fatal, 'Simplified-ElastoDyn (SED) cannot be used with HydroDyn.  Set CompHydro == 0 or CompElast /= 3 in the FAST input file.', ErrStat, ErrMsg, RoutineName )
      if (p%CompIce /= Module_None)       call SetErrStat( ErrID_Fatal, 'Simplified-ElastoDyn (SED) cannot be used with any ice modules.  Set CompIce == 0 or CompElast /= 3 in the FAST input file.', ErrStat, ErrMsg, RoutineName )
      if (p%CompMooring /= Module_None)   call SetErrStat( ErrID_Fatal, 'Simplified-ElastoDyn (SED) cannot be used with any mooring modules.  Set CompMooring == 0 or CompElast /= 3 in the FAST input file.', ErrStat, ErrMsg, RoutineName )
      if (p%CompAero == Module_AD14)      call SetErrStat( ErrID_Fatal, 'Simplified-ElastoDyn (SED) cannot be used with AeroDyn14.  Set CompAero /= 1 or CompElast /= 3 in the FAST input file.', ErrStat, ErrMsg, RoutineName )
      if (p%MHK == 1 .or. p%MHK == 2)     call SetErrStat( ErrID_Fatal, 'Simplified-ElastoDyn (SED) cannot be used with an MHK turbine. Set MHK == 0 or CompElast /= 3 in the FAST input file.', ErrStat, ErrMsg, RoutineName )
      if (p%CompInflow == Module_OpFM )   call SetErrStat( ErrID_Fatal, 'Simplified-ElastoDyn (SED) cannot be used with OpenFOAM.  Set CompInflow /= 2 or CompElast /= 3 in the FAST input file.', ErrStat, ErrMsg, RoutineName )
   endif

   IF (p%CompIce == Module_IceF) THEN
      IF (p%CompSub   /= Module_SD) CALL SetErrStat( ErrID_Fatal, 'SubDyn must be used when IceFloe is used. Set CompSub > 0 or CompIce = 0 in the FAST input file.', ErrStat, ErrMsg, RoutineName )
      IF (p%CompHydro /= Module_HD) CALL SetErrStat( ErrID_Fatal, 'HydroDyn must be used when IceFloe is used. Set CompHydro > 0 or CompIce = 0 in the FAST input file.', ErrStat, ErrMsg, RoutineName )
   ELSEIF (p%CompIce == Module_IceD) THEN
      IF (p%CompSub   /= Module_SD) CALL SetErrStat( ErrID_Fatal, 'SubDyn must be used when IceDyn is used. Set CompSub > 0 or CompIce = 0 in the FAST input file.', ErrStat, ErrMsg, RoutineName )
      IF (p%CompHydro /= Module_HD) CALL SetErrStat( ErrID_Fatal, 'HydroDyn must be used when IceDyn is used. Set CompHydro > 0 or CompIce = 0 in the FAST input file.', ErrStat, ErrMsg, RoutineName )
   END IF

   IF (p%CompElast == Module_BD .and. (p%CompAero == Module_AD14 .or. p%CompAero == Module_ADsk) ) CALL SetErrStat( ErrID_Fatal, 'AeroDyn14 or AeroDisk cannot be used when BeamDyn is used. Change CompAero or CompElast in the FAST input file.', ErrStat, ErrMsg, RoutineName )

   ! No method at the moment for getting disk average velocity from OpFM
   if (p%CompAero == Module_ADsk .and. p%CompInflow == MODULE_OpFM) call SetErrStat( ErrID_Fatal, 'AeroDisk cannot be used with OpenFOAM or the library interface', ErrStat, ErrMsg, RoutineName ) 
   
   IF (p%MHK /= 0 .and. p%MHK /= 1 .and. p%MHK /= 2) CALL SetErrStat( ErrID_Fatal, 'MHK switch is invalid. Set MHK to 0, 1, or 2 in the FAST input file.', ErrStat, ErrMsg, RoutineName )

   IF (p%MHK == 2) CALL SetErrStat( ErrID_Fatal, 'Functionality to model a floating MHK turbine has not yet been implemented.', ErrStat, ErrMsg, RoutineName )

   IF ((p%CompAero == Module_AD14 .or. p%CompAero == Module_ADsk) .and. (p%MHK == 1 .or. p%MHK == 2)) CALL SetErrStat( ErrID_Fatal, 'AeroDyn14 and AeroDisk cannot be used with an MHK turbine. Change CompAero or MHK in the FAST input file.', ErrStat, ErrMsg, RoutineName )

   IF (p%MHK == 1 .and. p%Linearize .or. p%MHK == 2 .and. p%Linearize) CALL SetErrStat( ErrID_Fatal, 'Linearization has not yet been implemented for an MHK turbine. Change MHK or Linearize in the FAST input file.', ErrStat, ErrMsg, RoutineName )

   IF (p%Gravity < 0.0_ReKi) CALL SetErrStat( ErrID_Fatal, 'Gravity must not be negative.', ErrStat, ErrMsg, RoutineName )

   IF (p%WtrDpth < 0.0_ReKi) CALL SetErrStat( ErrID_Fatal, 'WtrDpth must not be negative.', ErrStat, ErrMsg, RoutineName )

!   IF ( p%InterpOrder < 0 .OR. p%InterpOrder > 2 ) THEN
   IF ( p%InterpOrder < 1 .OR. p%InterpOrder > 2 ) THEN
      CALL SetErrStat( ErrID_Fatal, 'InterpOrder must be 1 or 2.', ErrStat, ErrMsg, RoutineName ) ! 5/13/14 bjj: MAS and JMJ compromise for certain integrators is that InterpOrder cannot be 0
      p%InterpOrder = 1    ! Avoid problems in error handling by setting this to 0
   END IF

   IF ( p%NumCrctn < 0_IntKi ) THEN
      CALL SetErrStat( ErrID_Fatal, 'NumCrctn must be 0 or greater.', ErrStat, ErrMsg, RoutineName )
   END IF


   if ( p%WrVTK == VTK_Unknown ) then
      call SetErrStat(ErrID_Fatal, 'WrVTK must be 0 (none), 1 (initialization only), 2 (animation), or 3 (mode shapes).', ErrStat, ErrMsg, RoutineName)
   else
      if ( p%VTK_type == VTK_Unknown ) then
         call SetErrStat(ErrID_Fatal, 'VTK_type must be 1 (surfaces), 2 (basic meshes:lines/points), or 3 (all meshes).', ErrStat, ErrMsg, RoutineName)
         ! note I'm not going to write that 4 (old) is an option
      end if

      if (p%WrVTK == VTK_ModeShapes .and. .not. p%Linearize) then
         call SetErrStat(ErrID_Fatal, 'WrVTK cannot be 3 (mode shapes) when Linearize is false. (Mode shapes require linearization analysis.)', ErrStat, ErrMsg, RoutineName)
      end if
   end if

   if (p%Linearize) then

      if (p%CalcSteady) then
         if (p%NLinTimes < 1) call SetErrStat(ErrID_Fatal,'NLinTimes must be at least 1 for linearization analysis.',ErrStat, ErrMsg, RoutineName)
         if (p%TrimCase /= TrimCase_yaw .and. p%TrimCase /= TrimCase_torque .and. p%TrimCase /= TrimCase_pitch) then
            call SetErrStat(ErrID_Fatal,'TrimCase must be either 1, 2, or 3.',ErrStat, ErrMsg, RoutineName)
         end if

         if (p%TrimTol <= epsilon(p%TrimTol)) call SetErrStat(ErrID_Fatal,'TrimTol must be larger than '//trim(num2lstr(epsilon(p%TrimTol)))//'.',ErrStat, ErrMsg, RoutineName)
         if (p%Twr_Kdmp < 0.0_ReKi) call SetErrStat(ErrID_Fatal,'Twr_Kdmp must not be negative.',ErrStat, ErrMsg, RoutineName)
         if (p%Bld_Kdmp < 0.0_ReKi) call SetErrStat(ErrID_Fatal,'Bld_Kdmp must not be negative.',ErrStat, ErrMsg, RoutineName)
      else

         if (.not. allocated(m_FAST%Lin%LinTimes)) then
            call SetErrStat(ErrID_Fatal, 'NLinTimes must be at least 1 for linearization analysis.',ErrStat, ErrMsg, RoutineName)
         else
            do i=1,p%NLinTimes
               if (m_FAST%Lin%LinTimes(i) < 0) call SetErrStat(ErrID_Fatal,'LinTimes must be positive values.',ErrStat, ErrMsg, RoutineName)
            end do
            do i=2,p%NLinTimes
               if (m_FAST%Lin%LinTimes(i) <= m_FAST%Lin%LinTimes(i-1)) call SetErrStat(ErrID_Fatal,'LinTimes must be unique values entered in increasing order.',ErrStat, ErrMsg, RoutineName)
            end do

            if (m_FAST%Lin%LinTimes(p%NLinTimes) > p%TMax) call SetErrStat(ErrID_Info, 'Tmax is less than the last linearization time. Linearization analysis will not be performed after TMax.',ErrStat, ErrMsg, RoutineName)
         end if

      end if

      if (p%LinInputs < LIN_NONE .or. p%LinInputs > LIN_ALL) call SetErrStat(ErrID_Fatal,'LinInputs must be 0, 1, or 2.',ErrStat, ErrMsg, RoutineName)
      if (p%LinOutputs < LIN_NONE .or. p%LinOutputs > LIN_ALL) call SetErrStat(ErrID_Fatal,'LinOutputs must be 0, 1, or 2.',ErrStat, ErrMsg, RoutineName)

      if (p%LinOutJac) then
         if ( p%LinInputs /= LIN_ALL .or. p%LinOutputs /= LIN_ALL) then
            call SetErrStat(ErrID_Info,'LinOutJac can be used only when LinInputs=LinOutputs=2.',ErrStat, ErrMsg, RoutineName)
            p%LinOutJac = .false.
         end if
      end if

      ! now, make sure we haven't asked for any modules that we can't yet linearize:
      if (p%CompInflow == MODULE_OpFM) call SetErrStat(ErrID_Fatal,'Linearization is not implemented for the OpenFOAM coupling.',ErrStat, ErrMsg, RoutineName)
      if (p%CompAero == MODULE_AD14) call SetErrStat(ErrID_Fatal,'Linearization is not implemented for the AeroDyn v14 module.',ErrStat, ErrMsg, RoutineName)
      if (p%CompAero == MODULE_ADsk) call SetErrStat(ErrID_Fatal,'Linearization is not implemented for the AeroDisk module.',ErrStat, ErrMsg, RoutineName)
      if (p%CompSub /= MODULE_None .and. p%CompSub /= MODULE_SD )     call SetErrStat(ErrID_Fatal,'Linearization is not implemented for the ExtPtfm_MCKF substructure module.',ErrStat, ErrMsg, RoutineName)
      if (p%CompMooring /= MODULE_None .and. p%CompMooring == MODULE_FEAM) call SetErrStat(ErrID_Fatal,'Linearization is not implemented for the FEAMooring mooring module.',ErrStat, ErrMsg, RoutineName)
      if (p%CompIce /= MODULE_None) call SetErrStat(ErrID_Fatal,'Linearization is not implemented for any of the ice loading modules.',ErrStat, ErrMsg, RoutineName)

   end if
      
   
   if ( (p%TurbineType == Type_Offshore_Fixed .or. p%TurbineType == Type_Offshore_Floating) .and. .not. EqualRealNos(p%TurbinePos(3), 0.0_SiKi) ) then
    call SetErrStat(ErrID_Fatal, 'Height of turbine location, TurbinePos(3), must be 0 for offshore turbines.', ErrStat, ErrMsg, RoutineName)
   end if

   !...............................................................................................................................

      ! temporary check on p_FAST%DT_out

   IF ( .NOT. EqualRealNos( p%DT_out, p%DT ) ) THEN
      IF ( p%DT_out < p%DT ) THEN
         CALL SetErrStat( ErrID_Fatal, 'DT_out must be at least DT ('//TRIM(Num2LStr(p%DT))//' s).', ErrStat, ErrMsg, RoutineName )
      ELSEIF ( .NOT. EqualRealNos( p%DT_out, p%DT * p%n_DT_Out )  ) THEN
         CALL SetErrStat( ErrID_Fatal, 'DT_out must be an integer multiple of DT.', ErrStat, ErrMsg, RoutineName )
      END IF
   END IF



END SUBROUTINE ValidateInputData
!----------------------------------------------------------------------------------------------------------------------------------
!> This routine initializes the output for the glue code, including writing the header for the primary output file.
SUBROUTINE FAST_InitOutput( p_FAST, y_FAST, Init, ErrStat, ErrMsg )

   IMPLICIT NONE

      ! Passed variables
   TYPE(FAST_ParameterType),       INTENT(IN)           :: p_FAST                                !< Glue-code simulation parameters
   TYPE(FAST_OutputFileType),      INTENT(INOUT)        :: y_FAST                                !< Glue-code simulation outputs
   TYPE(FAST_InitData),            INTENT(IN)           :: Init                                  !< Initialization data for all modules

   INTEGER(IntKi),                 INTENT(OUT)          :: ErrStat                               !< Error status
   CHARACTER(*),                   INTENT(OUT)          :: ErrMsg                                !< Error message corresponding to ErrStat


      ! Local variables.

   INTEGER(IntKi)                   :: I, J                                            ! Generic index for DO loops.
   INTEGER(IntKi)                   :: indxNext                                        ! The index of the next value to be written to an array
   INTEGER(IntKi)                   :: NumOuts                                         ! number of channels to be written to the output file(s)



   !......................................................
   ! Set the description lines to be printed in the output file
   !......................................................
   y_FAST%FileDescLines(1)  = 'Predictions were generated on '//CurDate()//' at '//CurTime()//' using '//TRIM(GetVersion(FAST_Ver, Cmpl4SFun, Cmpl4LV))
   y_FAST%FileDescLines(2)  = 'linked with ' //' '//TRIM(GetNVD(NWTC_Ver            ))  ! we'll get the rest of the linked modules in the section below
   y_FAST%FileDescLines(3)  = 'Description from the FAST input file: '//TRIM(p_FAST%FTitle)

   !......................................................
   ! We'll fill out the rest of FileDescLines(2),
   ! and save the module version info for later use, too:
   !......................................................

   IF ( p_FAST%CompElast == Module_SED )  THEN
      y_FAST%Module_Ver( Module_SED ) = Init%OutData_SED%Ver
      y_FAST%FileDescLines(2) = TRIM(y_FAST%FileDescLines(2) ) //'; '//TRIM(GetNVD(y_FAST%Module_Ver( Module_SED )  ))
   ELSE
      y_FAST%Module_Ver( Module_ED ) = Init%OutData_ED%Ver
      y_FAST%FileDescLines(2) = TRIM(y_FAST%FileDescLines(2) ) //'; '//TRIM(GetNVD(y_FAST%Module_Ver( Module_ED )  ))
   END IF

   IF ( p_FAST%CompElast == Module_BD )  THEN
      y_FAST%Module_Ver( Module_BD ) = Init%OutData_BD(1)%Ver ! call copy routine for this type if it every uses dynamic memory
      y_FAST%FileDescLines(2)  = TRIM(y_FAST%FileDescLines(2) ) //'; '//TRIM(GetNVD(y_FAST%Module_Ver( Module_BD )))
   END IF


   IF ( p_FAST%CompInflow == Module_IfW )  THEN
      y_FAST%Module_Ver( Module_IfW ) = Init%OutData_IfW%Ver ! call copy routine for this type if it every uses dynamic memory
      y_FAST%FileDescLines(2)  = TRIM(y_FAST%FileDescLines(2) ) //'; '//TRIM(GetNVD(y_FAST%Module_Ver( Module_IfW )))
   ELSEIF ( p_FAST%CompInflow == Module_OpFM )  THEN
      y_FAST%Module_Ver( Module_OpFM ) = Init%OutData_OpFM%Ver ! call copy routine for this type if it every uses dynamic memory
      y_FAST%FileDescLines(2)  = TRIM(y_FAST%FileDescLines(2) ) //'; '//TRIM(GetNVD(y_FAST%Module_Ver( Module_OpFM )))
   END IF

   IF ( p_FAST%CompAero == Module_AD14 )  THEN
      y_FAST%Module_Ver( Module_AD14  ) = Init%OutData_AD14%Ver
      y_FAST%FileDescLines(2)  = TRIM(y_FAST%FileDescLines(2) ) //'; '//TRIM(GetNVD(y_FAST%Module_Ver( Module_AD14  ) ))
   ELSEIF ( p_FAST%CompAero == Module_AD )  THEN
      y_FAST%Module_Ver( Module_AD  ) = Init%OutData_AD%Ver
      y_FAST%FileDescLines(2)  = TRIM(y_FAST%FileDescLines(2) ) //'; '//TRIM(GetNVD(y_FAST%Module_Ver( Module_AD  ) ))
   ELSEIF ( p_FAST%CompAero == Module_ADsk )  THEN
      y_FAST%Module_Ver( Module_ADsk  ) = Init%OutData_ADsk%Ver
      y_FAST%FileDescLines(2)  = TRIM(y_FAST%FileDescLines(2) ) //'; '//TRIM(GetNVD(y_FAST%Module_Ver( Module_ADsk  ) ))
   END IF

   IF ( p_FAST%CompServo == Module_SrvD ) THEN
      y_FAST%Module_Ver( Module_SrvD ) = Init%OutData_SrvD%Ver
      y_FAST%FileDescLines(2)  = TRIM(y_FAST%FileDescLines(2) ) //'; '//TRIM(GetNVD(y_FAST%Module_Ver( Module_SrvD )))
   END IF

   IF ( p_FAST%CompHydro == Module_HD ) THEN
      y_FAST%Module_Ver( Module_HD )   = Init%OutData_HD%Ver
      y_FAST%FileDescLines(2)  = TRIM(y_FAST%FileDescLines(2) ) //'; '//TRIM(GetNVD(y_FAST%Module_Ver( Module_HD )))
   END IF

   IF ( p_FAST%CompSub == Module_SD ) THEN
      y_FAST%Module_Ver( Module_SD )   = Init%OutData_SD%Ver
      y_FAST%FileDescLines(2)  = TRIM(y_FAST%FileDescLines(2) ) //'; '//TRIM(GetNVD(y_FAST%Module_Ver( Module_SD )))
   ELSE IF ( p_FAST%CompSub == Module_ExtPtfm ) THEN
      y_FAST%Module_Ver( Module_ExtPtfm )   = Init%OutData_ExtPtfm%Ver
      y_FAST%FileDescLines(2)  = TRIM(y_FAST%FileDescLines(2) ) //'; '//TRIM(GetNVD(y_FAST%Module_Ver( Module_ExtPtfm )))
   END IF

   IF ( p_FAST%CompMooring == Module_MAP ) THEN
      y_FAST%Module_Ver( Module_MAP )   = Init%OutData_MAP%Ver
      y_FAST%FileDescLines(2)  = TRIM(y_FAST%FileDescLines(2) ) //'; '//TRIM(GetNVD(y_FAST%Module_Ver( Module_MAP )))
   ELSEIF ( p_FAST%CompMooring == Module_MD ) THEN
      y_FAST%Module_Ver( Module_MD )   = Init%OutData_MD%Ver
      y_FAST%FileDescLines(2)  = TRIM(y_FAST%FileDescLines(2) ) //'; '//TRIM(GetNVD(y_FAST%Module_Ver( Module_MD )))
   ELSEIF ( p_FAST%CompMooring == Module_FEAM ) THEN
      y_FAST%Module_Ver( Module_FEAM )   = Init%OutData_FEAM%Ver
      y_FAST%FileDescLines(2)  = TRIM(y_FAST%FileDescLines(2) ) //'; '//TRIM(GetNVD(y_FAST%Module_Ver( Module_FEAM )))
   ELSEIF ( p_FAST%CompMooring == Module_Orca ) THEN
      y_FAST%Module_Ver( Module_Orca )   = Init%OutData_Orca%Ver
      y_FAST%FileDescLines(2)  = TRIM(y_FAST%FileDescLines(2) ) //'; '//TRIM(GetNVD(y_FAST%Module_Ver( Module_Orca)))
   END IF

   IF ( p_FAST%CompIce == Module_IceF ) THEN
      y_FAST%Module_Ver( Module_IceF )   = Init%OutData_IceF%Ver
      y_FAST%FileDescLines(2)  = TRIM(y_FAST%FileDescLines(2) ) //'; '//TRIM(GetNVD(y_FAST%Module_Ver( Module_IceF )))
   ELSEIF ( p_FAST%CompIce == Module_IceD ) THEN
      y_FAST%Module_Ver( Module_IceD )   = Init%OutData_IceD%Ver
      y_FAST%FileDescLines(2)  = TRIM(y_FAST%FileDescLines(2) ) //'; '//TRIM(GetNVD(y_FAST%Module_Ver( Module_IceD )))
   END IF

   !......................................................
   ! Set the number of output columns from each module
   !......................................................
   y_FAST%numOuts = 0    ! Inintialize entire array
   
   IF ( ALLOCATED( Init%OutData_IfW%WriteOutputHdr  ) ) y_FAST%numOuts(Module_IfW)  = SIZE(Init%OutData_IfW%WriteOutputHdr)
   IF ( ALLOCATED( Init%OutData_OpFM%WriteOutputHdr ) ) y_FAST%numOuts(Module_OpFM) = SIZE(Init%OutData_OpFM%WriteOutputHdr)
   IF ( ALLOCATED( Init%OutData_ED%WriteOutputHdr   ) ) y_FAST%numOuts(Module_ED)   = SIZE(Init%OutData_ED%WriteOutputHdr)
   IF ( ALLOCATED( Init%OutData_SED%WriteOutputHdr  ) ) y_FAST%numOuts(Module_SED)  = SIZE(Init%OutData_SED%WriteOutputHdr)
do i=1,p_FAST%nBeams
   IF ( ALLOCATED( Init%OutData_BD(i)%WriteOutputHdr) ) y_FAST%numOuts(Module_BD)   = y_FAST%numOuts(Module_BD) + SIZE(Init%OutData_BD(i)%WriteOutputHdr)
end do
!ad14 doesn't have outputs:
                                                       y_FAST%numOuts(Module_AD14) = 0
                                                       
   IF ( ALLOCATED( Init%OutData_AD%rotors)) then
      IF ( ALLOCATED( Init%OutData_AD%rotors(1)%WriteOutputHdr)) y_FAST%numOuts(Module_AD) = SIZE(Init%OutData_AD%rotors(1)%WriteOutputHdr)
   ENDIF
   IF ( ALLOCATED( Init%OutData_ADsk%WriteOutputHdr   ) ) y_FAST%numOuts(Module_ADsk)   = SIZE(Init%OutData_ADsk%WriteOutputHdr)
   IF ( ALLOCATED( Init%OutData_SrvD%WriteOutputHdr   ) ) y_FAST%numOuts(Module_SrvD)   = SIZE(Init%OutData_SrvD%WriteOutputHdr)
   IF ( ALLOCATED( Init%OutData_HD%WriteOutputHdr     ) ) y_FAST%numOuts(Module_HD)     = SIZE(Init%OutData_HD%WriteOutputHdr)
   IF ( ALLOCATED( Init%OutData_SD%WriteOutputHdr     ) ) y_FAST%numOuts(Module_SD)     = SIZE(Init%OutData_SD%WriteOutputHdr)
   IF ( ALLOCATED( Init%OutData_ExtPtfm%WriteOutputHdr) ) y_FAST%numOuts(Module_ExtPtfm)= SIZE(Init%OutData_ExtPtfm%WriteOutputHdr)
   IF ( ALLOCATED( Init%OutData_MAP%WriteOutputHdr    ) ) y_FAST%numOuts(Module_MAP)    = SIZE(Init%OutData_MAP%WriteOutputHdr)
   IF ( ALLOCATED( Init%OutData_FEAM%WriteOutputHdr   ) ) y_FAST%numOuts(Module_FEAM)   = SIZE(Init%OutData_FEAM%WriteOutputHdr)
   IF ( ALLOCATED( Init%OutData_MD%WriteOutputHdr     ) ) y_FAST%numOuts(Module_MD)     = SIZE(Init%OutData_MD%WriteOutputHdr)
   IF ( ALLOCATED( Init%OutData_Orca%WriteOutputHdr   ) ) y_FAST%numOuts(Module_Orca)   = SIZE(Init%OutData_Orca%WriteOutputHdr)
   IF ( ALLOCATED( Init%OutData_IceF%WriteOutputHdr   ) ) y_FAST%numOuts(Module_IceF)   = SIZE(Init%OutData_IceF%WriteOutputHdr)
   IF ( ALLOCATED( Init%OutData_IceD%WriteOutputHdr   ) ) y_FAST%numOuts(Module_IceD)   = SIZE(Init%OutData_IceD%WriteOutputHdr)*p_FAST%numIceLegs

   !......................................................
   ! Initialize the output channel names and units
   !......................................................
      y_FAST%numOuts(Module_Glue) = 1 ! time

   
   NumOuts   = SUM( y_FAST%numOuts )

   CALL AllocAry( y_FAST%ChannelNames,NumOuts, 'ChannelNames', ErrStat, ErrMsg )
      IF ( ErrStat /= ErrID_None ) RETURN
   CALL AllocAry( y_FAST%ChannelUnits,NumOuts, 'ChannelUnits', ErrStat, ErrMsg )
      IF ( ErrStat /= ErrID_None ) RETURN

      ! Glue outputs: 
   y_FAST%ChannelNames(1) = 'Time'
   y_FAST%ChannelUnits(1) = '(s)'

   
   indxNext = y_FAST%numOuts(Module_Glue) + 1
   
   DO i=1,y_FAST%numOuts(Module_IfW) !InflowWind
      y_FAST%ChannelNames(indxNext) = Init%OutData_IfW%WriteOutputHdr(i)
      y_FAST%ChannelUnits(indxNext) = Init%OutData_IfW%WriteOutputUnt(i)
      indxNext = indxNext + 1
   END DO

   DO i=1,y_FAST%numOuts(Module_OpFM) !OpenFOAM
      y_FAST%ChannelNames(indxNext) = Init%OutData_OpFM%WriteOutputHdr(i)
      y_FAST%ChannelUnits(indxNext) = Init%OutData_OpFM%WriteOutputUnt(i)
      indxNext = indxNext + 1
   END DO

   DO i=1,y_FAST%numOuts(Module_ED) !ElastoDyn
      y_FAST%ChannelNames(indxNext) = Init%OutData_ED%WriteOutputHdr(i)
      y_FAST%ChannelUnits(indxNext) = Init%OutData_ED%WriteOutputUnt(i)
      indxNext = indxNext + 1
   END DO

   DO i=1,y_FAST%numOuts(Module_SED) !Simnplified-ElastoDyn
      y_FAST%ChannelNames(indxNext) = Init%OutData_SED%WriteOutputHdr(i)
      y_FAST%ChannelUnits(indxNext) = Init%OutData_SED%WriteOutputUnt(i)
      indxNext = indxNext + 1
   END DO

   IF ( y_FAST%numOuts(Module_BD) > 0_IntKi ) THEN !BeamDyn
      do i=1,p_FAST%nBeams
         if ( allocated(Init%OutData_BD(i)%WriteOutputHdr) ) then
            do j=1,size(Init%OutData_BD(i)%WriteOutputHdr)
               y_FAST%ChannelNames(indxNext) = 'B'//TRIM(Num2Lstr(i))//trim(Init%OutData_BD(i)%WriteOutputHdr(j))
               y_FAST%ChannelUnits(indxNext) = Init%OutData_BD(i)%WriteOutputUnt(j)
               indxNext = indxNext + 1
            end do ! j
         end if
      end do
   END IF


   ! none for AeroDyn14

   DO i=1,y_FAST%numOuts(Module_AD) !AeroDyn
      y_FAST%ChannelNames(indxNext) = Init%OutData_AD%rotors(1)%WriteOutputHdr(i)
      y_FAST%ChannelUnits(indxNext) = Init%OutData_AD%rotors(1)%WriteOutputUnt(i)
      indxNext = indxNext + 1
   END DO

   DO i=1,y_FAST%numOuts(Module_ADsk) !AeroDisk
      y_FAST%ChannelNames(indxNext) = Init%OutData_ADsk%WriteOutputHdr(i)
      y_FAST%ChannelUnits(indxNext) = Init%OutData_ADsk%WriteOutputUnt(i)
      indxNext = indxNext + 1
   END DO

   DO i=1,y_FAST%numOuts(Module_SrvD) !ServoDyn
      y_FAST%ChannelNames(indxNext) = Init%OutData_SrvD%WriteOutputHdr(i)
      y_FAST%ChannelUnits(indxNext) = Init%OutData_SrvD%WriteOutputUnt(i)
      indxNext = indxNext + 1
   END DO

   DO i=1,y_FAST%numOuts(Module_HD) !HydroDyn
      y_FAST%ChannelNames(indxNext) = Init%OutData_HD%WriteOutputHdr(i)
      y_FAST%ChannelUnits(indxNext) = Init%OutData_HD%WriteOutputUnt(i)
      indxNext = indxNext + 1
   END DO

   DO i=1,y_FAST%numOuts(Module_SD) !SubDyn
      y_FAST%ChannelNames(indxNext) = Init%OutData_SD%WriteOutputHdr(i)
      y_FAST%ChannelUnits(indxNext) = Init%OutData_SD%WriteOutputUnt(i)
      indxNext = indxNext + 1
   END DO

   DO i=1,y_FAST%numOuts(Module_ExtPtfm) !ExtPtfm_MCKF
      y_FAST%ChannelNames(indxNext) = Init%OutData_ExtPtfm%WriteOutputHdr(i)
      y_FAST%ChannelUnits(indxNext) = Init%OutData_ExtPtfm%WriteOutputUnt(i)
      indxNext = indxNext + 1
   END DO

   DO i=1,y_FAST%numOuts(Module_MAP) !MAP
      y_FAST%ChannelNames(indxNext) = Init%OutData_MAP%WriteOutputHdr(i)
      y_FAST%ChannelUnits(indxNext) = Init%OutData_MAP%WriteOutputUnt(i)
      indxNext = indxNext + 1
   END DO

   DO i=1,y_FAST%numOuts(Module_MD) !MoorDyn
      y_FAST%ChannelNames(indxNext) = Init%OutData_MD%WriteOutputHdr(i)
      y_FAST%ChannelUnits(indxNext) = Init%OutData_MD%WriteOutputUnt(i)
      indxNext = indxNext + 1
   END DO

   DO i=1,y_FAST%numOuts(Module_FEAM) !FEAMooring
      y_FAST%ChannelNames(indxNext) = Init%OutData_FEAM%WriteOutputHdr(i)
      y_FAST%ChannelUnits(indxNext) = Init%OutData_FEAM%WriteOutputUnt(i)
      indxNext = indxNext + 1
   END DO

   DO i=1,y_FAST%numOuts(Module_Orca) !OrcaFlex
      y_FAST%ChannelNames(indxNext) = Init%OutData_Orca%WriteOutputHdr(i)
      y_FAST%ChannelUnits(indxNext) = Init%OutData_Orca%WriteOutputUnt(i)
      indxNext = indxNext + 1
   END DO

   DO i=1,y_FAST%numOuts(Module_IceF) !IceFloe
      y_FAST%ChannelNames(indxNext) = Init%OutData_IceF%WriteOutputHdr(i)
      y_FAST%ChannelUnits(indxNext) = Init%OutData_IceF%WriteOutputUnt(i)
      indxNext = indxNext + 1
   END DO

   IF ( y_FAST%numOuts(Module_IceD) > 0_IntKi ) THEN !IceDyn
      DO I=1,p_FAST%numIceLegs
         DO J=1,SIZE(Init%OutData_IceD%WriteOutputHdr)
            y_FAST%ChannelNames(indxNext) =TRIM(Init%OutData_IceD%WriteOutputHdr(J))//'L'//TRIM(Num2Lstr(I))  !bjj: do we want this "Lx" at the end?
            y_FAST%ChannelUnits(indxNext) = Init%OutData_IceD%WriteOutputUnt(J)
            indxNext = indxNext + 1
         END DO ! J
      END DO ! I
   END IF


   !......................................................
   ! Open the text output file and print the headers
   !......................................................

   IF (p_FAST%WrTxtOutFile) THEN

      y_FAST%ActualChanLen = max( MinChanLen, p_FAST%FmtWidth )
      DO I=1,NumOuts
         y_FAST%ActualChanLen = max( y_FAST%ActualChanLen, LEN_TRIM(y_FAST%ChannelNames(I)) )
         y_FAST%ActualChanLen = max( y_FAST%ActualChanLen, LEN_TRIM(y_FAST%ChannelUnits(I)) )
      ENDDO ! I

      y_FAST%OutFmt_a = '"'//p_FAST%Delim//'"'//p_FAST%OutFmt      ! format for array elements from individual modules
      if (p_FAST%FmtWidth < y_FAST%ActualChanLen) then
         y_FAST%OutFmt_a = trim(y_FAST%OutFmt_a)//','//trim(num2lstr(y_FAST%ActualChanLen - p_FAST%FmtWidth))//'x'
      end if

      CALL GetNewUnit( y_FAST%UnOu, ErrStat, ErrMsg )
         IF ( ErrStat >= AbortErrLev ) RETURN

      CALL OpenFOutFile ( y_FAST%UnOu, TRIM(p_FAST%OutFileRoot)//'.out', ErrStat, ErrMsg )
         IF ( ErrStat >= AbortErrLev ) RETURN

         ! Add some file information:

      WRITE (y_FAST%UnOu,'(/,A)')  TRIM( y_FAST%FileDescLines(1) )
      WRITE (y_FAST%UnOu,'(1X,A)') TRIM( y_FAST%FileDescLines(2) )
      WRITE (y_FAST%UnOu,'()' )    !print a blank line
      WRITE (y_FAST%UnOu,'(A)'   ) TRIM( y_FAST%FileDescLines(3) )
      WRITE (y_FAST%UnOu,'()' )    !print a blank line


         !......................................................
         ! Write the names of the output parameters on one line:
         !......................................................
      if (p_FAST%Delim /= " ") then ! trim trailing spaces if not space delimited:

         CALL WrFileNR ( y_FAST%UnOu, trim(y_FAST%ChannelNames(1)) ) ! first one is time, with a special format

         DO I=2,NumOuts
            CALL WrFileNR ( y_FAST%UnOu, p_FAST%Delim//trim(y_FAST%ChannelNames(I)) )
         ENDDO ! I
      else

         CALL WrFileNR ( y_FAST%UnOu, y_FAST%ChannelNames(1)(1:p_FAST%TChanLen) ) ! first one is time, with a special format

         DO I=2,NumOuts
            CALL WrFileNR ( y_FAST%UnOu, p_FAST%Delim//y_FAST%ChannelNames(I)(1:y_FAST%ActualChanLen) )
         ENDDO ! I
      end if

      WRITE (y_FAST%UnOu,'()')

         !......................................................
         ! Write the units of the output parameters on one line:
         !......................................................

      if (p_FAST%Delim /= " ") then

         CALL WrFileNR ( y_FAST%UnOu, trim(y_FAST%ChannelUnits(1)) )

         DO I=2,NumOuts
            CALL WrFileNR ( y_FAST%UnOu, p_FAST%Delim//trim(y_FAST%ChannelUnits(I)) )
         ENDDO ! I
      else

         CALL WrFileNR ( y_FAST%UnOu, y_FAST%ChannelUnits(1)(1:p_FAST%TChanLen) )

         DO I=2,NumOuts
            CALL WrFileNR ( y_FAST%UnOu, p_FAST%Delim//y_FAST%ChannelUnits(I)(1:y_FAST%ActualChanLen) )
         ENDDO ! I
      end if

      WRITE (y_FAST%UnOu,'()')

   END IF

   !......................................................
   ! Allocate data for binary output file
   !......................................................
   IF (p_FAST%WrBinOutFile) THEN

         ! calculate the size of the array of outputs we need to store
      y_FAST%NOutSteps = CEILING ( (p_FAST%TMax - p_FAST%TStart) / p_FAST%DT_OUT ) + 1

      CALL AllocAry( y_FAST%AllOutData, NumOuts-1, y_FAST%NOutSteps, 'AllOutData', ErrStat, ErrMsg ) ! this does not include the time channel
      IF ( ErrStat >= AbortErrLev ) RETURN
      y_FAST%AllOutData = 0.0_ReKi

      IF ( p_FAST%WrBinMod == FileFmtID_WithTime ) THEN   ! we store the entire time array
         CALL AllocAry( y_FAST%TimeData, y_FAST%NOutSteps, 'TimeData', ErrStat, ErrMsg )
         IF ( ErrStat >= AbortErrLev ) RETURN
      ELSE
         CALL AllocAry( y_FAST%TimeData, 2_IntKi, 'TimeData', ErrStat, ErrMsg )
         IF ( ErrStat >= AbortErrLev ) RETURN

         y_FAST%TimeData(1) = 0.0_DbKi           ! This is the first output time, which we will set later
         y_FAST%TimeData(2) = p_FAST%DT_out      ! This is the (constant) time between subsequent writes to the output file
      END IF

      y_FAST%n_Out = 0  !number of steps actually written to the file

   END IF

   y_FAST%VTK_count = 0  ! first VTK file has 0 as output

RETURN
END SUBROUTINE FAST_InitOutput
!----------------------------------------------------------------------------------------------------------------------------------
!> This routine reads in the primary FAST input file, does some validation, and places the values it reads in the
!!   parameter structure (p). It prints to an echo file if requested.
SUBROUTINE FAST_ReadPrimaryFile( InputFile, p, m_FAST, OverrideAbortErrLev, ErrStat, ErrMsg )

   IMPLICIT                        NONE

      ! Passed variables
   TYPE(FAST_ParameterType), INTENT(INOUT) :: p                               !< The parameter data for the FAST (glue-code) simulation
   TYPE(FAST_MiscVarType),   INTENT(INOUT) :: m_FAST                          !< Miscellaneous variables
   CHARACTER(*),             INTENT(IN)    :: InputFile                       !< Name of the file containing the primary input data
   LOGICAL,                  INTENT(IN)    :: OverrideAbortErrLev             !< Determines if we should override AbortErrLev
   INTEGER(IntKi),           INTENT(OUT)   :: ErrStat                         !< Error status
   CHARACTER(*),             INTENT(OUT)   :: ErrMsg                          !< Error message

      ! Local variables:
   REAL(DbKi)                    :: TmpRate                                   ! temporary variable to read VTK_fps before converting to #steps based on DT
   REAL(DbKi)                    :: TmpTime                                   ! temporary variable to read SttsTime and ChkptTime before converting to #steps based on DT
   INTEGER(IntKi)                :: I                                         ! loop counter
   INTEGER(IntKi)                :: UnIn                                      ! Unit number for reading file
   INTEGER(IntKi)                :: UnEc                                      ! I/O unit for echo file. If > 0, file is open for writing.

   INTEGER(IntKi)                :: IOS                                       ! Temporary Error status
   INTEGER(IntKi)                :: ErrStat2                                  ! Temporary Error status
   INTEGER(IntKi)                :: OutFileFmt                                ! An integer that indicates what kind of tabular output should be generated (1=text, 2=binary, 3=both)
   LOGICAL                       :: Echo                                      ! Determines if an echo file should be written
   LOGICAL                       :: TabDelim                                  ! Determines if text output should be delimited by tabs (true) or space (false)
   CHARACTER(ErrMsgLen)          :: ErrMsg2                                   ! Temporary Error message
   CHARACTER(1024)               :: PriPath                                   ! Path name of the primary file

   CHARACTER(10)                 :: AbortLevel                                ! String that indicates which error level should be used to abort the program: WARNING, SEVERE, or FATAL
   CHARACTER(30)                 :: Line                                      ! string for default entry in input file

   CHARACTER(*),   PARAMETER     :: RoutineName = 'FAST_ReadPrimaryFile'


      ! Initialize some variables:
   UnEc = -1
   Echo = .FALSE.                        ! Don't echo until we've read the "Echo" flag
   CALL GetPath( InputFile, PriPath )    ! Input files will be relative to the path where the primary input file is located.


      ! Get an available unit number for the file.

   CALL GetNewUnit( UnIn, ErrStat, ErrMsg )
   IF ( ErrStat >= AbortErrLev ) RETURN


      ! Open the Primary input file.

   CALL OpenFInpFile ( UnIn, InputFile, ErrStat2, ErrMsg2 )
      CALL SetErrStat( ErrStat2, ErrMsg2,ErrStat,ErrMsg,RoutineName)
      if ( ErrStat >= AbortErrLev ) then
         call cleanup()
         RETURN
      end if


   ! Read the lines up/including to the "Echo" simulation control variable
   ! If echo is FALSE, don't write these lines to the echo file.
   ! If Echo is TRUE, rewind and write on the second try.

   I = 1 !set the number of times we've read the file
   DO
   !-------------------------- HEADER ---------------------------------------------

      CALL ReadCom( UnIn, InputFile, 'File header: Module Version (line 1)', ErrStat2, ErrMsg2, UnEc )
         CALL SetErrStat( ErrStat2, ErrMsg2,ErrStat,ErrMsg,RoutineName)
         if ( ErrStat >= AbortErrLev ) then
            call cleanup()
            RETURN
         end if

      CALL ReadStr( UnIn, InputFile, p%FTitle, 'FTitle', 'File Header: File Description (line 2)', ErrStat2, ErrMsg2, UnEc )
         CALL SetErrStat( ErrStat2, ErrMsg2,ErrStat,ErrMsg,RoutineName)
         if ( ErrStat >= AbortErrLev ) then
            call cleanup()
            RETURN
         end if


   !---------------------- SIMULATION CONTROL --------------------------------------
      CALL ReadCom( UnIn, InputFile, 'Section Header: Simulation Control', ErrStat2, ErrMsg2, UnEc )
         CALL SetErrStat( ErrStat2, ErrMsg2,ErrStat,ErrMsg,RoutineName)
         if ( ErrStat >= AbortErrLev ) then
            call cleanup()
            RETURN
         end if


         ! Echo - Echo input data to <RootName>.ech (flag):
      CALL ReadVar( UnIn, InputFile, Echo, "Echo", "Echo input data to <RootName>.ech (flag)", ErrStat2, ErrMsg2, UnEc)
         CALL SetErrStat( ErrStat2, ErrMsg2,ErrStat,ErrMsg,RoutineName)
         if ( ErrStat >= AbortErrLev ) then
            call cleanup()
            RETURN
         end if


      IF (.NOT. Echo .OR. I > 1) EXIT !exit this loop

         ! Otherwise, open the echo file, then rewind the input file and echo everything we've read

      I = I + 1         ! make sure we do this only once (increment counter that says how many times we've read this file)

      CALL OpenEcho ( UnEc, TRIM(p%OutFileRoot)//'.ech', ErrStat2, ErrMsg2, FAST_Ver )
         CALL SetErrStat( ErrStat2, ErrMsg2,ErrStat,ErrMsg,RoutineName)
         if ( ErrStat >= AbortErrLev ) then
            call cleanup()
            RETURN
         end if

      IF ( UnEc > 0 )  WRITE (UnEc,'(/,A,/)')  'Data from '//TRIM(FAST_Ver%Name)//' primary input file "'//TRIM( InputFile )//'":'

      REWIND( UnIn, IOSTAT=ErrStat2 )
         IF (ErrStat2 /= 0_IntKi ) THEN
            CALL SetErrStat( ErrID_Fatal, 'Error rewinding file "'//TRIM(InputFile)//'".',ErrStat,ErrMsg,RoutineName)
            call cleanup()
            RETURN
         END IF

   END DO

   CALL WrScr( TRIM(FAST_Ver%Name)//' input file heading:' )
   CALL WrScr( '    '//TRIM( p%FTitle ) )
   CALL WrScr('')


      ! AbortLevel - Error level when simulation should abort:
   CALL ReadVar( UnIn, InputFile, AbortLevel, "AbortLevel", "Error level when simulation should abort (string)", &
                        ErrStat2, ErrMsg2, UnEc)
      CALL SetErrStat( ErrStat2, ErrMsg2,ErrStat,ErrMsg,RoutineName)
      if ( ErrStat >= AbortErrLev ) then
         call cleanup()
         RETURN
      end if

      IF (OverrideAbortErrLev) THEN
      ! Let's set the abort level here.... knowing that everything before this aborted only on FATAL errors!
         CALL Conv2UC( AbortLevel ) !convert to upper case
         SELECT CASE( TRIM(AbortLevel) )
            CASE ( "WARNING" )
               AbortErrLev = ErrID_Warn
            CASE ( "SEVERE" )
               AbortErrLev = ErrID_Severe
            CASE ( "FATAL" )
               AbortErrLev = ErrID_Fatal
            CASE DEFAULT
               CALL SetErrStat( ErrID_Fatal, 'Invalid AbortLevel specified in FAST input file. '// &
                                'Valid entries are "WARNING", "SEVERE", or "FATAL".',ErrStat,ErrMsg,RoutineName)
               call cleanup()
               RETURN
         END SELECT
      END IF


      ! TMax - Total run time (s):
   CALL ReadVar( UnIn, InputFile, p%TMax, "TMax", "Total run time (s)", ErrStat2, ErrMsg2, UnEc)
      CALL SetErrStat( ErrStat2, ErrMsg2, ErrStat, ErrMsg, RoutineName)
      if ( ErrStat >= AbortErrLev ) then
         call cleanup()
         RETURN
      end if

      ! DT - Recommended module time step (s):
   CALL ReadVar( UnIn, InputFile, p%DT, "DT", "Recommended module time step (s)", ErrStat2, ErrMsg2, UnEc)
      CALL SetErrStat( ErrStat2, ErrMsg2, ErrStat, ErrMsg, RoutineName)
      if ( ErrStat >= AbortErrLev ) then
         call cleanup()
         RETURN
      end if

      if ( EqualRealNos(p%DT, 0.0_DbKi) ) then
         ! add a fatal error here because we're going to divide by DT later in this routine:
         CALL SetErrStat( ErrID_Fatal, 'DT cannot be zero.', ErrStat, ErrMsg, RoutineName)
         call cleanup()
         return
      end if


      ! InterpOrder - Interpolation order for inputs and outputs {0=nearest neighbor ,1=linear, 2=quadratic}
   CALL ReadVar( UnIn, InputFile, p%InterpOrder, "InterpOrder", "Interpolation order "//&
                   "for inputs and outputs {0=nearest neighbor ,1=linear, 2=quadratic} (-)", ErrStat2, ErrMsg2, UnEc)
      CALL SetErrStat( ErrStat2, ErrMsg2, ErrStat, ErrMsg, RoutineName)
      if ( ErrStat >= AbortErrLev ) then
         call cleanup()
         RETURN
      end if

      ! NumCrctn - Number of predictor-corrector iterations {1=explicit calculation, i.e., no corrections}
   CALL ReadVar( UnIn, InputFile, p%NumCrctn, "NumCrctn", "Number of corrections"//&
                   "{0=explicit calculation, i.e., no corrections} (-)", ErrStat2, ErrMsg2, UnEc)
      CALL SetErrStat( ErrStat2, ErrMsg2, ErrStat, ErrMsg, RoutineName)
      if ( ErrStat >= AbortErrLev ) then
         call cleanup()
         RETURN
      end if

      ! DT_UJac - Time between calls to get Jacobians (s)
   CALL ReadVar( UnIn, InputFile, p%DT_UJac, "DT_UJac", "Time between calls to get Jacobians (s)", ErrStat2, ErrMsg2, UnEc)
      CALL SetErrStat( ErrStat2, ErrMsg2, ErrStat, ErrMsg, RoutineName)
      if ( ErrStat >= AbortErrLev ) then
         call cleanup()
         RETURN
      end if

      ! UJacSclFact - Scaling factor used in Jacobians (-)
   CALL ReadVar( UnIn, InputFile, p%UJacSclFact, "UJacSclFact", "Scaling factor used in Jacobians (-)", ErrStat2, ErrMsg2, UnEc)
      CALL SetErrStat( ErrStat2, ErrMsg2, ErrStat, ErrMsg, RoutineName)
      if ( ErrStat >= AbortErrLev ) then
         call cleanup()
         RETURN
      end if

   !---------------------- FEATURE SWITCHES AND FLAGS --------------------------------
   CALL ReadCom( UnIn, InputFile, 'Section Header: Feature Switches and Flags', ErrStat2, ErrMsg2, UnEc )
      CALL SetErrStat( ErrStat2, ErrMsg2, ErrStat, ErrMsg, RoutineName)
      if ( ErrStat >= AbortErrLev ) then
         call cleanup()
         RETURN
      end if

      ! CompElast - Compute structural dynamics (switch) {1=ElastoDyn; 2=ElastoDyn + BeamDyn for blades}:
   CALL ReadVar( UnIn, InputFile, p%CompElast, "CompElast", "Compute structural dynamics (switch) {1=ElastoDyn; 2=ElastoDyn + BeamDyn for blades; 3=Simplified-ElastoDyn}", ErrStat2, ErrMsg2, UnEc)
      CALL SetErrStat( ErrStat2, ErrMsg2, ErrStat, ErrMsg, RoutineName)
      if ( ErrStat >= AbortErrLev ) then
         call cleanup()
         RETURN
      end if

          ! immediately convert to values used inside the code:
         IF ( p%CompElast == 1 ) THEN
            p%CompElast = Module_ED
         ELSEIF ( p%CompElast == 2 ) THEN
            p%CompElast = Module_BD
         ELSEIF ( p%CompElast == 3 ) THEN
            p%CompElast = Module_SED
         ELSE
            p%CompElast = Module_Unknown
         END IF

      ! CompInflow - inflow wind velocities (switch) {0=still air; 1=InflowWind}:
   CALL ReadVar( UnIn, InputFile, p%CompInflow, "CompInflow", "inflow wind velocities (switch) {0=still air; 1=InflowWind}", ErrStat2, ErrMsg2, UnEc)
      CALL SetErrStat( ErrStat2, ErrMsg2, ErrStat, ErrMsg, RoutineName)
      if ( ErrStat >= AbortErrLev ) then
         call cleanup()
         RETURN
      end if

          ! immediately convert to values used inside the code:
         IF ( p%CompInflow == 0 ) THEN
            p%CompInflow = Module_NONE
         ELSEIF ( p%CompInflow == 1 ) THEN
            p%CompInflow = Module_IfW
         ELSEIF ( p%CompInflow == 2 ) THEN
            p%CompInflow = Module_OpFM
         ELSE
            p%CompInflow = Module_Unknown
         END IF

      ! CompAero - Compute aerodynamic loads (switch) {0=None; 1=AeroDyn v14; 2=AeroDyn v14; 3=AeroDisk}:
   CALL ReadVar( UnIn, InputFile, p%CompAero, "CompAero", "Compute aerodynamic loads (switch) {0=None; 1=AeroDyn v14; 2=AeroDyn v14; 3=AeroDisk}", ErrStat2, ErrMsg2, UnEc)
      CALL SetErrStat( ErrStat2, ErrMsg2, ErrStat, ErrMsg, RoutineName)
      if ( ErrStat >= AbortErrLev ) then
         call cleanup()
         RETURN
      end if

          ! immediately convert to values used inside the code:
         IF ( p%CompAero == 0 ) THEN
            p%CompAero = Module_NONE
         ELSEIF ( p%CompAero == 1 ) THEN
            p%CompAero = Module_AD14
         ELSEIF ( p%CompAero == 2 ) THEN
            p%CompAero = Module_AD
         ELSEIF ( p%CompAero == 3 ) THEN
            p%CompAero = Module_ADsk
         ELSE
            p%CompAero = Module_Unknown
         END IF

      ! CompServo - Compute control and electrical-drive dynamics (switch) {0=None; 1=ServoDyn}:
   CALL ReadVar( UnIn, InputFile, p%CompServo, "CompServo", "Compute control and electrical-drive dynamics (switch) {0=None; 1=ServoDyn}", ErrStat2, ErrMsg2, UnEc)
      CALL SetErrStat( ErrStat2, ErrMsg2, ErrStat, ErrMsg, RoutineName)
      if ( ErrStat >= AbortErrLev ) then
         call cleanup()
         RETURN
      end if

          ! immediately convert to values used inside the code:
         IF ( p%CompServo == 0 ) THEN
            p%CompServo = Module_NONE
         ELSEIF ( p%CompServo == 1 ) THEN
            p%CompServo = Module_SrvD
         ELSE
            p%CompServo = Module_Unknown
         END IF


      ! CompHydro - Compute hydrodynamic loads (switch) {0=None; 1=HydroDyn}:
   CALL ReadVar( UnIn, InputFile, p%CompHydro, "CompHydro", "Compute hydrodynamic loads (switch) {0=None; 1=HydroDyn}", ErrStat2, ErrMsg2, UnEc)
      CALL SetErrStat( ErrStat2, ErrMsg2, ErrStat, ErrMsg, RoutineName)
      if ( ErrStat >= AbortErrLev ) then
         call cleanup()
         RETURN
      end if

          ! immediately convert to values used inside the code:
         IF ( p%CompHydro == 0 ) THEN
            p%CompHydro = Module_NONE
         ELSEIF ( p%CompHydro == 1 ) THEN
            p%CompHydro = Module_HD
         ELSE
            p%CompHydro = Module_Unknown
         END IF

      ! CompSub - Compute sub-structural dynamics (switch) {0=None; 1=SubDyn; 2=ExtPtfm_MCKF}:
   CALL ReadVar( UnIn, InputFile, p%CompSub, "CompSub", "Compute sub-structural dynamics (switch) {0=None; 1=SubDyn}", ErrStat2, ErrMsg2, UnEc)
      CALL SetErrStat( ErrStat2, ErrMsg2, ErrStat, ErrMsg, RoutineName)
      if ( ErrStat >= AbortErrLev ) then
         call cleanup()
         RETURN
      end if

          ! immediately convert to values used inside the code:
         IF ( p%CompSub == 0 ) THEN
            p%CompSub = Module_NONE
         ELSEIF ( p%CompSub == 1 ) THEN
            p%CompSub = Module_SD
         ELSEIF ( p%CompSub == 2 ) THEN
            p%CompSub = Module_ExtPtfm
         ELSE
            p%CompSub = Module_Unknown
         END IF

      ! CompMooring - Compute mooring line dynamics (flag):
   CALL ReadVar( UnIn, InputFile, p%CompMooring, "CompMooring", "Compute mooring system (switch) {0=None; 1=MAP; 2=FEAMooring; 3=MoorDyn; 4=OrcaFlex}", ErrStat2, ErrMsg2, UnEc)
      CALL SetErrStat( ErrStat2, ErrMsg2, ErrStat, ErrMsg, RoutineName)
      if ( ErrStat >= AbortErrLev ) then
         call cleanup()
         RETURN
      end if

          ! immediately convert to values used inside the code:
         IF ( p%CompMooring == 0 ) THEN
            p%CompMooring = Module_NONE
         ELSEIF ( p%CompMooring == 1 ) THEN
            p%CompMooring = Module_MAP
         ELSEIF ( p%CompMooring == 2 ) THEN
            p%CompMooring = Module_FEAM
         ELSEIF ( p%CompMooring == 3 ) THEN
            p%CompMooring = Module_MD
         ELSEIF ( p%CompMooring == 4 ) THEN
            p%CompMooring = Module_Orca
         ELSE
            p%CompMooring = Module_Unknown
         END IF

      ! CompIce - Compute ice loads (switch) {0=None; 1=IceFloe}:
   CALL ReadVar( UnIn, InputFile, p%CompIce, "CompIce", "Compute ice loads (switch) {0=None; 1=IceFloe}", ErrStat2, ErrMsg2, UnEc)
      CALL SetErrStat( ErrStat2, ErrMsg2, ErrStat, ErrMsg, RoutineName)
      if ( ErrStat >= AbortErrLev ) then
         call cleanup()
         RETURN
      end if

          ! immediately convert to values used inside the code:
         IF ( p%CompIce == 0 ) THEN
            p%CompIce = Module_NONE
         ELSEIF ( p%CompIce == 1 ) THEN
            p%CompIce = Module_IceF
         ELSEIF ( p%CompIce == 2 ) THEN
            p%CompIce = Module_IceD
         ELSE
            p%CompIce = Module_Unknown
         END IF
               
      ! MHK - MHK turbine type (switch) {0=Not an MHK turbine; 1=Fixed MHK turbine; 2=Floating MHK turbine}:
   CALL ReadVar( UnIn, InputFile, p%MHK, "MHK", "MHK turbine type (switch) {0=Not an MHK turbine; 1=Fixed MHK turbine; 2=Floating MHK turbine}", ErrStat2, ErrMsg2, UnEc)
      CALL SetErrStat( ErrStat2, ErrMsg2, ErrStat, ErrMsg, RoutineName)
      if ( ErrStat >= AbortErrLev ) then
         call cleanup()
         RETURN        
      end if

   !---------------------- ENVIRONMENTAL CONDITIONS --------------------------------
   CALL ReadCom( UnIn, InputFile, 'Section Header: Environmental Conditions', ErrStat2, ErrMsg2, UnEc )
      CALL SetErrStat( ErrStat2, ErrMsg2, ErrStat, ErrMsg, RoutineName)
      if ( ErrStat >= AbortErrLev ) then
         call cleanup()
         RETURN        
      end if   
      
      ! Gravity - Gravitational acceleration (m/s^2):
   CALL ReadVar( UnIn, InputFile, p%Gravity, "Gravity", "Gravitational acceleration (m/s^2)", ErrStat2, ErrMsg2, UnEc)
      CALL SetErrStat( ErrStat2, ErrMsg2, ErrStat, ErrMsg, RoutineName)
      if ( ErrStat >= AbortErrLev ) then
         call cleanup()
         RETURN        
      end if

         ! AirDens - Air density (kg/m^3):
   CALL ReadVar( UnIn, InputFile, p%AirDens, "AirDens", "Air density (kg/m^3)", ErrStat2, ErrMsg2, UnEc)
      CALL SetErrStat( ErrStat2, ErrMsg2, ErrStat, ErrMsg, RoutineName)
      if ( ErrStat >= AbortErrLev ) then
         call cleanup()
         RETURN        
      end if

         ! WtrDens - Water density (kg/m^3):
   CALL ReadVar( UnIn, InputFile, p%WtrDens, "WtrDens", "Water density (kg/m^3)", ErrStat2, ErrMsg2, UnEc)
      CALL SetErrStat( ErrStat2, ErrMsg2, ErrStat, ErrMsg, RoutineName)
      if ( ErrStat >= AbortErrLev ) then
         call cleanup()
         RETURN        
      end if

         ! KinVisc - Kinematic viscosity of working fluid (m^2/s):
   CALL ReadVar( UnIn, InputFile, p%KinVisc, "KinVisc", "Kinematic viscosity of working fluid (m^2/s)", ErrStat2, ErrMsg2, UnEc)
      CALL SetErrStat( ErrStat2, ErrMsg2, ErrStat, ErrMsg, RoutineName)
      if ( ErrStat >= AbortErrLev ) then
         call cleanup()
         RETURN        
      end if

         ! SpdSound - Speed of sound in working fluid (m/s):
   CALL ReadVar( UnIn, InputFile, p%SpdSound, "SpdSound", "Speed of sound in working fluid (m/s)", ErrStat2, ErrMsg2, UnEc)
      CALL SetErrStat( ErrStat2, ErrMsg2, ErrStat, ErrMsg, RoutineName)
      if ( ErrStat >= AbortErrLev ) then
         call cleanup()
         RETURN        
      end if

         ! Patm - Atmospheric pressure (Pa):
   CALL ReadVar( UnIn, InputFile, p%Patm, "Patm", "Atmospheric pressure (Pa)", ErrStat2, ErrMsg2, UnEc)
      CALL SetErrStat( ErrStat2, ErrMsg2, ErrStat, ErrMsg, RoutineName)
      if ( ErrStat >= AbortErrLev ) then
         call cleanup()
         RETURN        
      end if

         ! Pvap - Vapour pressure of working fluid (Pa):
   CALL ReadVar( UnIn, InputFile, p%Pvap, "Pvap", "Vapour pressure of working fluid (Pa)", ErrStat2, ErrMsg2, UnEc)
      CALL SetErrStat( ErrStat2, ErrMsg2, ErrStat, ErrMsg, RoutineName)
      if ( ErrStat >= AbortErrLev ) then
         call cleanup()
         RETURN        
      end if

         ! WtrDpth - Water depth (m):
   CALL ReadVar( UnIn, InputFile, p%WtrDpth, "WtrDpth", "Water depth (m)", ErrStat2, ErrMsg2, UnEc)
      CALL SetErrStat( ErrStat2, ErrMsg2, ErrStat, ErrMsg, RoutineName)
      if ( ErrStat >= AbortErrLev ) then
         call cleanup()
         RETURN        
      end if

         ! MSL2SWL - Offset between still-water level and mean sea level (m):
   CALL ReadVar( UnIn, InputFile, p%MSL2SWL, "MSL2SWL", "Offset between still-water level and mean sea level (m)", ErrStat2, ErrMsg2, UnEc)
      CALL SetErrStat( ErrStat2, ErrMsg2, ErrStat, ErrMsg, RoutineName)
      if ( ErrStat >= AbortErrLev ) then
         call cleanup()
         RETURN        
      end if

   !---------------------- INPUT FILES ---------------------------------------------
   CALL ReadCom( UnIn, InputFile, 'Section Header: Input Files', ErrStat2, ErrMsg2, UnEc )
      CALL SetErrStat( ErrStat2, ErrMsg2, ErrStat, ErrMsg, RoutineName)
      if ( ErrStat >= AbortErrLev ) then
         call cleanup()
         RETURN
      end if

      ! EDFile - Name of file containing ElastoDyn input parameters (-):
   CALL ReadVar( UnIn, InputFile, p%EDFile, "EDFile", "Name of file containing ElastoDyn input parameters (-)", ErrStat2, ErrMsg2, UnEc)
      CALL SetErrStat( ErrStat2, ErrMsg2, ErrStat, ErrMsg, RoutineName)
      if ( ErrStat >= AbortErrLev ) then
         call cleanup()
         RETURN
      end if
   IF ( PathIsRelative( p%EDFile ) ) p%EDFile = TRIM(PriPath)//TRIM(p%EDFile)

DO i=1,MaxNBlades
      ! BDBldFile - Name of file containing BeamDyn blade input parameters (-):
   CALL ReadVar( UnIn, InputFile, p%BDBldFile(i), "BDBldFile("//TRIM(num2LStr(i))//")", "Name of file containing BeamDyn blade "//trim(num2lstr(i))//"input parameters (-)", ErrStat2, ErrMsg2, UnEc)
      CALL SetErrStat( ErrStat2, ErrMsg2, ErrStat, ErrMsg, RoutineName)
      if ( ErrStat >= AbortErrLev ) then
         call cleanup()
         RETURN
      end if
   IF ( PathIsRelative( p%BDBldFile(i) ) ) p%BDBldFile(i) = TRIM(PriPath)//TRIM(p%BDBldFile(i))
END DO

      ! InflowFile - Name of file containing inflow wind input parameters (-):
   CALL ReadVar( UnIn, InputFile, p%InflowFile, "InflowFile", "Name of file containing inflow wind input parameters (-)", ErrStat2, ErrMsg2, UnEc)
      CALL SetErrStat( ErrStat2, ErrMsg2, ErrStat, ErrMsg, RoutineName)
      if ( ErrStat >= AbortErrLev ) then
         call cleanup()
         RETURN
      end if
   IF ( PathIsRelative( p%InflowFile ) ) p%InflowFile = TRIM(PriPath)//TRIM(p%InflowFile)

      ! AeroFile - Name of file containing aerodynamic input parameters (-):
   CALL ReadVar( UnIn, InputFile, p%AeroFile, "AeroFile", "Name of file containing aerodynamic input parameters (-)", ErrStat2, ErrMsg2, UnEc)
      CALL SetErrStat( ErrStat2, ErrMsg2, ErrStat, ErrMsg, RoutineName)
      if ( ErrStat >= AbortErrLev ) then
         call cleanup()
         RETURN
      end if
   IF ( PathIsRelative( p%AeroFile ) ) p%AeroFile = TRIM(PriPath)//TRIM(p%AeroFile)

      ! ServoFile - Name of file containing control and electrical-drive input parameters (-):
   CALL ReadVar( UnIn, InputFile, p%ServoFile, "ServoFile", "Name of file containing control and electrical-drive input parameters (-)", ErrStat2, ErrMsg2, UnEc)
      CALL SetErrStat( ErrStat2, ErrMsg2, ErrStat, ErrMsg, RoutineName)
      if ( ErrStat >= AbortErrLev ) then
         call cleanup()
         RETURN
      end if
   IF ( PathIsRelative( p%ServoFile ) ) p%ServoFile = TRIM(PriPath)//TRIM(p%ServoFile)

      ! HydroFile - Name of file containing hydrodynamic input parameters (-):
   CALL ReadVar( UnIn, InputFile, p%HydroFile, "HydroFile", "Name of file containing hydrodynamic input parameters (-)", ErrStat2, ErrMsg2, UnEc)
      CALL SetErrStat( ErrStat2, ErrMsg2, ErrStat, ErrMsg, RoutineName)
      if ( ErrStat >= AbortErrLev ) then
         call cleanup()
         RETURN
      end if
   IF ( PathIsRelative( p%HydroFile ) ) p%HydroFile = TRIM(PriPath)//TRIM(p%HydroFile)

      ! SubFile - Name of file containing sub-structural input parameters (-):
   CALL ReadVar( UnIn, InputFile, p%SubFile, "SubFile", "Name of file containing sub-structural input parameters (-)", ErrStat2, ErrMsg2, UnEc)
      CALL SetErrStat( ErrStat2, ErrMsg2, ErrStat, ErrMsg, RoutineName)
      if ( ErrStat >= AbortErrLev ) then
         call cleanup()
         RETURN
      end if
   IF ( PathIsRelative( p%SubFile ) ) p%SubFile = TRIM(PriPath)//TRIM(p%SubFile)

      ! MooringFile - Name of file containing mooring system input parameters (-):
   CALL ReadVar( UnIn, InputFile, p%MooringFile, "MooringFile", "Name of file containing mooring system input parameters (-)", ErrStat2, ErrMsg2, UnEc)
      CALL SetErrStat( ErrStat2, ErrMsg2, ErrStat, ErrMsg, RoutineName)
      if ( ErrStat >= AbortErrLev ) then
         call cleanup()
         RETURN
      end if
   IF ( PathIsRelative( p%MooringFile ) ) p%MooringFile = TRIM(PriPath)//TRIM(p%MooringFile)

      ! IceFile - Name of file containing ice input parameters (-):
   CALL ReadVar( UnIn, InputFile, p%IceFile, "IceFile", "Name of file containing ice input parameters (-)", ErrStat2, ErrMsg2, UnEc)
      CALL SetErrStat( ErrStat2, ErrMsg2, ErrStat, ErrMsg, RoutineName)
      if ( ErrStat >= AbortErrLev ) then
         call cleanup()
         RETURN
      end if
   IF ( PathIsRelative( p%IceFile ) ) p%IceFile = TRIM(PriPath)//TRIM(p%IceFile)


   !---------------------- OUTPUT --------------------------------------------------
   CALL ReadCom( UnIn, InputFile, 'Section Header: Output', ErrStat2, ErrMsg2, UnEc )
      CALL SetErrStat( ErrStat2, ErrMsg2, ErrStat, ErrMsg, RoutineName)
      if ( ErrStat >= AbortErrLev ) then
         call cleanup()
         RETURN
      end if

      ! SumPrint - Print summary data to <RootName>.sum (flag):
   CALL ReadVar( UnIn, InputFile, p%SumPrint, "SumPrint", "Print summary data to <RootName>.sum (flag)", ErrStat2, ErrMsg2, UnEc)
      CALL SetErrStat( ErrStat2, ErrMsg2, ErrStat, ErrMsg, RoutineName)
      if ( ErrStat >= AbortErrLev ) then
         call cleanup()
         RETURN
      end if

      ! SttsTime - Amount of time between screen status messages (s):
   CALL ReadVar( UnIn, InputFile, TmpTime, "SttsTime", "Amount of time between screen status messages (s)", ErrStat2, ErrMsg2, UnEc)
      CALL SetErrStat( ErrStat2, ErrMsg2, ErrStat, ErrMsg, RoutineName)
      if ( ErrStat >= AbortErrLev ) then
         call cleanup()
         RETURN
      end if

      IF (TmpTime > p%TMax) THEN
         p%n_SttsTime = HUGE(p%n_SttsTime)
      ELSE
         p%n_SttsTime = NINT( TmpTime / p%DT )
      END IF

      ! ChkptTime - Amount of time between creating checkpoint files for potential restart (s):
   CALL ReadVar( UnIn, InputFile, TmpTime, "ChkptTime", "Amount of time between creating checkpoint files for potential restart (s)", ErrStat2, ErrMsg2, UnEc)
      CALL SetErrStat( ErrStat2, ErrMsg2, ErrStat, ErrMsg, RoutineName)
      if ( ErrStat >= AbortErrLev ) then
         call cleanup()
         RETURN
      end if

      IF (TmpTime > p%TMax) THEN
         p%n_ChkptTime = HUGE(p%n_ChkptTime)
      ELSE
         p%n_ChkptTime = NINT( TmpTime / p%DT )
      END IF

      ! DT_Out - Time step for tabular output (s):
   CALL ReadVar( UnIn, InputFile, Line, "DT_Out", "Time step for tabular output (s)", ErrStat2, ErrMsg2, UnEc)
   !CALL ReadVar( UnIn, InputFile, p%DT_Out, "DT_Out", "Time step for tabular output (s)", ErrStat2, ErrMsg2, UnEc)
      CALL SetErrStat( ErrStat2, ErrMsg2, ErrStat, ErrMsg, RoutineName)
      if ( ErrStat >= AbortErrLev ) then
         call cleanup()
         RETURN
      end if

      CALL Conv2UC( Line )
      IF ( INDEX(Line, "DEFAULT" ) == 1 ) THEN
         p%DT_Out = p%DT
      ELSE
         ! If it's not "default", read this variable; otherwise use the value in p%DT
         READ( Line, *, IOSTAT=IOS) p%DT_Out
            CALL CheckIOS ( IOS, InputFile, 'DT_Out', NumType, ErrStat2, ErrMsg2 )
            CALL SetErrStat( ErrStat2, ErrMsg2, ErrStat, ErrMsg, RoutineName)
            if ( ErrStat >= AbortErrLev ) then
               call cleanup()
               RETURN
            end if
      END IF

      p%n_DT_Out = NINT( p%DT_Out / p%DT )

      ! TStart - Time to begin tabular output (s):
   CALL ReadVar( UnIn, InputFile, p%TStart, "TStart", "Time to begin tabular output (s)", ErrStat2, ErrMsg2, UnEc)
      CALL SetErrStat( ErrStat2, ErrMsg2, ErrStat, ErrMsg, RoutineName)
      if ( ErrStat >= AbortErrLev ) then
         call cleanup()
         RETURN
      end if


      !> OutFileFmt - Format for tabular (time-marching) output file (switch) {1: text file [<RootName>.out], 2: binary file [<RootName>.outb], 4: HDF5 [<RootName>.h5], add for combinations}
      !!
      !!  Combinations of output files are possible by adding the values corresponding to each file.  The possible combination of options are therefore
      !!
      !! | `OutFileFmt` | Description                                                          |
      !! |:------------:|:---------------------------------------------------------------------|
      !! | 1            | Text file only `<RootName>.out`                                      |
      !! | 2            | Binary file only `<RootName>.outb`                                   |
      !! | 3            | Text and binary files                                                |
      !! | 4            | uncompressed binary file `<RootName>.outbu`                          |
      !! | 5            | Text and uncompressed binary files                                   |
      !! | 6  => 4      | Binary (not written) and uncompressed binary files; same as 4        |
      !! | 7  => 5      | Text, Binary (not written), and uncompressed binary files; same as 5 |
      !!

      ! OutFileFmt - Format for tabular (time-marching) output file(s) (1: text file [<RootName>.out], 2: binary file [<RootName>.outb], 3: both) (-):
   CALL ReadVar( UnIn, InputFile, OutFileFmt, "OutFileFmt", "Format for tabular (time-marching) output file(s) {0: uncompressed binary and text file, 1: text file [<RootName>.out], 2: compressed binary file [<RootName>.outb], 3: both text and compressed binary, 4: uncompressed binary <RootName>.outb]; add for combinations) (-)", ErrStat2, ErrMsg2, UnEc)
      CALL SetErrStat( ErrStat2, ErrMsg2, ErrStat, ErrMsg, RoutineName)
      if ( ErrStat >= AbortErrLev ) then
         call cleanup()
         RETURN
      end if

     if (OutFileFmt == 0) OutFileFmt = 5

         ! convert integer to binary representation of which file formats to generate:
      p%WrTxtOutFile = mod(OutFileFmt,2) == 1

      OutFileFmt = OutFileFmt / 2 ! integer division
      p%WrBinOutFile = mod(OutFileFmt,2) == 1

      OutFileFmt = OutFileFmt / 2 ! integer division
      if (mod(OutFileFmt,2) == 1) then
         ! This is a feature for the regression testing system.  It writes binary output stored as uncompressed double floating point data instead of compressed int16 data.
         ! If the compressed binary version was requested, that will not be generated
         if (p%WrBinOutFile) then
            call SetErrStat(ErrID_Warn,'Binary compressed file will not be generated because the uncompressed version was also requested.', ErrStat, ErrMsg, RoutineName)
         else
            p%WrBinOutFile = .true.
         end if
         p%WrBinMod = FileFmtID_NoCompressWithoutTime    ! A format specifier for the binary output file format (3=don't include time channel and do not pack data)
      else
         p%WrBinMod = FileFmtID_ChanLen_In               ! A format specifier for the binary output file format (4=don't include time channel; do include channel width; do pack data)
      end if

      OutFileFmt = OutFileFmt / 2 ! integer division

      if (OutFileFmt /= 0) then
         call SetErrStat( ErrID_Fatal, "OutFileFmt must be 0, 1, 2, or 3.",ErrStat,ErrMsg,RoutineName)
         call cleanup()
         return
      end if

      ! TabDelim - Use tab delimiters in text tabular output file? (flag):
   CALL ReadVar( UnIn, InputFile, TabDelim, "TabDelim", "Use tab delimiters in text tabular output file? (flag)", ErrStat2, ErrMsg2, UnEc)
      CALL SetErrStat( ErrStat2, ErrMsg2, ErrStat, ErrMsg, RoutineName)
      if ( ErrStat >= AbortErrLev ) then
         call cleanup()
         RETURN
      end if

      IF ( TabDelim ) THEN
         p%Delim = TAB
      ELSE
         p%Delim = ' '
      END IF

      ! OutFmt - Format used for text tabular output (except time).  Resulting field should be 10 characters. (-):
   CALL ReadVar( UnIn, InputFile, p%OutFmt, "OutFmt", "Format used for text tabular output (except time).  Resulting field should be 10 characters. (-)", ErrStat2, ErrMsg2, UnEc)
      CALL SetErrStat( ErrStat2, ErrMsg2, ErrStat, ErrMsg, RoutineName)
      if ( ErrStat >= AbortErrLev ) then
         call cleanup()
         RETURN
      end if


   !---------------------- LINEARIZATION -----------------------------------------------
   CALL ReadCom( UnIn, InputFile, 'Section Header: Linearization', ErrStat2, ErrMsg2, UnEc )
      CALL SetErrStat( ErrStat2, ErrMsg2, ErrStat, ErrMsg, RoutineName)
      if ( ErrStat >= AbortErrLev ) then
         call cleanup()
         RETURN
      end if


      ! Linearize - Linearization analysis (flag)
   CALL ReadVar( UnIn, InputFile, p%Linearize, "Linearize", "Linearization analysis (flag)", ErrStat2, ErrMsg2, UnEc)
      CALL SetErrStat( ErrStat2, ErrMsg2, ErrStat, ErrMsg, RoutineName)
      if ( ErrStat >= AbortErrLev ) then
         call cleanup()
         RETURN
      end if


      ! CalcSteady - Calculate a steady-state periodic operating point before linearization? [unused if Linearize=False] (flag)
   CALL ReadVar( UnIn, InputFile, p%CalcSteady, "CalcSteady", "Calculate a steady-state periodic operating point before linearization? (flag)", ErrStat2, ErrMsg2, UnEc)
      CALL SetErrStat( ErrStat2, ErrMsg2, ErrStat, ErrMsg, RoutineName)

      ! TrimCase - Controller parameter to be trimmed {1:yaw; 2:torque; 3:pitch} [used only if CalcSteady=True] (-)
   CALL ReadVar( UnIn, InputFile, p%TrimCase, "TrimCase", "Controller parameter to be trimmed {1:yaw; 2:torque; 3:pitch} (-)", ErrStat2, ErrMsg2, UnEc)
      CALL SetErrStat( ErrStat2, ErrMsg2, ErrStat, ErrMsg, RoutineName)

      ! TrimTol - Tolerance for the rotational speed convergence [used only if CalcSteady=True] (-)
   CALL ReadVar( UnIn, InputFile, p%TrimTol, "TrimTol", "Tolerance for the rotational speed convergence (-)", ErrStat2, ErrMsg2, UnEc)
      CALL SetErrStat( ErrStat2, ErrMsg2, ErrStat, ErrMsg, RoutineName)

      ! TrimGain - Proportional gain for the rotational speed error (>0) [used only if CalcSteady=True] (rad/(rad/s) for yaw or pitch; Nm/(rad/s) for torque)
   CALL ReadVar( UnIn, InputFile, p%TrimGain, "TrimGain", "Proportional gain for the rotational speed error (>0) (rad/(rad/s) for yaw or pitch; Nm/(rad/s) for torque)", ErrStat2, ErrMsg2, UnEc)
      CALL SetErrStat( ErrStat2, ErrMsg2, ErrStat, ErrMsg, RoutineName)

      ! Twr_Kdmp - Damping factor for the tower [used only if CalcSteady=True] (N/(m/s))
   CALL ReadVar( UnIn, InputFile, p%Twr_Kdmp, "Twr_Kdmp", "Damping factor for the tower (N/(m/s))", ErrStat2, ErrMsg2, UnEc)
      CALL SetErrStat( ErrStat2, ErrMsg2, ErrStat, ErrMsg, RoutineName)

      ! Bld_Kdmp - Damping factor for the blades [used only if CalcSteady=True] (N/(m/s))
   CALL ReadVar( UnIn, InputFile, p%Bld_Kdmp, "Bld_Kdmp", "Damping factor for the blades (N/(m/s))", ErrStat2, ErrMsg2, UnEc)
      CALL SetErrStat( ErrStat2, ErrMsg2, ErrStat, ErrMsg, RoutineName)

      if ( ErrStat >= AbortErrLev ) then
         call cleanup()
         RETURN
      end if

      ! NLinTimes - Number of times to linearize (or number of equally spaced azimuth steps in periodic linearized model) (-) [>=1]
   CALL ReadVar( UnIn, InputFile, p%NLinTimes, "NLinTimes", "Number of times to linearize (-) [>=1]", ErrStat2, ErrMsg2, UnEc)
      CALL SetErrStat( ErrStat2, ErrMsg2, ErrStat, ErrMsg, RoutineName)
      if ( ErrStat >= AbortErrLev ) then
         call cleanup()
         RETURN
      end if

   if (.not. p%Linearize) then
      p%CalcSteady = .false.
      p%NLinTimes = 0
   end if

         ! LinTimes - Times to linearize (s) [1 to NLinTimes]
   if (.not. p%CalcSteady .and. p%NLinTimes >= 1 ) then
      call AllocAry( m_FAST%Lin%LinTimes, p%NLinTimes, 'LinTimes', ErrStat2, ErrMsg2 )
         CALL SetErrStat( ErrStat2, ErrMsg2, ErrStat, ErrMsg, RoutineName)
         if ( ErrStat >= AbortErrLev ) then
            call cleanup()
            RETURN
         end if

      CALL ReadAry( UnIn, InputFile, m_FAST%Lin%LinTimes, p%NLinTimes, "LinTimes", "Times to linearize (s) [1 to NLinTimes]", ErrStat2, ErrMsg2, UnEc)
   else
      CALL ReadCom( UnIn, InputFile, 'Times to linearize (s) [1 to NLinTimes] ', ErrStat2, ErrMsg2, UnEc )
   end if
   CALL SetErrStat( ErrStat2, ErrMsg2,ErrStat,ErrMsg,RoutineName)
   if ( ErrStat >= AbortErrLev ) then
      call cleanup()
      RETURN
   end if

      ! LinInputs - Include inputs in linearization (switch) {0=none; 1=standard; 2=all module inputs (debug)}
   CALL ReadVar( UnIn, InputFile, p%LinInputs, "LinInputs", "Include inputs in linearization (switch) {0=none; 1=standard; 2=all module inputs (debug)}", ErrStat2, ErrMsg2, UnEc)
      CALL SetErrStat( ErrStat2, ErrMsg2, ErrStat, ErrMsg, RoutineName)
      if ( ErrStat >= AbortErrLev ) then
         call cleanup()
         RETURN
      end if

      ! LinOutputs - Include outputs in linearization (switch) (0=none; 1=from OutList(s); 2=all module outputs (debug))
   CALL ReadVar( UnIn, InputFile, p%LinOutputs, "LinOutputs", "Include outputs in linearization (switch) (0=none; 1=from OutList(s); 2=all module outputs (debug))", ErrStat2, ErrMsg2, UnEc)
      CALL SetErrStat( ErrStat2, ErrMsg2, ErrStat, ErrMsg, RoutineName)
      if ( ErrStat >= AbortErrLev ) then
         call cleanup()
         RETURN
      end if

      ! LinOutJac - Include full Jacabians in linearization output (for debug) (flag)
   CALL ReadVar( UnIn, InputFile, p%LinOutJac, "LinOutJac", "Include full Jacabians in linearization output (for debug) (flag)", ErrStat2, ErrMsg2, UnEc)
      CALL SetErrStat( ErrStat2, ErrMsg2, ErrStat, ErrMsg, RoutineName)
      if ( ErrStat >= AbortErrLev ) then
         call cleanup()
         RETURN
      end if

      ! LinOutMod - Write module-level linearization output files in addition to output for full system? (flag)
   CALL ReadVar( UnIn, InputFile, p%LinOutMod, "LinOutMod", "Write module-level linearization output files in addition to output for full system? (flag)", ErrStat2, ErrMsg2, UnEc)
      CALL SetErrStat( ErrStat2, ErrMsg2, ErrStat, ErrMsg, RoutineName)
      if ( ErrStat >= AbortErrLev ) then
         call cleanup()
         RETURN
      end if

   !---------------------- VISUALIZATION -----------------------------------------------
   CALL ReadCom( UnIn, InputFile, 'Section Header: Visualization', ErrStat2, ErrMsg2, UnEc )
      CALL SetErrStat( ErrStat2, ErrMsg2, ErrStat, ErrMsg, RoutineName)
      if ( ErrStat >= AbortErrLev ) then
         call cleanup()
         RETURN
      end if

      ! WrVTK - VTK Visualization data output: (switch) {0=none; 1=initialization data only; 2=animation; 3=mode shapes}:
   CALL ReadVar( UnIn, InputFile, p%WrVTK, "WrVTK", "Write VTK visualization files (0=none; 1=initialization data only; 2=animation; 3=mode shapes)", ErrStat2, ErrMsg2, UnEc)
      CALL SetErrStat( ErrStat2, ErrMsg2, ErrStat, ErrMsg, RoutineName)
      if ( ErrStat >= AbortErrLev ) then
         call cleanup()
         RETURN
      end if

      IF ( p%WrVTK < 0 .OR. p%WrVTK > 3 ) THEN
         p%WrVTK = VTK_Unknown
      END IF

      ! VTK_Type - Type of  VTK visualization data: (switch) {1=surfaces; 2=basic meshes (lines/points); 3=all meshes (debug)}:
   CALL ReadVar( UnIn, InputFile, p%VTK_Type, "VTK_Type", "Type of  VTK visualization data: (1=surfaces; 2=basic meshes (lines/points); 3=all meshes)", ErrStat2, ErrMsg2, UnEc)
      CALL SetErrStat( ErrStat2, ErrMsg2, ErrStat, ErrMsg, RoutineName)
      if ( ErrStat >= AbortErrLev ) then
         call cleanup()
         RETURN
      end if

          ! immediately convert to values used inside the code:
         IF ( p%VTK_Type == 0 ) THEN
            p%VTK_Type = VTK_None
         ELSEIF ( p%VTK_Type == 1 ) THEN
            p%VTK_Type = VTK_Surf
         ELSEIF ( p%VTK_Type == 2 ) THEN
            p%VTK_Type = VTK_Basic
         ELSEIF ( p%VTK_Type == 3 ) THEN
            p%VTK_Type = VTK_All
         ELSEIF ( p%VTK_Type == 4 ) THEN
            p%VTK_Type = VTK_Old
         ELSE
            p%VTK_Type = VTK_Unknown
         END IF

         !! equivalent:
         !IF ( p%VTK_Type < 0 .OR. p%VTK_Type > 4 ) THEN
         !   p%VTK_Type = VTK_Unknown
         !END IF

      ! VTK_fields - Write mesh fields to VTK data files? (flag) {true/false}:
   CALL ReadVar( UnIn, InputFile, p%VTK_fields, "VTK_fields", "Write mesh fields to VTK data files? (flag)", ErrStat2, ErrMsg2, UnEc)
      CALL SetErrStat( ErrStat2, ErrMsg2, ErrStat, ErrMsg, RoutineName)
      if ( ErrStat >= AbortErrLev ) then
         call cleanup()
         RETURN
      end if

      ! VTK_fps - Frame rate for VTK output (frames per second) {will use closest integer multiple of DT}
   CALL ReadVar( UnIn, InputFile, p%VTK_fps, "VTK_fps", "Frame rate for VTK output(fps)", ErrStat2, ErrMsg2, UnEc)
      CALL SetErrStat( ErrStat2, ErrMsg2, ErrStat, ErrMsg, RoutineName)
      if ( ErrStat >= AbortErrLev ) then
         call cleanup()
         RETURN
      end if


      ! convert frames-per-second to seconds per sample:
      if ( EqualRealNos(p%VTK_fps, 0.0_DbKi) ) then
         TmpTime = p%TMax + p%DT
      else
         TmpTime = 1.0_DbKi / p%VTK_fps
      end if

      ! now save the number of time steps between VTK file output:
      IF (p%WrVTK == VTK_ModeShapes) THEN
         p%n_VTKTime = 1
      ELSE IF (TmpTime > p%TMax) THEN
         p%n_VTKTime = HUGE(p%n_VTKTime)
      ELSE
         p%n_VTKTime = NINT( TmpTime / p%DT )
         ! I'll warn if p%n_VTKTime*p%DT is not TmpTime
         IF (p%WrVTK == VTK_Animate) THEN
            TmpRate = p%n_VTKTime*p%DT
            if (.not. EqualRealNos(TmpRate, TmpTime)) then
               call SetErrStat(ErrID_Info, '1/VTK_fps is not an integer multiple of DT. FAST will output VTK information at '//&
                              trim(num2lstr(1.0_DbKi/TmpRate))//' fps, the closest rate possible.',ErrStat,ErrMsg,RoutineName)
            end if
         END IF

      END IF

   call cleanup()
   RETURN

CONTAINS
   !...............................................................................................................................
   subroutine cleanup()
      CLOSE( UnIn )
      IF ( UnEc > 0 ) CLOSE ( UnEc )
   end subroutine cleanup
   !...............................................................................................................................
END SUBROUTINE FAST_ReadPrimaryFile
!----------------------------------------------------------------------------------------------------------------------------------
!> This subroutine sets up some of the information needed for plotting VTK surfaces. It initializes only the data needed before
!! HD initialization. (HD needs some of this data so it can return the wave elevation data we want.)
SUBROUTINE SetVTKParameters_B4HD(p_FAST, InitOutData_ED, InitOutData_SED, InitInData_HD, BD, ErrStat, ErrMsg)

   TYPE(FAST_ParameterType),     INTENT(INOUT) :: p_FAST           !< The parameters of the glue code
   TYPE(ED_InitOutputType),      INTENT(IN   ) :: InitOutData_ED   !< The initialization output from structural dynamics module
   TYPE(SED_InitOutputType),     INTENT(IN   ) :: InitOutData_SED  !< The initialization output from structural dynamics module
   TYPE(HydroDyn_InitInputType), INTENT(INOUT) :: InitInData_HD    !< The initialization input to HydroDyn
   TYPE(BeamDyn_Data),           INTENT(IN   ) :: BD               !< BeamDyn data
   INTEGER(IntKi),               INTENT(  OUT) :: ErrStat          !< Error status of the operation
   CHARACTER(*),                 INTENT(  OUT) :: ErrMsg           !< Error message if ErrStat /= ErrID_None


   REAL(SiKi)                              :: BladeLength, Width, WidthBy2
   REAL(SiKi)                              :: dx, dy
   INTEGER(IntKi)                          :: i, j, n
   INTEGER(IntKi)                          :: ErrStat2
   CHARACTER(ErrMsgLen)                    :: ErrMsg2
   CHARACTER(*), PARAMETER                 :: RoutineName = 'SetVTKParameters_B4HD'


   ErrStat = ErrID_None
   ErrMsg  = ""

      ! Get radius for ground (blade length + hub radius):
   if ( p_FAST%CompElast == Module_BD ) then
      BladeLength = TwoNorm(BD%y(1)%BldMotion%Position(:,1) - BD%y(1)%BldMotion%Position(:,BD%y(1)%BldMotion%Nnodes))
      p_FAST%VTK_Surface%HubRad = InitOutData_ED%HubRad
   elseif ( p_FAST%CompElast == Module_ED ) then
      BladeLength = InitOutData_ED%BladeLength
      p_FAST%VTK_Surface%HubRad    = InitOutData_ED%HubRad
   elseif ( p_FAST%CompElast == Module_SED ) then
      BladeLength = InitOutData_SED%BladeLength
      p_FAST%VTK_Surface%HubRad = InitOutData_SED%HubRad
   end if
   p_FAST%VTK_Surface%GroundRad = BladeLength + p_FAST%VTK_Surface%HubRad

   !........................................................................................................
   ! We don't use the rest of this routine for stick-figure output
   if (p_FAST%VTK_Type /= VTK_Surf) return
   !........................................................................................................

      ! initialize wave elevation data:
   if ( p_FAST%CompHydro == Module_HD ) then

      p_FAST%VTK_surface%NWaveElevPts(1) = 25
      p_FAST%VTK_surface%NWaveElevPts(2) = 25

      call allocAry( InitInData_HD%WaveElevXY, 2, p_FAST%VTK_surface%NWaveElevPts(1)*p_FAST%VTK_surface%NWaveElevPts(2), 'WaveElevXY', ErrStat2, ErrMsg2)
         call SetErrStat(ErrStat2, ErrMsg2, ErrStat, ErrMsg, RoutineName)
         if (ErrStat >= AbortErrLev) return

      Width = p_FAST%VTK_Surface%GroundRad * VTK_GroundFactor
      dx = Width / (p_FAST%VTK_surface%NWaveElevPts(1) - 1)
      dy = Width / (p_FAST%VTK_surface%NWaveElevPts(2) - 1)

      WidthBy2 = Width / 2.0_SiKi
      n = 1
      do i=1,p_FAST%VTK_surface%NWaveElevPts(1)
         do j=1,p_FAST%VTK_surface%NWaveElevPts(2)
            InitInData_HD%WaveElevXY(1,n) = dx*(i-1) - WidthBy2 !+ p_FAST%TurbinePos(1) ! HD takes p_FAST%TurbinePos into account already
            InitInData_HD%WaveElevXY(2,n) = dy*(j-1) - WidthBy2 !+ p_FAST%TurbinePos(2)
            n = n+1
         end do
      end do

   end if


END SUBROUTINE SetVTKParameters_B4HD
!----------------------------------------------------------------------------------------------------------------------------------
!> This subroutine sets up the information needed for plotting VTK surfaces.
SUBROUTINE SetVTKParameters(p_FAST, InitOutData_ED, InitOutData_SED, InitOutData_AD, InitInData_HD, InitOutData_HD, ED, SED, BD, AD, HD, ErrStat, ErrMsg)

   TYPE(FAST_ParameterType),     INTENT(INOUT) :: p_FAST           !< The parameters of the glue code
   TYPE(ED_InitOutputType),      INTENT(IN   ) :: InitOutData_ED   !< The initialization output from structural dynamics module
   TYPE(SED_InitOutputType),     INTENT(IN   ) :: InitOutData_SED  !< The initialization output from structural dynamics module
   TYPE(AD_InitOutputType),      INTENT(INOUT) :: InitOutData_AD   !< The initialization output from AeroDyn
   TYPE(HydroDyn_InitInputType), INTENT(INOUT) :: InitInData_HD    !< The initialization input to HydroDyn
   TYPE(HydroDyn_InitOutputType),INTENT(INOUT) :: InitOutData_HD   !< The initialization output from HydroDyn
   TYPE(ElastoDyn_Data),         INTENT(IN   ) :: ED               !< ElastoDyn data
   TYPE(SED_Data),               INTENT(IN   ) :: SED              !< Simplified-ElastoDyn data
   TYPE(BeamDyn_Data),           INTENT(IN   ) :: BD               !< BeamDyn data
   TYPE(AeroDyn_Data),           INTENT(IN   ) :: AD               !< AeroDyn data
   TYPE(HydroDyn_Data),          INTENT(IN   ) :: HD               !< HydroDyn data
   INTEGER(IntKi),               INTENT(  OUT) :: ErrStat          !< Error status of the operation
   CHARACTER(*),                 INTENT(  OUT) :: ErrMsg           !< Error message if ErrStat /= ErrID_None

   REAL(SiKi)                              :: RefPoint(3), RefLengths(2)
   REAL(SiKi)                              :: x, y
   REAL(SiKi)                              :: TwrDiam_top, TwrDiam_base, TwrRatio, TwrLength
   INTEGER(IntKi)                          :: topNode, baseNode
   INTEGER(IntKi)                          :: NumBl, k
   CHARACTER(1024)                         :: vtkroot
   INTEGER(IntKi)                          :: ErrStat2
   CHARACTER(ErrMsgLen)                    :: ErrMsg2
   CHARACTER(*), PARAMETER                 :: RoutineName = 'SetVTKParameters'
   INTEGER(IntKi)                          :: rootNode, cylNode, tipNode


   ErrStat = ErrID_None
   ErrMsg  = ""

   ! get the name of the output directory for vtk files (in a subdirectory called "vtk" of the output directory), and
   ! create the VTK directory if it does not exist

   call GetPath ( p_FAST%OutFileRoot, p_FAST%VTK_OutFileRoot, vtkroot ) ! the returned p_FAST%VTK_OutFileRoot includes a file separator character at the end
   p_FAST%VTK_OutFileRoot = trim(p_FAST%VTK_OutFileRoot) // 'vtk'

   call MKDIR( trim(p_FAST%VTK_OutFileRoot) )

   p_FAST%VTK_OutFileRoot = trim( p_FAST%VTK_OutFileRoot ) // PathSep // trim(vtkroot)


   ! calculate the number of digits in 'y_FAST%NOutSteps' (Maximum number of output steps to be written)
   ! this will be used to pad the write-out step in the VTK filename with zeros in calls to MeshWrVTK()
   if (p_FAST%WrVTK == VTK_ModeShapes .AND. p_FAST%VTK_modes%VTKLinTim==1) then
      if (p_FAST%NLinTimes < 1) p_FAST%NLinTimes = 1 !in case we reached here with an error
      p_FAST%VTK_tWidth = CEILING( log10( real( p_FAST%NLinTimes) ) ) + 1
   else
      p_FAST%VTK_tWidth = CEILING( log10( real(p_FAST%n_TMax_m1+1, ReKi) / p_FAST%n_VTKTime ) ) + 1
   end if

   ! determine number of blades
   if (p_FAST%CompElast == Module_SED) then
      NumBl = InitOutData_SED%NumBl
   else
      NumBl = InitOutData_ED%NumBl
   endif

   ! initialize the vtk data

   p_FAST%VTK_Surface%NumSectors = 25
   ! NOTE: we set p_FAST%VTK_Surface%GroundRad and p_FAST%VTK_Surface%HubRad in SetVTKParameters_B4HD


   ! write the ground or seabed reference polygon:
   RefPoint = p_FAST%TurbinePos
   if (p_FAST%CompHydro == MODULE_HD) then
      RefLengths = p_FAST%VTK_Surface%GroundRad*VTK_GroundFactor/2.0_SiKi

      ! note that p_FAST%TurbinePos(3) must be 0 for offshore turbines
      RefPoint(3) = p_FAST%TurbinePos(3) - InitOutData_HD%WtrDpth
      call WrVTK_Ground ( RefPoint, RefLengths, trim(p_FAST%VTK_OutFileRoot) // '.SeabedSurface', ErrStat2, ErrMsg2 )

      RefPoint(3) = p_FAST%TurbinePos(3) - InitOutData_HD%MSL2SWL
      call WrVTK_Ground ( RefPoint, RefLengths, trim(p_FAST%VTK_OutFileRoot) // '.StillWaterSurface', ErrStat2, ErrMsg2 )
   else
      RefLengths = p_FAST%VTK_Surface%GroundRad !array = scalar
      call WrVTK_Ground ( RefPoint, RefLengths, trim(p_FAST%VTK_OutFileRoot) // '.GroundSurface', ErrStat2, ErrMsg2 )
   end if


   !........................................................................................................
   ! We don't use the rest of this routine for stick-figure output
   if (p_FAST%VTK_Type /= VTK_Surf) return
   !........................................................................................................

      ! we're going to create a box using these dimensions
   if (p_FAST%CompElast == Module_SED) then
      y  =          ED%y%HubPtMotion%Position(3,  1) - ED%y%NacelleMotion%Position(3,  1)
      x  = TwoNorm( ED%y%HubPtMotion%Position(1:2,1) - ED%y%NacelleMotion%Position(1:2,1) ) - p_FAST%VTK_Surface%HubRad
   else
      y  =          SED%y%HubPtMotion%Position(3,  1) - SED%y%NacelleMotion%Position(3,  1)
      x  = TwoNorm( SED%y%HubPtMotion%Position(1:2,1) - SED%y%NacelleMotion%Position(1:2,1) ) - p_FAST%VTK_Surface%HubRad
   endif


   p_FAST%VTK_Surface%NacelleBox(:,1) = (/ -x,  y, 0.0_SiKi /)
   p_FAST%VTK_Surface%NacelleBox(:,2) = (/  x,  y, 0.0_SiKi /)
   p_FAST%VTK_Surface%NacelleBox(:,3) = (/  x, -y, 0.0_SiKi /)
   p_FAST%VTK_Surface%NacelleBox(:,4) = (/ -x, -y, 0.0_SiKi /)
   p_FAST%VTK_Surface%NacelleBox(:,5) = (/ -x, -y, 2*y      /)
   p_FAST%VTK_Surface%NacelleBox(:,6) = (/  x, -y, 2*y      /)
   p_FAST%VTK_Surface%NacelleBox(:,7) = (/  x,  y, 2*y      /)
   p_FAST%VTK_Surface%NacelleBox(:,8) = (/ -x,  y, 2*y      /)

   !.......................
   ! tapered tower
   !.......................

   CALL AllocAry(p_FAST%VTK_Surface%TowerRad,ED%y%TowerLn2Mesh%NNodes,'VTK_Surface%TowerRad',ErrStat2,ErrMsg2)
      CALL SetErrStat(ErrStat2,ErrMsg2,ErrStat,ErrMsg,RoutineName)
      IF (ErrStat >= AbortErrLev) RETURN

   topNode   = ED%y%TowerLn2Mesh%NNodes - 1
   baseNode  = ED%y%TowerLn2Mesh%refNode
   TwrLength = TwoNorm( ED%y%TowerLn2Mesh%position(:,topNode) - ED%y%TowerLn2Mesh%position(:,baseNode) ) ! this is the assumed length of the tower
   TwrRatio  = TwrLength / 87.6_SiKi  ! use ratio of the tower length to the length of the 5MW tower
   TwrDiam_top  = 3.87*TwrRatio
   TwrDiam_base = 6.0*TwrRatio

   TwrRatio = 0.5 * (TwrDiam_top - TwrDiam_base) / TwrLength
   do k=1,ED%y%TowerLn2Mesh%NNodes
      TwrLength = TwoNorm( ED%y%TowerLn2Mesh%position(:,k) - ED%y%TowerLn2Mesh%position(:,baseNode) )
      p_FAST%VTK_Surface%TowerRad(k) = 0.5*TwrDiam_Base + TwrRatio*TwrLength
   end do



   !.......................
   ! blade surfaces
   !.......................
   allocate(p_FAST%VTK_Surface%BladeShape(NumBl),stat=ErrStat2)
   if (errStat2/=0) then
      call setErrStat(ErrID_Fatal,'Error allocating VTK_Surface%BladeShape.',ErrStat,ErrMsg,RoutineName)
      return
   end if

   IF ( p_FAST%CompAero == Module_AD ) THEN  ! These meshes may have airfoil data associated with nodes...

      IF (ALLOCATED(InitOutData_AD%rotors(1)%BladeShape)) THEN
         do k=1,NumBl   
            call move_alloc( InitOutData_AD%rotors(1)%BladeShape(k)%AirfoilCoords, p_FAST%VTK_Surface%BladeShape(k)%AirfoilCoords )
         end do
      ELSE
      ! AD used without airfoil coordinates specified
      call WrScr('Using generic blade surfaces for AeroDyn (S809 airfoil, assumed chord, twist, AC). ')

         rootNode = 1
      
         DO K=1,NumBl   
            tipNode  = AD%Input(1)%rotors(1)%BladeMotion(K)%NNodes
            cylNode  = min(3,AD%Input(1)%rotors(1)%BladeMotion(K)%Nnodes)
         
            call SetVTKDefaultBladeParams(AD%Input(1)%rotors(1)%BladeMotion(K), p_FAST%VTK_Surface%BladeShape(K), tipNode, rootNode, cylNode, 1, ErrStat2, ErrMsg2)
               CALL SetErrStat(ErrStat2,ErrMsg2,ErrStat,ErrMsg,RoutineName)
               IF (ErrStat >= AbortErrLev) RETURN
         END DO
      END IF

   ELSE IF ( p_FAST%CompElast == Module_BD ) THEN
      call WrScr('Using generic blade surfaces for BeamDyn (rectangular airfoil, constant chord). ') ! TODO make this an option
      rootNode = 1
      DO K=1,NumBl
         tipNode  = BD%y(k)%BldMotion%NNodes
         cylNode  = min(3,BD%y(k)%BldMotion%NNodes)

         call SetVTKDefaultBladeParams(BD%y(k)%BldMotion, p_FAST%VTK_Surface%BladeShape(K), tipNode, rootNode, cylNode, 4, ErrStat2, ErrMsg2)
            CALL SetErrStat(ErrStat2,ErrMsg2,ErrStat,ErrMsg,RoutineName)
            IF (ErrStat >= AbortErrLev) RETURN
      END DO
!   ELSE IF (p_FAST%CompElast == Module_SED) THEN     ! no blade surface info from SED
   ELSE
      call WrScr('Using generic blade surfaces for ElastoDyn (rectangular airfoil, constant chord). ') ! TODO make this an option
      DO K=1,NumBl
         rootNode = ED%y%BladeLn2Mesh(K)%NNodes
         tipNode  = ED%y%BladeLn2Mesh(K)%NNodes-1
         cylNode  = min(2,ED%y%BladeLn2Mesh(K)%NNodes)

         call SetVTKDefaultBladeParams(ED%y%BladeLn2Mesh(K), p_FAST%VTK_Surface%BladeShape(K), tipNode, rootNode, cylNode, 4, ErrStat2, ErrMsg2)
            CALL SetErrStat(ErrStat2,ErrMsg2,ErrStat,ErrMsg,RoutineName)
            IF (ErrStat >= AbortErrLev) RETURN
      END DO
   END IF


   !.......................
   ! wave elevation
   !.......................

   !bjj: interpolate here instead of each time step?
   if ( allocated(InitOutData_HD%WaveElevSeries) ) then
      call move_alloc( InitInData_HD%WaveElevXY, p_FAST%VTK_Surface%WaveElevXY )
      call move_alloc( InitOutData_HD%WaveElevSeries, p_FAST%VTK_Surface%WaveElev )

         ! put the following lines in loops to avoid stack-size issues:
      do k=1,size(p_FAST%VTK_Surface%WaveElevXY,2)
         p_FAST%VTK_Surface%WaveElevXY(:,k) = p_FAST%VTK_Surface%WaveElevXY(:,k) + p_FAST%TurbinePos(1:2)
      end do

      ! note that p_FAST%TurbinePos(3) must be 0 for offshore turbines
      !do k=1,size(p_FAST%VTK_Surface%WaveElev,2)
      !   p_FAST%VTK_Surface%WaveElev(:,k) = p_FAST%VTK_Surface%WaveElev(:,k) + p_FAST%TurbinePos(3)  ! not sure this is really accurate if p_FAST%TurbinePos(3) is non-zero
      !end do

   end if

   !.......................
   ! morison surfaces
   !.......................
   
   IF ( HD%Input(1)%Morison%Mesh%Committed ) THEN      
    !TODO: FIX for visualization GJH 4/23/20  
    !  call move_alloc(InitOutData_HD%Morison%Morison_Rad, p_FAST%VTK_Surface%MorisonRad)
      
   END IF

END SUBROUTINE SetVTKParameters
!----------------------------------------------------------------------------------------------------------------------------------
!> This subroutine comes up with some default airfoils for blade surfaces for a given blade mesh, M.
SUBROUTINE SetVTKDefaultBladeParams(M, BladeShape, tipNode, rootNode, cylNode, iShape, ErrStat, ErrMsg)

   TYPE(MeshType),               INTENT(IN   ) :: M                !< The Mesh the defaults should be calculated for
   TYPE(FAST_VTK_BLSurfaceType), INTENT(INOUT) :: BladeShape       !< BladeShape to set to default values
   INTEGER(IntKi),               INTENT(IN   ) :: rootNode         !< Index of root node (innermost node) for this mesh
   INTEGER(IntKi),               INTENT(IN   ) :: tipNode          !< Index of tip node (outermost node) for this mesh
   INTEGER(IntKi),               INTENT(IN   ) :: cylNode          !< Index of last node to have a cylinder shape
   INTEGER(IntKi),               INTENT(IN   ) :: iShape           !< 1: S809, 2: circle, 3: square, 4: rectangle
   INTEGER(IntKi),               INTENT(  OUT) :: ErrStat          !< Error status of the operation
   CHARACTER(*),                 INTENT(  OUT) :: ErrMsg           !< Error message if ErrStat /= ErrID_None


   REAL(SiKi)                                  :: bladeLength, chord, pitchAxis
   REAL(SiKi)                                  :: bladeLengthFract, bladeLengthFract2, ratio, posLength ! temporary quantities
   REAL(SiKi)                                  :: cylinderLength, x, y, angle
   INTEGER(IntKi)                              :: i, j
   INTEGER(IntKi)                              :: ErrStat2
   CHARACTER(ErrMsgLen)                        :: ErrMsg2
   CHARACTER(*), PARAMETER                     :: RoutineName = 'SetVTKDefaultBladeParams'
   integer :: N  ! Number of points for airfoil
   real, allocatable, dimension(:) :: xc, yc ! Coordinate of airfoil

   ErrStat = ErrID_None
   ErrMsg  = ''

   select case (iShape)
   case (1)
      N=66
      call AllocAry(xc, N, 'xc', Errstat2, ErrMsg2)
      call AllocAry(yc, N, 'yc', Errstat2, ErrMsg2)
      call SetErrStat(ErrStat2,ErrMsg2,ErrStat,ErrMsg,RoutineName); if (ErrStat >= AbortErrLev) return
      xc=(/ 1.0,0.996203,0.98519,0.967844,0.945073,0.917488,0.885293,0.848455,0.80747,0.763042,0.715952,0.667064,0.617331,0.56783,0.519832,0.474243,0.428461,0.382612,0.33726,0.29297,0.250247,0.209576,0.171409,0.136174,0.104263,0.076035,0.051823,0.03191,0.01659,0.006026,0.000658,0.000204,0.0,0.000213,0.001045,0.001208,0.002398,0.009313,0.02323,0.04232,0.065877,0.093426,0.124111,0.157653,0.193738,0.231914,0.271438,0.311968,0.35337,0.395329,0.438273,0.48192,0.527928,0.576211,0.626092,0.676744,0.727211,0.776432,0.823285,0.86663,0.905365,0.938474,0.965086,0.984478,0.996141,1.0 /)
      yc=(/ 0.0,0.000487,0.002373,0.00596,0.011024,0.017033,0.023458,0.03028,0.037766,0.045974,0.054872,0.064353,0.074214,0.084095,0.093268,0.099392,0.10176,0.10184,0.10007,0.096703,0.091908,0.085851,0.078687,0.07058,0.061697,0.052224,0.042352,0.032299,0.02229,0.012615,0.003723,0.001942,-0.00002,-0.001794,-0.003477,-0.003724,-0.005266,-0.011499,-0.020399,-0.030269,-0.040821,-0.051923,-0.063082,-0.07373,-0.083567,-0.092442,-0.099905,-0.105281,-0.108181,-0.108011,-0.104552,-0.097347,-0.086571,-0.073979,-0.060644,-0.047441,-0.0351,-0.024204,-0.015163,-0.008204,-0.003363,-0.000487,0.000743,0.000775,0.00029,0.0 /)
   case (2)
      ! Circle
      N=21
      call AllocAry(xc, N, 'xc', Errstat2, ErrMsg2)
      call AllocAry(yc, N, 'yc', Errstat2, ErrMsg2)
      call SetErrStat(ErrStat2,ErrMsg2,ErrStat,ErrMsg,RoutineName); if (ErrStat >= AbortErrLev) return
      do i=1,N
         angle = (i-1)*TwoPi/(N-1)
         xc(i) = (cos(angle)+1)/2        ! between 0 and 1, 0.5 substracted later
         yc(i) = (sin(angle)+1)/2-0.5    ! between -0.5 and 0.5
      enddo
   case (3)
      ! Square
      N=5
      call AllocAry(xc, N, 'xc', Errstat2, ErrMsg2)
      call AllocAry(yc, N, 'yc', Errstat2, ErrMsg2)
      call SetErrStat(ErrStat2,ErrMsg2,ErrStat,ErrMsg,RoutineName); if (ErrStat >= AbortErrLev) return
      xc = (/1.0  , 0.0  , 0.0 , 1.0 , 1.0/)  ! between 0 and 1, 0.5 substracted later
      yc = (/-0.5 , -0.5 , 0.5 , 0.5 , -0.5/) ! between -0.5 and 0.5
   case (4)
      ! Rectangle
      N=5
      call AllocAry(xc, N, 'xc', Errstat2, ErrMsg2)
      call AllocAry(yc, N, 'yc', Errstat2, ErrMsg2)
      call SetErrStat(ErrStat2,ErrMsg2,ErrStat,ErrMsg,RoutineName); if (ErrStat >= AbortErrLev) return
      xc = (/1.0   , 0.0   , 0.0  , 1.0  , 1.0/) ! between 0 and 1, 0.5 substracted later
      yc = (/-0.25 , -0.25 , 0.25 , 0.25 , 0.0/) ! between 0.25 and 0.25
   case default
      call SetErrStat(ErrID_Fatal, 'Unknown iShape specfied for VTK default shapes',ErrStat,ErrMsg,RoutineName)
      return
   end select

   ! default airfoil shape coordinates; uses S809 values from http://wind.nrel.gov/airfoils/Shapes/S809_Shape.html:
   call AllocAry(BladeShape%AirfoilCoords, 2, N, M%NNodes, 'BladeShape%AirfoilCoords', ErrStat2, ErrMsg2)
      CALL SetErrStat(ErrStat2,ErrMsg2,ErrStat,ErrMsg,RoutineName)
      IF (ErrStat >= AbortErrLev) RETURN

   ! Chord length and pitch axis location are given by scaling law
   bladeLength       = TwoNorm( M%position(:,tipNode) - M%Position(:,rootNode) )
   cylinderLength    = TwoNorm( M%Position(:,cylNode) - M%Position(:,rootNode) )
   bladeLengthFract  = 0.22*bladeLength
   bladeLengthFract2 = bladeLength-bladeLengthFract != 0.78*bladeLength

 
   ! Circle, square or rectangle, constant chord
   if (iShape>1) then
      chord = bladeLength*0.04 ! chord set to 4% of blade length
      DO i=1,M%Nnodes
         posLength = TwoNorm( M%Position(:,i) - M%Position(:,rootNode) )
         DO j=1,N
            ! normalized x,y coordinates for airfoil
            x = yc(j)
            y = xc(j) - 0.5
               ! x,y coordinates for cylinder
            BladeShape%AirfoilCoords(1,j,i) = chord*x 
            BladeShape%AirfoilCoords(2,j,i) = chord*y 
         END DO
      enddo
      return ! We exit this routine
   endif

   ! Assumed chord/twist/AC distribution for a blade
   DO i=1,M%Nnodes
      posLength = TwoNorm( M%Position(:,i) - M%Position(:,rootNode) )

      IF (posLength .LE. bladeLengthFract) THEN
         ratio     = posLength/bladeLengthFract
         chord     =  (0.06 + 0.02*ratio)*bladeLength
         pitchAxis =   0.25 + 0.125*ratio
      ELSE
         chord     = (0.08 - 0.06*(posLength-bladeLengthFract)/bladeLengthFract2)*bladeLength
         pitchAxis = 0.375
      END IF

      IF (posLength .LE. cylinderLength) THEN
         ! create a cylinder for this node

         chord = chord/2.0_SiKi

         DO j=1,N
            ! normalized x,y coordinates for airfoil
            x = yc(j)
            y = xc(j) - 0.5

            angle = ATAN2( y, x)

               ! x,y coordinates for cylinder
            BladeShape%AirfoilCoords(1,j,i) = chord*COS(angle) ! x (note that "chord" is really representing chord/2 here)
            BladeShape%AirfoilCoords(2,j,i) = chord*SIN(angle) ! y (note that "chord" is really representing chord/2 here)
         END DO

      ELSE
         ! create an airfoil for this node

         DO j=1,N
            ! normalized x,y coordinates for airfoil, assuming an upwind turbine
            x = yc(j)
            y = xc(j) - pitchAxis

               ! x,y coordinates for airfoil
            BladeShape%AirfoilCoords(1,j,i) =  chord*x
            BladeShape%AirfoilCoords(2,j,i) =  chord*y
         END DO

      END IF

   END DO ! nodes on mesh

END SUBROUTINE SetVTKDefaultBladeParams
!----------------------------------------------------------------------------------------------------------------------------------
!> This routine writes the ground or seabed reference surface information in VTK format.
!! see VTK file information format for XML, here: http://www.vtk.org/wp-content/uploads/2015/04/file-formats.pdf
SUBROUTINE WrVTK_Ground ( RefPoint, HalfLengths, FileRootName, ErrStat, ErrMsg )

   REAL(SiKi),      INTENT(IN)           :: RefPoint(3)     !< reference point (plane will be created around it)
   REAL(SiKi),      INTENT(IN)           :: HalfLengths(2)  !< half of the X-Y lengths of plane surrounding RefPoint
   CHARACTER(*),    INTENT(IN)           :: FileRootName    !< Name of the file to write the output in (excluding extension)

   INTEGER(IntKi),  INTENT(OUT)          :: ErrStat         !< Indicates whether an error occurred (see NWTC_Library)
   CHARACTER(*),    INTENT(OUT)          :: ErrMsg          !< Error message associated with the ErrStat


   ! local variables
   INTEGER(IntKi)                        :: Un            ! fortran unit number
   INTEGER(IntKi)                        :: ix            ! loop counters
   CHARACTER(1024)                       :: FileName
   INTEGER(IntKi), parameter             :: NumberOfPoints = 4
   INTEGER(IntKi), parameter             :: NumberOfLines = 0
   INTEGER(IntKi), parameter             :: NumberOfPolys = 1

   INTEGER(IntKi)                        :: ErrStat2
   CHARACTER(ErrMsgLen)                  :: ErrMsg2
   CHARACTER(*),PARAMETER                :: RoutineName = 'WrVTK_Ground'

   ErrStat = ErrID_None
   ErrMsg  = ""

   !.................................................................
   ! write the data that potentially changes each time step:
   !.................................................................

   ! PolyData (.vtp) - Serial vtkPolyData (unstructured) file
   FileName = TRIM(FileRootName)//'.vtp'

   call WrVTK_header( FileName, NumberOfPoints, NumberOfLines, NumberOfPolys, Un, ErrStat2, ErrMsg2 )
      call SetErrStat(ErrStat2,ErrMsg2,ErrStat,ErrMsg,RoutineName)
      if (ErrStat >= AbortErrLev) return

! points (nodes, augmented with NumSegments):
      WRITE(Un,'(A)')         '      <Points>'
      WRITE(Un,'(A)')         '        <DataArray type="Float32" NumberOfComponents="3" format="ascii">'

      WRITE(Un,VTK_AryFmt) RefPoint(1) + HalfLengths(1) , RefPoint(2) + HalfLengths(2), RefPoint(3)
      WRITE(Un,VTK_AryFmt) RefPoint(1) + HalfLengths(1) , RefPoint(2) - HalfLengths(2), RefPoint(3)
      WRITE(Un,VTK_AryFmt) RefPoint(1) - HalfLengths(1) , RefPoint(2) - HalfLengths(2), RefPoint(3)
      WRITE(Un,VTK_AryFmt) RefPoint(1) - HalfLengths(1) , RefPoint(2) + HalfLengths(2), RefPoint(3)

      WRITE(Un,'(A)')         '        </DataArray>'
      WRITE(Un,'(A)')         '      </Points>'


      WRITE(Un,'(A)')         '      <Polys>'
      WRITE(Un,'(A)')         '        <DataArray type="Int32" Name="connectivity" format="ascii">'
      WRITE(Un,'('//trim(num2lstr(NumberOfPoints))//'(i7))') (ix, ix=0,NumberOfPoints-1)
      WRITE(Un,'(A)')         '        </DataArray>'

      WRITE(Un,'(A)')         '        <DataArray type="Int32" Name="offsets" format="ascii">'
      WRITE(Un,'(i7)') NumberOfPoints
      WRITE(Un,'(A)')         '        </DataArray>'
      WRITE(Un,'(A)')         '      </Polys>'

      call WrVTK_footer( Un )

END SUBROUTINE WrVTK_Ground
!----------------------------------------------------------------------------------------------------------------------------------
!> This subroutine sets up the information needed to initialize AeroDyn14.  Call AD14_Init after calling this routine
SUBROUTINE AD14_SetInitInput(InitInData_AD14, InitOutData_ED, y_ED, p_FAST, ErrStat, ErrMsg)

   ! Passed variables:
   TYPE(AD14_InitInputType),INTENT(INOUT) :: InitInData_AD14  !< The initialization input to AeroDyn14
   TYPE(ED_InitOutputType), INTENT(IN)    :: InitOutData_ED   !< The initialization output from structural dynamics module
   TYPE(ED_OutputType),     INTENT(IN)    :: y_ED             !< The outputs of the structural dynamics module (meshes with position/RefOrientation set)
   TYPE(FAST_ParameterType),INTENT(IN)    :: p_FAST           !< The parameters of the glue code
   INTEGER(IntKi)                         :: ErrStat          !< Error status of the operation
   CHARACTER(*)                           :: ErrMsg           !< Error message if ErrStat /= ErrID_None

      ! Local variables

   !TYPE(AD_InitOptions)       :: ADOptions                  ! Options for AeroDyn

   INTEGER                    :: K


   ErrStat = ErrID_None
   ErrMsg  = ""


      ! Set up the AeroDyn parameters
   InitInData_AD14%ADFileName   = p_FAST%AeroFile
   InitInData_AD14%OutRootName  = p_FAST%OutFileRoot
   InitInData_AD14%WrSumFile    = p_FAST%SumPrint
   InitInData_AD14%NumBl        = InitOutData_ED%NumBl
   InitInData_AD14%UseDWM       = p_FAST%UseDWM

   InitInData_AD14%DWM%IfW%InputFileName   = p_FAST%InflowFile

      ! Hub position and orientation (relative here, but does not need to be)

   InitInData_AD14%TurbineComponents%Hub%Position(:)      = y_ED%HubPtMotion14%Position(:,1) - y_ED%HubPtMotion14%Position(:,1)  ! bjj: was 0; mesh was changed by adding p_ED%HubHt to 3rd component
   InitInData_AD14%TurbineComponents%Hub%Orientation(:,:) = y_ED%HubPtMotion14%RefOrientation(:,:,1)
   InitInData_AD14%TurbineComponents%Hub%TranslationVel   = 0.0_ReKi ! bjj: we don't need this field
   InitInData_AD14%TurbineComponents%Hub%RotationVel      = 0.0_ReKi ! bjj: we don't need this field

      ! Blade root position and orientation (relative here, but does not need to be)

   IF (.NOT. ALLOCATED( InitInData_AD14%TurbineComponents%Blade ) ) THEN
      ALLOCATE( InitInData_AD14%TurbineComponents%Blade( InitInData_AD14%NumBl ), STAT = ErrStat )
      IF ( ErrStat /= 0 ) THEN
         ErrStat = ErrID_Fatal
         ErrMsg = ' Error allocating space for InitInData_AD%TurbineComponents%Blade.'
         RETURN
      ELSE
         ErrStat = ErrID_None !reset to ErrID_None, just in case ErrID_None /= 0
      END IF
   END IF

   DO K=1, InitInData_AD14%NumBl
      InitInData_AD14%TurbineComponents%Blade(K)%Position        = y_ED%BladeRootMotion14%Position(:,K)
      InitInData_AD14%TurbineComponents%Blade(K)%Orientation     = y_ED%BladeRootMotion14%RefOrientation(:,:,K)
      InitInData_AD14%TurbineComponents%Blade(K)%TranslationVel  = 0.0_ReKi ! bjj: we don't need this field
      InitInData_AD14%TurbineComponents%Blade(K)%RotationVel     = 0.0_ReKi ! bjj: we don't need this field
   END DO


      ! Blade length
   IF (p_FAST%CompElast == Module_ED) THEN  ! note, we can't get here if we're using BeamDyn....
      InitInData_AD14%TurbineComponents%BladeLength = InitOutData_ED%BladeLength
   END IF


      ! Tower mesh ( here only because we currently need line2 meshes to contain the same nodes/elements )

   InitInData_AD14%NumTwrNodes = y_ED%TowerLn2Mesh%NNodes - 2
   IF (.NOT. ALLOCATED( InitInData_AD14%TwrNodeLocs ) ) THEN
      ALLOCATE( InitInData_AD14%TwrNodeLocs( 3, InitInData_AD14%NumTwrNodes ), STAT = ErrStat )
      IF ( ErrStat /= 0 ) THEN
         ErrStat = ErrID_Fatal
         ErrMsg = ' Error allocating space for InitInData_AD%TwrNodeLocs.'
         RETURN
      ELSE
         ErrStat = ErrID_None
      END IF
   END IF

   IF ( InitInData_AD14%NumTwrNodes > 0 ) THEN
      InitInData_AD14%TwrNodeLocs = y_ED%TowerLn2Mesh%Position(:,1:InitInData_AD14%NumTwrNodes)  ! ED has extra nodes at beginning and top and bottom of tower
   END IF

      ! hub height
   InitInData_AD14%HubHt = InitOutData_ED%HubHt


   RETURN
END SUBROUTINE AD14_SetInitInput
!----------------------------------------------------------------------------------------------------------------------------------
!> This routine sets the number of subcycles (substeps) for modules at initialization, checking to make sure that their requested
!! time step is valid.
SUBROUTINE SetModuleSubstepTime(ModuleID, p_FAST, y_FAST, ErrStat, ErrMsg)
   INTEGER(IntKi),           INTENT(IN   ) :: ModuleID            !< ID of the module to check time step and set
   TYPE(FAST_ParameterType), INTENT(INOUT) :: p_FAST              !< Parameters for the glue code
   TYPE(FAST_OutputFileType),INTENT(IN   ) :: y_FAST              !< Output variables for the glue code
   INTEGER(IntKi),           INTENT(  OUT) :: ErrStat             !< Error status of the operation
   CHARACTER(*),             INTENT(  OUT) :: ErrMsg              !< Error message if ErrStat /= ErrID_None


   ErrStat = ErrID_None
   ErrMsg  = ""

   IF ( EqualRealNos( p_FAST%dt_module( ModuleID ), p_FAST%dt ) ) THEN
      p_FAST%n_substeps(ModuleID) = 1
   ELSE
      IF ( p_FAST%dt_module( ModuleID ) > p_FAST%dt ) THEN
         ErrStat = ErrID_Fatal
         ErrMsg = "The "//TRIM(y_FAST%Module_Ver(ModuleID)%Name)//" module time step ("//&
                          TRIM(Num2LStr(p_FAST%dt_module( ModuleID )))// &
                    " s) cannot be larger than FAST time step ("//TRIM(Num2LStr(p_FAST%dt))//" s)."
      ELSE
            ! calculate the number of subcycles:
         p_FAST%n_substeps(ModuleID) = NINT( p_FAST%dt / p_FAST%dt_module( ModuleID ) )

            ! let's make sure THE module DT is an exact integer divisor of the global (FAST) time step:
         IF ( .NOT. EqualRealNos( p_FAST%dt, p_FAST%dt_module( ModuleID ) * p_FAST%n_substeps(ModuleID) )  ) THEN
            ErrStat = ErrID_Fatal
            ErrMsg  = "The "//TRIM(y_FAST%Module_Ver(ModuleID)%Name)//" module time step ("//&
                              TRIM(Num2LStr(p_FAST%dt_module( ModuleID )))// &
                              " s) must be an integer divisor of the FAST time step ("//TRIM(Num2LStr(p_FAST%dt))//" s)."
         END IF

      END IF
   END IF

   RETURN

END SUBROUTINE SetModuleSubstepTime
!----------------------------------------------------------------------------------------------------------------------------------
!> This writes data to the FAST summary file.
SUBROUTINE FAST_WrSum( p_FAST, y_FAST, MeshMapData, ErrStat, ErrMsg )

   TYPE(FAST_ParameterType), INTENT(IN)    :: p_FAST                             !< Glue-code simulation parameters
   TYPE(FAST_OutputFileType),INTENT(INOUT) :: y_FAST                             !< Glue-code simulation outputs (changes value of UnSum)
   TYPE(FAST_ModuleMapType), INTENT(IN)    :: MeshMapData                        !< Data for mapping between modules
   INTEGER(IntKi),           INTENT(OUT)   :: ErrStat                            !< Error status (level)
   CHARACTER(*),             INTENT(OUT)   :: ErrMsg                             !< Message describing error reported in ErrStat

      ! local variables
   REAL(ReKi)                              :: TmpRate                            ! temporary rate for vtk output
   INTEGER(IntKi)                          :: I                                  ! temporary counter
   INTEGER(IntKi)                          :: J                                  ! temporary counter
   INTEGER(IntKi)                          :: Module_Number                      ! loop counter through the modules
   CHARACTER(200)                          :: Fmt                                ! temporary format string
   CHARACTER(200)                          :: DescStr                            ! temporary string to write text
   CHARACTER(*), PARAMETER                 :: NotUsedTxt = " [not called]"       ! text written if a module is not called
   CHARACTER(ChanLen)                      :: ChanTxt(2)                         ! temp strings to help with formatting with unknown ChanLen size

      ! Get a unit number and open the file:

   CALL GetNewUnit( y_FAST%UnSum, ErrStat, ErrMsg )
      IF ( ErrStat >= AbortErrLev ) RETURN

   CALL OpenFOutFile ( y_FAST%UnSum, TRIM(p_FAST%OutFileRoot)//'.sum', ErrStat, ErrMsg )
      IF ( ErrStat >= AbortErrLev ) RETURN

         ! Add some file information:

   !.......................... Module Versions .....................................................
   !bjj: modules in this list are ordered by the order they are specified in the FAST input file

   WRITE (y_FAST%UnSum,'(/A)') 'FAST Summary File'
   WRITE (y_FAST%UnSum,'(/A)')  TRIM( y_FAST%FileDescLines(1) )

   WRITE (y_FAST%UnSum,'(2X,A)'   )  'compiled with'
   Fmt = '(4x,A)'
   WRITE (y_FAST%UnSum,Fmt)  TRIM( GetNVD(        NWTC_Ver ) )

   DescStr = GetNVD( y_FAST%Module_Ver( Module_ED ) )
   IF ((p_FAST%CompElast /= Module_ED) .or. (p_FAST%CompElast /= Module_BD)) DescStr = TRIM(DescStr)//NotUsedTxt
   WRITE (y_FAST%UnSum,Fmt)  TRIM( DescStr )

   DescStr = GetNVD( y_FAST%Module_Ver( Module_BD ) )
   IF ( p_FAST%CompElast /= Module_BD ) DescStr = TRIM(DescStr)//NotUsedTxt
   WRITE (y_FAST%UnSum,Fmt)  TRIM( DescStr )

   DescStr = GetNVD( y_FAST%Module_Ver( Module_SED ) )
   IF ( p_FAST%CompElast /= Module_SED ) DescStr = TRIM(DescStr)//NotUsedTxt
   WRITE (y_FAST%UnSum,Fmt)  TRIM( DescStr )

   DescStr = GetNVD( y_FAST%Module_Ver( Module_IfW ) )
   IF ( p_FAST%CompInflow /= Module_IfW ) DescStr = TRIM(DescStr)//NotUsedTxt
   WRITE (y_FAST%UnSum,Fmt)  TRIM( DescStr )

   ! I'm not going to write the openfoam module info to the summary file
   !DescStr = GetNVD( y_FAST%Module_Ver( Module_OpFM ) )
   !IF ( p_FAST%CompInflow /= Module_OpFM ) DescStr = TRIM(DescStr)//NotUsedTxt
   !WRITE (y_FAST%UnSum,Fmt)  TRIM( DescStr )

   DescStr = GetNVD( y_FAST%Module_Ver( Module_AD14 ) )
   IF ( p_FAST%CompAero /= Module_AD14 ) DescStr = TRIM(DescStr)//NotUsedTxt
   WRITE (y_FAST%UnSum,Fmt)  TRIM( DescStr )

   DescStr = GetNVD( y_FAST%Module_Ver( Module_AD ) )
   IF ( p_FAST%CompAero /= Module_AD ) DescStr = TRIM(DescStr)//NotUsedTxt
   WRITE (y_FAST%UnSum,Fmt)  TRIM( DescStr )

   DescStr = GetNVD( y_FAST%Module_Ver( Module_ADsk ) )
   IF ( p_FAST%CompAero /= Module_ADsk ) DescStr = TRIM(DescStr)//NotUsedTxt
   WRITE (y_FAST%UnSum,Fmt)  TRIM( DescStr )

   DescStr = GetNVD( y_FAST%Module_Ver( Module_SrvD ) )
   IF ( p_FAST%CompServo /= Module_SrvD ) DescStr = TRIM(DescStr)//NotUsedTxt
   WRITE (y_FAST%UnSum,Fmt)  TRIM( DescStr )

   DescStr = GetNVD( y_FAST%Module_Ver( Module_HD ) )
   IF ( p_FAST%CompHydro /= Module_HD  ) DescStr = TRIM(DescStr)//NotUsedTxt
   WRITE (y_FAST%UnSum,Fmt)  TRIM( DescStr )

   DescStr = GetNVD( y_FAST%Module_Ver( Module_SD ) )
   IF ( p_FAST%CompSub /= Module_SD ) DescStr = TRIM(DescStr)//NotUsedTxt
   WRITE (y_FAST%UnSum,Fmt)  TRIM( DescStr )

   DescStr = GetNVD( y_FAST%Module_Ver( Module_ExtPtfm ) )
   IF ( p_FAST%CompSub /= Module_ExtPtfm ) DescStr = TRIM(DescStr)//NotUsedTxt
   WRITE (y_FAST%UnSum,Fmt)  TRIM( DescStr )

   DescStr = GetNVD( y_FAST%Module_Ver( Module_MAP ) )
   IF ( p_FAST%CompMooring /= Module_MAP ) DescStr = TRIM(DescStr)//NotUsedTxt
   WRITE (y_FAST%UnSum,Fmt)  TRIM( DescStr )

   DescStr = GetNVD( y_FAST%Module_Ver( Module_FEAM ) )
   IF ( p_FAST%CompMooring /= Module_FEAM ) DescStr = TRIM(DescStr)//NotUsedTxt
   WRITE (y_FAST%UnSum,Fmt)  TRIM( DescStr )

   DescStr = GetNVD( y_FAST%Module_Ver( Module_MD ) )
   IF ( p_FAST%CompMooring /= Module_MD ) DescStr = TRIM(DescStr)//NotUsedTxt
   WRITE (y_FAST%UnSum,Fmt)  TRIM( DescStr )

   DescStr = GetNVD( y_FAST%Module_Ver( Module_Orca ) )
   IF ( p_FAST%CompMooring /= Module_Orca ) DescStr = TRIM(DescStr)//NotUsedTxt
   WRITE (y_FAST%UnSum,Fmt)  TRIM( DescStr )

   DescStr = GetNVD( y_FAST%Module_Ver( Module_IceF ) )
   IF ( p_FAST%CompIce /= Module_IceF ) DescStr = TRIM(DescStr)//NotUsedTxt
   WRITE (y_FAST%UnSum,Fmt)  TRIM( DescStr )

   DescStr = GetNVD( y_FAST%Module_Ver( Module_IceD ) )
   IF ( p_FAST%CompIce /= Module_IceD ) DescStr = TRIM(DescStr)//NotUsedTxt
   WRITE (y_FAST%UnSum,Fmt)  TRIM( DescStr )


   !.......................... Information from FAST input File ......................................
! OTHER information we could print here:
! current working directory
! output file root name
! output file time step
! output file format (text/binary)
! coupling method

   SELECT CASE ( p_FAST%TurbineType )
   CASE ( Type_LandBased )
      DescStr = 'Modeling a land-based turbine'
   CASE ( Type_Offshore_Fixed )
      DescStr = 'Modeling a fixed-bottom offshore turbine'
   CASE ( Type_Offshore_Floating )
      DescStr = 'Modeling a floating offshore turbine'
   CASE ( Type_MHK_Fixed )
      DescStr = 'Modeling a fixed-bottom MHK turbine'
   CASE ( Type_MHK_Floating )
      DescStr = 'Modeling a floating MHK turbine'
   CASE DEFAULT ! This should never happen
      DescStr=""
   END SELECT
   WRITE(y_FAST%UnSum,'(//A)') TRIM(DescStr)

   WRITE (y_FAST%UnSum,'(A)' )   'Description from the FAST input file: '
   WRITE (y_FAST%UnSum,'(2X,A)')  TRIM(p_FAST%FTitle)

   !.......................... Requested Features ...................................................

   SELECT CASE ( p_FAST%InterpOrder )
   CASE (0)
      DescStr = ' (nearest neighbor)'
   CASE (1)
      DescStr = ' (linear)'
   CASE (2)
      DescStr = ' (quadratic)'
   CASE DEFAULT
      DescStr = ' ( )'
   END SELECT

   WRITE(y_FAST%UnSum,'(/A,I1,A)'  ) 'Interpolation order for input/output time histories: ', p_FAST%InterpOrder, TRIM(DescStr)
   WRITE(y_FAST%UnSum,'( A,I2)'    ) 'Number of correction iterations: ', p_FAST%NumCrctn


   !.......................... Information About Coupling ...................................................

   IF ( ALLOCATED( MeshMapData%Jacobian_Opt1 ) ) then ! we're using option 1

      IF ( p_FAST%CompSub /= Module_None .OR. p_FAST%CompElast == Module_BD .OR. p_FAST%CompMooring == Module_Orca ) THEN  ! SubDyn-BeamDyn-HydroDyn-ElastoDyn-ExtPtfm
         DescStr = 'ElastoDyn, SubDyn, HydroDyn, OrcaFlex, ExtPtfm_MCKF, and/or BeamDyn'
      ELSE ! IF ( p_FAST%CompHydro == Module_HD ) THEN
         DescStr = "ElastoDyn to HydroDyn"
      END IF

      WRITE(y_FAST%UnSum,'( A,I6)'  ) 'Number of rows in Jacobian matrix used for coupling '//TRIM(DescStr)//': ', &
                                       SIZE(MeshMapData%Jacobian_Opt1, 1)
   END IF

   !.......................... Time step information: ...................................................

   WRITE (y_FAST%UnSum,'(//,2X,A)') " Requested Time Steps  "
   WRITE (y_FAST%UnSum,   '(2X,A)') "-------------------------------------------------"
   Fmt = '(2X,A17,2X,A15,2X,A13)'
   WRITE (y_FAST%UnSum, Fmt ) "Component        ", "Time Step (s)  ", "Subcycles (-)"
   WRITE (y_FAST%UnSum, Fmt ) "-----------------", "---------------", "-------------"
   Fmt = '(2X,A17,2X,'//TRIM(p_FAST%OutFmt)//',:,T37,2X,I8,:,A)'
   WRITE (y_FAST%UnSum, Fmt ) "FAST (glue code) ", p_FAST%DT
   DO Module_Number=2,NumModules ! assumes glue-code is module number 1 (i.e., MODULE_Glue == 1)
      IF (p_FAST%ModuleInitialized(Module_Number)) THEN
         WRITE (y_FAST%UnSum, Fmt ) y_FAST%Module_Ver(Module_Number)%Name, p_FAST%DT_module(Module_Number), p_FAST%n_substeps(Module_Number)
      END IF
   END DO
   IF ( p_FAST%n_DT_Out  == 1_IntKi ) THEN
      WRITE (y_FAST%UnSum, Fmt ) "FAST output files", p_FAST%DT_out, 1_IntKi   ! we'll write "1" instead of "1^-1"
   ELSE
      WRITE (y_FAST%UnSum, Fmt ) "FAST output files", p_FAST%DT_out, p_FAST%n_DT_Out,"^-1"
   END IF

   IF (p_FAST%WrVTK == VTK_Animate) THEN

      TmpRate = p_FAST%DT*p_FAST%n_VTKTime

      IF ( p_FAST%n_VTKTime == 1_IntKi ) THEN
         WRITE (y_FAST%UnSum, Fmt ) "VTK output files ", p_FAST%DT, 1_IntKi   ! we'll write "1" instead of "1^-1"
      ELSE
         WRITE (y_FAST%UnSum, Fmt ) "VTK output files ", TmpRate, p_FAST%n_VTKTime,"^-1"
      END IF
   ELSE
      TmpRate = p_FAST%VTK_fps
   END IF

      ! bjj: fix this; possibly add names of which files will be generated?
   IF (p_FAST%WrVTK == VTK_Animate .or. p_FAST%WrVTK == VTK_ModeShapes) THEN
      Fmt = '(2X,A17,2X,'//TRIM(p_FAST%OutFmt)//',:,T37,:,A)'

      WRITE (y_FAST%UnSum,'(//,2X,A)') " Requested Visualization Output"
      WRITE (y_FAST%UnSum,   '(2X,A)') "-------------------------------------------------"
      WRITE (y_FAST%UnSum,     Fmt   ) "Frame rate", 1.0_DbKi/TmpRate, " fps"
   END IF


   !.......................... Requested Output Channels ............................................

   WRITE (y_FAST%UnSum,'(//,2X,A)') " Requested Channels in FAST Output File(s)  "
   WRITE (y_FAST%UnSum,   '(2X,A)') "--------------------------------------------"
   Fmt = '(2X,A6,2(2X,A'//TRIM(num2lstr(ChanLen))//'),2X,A)'
   ChanTxt(1) = 'Name'
   ChanTxt(2) = 'Units'
   WRITE (y_FAST%UnSum, Fmt ) "Number", ChanTxt, "Generated by"
   ChanTxt = '--------------------' !this ought to be sufficiently long
   WRITE (y_FAST%UnSum, Fmt ) "------", ChanTxt, "------------"

   Fmt = '(4X,I4,2(2X,A'//TRIM(num2lstr(ChanLen))//'),2X,A)'
   I = 0
   DO Module_Number = 1,NumModules
      DO J = 1,y_FAST%numOuts( Module_Number )
         I = I + 1
         WRITE (y_FAST%UnSum, Fmt ) I, y_FAST%ChannelNames(I), y_FAST%ChannelUnits(I), TRIM(y_FAST%Module_Ver( Module_Number )%Name)
      END DO
   END DO


   !.......................... End of Summary File ............................................

   ! bjj: note that I'm not closing the summary file here, though at the present time we don't write to this file again.
   ! In the future, we may want to write additional information to this file during the simulation.
   ! bjj 4/21/2015: closing the file now because of restart. If it needs to be open later, we can change it again.

   CLOSE( y_FAST%UnSum )
   y_FAST%UnSum = -1

END SUBROUTINE FAST_WrSum
!----------------------------------------------------------------------------------------------------------------------------------

!++++++++++++++++++++++++++++++++++++++++++++++++++++++++++++++++++++++++++++++++++++++++++++++++++++++++++++++++++++++++++++++++++
! TIME-STEP SOLVER ROUTINES (includes initialization after first call to calcOutput at t=0)
!++++++++++++++++++++++++++++++++++++++++++++++++++++++++++++++++++++++++++++++++++++++++++++++++++++++++++++++++++++++++++++++++++
!> Routine that calls FAST_Solution0 for one instance of a Turbine data structure. This is a separate subroutine so that the FAST
!! driver programs do not need to change or operate on the individual module level.
SUBROUTINE FAST_Solution0_T(Turbine, ErrStat, ErrMsg)

   TYPE(FAST_TurbineType),   INTENT(INOUT) :: Turbine             !< all data for one instance of a turbine
   INTEGER(IntKi),           INTENT(  OUT) :: ErrStat             !< Error status of the operation
   CHARACTER(*),             INTENT(  OUT) :: ErrMsg              !< Error message if ErrStat /= ErrID_None


   CALL FAST_Solution0(Turbine%p_FAST, Turbine%y_FAST, Turbine%m_FAST, &
                     Turbine%ED, Turbine%SED, Turbine%BD, Turbine%SrvD, Turbine%AD14, Turbine%AD, Turbine%ADsk, Turbine%IfW, Turbine%OpFM, Turbine%SC_DX,&
                     Turbine%HD, Turbine%SD, Turbine%ExtPtfm, Turbine%MAP, Turbine%FEAM, Turbine%MD, Turbine%Orca, &
                     Turbine%IceF, Turbine%IceD, Turbine%MeshMapData, ErrStat, ErrMsg )

END SUBROUTINE FAST_Solution0_T
!----------------------------------------------------------------------------------------------------------------------------------
!> Routine that calls CalcOutput for the first time of the simulation (at t=0). After the initial solve, data arrays are initialized.
SUBROUTINE FAST_Solution0(p_FAST, y_FAST, m_FAST, ED, SED, BD, SrvD, AD14, AD, ADsk, IfW, OpFM, SC_DX, HD, SD, ExtPtfm, &
                          MAPp, FEAM, MD, Orca, IceF, IceD, MeshMapData, ErrStat, ErrMsg )

   TYPE(FAST_ParameterType), INTENT(IN   ) :: p_FAST              !< Parameters for the glue code
   TYPE(FAST_OutputFileType),INTENT(INOUT) :: y_FAST              !< Output variables for the glue code
   TYPE(FAST_MiscVarType),   INTENT(INOUT) :: m_FAST              !< Miscellaneous variables

   TYPE(ElastoDyn_Data),     INTENT(INOUT) :: ED                  !< ElastoDyn data
   TYPE(SED_Data),           INTENT(INOUT) :: SED                 !< Simplified-ElastoDyn data
   TYPE(BeamDyn_Data),       INTENT(INOUT) :: BD                  !< BeamDyn data
   TYPE(ServoDyn_Data),      INTENT(INOUT) :: SrvD                !< ServoDyn data
   TYPE(AeroDyn14_Data),     INTENT(INOUT) :: AD14                !< AeroDyn14 data
   TYPE(AeroDyn_Data),       INTENT(INOUT) :: AD                  !< AeroDyn data
   TYPE(AeroDisk_Data),      INTENT(INOUT) :: ADsk                !< AeroDisk data
   TYPE(InflowWind_Data),    INTENT(INOUT) :: IfW                 !< InflowWind data
   TYPE(OpenFOAM_Data),      INTENT(INOUT) :: OpFM                !< OpenFOAM data
   TYPE(SCDataEx_Data),      INTENT(INOUT) :: SC_DX               !< Supercontroller exchange data
   TYPE(HydroDyn_Data),      INTENT(INOUT) :: HD                  !< HydroDyn data
   TYPE(SubDyn_Data),        INTENT(INOUT) :: SD                  !< SubDyn data
   TYPE(ExtPtfm_Data),       INTENT(INOUT) :: ExtPtfm             !< ExtPtfm_MCKF data
   TYPE(MAP_Data),           INTENT(INOUT) :: MAPp                !< MAP data
   TYPE(FEAMooring_Data),    INTENT(INOUT) :: FEAM                !< FEAMooring data
   TYPE(MoorDyn_Data),       INTENT(INOUT) :: MD                  !< Data for the MoorDyn module
   TYPE(OrcaFlex_Data),      INTENT(INOUT) :: Orca                !< OrcaFlex interface data
   TYPE(IceFloe_Data),       INTENT(INOUT) :: IceF                !< IceFloe data
   TYPE(IceDyn_Data),        INTENT(INOUT) :: IceD                !< All the IceDyn data used in time-step loop

   TYPE(FAST_ModuleMapType), INTENT(INOUT) :: MeshMapData         !< Data for mapping between modules

   INTEGER(IntKi),           INTENT(  OUT) :: ErrStat             !< Error status of the operation
   CHARACTER(*),             INTENT(  OUT) :: ErrMsg              !< Error message if ErrStat /= ErrID_None

   ! local variables
   INTEGER(IntKi), PARAMETER               :: n_t_global = -1     ! loop counter
   INTEGER(IntKi), PARAMETER               :: n_t_global_next = 0 ! loop counter
   REAL(DbKi)                              :: t_initial           ! next simulation time (t_global_next)

   INTEGER(IntKi)                          :: ErrStat2
   CHARACTER(ErrMsgLen)                    :: ErrMsg2
   CHARACTER(*), PARAMETER                 :: RoutineName = 'FAST_Solution0'


   !NOTE: m_FAST%t_global is t_initial in this routine

   ErrStat = ErrID_None
   ErrMsg  = ""

   t_initial = m_FAST%t_global ! which is used in place of t_global_next
   y_FAST%WriteThisStep = NeedWriteOutput(n_t_global_next, t_initial, p_FAST)

   IF (p_FAST%WrSttsTime) then
      CALL SimStatus_FirstTime( m_FAST%TiLstPrn, m_FAST%PrevClockTime, m_FAST%SimStrtTime, m_FAST%UsrTime2, t_initial, p_FAST%TMax, p_FAST%TDesc )
   END IF


   ! Solve input-output relations; this section of code corresponds to Eq. (35) in Gasmi et al. (2013)
   ! This code will be specific to the underlying modules

      ! the initial ServoDyn and IfW/Lidar inputs from Simulink:
   IF ( p_FAST%CompServo == Module_SrvD ) CALL SrvD_SetExternalInputs( p_FAST, m_FAST, SrvD%Input(1) )
   IF ( p_FAST%CompInflow == Module_IfW ) CALL IfW_SetExternalInputs( p_FAST, IfW%p, m_FAST, ED%y, SED%y, IfW%Input(1) )

   CALL CalcOutputs_And_SolveForInputs(  n_t_global, t_initial,  STATE_CURR, m_FAST%calcJacobian, m_FAST%NextJacCalcTime, &
                        p_FAST, m_FAST, y_FAST%WriteThisStep, ED, SED, BD, SrvD, AD14, AD, ADsk, IfW, OpFM, HD, SD, ExtPtfm, &
                        MAPp, FEAM, MD, Orca, IceF, IceD, MeshMapData, ErrStat2, ErrMsg2 )
      CALL SetErrStat(ErrStat2, ErrMsg2, ErrStat, ErrMsg, RoutineName )

   if (p_FAST%UseSC ) then
      call SC_DX_SetInputs(p_FAST, SrvD%y, SC_DX, ErrStat2, ErrMsg2 )
      call SetErrStat( ErrStat2, ErrMsg2, ErrStat, ErrMsg, RoutineName )
   end if

   !----------------------------------------------------------------------------------------
   ! Check to see if we should output data this time step:
   !----------------------------------------------------------------------------------------

   CALL WriteOutputToFile(n_t_global_next, t_initial, p_FAST, y_FAST, ED, SED, BD, AD14, AD, ADsk, IfW, OpFM, HD, SD, ExtPtfm, SrvD, MAPp, FEAM, MD, Orca, IceF, IceD, MeshMapData, ErrStat2, ErrMsg2)
      CALL SetErrStat(ErrStat2, ErrMsg2, ErrStat, ErrMsg, RoutineName )

      ! turn off VTK output when
   if (p_FAST%WrVTK == VTK_InitOnly) then
      ! Write visualization data for initialization (and also note that we're ignoring any errors that occur doing so)

      call WriteVTK(t_initial, p_FAST, y_FAST, MeshMapData, ED, SED, BD, AD, IfW, OpFM, HD, SD, ExtPtfm, SrvD, MAPp, FEAM, MD, Orca, IceF, IceD)

   end if


   !...............
   ! Copy values of these initial guesses for interpolation/extrapolation and
   ! initialize predicted states for j_pc loop (use MESH_NEWCOPY here so we can use MESH_UPDATE copy later)
   !...............

   ! Initialize Input-Output arrays for interpolation/extrapolation:

   CALL FAST_InitIOarrays( m_FAST%t_global, p_FAST, y_FAST, m_FAST, ED, SED, BD, SrvD, AD14, AD, ADsk, IfW, HD, SD, ExtPtfm, &
                           MAPp, FEAM, MD, Orca, IceF, IceD, ErrStat2, ErrMsg2 )
      CALL SetErrStat(ErrStat2, ErrMsg2, ErrStat, ErrMsg, RoutineName )


END SUBROUTINE FAST_Solution0
!----------------------------------------------------------------------------------------------------------------------------------
!> This routine initializes the input and output arrays stored for extrapolation. They are initialized after the first input-output solve so that the first
!! extrapolations are used with values from the solution, not just initial guesses. It also creates new copies of the state variables, which need to
!! be stored for the predictor-corrector loop.
SUBROUTINE FAST_InitIOarrays( t_initial, p_FAST, y_FAST, m_FAST, ED, SED, BD, SrvD, AD14, AD, ADsk, IfW, HD, SD, ExtPtfm, &
                              MAPp, FEAM, MD, Orca, IceF, IceD, ErrStat, ErrMsg )

   REAL(DbKi),               INTENT(IN   ) :: t_initial           !< start time of the simulation
   TYPE(FAST_ParameterType), INTENT(IN   ) :: p_FAST              !< Parameters for the glue code
   TYPE(FAST_OutputFileType),INTENT(IN   ) :: y_FAST              !< Output variables for the glue code
   TYPE(FAST_MiscVarType),   INTENT(IN   ) :: m_FAST              !< Miscellaneous variables

   TYPE(ElastoDyn_Data),     INTENT(INOUT) :: ED                  !< ElastoDyn data
   TYPE(SED_Data),           INTENT(INOUT) :: SED                 !< Simplified-ElastoDyn data
   TYPE(BeamDyn_Data),       INTENT(INOUT) :: BD                  !< BeamDyn data
   TYPE(ServoDyn_Data),      INTENT(INOUT) :: SrvD                !< ServoDyn data
   TYPE(AeroDyn14_Data),     INTENT(INOUT) :: AD14                !< AeroDyn v14 data
   TYPE(AeroDyn_Data),       INTENT(INOUT) :: AD                  !< AeroDyn data
   TYPE(AeroDisk_Data),      INTENT(INOUT) :: ADsk                !< AeroDisk data
   TYPE(InflowWind_Data),    INTENT(INOUT) :: IfW                 !< InflowWind data
   TYPE(HydroDyn_Data),      INTENT(INOUT) :: HD                  !< HydroDyn data
   TYPE(SubDyn_Data),        INTENT(INOUT) :: SD                  !< SubDyn data
   TYPE(ExtPtfm_Data),       INTENT(INOUT) :: ExtPtfm             !< ExtPtfm_MCKF data
   TYPE(MAP_Data),           INTENT(INOUT) :: MAPp                !< MAP data
   TYPE(FEAMooring_Data),    INTENT(INOUT) :: FEAM                !< FEAMooring data
   TYPE(MoorDyn_Data),       INTENT(INOUT) :: MD                  !< MoorDyn data
   TYPE(OrcaFlex_Data),      INTENT(INOUT) :: Orca                !< OrcaFlex interface data
   TYPE(IceFloe_Data),       INTENT(INOUT) :: IceF                !< IceFloe data
   TYPE(IceDyn_Data),        INTENT(INOUT) :: IceD                !< All the IceDyn data used in time-step loop

   INTEGER(IntKi),           INTENT(  OUT) :: ErrStat             !< Error status of the operation
   CHARACTER(*),             INTENT(  OUT) :: ErrMsg              !< Error message if ErrStat /= ErrID_None

   ! local variables
   INTEGER(IntKi)                          :: i, j, k             ! loop counters
   INTEGER(IntKi)                          :: ErrStat2
   CHARACTER(ErrMsgLen)                    :: ErrMsg2
   CHARACTER(*), PARAMETER                 :: RoutineName = 'FAST_InitIOarrays'


   ErrStat = ErrID_None
   ErrMsg  = ""

   ! We fill (S)ED%InputTimes with negative times, but the (S)ED%Input values are identical for each of those times; this allows
   ! us to use, e.g., quadratic interpolation that effectively acts as a zeroth-order extrapolation and first-order extrapolation
   ! for the first and second time steps.  (The interpolation order in the ExtrapInput routines are determined as
   ! order = SIZE(ED%Input)
   
   IF (p_FAST%CompElast == Module_SED) THEN
      DO j = 1, p_FAST%InterpOrder + 1
         SED%InputTimes(j) = t_initial - (j - 1) * p_FAST%dt
      END DO
   
      DO j = 2, p_FAST%InterpOrder + 1
         CALL SED_CopyInput (SED%Input(1),  SED%Input(j),  MESH_NEWCOPY, Errstat2, ErrMsg2)
            CALL SetErrStat( Errstat2, ErrMsg2, ErrStat, ErrMsg, RoutineName )
      END DO
      CALL SED_CopyInput (SED%Input(1),  SED%u,  MESH_NEWCOPY, Errstat2, ErrMsg2) ! do this to initialize meshes/allocatable arrays for output of ExtrapInterp routine
         CALL SetErrStat( Errstat2, ErrMsg2, ErrStat, ErrMsg, RoutineName )
   
         ! Initialize predicted states for j_pc loop:
      CALL SED_CopyContState   (SED%x( STATE_CURR), SED%x( STATE_PRED), MESH_NEWCOPY, Errstat2, ErrMsg2)
         CALL SetErrStat( Errstat2, ErrMsg2, ErrStat, ErrMsg, RoutineName )
      CALL SED_CopyDiscState   (SED%xd(STATE_CURR), SED%xd(STATE_PRED), MESH_NEWCOPY, Errstat2, ErrMsg2)
         CALL SetErrStat( Errstat2, ErrMsg2, ErrStat, ErrMsg, RoutineName )
      CALL SED_CopyConstrState (SED%z( STATE_CURR), SED%z( STATE_PRED), MESH_NEWCOPY, Errstat2, ErrMsg2)
         CALL SetErrStat( Errstat2, ErrMsg2, ErrStat, ErrMsg, RoutineName )
      CALL SED_CopyOtherState (SED%OtherSt( STATE_CURR), SED%OtherSt( STATE_PRED), MESH_NEWCOPY, Errstat2, ErrMsg2)
         CALL SetErrStat( Errstat2, ErrMsg2, ErrStat, ErrMsg, RoutineName )
   
   ELSE
   
      DO j = 1, p_FAST%InterpOrder + 1
         ED%InputTimes(j) = t_initial - (j - 1) * p_FAST%dt
      END DO
   
      DO j = 2, p_FAST%InterpOrder + 1
         CALL ED_CopyInput (ED%Input(1),  ED%Input(j),  MESH_NEWCOPY, Errstat2, ErrMsg2)
            CALL SetErrStat( Errstat2, ErrMsg2, ErrStat, ErrMsg, RoutineName )
      END DO
      CALL ED_CopyInput (ED%Input(1),  ED%u,  MESH_NEWCOPY, Errstat2, ErrMsg2) ! do this to initialize meshes/allocatable arrays for output of ExtrapInterp routine
         CALL SetErrStat( Errstat2, ErrMsg2, ErrStat, ErrMsg, RoutineName )
   
         ! Initialize predicted states for j_pc loop:
      CALL ED_CopyContState   (ED%x( STATE_CURR), ED%x( STATE_PRED), MESH_NEWCOPY, Errstat2, ErrMsg2)
         CALL SetErrStat( Errstat2, ErrMsg2, ErrStat, ErrMsg, RoutineName )
      CALL ED_CopyDiscState   (ED%xd(STATE_CURR), ED%xd(STATE_PRED), MESH_NEWCOPY, Errstat2, ErrMsg2)
         CALL SetErrStat( Errstat2, ErrMsg2, ErrStat, ErrMsg, RoutineName )
      CALL ED_CopyConstrState (ED%z( STATE_CURR), ED%z( STATE_PRED), MESH_NEWCOPY, Errstat2, ErrMsg2)
         CALL SetErrStat( Errstat2, ErrMsg2, ErrStat, ErrMsg, RoutineName )
      CALL ED_CopyOtherState (ED%OtherSt( STATE_CURR), ED%OtherSt( STATE_PRED), MESH_NEWCOPY, Errstat2, ErrMsg2)
         CALL SetErrStat( Errstat2, ErrMsg2, ErrStat, ErrMsg, RoutineName )
   ENDIF

   IF  (p_FAST%CompElast == Module_BD ) THEN

      DO k = 1,p_FAST%nBeams

            ! Copy values for interpolation/extrapolation:
         DO j = 1, p_FAST%InterpOrder + 1
            BD%InputTimes(j,k) = t_initial - (j - 1) * p_FAST%dt
         END DO

         DO j = 2, p_FAST%InterpOrder + 1
            CALL BD_CopyInput (BD%Input(1,k),  BD%Input(j,k),  MESH_NEWCOPY, Errstat2, ErrMsg2)
               CALL SetErrStat( Errstat2, ErrMsg2, ErrStat, ErrMsg, RoutineName )
         END DO
         CALL BD_CopyInput (BD%Input(1,k),  BD%u(k),  MESH_NEWCOPY, Errstat2, ErrMsg2) ! do this to initialize meshes/allocatable arrays for output of ExtrapInterp routine
            CALL SetErrStat( Errstat2, ErrMsg2, ErrStat, ErrMsg, RoutineName )


            ! Initialize predicted states for j_pc loop:
         CALL BD_CopyContState   (BD%x( k,STATE_CURR), BD%x( k,STATE_PRED), MESH_NEWCOPY, Errstat2, ErrMsg2)
            CALL SetErrStat( Errstat2, ErrMsg2, ErrStat, ErrMsg, RoutineName )
         CALL BD_CopyDiscState   (BD%xd(k,STATE_CURR), BD%xd(k,STATE_PRED), MESH_NEWCOPY, Errstat2, ErrMsg2)
            CALL SetErrStat( Errstat2, ErrMsg2, ErrStat, ErrMsg, RoutineName )
         CALL BD_CopyConstrState (BD%z( k,STATE_CURR), BD%z( k,STATE_PRED), MESH_NEWCOPY, Errstat2, ErrMsg2)
            CALL SetErrStat( Errstat2, ErrMsg2, ErrStat, ErrMsg, RoutineName )
         CALL BD_CopyOtherState (BD%OtherSt( k,STATE_CURR), BD%OtherSt( k,STATE_PRED), MESH_NEWCOPY, Errstat2, ErrMsg2)
            CALL SetErrStat( Errstat2, ErrMsg2, ErrStat, ErrMsg, RoutineName )

      END DO ! nBeams

   END IF ! CompElast


   IF ( p_FAST%CompServo == Module_SrvD ) THEN
      ! Initialize Input-Output arrays for interpolation/extrapolation:

      DO j = 1, p_FAST%InterpOrder + 1
         SrvD%InputTimes(j) = t_initial - (j - 1) * p_FAST%dt
         !SrvD_OutputTimes(j) = t_initial - (j - 1) * dt
      END DO

      DO j = 2, p_FAST%InterpOrder + 1
         CALL SrvD_CopyInput (SrvD%Input(1),  SrvD%Input(j),  MESH_NEWCOPY, Errstat2, ErrMsg2)
            CALL SetErrStat( Errstat2, ErrMsg2, ErrStat, ErrMsg, RoutineName )
      END DO
      CALL SrvD_CopyInput (SrvD%Input(1),  SrvD%u,  MESH_NEWCOPY, Errstat2, ErrMsg2) ! do this to initialize meshes/allocatable arrays for output of ExtrapInterp routine
         CALL SetErrStat( Errstat2, ErrMsg2, ErrStat, ErrMsg, RoutineName )

         ! Initialize predicted states for j_pc loop:
      CALL SrvD_CopyContState   (SrvD%x( STATE_CURR), SrvD%x( STATE_PRED), MESH_NEWCOPY, Errstat2, ErrMsg2)
         CALL SetErrStat( Errstat2, ErrMsg2, ErrStat, ErrMsg, RoutineName )
      CALL SrvD_CopyDiscState   (SrvD%xd(STATE_CURR), SrvD%xd(STATE_PRED), MESH_NEWCOPY, Errstat2, ErrMsg2)
         CALL SetErrStat( Errstat2, ErrMsg2, ErrStat, ErrMsg, RoutineName )
      CALL SrvD_CopyConstrState (SrvD%z( STATE_CURR), SrvD%z( STATE_PRED), MESH_NEWCOPY, Errstat2, ErrMsg2)
         CALL SetErrStat( Errstat2, ErrMsg2, ErrStat, ErrMsg, RoutineName )
      CALL SrvD_CopyOtherState( SrvD%OtherSt(STATE_CURR), SrvD%OtherSt(STATE_PRED), MESH_NEWCOPY, Errstat2, ErrMsg2)
            CALL SetErrStat( Errstat2, ErrMsg2, ErrStat, ErrMsg, RoutineName )

   END IF ! CompServo


   IF ( p_FAST%CompAero == Module_AD14 ) THEN
         ! Copy values for interpolation/extrapolation:

      DO j = 1, p_FAST%InterpOrder + 1
         AD14%InputTimes(j) = t_initial - (j - 1) * p_FAST%dt
      END DO

      DO j = 2, p_FAST%InterpOrder + 1
         CALL AD14_CopyInput (AD14%Input(1),  AD14%Input(j),  MESH_NEWCOPY, Errstat2, ErrMsg2)
            CALL SetErrStat( Errstat2, ErrMsg2, ErrStat, ErrMsg, RoutineName )
      END DO
      CALL AD14_CopyInput (AD14%Input(1),  AD14%u,  MESH_NEWCOPY, Errstat2, ErrMsg2) ! do this to initialize meshes/allocatable arrays for output of ExtrapInterp routine
         CALL SetErrStat( Errstat2, ErrMsg2, ErrStat, ErrMsg, RoutineName )


         ! Initialize predicted states for j_pc loop:
      CALL AD14_CopyContState   (AD14%x( STATE_CURR), AD14%x( STATE_PRED), MESH_NEWCOPY, Errstat2, ErrMsg2)
         CALL SetErrStat( Errstat2, ErrMsg2, ErrStat, ErrMsg, RoutineName )
      CALL AD14_CopyDiscState   (AD14%xd(STATE_CURR), AD14%xd(STATE_PRED), MESH_NEWCOPY, Errstat2, ErrMsg2)
         CALL SetErrStat( Errstat2, ErrMsg2, ErrStat, ErrMsg, RoutineName )
      CALL AD14_CopyConstrState (AD14%z( STATE_CURR), AD14%z( STATE_PRED), MESH_NEWCOPY, Errstat2, ErrMsg2)
         CALL SetErrStat( Errstat2, ErrMsg2, ErrStat, ErrMsg, RoutineName )
      CALL AD14_CopyOtherState( AD14%OtherSt(STATE_CURR), AD14%OtherSt(STATE_PRED), MESH_NEWCOPY, Errstat2, ErrMsg2)
         CALL SetErrStat( Errstat2, ErrMsg2, ErrStat, ErrMsg, RoutineName )

   ELSEIF ( p_FAST%CompAero == Module_AD ) THEN
         ! Copy values for interpolation/extrapolation:

      DO j = 1, p_FAST%InterpOrder + 1
         AD%InputTimes(j) = t_initial - (j - 1) * p_FAST%dt
      END DO

      DO j = 2, p_FAST%InterpOrder + 1
         CALL AD_CopyInput (AD%Input(1),  AD%Input(j),  MESH_NEWCOPY, Errstat2, ErrMsg2)
            CALL SetErrStat( Errstat2, ErrMsg2, ErrStat, ErrMsg, RoutineName )
      END DO
      CALL AD_CopyInput (AD%Input(1),  AD%u,  MESH_NEWCOPY, Errstat2, ErrMsg2) ! do this to initialize meshes/allocatable arrays for output of ExtrapInterp routine
         CALL SetErrStat( Errstat2, ErrMsg2, ErrStat, ErrMsg, RoutineName )


         ! Initialize predicted states for j_pc loop:
      CALL AD_CopyContState(AD%x(STATE_CURR), AD%x(STATE_PRED), MESH_NEWCOPY, Errstat2, ErrMsg2)
         CALL SetErrStat( Errstat2, ErrMsg2, ErrStat, ErrMsg, RoutineName )
      CALL AD_CopyDiscState(AD%xd(STATE_CURR), AD%xd(STATE_PRED), MESH_NEWCOPY, Errstat2, ErrMsg2)
         CALL SetErrStat( Errstat2, ErrMsg2, ErrStat, ErrMsg, RoutineName )
      CALL AD_CopyConstrState(AD%z(STATE_CURR), AD%z(STATE_PRED), MESH_NEWCOPY, Errstat2, ErrMsg2)
         CALL SetErrStat( Errstat2, ErrMsg2, ErrStat, ErrMsg, RoutineName )
      CALL AD_CopyOtherState(AD%OtherSt(STATE_CURR), AD%OtherSt(STATE_PRED), MESH_NEWCOPY, Errstat2, ErrMsg2)
         CALL SetErrStat( Errstat2, ErrMsg2, ErrStat, ErrMsg, RoutineName )

   ELSEIF ( p_FAST%CompAero == Module_ADsk ) THEN
         ! Copy values for interpolation/extrapolation:

      DO j = 1, p_FAST%InterpOrder + 1
         ADsk%InputTimes(j) = t_initial - (j - 1) * p_FAST%dt
      END DO

      DO j = 2, p_FAST%InterpOrder + 1
         CALL ADsk_CopyInput (ADsk%Input(1),  ADsk%Input(j),  MESH_NEWCOPY, Errstat2, ErrMsg2)
            CALL SetErrStat( Errstat2, ErrMsg2, ErrStat, ErrMsg, RoutineName )
      END DO
      CALL ADsk_CopyInput (ADsk%Input(1),  ADsk%u,  MESH_NEWCOPY, Errstat2, ErrMsg2) ! do this to initialize meshes/allocatable arrays for output of ExtrapInterp routine
         CALL SetErrStat( Errstat2, ErrMsg2, ErrStat, ErrMsg, RoutineName )


         ! Initialize predicted states for j_pc loop:
      CALL ADsk_CopyContState   (ADsk%x( STATE_CURR), ADsk%x( STATE_PRED), MESH_NEWCOPY, Errstat2, ErrMsg2)
         CALL SetErrStat( Errstat2, ErrMsg2, ErrStat, ErrMsg, RoutineName )
      CALL ADsk_CopyDiscState   (ADsk%xd(STATE_CURR), ADsk%xd(STATE_PRED), MESH_NEWCOPY, Errstat2, ErrMsg2)
         CALL SetErrStat( Errstat2, ErrMsg2, ErrStat, ErrMsg, RoutineName )
      CALL ADsk_CopyConstrState (ADsk%z( STATE_CURR), ADsk%z( STATE_PRED), MESH_NEWCOPY, Errstat2, ErrMsg2)
         CALL SetErrStat( Errstat2, ErrMsg2, ErrStat, ErrMsg, RoutineName )
      CALL ADsk_CopyOtherState( ADsk%OtherSt(STATE_CURR), ADsk%OtherSt(STATE_PRED), MESH_NEWCOPY, Errstat2, ErrMsg2)
         CALL SetErrStat( Errstat2, ErrMsg2, ErrStat, ErrMsg, RoutineName )

   END IF ! CompAero == Module_AD



   IF ( p_FAST%CompInflow == Module_IfW ) THEN
         ! Copy values for interpolation/extrapolation:

      DO j = 1, p_FAST%InterpOrder + 1
         IfW%InputTimes(j) = t_initial - (j - 1) * p_FAST%dt
         !IfW%OutputTimes(i) = t_initial - (j - 1) * dt
      END DO

      DO j = 2, p_FAST%InterpOrder + 1
         CALL InflowWind_CopyInput (IfW%Input(1),  IfW%Input(j),  MESH_NEWCOPY, Errstat2, ErrMsg2)
            CALL SetErrStat( Errstat2, ErrMsg2, ErrStat, ErrMsg, RoutineName )
      END DO
      CALL InflowWind_CopyInput (IfW%Input(1),  IfW%u,  MESH_NEWCOPY, Errstat2, ErrMsg2) ! do this to initialize meshes/allocatable arrays for output of ExtrapInterp routine
         CALL SetErrStat( Errstat2, ErrMsg2, ErrStat, ErrMsg, RoutineName )


         ! Initialize predicted states for j_pc loop:
      CALL InflowWind_CopyContState   (IfW%x( STATE_CURR), IfW%x( STATE_PRED), MESH_NEWCOPY, Errstat2, ErrMsg2)
         CALL SetErrStat( Errstat2, ErrMsg2, ErrStat, ErrMsg, RoutineName )
      CALL InflowWind_CopyDiscState   (IfW%xd(STATE_CURR), IfW%xd(STATE_PRED), MESH_NEWCOPY, Errstat2, ErrMsg2)
         CALL SetErrStat( Errstat2, ErrMsg2, ErrStat, ErrMsg, RoutineName )
      CALL InflowWind_CopyConstrState (IfW%z( STATE_CURR), IfW%z( STATE_PRED), MESH_NEWCOPY, Errstat2, ErrMsg2)
         CALL SetErrStat( Errstat2, ErrMsg2, ErrStat, ErrMsg, RoutineName )
      CALL InflowWind_CopyOtherState( IfW%OtherSt(STATE_CURR), IfW%OtherSt(STATE_PRED), MESH_NEWCOPY, Errstat2, ErrMsg2)
            CALL SetErrStat( Errstat2, ErrMsg2, ErrStat, ErrMsg, RoutineName )

   END IF ! CompInflow == Module_IfW


   IF ( p_FAST%CompHydro == Module_HD ) THEN
         ! Copy values for interpolation/extrapolation:
      DO j = 1, p_FAST%InterpOrder + 1
         HD%InputTimes(j) = t_initial - (j - 1) * p_FAST%dt
         !HD_OutputTimes(i) = t_initial - (j - 1) * dt
      END DO

      DO j = 2, p_FAST%InterpOrder + 1
         CALL HydroDyn_CopyInput (HD%Input(1),  HD%Input(j),  MESH_NEWCOPY, Errstat2, ErrMsg2)
            CALL SetErrStat( Errstat2, ErrMsg2, ErrStat, ErrMsg, RoutineName )
      END DO
      CALL HydroDyn_CopyInput (HD%Input(1),  HD%u,  MESH_NEWCOPY, Errstat2, ErrMsg2) ! do this to initialize meshes/allocatable arrays for output of ExtrapInterp routine
         CALL SetErrStat( Errstat2, ErrMsg2, ErrStat, ErrMsg, RoutineName )


         ! Initialize predicted states for j_pc loop:
      CALL HydroDyn_CopyContState   (HD%x( STATE_CURR), HD%x( STATE_PRED), MESH_NEWCOPY, Errstat2, ErrMsg2)
         CALL SetErrStat( Errstat2, ErrMsg2, ErrStat, ErrMsg, RoutineName )
      CALL HydroDyn_CopyDiscState   (HD%xd(STATE_CURR), HD%xd(STATE_PRED), MESH_NEWCOPY, Errstat2, ErrMsg2)
         CALL SetErrStat( Errstat2, ErrMsg2, ErrStat, ErrMsg, RoutineName )
      CALL HydroDyn_CopyConstrState (HD%z( STATE_CURR), HD%z( STATE_PRED), MESH_NEWCOPY, Errstat2, ErrMsg2)
         CALL SetErrStat( Errstat2, ErrMsg2, ErrStat, ErrMsg, RoutineName )
      CALL HydroDyn_CopyOtherState( HD%OtherSt(STATE_CURR), HD%OtherSt(STATE_PRED), MESH_NEWCOPY, Errstat2, ErrMsg2)
         CALL SetErrStat( Errstat2, ErrMsg2, ErrStat, ErrMsg, RoutineName )

   END IF !CompHydro


   IF  (p_FAST%CompSub == Module_SD ) THEN

         ! Copy values for interpolation/extrapolation:
      DO j = 1, p_FAST%InterpOrder + 1
         SD%InputTimes(j) = t_initial - (j - 1) * p_FAST%dt
         !SD_OutputTimes(i) = t_initial - (j - 1) * dt
      END DO

      DO j = 2, p_FAST%InterpOrder + 1
         CALL SD_CopyInput (SD%Input(1),  SD%Input(j),  MESH_NEWCOPY, Errstat2, ErrMsg2)
            CALL SetErrStat( Errstat2, ErrMsg2, ErrStat, ErrMsg, RoutineName )
      END DO
      CALL SD_CopyInput (SD%Input(1),  SD%u,  MESH_NEWCOPY, Errstat2, ErrMsg2) ! do this to initialize meshes/allocatable arrays for output of ExtrapInterp routine
         CALL SetErrStat( Errstat2, ErrMsg2, ErrStat, ErrMsg, RoutineName )


         ! Initialize predicted states for j_pc loop:
      CALL SD_CopyContState   (SD%x( STATE_CURR), SD%x( STATE_PRED), MESH_NEWCOPY, Errstat2, ErrMsg2)
         CALL SetErrStat( Errstat2, ErrMsg2, ErrStat, ErrMsg, RoutineName )
      CALL SD_CopyDiscState   (SD%xd(STATE_CURR), SD%xd(STATE_PRED), MESH_NEWCOPY, Errstat2, ErrMsg2)
         CALL SetErrStat( Errstat2, ErrMsg2, ErrStat, ErrMsg, RoutineName )
      CALL SD_CopyConstrState (SD%z( STATE_CURR), SD%z( STATE_PRED), MESH_NEWCOPY, Errstat2, ErrMsg2)
         CALL SetErrStat( Errstat2, ErrMsg2, ErrStat, ErrMsg, RoutineName )
      CALL SD_CopyOtherState( SD%OtherSt(STATE_CURR), SD%OtherSt(STATE_PRED), MESH_NEWCOPY, Errstat2, ErrMsg2)
         CALL SetErrStat( Errstat2, ErrMsg2, ErrStat, ErrMsg, RoutineName )

   ELSE IF (p_FAST%CompSub == Module_ExtPtfm ) THEN

         ! Copy values for interpolation/extrapolation:
      DO j = 1, p_FAST%InterpOrder + 1
         ExtPtfm%InputTimes(j) = t_initial - (j - 1) * p_FAST%dt
      END DO

      DO j = 2, p_FAST%InterpOrder + 1
         CALL ExtPtfm_CopyInput (ExtPtfm%Input(1),  ExtPtfm%Input(j),  MESH_NEWCOPY, Errstat2, ErrMsg2)
            CALL SetErrStat( Errstat2, ErrMsg2, ErrStat, ErrMsg, RoutineName )
      END DO
      CALL ExtPtfm_CopyInput (ExtPtfm%Input(1),  ExtPtfm%u,  MESH_NEWCOPY, Errstat2, ErrMsg2) ! do this to initialize meshes/allocatable arrays for output of ExtrapInterp routine
         CALL SetErrStat( Errstat2, ErrMsg2, ErrStat, ErrMsg, RoutineName )


         ! Initialize predicted states for j_pc loop:
      CALL ExtPtfm_CopyContState   (ExtPtfm%x( STATE_CURR), ExtPtfm%x( STATE_PRED), MESH_NEWCOPY, Errstat2, ErrMsg2)
         CALL SetErrStat( Errstat2, ErrMsg2, ErrStat, ErrMsg, RoutineName )
      CALL ExtPtfm_CopyDiscState   (ExtPtfm%xd(STATE_CURR), ExtPtfm%xd(STATE_PRED), MESH_NEWCOPY, Errstat2, ErrMsg2)
         CALL SetErrStat( Errstat2, ErrMsg2, ErrStat, ErrMsg, RoutineName )
      CALL ExtPtfm_CopyConstrState (ExtPtfm%z( STATE_CURR), ExtPtfm%z( STATE_PRED), MESH_NEWCOPY, Errstat2, ErrMsg2)
         CALL SetErrStat( Errstat2, ErrMsg2, ErrStat, ErrMsg, RoutineName )
      CALL ExtPtfm_CopyOtherState( ExtPtfm%OtherSt(STATE_CURR), ExtPtfm%OtherSt(STATE_PRED), MESH_NEWCOPY, Errstat2, ErrMsg2)
         CALL SetErrStat( Errstat2, ErrMsg2, ErrStat, ErrMsg, RoutineName )
   END IF ! CompSub


   IF (p_FAST%CompMooring == Module_MAP) THEN
         ! Copy values for interpolation/extrapolation:

      DO j = 1, p_FAST%InterpOrder + 1
         MAPp%InputTimes(j) = t_initial - (j - 1) * p_FAST%dt
         !MAP_OutputTimes(i) = t_initial - (j - 1) * dt
      END DO

      DO j = 2, p_FAST%InterpOrder + 1
         CALL MAP_CopyInput (MAPp%Input(1),  MAPp%Input(j),  MESH_NEWCOPY, Errstat2, ErrMsg2)
            CALL SetErrStat( Errstat2, ErrMsg2, ErrStat, ErrMsg, RoutineName )
      END DO
      CALL MAP_CopyInput (MAPp%Input(1),  MAPp%u,  MESH_NEWCOPY, Errstat2, ErrMsg2) ! do this to initialize meshes/allocatable arrays for output of ExtrapInterp routine
         CALL SetErrStat( Errstat2, ErrMsg2, ErrStat, ErrMsg, RoutineName )

         ! Initialize predicted states for j_pc loop:
      CALL MAP_CopyContState   (MAPp%x( STATE_CURR), MAPp%x( STATE_PRED), MESH_NEWCOPY, Errstat2, ErrMsg2)
         CALL SetErrStat( Errstat2, ErrMsg2, ErrStat, ErrMsg, RoutineName )
      CALL MAP_CopyDiscState   (MAPp%xd(STATE_CURR), MAPp%xd(STATE_PRED), MESH_NEWCOPY, Errstat2, ErrMsg2)
         CALL SetErrStat( Errstat2, ErrMsg2, ErrStat, ErrMsg, RoutineName )
      CALL MAP_CopyConstrState (MAPp%z( STATE_CURR), MAPp%z( STATE_PRED), MESH_NEWCOPY, Errstat2, ErrMsg2)
         CALL SetErrStat( Errstat2, ErrMsg2, ErrStat, ErrMsg, RoutineName )
      IF ( p_FAST%n_substeps( MODULE_MAP ) > 1 ) THEN
         CALL MAP_CopyOtherState( MAPp%OtherSt, MAPp%OtherSt_old, MESH_NEWCOPY, Errstat2, ErrMsg2)
            CALL SetErrStat( Errstat2, ErrMsg2, ErrStat, ErrMsg, RoutineName )
      END IF

   ELSEIF (p_FAST%CompMooring == Module_MD) THEN
         ! Copy values for interpolation/extrapolation:

      DO j = 1, p_FAST%InterpOrder + 1
         MD%InputTimes(j) = t_initial - (j - 1) * p_FAST%dt
         !MD_OutputTimes(i) = t_initial - (j - 1) * dt
      END DO

      DO j = 2, p_FAST%InterpOrder + 1
         CALL MD_CopyInput (MD%Input(1),  MD%Input(j),  MESH_NEWCOPY, Errstat2, ErrMsg2)
            CALL SetErrStat( Errstat2, ErrMsg2, ErrStat, ErrMsg, RoutineName )
      END DO
      CALL MD_CopyInput (MD%Input(1),  MD%u,  MESH_NEWCOPY, Errstat2, ErrMsg2) ! do this to initialize meshes/allocatable arrays for output of ExtrapInterp routine
         CALL SetErrStat( Errstat2, ErrMsg2, ErrStat, ErrMsg, RoutineName )

         ! Initialize predicted states for j_pc loop:
      CALL MD_CopyContState   (MD%x( STATE_CURR), MD%x( STATE_PRED), MESH_NEWCOPY, Errstat2, ErrMsg2)
         CALL SetErrStat( Errstat2, ErrMsg2, ErrStat, ErrMsg, RoutineName )
      CALL MD_CopyDiscState   (MD%xd(STATE_CURR), MD%xd(STATE_PRED), MESH_NEWCOPY, Errstat2, ErrMsg2)
         CALL SetErrStat( Errstat2, ErrMsg2, ErrStat, ErrMsg, RoutineName )
      CALL MD_CopyConstrState (MD%z( STATE_CURR), MD%z( STATE_PRED), MESH_NEWCOPY, Errstat2, ErrMsg2)
         CALL SetErrStat( Errstat2, ErrMsg2, ErrStat, ErrMsg, RoutineName )
      CALL MD_CopyOtherState( MD%OtherSt(STATE_CURR), MD%OtherSt(STATE_PRED), MESH_NEWCOPY, Errstat2, ErrMsg2)
         CALL SetErrStat( Errstat2, ErrMsg2, ErrStat, ErrMsg, RoutineName )

   ELSEIF (p_FAST%CompMooring == Module_FEAM) THEN
         ! Copy values for interpolation/extrapolation:

      DO j = 1, p_FAST%InterpOrder + 1
         FEAM%InputTimes(j) = t_initial - (j - 1) * p_FAST%dt
         !FEAM_OutputTimes(i) = t_initial - (j - 1) * dt
      END DO

      DO j = 2, p_FAST%InterpOrder + 1
         CALL FEAM_CopyInput (FEAM%Input(1),  FEAM%Input(j),  MESH_NEWCOPY, Errstat2, ErrMsg2)
            CALL SetErrStat( Errstat2, ErrMsg2, ErrStat, ErrMsg, RoutineName )
      END DO
      CALL FEAM_CopyInput (FEAM%Input(1),  FEAM%u,  MESH_NEWCOPY, Errstat2, ErrMsg2) ! do this to initialize meshes/allocatable arrays for output of ExtrapInterp routine
         CALL SetErrStat( Errstat2, ErrMsg2, ErrStat, ErrMsg, RoutineName )

         ! Initialize predicted states for j_pc loop:
      CALL FEAM_CopyContState   (FEAM%x( STATE_CURR), FEAM%x( STATE_PRED), MESH_NEWCOPY, Errstat2, ErrMsg2)
         CALL SetErrStat( Errstat2, ErrMsg2, ErrStat, ErrMsg, RoutineName )
      CALL FEAM_CopyDiscState   (FEAM%xd(STATE_CURR), FEAM%xd(STATE_PRED), MESH_NEWCOPY, Errstat2, ErrMsg2)
         CALL SetErrStat( Errstat2, ErrMsg2, ErrStat, ErrMsg, RoutineName )
      CALL FEAM_CopyConstrState (FEAM%z( STATE_CURR), FEAM%z( STATE_PRED), MESH_NEWCOPY, Errstat2, ErrMsg2)
         CALL SetErrStat( Errstat2, ErrMsg2, ErrStat, ErrMsg, RoutineName )
      CALL FEAM_CopyOtherState( FEAM%OtherSt(STATE_CURR), FEAM%OtherSt(STATE_PRED), MESH_NEWCOPY, Errstat2, ErrMsg2)
         CALL SetErrStat( Errstat2, ErrMsg2, ErrStat, ErrMsg, RoutineName )

   ELSEIF (p_FAST%CompMooring == Module_Orca) THEN
         ! Copy values for interpolation/extrapolation:

      DO j = 1, p_FAST%InterpOrder + 1
         Orca%InputTimes(j) = t_initial - (j - 1) * p_FAST%dt
      END DO

      DO j = 2, p_FAST%InterpOrder + 1
         CALL Orca_CopyInput (Orca%Input(1),  Orca%Input(j),  MESH_NEWCOPY, Errstat2, ErrMsg2)
            CALL SetErrStat( Errstat2, ErrMsg2, ErrStat, ErrMsg, RoutineName )
      END DO
      CALL Orca_CopyInput (Orca%Input(1),  Orca%u,  MESH_NEWCOPY, Errstat2, ErrMsg2) ! do this to initialize meshes/allocatable arrays for output of ExtrapInterp routine
         CALL SetErrStat( Errstat2, ErrMsg2, ErrStat, ErrMsg, RoutineName )

         ! Initialize predicted states for j_pc loop:
      CALL Orca_CopyContState   (Orca%x( STATE_CURR), Orca%x( STATE_PRED), MESH_NEWCOPY, Errstat2, ErrMsg2)
         CALL SetErrStat( Errstat2, ErrMsg2, ErrStat, ErrMsg, RoutineName )
      CALL Orca_CopyDiscState   (Orca%xd(STATE_CURR), Orca%xd(STATE_PRED), MESH_NEWCOPY, Errstat2, ErrMsg2)
         CALL SetErrStat( Errstat2, ErrMsg2, ErrStat, ErrMsg, RoutineName )
      CALL Orca_CopyConstrState (Orca%z( STATE_CURR), Orca%z( STATE_PRED), MESH_NEWCOPY, Errstat2, ErrMsg2)
         CALL SetErrStat( Errstat2, ErrMsg2, ErrStat, ErrMsg, RoutineName )
      CALL Orca_CopyOtherState( Orca%OtherSt(STATE_CURR), Orca%OtherSt(STATE_PRED), MESH_NEWCOPY, Errstat2, ErrMsg2)
         CALL SetErrStat( Errstat2, ErrMsg2, ErrStat, ErrMsg, RoutineName )
   END IF ! CompMooring


   IF  (p_FAST%CompIce == Module_IceF ) THEN

         ! Copy values for interpolation/extrapolation:
      DO j = 1, p_FAST%InterpOrder + 1
         IceF%InputTimes(j) = t_initial - (j - 1) * p_FAST%dt
         !IceF_OutputTimes(i) = t_initial - (j - 1) * dt
      END DO

      DO j = 2, p_FAST%InterpOrder + 1
         CALL IceFloe_CopyInput (IceF%Input(1),  IceF%Input(j),  MESH_NEWCOPY, Errstat2, ErrMsg2)
            CALL SetErrStat( Errstat2, ErrMsg2, ErrStat, ErrMsg, RoutineName )
      END DO
      CALL IceFloe_CopyInput (IceF%Input(1),  IceF%u,  MESH_NEWCOPY, Errstat2, ErrMsg2) ! do this to initialize meshes/allocatable arrays for output of ExtrapInterp routine
         CALL SetErrStat( Errstat2, ErrMsg2, ErrStat, ErrMsg, RoutineName )


         ! Initialize predicted states for j_pc loop:
      CALL IceFloe_CopyContState   (IceF%x( STATE_CURR), IceF%x( STATE_PRED), MESH_NEWCOPY, Errstat2, ErrMsg2)
         CALL SetErrStat( Errstat2, ErrMsg2, ErrStat, ErrMsg, RoutineName )
      CALL IceFloe_CopyDiscState   (IceF%xd(STATE_CURR), IceF%xd(STATE_PRED), MESH_NEWCOPY, Errstat2, ErrMsg2)
         CALL SetErrStat( Errstat2, ErrMsg2, ErrStat, ErrMsg, RoutineName )
      CALL IceFloe_CopyConstrState (IceF%z( STATE_CURR), IceF%z( STATE_PRED), MESH_NEWCOPY, Errstat2, ErrMsg2)
         CALL SetErrStat( Errstat2, ErrMsg2, ErrStat, ErrMsg, RoutineName )
      CALL IceFloe_CopyOtherState( IceF%OtherSt(STATE_CURR), IceF%OtherSt(STATE_PRED), MESH_NEWCOPY, Errstat2, ErrMsg2)
         CALL SetErrStat( Errstat2, ErrMsg2, ErrStat, ErrMsg, RoutineName )

   ELSEIF  (p_FAST%CompIce == Module_IceD ) THEN

      DO i = 1,p_FAST%numIceLegs

            ! Copy values for interpolation/extrapolation:
         DO j = 1, p_FAST%InterpOrder + 1
            IceD%InputTimes(j,i) = t_initial - (j - 1) * p_FAST%dt
            !IceD%OutputTimes(j,i) = t_initial - (j - 1) * dt
         END DO

         DO j = 2, p_FAST%InterpOrder + 1
            CALL IceD_CopyInput (IceD%Input(1,i),  IceD%Input(j,i),  MESH_NEWCOPY, Errstat2, ErrMsg2)
               CALL SetErrStat( Errstat2, ErrMsg2, ErrStat, ErrMsg, RoutineName )
         END DO
         CALL IceD_CopyInput (IceD%Input(1,i),  IceD%u(i),  MESH_NEWCOPY, Errstat2, ErrMsg2) ! do this to initialize meshes/allocatable arrays for output of ExtrapInterp routine
            CALL SetErrStat( Errstat2, ErrMsg2, ErrStat, ErrMsg, RoutineName )


            ! Initialize predicted states for j_pc loop:
         CALL IceD_CopyContState   (IceD%x( i,STATE_CURR), IceD%x( i,STATE_PRED), MESH_NEWCOPY, Errstat2, ErrMsg2)
            CALL SetErrStat( Errstat2, ErrMsg2, ErrStat, ErrMsg, RoutineName )
         CALL IceD_CopyDiscState   (IceD%xd(i,STATE_CURR), IceD%xd(i,STATE_PRED), MESH_NEWCOPY, Errstat2, ErrMsg2)
            CALL SetErrStat( Errstat2, ErrMsg2, ErrStat, ErrMsg, RoutineName )
         CALL IceD_CopyConstrState (IceD%z( i,STATE_CURR), IceD%z( i,STATE_PRED), MESH_NEWCOPY, Errstat2, ErrMsg2)
            CALL SetErrStat( Errstat2, ErrMsg2, ErrStat, ErrMsg, RoutineName )
         CALL IceD_CopyOtherState( IceD%OtherSt(i,STATE_CURR), IceD%OtherSt(i,STATE_PRED), MESH_NEWCOPY, Errstat2, ErrMsg2)
            CALL SetErrStat( Errstat2, ErrMsg2, ErrStat, ErrMsg, RoutineName )

      END DO ! numIceLegs

   END IF ! CompIce


END SUBROUTINE FAST_InitIOarrays
!----------------------------------------------------------------------------------------------------------------------------------
!> Routine that calls FAST_Solution for one instance of a Turbine data structure. This is a separate subroutine so that the FAST
!! driver programs do not need to change or operate on the individual module level.
SUBROUTINE FAST_Solution_T(t_initial, n_t_global, Turbine, ErrStat, ErrMsg )

   REAL(DbKi),               INTENT(IN   ) :: t_initial           !< initial time
   INTEGER(IntKi),           INTENT(IN   ) :: n_t_global          !< loop counter
   TYPE(FAST_TurbineType),   INTENT(INOUT) :: Turbine             !< all data for one instance of a turbine
   INTEGER(IntKi),           INTENT(  OUT) :: ErrStat             !< Error status of the operation
   CHARACTER(*),             INTENT(  OUT) :: ErrMsg              !< Error message if ErrStat /= ErrID_None

   CALL FAST_Solution(t_initial, n_t_global, Turbine%p_FAST, Turbine%y_FAST, Turbine%m_FAST, &
                  Turbine%ED, Turbine%SED, Turbine%BD, Turbine%SrvD, Turbine%AD14, Turbine%AD, Turbine%ADsk, Turbine%IfW, Turbine%OpFM, Turbine%SC_DX, &
                  Turbine%HD, Turbine%SD, Turbine%ExtPtfm, Turbine%MAP, Turbine%FEAM, Turbine%MD, Turbine%Orca, &
                  Turbine%IceF, Turbine%IceD, Turbine%MeshMapData, ErrStat, ErrMsg )

END SUBROUTINE FAST_Solution_T
!----------------------------------------------------------------------------------------------------------------------------------
!> This routine takes data from n_t_global and gets values at n_t_global + 1
SUBROUTINE FAST_Solution(t_initial, n_t_global, p_FAST, y_FAST, m_FAST, ED, SED, BD, SrvD, AD14, AD, ADsk, IfW, OpFM, SC_DX, HD, SD, ExtPtfm, &
                         MAPp, FEAM, MD, Orca, IceF, IceD, MeshMapData, ErrStat, ErrMsg )

   REAL(DbKi),               INTENT(IN   ) :: t_initial           !< initial time
   INTEGER(IntKi),           INTENT(IN   ) :: n_t_global          !< loop counter

   TYPE(FAST_ParameterType), INTENT(IN   ) :: p_FAST              !< Parameters for the glue code
   TYPE(FAST_OutputFileType),INTENT(INOUT) :: y_FAST              !< Output variables for the glue code
   TYPE(FAST_MiscVarType),   INTENT(INOUT) :: m_FAST              !< Miscellaneous variables

   TYPE(ElastoDyn_Data),     INTENT(INOUT) :: ED                  !< ElastoDyn data
   TYPE(SED_Data),           INTENT(INOUT) :: SED                 !< Simplified-ElastoDyn data
   TYPE(BeamDyn_Data),       INTENT(INOUT) :: BD                  !< BeamDyn data
   TYPE(ServoDyn_Data),      INTENT(INOUT) :: SrvD                !< ServoDyn data
   TYPE(AeroDyn14_Data),     INTENT(INOUT) :: AD14                !< AeroDyn14 data
   TYPE(AeroDyn_Data),       INTENT(INOUT) :: AD                  !< AeroDyn data
   TYPE(AeroDisk_Data),      INTENT(INOUT) :: ADsk                !< AeroDisk data
   TYPE(InflowWind_Data),    INTENT(INOUT) :: IfW                 !< InflowWind data
   TYPE(OpenFOAM_Data),      INTENT(INOUT) :: OpFM                !< OpenFOAM data
   TYPE(SCDataEx_Data),      INTENT(INOUT) :: SC_DX               !< Supercontroller Exchange data
   TYPE(HydroDyn_Data),      INTENT(INOUT) :: HD                  !< HydroDyn data
   TYPE(SubDyn_Data),        INTENT(INOUT) :: SD                  !< SubDyn data
   TYPE(ExtPtfm_Data),       INTENT(INOUT) :: ExtPtfm             !< ExtPtfm_MCKF data
   TYPE(MAP_Data),           INTENT(INOUT) :: MAPp                !< MAP data
   TYPE(FEAMooring_Data),    INTENT(INOUT) :: FEAM                !< FEAMooring data
   TYPE(MoorDyn_Data),       INTENT(INOUT) :: MD                  !< Data for the MoorDyn module
   TYPE(OrcaFlex_Data),      INTENT(INOUT) :: Orca                !< OrcaFlex interface data
   TYPE(IceFloe_Data),       INTENT(INOUT) :: IceF                !< IceFloe data
   TYPE(IceDyn_Data),        INTENT(INOUT) :: IceD                !< All the IceDyn data used in time-step loop

   TYPE(FAST_ModuleMapType), INTENT(INOUT) :: MeshMapData         !< Data for mapping between modules

   INTEGER(IntKi),           INTENT(  OUT) :: ErrStat             !< Error status of the operation
   CHARACTER(*),             INTENT(  OUT) :: ErrMsg              !< Error message if ErrStat /= ErrID_None

   ! local variables
   REAL(DbKi)                              :: t_global_next       ! next simulation time (m_FAST%t_global + p_FAST%dt)
   INTEGER(IntKi)                          :: n_t_global_next     ! n_t_global + 1
   INTEGER(IntKi)                          :: j_pc                ! predictor-corrector loop counter
   INTEGER(IntKi)                          :: NumCorrections      ! number of corrections for this time step
   INTEGER(IntKi), parameter               :: MaxCorrections = 20 ! maximum number of corrections allowed
   LOGICAL                                 :: WriteThisStep       ! Whether WriteOutput values will be printed

   INTEGER(IntKi)                          :: I, k                ! generic loop counters

   !REAL(ReKi)                              :: ControlInputGuess   ! value of controller inputs


   INTEGER(IntKi)                          :: ErrStat2
   CHARACTER(ErrMsgLen)                    :: ErrMsg2
   CHARACTER(*), PARAMETER                 :: RoutineName = 'FAST_Solution'


   ErrStat  = ErrID_None
   ErrMsg   = ""
   ErrStat2 = ErrID_None
   ErrMsg2  = ""

   n_t_global_next = n_t_global+1
   t_global_next = t_initial + n_t_global_next*p_FAST%DT  ! = m_FAST%t_global + p_FAST%dt

   y_FAST%WriteThisStep = NeedWriteOutput(n_t_global_next, t_global_next, p_FAST)

      !! determine if the Jacobian should be calculated this time
   IF ( m_FAST%calcJacobian ) THEN ! this was true (possibly at initialization), so we'll advance the time for the next calculation of the Jacobian

      if (p_FAST%CompMooring == Module_Orca .and. n_t_global < 5) then
         m_FAST%NextJacCalcTime = m_FAST%t_global + p_FAST%DT  ! the jacobian calculated with OrcaFlex at t=0 is incorrect, but is okay on the 2nd step (it's not okay for OrcaFlex version 10, so I increased this to 5)
      else
         m_FAST%NextJacCalcTime = m_FAST%t_global + p_FAST%DT_UJac
      end if

   END IF

      ! set number of corrections to be used for this time step:
   IF ( p_FAST%CompElast == Module_BD ) THEN ! BD accelerations have fewer spikes with these corrections on the first several time steps
      if (n_t_global > 2) then ! this 2 should probably be related to p_FAST%InterpOrder
         NumCorrections = p_FAST%NumCrctn
      elseif (n_t_global == 0) then
         NumCorrections = max(p_FAST%NumCrctn,16)
      else
         NumCorrections = max(p_FAST%NumCrctn,1)
      end if
   ELSE
      NumCorrections = p_FAST%NumCrctn
   END IF

      ! the ServoDyn inputs from Simulink are for t, not t+dt, so we're going to overwrite the inputs from
      ! the previous step before we extrapolate these inputs:
   IF ( p_FAST%CompServo == Module_SrvD ) CALL SrvD_SetExternalInputs( p_FAST, m_FAST, SrvD%Input(1) )

   IF ( p_FAST%UseSC ) THEN
      CALL SC_DX_SetOutputs(p_FAST, SrvD%Input(1), SC_DX, ErrStat2, ErrMsg2 )
      CALL SetErrStat(ErrStat2, ErrMsg2, ErrStat, ErrMsg, RoutineName )
   END IF

   !++++++++++++++++++++++++++++++++++++++++++++++++++++++++++++++++++++++++++++++++++++++++++++++++++++++++++++++++++++++++++++
   !! ## Step 1.a: Extrapolate Inputs
   !!
   !! gives predicted values at t+dt
   !++++++++++++++++++++++++++++++++++++++++++++++++++++++++++++++++++++++++++++++++++++++++++++++++++++++++++++++++++++++++++++
   CALL FAST_ExtrapInterpMods( t_global_next, p_FAST, m_FAST, ED, SED, BD, SrvD, AD14, AD, ADsk, IfW, HD, SD, ExtPtfm, &
                               MAPp, FEAM, MD, Orca, IceF, IceD, ErrStat2, ErrMsg2 )
      CALL SetErrStat(ErrStat2, ErrMsg2, ErrStat, ErrMsg, RoutineName )


   !! predictor-corrector loop:
   j_pc = 0
   do while (j_pc <= NumCorrections)
      WriteThisStep = y_FAST%WriteThisStep .AND. j_pc==NumCorrections

   !++++++++++++++++++++++++++++++++++++++++++++++++++++++++++++++++++++++++++++++++++++++++++++++++++++++++++++++++++++++++++++
   !! ## Step 1.b: Advance states (yield state and constraint values at t_global_next)
   !!
   !! STATE_CURR values of x, xd, z, and OtherSt contain values at m_FAST%t_global;
   !! STATE_PRED values contain values at t_global_next.
   !++++++++++++++++++++++++++++++++++++++++++++++++++++++++++++++++++++++++++++++++++++++++++++++++++++++++++++++++++++++++++++

      CALL FAST_AdvanceStates( t_initial, n_t_global, p_FAST, m_FAST, ED, SED, BD, SrvD, AD14, AD, ADsk, IfW, OpFM, HD, SD, ExtPtfm, &
                               MAPp, FEAM, MD, Orca, IceF, IceD, MeshMapData, ErrStat2, ErrMsg2, WriteThisStep )
         CALL SetErrStat(ErrStat2, ErrMsg2, ErrStat, ErrMsg, RoutineName )
         IF (ErrStat >= AbortErrLev) RETURN

   !++++++++++++++++++++++++++++++++++++++++++++++++++++++++++++++++++++++++++++++++++++++++++++++++++++++++++++++++++++++++++++
   !! ## Step 1.c: Input-Output Solve
   !++++++++++++++++++++++++++++++++++++++++++++++++++++++++++++++++++++++++++++++++++++++++++++++++++++++++++++++++++++++++++++
      ! save predicted inputs for comparison with corrected value later
      !IF (p_FAST%CheckHSSBrTrqC) THEN
      !   ControlInputGuess = ED%Input(1)%HSSBrTrqC
      !END IF

      CALL CalcOutputs_And_SolveForInputs( n_t_global, t_global_next,  STATE_PRED, m_FAST%calcJacobian, m_FAST%NextJacCalcTime, &
         p_FAST, m_FAST, WriteThisStep, ED, SED, BD, SrvD, AD14, AD, ADsk, IfW, OpFM, HD, SD, ExtPtfm, MAPp, FEAM, MD, Orca, IceF, IceD, MeshMapData, ErrStat2, ErrMsg2 )
         CALL SetErrStat(ErrStat2, ErrMsg2, ErrStat, ErrMsg, RoutineName )
         IF (ErrStat >= AbortErrLev) RETURN

   !++++++++++++++++++++++++++++++++++++++++++++++++++++++++++++++++++++++++++++++++++++++++++++++++++++++++++++++++++++++++++++
   !! ## Step 2: Correct (continue in loop)
   !++++++++++++++++++++++++++++++++++++++++++++++++++++++++++++++++++++++++++++++++++++++++++++++++++++++++++++++++++++++++++++
      j_pc = j_pc + 1

      !   ! Check if the predicted inputs were significantly different than the corrected inputs
      !   ! (values before and after CalcOutputs_And_SolveForInputs)
      !if (j_pc > NumCorrections) then
      !
      !   !if (p_FAST%CheckHSSBrTrqC) then
      !   !   if ( abs(ControlInputGuess - ED%Input(1)%HSSBrTrqC) > 50.0_ReKi ) then ! I randomly picked 50 N-m
      !   !      NumCorrections = min(p_FAST%NumCrctn + 1, MaxCorrections)
      !   !      ! print *, 'correction:', t_global_next, NumCorrections
      !   !      cycle
      !   !   end if
      !   !end if
      !
      !   ! check pitch position input to structural code (not implemented, yet)
      !end if

   enddo ! j_pc

   if (p_FAST%UseSC ) then
      call SC_DX_SetInputs(p_FAST, SrvD%y, SC_DX, ErrStat2, ErrMsg2 )
      call SetErrStat( ErrStat2, ErrMsg2, ErrStat, ErrMsg, RoutineName )
   end if

   !++++++++++++++++++++++++++++++++++++++++++++++++++++++++++++++++++++++++++++++++++++++++++++++++++++++++++++++++++++++++++++
   !! ## Step 3: Save all final variables (advance to next time)
   !++++++++++++++++++++++++++++++++++++++++++++++++++++++++++++++++++++++++++++++++++++++++++++++++++++++++++++++++++++++++++++

   !----------------------------------------------------------------------------------------
   !! copy the final predicted states from step t_global_next to actual states for that step
   !----------------------------------------------------------------------------------------

   IF ( p_FAST%CompElast == Module_SED ) THEN
         ! Simplified-ElastoDyn: copy final predictions to actual states
      CALL SED_CopyContState   (SED%x( STATE_PRED), SED%x( STATE_CURR), MESH_UPDATECOPY, Errstat2, ErrMsg2)
         CALL SetErrStat(ErrStat2, ErrMsg2, ErrStat, ErrMsg, RoutineName )
      CALL SED_CopyDiscState   (SED%xd(STATE_PRED), SED%xd(STATE_CURR), MESH_UPDATECOPY, Errstat2, ErrMsg2)
         CALL SetErrStat(ErrStat2, ErrMsg2, ErrStat, ErrMsg, RoutineName )
      CALL SED_CopyConstrState (SED%z( STATE_PRED), SED%z( STATE_CURR), MESH_UPDATECOPY, Errstat2, ErrMsg2)
         CALL SetErrStat(ErrStat2, ErrMsg2, ErrStat, ErrMsg, RoutineName )
      CALL SED_CopyOtherState (SED%OtherSt( STATE_PRED), SED%OtherSt( STATE_CURR), MESH_UPDATECOPY, Errstat2, ErrMsg2)
         CALL SetErrStat(ErrStat2, ErrMsg2, ErrStat, ErrMsg, RoutineName )
   ELSE
         ! ElastoDyn: copy final predictions to actual states
      CALL ED_CopyContState   (ED%x( STATE_PRED), ED%x( STATE_CURR), MESH_UPDATECOPY, Errstat2, ErrMsg2)
         CALL SetErrStat(ErrStat2, ErrMsg2, ErrStat, ErrMsg, RoutineName )
      CALL ED_CopyDiscState   (ED%xd(STATE_PRED), ED%xd(STATE_CURR), MESH_UPDATECOPY, Errstat2, ErrMsg2)
         CALL SetErrStat(ErrStat2, ErrMsg2, ErrStat, ErrMsg, RoutineName )
      CALL ED_CopyConstrState (ED%z( STATE_PRED), ED%z( STATE_CURR), MESH_UPDATECOPY, Errstat2, ErrMsg2)
         CALL SetErrStat(ErrStat2, ErrMsg2, ErrStat, ErrMsg, RoutineName )
      CALL ED_CopyOtherState (ED%OtherSt( STATE_PRED), ED%OtherSt( STATE_CURR), MESH_UPDATECOPY, Errstat2, ErrMsg2)
         CALL SetErrStat(ErrStat2, ErrMsg2, ErrStat, ErrMsg, RoutineName )
   ENDIF


      ! BeamDyn: copy final predictions to actual states
   IF ( p_FAST%CompElast == Module_BD ) THEN
      DO k=1,p_FAST%nBeams
         CALL BD_CopyContState   (BD%x( k,STATE_PRED), BD%x( k,STATE_CURR), MESH_UPDATECOPY, Errstat2, ErrMsg2)
            CALL SetErrStat(ErrStat2, ErrMsg2, ErrStat, ErrMsg, RoutineName )
         CALL BD_CopyDiscState   (BD%xd(k,STATE_PRED), BD%xd(k,STATE_CURR), MESH_UPDATECOPY, Errstat2, ErrMsg2)
            CALL SetErrStat(ErrStat2, ErrMsg2, ErrStat, ErrMsg, RoutineName )
         CALL BD_CopyConstrState (BD%z( k,STATE_PRED), BD%z( k,STATE_CURR), MESH_UPDATECOPY, Errstat2, ErrMsg2)
            CALL SetErrStat(ErrStat2, ErrMsg2, ErrStat, ErrMsg, RoutineName )
         CALL BD_CopyOtherState (BD%OtherSt( k,STATE_PRED), BD%OtherSt( k,STATE_CURR), MESH_UPDATECOPY, Errstat2, ErrMsg2)
            CALL SetErrStat(ErrStat2, ErrMsg2, ErrStat, ErrMsg, RoutineName )
      END DO
   END IF


      ! AeroDyn: copy final predictions to actual states; copy current outputs to next
   IF ( p_FAST%CompAero == Module_AD14 ) THEN
      CALL AD14_CopyContState   (AD14%x( STATE_PRED), AD14%x( STATE_CURR), MESH_UPDATECOPY, Errstat2, ErrMsg2)
         CALL SetErrStat(ErrStat2, ErrMsg2, ErrStat, ErrMsg, RoutineName )
      CALL AD14_CopyDiscState   (AD14%xd(STATE_PRED), AD14%xd(STATE_CURR), MESH_UPDATECOPY, Errstat2, ErrMsg2)
         CALL SetErrStat(ErrStat2, ErrMsg2, ErrStat, ErrMsg, RoutineName )
      CALL AD14_CopyConstrState (AD14%z( STATE_PRED), AD14%z( STATE_CURR), MESH_UPDATECOPY, Errstat2, ErrMsg2)
         CALL SetErrStat(ErrStat2, ErrMsg2, ErrStat, ErrMsg, RoutineName )
      CALL AD14_CopyOtherState (AD14%OtherSt(STATE_PRED), AD14%OtherSt(STATE_CURR), MESH_UPDATECOPY, Errstat2, ErrMsg2)
         CALL SetErrStat(ErrStat2, ErrMsg2, ErrStat, ErrMsg, RoutineName )
   ELSEIF ( p_FAST%CompAero == Module_AD ) THEN
      CALL AD_CopyContState   (AD%x( STATE_PRED), AD%x( STATE_CURR), MESH_UPDATECOPY, Errstat2, ErrMsg2)
         CALL SetErrStat(ErrStat2, ErrMsg2, ErrStat, ErrMsg, RoutineName )
      CALL AD_CopyDiscState   (AD%xd(STATE_PRED), AD%xd(STATE_CURR), MESH_UPDATECOPY, Errstat2, ErrMsg2)
         CALL SetErrStat(ErrStat2, ErrMsg2, ErrStat, ErrMsg, RoutineName )
      CALL AD_CopyConstrState (AD%z( STATE_PRED), AD%z( STATE_CURR), MESH_UPDATECOPY, Errstat2, ErrMsg2)
         CALL SetErrStat(ErrStat2, ErrMsg2, ErrStat, ErrMsg, RoutineName )
      CALL AD_CopyOtherState (AD%OtherSt(STATE_PRED), AD%OtherSt(STATE_CURR), MESH_UPDATECOPY, Errstat2, ErrMsg2)
         CALL SetErrStat(ErrStat2, ErrMsg2, ErrStat, ErrMsg, RoutineName )
   ELSEIF ( p_FAST%CompAero == Module_ADsk ) THEN
      CALL ADsk_CopyContState   (ADsk%x( STATE_PRED), ADsk%x( STATE_CURR), MESH_UPDATECOPY, Errstat2, ErrMsg2)
         CALL SetErrStat(ErrStat2, ErrMsg2, ErrStat, ErrMsg, RoutineName )
      CALL ADsk_CopyDiscState   (ADsk%xd(STATE_PRED), ADsk%xd(STATE_CURR), MESH_UPDATECOPY, Errstat2, ErrMsg2)
         CALL SetErrStat(ErrStat2, ErrMsg2, ErrStat, ErrMsg, RoutineName )
      CALL ADsk_CopyConstrState (ADsk%z( STATE_PRED), ADsk%z( STATE_CURR), MESH_UPDATECOPY, Errstat2, ErrMsg2)
         CALL SetErrStat(ErrStat2, ErrMsg2, ErrStat, ErrMsg, RoutineName )
      CALL ADsk_CopyOtherState (ADsk%OtherSt(STATE_PRED), ADsk%OtherSt(STATE_CURR), MESH_UPDATECOPY, Errstat2, ErrMsg2)
         CALL SetErrStat(ErrStat2, ErrMsg2, ErrStat, ErrMsg, RoutineName )
   END IF


   ! InflowWind: copy final predictions to actual states; copy current outputs to next
   IF ( p_FAST%CompInflow == Module_IfW ) THEN
      CALL InflowWind_CopyContState   (IfW%x( STATE_PRED), IfW%x( STATE_CURR), MESH_UPDATECOPY, Errstat2, ErrMsg2)
         CALL SetErrStat(ErrStat2, ErrMsg2, ErrStat, ErrMsg, RoutineName )
      CALL InflowWind_CopyDiscState   (IfW%xd(STATE_PRED), IfW%xd(STATE_CURR), MESH_UPDATECOPY, Errstat2, ErrMsg2)
         CALL SetErrStat(ErrStat2, ErrMsg2, ErrStat, ErrMsg, RoutineName )
      CALL InflowWind_CopyConstrState (IfW%z( STATE_PRED), IfW%z( STATE_CURR), MESH_UPDATECOPY, Errstat2, ErrMsg2)
         CALL SetErrStat(ErrStat2, ErrMsg2, ErrStat, ErrMsg, RoutineName )
      CALL InflowWind_CopyOtherState (IfW%OtherSt( STATE_PRED), IfW%OtherSt( STATE_CURR), MESH_UPDATECOPY, Errstat2, ErrMsg2)
         CALL SetErrStat(ErrStat2, ErrMsg2, ErrStat, ErrMsg, RoutineName )
   END IF


   ! ServoDyn: copy final predictions to actual states; copy current outputs to next
   IF ( p_FAST%CompServo == Module_SrvD ) THEN
      CALL SrvD_CopyContState   (SrvD%x( STATE_PRED), SrvD%x( STATE_CURR), MESH_UPDATECOPY, Errstat2, ErrMsg2)
         CALL SetErrStat(ErrStat2, ErrMsg2, ErrStat, ErrMsg, RoutineName )
      CALL SrvD_CopyDiscState   (SrvD%xd(STATE_PRED), SrvD%xd(STATE_CURR), MESH_UPDATECOPY, Errstat2, ErrMsg2)
         CALL SetErrStat(ErrStat2, ErrMsg2, ErrStat, ErrMsg, RoutineName )
      CALL SrvD_CopyConstrState (SrvD%z( STATE_PRED), SrvD%z( STATE_CURR), MESH_UPDATECOPY, Errstat2, ErrMsg2)
         CALL SetErrStat(ErrStat2, ErrMsg2, ErrStat, ErrMsg, RoutineName )
      CALL SrvD_CopyOtherState (SrvD%OtherSt( STATE_PRED), SrvD%OtherSt( STATE_CURR), MESH_UPDATECOPY, Errstat2, ErrMsg2)
         CALL SetErrStat(ErrStat2, ErrMsg2, ErrStat, ErrMsg, RoutineName )
   END IF


   ! HydroDyn: copy final predictions to actual states
   IF ( p_FAST%CompHydro == Module_HD ) THEN
      CALL HydroDyn_CopyContState   (HD%x( STATE_PRED), HD%x( STATE_CURR), MESH_UPDATECOPY, Errstat2, ErrMsg2)
         CALL SetErrStat(ErrStat2, ErrMsg2, ErrStat, ErrMsg, RoutineName )
      CALL HydroDyn_CopyDiscState   (HD%xd(STATE_PRED), HD%xd(STATE_CURR), MESH_UPDATECOPY, Errstat2, ErrMsg2)
         CALL SetErrStat(ErrStat2, ErrMsg2, ErrStat, ErrMsg, RoutineName )
      CALL HydroDyn_CopyConstrState (HD%z( STATE_PRED), HD%z( STATE_CURR), MESH_UPDATECOPY, Errstat2, ErrMsg2)
         CALL SetErrStat(ErrStat2, ErrMsg2, ErrStat, ErrMsg, RoutineName )
      CALL HydroDyn_CopyOtherState (HD%OtherSt(STATE_PRED), HD%OtherSt(STATE_CURR), MESH_UPDATECOPY, Errstat2, ErrMsg2)
         CALL SetErrStat(ErrStat2, ErrMsg2, ErrStat, ErrMsg, RoutineName )
   END IF


   ! SubDyn: copy final predictions to actual states
   IF ( p_FAST%CompSub == Module_SD ) THEN
      CALL SD_CopyContState   (SD%x( STATE_PRED), SD%x( STATE_CURR), MESH_UPDATECOPY, Errstat2, ErrMsg2)
         CALL SetErrStat(ErrStat2, ErrMsg2, ErrStat, ErrMsg, RoutineName )
      CALL SD_CopyDiscState   (SD%xd(STATE_PRED), SD%xd(STATE_CURR), MESH_UPDATECOPY, Errstat2, ErrMsg2)
         CALL SetErrStat(ErrStat2, ErrMsg2, ErrStat, ErrMsg, RoutineName )
      CALL SD_CopyConstrState (SD%z( STATE_PRED), SD%z( STATE_CURR), MESH_UPDATECOPY, Errstat2, ErrMsg2)
         CALL SetErrStat(ErrStat2, ErrMsg2, ErrStat, ErrMsg, RoutineName )
      CALL SD_CopyOtherState (SD%OtherSt(STATE_PRED), SD%OtherSt(STATE_CURR), MESH_UPDATECOPY, Errstat2, ErrMsg2)
         CALL SetErrStat(ErrStat2, ErrMsg2, ErrStat, ErrMsg, RoutineName )
   ELSE IF ( p_FAST%CompSub == Module_ExtPtfm ) THEN
      CALL ExtPtfm_CopyContState   (ExtPtfm%x( STATE_PRED), ExtPtfm%x( STATE_CURR), MESH_UPDATECOPY, Errstat2, ErrMsg2)
         CALL SetErrStat(ErrStat2, ErrMsg2, ErrStat, ErrMsg, RoutineName )
      CALL ExtPtfm_CopyDiscState   (ExtPtfm%xd(STATE_PRED), ExtPtfm%xd(STATE_CURR), MESH_UPDATECOPY, Errstat2, ErrMsg2)
         CALL SetErrStat(ErrStat2, ErrMsg2, ErrStat, ErrMsg, RoutineName )
      CALL ExtPtfm_CopyConstrState (ExtPtfm%z( STATE_PRED), ExtPtfm%z( STATE_CURR), MESH_UPDATECOPY, Errstat2, ErrMsg2)
         CALL SetErrStat(ErrStat2, ErrMsg2, ErrStat, ErrMsg, RoutineName )
      CALL ExtPtfm_CopyOtherState (ExtPtfm%OtherSt(STATE_PRED), ExtPtfm%OtherSt(STATE_CURR), MESH_UPDATECOPY, Errstat2, ErrMsg2)
         CALL SetErrStat(ErrStat2, ErrMsg2, ErrStat, ErrMsg, RoutineName )
   END IF


   ! MAP: copy final predictions to actual states
   IF (p_FAST%CompMooring == Module_MAP) THEN
      CALL MAP_CopyContState   (MAPp%x( STATE_PRED), MAPp%x( STATE_CURR), MESH_UPDATECOPY, Errstat2, ErrMsg2)
         CALL SetErrStat(ErrStat2, ErrMsg2, ErrStat, ErrMsg, RoutineName )
      CALL MAP_CopyDiscState   (MAPp%xd(STATE_PRED), MAPp%xd(STATE_CURR), MESH_UPDATECOPY, Errstat2, ErrMsg2)
         CALL SetErrStat(ErrStat2, ErrMsg2, ErrStat, ErrMsg, RoutineName )
      CALL MAP_CopyConstrState (MAPp%z( STATE_PRED), MAPp%z( STATE_CURR), MESH_UPDATECOPY, Errstat2, ErrMsg2)
         CALL SetErrStat(ErrStat2, ErrMsg2, ErrStat, ErrMsg, RoutineName )
      !CALL MAP_CopyOtherState (MAPp%OtherSt(STATE_PRED), MAPp%OtherSt(STATE_CURR), MESH_UPDATECOPY, Errstat2, ErrMsg2)
      !   CALL SetErrStat(ErrStat2, ErrMsg2, ErrStat, ErrMsg, RoutineName )
   ELSEIF (p_FAST%CompMooring == Module_MD) THEN
      CALL MD_CopyContState   (MD%x( STATE_PRED), MD%x( STATE_CURR), MESH_UPDATECOPY, Errstat2, ErrMsg2)
         CALL SetErrStat(ErrStat2, ErrMsg2, ErrStat, ErrMsg, RoutineName )
      CALL MD_CopyDiscState   (MD%xd(STATE_PRED), MD%xd(STATE_CURR), MESH_UPDATECOPY, Errstat2, ErrMsg2)
         CALL SetErrStat(ErrStat2, ErrMsg2, ErrStat, ErrMsg, RoutineName )
      CALL MD_CopyConstrState (MD%z( STATE_PRED), MD%z( STATE_CURR), MESH_UPDATECOPY, Errstat2, ErrMsg2)
         CALL SetErrStat(ErrStat2, ErrMsg2, ErrStat, ErrMsg, RoutineName )
      CALL MD_CopyOtherState (MD%OtherSt(STATE_PRED), MD%OtherSt(STATE_CURR), MESH_UPDATECOPY, Errstat2, ErrMsg2)
         CALL SetErrStat(ErrStat2, ErrMsg2, ErrStat, ErrMsg, RoutineName )
   ELSEIF (p_FAST%CompMooring == Module_FEAM) THEN
      CALL FEAM_CopyContState   (FEAM%x( STATE_PRED), FEAM%x( STATE_CURR), MESH_UPDATECOPY, Errstat2, ErrMsg2)
         CALL SetErrStat(ErrStat2, ErrMsg2, ErrStat, ErrMsg, RoutineName )
      CALL FEAM_CopyDiscState   (FEAM%xd(STATE_PRED), FEAM%xd(STATE_CURR), MESH_UPDATECOPY, Errstat2, ErrMsg2)
         CALL SetErrStat(ErrStat2, ErrMsg2, ErrStat, ErrMsg, RoutineName )
      CALL FEAM_CopyConstrState (FEAM%z( STATE_PRED), FEAM%z( STATE_CURR), MESH_UPDATECOPY, Errstat2, ErrMsg2)
         CALL SetErrStat(ErrStat2, ErrMsg2, ErrStat, ErrMsg, RoutineName )
      CALL FEAM_CopyOtherState (FEAM%OtherSt( STATE_PRED), FEAM%OtherSt( STATE_CURR), MESH_UPDATECOPY, Errstat2, ErrMsg2)
         CALL SetErrStat(ErrStat2, ErrMsg2, ErrStat, ErrMsg, RoutineName )
   ELSEIF (p_FAST%CompMooring == Module_Orca) THEN
      CALL Orca_CopyContState   (Orca%x( STATE_PRED), Orca%x( STATE_CURR), MESH_UPDATECOPY, Errstat2, ErrMsg2)
         CALL SetErrStat(ErrStat2, ErrMsg2, ErrStat, ErrMsg, RoutineName )
      CALL Orca_CopyDiscState   (Orca%xd(STATE_PRED), Orca%xd(STATE_CURR), MESH_UPDATECOPY, Errstat2, ErrMsg2)
         CALL SetErrStat(ErrStat2, ErrMsg2, ErrStat, ErrMsg, RoutineName )
      CALL Orca_CopyConstrState (Orca%z( STATE_PRED), Orca%z( STATE_CURR), MESH_UPDATECOPY, Errstat2, ErrMsg2)
         CALL SetErrStat(ErrStat2, ErrMsg2, ErrStat, ErrMsg, RoutineName )
      CALL Orca_CopyOtherState (Orca%OtherSt( STATE_PRED), Orca%OtherSt( STATE_CURR), MESH_UPDATECOPY, Errstat2, ErrMsg2)
         CALL SetErrStat(ErrStat2, ErrMsg2, ErrStat, ErrMsg, RoutineName )
   END IF

         ! IceFloe: copy final predictions to actual states
   IF ( p_FAST%CompIce == Module_IceF ) THEN
      CALL IceFloe_CopyContState   (IceF%x( STATE_PRED), IceF%x( STATE_CURR), MESH_UPDATECOPY, Errstat2, ErrMsg2)
         CALL SetErrStat(ErrStat2, ErrMsg2, ErrStat, ErrMsg, RoutineName )
      CALL IceFloe_CopyDiscState   (IceF%xd(STATE_PRED), IceF%xd(STATE_CURR), MESH_UPDATECOPY, Errstat2, ErrMsg2)
         CALL SetErrStat(ErrStat2, ErrMsg2, ErrStat, ErrMsg, RoutineName )
      CALL IceFloe_CopyConstrState (IceF%z( STATE_PRED), IceF%z( STATE_CURR), MESH_UPDATECOPY, Errstat2, ErrMsg2)
         CALL SetErrStat(ErrStat2, ErrMsg2, ErrStat, ErrMsg, RoutineName )
      CALL IceFloe_CopyOtherState (IceF%OtherSt(STATE_PRED), IceF%OtherSt(STATE_CURR), MESH_UPDATECOPY, Errstat2, ErrMsg2)
         CALL SetErrStat(ErrStat2, ErrMsg2, ErrStat, ErrMsg, RoutineName )
   ELSEIF ( p_FAST%CompIce == Module_IceD ) THEN
      DO i=1,p_FAST%numIceLegs
         CALL IceD_CopyContState   (IceD%x( i,STATE_PRED), IceD%x( i,STATE_CURR), MESH_UPDATECOPY, Errstat2, ErrMsg2)
            CALL SetErrStat(ErrStat2, ErrMsg2, ErrStat, ErrMsg, RoutineName )
         CALL IceD_CopyDiscState   (IceD%xd(i,STATE_PRED), IceD%xd(i,STATE_CURR), MESH_UPDATECOPY, Errstat2, ErrMsg2)
            CALL SetErrStat(ErrStat2, ErrMsg2, ErrStat, ErrMsg, RoutineName )
         CALL IceD_CopyConstrState (IceD%z( i,STATE_PRED), IceD%z( i,STATE_CURR), MESH_UPDATECOPY, Errstat2, ErrMsg2)
            CALL SetErrStat(ErrStat2, ErrMsg2, ErrStat, ErrMsg, RoutineName )
         CALL IceD_CopyOtherState (IceD%OtherSt( i,STATE_PRED), IceD%OtherSt( i,STATE_CURR), MESH_UPDATECOPY, Errstat2, ErrMsg2)
            CALL SetErrStat(ErrStat2, ErrMsg2, ErrStat, ErrMsg, RoutineName )
      END DO
   END IF


   !++++++++++++++++++++++++++++++++++++++++++++++++++++++++++++++++++++++++++++++++++++++++++++++++++++++++++++++++++++++++++++
   !! We've advanced everything to the next time step:
   !++++++++++++++++++++++++++++++++++++++++++++++++++++++++++++++++++++++++++++++++++++++++++++++++++++++++++++++++++++++++++++

   !! update the global time

   m_FAST%t_global = t_global_next


   !----------------------------------------------------------------------------------------
   !! Check to see if we should output data this time step:
   !----------------------------------------------------------------------------------------

   CALL WriteOutputToFile(n_t_global_next, t_global_next, p_FAST, y_FAST, ED, SED, BD, AD14, AD, ADsk, IfW, OpFM, HD, SD, ExtPtfm, &
                          SrvD, MAPp, FEAM, MD, Orca, IceF, IceD, MeshMapData, ErrStat2, ErrMsg2)
      CALL SetErrStat(ErrStat2, ErrMsg2, ErrStat, ErrMsg, RoutineName )

   !----------------------------------------------------------------------------------------
   !! Display simulation status every SttsTime-seconds (i.e., n_SttsTime steps):
   !----------------------------------------------------------------------------------------

   IF (p_FAST%WrSttsTime) then
      IF ( MOD( n_t_global_next, p_FAST%n_SttsTime ) == 0 ) THEN
            CALL SimStatus( m_FAST%TiLstPrn, m_FAST%PrevClockTime, m_FAST%t_global, p_FAST%TMax, p_FAST%TDesc )

      ENDIF
   ENDIF

END SUBROUTINE FAST_Solution
!----------------------------------------------------------------------------------------------------------------------------------
! ROUTINES TO OUTPUT WRITE DATA TO FILE AT EACH REQUSTED TIME STEP
!----------------------------------------------------------------------------------------------------------------------------------
FUNCTION NeedWriteOutput(n_t_global, t_global, p_FAST)
   INTEGER(IntKi),           INTENT(IN   ) :: n_t_global          !< Current global time step
   REAL(DbKi),               INTENT(IN   ) :: t_global            !< Current global time
   TYPE(FAST_ParameterType), INTENT(IN   ) :: p_FAST              !< Parameters for the glue code

   LOGICAL                                 :: NeedWriteOutput     !< Function result; if true, WriteOutput values are needed on this time step

   IF ( t_global >= p_FAST%TStart )  THEN ! note that if TStart isn't an multiple of DT_out, we will not necessarially start output to the file at TStart
      NeedWriteOutput = MOD( n_t_global, p_FAST%n_DT_Out ) == 0
   ELSE
      NeedWriteOutput = .FALSE.
   END IF

END FUNCTION NeedWriteOutput
!----------------------------------------------------------------------------------------------------------------------------------
!> This routine determines if it's time to write to the output files--based on a previous call to fast_subs::needwriteoutput--, and
!! calls the routine to write to the files with the output data. It should be called after all the output solves for a given time
!! have been completed, and assumes y_FAST\%WriteThisStep has been set.
SUBROUTINE WriteOutputToFile(n_t_global, t_global, p_FAST, y_FAST, ED, SED, BD, AD14, AD, ADsk, IfW, OpFM, HD, SD, ExtPtfm, &
                             SrvD, MAPp, FEAM, MD, Orca, IceF, IceD, MeshMapData, ErrStat, ErrMsg)
!...............................................................................................................................
   INTEGER(IntKi),           INTENT(IN   ) :: n_t_global          !< Current global time step
   REAL(DbKi),               INTENT(IN   ) :: t_global            !< Current global time
   TYPE(FAST_ParameterType), INTENT(IN   ) :: p_FAST              !< Parameters for the glue code
   TYPE(FAST_OutputFileType),INTENT(INOUT) :: y_FAST              !< Output variables for the glue code

   TYPE(ElastoDyn_Data),     INTENT(IN   ) :: ED                  !< ElastoDyn data
   TYPE(SED_Data),           INTENT(IN   ) :: SED                 !< Simplified-ElastoDyn data
   TYPE(BeamDyn_Data),       INTENT(IN   ) :: BD                  !< BeamDyn data
   TYPE(ServoDyn_Data),      INTENT(IN   ) :: SrvD                !< ServoDyn data
   TYPE(AeroDyn14_Data),     INTENT(IN   ) :: AD14                !< AeroDyn14 data
   TYPE(AeroDyn_Data),       INTENT(IN   ) :: AD                  !< AeroDyn data
   TYPE(AeroDisk_Data),      INTENT(IN   ) :: ADsk                !< AeroDisk data
   TYPE(InflowWind_Data),    INTENT(IN   ) :: IfW                 !< InflowWind data
   TYPE(OpenFOAM_Data),      INTENT(IN   ) :: OpFM                !< OpenFOAM data
   TYPE(HydroDyn_Data),      INTENT(IN   ) :: HD                  !< HydroDyn data
   TYPE(SubDyn_Data),        INTENT(IN   ) :: SD                  !< SubDyn data
   TYPE(ExtPtfm_Data),       INTENT(IN   ) :: ExtPtfm             !< ExtPtfm_MCKF data
   TYPE(MAP_Data),           INTENT(IN   ) :: MAPp                !< MAP data
   TYPE(FEAMooring_Data),    INTENT(IN   ) :: FEAM                !< FEAMooring data
   TYPE(MoorDyn_Data),       INTENT(IN   ) :: MD                  !< MoorDyn data
   TYPE(OrcaFlex_Data),      INTENT(IN   ) :: Orca                !< OrcaFlex interface data
   TYPE(IceFloe_Data),       INTENT(IN   ) :: IceF                !< IceFloe data
   TYPE(IceDyn_Data),        INTENT(IN   ) :: IceD                !< All the IceDyn data used in time-step loop

   TYPE(FAST_ModuleMapType), INTENT(IN   ) :: MeshMapData         !< Data for mapping between modules
   INTEGER(IntKi),           INTENT(  OUT) :: ErrStat             !< Error status of the operation
   CHARACTER(*),             INTENT(  OUT) :: ErrMsg              !< Error message if ErrStat /= ErrID_None


   CHARACTER(*), PARAMETER                 :: RoutineName = 'WriteOutputToFile'

   ErrStat = ErrID_None
   ErrMsg  = ""

      ! Write time-series channel data

  !y_FAST%WriteThisStep = NeedWriteOutput(n_t_global, t_global, p_FAST)
   IF ( y_FAST%WriteThisStep )  THEN

         ! Generate glue-code output file
         CALL WrOutputLine( t_global, p_FAST, y_FAST, IfW%y%WriteOutput, OpFM%y%WriteOutput, ED%y%WriteOutput, SED%y%WriteOutput, &
               AD%y, ADsk%y%WriteOutput, SrvD%y%WriteOutput, HD%y%WriteOutput, SD%y%WriteOutput, ExtPtfm%y%WriteOutput, MAPp%y%WriteOutput, &
               FEAM%y%WriteOutput, MD%y%WriteOutput, Orca%y%WriteOutput, IceF%y%WriteOutput, IceD%y, BD%y, ErrStat, ErrMsg )

   ENDIF

      ! Write visualization data (and also note that we're ignoring any errors that occur doing so)
   IF ( p_FAST%WrVTK == VTK_Animate ) THEN
      IF ( MOD( n_t_global, p_FAST%n_VTKTime ) == 0 ) THEN
         call WriteVTK(t_global, p_FAST, y_FAST, MeshMapData, ED, SED, BD, AD, IfW, OpFM, HD, SD, ExtPtfm, SrvD, MAPp, FEAM, MD, Orca, IceF, IceD)
      END IF
   END IF


END SUBROUTINE WriteOutputToFile
!----------------------------------------------------------------------------------------------------------------------------------
!> This routine writes the module output to the primary output file(s).
SUBROUTINE WrOutputLine( t, p_FAST, y_FAST, IfWOutput, OpFMOutput, EDOutput, SEDOutput, y_AD, ADskOutput, SrvDOutput, HDOutput, SDOutput, ExtPtfmOutput,&
                        MAPOutput, FEAMOutput, MDOutput, OrcaOutput, IceFOutput, y_IceD, y_BD, ErrStat, ErrMsg)

   IMPLICIT                        NONE

      ! Passed variables
   REAL(DbKi), INTENT(IN)                  :: t                                  !< Current simulation time, in seconds
   TYPE(FAST_ParameterType), INTENT(IN)    :: p_FAST                             !< Glue-code simulation parameters
   TYPE(FAST_OutputFileType),INTENT(INOUT) :: y_FAST                             !< Glue-code simulation outputs


   REAL(ReKi), ALLOCATABLE,  INTENT(IN)    :: IfWOutput (:)                      !< InflowWind WriteOutput values
   REAL(ReKi), ALLOCATABLE,  INTENT(IN)    :: OpFMOutput (:)                     !< OpenFOAM WriteOutput values
   REAL(ReKi), ALLOCATABLE,  INTENT(IN)    :: EDOutput (:)                       !< ElastoDyn WriteOutput values
   REAL(ReKi), ALLOCATABLE,  INTENT(IN)    :: SEDOutput (:)                      !< Simplified-ElastoDyn WriteOutput values
   TYPE(AD_OutputType),      INTENT(IN)    :: y_AD                               !< AeroDyn outputs (WriteOutput values are subset of allocated Rotors)
   REAL(ReKi), ALLOCATABLE,  INTENT(IN)    :: ADskOutput (:)                     !< AeroDisk WriteOutput values
   REAL(ReKi), ALLOCATABLE,  INTENT(IN)    :: SrvDOutput (:)                     !< ServoDyn WriteOutput values
   REAL(ReKi), ALLOCATABLE,  INTENT(IN)    :: HDOutput (:)                       !< HydroDyn WriteOutput values
   REAL(ReKi), ALLOCATABLE,  INTENT(IN)    :: SDOutput (:)                       !< SubDyn WriteOutput values
   REAL(ReKi), ALLOCATABLE,  INTENT(IN)    :: ExtPtfmOutput (:)                  !< ExtPtfm_MCKF WriteOutput values
   REAL(ReKi), ALLOCATABLE,  INTENT(IN)    :: MAPOutput (:)                      !< MAP WriteOutput values
   REAL(ReKi), ALLOCATABLE,  INTENT(IN)    :: FEAMOutput (:)                     !< FEAMooring WriteOutput values
   REAL(ReKi), ALLOCATABLE,  INTENT(IN)    :: MDOutput (:)                       !< MoorDyn WriteOutput values
   REAL(ReKi), ALLOCATABLE,  INTENT(IN)    :: OrcaOutput (:)                     !< OrcaFlex interface WriteOutput values
   REAL(ReKi), ALLOCATABLE,  INTENT(IN)    :: IceFOutput (:)                     !< IceFloe WriteOutput values
   TYPE(IceD_OutputType),    INTENT(IN)    :: y_IceD (:)                         !< IceDyn outputs (WriteOutput values are subset)
   TYPE(BD_OutputType),      INTENT(IN)    :: y_BD (:)                           !< BeamDyn outputs (WriteOutput values are subset)

   INTEGER(IntKi),           INTENT(OUT)   :: ErrStat                            !< Error status
   CHARACTER(*),             INTENT(OUT)   :: ErrMsg                             !< Error message

      ! Local variables.

   CHARACTER(200)                   :: Frmt                                      ! A string to hold a format specifier
   CHARACTER(p_FAST%TChanLen)       :: TmpStr                                    ! temporary string to print the time output as text

   REAL(ReKi)                       :: OutputAry(SIZE(y_FAST%ChannelNames)-1)

   ErrStat = ErrID_None
   ErrMsg  = ''
   
   CALL FillOutputAry(p_FAST, y_FAST, IfWOutput, OpFMOutput, EDOutput, SEDOutput, y_AD, ADskOutput, SrvDOutput, HDOutput, SDOutput, ExtPtfmOutput, &
                      MAPOutput, FEAMOutput, MDOutput, OrcaOutput, IceFOutput, y_IceD, y_BD, OutputAry)   

   IF (p_FAST%WrTxtOutFile) THEN

         ! Write one line of tabular output:
   !   Frmt = '(F8.3,'//TRIM(Num2LStr(p%NumOuts))//'(:,A,'//TRIM( p%OutFmt )//'))'
      Frmt = '"'//p_FAST%Delim//'"'//p_FAST%OutFmt      ! format for array elements from individual modules

            ! time
      WRITE( TmpStr, '('//trim(p_FAST%OutFmt_t)//')' ) t
      CALL WrFileNR( y_FAST%UnOu, TmpStr )

         ! write the individual module output (convert to SiKi if necessary, so that we don't need to print so many digits in the exponent)
      CALL WrNumAryFileNR ( y_FAST%UnOu, REAL(OutputAry,SiKi), Frmt, ErrStat, ErrMsg )
         !IF ( ErrStat >= AbortErrLev ) RETURN

         ! write a new line (advance to the next line)
      WRITE (y_FAST%UnOu,'()')

   END IF


   IF (p_FAST%WrBinOutFile) THEN

         ! Write data to array for binary output file

      IF ( y_FAST%n_Out == y_FAST%NOutSteps ) THEN
         ErrStat = ErrID_Warn
         ErrMsg = 'Not all data could be written to the binary output file.'
         !CALL ProgWarn( 'Not all data could be written to the binary output file.' )
         !this really would only happen if we have an error somewhere else, right?
         !otherwise, we could allocate a new, larger array and move existing data
      ELSE
         y_FAST%n_Out = y_FAST%n_Out + 1

            ! store time data
         IF ( y_FAST%n_Out == 1_IntKi .OR. p_FAST%WrBinMod == FileFmtID_WithTime ) THEN
            y_FAST%TimeData(y_FAST%n_Out) = t   ! Time associated with these outputs
         END IF

            ! store individual module data
         y_FAST%AllOutData(:, y_FAST%n_Out) = OutputAry

      END IF

   END IF

   RETURN
END SUBROUTINE WrOutputLine
!----------------------------------------------------------------------------------------------------------------------------------
!> Routine that calls FillOutputAry for one instance of a Turbine data structure. This is a separate subroutine so that the FAST
!! driver programs do not need to change or operate on the individual module level. (Called from Simulink interface.)
SUBROUTINE FillOutputAry_T(Turbine, Outputs)

   TYPE(FAST_TurbineType),   INTENT(IN   ) :: Turbine                          !< all data for one instance of a turbine
   REAL(ReKi),               INTENT(  OUT) :: Outputs(:)                       !< single array of output


      CALL FillOutputAry(Turbine%p_FAST, Turbine%y_FAST, Turbine%IfW%y%WriteOutput, Turbine%OpFM%y%WriteOutput, &
                Turbine%ED%y%WriteOutput, Turbine%SED%y%WriteOutput, Turbine%AD%y, Turbine%ADsk%y%WriteOutput, Turbine%SrvD%y%WriteOutput, &
                Turbine%HD%y%WriteOutput, Turbine%SD%y%WriteOutput, Turbine%ExtPtfm%y%WriteOutput, Turbine%MAP%y%WriteOutput, &
                Turbine%FEAM%y%WriteOutput, Turbine%MD%y%WriteOutput, Turbine%Orca%y%WriteOutput, &
                Turbine%IceF%y%WriteOutput, Turbine%IceD%y, Turbine%BD%y, Outputs)

END SUBROUTINE FillOutputAry_T
!----------------------------------------------------------------------------------------------------------------------------------
!> This routine concatenates all of the WriteOutput values from the module Output into one array to be written to the FAST
!! output file.
SUBROUTINE FillOutputAry(p_FAST, y_FAST, IfWOutput, OpFMOutput, EDOutput, SEDOutput, y_AD, ADskOutput, SrvDOutput, HDOutput, SDOutput, ExtPtfmOutput, &
                        MAPOutput, FEAMOutput, MDOutput, OrcaOutput, IceFOutput, y_IceD, y_BD, OutputAry)

   TYPE(FAST_ParameterType), INTENT(IN)    :: p_FAST                             !< Glue-code simulation parameters
   TYPE(FAST_OutputFileType),INTENT(IN)    :: y_FAST                             !< Glue-code simulation outputs

   REAL(ReKi), ALLOCATABLE,  INTENT(IN)    :: IfWOutput (:)                      !< InflowWind WriteOutput values
   REAL(ReKi), ALLOCATABLE,  INTENT(IN)    :: OpFMOutput (:)                     !< OpenFOAM WriteOutput values
   REAL(ReKi), ALLOCATABLE,  INTENT(IN)    :: EDOutput (:)                       !< ElastoDyn WriteOutput values
   REAL(ReKi), ALLOCATABLE,  INTENT(IN)    :: SEDOutput (:)                      !< Simplified-ElastoDyn WriteOutput values
   TYPE(AD_OutputType),      INTENT(IN)    :: y_AD                               !< AeroDyn outputs (WriteOutput values are subset of allocated Rotors)
   REAL(ReKi), ALLOCATABLE,  INTENT(IN)    :: ADskOutput (:)                     !< AeroDisk WriteOutput values
   REAL(ReKi), ALLOCATABLE,  INTENT(IN)    :: SrvDOutput (:)                     !< ServoDyn WriteOutput values
   REAL(ReKi), ALLOCATABLE,  INTENT(IN)    :: HDOutput (:)                       !< HydroDyn WriteOutput values
   REAL(ReKi), ALLOCATABLE,  INTENT(IN)    :: SDOutput (:)                       !< SubDyn WriteOutput values
   REAL(ReKi), ALLOCATABLE,  INTENT(IN)    :: ExtPtfmOutput (:)                  !< ExtPtfm_MCKF WriteOutput values
   REAL(ReKi), ALLOCATABLE,  INTENT(IN)    :: MAPOutput (:)                      !< MAP WriteOutput values
   REAL(ReKi), ALLOCATABLE,  INTENT(IN)    :: FEAMOutput (:)                     !< FEAMooring WriteOutput values
   REAL(ReKi), ALLOCATABLE,  INTENT(IN)    :: MDOutput (:)                       !< MoorDyn WriteOutput values
   REAL(ReKi), ALLOCATABLE,  INTENT(IN)    :: OrcaOutput (:)                     !< OrcaFlex interface WriteOutput values
   REAL(ReKi), ALLOCATABLE,  INTENT(IN)    :: IceFOutput (:)                     !< IceFloe WriteOutput values
   TYPE(IceD_OutputType),    INTENT(IN)    :: y_IceD (:)                         !< IceDyn outputs (WriteOutput values are subset)
   TYPE(BD_OutputType),      INTENT(IN)    :: y_BD (:)                           !< BeamDyn outputs (WriteOutput values are subset)

   REAL(ReKi),               INTENT(OUT)   :: OutputAry(:)                       !< single array of output

   INTEGER(IntKi)                          :: i                                  ! loop counter
   INTEGER(IntKi)                          :: indxLast                           ! The index of the last row value to be written to AllOutData for this time step (column).
   INTEGER(IntKi)                          :: indxNext                           ! The index of the next row value to be written to AllOutData for this time step (column).


            ! store individual module data into one array for output

      indxLast = 0
      indxNext = 1
      
      IF (y_FAST%numOuts(Module_Glue) > 1) THEN ! if we output more than just the time channel....
         indxLast = indxNext + SIZE(y_FAST%DriverWriteOutput) - 1
         OutputAry(indxNext:indxLast) = y_FAST%DriverWriteOutput
         indxNext = IndxLast + 1
      END IF

      IF ( y_FAST%numOuts(Module_IfW) > 0 ) THEN
         indxLast = indxNext + SIZE(IfWOutput) - 1
         OutputAry(indxNext:indxLast) = IfWOutput
         indxNext = IndxLast + 1
      ELSEIF ( y_FAST%numOuts(Module_OpFM) > 0 ) THEN
         indxLast = indxNext + SIZE(OpFMOutput) - 1
         OutputAry(indxNext:indxLast) = OpFMOutput
         indxNext = IndxLast + 1
      END IF

      IF ( y_FAST%numOuts(Module_ED) > 0 ) THEN
         indxLast = indxNext + SIZE(EDOutput) - 1
         OutputAry(indxNext:indxLast) = EDOutput
         indxNext = IndxLast + 1
      END IF

      IF ( y_FAST%numOuts(Module_SED) > 0 ) THEN
         indxLast = indxNext + SIZE(SEDOutput) - 1
         OutputAry(indxNext:indxLast) = SEDOutput
         indxNext = IndxLast + 1
      END IF

      IF ( y_FAST%numOuts(Module_BD) > 0 ) THEN
         do i=1,SIZE(y_BD)
            indxLast = indxNext + SIZE(y_BD(i)%WriteOutput) - 1
            OutputAry(indxNext:indxLast) = y_BD(i)%WriteOutput
            indxNext = IndxLast + 1
         end do
      END IF

      IF ( y_FAST%numOuts(Module_AD) > 0 ) THEN
         do i=1,SIZE(y_AD%Rotors)
            if (allocated(y_AD%Rotors(i)%WriteOutput)) then
               indxLast = indxNext + SIZE(y_AD%Rotors(i)%WriteOutput) - 1
               OutputAry(indxNext:indxLast) = y_AD%Rotors(i)%WriteOutput
               indxNext = IndxLast + 1
            endif
         end do         
      END IF            
         
      IF ( y_FAST%numOuts(Module_ADsk) > 0 ) THEN
         indxLast = indxNext + SIZE(ADskOutput) - 1
         OutputAry(indxNext:indxLast) = ADskOutput
         indxNext = IndxLast + 1
      END IF


       IF ( y_FAST%numOuts(Module_SrvD) > 0 ) THEN
         indxLast = indxNext + SIZE(SrvDOutput) - 1
         OutputAry(indxNext:indxLast) = SrvDOutput
         indxNext = IndxLast + 1
      END IF

      IF ( y_FAST%numOuts(Module_HD) > 0 ) THEN
         indxLast = indxNext + SIZE(HDOutput) - 1
         OutputAry(indxNext:indxLast) = HDOutput
         indxNext = IndxLast + 1
      END IF

      IF ( y_FAST%numOuts(Module_SD) > 0 ) THEN
         indxLast = indxNext + SIZE(SDOutput) - 1
         OutputAry(indxNext:indxLast) = SDOutput
         indxNext = IndxLast + 1
      ELSE IF ( y_FAST%numOuts(Module_ExtPtfm) > 0 ) THEN
         indxLast = indxNext + SIZE(ExtPtfmOutput) - 1
         OutputAry(indxNext:indxLast) = ExtPtfmOutput
         indxNext = IndxLast + 1
      END IF

      IF ( y_FAST%numOuts(Module_MAP) > 0 ) THEN
         indxLast = indxNext + SIZE(MAPOutput) - 1
         OutputAry(indxNext:indxLast) = MAPOutput
         indxNext = IndxLast + 1
      ELSEIF ( y_FAST%numOuts(Module_MD) > 0 ) THEN
         indxLast = indxNext + SIZE(MDOutput) - 1
         OutputAry(indxNext:indxLast) = MDOutput
         indxNext = IndxLast + 1
      ELSEIF ( y_FAST%numOuts(Module_FEAM) > 0 ) THEN
         indxLast = indxNext + SIZE(FEAMOutput) - 1
         OutputAry(indxNext:indxLast) = FEAMOutput
         indxNext = IndxLast + 1
      ELSEIF ( y_FAST%numOuts(Module_Orca) > 0 ) THEN
         indxLast = indxNext + SIZE(OrcaOutput) - 1
         OutputAry(indxNext:indxLast) = OrcaOutput
         indxNext = IndxLast + 1
      END IF

      IF ( y_FAST%numOuts(Module_IceF) > 0 ) THEN
         indxLast = indxNext + SIZE(IceFOutput) - 1
         OutputAry(indxNext:indxLast) = IceFOutput
         indxNext = IndxLast + 1
      ELSEIF ( y_FAST%numOuts(Module_IceD) > 0 ) THEN
         DO i=1,p_FAST%numIceLegs
            indxLast = indxNext + SIZE(y_IceD(i)%WriteOutput) - 1
            OutputAry(indxNext:indxLast) = y_IceD(i)%WriteOutput
            indxNext = IndxLast + 1
         END DO
      END IF

END SUBROUTINE FillOutputAry
!----------------------------------------------------------------------------------------------------------------------------------
SUBROUTINE WriteVTK(t_global, p_FAST, y_FAST, MeshMapData, ED, SED, BD, AD, IfW, OpFM, HD, SD, ExtPtfm, SrvD, MAPp, FEAM, MD, Orca, IceF, IceD)
   REAL(DbKi),               INTENT(IN   ) :: t_global            !< Current global time
   TYPE(FAST_ParameterType), INTENT(IN   ) :: p_FAST              !< Parameters for the glue code
   TYPE(FAST_OutputFileType),INTENT(INOUT) :: y_FAST              !< Output variables for the glue code (only because we're updating VTK_LastWaveIndx)
   TYPE(FAST_ModuleMapType), INTENT(IN   ) :: MeshMapData         !< Data for mapping between modules

   TYPE(ElastoDyn_Data),     INTENT(IN   ) :: ED                  !< ElastoDyn data
   TYPE(SED_Data),           INTENT(IN   ) :: SED                 !< Simplified-ElastoDyn data
   TYPE(BeamDyn_Data),       INTENT(IN   ) :: BD                  !< BeamDyn data
   TYPE(ServoDyn_Data),      INTENT(IN   ) :: SrvD                !< ServoDyn data
   TYPE(AeroDyn_Data),       INTENT(IN   ) :: AD                  !< AeroDyn data
   TYPE(InflowWind_Data),    INTENT(IN   ) :: IfW                 !< InflowWind data
   TYPE(OpenFOAM_Data),      INTENT(IN   ) :: OpFM                !< OpenFOAM data
   TYPE(HydroDyn_Data),      INTENT(IN   ) :: HD                  !< HydroDyn data
   TYPE(SubDyn_Data),        INTENT(IN   ) :: SD                  !< SubDyn data
   TYPE(ExtPtfm_Data),       INTENT(IN   ) :: ExtPtfm             !< ExtPtfm_MCKF data
   TYPE(MAP_Data),           INTENT(IN   ) :: MAPp                !< MAP data
   TYPE(FEAMooring_Data),    INTENT(IN   ) :: FEAM                !< FEAMooring data
   TYPE(MoorDyn_Data),       INTENT(IN   ) :: MD                  !< MoorDyn data
   TYPE(OrcaFlex_Data),      INTENT(IN   ) :: Orca                !< OrcaFlex interface data
   TYPE(IceFloe_Data),       INTENT(IN   ) :: IceF                !< IceFloe data
   TYPE(IceDyn_Data),        INTENT(IN   ) :: IceD                !< All the IceDyn data used in time-step loop


   INTEGER(IntKi)                          :: ErrStat2
   CHARACTER(ErrMsgLen)                    :: ErrMSg2
   CHARACTER(*), PARAMETER                 :: RoutineName = 'WriteVTK'


      IF ( p_FAST%VTK_Type == VTK_Surf ) THEN
         CALL WrVTK_Surfaces(t_global, p_FAST, y_FAST, MeshMapData, ED, SED, BD, AD, IfW, OpFM, HD, SD, SrvD, MAPp, FEAM, MD, Orca, IceF, IceD)
      ELSE IF ( p_FAST%VTK_Type == VTK_Basic ) THEN
         CALL WrVTK_BasicMeshes(p_FAST, y_FAST, MeshMapData, ED, SED, BD, AD, IfW, OpFM, HD, SD, SrvD, MAPp, FEAM, MD, Orca, IceF, IceD)
      ELSE IF ( p_FAST%VTK_Type == VTK_All ) THEN
         CALL WrVTK_AllMeshes(p_FAST, y_FAST, MeshMapData, ED, SED, BD, AD, IfW, OpFM, HD, SD, ExtPtfm, SrvD, MAPp, FEAM, MD, Orca, IceF, IceD)
      ELSE IF (p_FAST%VTK_Type==VTK_Old) THEN
         if (p_FAST%CompElast /= Module_SED) then     !FIXME: SED is not included in these routines!!!!
         CALL WriteInputMeshesToFile( ED%Input(1), AD%Input(1), SD%Input(1), HD%Input(1), MAPp%Input(1), BD%Input(1,:), TRIM(p_FAST%OutFileRoot)//'.InputMeshes.bin', ErrStat2, ErrMsg2)
         CALL WriteMotionMeshesToFile(t_global, ED%y, SD%Input(1), SD%y, HD%Input(1), MAPp%Input(1), BD%y, BD%Input(1,:), y_FAST%UnGra, ErrStat2, ErrMsg2, TRIM(p_FAST%OutFileRoot)//'.gra')
         endif
   !unOut = -1
   !CALL MeshWrBin ( unOut, AD%y%BladeLoad(2), ErrStat2, ErrMsg2, 'AD_2_ED_loads.bin');  IF (ErrStat2 /= ErrID_None) CALL WrScr(TRIM(ErrMsg2))
   !CALL MeshWrBin ( unOut, ED%Input(1)%BladePtLoads(2),ErrStat2, ErrMsg2, 'AD_2_ED_loads.bin');  IF (ErrStat2 /= ErrID_None) CALL WrScr(TRIM(ErrMsg2))
   !CALL MeshMapWrBin( unOut, AD%y%BladeLoad(2), ED%Input(1)%BladePtLoads(2), MeshMapData%AD_L_2_BDED_B(2), ErrStat2, ErrMsg2, 'AD_2_ED_loads.bin' );  IF (ErrStat2 /= ErrID_None) CALL WrScr(TRIM(ErrMsg2))
   !close( unOut )
      END IF

     y_FAST%VTK_count = y_FAST%VTK_count + 1

END SUBROUTINE WriteVTK
!----------------------------------------------------------------------------------------------------------------------------------
!> This routine writes all the committed meshes to VTK-formatted files. It doesn't bother with returning an error code.
SUBROUTINE WrVTK_AllMeshes(p_FAST, y_FAST, MeshMapData, ED, SED, BD, AD, IfW, OpFM, HD, SD, ExtPtfm, SrvD, MAPp, FEAM, MD, Orca, IceF, IceD)
   use FVW_IO, only: WrVTK_FVW

   TYPE(FAST_ParameterType), INTENT(IN   ) :: p_FAST              !< Parameters for the glue code
   TYPE(FAST_OutputFileType),INTENT(IN   ) :: y_FAST              !< Output variables for the glue code
   TYPE(FAST_ModuleMapType), INTENT(IN   ) :: MeshMapData         !< Data for mapping between modules

   TYPE(ElastoDyn_Data),     INTENT(IN   ) :: ED                  !< ElastoDyn data
   TYPE(SED_Data),           INTENT(IN   ) :: SED                 !< Simplified-ElastoDyn data
   TYPE(BeamDyn_Data),       INTENT(IN   ) :: BD                  !< BeamDyn data
   TYPE(ServoDyn_Data),      INTENT(IN   ) :: SrvD                !< ServoDyn data
   TYPE(AeroDyn_Data),       INTENT(IN   ) :: AD                  !< AeroDyn data
   TYPE(InflowWind_Data),    INTENT(IN   ) :: IfW                 !< InflowWind data
   TYPE(OpenFOAM_Data),      INTENT(IN   ) :: OpFM                !< OpenFOAM data
   TYPE(HydroDyn_Data),      INTENT(IN   ) :: HD                  !< HydroDyn data
   TYPE(SubDyn_Data),        INTENT(IN   ) :: SD                  !< SubDyn data
   TYPE(ExtPtfm_Data),       INTENT(IN   ) :: ExtPtfm             !< ExtPtfm data
   TYPE(MAP_Data),           INTENT(IN   ) :: MAPp                !< MAP data
   TYPE(FEAMooring_Data),    INTENT(IN   ) :: FEAM                !< FEAMooring data
   TYPE(MoorDyn_Data),       INTENT(IN   ) :: MD                  !< MoorDyn data
   TYPE(OrcaFlex_Data),      INTENT(IN   ) :: Orca                !< OrcaFlex interface data
   TYPE(IceFloe_Data),       INTENT(IN   ) :: IceF                !< IceFloe data
   TYPE(IceDyn_Data),        INTENT(IN   ) :: IceD                !< All the IceDyn data used in time-step loop


!   logical                                 :: outputFields        ! flag to determine if we want to output the HD mesh fields
   INTEGER(IntKi)                          :: NumBl, k
   INTEGER(IntKi)                          :: j                   ! counter for StC instance at location

   INTEGER(IntKi)                          :: ErrStat2
   CHARACTER(ErrMsgLen)                    :: ErrMSg2
   CHARACTER(*), PARAMETER                 :: RoutineName = 'WrVTK_AllMeshes'



   NumBl = 0
   if (allocated(ED%y%BladeRootMotion)) then
      NumBl = SIZE(ED%y%BladeRootMotion)
   elseif (allocated(SED%y%BladeRootMotion)) then
      NumBl = SIZE(SED%y%BladeRootMotion)
   end if



! I'm first going to just put all of the meshes that get mapped together, then decide if we're going to print/plot them all

!  ElastoDyn
   if (allocated(ED%Input)) then

         !  ElastoDyn outputs (motions)
      DO K=1,NumBl
         !%BladeLn2Mesh(K) used only when not BD (see below)
         call MeshWrVTK(p_FAST%TurbinePos, ED%y%BladeRootMotion(K), trim(p_FAST%VTK_OutFileRoot)//'.ED_BladeRootMotion'//trim(num2lstr(k)), y_FAST%VTK_count, p_FAST%VTK_fields, ErrStat2, ErrMsg2, p_FAST%VTK_tWidth )
      END DO

      call MeshWrVTK(p_FAST%TurbinePos, ED%y%TowerLn2Mesh, trim(p_FAST%VTK_OutFileRoot)//'.ED_TowerLn2Mesh_motion', y_FAST%VTK_count, p_FAST%VTK_fields, ErrStat2, ErrMsg2, p_FAST%VTK_tWidth )

! these will get output with their sibling input meshes
      !call MeshWrVTK(p_FAST%TurbinePos, ED%y%HubPtMotion, trim(p_FAST%VTK_OutFileRoot)//'.ED_HubPtMotion', y_FAST%VTK_count, p_FAST%VTK_fields, ErrStat2, ErrMsg2, p_FAST%VTK_tWidth )
      !call MeshWrVTK(p_FAST%TurbinePos, ED%y%NacelleMotion, trim(p_FAST%VTK_OutFileRoot)//'.ED_NacelleMotion', y_FAST%VTK_count, p_FAST%VTK_fields, ErrStat2, ErrMsg2, p_FAST%VTK_tWidth )
      !call MeshWrVTK(p_FAST%TurbinePos, ED%y%PlatformPtMesh, trim(p_FAST%VTK_OutFileRoot)//'.ED_PlatformPtMesh_motion', y_FAST%VTK_count, p_FAST%VTK_fields, ErrStat2, ErrMsg2, p_FAST%VTK_tWidth )

         !  ElastoDyn inputs (loads)
      ! %BladePtLoads used only when not BD (see below)
      call MeshWrVTK(p_FAST%TurbinePos, ED%Input(1)%TowerPtLoads, trim(p_FAST%VTK_OutFileRoot)//'.ED_TowerPtLoads', y_FAST%VTK_count, p_FAST%VTK_fields, ErrStat2, ErrMsg2, p_FAST%VTK_tWidth, ED%y%TowerLn2Mesh )
      call MeshWrVTK(p_FAST%TurbinePos, ED%Input(1)%HubPtLoad, trim(p_FAST%VTK_OutFileRoot)//'.ED_Hub', y_FAST%VTK_count, p_FAST%VTK_fields, ErrStat2, ErrMsg2, p_FAST%VTK_tWidth, ED%y%HubPtMotion )
      call MeshWrVTK(p_FAST%TurbinePos, ED%Input(1)%NacelleLoads, trim(p_FAST%VTK_OutFileRoot)//'.ED_Nacelle' ,y_FAST%VTK_count, p_FAST%VTK_fields, ErrStat2, ErrMsg2, p_FAST%VTK_tWidth, ED%y%NacelleMotion )
      call MeshWrVTK(p_FAST%TurbinePos, ED%Input(1)%TFinCMLoads, trim(p_FAST%VTK_OutFileRoot)//'.ED_TailFin' ,y_FAST%VTK_count, p_FAST%VTK_fields, ErrStat2, ErrMsg2, p_FAST%VTK_tWidth, ED%y%TFinCMMotion )
      call MeshWrVTK(p_FAST%TurbinePos, ED%Input(1)%PlatformPtMesh, trim(p_FAST%VTK_OutFileRoot)//'.ED_PlatformPtMesh', y_FAST%VTK_count, p_FAST%VTK_fields, ErrStat2, ErrMsg2, p_FAST%VTK_tWidth, ED%y%PlatformPtMesh )
   end if


!  BeamDyn
   IF ( p_FAST%CompElast == Module_BD .and. allocated(BD%Input) .and. allocated(BD%y)) THEN

      do K=1,NumBl
            ! BeamDyn inputs
         !call MeshWrVTK(p_FAST%TurbinePos, BD%Input(1,k)%RootMotion, trim(p_FAST%VTK_OutFileRoot)//'.BD_RootMotion'//trim(num2lstr(k)), y_FAST%VTK_count, p_FAST%VTK_fields, ErrStat2, ErrMsg2, p_FAST%VTK_tWidth )
         call MeshWrVTK(p_FAST%TurbinePos, BD%Input(1,k)%HubMotion, trim(p_FAST%VTK_OutFileRoot)//'.BD_HubMotion'//trim(num2lstr(k)), y_FAST%VTK_count, p_FAST%VTK_fields, ErrStat2, ErrMsg2, p_FAST%VTK_tWidth )
      end do
      if (allocated(MeshMapData%y_BD_BldMotion_4Loads)) then
         do K=1,NumBl
            call MeshWrVTK(p_FAST%TurbinePos, BD%Input(1,k)%DistrLoad, trim(p_FAST%VTK_OutFileRoot)//'.BD_DistrLoad'//trim(num2lstr(k)), y_FAST%VTK_count, p_FAST%VTK_fields, ErrStat2, ErrMsg2, p_FAST%VTK_tWidth, MeshMapData%y_BD_BldMotion_4Loads(k) )
            ! skipping PointLoad
         end do
      elseif (p_FAST%BD_OutputSibling) then
         do K=1,NumBl
            call MeshWrVTK(p_FAST%TurbinePos, BD%Input(1,k)%DistrLoad, trim(p_FAST%VTK_OutFileRoot)//'.BD_Blade'//trim(num2lstr(k)), y_FAST%VTK_count, p_FAST%VTK_fields, ErrStat2, ErrMsg2, p_FAST%VTK_tWidth, BD%y(k)%BldMotion )
            ! skipping PointLoad
         end do
      end if

      do K=1,NumBl
            ! BeamDyn outputs
         call MeshWrVTK(p_FAST%TurbinePos, BD%y(k)%ReactionForce, trim(p_FAST%VTK_OutFileRoot)//'.BD_ReactionForce_RootMotion'//trim(num2lstr(k)), y_FAST%VTK_count, p_FAST%VTK_fields, ErrStat2, ErrMsg2, p_FAST%VTK_tWidth, BD%Input(1,k)%RootMotion )
      end do

      if (.not. p_FAST%BD_OutputSibling) then !otherwise this mesh has been put with the DistrLoad mesh
         do K=1,NumBl
               ! BeamDyn outputs
            call MeshWrVTK(p_FAST%TurbinePos, BD%y(k)%BldMotion, trim(p_FAST%VTK_OutFileRoot)//'.BD_BldMotion'//trim(num2lstr(k)), y_FAST%VTK_count, p_FAST%VTK_fields, ErrStat2, ErrMsg2, p_FAST%VTK_tWidth )
         end do
      end if


   ELSE if (p_FAST%CompElast == Module_ED .and. allocated(ED%Input)) then
      ! ElastoDyn
      DO K=1,NumBl
         call MeshWrVTK(p_FAST%TurbinePos, ED%y%BladeLn2Mesh(K), trim(p_FAST%VTK_OutFileRoot)//'.ED_BladeLn2Mesh_motion'//trim(num2lstr(k)), y_FAST%VTK_count, p_FAST%VTK_fields, ErrStat2, ErrMsg2, p_FAST%VTK_tWidth )
         call MeshWrVTK(p_FAST%TurbinePos, ED%Input(1)%BladePtLoads(K), trim(p_FAST%VTK_OutFileRoot)//'.ED_BladePtLoads'//trim(num2lstr(k)), y_FAST%VTK_count, p_FAST%VTK_fields, ErrStat2, ErrMsg2, p_FAST%VTK_tWidth, ED%y%BladeLn2Mesh(K) )
      END DO
   ELSE if (p_FAST%CompElast == Module_SED .and. allocated(SED%Input)) then
      ! Simplified-ElastoDyn
      call MeshWrVTK(p_FAST%TurbinePos, SED%y%PlatformPtMesh, trim(p_FAST%VTK_OutFileRoot)//'.SED_PlatformPtMesh', y_FAST%VTK_count, p_FAST%VTK_fields, ErrStat2, ErrMsg2, p_FAST%VTK_tWidth)
      call MeshWrVTK(p_FAST%TurbinePos, SED%y%TowerLn2Mesh,   trim(p_FAST%VTK_OutFileRoot)//'.SED_TowerLn2Mesh',   y_FAST%VTK_count, p_FAST%VTK_fields, ErrStat2, ErrMsg2, p_FAST%VTK_tWidth)
      call MeshWrVTK(p_FAST%TurbinePos, SED%y%NacelleMotion,  trim(p_FAST%VTK_OutFileRoot)//'.SED_NacelleMotion',  y_FAST%VTK_count, p_FAST%VTK_fields, ErrStat2, ErrMsg2, p_FAST%VTK_tWidth)
      call MeshWrVTK(p_FAST%TurbinePos, SED%y%HubPtMotion,    trim(p_FAST%VTK_OutFileRoot)//'.SED_HubPtMotion',    y_FAST%VTK_count, p_FAST%VTK_fields, ErrStat2, ErrMsg2, p_FAST%VTK_tWidth)
      do k=1,NumBl
         call MeshWrVTK(p_FAST%TurbinePos, SED%y%BladeRootMotion(k), trim(p_FAST%VTK_OutFileRoot)//'.SED_BladeRootMotion'//trim(Num2LStr(k)), y_FAST%VTK_count, p_FAST%VTK_fields, ErrStat2, ErrMsg2, p_FAST%VTK_tWidth)
      enddo
  END IF

!  ServoDyn
   if (allocated(SrvD%Input)) then
      IF ( ALLOCATED(SrvD%Input(1)%NStCMotionMesh) ) THEN
         do j=1,size(SrvD%Input(1)%NStCMotionMesh)
            IF ( SrvD%Input(1)%NStCMotionMesh(j)%Committed ) THEN
               call MeshWrVTK(p_FAST%TurbinePos, SrvD%y%NStCLoadMesh(j), trim(p_FAST%VTK_OutFileRoot)//'.SrvD_NStC'//trim(num2lstr(j)), y_FAST%VTK_count, p_FAST%VTK_fields, ErrStat2, ErrMsg2, p_FAST%VTK_tWidth, SrvD%Input(1)%NStCMotionMesh(j) )
            ENDIF
         enddo
      ENDIF
      IF ( ALLOCATED(SrvD%Input(1)%TStCMotionMesh) ) THEN
         do j=1,size(SrvD%Input(1)%TStCMotionMesh)
            IF ( SrvD%Input(1)%TStCMotionMesh(j)%Committed ) THEN
               call MeshWrVTK(p_FAST%TurbinePos, SrvD%y%TStCLoadMesh(j), trim(p_FAST%VTK_OutFileRoot)//'.SrvD_TStC'//trim(num2lstr(j)), y_FAST%VTK_count, p_FAST%VTK_fields, ErrStat2, ErrMsg2, p_FAST%VTK_tWidth, SrvD%Input(1)%TStCMotionMesh(j) )
            ENDIF
         enddo
     ENDIF
     IF ( ALLOCATED(SrvD%Input(1)%BStCMotionMesh) ) THEN
        do j=1,size(SrvD%Input(1)%BStCMotionMesh,2)
           DO K=1,size(SrvD%Input(1)%BStCMotionMesh,1)
              call MeshWrVTK(p_FAST%TurbinePos, SrvD%y%BStCLoadMesh(k,j), trim(p_FAST%VTK_OutFileRoot)//'.SrvD_BStC'//trim(num2lstr(j))//'B'//trim(num2lstr(k)), y_FAST%VTK_count, p_FAST%VTK_fields, ErrStat2, ErrMsg2, p_FAST%VTK_tWidth, SrvD%Input(1)%BStCMotionMesh(k,j) )
           ENDDO
         enddo
      ENDIF
      IF ( ALLOCATED(SrvD%Input(1)%SStCMotionMesh) ) THEN
         do j=1,size(SrvD%Input(1)%SStCMotionMesh)
            IF ( SrvD%Input(1)%SStCMotionMesh(j)%Committed ) THEN
               call MeshWrVTK(p_FAST%TurbinePos, SrvD%y%SStCLoadMesh(j), trim(p_FAST%VTK_OutFileRoot)//'.SrvD_SStC'//trim(num2lstr(j)), y_FAST%VTK_count, p_FAST%VTK_fields, ErrStat2, ErrMsg2, p_FAST%VTK_tWidth, SrvD%Input(1)%SStCMotionMesh(j) )
            ENDIF
         enddo
     ENDIF
   end if
   
      
!  AeroDyn   
   IF ( p_FAST%CompAero == Module_AD .and. allocated(AD%Input)) THEN 
               
      if (allocated(AD%Input(1)%rotors(1)%BladeRootMotion)) then
         DO K=1,NumBl   
            call MeshWrVTK(p_FAST%TurbinePos, AD%Input(1)%rotors(1)%BladeRootMotion(K), trim(p_FAST%VTK_OutFileRoot)//'.AD_BladeRootMotion'//trim(num2lstr(k)), y_FAST%VTK_count, p_FAST%VTK_fields, ErrStat2, ErrMsg2, p_FAST%VTK_tWidth )
         END DO
      endif
      call MeshWrVTK(p_FAST%TurbinePos, AD%Input(1)%rotors(1)%HubMotion, trim(p_FAST%VTK_OutFileRoot)//'.AD_HubMotion', y_FAST%VTK_count, p_FAST%VTK_fields, ErrStat2, ErrMsg2, p_FAST%VTK_tWidth )
      if (allocated(AD%y%rotors(1)%BladeLoad)) then
         DO K=1,NumBl   
            call MeshWrVTK(p_FAST%TurbinePos, AD%y%rotors(1)%BladeLoad(K), trim(p_FAST%VTK_OutFileRoot)//'.AD_Blade'//trim(num2lstr(k)), y_FAST%VTK_count, p_FAST%VTK_fields, ErrStat2, ErrMsg2, p_FAST%VTK_tWidth, AD%Input(1)%rotors(1)%BladeMotion(k) )
         END DO
      end if
      call MeshWrVTK(p_FAST%TurbinePos, AD%y%rotors(1)%TowerLoad, trim(p_FAST%VTK_OutFileRoot)//'.AD_Tower', y_FAST%VTK_count, p_FAST%VTK_fields, ErrStat2, ErrMsg2, p_FAST%VTK_tWidth, AD%Input(1)%rotors(1)%TowerMotion )

         ! FVW submodule of AD15
      if (allocated(AD%m%FVW_u)) then
         if (allocated(AD%m%FVW_u(1)%WingsMesh)) then
            DO K=1,NumBl
               call MeshWrVTK(p_FAST%TurbinePos, AD%m%FVW_u(1)%WingsMesh(k), trim(p_FAST%VTK_OutFileRoot)//'.FVW_WingsMesh'//trim(num2lstr(k)), y_FAST%VTK_count, p_FAST%VTK_fields, ErrStat2, ErrMsg2, p_FAST%VTK_tWidth, AD%Input(1)%rotors(1)%BladeMotion(k) )
               !call MeshWrVTK(p_FAST%TurbinePos, AD%Input(1)%BladeMotion(K), trim(p_FAST%OutFileRoot)//'.AD_BladeMotion'//trim(num2lstr(k)), y_FAST%VTK_count, p_FAST%VTK_fields, ErrStat2, ErrMsg2 )
            END DO
            ! Free wake
            call WrVTK_FVW(AD%p%FVW, AD%x(1)%FVW, AD%z(1)%FVW, AD%m%FVW, trim(p_FAST%VTK_OutFileRoot)//'.FVW', y_FAST%VTK_count, p_FAST%VTK_tWidth, bladeFrame=.FALSE.)  ! bladeFrame==.FALSE. to output in global coords
         end if
      end if
   END IF

! AeroDisk
!FIXME: add visualization for AeroDisk
   
! HydroDyn            
   IF ( p_FAST%CompHydro == Module_HD .and. allocated(HD%Input)) THEN     
      !TODO: Fix for Visualizaton GJH 4/23/20
      !call MeshWrVTK(p_FAST%TurbinePos, HD%Input(1)%Mesh, trim(p_FAST%VTK_OutFileRoot)//'.HD_Mesh_motion', y_FAST%VTK_count, p_FAST%VTK_fields, ErrStat2, ErrMsg2 )     
      call MeshWrVTK(p_FAST%TurbinePos, HD%Input(1)%Morison%Mesh, trim(p_FAST%VTK_OutFileRoot)//'.HD_Morison_Motion', y_FAST%VTK_count, p_FAST%VTK_fields, ErrStat2, ErrMsg2, p_FAST%VTK_tWidth )
      
      if (HD%y%WamitMesh%Committed) then
!         if (p_FAST%CompSub == Module_NONE) then
!TODO         call MeshWrVTK(p_FAST%TurbinePos, HD%y%WamitMesh, trim(p_FAST%VTK_OutFileRoot)//'.HD_Mesh', y_FAST%VTK_count, p_FAST%VTK_fields, ErrStat2, ErrMsg2, p_FAST%VTK_tWidth, HD%Input(1)%WAMITMesh )
!            outputFields = .false.
!         else
            call MeshWrVTK(p_FAST%TurbinePos, HD%y%WamitMesh, trim(p_FAST%VTK_OutFileRoot)//'.HD_Mesh', y_FAST%VTK_count, p_FAST%VTK_fields, ErrStat2, ErrMsg2, p_FAST%VTK_tWidth, HD%Input(1)%WAMITMesh )
!            outputFields = p_FAST%VTK_fields
!         end if
      endif
      if (HD%y%Morison%Mesh%Committed) then
         call MeshWrVTK(p_FAST%TurbinePos, HD%y%Morison%Mesh, trim(p_FAST%VTK_OutFileRoot)//'.HD_Morison', y_FAST%VTK_count, p_FAST%VTK_fields, ErrStat2, ErrMsg2, p_FAST%VTK_tWidth, HD%Input(1)%Morison%Mesh )
      endif
   END IF

! SubDyn
   IF ( p_FAST%CompSub == Module_SD .and. allocated(SD%Input)) THEN
      !call MeshWrVTK(p_FAST%TurbinePos, SD%Input(1)%TPMesh, trim(p_FAST%VTK_OutFileRoot)//'.SD_TPMesh_motion', y_FAST%VTK_count, p_FAST%VTK_fields, ErrStat2, ErrMsg2, p_FAST%VTK_tWidth )
      call MeshWrVTK(p_FAST%TurbinePos, SD%Input(1)%LMesh, trim(p_FAST%VTK_OutFileRoot)//'.SD_LMesh_y2Mesh', y_FAST%VTK_count, p_FAST%VTK_fields, ErrStat2, ErrMsg2, p_FAST%VTK_tWidth, SD%y%y2Mesh )

      call MeshWrVTK(p_FAST%TurbinePos, SD%y%y1Mesh, trim(p_FAST%VTK_OutFileRoot)//'.SD_y1Mesh_TPMesh', y_FAST%VTK_count, p_FAST%VTK_fields, ErrStat2, ErrMsg2, p_FAST%VTK_tWidth, SD%Input(1)%TPMesh )
      !call MeshWrVTK(p_FAST%TurbinePos, SD%y%y2Mesh, trim(p_FAST%VTK_OutFileRoot)//'.SD_y2Mesh_motion', y_FAST%VTK_count, p_FAST%VTK_fields, ErrStat2, ErrMsg2, p_FAST%VTK_tWidth )
      !call MeshWrVTK(p_FAST%TurbinePos, SD%y%y3Mesh, trim(p_FAST%VTK_OutFileRoot)//'.SD_y3Mesh_motion', y_FAST%VTK_count, p_FAST%VTK_fields, ErrStat2, ErrMsg2, p_FAST%VTK_tWidth )
   ELSE IF ( p_FAST%CompSub == Module_ExtPtfm .and. allocated(ExtPtfm%Input)) THEN
      call MeshWrVTK(p_FAST%TurbinePos, ExtPtfm%y%PtfmMesh, trim(p_FAST%VTK_OutFileRoot)//'.ExtPtfm', y_FAST%VTK_count, p_FAST%VTK_fields, ErrStat2, ErrMsg2, p_FAST%VTK_tWidth, ExtPtfm%Input(1)%PtfmMesh )
   END IF

! MAP
   IF ( p_FAST%CompMooring == Module_MAP ) THEN
      if (allocated(MAPp%Input)) then
         call MeshWrVTK(p_FAST%TurbinePos, MAPp%y%PtFairleadLoad, trim(p_FAST%VTK_OutFileRoot)//'.MAP_PtFairlead', y_FAST%VTK_count, p_FAST%VTK_fields, ErrStat2, ErrMsg2, p_FAST%VTK_tWidth, MAPp%Input(1)%PtFairDisplacement )
         !call MeshWrVTK(p_FAST%TurbinePos, MAPp%Input(1)%PtFairDisplacement, trim(p_FAST%VTK_OutFileRoot)//'.MAP_PtFair_motion', y_FAST%VTK_count, p_FAST%VTK_fields, ErrStat2, ErrMsg2, p_FAST%VTK_tWidth )
      end if

! MoorDyn
   ELSEIF ( p_FAST%CompMooring == Module_MD ) THEN
      if (allocated(MD%Input)) then
         call MeshWrVTK(p_FAST%TurbinePos, MD%y%CoupledLoads(1), trim(p_FAST%VTK_OutFileRoot)//'.MD_PtFairlead', y_FAST%VTK_count, p_FAST%VTK_fields, ErrStat2, ErrMsg2, p_FAST%VTK_tWidth, MD%Input(1)%CoupledKinematics(1) )
         !call MeshWrVTK(p_FAST%TurbinePos, MD%Input(1)%CoupledKinematics, trim(p_FAST%VTK_OutFileRoot)//'.MD_PtFair_motion', y_FAST%VTK_count, p_FAST%VTK_fields, ErrStat2, ErrMsg2, p_FAST%VTK_tWidth )
      end if

! FEAMooring
   ELSEIF ( p_FAST%CompMooring == Module_FEAM ) THEN
      if (allocated(FEAM%Input)) then
         call MeshWrVTK(p_FAST%TurbinePos, FEAM%y%PtFairleadLoad, trim(p_FAST%VTK_OutFileRoot)//'.FEAM_PtFairlead', y_FAST%VTK_count, p_FAST%VTK_fields, ErrStat2, ErrMsg2, p_FAST%VTK_tWidth, FEAM%Input(1)%PtFairleadDisplacement )
         !call MeshWrVTK(p_FAST%TurbinePos, FEAM%Input(1)%PtFairleadDisplacement, trim(p_FAST%VTK_OutFileRoot)//'.FEAM_PtFair_motion', y_FAST%VTK_count, p_FAST%VTK_fields, ErrStat2, ErrMsg2, p_FAST%VTK_tWidth )
      end if

! Orca
   ELSEIF ( p_FAST%CompMooring == Module_Orca ) THEN
      if (allocated(Orca%Input)) then
         call MeshWrVTK(p_FAST%TurbinePos, Orca%y%PtfmMesh, trim(p_FAST%VTK_OutFileRoot)//'.Orca_PtfmMesh', y_FAST%VTK_count, p_FAST%VTK_fields, ErrStat2, ErrMsg2, p_FAST%VTK_tWidth, Orca%Input(1)%PtfmMesh )
         !call MeshWrVTK(p_FAST%TurbinePos, Orca%Input(1)%PtfmMesh, trim(p_FAST%VTK_OutFileRoot)//'.Orca_PtfmMesh_motion', y_FAST%VTK_count, p_FAST%VTK_fields, ErrStat2, ErrMsg2, p_FAST%VTK_tWidth )
      end if
   END IF


! IceFloe
   IF ( p_FAST%CompIce == Module_IceF ) THEN
      if (allocated(IceF%Input)) then
         call MeshWrVTK(p_FAST%TurbinePos, IceF%y%iceMesh, trim(p_FAST%VTK_OutFileRoot)//'.IceF_iceMesh', y_FAST%VTK_count, p_FAST%VTK_fields, ErrStat2, ErrMsg2, p_FAST%VTK_tWidth, IceF%Input(1)%iceMesh )
         !call MeshWrVTK(p_FAST%TurbinePos, IceF%Input(1)%iceMesh, trim(p_FAST%VTK_OutFileRoot)//'.IceF_iceMesh_motion', y_FAST%VTK_count, p_FAST%VTK_fields, ErrStat2, ErrMsg2, p_FAST%VTK_tWidth )
      end if

! IceDyn
   ELSEIF ( p_FAST%CompIce == Module_IceD ) THEN
      if (allocated(IceD%Input)) then

         DO k = 1,p_FAST%numIceLegs
            call MeshWrVTK(p_FAST%TurbinePos, IceD%y(k)%PointMesh, trim(p_FAST%VTK_OutFileRoot)//'.IceD_PointMesh'//trim(num2lstr(k)), y_FAST%VTK_count, p_FAST%VTK_fields, ErrStat2, ErrMsg2, p_FAST%VTK_tWidth, IceD%Input(1,k)%PointMesh )
            !call MeshWrVTK(p_FAST%TurbinePos, IceD%Input(1,k)%PointMesh, trim(p_FAST%VTK_OutFileRoot)//'.IceD_PointMesh_motion'//trim(num2lstr(k)), y_FAST%VTK_count, p_FAST%VTK_fields, ErrStat2, ErrMsg2, p_FAST%VTK_tWidth )
         END DO
      end if

   END IF


END SUBROUTINE WrVTK_AllMeshes
!----------------------------------------------------------------------------------------------------------------------------------
!> This routine writes a minimal subset of meshes (enough to visualize the turbine) to VTK-formatted files. It doesn't bother with
!! returning an error code.
SUBROUTINE WrVTK_BasicMeshes(p_FAST, y_FAST, MeshMapData, ED, SED, BD, AD, IfW, OpFM, HD, SD, SrvD, MAPp, FEAM, MD, Orca, IceF, IceD)

   TYPE(FAST_ParameterType), INTENT(IN   ) :: p_FAST              !< Parameters for the glue code
   TYPE(FAST_OutputFileType),INTENT(IN   ) :: y_FAST              !< Output variables for the glue code
   TYPE(FAST_ModuleMapType), INTENT(IN   ) :: MeshMapData         !< Data for mapping between modules

   TYPE(ElastoDyn_Data),     INTENT(IN   ) :: ED                  !< ElastoDyn data
   TYPE(SED_Data),           INTENT(IN   ) :: SED                 !< Simplified-ElastoDyn data
   TYPE(BeamDyn_Data),       INTENT(IN   ) :: BD                  !< BeamDyn data
   TYPE(ServoDyn_Data),      INTENT(IN   ) :: SrvD                !< ServoDyn data
   TYPE(AeroDyn_Data),       INTENT(IN   ) :: AD                  !< AeroDyn data
   TYPE(InflowWind_Data),    INTENT(IN   ) :: IfW                 !< InflowWind data
   TYPE(OpenFOAM_Data),      INTENT(IN   ) :: OpFM                !< OpenFOAM data
   TYPE(HydroDyn_Data),      INTENT(IN   ) :: HD                  !< HydroDyn data
   TYPE(SubDyn_Data),        INTENT(IN   ) :: SD                  !< SubDyn data
   TYPE(MAP_Data),           INTENT(IN   ) :: MAPp                !< MAP data
   TYPE(FEAMooring_Data),    INTENT(IN   ) :: FEAM                !< FEAMooring data
   TYPE(MoorDyn_Data),       INTENT(IN   ) :: MD                  !< MoorDyn data
   TYPE(OrcaFlex_Data),      INTENT(IN   ) :: Orca                !< OrcaFlex interface data
   TYPE(IceFloe_Data),       INTENT(IN   ) :: IceF                !< IceFloe data
   TYPE(IceDyn_Data),        INTENT(IN   ) :: IceD                !< All the IceDyn data used in time-step loop

   logical                                 :: OutputFields
   INTEGER(IntKi)                          :: NumBl, k
   INTEGER(IntKi)                          :: ErrStat2
   CHARACTER(ErrMsgLen)                    :: ErrMSg2
   CHARACTER(*), PARAMETER                 :: RoutineName = 'WrVTK_BasicMeshes'


   NumBl = 0
   if (allocated(ED%y%BladeRootMotion)) then
      NumBl = SIZE(ED%y%BladeRootMotion)
   elseif (allocated(SED%y%BladeRootMotion)) then
      NumBl = SIZE(SED%y%BladeRootMotion)
   end if


! Blades
   IF ( p_FAST%CompAero == Module_AD ) THEN  ! These meshes may have airfoil data associated with nodes...
      DO K=1,NumBl   
         call MeshWrVTK(p_FAST%TurbinePos, AD%Input(1)%rotors(1)%BladeMotion(K), trim(p_FAST%VTK_OutFileRoot)//'.AD_Blade'//trim(num2lstr(k)), &
                        y_FAST%VTK_count, p_FAST%VTK_fields, ErrStat2, ErrMsg2, p_FAST%VTK_tWidth, Sib=AD%y%rotors(1)%BladeLoad(K) )
      END DO                  
   ELSE IF ( p_FAST%CompElast == Module_BD ) THEN
      DO K=1,NumBl
         call MeshWrVTK(p_FAST%TurbinePos, BD%y(k)%BldMotion, trim(p_FAST%VTK_OutFileRoot)//'.BD_BldMotion'//trim(num2lstr(k)), &
                        y_FAST%VTK_count, p_FAST%VTK_fields, ErrStat2, ErrMsg2, p_FAST%VTK_tWidth )
      END DO
   ELSE IF ( p_FAST%CompElast == Module_ED ) THEN
      DO K=1,NumBl
         call MeshWrVTK(p_FAST%TurbinePos, ED%y%BladeLn2Mesh(K), trim(p_FAST%VTK_OutFileRoot)//'.ED_BladeLn2Mesh_motion'//trim(num2lstr(k)), &
                        y_FAST%VTK_count, p_FAST%VTK_fields, ErrStat2, ErrMsg2, p_FAST%VTK_tWidth )
      END DO
   END IF

! Nacelle
   if (p_FAST%CompElast == Module_SED) then
      call MeshWrVTK(p_FAST%TurbinePos, SED%y%NacelleMotion,  trim(p_FAST%VTK_OutFileRoot)//'.SED_NacelleMotion',  y_FAST%VTK_count, p_FAST%VTK_fields, ErrStat2, ErrMsg2, p_FAST%VTK_tWidth)
   else
      call MeshWrVTK(p_FAST%TurbinePos, ED%y%NacelleMotion, trim(p_FAST%VTK_OutFileRoot)//'.ED_Nacelle', y_FAST%VTK_count, &
                  p_FAST%VTK_fields, ErrStat2, ErrMsg2, p_FAST%VTK_tWidth, Sib=ED%Input(1)%NacelleLoads )
   endif

! TailFin
   call MeshWrVTK(p_FAST%TurbinePos, ED%y%TFinCMMotion, trim(p_FAST%VTK_OutFileRoot)//'.ED_TailFin', y_FAST%VTK_count, &
                  p_FAST%VTK_fields, ErrStat2, ErrMsg2, p_FAST%VTK_tWidth, Sib=ED%Input(1)%TFinCMLoads )
! Hub
   if (p_FAST%CompElast == Module_SED) then
      call MeshWrVTK(p_FAST%TurbinePos, SED%y%HubPtMotion,    trim(p_FAST%VTK_OutFileRoot)//'.SED_HubPtMotion',    y_FAST%VTK_count, p_FAST%VTK_fields, ErrStat2, ErrMsg2, p_FAST%VTK_tWidth)
   else
      call MeshWrVTK(p_FAST%TurbinePos, ED%y%HubPtMotion, trim(p_FAST%VTK_OutFileRoot)//'.ED_Hub', y_FAST%VTK_count, &
                  p_FAST%VTK_fields, ErrStat2, ErrMsg2, p_FAST%VTK_tWidth, Sib=ED%Input(1)%HubPtLoad )
   endif
! Tower motions
   if (p_FAST%CompElast == Module_SED) then
      call MeshWrVTK(p_FAST%TurbinePos, SED%y%TowerLn2Mesh,   trim(p_FAST%VTK_OutFileRoot)//'.SED_TowerLn2Mesh',   y_FAST%VTK_count, p_FAST%VTK_fields, ErrStat2, ErrMsg2, p_FAST%VTK_tWidth)
   else
      call MeshWrVTK(p_FAST%TurbinePos, ED%y%TowerLn2Mesh, trim(p_FAST%VTK_OutFileRoot)//'.ED_TowerLn2Mesh_motion', &
                  y_FAST%VTK_count, p_FAST%VTK_fields, ErrStat2, ErrMsg2, p_FAST%VTK_tWidth )
   endif



! Substructure
!   call MeshWrVTK(p_FAST%TurbinePos, ED%y%PlatformPtMesh, trim(p_FAST%VTK_OutFileRoot)//'.ED_PlatformPtMesh_motion', y_FAST%VTK_count, p_FAST%VTK_fields, ErrStat2, ErrMsg2, p_FAST%VTK_tWidth )
!   IF ( p_FAST%CompSub == Module_SD ) THEN
!     call MeshWrVTK(p_FAST%TurbinePos, SD%Input(1)%TPMesh, trim(p_FAST%VTK_OutFileRoot)//'.SD_TPMesh_motion', y_FAST%VTK_count, p_FAST%VTK_fields, ErrStat2, ErrMsg2, p_FAST%VTK_tWidth )
!      call MeshWrVTK(p_FAST%TurbinePos, SD%y%y2Mesh, trim(p_FAST%VTK_OutFileRoot)//'.SD_y2Mesh_motion', y_FAST%VTK_count, ErrStat2, ErrMsg2, p_FAST%VTK_tWidth )
!      call MeshWrVTK(p_FAST%TurbinePos, SD%y%y3Mesh, trim(p_FAST%VTK_OutFileRoot)//'.SD_y3Mesh_motion', y_FAST%VTK_count, ErrStat2, ErrMsg2, p_FAST%VTK_tWidth )
!   END IF

   IF ( p_FAST%CompHydro == Module_HD ) THEN

      if (p_FAST%CompSub == Module_NONE) then
         call MeshWrVTK(p_FAST%TurbinePos, HD%y%WAMITMesh, trim(p_FAST%VTK_OutFileRoot)//'.HD_AllHdroOrigin', y_FAST%VTK_count, p_FAST%VTK_fields, ErrStat2, ErrMsg2, p_FAST%VTK_tWidth, HD%Input(1)%WAMITMesh )
         outputFields = .false.
      else
         OutputFields = p_FAST%VTK_fields
      end if
     !TODO: Fix for Visualization GJH 4/23/20 
     call MeshWrVTK(p_FAST%TurbinePos, HD%Input(1)%Morison%Mesh, trim(p_FAST%VTK_OutFileRoot)//'.HD_Morison', &
                    y_FAST%VTK_count, OutputFields, ErrStat2, ErrMsg2, p_FAST%VTK_tWidth, Sib=HD%y%Morison%Mesh )
   END IF


! Mooring Lines?
!   IF ( p_FAST%CompMooring == Module_MAP ) THEN
!      call MeshWrVTK(p_FAST%TurbinePos, MAPp%Input(1)%PtFairDisplacement, trim(p_FAST%VTK_OutFileRoot)//'.MAP_PtFair_motion', y_FAST%VTK_count, p_FAST%VTK_fields, ErrStat2, ErrMsg2, p_FAST%VTK_tWidth )
!   ELSEIF ( p_FAST%CompMooring == Module_MD ) THEN
!      call MeshWrVTK(p_FAST%TurbinePos, MD%Input(1)%CoupledKinematics, trim(p_FAST%VTK_OutFileRoot)//'.MD_PtFair_motion', y_FAST%VTK_count, p_FAST%VTK_fields, ErrStat2, ErrMsg2, p_FAST%VTK_tWidth )
!   ELSEIF ( p_FAST%CompMooring == Module_FEAM ) THEN
!      call MeshWrVTK(p_FAST%TurbinePos, FEAM%Input(1)%PtFairleadDisplacement, trim(p_FAST%VTK_OutFileRoot)//'FEAM_PtFair_motion', y_FAST%VTK_count, p_FAST%VTK_fields, ErrStat2, ErrMsg2, p_FAST%VTK_tWidth )
!   END IF


END SUBROUTINE WrVTK_BasicMeshes
!----------------------------------------------------------------------------------------------------------------------------------
!> This routine writes a minimal subset of meshes with surfaces to VTK-formatted files. It doesn't bother with
!! returning an error code.
SUBROUTINE WrVTK_Surfaces(t_global, p_FAST, y_FAST, MeshMapData, ED, SED, BD, AD, IfW, OpFM, HD, SD, SrvD, MAPp, FEAM, MD, Orca, IceF, IceD)
   use FVW_IO, only: WrVTK_FVW

   REAL(DbKi),               INTENT(IN   ) :: t_global            !< Current global time
   TYPE(FAST_ParameterType), INTENT(IN   ) :: p_FAST              !< Parameters for the glue code
   TYPE(FAST_OutputFileType),INTENT(INOUT) :: y_FAST              !< Output variables for the glue code (only because we're updating VTK_LastWaveIndx)
   TYPE(FAST_ModuleMapType), INTENT(IN   ) :: MeshMapData         !< Data for mapping between modules

   TYPE(ElastoDyn_Data),     INTENT(IN   ) :: ED                  !< ElastoDyn data
   TYPE(SED_Data),           INTENT(IN   ) :: SED                 !< Simplified-ElastoDyn data
   TYPE(BeamDyn_Data),       INTENT(IN   ) :: BD                  !< BeamDyn data
   TYPE(ServoDyn_Data),      INTENT(IN   ) :: SrvD                !< ServoDyn data
   TYPE(AeroDyn_Data),       INTENT(IN   ) :: AD                  !< AeroDyn data
   TYPE(InflowWind_Data),    INTENT(IN   ) :: IfW                 !< InflowWind data
   TYPE(OpenFOAM_Data),      INTENT(IN   ) :: OpFM                !< OpenFOAM data
   TYPE(HydroDyn_Data),      INTENT(IN   ) :: HD                  !< HydroDyn data
   TYPE(SubDyn_Data),        INTENT(IN   ) :: SD                  !< SubDyn data
   TYPE(MAP_Data),           INTENT(IN   ) :: MAPp                !< MAP data
   TYPE(FEAMooring_Data),    INTENT(IN   ) :: FEAM                !< FEAMooring data
   TYPE(MoorDyn_Data),       INTENT(IN   ) :: MD                  !< MoorDyn data
   TYPE(OrcaFlex_Data),      INTENT(IN   ) :: Orca                !< OrcaFlex interface data
   TYPE(IceFloe_Data),       INTENT(IN   ) :: IceF                !< IceFloe data
   TYPE(IceDyn_Data),        INTENT(IN   ) :: IceD                !< All the IceDyn data used in time-step loop


   logical, parameter                      :: OutputFields = .FALSE. ! due to confusion about what fields mean on a surface, we are going to just output the basic meshes if people ask for fields
   INTEGER(IntKi)                          :: NumBl, k
   INTEGER(IntKi)                          :: ErrStat2
   CHARACTER(ErrMsgLen)                    :: ErrMSg2
   CHARACTER(*), PARAMETER                 :: RoutineName = 'WrVTK_Surfaces'

   NumBl = 0
   if (allocated(ED%y%BladeRootMotion)) then
      NumBl = SIZE(ED%y%BladeRootMotion)
   elseif (allocated(SED%y%BladeRootMotion)) then
      NumBl = SIZE(SED%y%BladeRootMotion)
   end if

! Ground (written at initialization)

! Wave elevation
   if ( allocated( p_FAST%VTK_Surface%WaveElev ) ) call WrVTK_WaveElev( t_global, p_FAST, y_FAST, HD)

! Nacelle
   call MeshWrVTK_PointSurface (p_FAST%TurbinePos, ED%y%NacelleMotion, trim(p_FAST%VTK_OutFileRoot)//'.NacelleSurface', &
                                y_FAST%VTK_count, OutputFields, ErrStat2, ErrMsg2, p_FAST%VTK_tWidth , verts = p_FAST%VTK_Surface%NacelleBox, Sib=ED%Input(1)%NacelleLoads )
! TailFin TODO TailFin
  !call MeshWrVTK_PointSurface (p_FAST%TurbinePos, ED%y%TFinCMMotion, trim(p_FAST%VTK_OutFileRoot)//'.TailFinSurface', &
  !                             y_FAST%VTK_count, OutputFields, ErrStat2, ErrMsg2, p_FAST%VTK_tWidth , verts = p_FAST%VTK_Surface%TFinBox, Sib=ED%Input(1)%TFinCMLoads )


! Hub
   call MeshWrVTK_PointSurface (p_FAST%TurbinePos, ED%y%HubPtMotion, trim(p_FAST%VTK_OutFileRoot)//'.HubSurface', &
                                y_FAST%VTK_count, OutputFields, ErrStat2, ErrMsg2, p_FAST%VTK_tWidth , &
                                NumSegments=p_FAST%VTK_Surface%NumSectors, radius=p_FAST%VTK_Surface%HubRad, Sib=ED%Input(1)%HubPtLoad )

! Tower motions
   call MeshWrVTK_Ln2Surface (p_FAST%TurbinePos, ED%y%TowerLn2Mesh, trim(p_FAST%VTK_OutFileRoot)//'.TowerSurface', &
                              y_FAST%VTK_count, OutputFields, ErrStat2, ErrMsg2, p_FAST%VTK_tWidth, p_FAST%VTK_Surface%NumSectors, p_FAST%VTK_Surface%TowerRad )

! Blades
   IF ( p_FAST%CompAero == Module_AD ) THEN  ! These meshes may have airfoil data associated with nodes...
      DO K=1,NumBl
         call MeshWrVTK_Ln2Surface (p_FAST%TurbinePos, AD%Input(1)%rotors(1)%BladeMotion(K), trim(p_FAST%VTK_OutFileRoot)//'.Blade'//trim(num2lstr(k))//'Surface', &
                                    y_FAST%VTK_count, OutputFields, ErrStat2, ErrMsg2, p_FAST%VTK_tWidth , verts=p_FAST%VTK_Surface%BladeShape(K)%AirfoilCoords &
                                    ,Sib=AD%y%rotors(1)%BladeLoad(k) )
      END DO                  
   ELSE IF ( p_FAST%CompElast == Module_BD ) THEN
      DO K=1,NumBl
         call MeshWrVTK_Ln2Surface (p_FAST%TurbinePos, BD%y(k)%BldMotion, trim(p_FAST%VTK_OutFileRoot)//'.Blade'//trim(num2lstr(k))//'Surface', &
                                    y_FAST%VTK_count, OutputFields, ErrStat2, ErrMsg2, p_FAST%VTK_tWidth , verts=p_FAST%VTK_Surface%BladeShape(K)%AirfoilCoords )
      END DO
   ELSE IF ( p_FAST%CompElast == Module_ED ) THEN
      DO K=1,NumBl
         call MeshWrVTK_Ln2Surface (p_FAST%TurbinePos, ED%y%BladeLn2Mesh(K), trim(p_FAST%VTK_OutFileRoot)//'.Blade'//trim(num2lstr(k))//'Surface', &
                                    y_FAST%VTK_count, OutputFields, ErrStat2, ErrMsg2, p_FAST%VTK_tWidth , verts=p_FAST%VTK_Surface%BladeShape(K)%AirfoilCoords )
      END DO
!   ELSE IF ( p_FAST%CompElast == Module_SED ) THEN   ! No surface info from SED
   END IF

! Free wake
   if (allocated(AD%m%FVW_u)) then
      if (allocated(AD%m%FVW_u(1)%WingsMesh)) then
         call WrVTK_FVW(AD%p%FVW, AD%x(1)%FVW, AD%z(1)%FVW, AD%m%FVW, trim(p_FAST%VTK_OutFileRoot)//'.FVW', y_FAST%VTK_count, p_FAST%VTK_tWidth, bladeFrame=.FALSE.)  ! bladeFrame==.FALSE. to output in global coords
      end if
   end if


! Platform
! call MeshWrVTK_PointSurface (p_FAST%TurbinePos, ED%y%PlatformPtMesh, trim(p_FAST%VTK_OutFileRoot)//'.PlatformSurface', y_FAST%VTK_count, OutputFields, ErrStat2, ErrMsg2, Radius = p_FAST%VTK_Surface%GroundRad )


! Substructure
!   call MeshWrVTK(p_FAST%TurbinePos, ED%y%PlatformPtMesh, trim(p_FAST%VTK_OutFileRoot)//'.ED_PlatformPtMesh_motion', y_FAST%VTK_count, OutputFields, ErrStat2, ErrMsg2 )
!   IF ( p_FAST%CompSub == Module_SD ) THEN
!     call MeshWrVTK(p_FAST%TurbinePos, SD%Input(1)%TPMesh, trim(p_FAST%VTK_OutFileRoot)//'.SD_TPMesh_motion', y_FAST%VTK_count, OutputFields, ErrStat2, ErrMsg2 )     
!      call MeshWrVTK(p_FAST%TurbinePos, SD%y%y2Mesh, trim(p_FAST%VTK_OutFileRoot)//'.SD_y2Mesh_motion', y_FAST%VTK_count, OutputFields, ErrStat2, ErrMsg2 )        
!      call MeshWrVTK(p_FAST%TurbinePos, SD%y%y3Mesh, trim(p_FAST%VTK_OutFileRoot)//'.SD_y3Mesh_motion', y_FAST%VTK_count, OutputFields, ErrStat2, ErrMsg2 )        
!   END IF 
!TODO: Fix below section for new Morison GJH 4/23/20
   !   
   !IF ( HD%Input(1)%Morison%Mesh%Committed ) THEN 
   !   !if ( p_FAST%CompSub == Module_NONE ) then ! floating
   !   !   OutputFields = .false.
   !   !else
   !   !   OutputFields = p_FAST%VTK_fields
   !   !end if
   !      
   !   call MeshWrVTK_Ln2Surface (p_FAST%TurbinePos, HD%Input(1)%Morison%Mesh, trim(p_FAST%VTK_OutFileRoot)//'.MorisonSurface', &
   !                              y_FAST%VTK_count, OutputFields, ErrStat2, ErrMsg2, p_FAST%VTK_tWidth, p_FAST%VTK_Surface%NumSectors, &
   !                              p_FAST%VTK_Surface%MorisonRad, Sib=HD%y%Morison%Mesh )
   !END IF
   
   
! Mooring Lines?            
!   IF ( p_FAST%CompMooring == Module_MAP ) THEN
!      call MeshWrVTK(p_FAST%TurbinePos, MAPp%Input(1)%PtFairDisplacement, trim(p_FAST%VTK_OutFileRoot)//'.MAP_PtFair_motion', y_FAST%VTK_count, OutputFields, ErrStat2, ErrMsg2 )
!   ELSEIF ( p_FAST%CompMooring == Module_MD ) THEN
!      call MeshWrVTK(p_FAST%TurbinePos, MD%Input(1)%CoupledKinematics, trim(p_FAST%VTK_OutFileRoot)//'.MD_PtFair_motion', y_FAST%VTK_count, OutputFields, ErrStat2, ErrMsg2 )        
!   ELSEIF ( p_FAST%CompMooring == Module_FEAM ) THEN
!      call MeshWrVTK(p_FAST%TurbinePos, FEAM%Input(1)%PtFairleadDisplacement, trim(p_FAST%VTK_OutFileRoot)//'FEAM_PtFair_motion', y_FAST%VTK_count, OutputFields, ErrStat2, ErrMsg2   )
!   END IF


   if (p_FAST%VTK_fields) then
      call WrVTK_BasicMeshes(p_FAST, y_FAST, MeshMapData, ED, SED, BD, AD, IfW, OpFM, HD, SD, SrvD, MAPp, FEAM, MD, Orca, IceF, IceD)
   end if


END SUBROUTINE WrVTK_Surfaces
!----------------------------------------------------------------------------------------------------------------------------------
!> This subroutine writes the wave elevation data for a given time step
SUBROUTINE WrVTK_WaveElev(t_global, p_FAST, y_FAST, HD)

   REAL(DbKi),               INTENT(IN   ) :: t_global            !< Current global time
   TYPE(FAST_ParameterType), INTENT(IN   ) :: p_FAST              !< Parameters for the glue code
   TYPE(FAST_OutputFileType),INTENT(INOUT) :: y_FAST              !< Output variables for the glue code

   TYPE(HydroDyn_Data),      INTENT(IN   ) :: HD                  !< HydroDyn data

   ! local variables
   INTEGER(IntKi)                        :: Un                    ! fortran unit number
   INTEGER(IntKi)                        :: n, iy, ix             ! loop counters
   REAL(SiKi)                            :: t
   CHARACTER(1024)                       :: FileName
   INTEGER(IntKi)                        :: NumberOfPoints
   INTEGER(IntKi), parameter             :: NumberOfLines = 0
   INTEGER(IntKi)                        :: NumberOfPolys
   CHARACTER(1024)                       :: Tstr
   INTEGER(IntKi)                        :: ErrStat2
   CHARACTER(ErrMsgLen)                  :: ErrMsg2
   CHARACTER(*),PARAMETER                :: RoutineName = 'WrVTK_WaveElev'


   NumberOfPoints = size(p_FAST%VTK_surface%WaveElevXY,2)
      ! I'm going to make triangles for now. we should probably just make this a structured file at some point
   NumberOfPolys  = ( p_FAST%VTK_surface%NWaveElevPts(1) - 1 ) * &
                    ( p_FAST%VTK_surface%NWaveElevPts(2) - 1 ) * 2

   !.................................................................
   ! write the data that potentially changes each time step:
   !.................................................................
   ! construct the string for the zero-padded VTK write-out step
   write(Tstr, '(i' // trim(Num2LStr(p_FAST%VTK_tWidth)) //'.'// trim(Num2LStr(p_FAST%VTK_tWidth)) // ')') y_FAST%VTK_count

   ! PolyData (.vtp) - Serial vtkPolyData (unstructured) file
   FileName = TRIM(p_FAST%VTK_OutFileRoot)//'.WaveSurface.'//TRIM(Tstr)//'.vtp'

   call WrVTK_header( FileName, NumberOfPoints, NumberOfLines, NumberOfPolys, Un, ErrStat2, ErrMsg2 )
      if (ErrStat2 >= AbortErrLev) return

! points (nodes, augmented with NumSegments):
      WRITE(Un,'(A)')         '      <Points>'
      WRITE(Un,'(A)')         '        <DataArray type="Float32" NumberOfComponents="3" format="ascii">'

      ! I'm not going to interpolate in time; I'm just going to get the index of the closest wave time value
      t = REAL(t_global,SiKi)
      call GetWaveElevIndx( t, HD%p%WaveTime, y_FAST%VTK_LastWaveIndx )

      n = 1
      do ix=1,p_FAST%VTK_surface%NWaveElevPts(1)
         do iy=1,p_FAST%VTK_surface%NWaveElevPts(2)
            WRITE(Un,VTK_AryFmt) p_FAST%VTK_surface%WaveElevXY(:,n), p_FAST%VTK_surface%WaveElev(y_FAST%VTK_LastWaveIndx,n)
            n = n+1
         end do
      end do

      WRITE(Un,'(A)')         '        </DataArray>'
      WRITE(Un,'(A)')         '      </Points>'


      WRITE(Un,'(A)')         '      <Polys>'
      WRITE(Un,'(A)')         '        <DataArray type="Int32" Name="connectivity" format="ascii">'

      do ix=1,p_FAST%VTK_surface%NWaveElevPts(1)-1
         do iy=1,p_FAST%VTK_surface%NWaveElevPts(2)-1
            n = p_FAST%VTK_surface%NWaveElevPts(1)*(ix-1)+iy - 1 ! points start at 0

            WRITE(Un,'(3(i7))') n,   n+1,                                    n+p_FAST%VTK_surface%NWaveElevPts(2)
            WRITE(Un,'(3(i7))') n+1, n+1+p_FAST%VTK_surface%NWaveElevPts(2), n+p_FAST%VTK_surface%NWaveElevPts(2)

         end do
      end do
      WRITE(Un,'(A)')         '        </DataArray>'

      WRITE(Un,'(A)')         '        <DataArray type="Int32" Name="offsets" format="ascii">'
      do n=1,NumberOfPolys
         WRITE(Un,'(i7)') 3*n
      end do
      WRITE(Un,'(A)')         '        </DataArray>'
      WRITE(Un,'(A)')         '      </Polys>'

      call WrVTK_footer( Un )

END SUBROUTINE WrVTK_WaveElev
!----------------------------------------------------------------------------------------------------------------------------------
!> This function returns the index, Ind, of the XAry closest to XValIn, where XAry is assumed to be periodic. It starts
!! searching at the value of Ind from a previous step.
SUBROUTINE GetWaveElevIndx( XValIn, XAry, Ind )

      ! Argument declarations.

   INTEGER, INTENT(INOUT)       :: Ind                ! Initial and final index into the arrays.

   REAL(SiKi), INTENT(IN)       :: XAry    (:)        !< Array of X values to be interpolated.
   REAL(SiKi), INTENT(IN)       :: XValIn             !< X value to be found


   INTEGER                      :: AryLen             ! Length of the arrays.
   REAL(SiKi)                   :: XVal               !< X to be found (wrapped/periodic)


   AryLen = size(XAry)

      ! Wrap XValIn into the range XAry(1) to XAry(AryLen)
   XVal = MOD(XValIn, XAry(AryLen))



        ! Let's check the limits first.

   IF ( XVal <= XAry(1) )  THEN
      Ind = 1
      RETURN
   ELSE IF ( XVal >= XAry(AryLen) )  THEN
      Ind = AryLen
      RETURN
   ELSE
      ! Set the Ind to the first index if we are at the beginning of XAry
      IF ( XVal <= XAry(2) )  THEN
         Ind = 1
      END IF
   END IF


     ! Let's interpolate!

   Ind = MAX( MIN( Ind, AryLen-1 ), 1 )

   DO

      IF ( XVal < XAry(Ind) )  THEN

         Ind = Ind - 1

      ELSE IF ( XVal >= XAry(Ind+1) )  THEN

         Ind = Ind + 1

      ELSE

         ! XAry(Ind) <= XVal < XAry(Ind+1)
         ! this would make it the "closest" node, but I'm not going to worry about that for visualization purposes
         !if ( XVal > (XAry(Ind+1) + XAry(Ind))/2.0_SiKi ) Ind = Ind + 1

         RETURN

      END IF

   END DO

   RETURN
END SUBROUTINE GetWaveElevIndx
!----------------------------------------------------------------------------------------------------------------------------------
!> This routine writes Input Mesh information to a binary file (for debugging). It both opens and closes the file.
SUBROUTINE WriteInputMeshesToFile(u_ED, u_AD, u_SD, u_HD, u_MAP, u_BD, FileName, ErrStat, ErrMsg)
   TYPE(ED_InputType),        INTENT(IN)  :: u_ED           !< ElastoDyn inputs
   TYPE(AD_InputType),        INTENT(IN)  :: u_AD           !< AeroDyn inputs
   TYPE(SD_InputType),        INTENT(IN)  :: u_SD           !< SubDyn inputs
   TYPE(HydroDyn_InputType),  INTENT(IN)  :: u_HD           !< HydroDyn inputs
   TYPE(MAP_InputType),       INTENT(IN)  :: u_MAP          !< MAP inputs
   TYPE(BD_InputType),        INTENT(IN)  :: u_BD(:)        !< BeamDyn inputs
   CHARACTER(*),              INTENT(IN)  :: FileName       !< Name of file to write this information to
   INTEGER(IntKi)                         :: ErrStat        !< Error status of the operation
   CHARACTER(*)                           :: ErrMsg         !< Error message if ErrStat /= ErrID_None

   INTEGER(IntKi)           :: unOut
   INTEGER(IntKi)           :: K_local
   INTEGER(B4Ki), PARAMETER :: File_ID = 3
   INTEGER(B4Ki)            :: NumBl

      ! Open the binary output file:
   unOut=-1
   CALL GetNewUnit( unOut, ErrStat, ErrMsg )
   CALL OpenBOutFile ( unOut, TRIM(FileName), ErrStat, ErrMsg )
      IF (ErrStat /= ErrID_None) RETURN

   ! note that I'm not doing anything with the errors here, so it won't tell
   ! you there was a problem writing the data unless it was the last call.

      ! Add a file identification number (in case we ever have to change this):
   WRITE( unOut, IOSTAT=ErrStat )   File_ID

      ! Add how many blade meshes there are:
   NumBl =  SIZE(u_ED%BladePtLoads,1)   ! Note that NumBl is B4Ki
   WRITE( unOut, IOSTAT=ErrStat )   NumBl

      ! Add all of the input meshes:
   DO K_local = 1,NumBl
      CALL MeshWrBin( unOut, u_ED%BladePtLoads(K_local), ErrStat, ErrMsg )
   END DO
   CALL MeshWrBin( unOut, u_ED%TowerPtLoads,            ErrStat, ErrMsg )
   CALL MeshWrBin( unOut, u_ED%PlatformPtMesh,          ErrStat, ErrMsg )
   CALL MeshWrBin( unOut, u_SD%TPMesh,                  ErrStat, ErrMsg )
   CALL MeshWrBin( unOut, u_SD%LMesh,                   ErrStat, ErrMsg )
   CALL MeshWrBin( unOut, u_HD%Morison%Mesh,      ErrStat, ErrMsg )
   CALL MeshWrBin( unOut, u_HD%WAMITMesh,                    ErrStat, ErrMsg )
   CALL MeshWrBin( unOut, u_MAP%PtFairDisplacement,     ErrStat, ErrMsg )
      ! Add how many BD blade meshes there are:
!FIXME: if u_BD is not allocated, size could return garbage here!!!!
   NumBl =  SIZE(u_BD,1)   ! Note that NumBl is B4Ki
   WRITE( unOut, IOSTAT=ErrStat )   NumBl

   DO K_local = 1,NumBl
      CALL MeshWrBin( unOut, u_BD(K_local)%RootMotion, ErrStat, ErrMsg )
      CALL MeshWrBin( unOut, u_BD(K_local)%DistrLoad, ErrStat, ErrMsg )
   END DO

      ! Add how many AD blade meshes there are:
   NumBl =  SIZE(u_AD%rotors(1)%BladeMotion,1)   ! Note that NumBl is B4Ki 
   WRITE( unOut, IOSTAT=ErrStat )   NumBl

   DO K_local = 1,NumBl
      CALL MeshWrBin( unOut, u_AD%rotors(1)%BladeMotion(k_local), ErrStat, ErrMsg )
   END DO    
      
      ! Close the file
   CLOSE(unOut)

END SUBROUTINE WriteInputMeshesToFile
!----------------------------------------------------------------------------------------------------------------------------------
!> This routine writes motion mesh data to a binary file (for rudimentary visualization and debugging). If unOut < 0, a new file
!! will be opened for writing (FileName). It is up to the caller of this routine to close the file.
SUBROUTINE WriteMotionMeshesToFile(time, y_ED, u_SD, y_SD, u_HD, u_MAP, y_BD, u_BD, UnOut, ErrStat, ErrMsg, FileName)
   REAL(DbKi),                 INTENT(IN)    :: time           !< current simulation time
   TYPE(ED_OutputType),        INTENT(IN)    :: y_ED           !< ElastoDyn outputs
   TYPE(SD_InputType),         INTENT(IN)    :: u_SD           !< SubDyn inputs
   TYPE(SD_OutputType),        INTENT(IN)    :: y_SD           !< SubDyn outputs
   TYPE(HydroDyn_InputType),   INTENT(IN)    :: u_HD           !< HydroDyn inputs
   TYPE(MAP_InputType),        INTENT(IN)    :: u_MAP          !< MAP inputs
   TYPE(BD_OutputType),        INTENT(IN)    :: y_BD(:)        !< BeamDyn outputs
   TYPE(BD_InputType),         INTENT(IN)    :: u_BD(:)        !< BeamDyn inputs
   INTEGER(IntKi) ,            INTENT(INOUT) :: unOut          !< Unit number to write where this info should be written. If unOut < 0, a new file will be opened and the opened unit number will be returned.
   CHARACTER(*),               INTENT(IN)    :: FileName       !< If unOut < 0, FileName will be opened for writing this mesh information.

   INTEGER(IntKi), INTENT(OUT)               :: ErrStat        !< Error status of the operation
   CHARACTER(*)  , INTENT(OUT)               :: ErrMsg         !< Error message if ErrStat /= ErrID_None


   REAL(R8Ki)               :: t

   INTEGER(IntKi)           :: K_local
   INTEGER(B4Ki), PARAMETER :: File_ID = 101
   INTEGER(B4Ki)            :: NumBl

   t = time  ! convert to 8-bytes if necessary (DbKi might not be R8Ki)

   ! note that I'm not doing anything with the errors here, so it won't tell
   ! you there was a problem writing the data unless it was the last call.


      ! Open the binary output file and write a header:
   if (unOut<0) then
      CALL GetNewUnit( unOut, ErrStat, ErrMsg )

      CALL OpenBOutFile ( unOut, TRIM(FileName), ErrStat, ErrMsg )
         IF (ErrStat /= ErrID_None) RETURN

         ! Add a file identification number (in case we ever have to change this):
      WRITE( unOut, IOSTAT=ErrStat )   File_ID

         ! Add how many blade meshes there are:
      NumBl =  SIZE(y_ED%BladeLn2Mesh,1)   ! Note that NumBl is B4Ki
      WRITE( unOut, IOSTAT=ErrStat )   NumBl
!FIXME: if y_BD is not allocated, size could return garbage here!!!!
      NumBl =  SIZE(y_BD,1)   ! Note that NumBl is B4Ki
      WRITE( unOut, IOSTAT=ErrStat )   NumBl
   end if

   WRITE( unOut, IOSTAT=ErrStat ) t

      ! Add all of the meshes with motions:
   DO K_local = 1,SIZE(y_ED%BladeLn2Mesh,1)
      CALL MeshWrBin( unOut, y_ED%BladeLn2Mesh(K_local), ErrStat, ErrMsg )
   END DO
   CALL MeshWrBin( unOut, y_ED%TowerLn2Mesh,            ErrStat, ErrMsg )
   CALL MeshWrBin( unOut, y_ED%PlatformPtMesh,          ErrStat, ErrMsg )
   CALL MeshWrBin( unOut, u_SD%TPMesh,                  ErrStat, ErrMsg )
   CALL MeshWrBin( unOut, y_SD%y2Mesh,                  ErrStat, ErrMsg )
   CALL MeshWrBin( unOut, y_SD%y3Mesh,                  ErrStat, ErrMsg )
   CALL MeshWrBin( unOut, u_HD%Morison%Mesh,      ErrStat, ErrMsg )
   CALL MeshWrBin( unOut, u_HD%WAMITMesh,                    ErrStat, ErrMsg )
   CALL MeshWrBin( unOut, u_MAP%PtFairDisplacement,     ErrStat, ErrMsg )
   DO K_local = 1,SIZE(y_BD,1)
      CALL MeshWrBin( unOut, u_BD(K_local)%RootMotion, ErrStat, ErrMsg )
      CALL MeshWrBin( unOut, y_BD(K_local)%BldMotion,  ErrStat, ErrMsg )
   END DO

   !
   !   ! Close the file
   !CLOSE(unOut)
   !
END SUBROUTINE WriteMotionMeshesToFile
!----------------------------------------------------------------------------------------------------------------------------------


!++++++++++++++++++++++++++++++++++++++++++++++++++++++++++++++++++++++++++++++++++++++++++++++++++++++++++++++++++++++++++++++++++
! Linerization routines
!++++++++++++++++++++++++++++++++++++++++++++++++++++++++++++++++++++++++++++++++++++++++++++++++++++++++++++++++++++++++++++++++++
!> Routine that calls FAST_Linearize_T for an array of Turbine data structures if the linearization flag is set for each individual turbine.
SUBROUTINE FAST_Linearize_Tary(t_initial, n_t_global, Turbine, ErrStat, ErrMsg)

   REAL(DbKi),               INTENT(IN   ) :: t_initial           !< initial simulation time (almost always 0)
   INTEGER(IntKi),           INTENT(IN   ) :: n_t_global          !< integer time step
   TYPE(FAST_TurbineType),   INTENT(INOUT) :: Turbine(:)          !< all data for one instance of a turbine
   INTEGER(IntKi),           INTENT(  OUT) :: ErrStat             !< Error status of the operation
   CHARACTER(*),             INTENT(  OUT) :: ErrMsg              !< Error message if ErrStat /= ErrID_None

      ! local variables
   INTEGER(IntKi)                          :: i_turb, NumTurbines
   INTEGER(IntKi)                          :: ErrStat2            ! local error status
   CHARACTER(ErrMsgLen)                    :: ErrMsg2             ! local error message
   CHARACTER(*),             PARAMETER     :: RoutineName = 'FAST_Linearize_Tary'


   NumTurbines = SIZE(Turbine)
   ErrStat = ErrID_None
   ErrMsg  = ""

   DO i_turb = 1,NumTurbines

      CALL FAST_Linearize_T(t_initial, n_t_global, Turbine(i_turb), ErrStat2, ErrMsg2 )
         CALL SetErrStat(ErrStat2, ErrMsg2, ErrStat, ErrMsg, RoutineName )
         IF (ErrStat >= AbortErrLev) RETURN

   END DO


END SUBROUTINE FAST_Linearize_Tary
!----------------------------------------------------------------------------------------------------------------------------------
!> Routine that performs lineaization at an operating point for a turbine. This is a separate subroutine so that the FAST
!! driver programs do not need to change or operate on the individual module level.
SUBROUTINE FAST_Linearize_T(t_initial, n_t_global, Turbine, ErrStat, ErrMsg)

   REAL(DbKi),               INTENT(IN   ) :: t_initial           !< initial simulation time (almost always 0)
   INTEGER(IntKi),           INTENT(IN   ) :: n_t_global          !< integer time step
   TYPE(FAST_TurbineType),   INTENT(INOUT) :: Turbine             !< all data for one instance of a turbine
   INTEGER(IntKi),           INTENT(  OUT) :: ErrStat             !< Error status of the operation
   CHARACTER(*),             INTENT(  OUT) :: ErrMsg              !< Error message if ErrStat /= ErrID_None

      ! local variables
   REAL(DbKi)                              :: t_global            ! current simulation time
   REAL(DbKi)                              :: next_lin_time       ! next simulation time where linearization analysis should be performed
   INTEGER(IntKi)                          :: iLinTime            ! loop counter
   INTEGER(IntKi)                          :: ErrStat2            ! local error status
   CHARACTER(ErrMsgLen)                    :: ErrMsg2             ! local error message
   CHARACTER(*),             PARAMETER     :: RoutineName = 'FAST_Linearize_T'


   ErrStat = ErrID_None
   ErrMsg  = ""

   if ( .not. Turbine%p_FAST%Linearize ) return

   if (.not. Turbine%p_FAST%CalcSteady) then

      if ( Turbine%m_FAST%Lin%NextLinTimeIndx <= Turbine%p_FAST%NLinTimes ) then  !bjj: maybe this logic should go in FAST_Linearize_OP???

         next_lin_time = Turbine%m_FAST%Lin%LinTimes( Turbine%m_FAST%Lin%NextLinTimeIndx )
         t_global      = t_initial + n_t_global*Turbine%p_FAST%dt

         if ( EqualRealNos( t_global, next_lin_time ) .or. t_global > next_lin_time ) then

            CALL FAST_Linearize_OP(t_global, Turbine%p_FAST, Turbine%y_FAST, Turbine%m_FAST, &
                     Turbine%ED, Turbine%BD, Turbine%SrvD, Turbine%AD, Turbine%IfW, Turbine%OpFM, &
                     Turbine%HD, Turbine%SD, Turbine%ExtPtfm, Turbine%MAP, Turbine%FEAM, Turbine%MD, Turbine%Orca, &
                     Turbine%IceF, Turbine%IceD, Turbine%MeshMapData, ErrStat2, ErrMsg2 )
               CALL SetErrStat(ErrStat2, ErrMsg2, ErrStat, ErrMsg, RoutineName )
               IF (ErrStat >= AbortErrLev) RETURN

            if (Turbine%p_FAST%WrVTK == VTK_ModeShapes) then
               if (Turbine%m_FAST%Lin%NextLinTimeIndx > Turbine%p_FAST%NLinTimes) call WrVTKCheckpoint()
            end if

         end if

      end if

   else ! CalcSteady

      t_global      = t_initial + n_t_global*Turbine%p_FAST%dt

      call FAST_CalcSteady( n_t_global, t_global, Turbine%p_FAST, Turbine%y_FAST, Turbine%m_FAST, Turbine%ED, Turbine%BD, Turbine%SrvD, &
                      Turbine%AD, Turbine%IfW, Turbine%OpFM, Turbine%HD, Turbine%SD, Turbine%ExtPtfm, Turbine%MAP, Turbine%FEAM, Turbine%MD, &
                      Turbine%Orca, Turbine%IceF, Turbine%IceD, ErrStat2, ErrMsg2 )
            call SetErrStat(ErrStat2, ErrMsg2, ErrStat, ErrMsg, RoutineName )

      if (Turbine%m_FAST%Lin%FoundSteady) then
         if (Turbine%m_FAST%Lin%ForceLin) then
            Turbine%p_FAST%NLinTimes=1
         endif

         do iLinTime=1,Turbine%p_FAST%NLinTimes
            t_global = Turbine%m_FAST%Lin%LinTimes(iLinTime)

            call SetOperatingPoint(iLinTime, Turbine%p_FAST, Turbine%y_FAST, Turbine%m_FAST, Turbine%ED, Turbine%BD, Turbine%SrvD, &
                                      Turbine%AD, Turbine%IfW, Turbine%OpFM, Turbine%HD, Turbine%SD, Turbine%ExtPtfm, &
                                    Turbine%MAP, Turbine%FEAM, Turbine%MD, Turbine%Orca, Turbine%IceF, Turbine%IceD, ErrStat2, ErrMsg2 )
               CALL SetErrStat(ErrStat2, ErrMsg2, ErrStat, ErrMsg, RoutineName )

            if (Turbine%p_FAST%DT_UJac < Turbine%p_FAST%TMax) then
               Turbine%m_FAST%calcJacobian = .true.
               Turbine%m_FAST%NextJacCalcTime = t_global
            end if

            CALL CalcOutputs_And_SolveForInputs( -1,  t_global,  STATE_CURR, Turbine%m_FAST%calcJacobian, Turbine%m_FAST%NextJacCalcTime, &
               Turbine%p_FAST, Turbine%m_FAST, .false., Turbine%ED, Turbine%SED, Turbine%BD, Turbine%SrvD, Turbine%AD14, Turbine%AD, Turbine%ADsk, Turbine%IfW, Turbine%OpFM, &
               Turbine%HD, Turbine%SD, Turbine%ExtPtfm, Turbine%MAP, Turbine%FEAM, Turbine%MD, Turbine%Orca, Turbine%IceF, Turbine%IceD, Turbine%MeshMapData, ErrStat2, ErrMsg2 )
               CALL SetErrStat(ErrStat2, ErrMsg2, ErrStat, ErrMsg, RoutineName )
               IF (ErrStat >= AbortErrLev) RETURN

            CALL FAST_Linearize_OP(t_global, Turbine%p_FAST, Turbine%y_FAST, Turbine%m_FAST, &
                     Turbine%ED, Turbine%BD, Turbine%SrvD, Turbine%AD, Turbine%IfW, Turbine%OpFM, &
                     Turbine%HD, Turbine%SD, Turbine%ExtPtfm, Turbine%MAP, Turbine%FEAM, Turbine%MD, Turbine%Orca, &
                     Turbine%IceF, Turbine%IceD, Turbine%MeshMapData, ErrStat2, ErrMsg2 )
               CALL SetErrStat(ErrStat2, ErrMsg2, ErrStat, ErrMsg, RoutineName )
               IF (ErrStat >= AbortErrLev) RETURN

         end do

         if (Turbine%p_FAST%WrVTK == VTK_ModeShapes) CALL WrVTKCheckpoint()

         if (Turbine%m_FAST%Lin%ForceLin) then
            ErrStat2 = ErrID_Warn
            ErrMsg2  = 'Linearization was forced at simulation end. The linearized model may not be sufficiently representative of the solution in steady state.'
            CALL SetErrStat(ErrStat2, ErrMsg2, ErrStat, ErrMsg, RoutineName )
         endif

      end if

   end if
   return

contains
   subroutine WrVTKCheckpoint()
         ! we are creating a checkpoint file for each turbine, so setting NumTurbines=1 in the file
      CALL FAST_CreateCheckpoint_T(t_initial, Turbine%p_FAST%n_TMax_m1+1, 1, Turbine, TRIM(Turbine%p_FAST%OutFileRoot)//'.ModeShapeVTK', ErrStat2, ErrMsg2 )
         CALL SetErrStat(ErrStat2, ErrMsg2, ErrStat, ErrMsg, RoutineName )
   end subroutine WrVTKCheckpoint
END SUBROUTINE FAST_Linearize_T
!----------------------------------------------------------------------------------------------------------------------------------

!++++++++++++++++++++++++++++++++++++++++++++++++++++++++++++++++++++++++++++++++++++++++++++++++++++++++++++++++++++++++++++++++++
! PROGRAM EXIT ROUTINES
!++++++++++++++++++++++++++++++++++++++++++++++++++++++++++++++++++++++++++++++++++++++++++++++++++++++++++++++++++++++++++++++++++
!> Routine that calls ExitThisProgram for one instance of a Turbine data structure. This is a separate subroutine so that the FAST
!! driver programs do not need to change or operate on the individual module level.
!! This routine should be called from glue code only (e.g., FAST_Prog.f90). It should not be called in any of these driver routines.
SUBROUTINE ExitThisProgram_T( Turbine, ErrLevel_in, StopTheProgram, ErrLocMsg, SkipRunTimeMsg )

   TYPE(FAST_TurbineType),   INTENT(INOUT) :: Turbine             !< Data for one turbine instance
   INTEGER(IntKi),           INTENT(IN)    :: ErrLevel_in         !< Error level when Error == .TRUE. (required when Error is .TRUE.)
   LOGICAL,                  INTENT(IN)    :: StopTheProgram      !< flag indicating if the program should end (false if there are more turbines to end)
   CHARACTER(*), OPTIONAL,   INTENT(IN)    :: ErrLocMsg           !< an optional message describing the location of the error
   LOGICAL,      OPTIONAL,   INTENT(IN)    :: SkipRunTimeMsg      !< an optional message describing run-time stats

   LOGICAL                                 :: SkipRunTimes

   IF (PRESENT(SkipRunTimeMsg)) THEN
      SkipRunTimes = SkipRunTimeMsg
   ELSE
      SkipRunTimes = .FALSE.
   END IF


   IF (PRESENT(ErrLocMsg)) THEN

      CALL ExitThisProgram( Turbine%p_FAST, Turbine%y_FAST, Turbine%m_FAST, &
                     Turbine%ED, Turbine%SED, Turbine%BD, Turbine%SrvD, Turbine%AD14, Turbine%AD, Turbine%ADsk, Turbine%IfW, Turbine%OpFM, &
                     Turbine%HD, Turbine%SD, Turbine%ExtPtfm, Turbine%MAP, Turbine%FEAM, Turbine%MD, Turbine%Orca, &
                     Turbine%IceF, Turbine%IceD, Turbine%MeshMapData, ErrLevel_in, StopTheProgram, ErrLocMsg, SkipRunTimes )

   ELSE

      CALL ExitThisProgram( Turbine%p_FAST, Turbine%y_FAST, Turbine%m_FAST, &
                     Turbine%ED, Turbine%SED, Turbine%BD, Turbine%SrvD, Turbine%AD14, Turbine%AD, Turbine%ADsk, Turbine%IfW, Turbine%OpFM, &
                     Turbine%HD, Turbine%SD, Turbine%ExtPtfm, Turbine%MAP, Turbine%FEAM, Turbine%MD, Turbine%Orca, &
                     Turbine%IceF, Turbine%IceD, Turbine%MeshMapData, ErrLevel_in, StopTheProgram, SkipRunTimeMsg=SkipRunTimes )

   END IF

END SUBROUTINE ExitThisProgram_T
!----------------------------------------------------------------------------------------------------------------------------------
!> This subroutine is called when FAST exits. It calls all the modules' end routines and cleans up variables declared in the
!! main program. If there was an error, it also aborts. Otherwise, it prints the run times and performs a normal exit.
!! This routine should not be called from glue code (e.g., FAST_Prog.f90) or ExitThisProgram_T only. It should not be called in any
!! of these driver routines.
SUBROUTINE ExitThisProgram( p_FAST, y_FAST, m_FAST, ED, SED, BD, SrvD, AD14, AD, ADsk, IfW, OpFM, HD, SD, ExtPtfm, &
                            MAPp, FEAM, MD, Orca, IceF, IceD, MeshMapData, ErrLevel_in, StopTheProgram, ErrLocMsg, SkipRunTimeMsg )
!...............................................................................................................................

      ! Passed arguments
   TYPE(FAST_ParameterType), INTENT(INOUT) :: p_FAST              !< Parameters for the glue code
   TYPE(FAST_OutputFileType),INTENT(INOUT) :: y_FAST              !< Output variables for the glue code
   TYPE(FAST_MiscVarType),   INTENT(INOUT) :: m_FAST              !< Miscellaneous variables

   TYPE(ElastoDyn_Data),     INTENT(INOUT) :: ED                  !< ElastoDyn data
   TYPE(SED_Data),           INTENT(INOUT) :: SED                 !< Simplified-ElastoDyn data
   TYPE(BeamDyn_Data),       INTENT(INOUT) :: BD                  !< BeamDyn data
   TYPE(ServoDyn_Data),      INTENT(INOUT) :: SrvD                !< ServoDyn data
   TYPE(AeroDyn14_Data),     INTENT(INOUT) :: AD14                !< AeroDyn v14 data
   TYPE(AeroDyn_Data),       INTENT(INOUT) :: AD                  !< AeroDyn data
   TYPE(AeroDisk_Data),      INTENT(INOUT) :: ADsk                !< AeroDisk data
   TYPE(InflowWind_Data),    INTENT(INOUT) :: IfW                 !< InflowWind data
   TYPE(OpenFOAM_Data),      INTENT(INOUT) :: OpFM                !< OpenFOAM data
   TYPE(HydroDyn_Data),      INTENT(INOUT) :: HD                  !< HydroDyn data
   TYPE(SubDyn_Data),        INTENT(INOUT) :: SD                  !< SubDyn data
   TYPE(ExtPtfm_Data),       INTENT(INOUT) :: ExtPtfm             !< ExtPtfm_MCKF data
   TYPE(MAP_Data),           INTENT(INOUT) :: MAPp                !< MAP data
   TYPE(FEAMooring_Data),    INTENT(INOUT) :: FEAM                !< FEAMooring data
   TYPE(MoorDyn_Data),       INTENT(INOUT) :: MD                  !< Data for the MoorDyn module
   TYPE(OrcaFlex_Data),      INTENT(INOUT) :: Orca                !< OrcaFlex interface data
   TYPE(IceFloe_Data),       INTENT(INOUT) :: IceF                !< IceFloe data
   TYPE(IceDyn_Data),        INTENT(INOUT) :: IceD                !< All the IceDyn data used in time-step loop

   TYPE(FAST_ModuleMapType), INTENT(INOUT) :: MeshMapData         !< Data for mapping between modules

   INTEGER(IntKi),           INTENT(IN)    :: ErrLevel_in         !< Error level when Error == .TRUE. (required when Error is .TRUE.)
   LOGICAL,                  INTENT(IN)    :: StopTheProgram      !< flag indicating if the program should end (false if there are more turbines to end)
   CHARACTER(*), OPTIONAL,   INTENT(IN)    :: ErrLocMsg           !< an optional message describing the location of the error
   LOGICAL,      OPTIONAL,   INTENT(IN)    :: SkipRunTimeMsg      !< an optional message describing run-time stats


      ! Local variables:
   INTEGER(IntKi)                          :: ErrorLevel
   LOGICAL                                 :: PrintRunTimes

   INTEGER(IntKi)                          :: ErrStat2            ! Error status
   CHARACTER(ErrMsgLen)                    :: ErrMsg2             ! Error message
   CHARACTER(1224)                         :: SimMsg              ! optional message to print about where the error took place in the simulation

   CHARACTER(*), PARAMETER                 :: RoutineName = 'ExitThisProgram'


   ErrorLevel = ErrLevel_in

      ! for debugging, let's output the meshes and all of their fields
   IF ( ErrorLevel >= AbortErrLev .AND. p_FAST%WrVTK > VTK_None .and. .not. m_FAST%Lin%FoundSteady) THEN
      p_FAST%VTK_OutFileRoot = trim(p_FAST%VTK_OutFileRoot)//'.DebugError'
      p_FAST%VTK_fields = .true.
      CALL WrVTK_AllMeshes(p_FAST, y_FAST, MeshMapData, ED, SED, BD, AD, IfW, OpFM, HD, SD, ExtPtfm, SrvD, MAPp, FEAM, MD, Orca, IceF, IceD)
   end if



      ! End all modules
   CALL FAST_EndMods( p_FAST, y_FAST, m_FAST, ED, SED, BD, SrvD, AD14, AD, ADsk, IfW, HD, SD, ExtPtfm, MAPp, FEAM, MD, Orca, IceF, IceD, ErrStat2, ErrMsg2 )
      IF (ErrStat2 /= ErrID_None) THEN
         CALL WrScr( NewLine//RoutineName//':'//TRIM(ErrMsg2)//NewLine )
         ErrorLevel = MAX(ErrorLevel,ErrStat2)
      END IF

      ! Destroy all data associated with FAST variables:

   CALL FAST_DestroyAll( p_FAST, y_FAST, m_FAST, ED, SED, BD, SrvD, AD14, AD, IfW, OpFM, HD, SD, ExtPtfm, MAPp, FEAM, MD, Orca, IceF, IceD, MeshMapData, ErrStat2, ErrMsg2 )
      IF (ErrStat2 /= ErrID_None) THEN
         CALL WrScr( NewLine//RoutineName//':'//TRIM(ErrMsg2)//NewLine )
         ErrorLevel = MAX(ErrorLevel,ErrStat2)
      END IF


   !............................................................................................................................
   ! Set exit error code if there was an error;
   !............................................................................................................................
   IF ( ErrorLevel >= AbortErrLev ) THEN

      IF (PRESENT(ErrLocMsg)) THEN
         SimMsg = ErrLocMsg
      ELSE
         SimMsg = 'after the simulation completed'
      END IF

      IF (y_FAST%UnSum > 0) THEN
         CLOSE(y_FAST%UnSum)
         y_FAST%UnSum = -1
      END IF
      
                         
      SimMsg = TRIM(FAST_Ver%Name)//' encountered an error '//TRIM(SimMsg)//'.'//NewLine//' Simulation error level: '//TRIM(GetErrStr(ErrorLevel))
      if (StopTheProgram) then
         CALL ProgAbort( trim(SimMsg), TrapErrors=.FALSE., TimeWait=3._ReKi )  ! wait 3 seconds (in case they double-clicked and got an error)
      else
         CALL WrScr(trim(SimMsg))
      end if

   END IF

   !............................................................................................................................
   !  Write simulation times and stop
   !............................................................................................................................
   if (present(SkipRunTimeMsg)) then
      PrintRunTimes = .not. SkipRunTimeMsg
   else
      PrintRunTimes = .true.
   end if

   IF (p_FAST%WrSttsTime .and. PrintRunTimes) THEN
      CALL RunTimes( m_FAST%StrtTime, m_FAST%UsrTime1, m_FAST%SimStrtTime, m_FAST%UsrTime2, m_FAST%t_global, UnSum=y_FAST%UnSum, DescStrIn=p_FAST%TDesc )
   END IF
   IF (y_FAST%UnSum > 0) THEN
      CLOSE(y_FAST%UnSum)
      y_FAST%UnSum = -1
   END IF

   if (StopTheProgram) then
#if (defined COMPILE_SIMULINK || defined COMPILE_LABVIEW)
      ! for Simulink, this may not be a normal stop. It might call this after an error in the model.
      CALL WrScr( NewLine//' '//TRIM(FAST_Ver%Name)//' completed.'//NewLine )
#else
      CALL NormStop( )
#endif
   end if


END SUBROUTINE ExitThisProgram
!----------------------------------------------------------------------------------------------------------------------------------
!> This subroutine is called at program termination. It writes any additional output files,
!! deallocates variables for FAST file I/O and closes files.
SUBROUTINE FAST_EndOutput( p_FAST, y_FAST, m_FAST, ErrStat, ErrMsg )

   TYPE(FAST_ParameterType), INTENT(INOUT) :: p_FAST                    !< FAST Parameters
   TYPE(FAST_OutputFileType),INTENT(INOUT) :: y_FAST                    !< FAST Output
   TYPE(FAST_MiscVarType),   INTENT(IN   ) :: m_FAST                    !< Miscellaneous variables (only for the final time)

   INTEGER(IntKi),           INTENT(OUT)   :: ErrStat                   !< Error status
   CHARACTER(*),             INTENT(OUT)   :: ErrMsg                    !< Message associated with errro status

      ! local variables
   CHARACTER(LEN(y_FAST%FileDescLines)*3)  :: FileDesc                  ! The description of the run, to be written in the binary output file


      ! Initialize some values

   ErrStat = ErrID_None
   ErrMsg  = ''

   !-------------------------------------------------------------------------------------------------
   ! Write the binary output file if requested
   !-------------------------------------------------------------------------------------------------

   IF (p_FAST%WrBinOutFile .AND. y_FAST%n_Out > 0) THEN

      FileDesc = TRIM(y_FAST%FileDescLines(1))//' '//TRIM(y_FAST%FileDescLines(2))//'; '//TRIM(y_FAST%FileDescLines(3))

      CALL WrBinFAST(TRIM(p_FAST%OutFileRoot)//'.outb', Int(p_FAST%WrBinMod, B2Ki), TRIM(FileDesc), &
            y_FAST%ChannelNames, y_FAST%ChannelUnits, y_FAST%TimeData, y_FAST%AllOutData(:,1:y_FAST%n_Out), ErrStat, ErrMsg)

      IF ( ErrStat /= ErrID_None ) CALL WrScr( TRIM(GetErrStr(ErrStat))//' when writing binary output file: '//TRIM(ErrMsg) )

   END IF


   !-------------------------------------------------------------------------------------------------
   ! Close the text tabular output file and summary file (if opened)
   !-------------------------------------------------------------------------------------------------
   IF (y_FAST%UnOu  > 0) THEN ! I/O unit number for the tabular output file
      CLOSE( y_FAST%UnOu )
      y_FAST%UnOu = -1
   END IF

   IF (y_FAST%UnSum > 0) THEN ! I/O unit number for the tabular output file
      CLOSE( y_FAST%UnSum )
      y_FAST%UnSum = -1
   END IF

   IF (y_FAST%UnGra > 0) THEN ! I/O unit number for the graphics output file
      CLOSE( y_FAST%UnGra )
      y_FAST%UnGra = -1
   END IF

   !-------------------------------------------------------------------------------------------------
   ! Deallocate arrays
   !-------------------------------------------------------------------------------------------------

      ! Output
   IF ( ALLOCATED(y_FAST%AllOutData                  ) ) DEALLOCATE(y_FAST%AllOutData                  )
   IF ( ALLOCATED(y_FAST%TimeData                    ) ) DEALLOCATE(y_FAST%TimeData                    )
   IF ( ALLOCATED(y_FAST%ChannelNames                ) ) DEALLOCATE(y_FAST%ChannelNames                )
   IF ( ALLOCATED(y_FAST%ChannelUnits                ) ) DEALLOCATE(y_FAST%ChannelUnits                )


END SUBROUTINE FAST_EndOutput
!----------------------------------------------------------------------------------------------------------------------------------
!> This routine calls the end routines for each module that was previously initialized.
SUBROUTINE FAST_EndMods( p_FAST, y_FAST, m_FAST, ED, SED, BD, SrvD, AD14, AD, ADsk, IfW, HD, SD, ExtPtfm, MAPp, FEAM, MD, Orca, IceF, IceD, ErrStat, ErrMsg )

   TYPE(FAST_ParameterType), INTENT(INOUT) :: p_FAST              !< Parameters for the glue code
   TYPE(FAST_OutputFileType),INTENT(INOUT) :: y_FAST              !< Output variables for the glue code
   TYPE(FAST_MiscVarType),   INTENT(INOUT) :: m_FAST              !< Miscellaneous variables

   TYPE(ElastoDyn_Data),     INTENT(INOUT) :: ED                  !< ElastoDyn data
   TYPE(SED_Data),           INTENT(INOUT) :: SED                 !< Simplified-ElastoDyn data
   TYPE(BeamDyn_Data),       INTENT(INOUT) :: BD                  !< BeamDyn data
   TYPE(ServoDyn_Data),      INTENT(INOUT) :: SrvD                !< ServoDyn data
   TYPE(AeroDyn14_Data),     INTENT(INOUT) :: AD14                !< AeroDyn v14 data
   TYPE(AeroDyn_Data),       INTENT(INOUT) :: AD                  !< AeroDyn data
   TYPE(AeroDisk_Data),      INTENT(INOUT) :: ADsk                !< AeroDisk data
   TYPE(InflowWind_Data),    INTENT(INOUT) :: IfW                 !< InflowWind data
   TYPE(HydroDyn_Data),      INTENT(INOUT) :: HD                  !< HydroDyn data
   TYPE(SubDyn_Data),        INTENT(INOUT) :: SD                  !< SubDyn data
   TYPE(ExtPtfm_Data),       INTENT(INOUT) :: ExtPtfm             !< ExtPtfm data
   TYPE(MAP_Data),           INTENT(INOUT) :: MAPp                !< MAP data
   TYPE(FEAMooring_Data),    INTENT(INOUT) :: FEAM                !< FEAMooring data
   TYPE(MoorDyn_Data),       INTENT(INOUT) :: MD                  !< Data for the MoorDyn module
   TYPE(OrcaFlex_Data),      INTENT(INOUT) :: Orca                !< OrcaFlex interface data
   TYPE(IceFloe_Data),       INTENT(INOUT) :: IceF                !< IceFloe data
   TYPE(IceDyn_Data),        INTENT(INOUT) :: IceD                !< All the IceDyn data used in time-step loop

   INTEGER(IntKi),           INTENT(  OUT) :: ErrStat             !< Error status of the operation
   CHARACTER(*),             INTENT(  OUT) :: ErrMsg              !< Error message if ErrStat /= ErrID_None

   ! local variables
   INTEGER(IntKi)                          :: i, k                ! loop counter

   INTEGER(IntKi)                          :: ErrStat2
   CHARACTER(ErrMsgLen)                    :: ErrMsg2
   CHARACTER(*), PARAMETER                 :: RoutineName = 'FAST_EndMods'

      !...............................................................................................................................
      ! End all modules (and write binary FAST output file)
      !...............................................................................................................................

   ErrStat = ErrID_None
   ErrMsg  = ""


   CALL FAST_EndOutput( p_FAST, y_FAST, m_FAST, ErrStat2, ErrMsg2 )
      CALL SetErrStat(ErrStat2, ErrMsg2, ErrStat, ErrMsg, RoutineName)

   IF ( p_FAST%ModuleInitialized(Module_ED) ) THEN
      CALL ED_End(   ED%Input(1),   ED%p,   ED%x(STATE_CURR),   ED%xd(STATE_CURR),   ED%z(STATE_CURR),   ED%OtherSt(STATE_CURR),   &
                     ED%y,          ED%m,  ErrStat2, ErrMsg2 )
      CALL SetErrStat(ErrStat2, ErrMsg2, ErrStat, ErrMsg, RoutineName)
   END IF

   IF ( p_FAST%ModuleInitialized(Module_SED) ) THEN
      CALL SED_End(  SED%Input(1),  SED%p,  SED%x(STATE_CURR),  SED%xd(STATE_CURR),  SED%z(STATE_CURR),  SED%OtherSt(STATE_CURR),  &
                     SED%y,         SED%m,  ErrStat2, ErrMsg2 )
      CALL SetErrStat(ErrStat2, ErrMsg2, ErrStat, ErrMsg, RoutineName)
   END IF

   IF ( p_FAST%ModuleInitialized(Module_BD) ) THEN

      DO k=1,p_FAST%nBeams
         CALL BD_End(BD%Input(1,k),  BD%p(k),  BD%x(k,STATE_CURR),  BD%xd(k,STATE_CURR),  BD%z(k,STATE_CURR), &
                        BD%OtherSt(k,STATE_CURR),  BD%y(k),  BD%m(k), ErrStat2, ErrMsg2)
         CALL SetErrStat(ErrStat2, ErrMsg2, ErrStat, ErrMsg, RoutineName)
      END DO

   END IF


   IF ( p_FAST%ModuleInitialized(Module_AD14) ) THEN
      CALL AD14_End( AD14%Input(1), AD14%p, AD14%x(STATE_CURR), AD14%xd(STATE_CURR), AD14%z(STATE_CURR), &
                     AD14%OtherSt(STATE_CURR), AD14%y, AD14%m, ErrStat2, ErrMsg2 )
      CALL SetErrStat(ErrStat2, ErrMsg2, ErrStat, ErrMsg, RoutineName)
   ELSEIF ( p_FAST%ModuleInitialized(Module_AD) ) THEN
      CALL AD_End(   AD%Input(1), AD%p, AD%x(STATE_CURR), AD%xd(STATE_CURR), AD%z(STATE_CURR), &
                     AD%OtherSt(STATE_CURR), AD%y, AD%m,  ErrStat2, ErrMsg2 )
      CALL SetErrStat(ErrStat2, ErrMsg2, ErrStat, ErrMsg, RoutineName)
   ELSEIF ( p_FAST%ModuleInitialized(Module_ADsk) ) THEN
      CALL ADsk_End(   ADsk%Input(1), ADsk%p, ADsk%x(STATE_CURR), ADsk%xd(STATE_CURR), ADsk%z(STATE_CURR), &
                     ADsk%OtherSt(STATE_CURR), ADsk%y, ADsk%m,  ErrStat2, ErrMsg2 )
      CALL SetErrStat(ErrStat2, ErrMsg2, ErrStat, ErrMsg, RoutineName)
   END IF

   IF ( p_FAST%ModuleInitialized(Module_IfW) ) THEN
      CALL InflowWind_End( IfW%Input(1), IfW%p, IfW%x(STATE_CURR), IfW%xd(STATE_CURR), IfW%z(STATE_CURR), IfW%OtherSt(STATE_CURR),   &
                           IfW%y, IfW%m, ErrStat2, ErrMsg2 )
      CALL SetErrStat(ErrStat2, ErrMsg2, ErrStat, ErrMsg, RoutineName)
   END IF

   IF ( p_FAST%ModuleInitialized(Module_SrvD) ) THEN
      CALL SrvD_End( SrvD%Input(1), SrvD%p, SrvD%x(STATE_CURR), SrvD%xd(STATE_CURR), SrvD%z(STATE_CURR), SrvD%OtherSt(STATE_CURR), &
                     SrvD%y, SrvD%m, ErrStat2, ErrMsg2 )
      CALL SetErrStat(ErrStat2, ErrMsg2, ErrStat, ErrMsg, RoutineName)
   END IF

   IF ( p_FAST%ModuleInitialized(Module_HD) ) THEN
      CALL HydroDyn_End( HD%Input(1), HD%p, HD%x(STATE_CURR), HD%xd(STATE_CURR), HD%z(STATE_CURR), HD%OtherSt(STATE_CURR),  &
                         HD%y, HD%m, ErrStat2, ErrMsg2)
      CALL SetErrStat(ErrStat2, ErrMsg2, ErrStat, ErrMsg, RoutineName)
   END IF

   IF ( p_FAST%ModuleInitialized(Module_SD) ) THEN
      CALL SD_End( SD%Input(1), SD%p, SD%x(STATE_CURR), SD%xd(STATE_CURR), SD%z(STATE_CURR), SD%OtherSt(STATE_CURR),   &
                   SD%y, SD%m, ErrStat2, ErrMsg2)
      CALL SetErrStat(ErrStat2, ErrMsg2, ErrStat, ErrMsg, RoutineName)
   ELSE IF ( p_FAST%ModuleInitialized(Module_ExtPtfm) ) THEN
      CALL ExtPtfm_End( ExtPtfm%Input(1), ExtPtfm%p, ExtPtfm%x(STATE_CURR), ExtPtfm%xd(STATE_CURR), ExtPtfm%z(STATE_CURR), &
                        ExtPtfm%OtherSt(STATE_CURR), ExtPtfm%y, ExtPtfm%m, ErrStat2, ErrMsg2)
      CALL SetErrStat(ErrStat2, ErrMsg2, ErrStat, ErrMsg, RoutineName)
   END IF

   IF ( p_FAST%ModuleInitialized(Module_MAP) ) THEN
      CALL MAP_End(    MAPp%Input(1),   MAPp%p,   MAPp%x(STATE_CURR),   MAPp%xd(STATE_CURR),   MAPp%z(STATE_CURR),   MAPp%OtherSt,   &
                        MAPp%y,   ErrStat2, ErrMsg2)
      CALL SetErrStat(ErrStat2, ErrMsg2, ErrStat, ErrMsg, RoutineName)
   ELSEIF ( p_FAST%ModuleInitialized(Module_MD) ) THEN
      CALL MD_End(  MD%Input(1), MD%p, MD%x(STATE_CURR), MD%xd(STATE_CURR), MD%z(STATE_CURR), MD%OtherSt(STATE_CURR), &
                    MD%y, MD%m, ErrStat2, ErrMsg2)
      CALL SetErrStat(ErrStat2, ErrMsg2, ErrStat, ErrMsg, RoutineName)
   ELSEIF ( p_FAST%ModuleInitialized(Module_FEAM) ) THEN
      CALL FEAM_End( FEAM%Input(1), FEAM%p, FEAM%x(STATE_CURR), FEAM%xd(STATE_CURR), FEAM%z(STATE_CURR),   &
                     FEAM%OtherSt(STATE_CURR), FEAM%y, FEAM%m, ErrStat2, ErrMsg2)
      CALL SetErrStat(ErrStat2, ErrMsg2, ErrStat, ErrMsg, RoutineName)
   ELSEIF ( p_FAST%ModuleInitialized(Module_Orca) ) THEN
      CALL Orca_End(   Orca%Input(1),  Orca%p,  Orca%x(STATE_CURR),  Orca%xd(STATE_CURR),  Orca%z(STATE_CURR),  Orca%OtherSt(STATE_CURR),  &
                        Orca%y,  Orca%m, ErrStat2, ErrMsg2)
      CALL SetErrStat(ErrStat2, ErrMsg2, ErrStat, ErrMsg, RoutineName)
   END IF

   IF ( p_FAST%ModuleInitialized(Module_IceF) ) THEN
      CALL IceFloe_End(IceF%Input(1), IceF%p, IceF%x(STATE_CURR), IceF%xd(STATE_CURR), IceF%z(STATE_CURR),  &
                       IceF%OtherSt(STATE_CURR), IceF%y, IceF%m, ErrStat2, ErrMsg2)
      CALL SetErrStat(ErrStat2, ErrMsg2, ErrStat, ErrMsg, RoutineName)
   ELSEIF ( p_FAST%ModuleInitialized(Module_IceD) ) THEN

      DO i=1,p_FAST%numIceLegs
         CALL IceD_End(IceD%Input(1,i),  IceD%p(i),  IceD%x(i,STATE_CURR),  IceD%xd(i,STATE_CURR),  IceD%z(i,STATE_CURR), &
                        IceD%OtherSt(i,STATE_CURR),  IceD%y(i),  IceD%m(i), ErrStat2, ErrMsg2)
         CALL SetErrStat(ErrStat2, ErrMsg2, ErrStat, ErrMsg, RoutineName)
      END DO

   END IF

END SUBROUTINE FAST_EndMods
!----------------------------------------------------------------------------------------------------------------------------------
!> This routine calls the destroy routines for each module. (It is basically a duplicate of FAST_DestroyTurbineType().)
SUBROUTINE FAST_DestroyAll( p_FAST, y_FAST, m_FAST, ED, SED, BD, SrvD, AD14, AD, IfW, OpFM, HD, SD, ExtPtfm, &
                            MAPp, FEAM, MD, Orca, IceF, IceD, MeshMapData, ErrStat, ErrMsg )

   TYPE(FAST_ParameterType), INTENT(INOUT) :: p_FAST              !< Parameters for the glue code
   TYPE(FAST_OutputFileType),INTENT(INOUT) :: y_FAST              !< Output variables for the glue code
   TYPE(FAST_MiscVarType),   INTENT(INOUT) :: m_FAST              !< Miscellaneous variables

   TYPE(ElastoDyn_Data),     INTENT(INOUT) :: ED                  !< ElastoDyn data
   TYPE(SED_Data),           INTENT(INOUT) :: SED                 !< Simplified-ElastoDyn data
   TYPE(BeamDyn_Data),       INTENT(INOUT) :: BD                  !< BeamDyn data
   TYPE(ServoDyn_Data),      INTENT(INOUT) :: SrvD                !< ServoDyn data
   TYPE(AeroDyn14_Data),     INTENT(INOUT) :: AD14                !< AeroDyn v14 data
   TYPE(AeroDyn_Data),       INTENT(INOUT) :: AD                  !< AeroDyn data
   TYPE(InflowWind_Data),    INTENT(INOUT) :: IfW                 !< InflowWind data
   TYPE(OpenFOAM_Data),      INTENT(INOUT) :: OpFM                !< OpenFOAM data
   TYPE(HydroDyn_Data),      INTENT(INOUT) :: HD                  !< HydroDyn data
   TYPE(SubDyn_Data),        INTENT(INOUT) :: SD                  !< SubDyn data
   TYPE(ExtPtfm_Data),       INTENT(INOUT) :: ExtPtfm             !< ExtPtfm data
   TYPE(MAP_Data),           INTENT(INOUT) :: MAPp                !< MAP data
   TYPE(FEAMooring_Data),    INTENT(INOUT) :: FEAM                !< FEAMooring data
   TYPE(MoorDyn_Data),       INTENT(INOUT) :: MD                  !< Data for the MoorDyn module
   TYPE(OrcaFlex_Data),      INTENT(INOUT) :: Orca                !< OrcaFlex interface data
   TYPE(IceFloe_Data),       INTENT(INOUT) :: IceF                !< IceFloe data
   TYPE(IceDyn_Data),        INTENT(INOUT) :: IceD                !< All the IceDyn data used in time-step loop

   TYPE(FAST_ModuleMapType), INTENT(INOUT) :: MeshMapData         !< Data for mapping between modules

   INTEGER(IntKi),           INTENT(  OUT) :: ErrStat             !< Error status of the operation
   CHARACTER(*),             INTENT(  OUT) :: ErrMsg              !< Error message if ErrStat /= ErrID_None

   ! local variables
   INTEGER(IntKi)                          :: ErrStat2
   CHARACTER(ErrMsgLen)                    :: ErrMsg2
   CHARACTER(*), PARAMETER                 :: RoutineName = 'FAST_DestroyAll'



   ! -------------------------------------------------------------------------
   ! Deallocate/Destroy structures associated with mesh mapping
   ! -------------------------------------------------------------------------

   ErrStat = ErrID_None
   ErrMsg  = ""


   ! FAST
   CALL FAST_DestroyParam( p_FAST, ErrStat2, ErrMsg2 )
      CALL SetErrStat(ErrStat2, ErrMsg2, ErrStat, ErrMsg, RoutineName)

   CALL FAST_DestroyOutputFileType( y_FAST, ErrStat2, ErrMsg2 )
      CALL SetErrStat(ErrStat2, ErrMsg2, ErrStat, ErrMsg, RoutineName)

   CALL FAST_DestroyMisc( m_FAST, ErrStat2, ErrMsg2 )
      CALL SetErrStat(ErrStat2, ErrMsg2, ErrStat, ErrMsg, RoutineName)

   ! ElastoDyn
   CALL FAST_DestroyElastoDyn_Data( ED, ErrStat2, ErrMsg2 )
      CALL SetErrStat(ErrStat2, ErrMsg2, ErrStat, ErrMsg, RoutineName)

   ! Simplified-ElastoDyn
   CALL FAST_DestroySED_Data( SED, ErrStat2, ErrMsg2 )
      CALL SetErrStat(ErrStat2, ErrMsg2, ErrStat, ErrMsg, RoutineName)

   ! BeamDyn
   CALL FAST_DestroyBeamDyn_Data( BD, ErrStat2, ErrMsg2 )
      CALL SetErrStat(ErrStat2, ErrMsg2, ErrStat, ErrMsg, RoutineName)

   ! ServoDyn
   CALL FAST_DestroyServoDyn_Data( SrvD, ErrStat2, ErrMsg2 )
      CALL SetErrStat(ErrStat2, ErrMsg2, ErrStat, ErrMsg, RoutineName)

   ! AeroDyn14
   CALL FAST_DestroyAeroDyn14_Data( AD14, ErrStat2, ErrMsg2 )
      CALL SetErrStat(ErrStat2, ErrMsg2, ErrStat, ErrMsg, RoutineName)

   ! AeroDyn
   CALL FAST_DestroyAeroDyn_Data( AD, ErrStat2, ErrMsg2 )
      CALL SetErrStat(ErrStat2, ErrMsg2, ErrStat, ErrMsg, RoutineName)

   ! InflowWind
   CALL FAST_DestroyInflowWind_Data( IfW, ErrStat2, ErrMsg2 )
      CALL SetErrStat(ErrStat2, ErrMsg2, ErrStat, ErrMsg, RoutineName)

   ! OpenFOAM
   CALL FAST_DestroyOpenFOAM_Data( OpFM, ErrStat2, ErrMsg2 )
      CALL SetErrStat(ErrStat2, ErrMsg2, ErrStat, ErrMsg, RoutineName)

   ! HydroDyn
   CALL FAST_DestroyHydroDyn_Data( HD, ErrStat2, ErrMsg2 )
      CALL SetErrStat(ErrStat2, ErrMsg2, ErrStat, ErrMsg, RoutineName)

   ! SubDyn
   CALL FAST_DestroySubDyn_Data( SD, ErrStat2, ErrMsg2 )
      CALL SetErrStat(ErrStat2, ErrMsg2, ErrStat, ErrMsg, RoutineName)

   ! ExtPtfm
   CALL FAST_DestroyExtPtfm_Data( ExtPtfm, ErrStat2, ErrMsg2 )
      CALL SetErrStat(ErrStat2, ErrMsg2, ErrStat, ErrMsg, RoutineName)


   ! MAP
   CALL FAST_DestroyMAP_Data( MAPp, ErrStat2, ErrMsg2 )
      CALL SetErrStat(ErrStat2, ErrMsg2, ErrStat, ErrMsg, RoutineName)

   ! FEAMooring
   CALL FAST_DestroyFEAMooring_Data( FEAM, ErrStat2, ErrMsg2 )
      CALL SetErrStat(ErrStat2, ErrMsg2, ErrStat, ErrMsg, RoutineName)

   ! MoorDyn
   CALL FAST_DestroyMoorDyn_Data( MD, ErrStat2, ErrMsg2 )
      CALL SetErrStat(ErrStat2, ErrMsg2, ErrStat, ErrMsg, RoutineName)

   ! Orca
   CALL FAST_DestroyOrcaFlex_Data( Orca, ErrStat2, ErrMsg2 )
      CALL SetErrStat(ErrStat2, ErrMsg2, ErrStat, ErrMsg, RoutineName)


   ! IceFloe
   CALL FAST_DestroyIceFloe_Data( IceF, ErrStat2, ErrMsg2 )
      CALL SetErrStat(ErrStat2, ErrMsg2, ErrStat, ErrMsg, RoutineName)

   ! IceDyn
   CALL FAST_DestroyIceDyn_Data( IceD, ErrStat2, ErrMsg2 )
      CALL SetErrStat(ErrStat2, ErrMsg2, ErrStat, ErrMsg, RoutineName)

   ! Module (Mesh) Mapping data
   CALL FAST_DestroyModuleMapType( MeshMapData, ErrStat2, ErrMsg2 )
      CALL SetErrStat(ErrStat2, ErrMsg2, ErrStat, ErrMsg, RoutineName)



   END SUBROUTINE FAST_DestroyAll
!----------------------------------------------------------------------------------------------------------------------------------


!++++++++++++++++++++++++++++++++++++++++++++++++++++++++++++++++++++++++++++++++++++++++++++++++++++++++++++++++++++++++++++++++++
! CHECKPOINT/RESTART ROUTINES
!++++++++++++++++++++++++++++++++++++++++++++++++++++++++++++++++++++++++++++++++++++++++++++++++++++++++++++++++++++++++++++++++++
!> Routine that calls FAST_CreateCheckpoint_T for an array of Turbine data structures.
SUBROUTINE FAST_CreateCheckpoint_Tary(t_initial, n_t_global, Turbine, CheckpointRoot, ErrStat, ErrMsg)

   REAL(DbKi),               INTENT(IN   ) :: t_initial           !< initial time
   INTEGER(IntKi),           INTENT(IN   ) :: n_t_global          !< loop counter
   TYPE(FAST_TurbineType),   INTENT(INOUT) :: Turbine(:)          !< all data for all turbines
   CHARACTER(*),             INTENT(IN   ) :: CheckpointRoot      !< Rootname of checkpoint file
   INTEGER(IntKi),           INTENT(  OUT) :: ErrStat             !< Error status of the operation
   CHARACTER(*),             INTENT(  OUT) :: ErrMsg              !< Error message if ErrStat /= ErrID_None

      ! local variables
   INTEGER(IntKi)                          :: NumTurbines         ! Number of turbines in this simulation
   INTEGER(IntKi)                          :: i_turb
   INTEGER                                 :: Unit
   INTEGER(IntKi)                          :: ErrStat2            ! local error status
   CHARACTER(ErrMsgLen)                    :: ErrMsg2             ! local error message
   CHARACTER(*),             PARAMETER     :: RoutineName = 'FAST_CreateCheckpoint_Tary'


   NumTurbines = SIZE(Turbine)
   ErrStat = ErrID_None
   ErrMsg  = ""

   ! TRIM(CheckpointRoot)//'.'//TRIM(Num2LStr(Turbine%TurbID))//

      !! This allows us to put all the turbine data in one file.
   Unit = -1
   DO i_turb = 1,NumTurbines
      CALL FAST_CreateCheckpoint_T(t_initial, n_t_global, NumTurbines, Turbine(i_turb), CheckpointRoot, ErrStat2, ErrMsg2, Unit )
         CALL SetErrStat(ErrStat2, ErrMsg2, ErrStat, ErrMsg, RoutineName )
         if (ErrStat >= AbortErrLev ) then
            if (Unit > 0) close(Unit)
            RETURN
         end if

   END DO


END SUBROUTINE FAST_CreateCheckpoint_Tary
!----------------------------------------------------------------------------------------------------------------------------------
!> Routine that packs all of the data from one turbine instance into arrays and writes checkpoint files. If Unit is present and
!! greater than 0, it will append the data to an already open file. Otherwise, it opens a new file and writes header information
!! before writing the turbine data to the file.
SUBROUTINE FAST_CreateCheckpoint_T(t_initial, n_t_global, NumTurbines, Turbine, CheckpointRoot, ErrStat, ErrMsg, Unit )

   USE BladedInterface, ONLY: CallBladedDLL  ! Hack for Bladed-style DLL
   USE BladedInterface, ONLY: GH_DISCON_STATUS_CHECKPOINT

   REAL(DbKi),               INTENT(IN   ) :: t_initial           !< initial time
   INTEGER(IntKi),           INTENT(IN   ) :: n_t_global          !< loop counter
   INTEGER(IntKi),           INTENT(IN   ) :: NumTurbines         !< Number of turbines in this simulation
   TYPE(FAST_TurbineType),   INTENT(INOUT) :: Turbine             !< all data for one instance of a turbine (INTENT(OUT) only because of hack for Bladed DLL)
   CHARACTER(*),             INTENT(IN   ) :: CheckpointRoot      !< Rootname of checkpoint file
   INTEGER(IntKi),           INTENT(  OUT) :: ErrStat             !< Error status of the operation
   CHARACTER(*),             INTENT(  OUT) :: ErrMsg              !< Error message if ErrStat /= ErrID_None
   INTEGER(IntKi), OPTIONAL, INTENT(INOUT) :: Unit                !< unit number for output file

      ! local variables:
   REAL(ReKi),               ALLOCATABLE   :: ReKiBuf(:)
   REAL(DbKi),               ALLOCATABLE   :: DbKiBuf(:)
   INTEGER(IntKi),           ALLOCATABLE   :: IntKiBuf(:)

   INTEGER(B4Ki)                           :: ArraySizes(3)

   INTEGER(IntKi)                          :: unOut               ! unit number for output file
   INTEGER(IntKi)                          :: old_avrSwap1        ! previous value of avrSwap(1) !hack for Bladed DLL checkpoint/restore
   INTEGER(IntKi)                          :: ErrStat2            ! local error status
   CHARACTER(ErrMsgLen)                    :: ErrMsg2             ! local error message
   CHARACTER(*),             PARAMETER     :: RoutineName = 'FAST_CreateCheckpoint_T'

   CHARACTER(1024)                         :: FileName            ! Name of the (output) checkpoint file
   CHARACTER(1024)                         :: DLLFileName         ! Name of the (output) checkpoint file

      ! init error status
   ErrStat = ErrID_None
   ErrMsg  = ""

      ! Get the arrays of data to be stored in the output file
   CALL FAST_PackTurbineType( ReKiBuf, DbKiBuf, IntKiBuf, Turbine, ErrStat2, ErrMsg2 )
      CALL SetErrStat(ErrStat2, ErrMsg2, ErrStat, ErrMsg, RoutineName )
      if (ErrStat >= AbortErrLev ) then
         call cleanup()
         RETURN
      end if


   ArraySizes = 0
   IF ( ALLOCATED(ReKiBuf)  ) ArraySizes(1) = SIZE(ReKiBuf)
   IF ( ALLOCATED(DbKiBuf)  ) ArraySizes(2) = SIZE(DbKiBuf)
   IF ( ALLOCATED(IntKiBuf) ) ArraySizes(3) = SIZE(IntKiBuf)

   FileName    = TRIM(CheckpointRoot)//'.chkp'
   DLLFileName = TRIM(CheckpointRoot)//'.dll.chkp'

   unOut=-1
   IF (PRESENT(Unit)) unOut = Unit

   IF ( unOut < 0 ) THEN

      CALL GetNewUnit( unOut, ErrStat2, ErrMsg2 )
      CALL OpenBOutFile ( unOut, FileName, ErrStat2, ErrMsg2)
         CALL SetErrStat(ErrStat2, ErrMsg2, ErrStat, ErrMsg, RoutineName )
         if (ErrStat >= AbortErrLev ) then
            call cleanup()
            IF (.NOT. PRESENT(Unit)) THEN
               CLOSE(unOut)
               unOut = -1
            END IF

            RETURN
         end if

         ! checkpoint file header:
      WRITE (unOut, IOSTAT=ErrStat2)   INT(ReKi              ,B4Ki)     ! let's make sure we've got the correct number of bytes for reals on restart.
      WRITE (unOut, IOSTAT=ErrStat2)   INT(DbKi              ,B4Ki)     ! let's make sure we've got the correct number of bytes for doubles on restart.
      WRITE (unOut, IOSTAT=ErrStat2)   INT(IntKi             ,B4Ki)     ! let's make sure we've got the correct number of bytes for integers on restart.
      WRITE (unOut, IOSTAT=ErrStat2)   AbortErrLev
      WRITE (unOut, IOSTAT=ErrStat2)   NumTurbines                      ! Number of turbines
      WRITE (unOut, IOSTAT=ErrStat2)   t_initial                        ! initial time
      WRITE (unOut, IOSTAT=ErrStat2)   n_t_global                       ! current time step

   END IF


      ! data from current turbine at time step:
   WRITE (unOut, IOSTAT=ErrStat2)   ArraySizes                       ! Number of reals, doubles, and integers written to file
   WRITE (unOut, IOSTAT=ErrStat2)   ReKiBuf                          ! Packed reals
   WRITE (unOut, IOSTAT=ErrStat2)   DbKiBuf                          ! Packed doubles
   WRITE (unOut, IOSTAT=ErrStat2)   IntKiBuf                         ! Packed integers


   IF ( ALLOCATED(ReKiBuf)  ) DEALLOCATE(ReKiBuf)
   IF ( ALLOCATED(DbKiBuf)  ) DEALLOCATE(DbKiBuf)
   IF ( ALLOCATED(IntKiBuf) ) DEALLOCATE(IntKiBuf)

      !CALL FAST_CreateCheckpoint(t_initial, n_t_global, Turbine%p_FAST, Turbine%y_FAST, Turbine%m_FAST, &
      !            Turbine%ED, Turbine%SrvD, Turbine%AD, Turbine%IfW, &
      !            Turbine%HD, Turbine%SD, Turbine%MAP, Turbine%FEAM, Turbine%MD, &
      !            Turbine%IceF, Turbine%IceD, Turbine%MeshMapData, ErrStat, ErrMsg )


   IF (Turbine%TurbID == NumTurbines .OR. .NOT. PRESENT(Unit)) THEN
      CLOSE(unOut)
      unOut = -1
   END IF

   IF (PRESENT(Unit)) Unit = unOut

      ! A hack to pack Bladed-style DLL data
   IF (Turbine%SrvD%p%UseBladedInterface) THEN
      if (Turbine%SrvD%m%dll_data%avrSWAP( 1) > 0   ) then
            ! store value to be overwritten
         old_avrSwap1 = Turbine%SrvD%m%dll_data%avrSWAP( 1)
         FileName     = Turbine%SrvD%m%dll_data%DLL_InFile
            ! overwrite values:
         Turbine%SrvD%m%dll_data%DLL_InFile = DLLFileName
         Turbine%SrvD%m%dll_data%avrSWAP(50) = REAL( LEN_TRIM(DLLFileName) ) +1 ! No. of characters in the "INFILE"  argument (-) (we add one for the C NULL CHARACTER)
         Turbine%SrvD%m%dll_data%avrSWAP( 1) = GH_DISCON_STATUS_CHECKPOINT
         Turbine%SrvD%m%dll_data%SimStatus = Turbine%SrvD%m%dll_data%avrSWAP( 1)
         CALL CallBladedDLL(Turbine%SrvD%Input(1), Turbine%SrvD%p, Turbine%SrvD%m%dll_data, ErrStat2, ErrMsg2)
            CALL SetErrStat(ErrStat2, ErrMsg2, ErrStat, ErrMsg, RoutineName )

            ! put values back:
         Turbine%SrvD%m%dll_data%DLL_InFile = FileName
         Turbine%SrvD%m%dll_data%avrSWAP(50) = REAL( LEN_TRIM(FileName) ) +1 ! No. of characters in the "INFILE"  argument (-) (we add one for the C NULL CHARACTER)
         Turbine%SrvD%m%dll_data%avrSWAP( 1) = old_avrSwap1
         Turbine%SrvD%m%dll_data%SimStatus = Turbine%SrvD%m%dll_data%avrSWAP( 1)
      end if
   END IF

   call cleanup()

contains
   subroutine cleanup()
      IF ( ALLOCATED(ReKiBuf)  ) DEALLOCATE(ReKiBuf)
      IF ( ALLOCATED(DbKiBuf)  ) DEALLOCATE(DbKiBuf)
      IF ( ALLOCATED(IntKiBuf) ) DEALLOCATE(IntKiBuf)
   end subroutine cleanup
END SUBROUTINE FAST_CreateCheckpoint_T
!----------------------------------------------------------------------------------------------------------------------------------
!> Routine that calls FAST_RestoreFromCheckpoint_T for an array of Turbine data structures.
SUBROUTINE FAST_RestoreFromCheckpoint_Tary(t_initial, n_t_global, Turbine, CheckpointRoot, ErrStat, ErrMsg  )

   REAL(DbKi),               INTENT(IN   ) :: t_initial           !< initial time (for comparing with time from checkpoint file)
   INTEGER(IntKi),           INTENT(  OUT) :: n_t_global          !< loop counter
   TYPE(FAST_TurbineType),   INTENT(INOUT) :: Turbine(:)          !< all data for one instance of a turbine !intent(INOUT) instead of (IN) to attempt to avoid memory warnings in gnu compilers
   CHARACTER(*),             INTENT(IN   ) :: CheckpointRoot      !< Rootname of checkpoint file
   INTEGER(IntKi),           INTENT(  OUT) :: ErrStat             !< Error status of the operation
   CHARACTER(*),             INTENT(  OUT) :: ErrMsg              !< Error message if ErrStat /= ErrID_None

      ! local variables
   REAL(DbKi)                              :: t_initial_out
   INTEGER(IntKi)                          :: NumTurbines_out
   INTEGER(IntKi)                          :: NumTurbines         ! Number of turbines in this simulation
   INTEGER(IntKi)                          :: i_turb
   INTEGER                                 :: Unit
   INTEGER(IntKi)                          :: ErrStat2            ! local error status
   CHARACTER(ErrMsgLen)                    :: ErrMsg2             ! local error message
   CHARACTER(*),             PARAMETER     :: RoutineName = 'FAST_RestoreFromCheckpoint_Tary'


   NumTurbines = SIZE(Turbine)
   ErrStat = ErrID_None
   ErrMsg  = ""

      ! Init NWTC_Library, display copyright and version information:
   CALL FAST_ProgStart( FAST_Ver )

      ! Restore data from checkpoint file
   Unit = -1
   DO i_turb = 1,NumTurbines
      CALL FAST_RestoreFromCheckpoint_T(t_initial_out, n_t_global, NumTurbines_out, Turbine(i_turb), CheckpointRoot, ErrStat2, ErrMsg2, Unit )
         CALL SetErrStat(ErrStat2, ErrMsg2, ErrStat, ErrMsg, RoutineName )

         IF (t_initial_out /= t_initial) CALL SetErrStat(ErrID_Fatal, "invalid value of t_initial.", ErrStat, ErrMsg, RoutineName )
         IF (NumTurbines_out /= NumTurbines) CALL SetErrStat(ErrID_Fatal, "invalid value of NumTurbines.", ErrStat, ErrMsg, RoutineName )
         IF (ErrStat >= AbortErrLev) RETURN
   END DO

   CALL WrScr( ' Restarting simulation at '//TRIM(Num2LStr(n_t_global*Turbine(1)%p_FAST%DT))//' seconds.' )


END SUBROUTINE FAST_RestoreFromCheckpoint_Tary
!----------------------------------------------------------------------------------------------------------------------------------
!> This routine is the inverse of FAST_CreateCheckpoint_T. It reads data from a checkpoint file and populates data structures for
!! the turbine instance.
SUBROUTINE FAST_RestoreFromCheckpoint_T(t_initial, n_t_global, NumTurbines, Turbine, CheckpointRoot, ErrStat, ErrMsg, Unit )
   USE BladedInterface, ONLY: CallBladedDLL  ! Hack for Bladed-style DLL
   USE BladedInterface, ONLY: GH_DISCON_STATUS_RESTARTING

   REAL(DbKi),               INTENT(INOUT) :: t_initial           !< initial time
   INTEGER(IntKi),           INTENT(INOUT) :: n_t_global          !< loop counter
   INTEGER(IntKi),           INTENT(INOUT) :: NumTurbines         !< Number of turbines in this simulation
   TYPE(FAST_TurbineType),   INTENT(INOUT) :: Turbine             !< all data for one instance of a turbine (bjj: note that is intent INOUT instead of OUT only because of a gfortran compiler memory issue)
   CHARACTER(*),             INTENT(IN   ) :: CheckpointRoot      !< Rootname of checkpoint file
   INTEGER(IntKi),           INTENT(  OUT) :: ErrStat             !< Error status of the operation
   CHARACTER(*),             INTENT(  OUT) :: ErrMsg              !< Error message if ErrStat /= ErrID_None
   INTEGER(IntKi), OPTIONAL, INTENT(INOUT) :: Unit                !< unit number for output file

      ! local variables:
   REAL(ReKi),               ALLOCATABLE   :: ReKiBuf(:)
   REAL(DbKi),               ALLOCATABLE   :: DbKiBuf(:)
   INTEGER(IntKi),           ALLOCATABLE   :: IntKiBuf(:)

   INTEGER(B4Ki)                           :: ArraySizes(3)

   INTEGER(IntKi)                          :: unIn                ! unit number for input file
   INTEGER(IntKi)                          :: old_avrSwap1        ! previous value of avrSwap(1) !hack for Bladed DLL checkpoint/restore
   INTEGER(IntKi)                          :: ErrStat2            ! local error status
   CHARACTER(ErrMsgLen)                    :: ErrMsg2             ! local error message
   CHARACTER(*),             PARAMETER     :: RoutineName = 'FAST_RestoreFromCheckpoint_T'

   CHARACTER(1024)                         :: FileName            ! Name of the (input) checkpoint file
   CHARACTER(1024)                         :: DLLFileName         ! Name of the (input) checkpoint file


   ErrStat=ErrID_None
   ErrMsg=""

   FileName    = TRIM(CheckpointRoot)//'.chkp'
   DLLFileName = TRIM(CheckpointRoot)//'.dll.chkp'
   ! FileName = TRIM(CheckpointRoot)//'.cp'
   unIn=-1
   IF (PRESENT(Unit)) unIn = Unit

   IF ( unIn < 0 ) THEN

      CALL GetNewUnit( unIn, ErrStat2, ErrMsg2 )

      CALL OpenBInpFile ( unIn, FileName, ErrStat2, ErrMsg2)
         CALL SetErrStat(ErrStat2, ErrMsg2, ErrStat, ErrMsg, RoutineName )
         IF (ErrStat >= AbortErrLev ) RETURN

         ! checkpoint file header:
      READ (unIn, IOSTAT=ErrStat2)   ArraySizes     ! let's make sure we've got the correct number of bytes for reals, doubles, and integers on restart.

      IF ( ArraySizes(1) /= ReKi  ) CALL SetErrStat(ErrID_Fatal,"ReKi on restart is different than when checkpoint file was created.",ErrStat,ErrMsg,RoutineName)
      IF ( ArraySizes(2) /= DbKi  ) CALL SetErrStat(ErrID_Fatal,"DbKi on restart is different than when checkpoint file was created.",ErrStat,ErrMsg,RoutineName)
      IF ( ArraySizes(3) /= IntKi ) CALL SetErrStat(ErrID_Fatal,"IntKi on restart is different than when checkpoint file was created.",ErrStat,ErrMsg,RoutineName)
      IF (ErrStat >= AbortErrLev) THEN
         CLOSE(unIn)
         unIn = -1
         IF (PRESENT(Unit)) Unit = unIn
         RETURN
      END IF

      READ (unIn, IOSTAT=ErrStat2)   AbortErrLev
      READ (unIn, IOSTAT=ErrStat2)   NumTurbines                      ! Number of turbines
      READ (unIn, IOSTAT=ErrStat2)   t_initial                        ! initial time
      READ (unIn, IOSTAT=ErrStat2)   n_t_global                       ! current time step

   END IF

      ! in case the Turbine data structure isn't empty on entry of this routine:
   call FAST_DestroyTurbineType( Turbine, ErrStat2, ErrMsg2 )

      ! data from current time step:
   READ (unIn, IOSTAT=ErrStat2)   ArraySizes                       ! Number of reals, doubles, and integers written to file

   ALLOCATE(ReKiBuf( ArraySizes(1)), STAT=ErrStat2)
      IF (ErrStat2 /=0) CALL SetErrStat(ErrID_Fatal, "Could not allocate ReKiBuf", ErrStat, ErrMsg, RoutineName )
   ALLOCATE(DbKiBuf( ArraySizes(2)), STAT=ErrStat2)
      IF (ErrStat2 /=0) CALL SetErrStat(ErrID_Fatal, "Could not allocate DbKiBuf", ErrStat, ErrMsg, RoutineName )
   ALLOCATE(IntKiBuf(ArraySizes(3)), STAT=ErrStat2)
      IF (ErrStat2 /=0) CALL SetErrStat(ErrID_Fatal, "Could not allocate IntKiBuf", ErrStat, ErrMsg, RoutineName )

      ! Read the packed arrays
   IF (ErrStat < AbortErrLev) THEN

      READ (unIn, IOSTAT=ErrStat2)   ReKiBuf    ! Packed reals
         IF (ErrStat2 /=0) CALL SetErrStat(ErrID_Fatal, "Could not read ReKiBuf", ErrStat, ErrMsg, RoutineName )
      READ (unIn, IOSTAT=ErrStat2)   DbKiBuf    ! Packed doubles
         IF (ErrStat2 /=0) CALL SetErrStat(ErrID_Fatal, "Could not read DbKiBuf", ErrStat, ErrMsg, RoutineName )
      READ (unIn, IOSTAT=ErrStat2)   IntKiBuf   ! Packed integers
         IF (ErrStat2 /=0) CALL SetErrStat(ErrID_Fatal, "Could not read IntKiBuf", ErrStat, ErrMsg, RoutineName )

   END IF

      ! Put the arrays back in the data types
   IF (ErrStat < AbortErrLev) THEN
      CALL FAST_UnpackTurbineType( ReKiBuf, DbKiBuf, IntKiBuf, Turbine, ErrStat2, ErrMsg2 )
         CALL SetErrStat(ErrStat2, ErrMsg2, ErrStat, ErrMsg, RoutineName )
   END IF


      ! close file if necessary (do this after unpacking turbine data, so that TurbID is set)
   IF (Turbine%TurbID == NumTurbines .OR. .NOT. PRESENT(Unit)) THEN
      CLOSE(unIn)
      unIn = -1
   END IF

   IF (PRESENT(Unit)) Unit = unIn


   IF ( ALLOCATED(ReKiBuf)  ) DEALLOCATE(ReKiBuf)
   IF ( ALLOCATED(DbKiBuf)  ) DEALLOCATE(DbKiBuf)
   IF ( ALLOCATED(IntKiBuf) ) DEALLOCATE(IntKiBuf)


      ! A sort-of hack to restore MAP DLL data (in particular Turbine%MAP%OtherSt%C_Obj%object)
    ! these must be the same variables that are used in MAP_Init because they get allocated in the DLL and
    ! destroyed in MAP_End (also, inside the DLL)
   IF (Turbine%p_FAST%CompMooring == Module_MAP) THEN
      CALL MAP_Restart( Turbine%MAP%Input(1), Turbine%MAP%p, Turbine%MAP%x(STATE_CURR), Turbine%MAP%xd(STATE_CURR), &
                        Turbine%MAP%z(STATE_CURR), Turbine%MAP%OtherSt, Turbine%MAP%y, ErrStat2, ErrMsg2 )
         CALL SetErrStat(ErrStat2, ErrMsg2, ErrStat, ErrMsg, RoutineName )
   END IF


      ! A hack to restore Bladed-style DLL data
   if (Turbine%SrvD%p%UseBladedInterface) then
      if (Turbine%SrvD%m%dll_data%avrSWAP( 1) > 0   ) then ! this isn't allocated if UseBladedInterface is FALSE
            ! store value to be overwritten
         old_avrSwap1 = Turbine%SrvD%m%dll_data%avrSWAP( 1)
         FileName     = Turbine%SrvD%m%dll_data%DLL_InFile
            ! overwrite values before calling DLL:
         Turbine%SrvD%m%dll_data%DLL_InFile = DLLFileName
         Turbine%SrvD%m%dll_data%avrSWAP(50) = REAL( LEN_TRIM(DLLFileName) ) +1 ! No. of characters in the "INFILE"  argument (-) (we add one for the C NULL CHARACTER)
         Turbine%SrvD%m%dll_data%avrSWAP( 1) = GH_DISCON_STATUS_RESTARTING
         Turbine%SrvD%m%dll_data%SimStatus = Turbine%SrvD%m%dll_data%avrSWAP( 1)
         CALL CallBladedDLL(Turbine%SrvD%Input(1), Turbine%SrvD%p,  Turbine%SrvD%m%dll_data, ErrStat2, ErrMsg2)
            CALL SetErrStat(ErrStat2, ErrMsg2, ErrStat, ErrMsg, RoutineName )
            ! put values back:
         Turbine%SrvD%m%dll_data%DLL_InFile = FileName
         Turbine%SrvD%m%dll_data%avrSWAP(50) = REAL( LEN_TRIM(FileName) ) +1 ! No. of characters in the "INFILE"  argument (-) (we add one for the C NULL CHARACTER)
         Turbine%SrvD%m%dll_data%avrSWAP( 1) = old_avrSwap1
         Turbine%SrvD%m%dll_data%SimStatus = Turbine%SrvD%m%dll_data%avrSWAP( 1)
      end if
   end if

      ! deal with sibling meshes here:
   ! (ignoring for now; they are not going to be siblings on restart)

   ! deal with files that were open:
   IF (Turbine%p_FAST%WrTxtOutFile) THEN
      CALL OpenFunkFileAppend ( Turbine%y_FAST%UnOu, TRIM(Turbine%p_FAST%OutFileRoot)//'.out', ErrStat2, ErrMsg2)
      IF ( ErrStat2 >= AbortErrLev ) RETURN
      CALL SetErrStat(ErrStat2, ErrMsg2, ErrStat, ErrMsg, RoutineName )
      CALL WrFileNR ( Turbine%y_FAST%UnOu, '#Restarting here')
      WRITE(Turbine%y_FAST%UnOu, '()')
   END IF
   ! (ignoring for now; will have fort.x files if any were open [though I printed a warning about not outputting binary files earlier])


END SUBROUTINE FAST_RestoreFromCheckpoint_T
!----------------------------------------------------------------------------------------------------------------------------------

!----------------------------------------------------------------------------------------------------------------------------------
!> Routine that calls FAST_RestoreForVTKModeShape_T for an array of Turbine data structures.
SUBROUTINE FAST_RestoreForVTKModeShape_Tary(t_initial, Turbine, InputFileName, ErrStat, ErrMsg  )

   REAL(DbKi),               INTENT(IN   ) :: t_initial           !< initial time (for comparing with time from checkpoint file)
   TYPE(FAST_TurbineType),   INTENT(INOUT) :: Turbine(:)          !< all data for one instance of a turbine !intent(INOUT) instead of (IN) to attempt to avoid memory warnings in gnu compilers
   CHARACTER(*),             INTENT(IN   ) :: InputFileName       !< Name of the input file
   INTEGER(IntKi),           INTENT(  OUT) :: ErrStat             !< Error status of the operation
   CHARACTER(*),             INTENT(  OUT) :: ErrMsg              !< Error message if ErrStat /= ErrID_None

      ! local variables
   INTEGER(IntKi)                          :: i_turb
   INTEGER(IntKi)                          :: n_t_global          !< loop counter
   INTEGER(IntKi)                          :: NumTurbines         ! Number of turbines in this simulation
   INTEGER(IntKi)                          :: ErrStat2            ! local error status
   CHARACTER(ErrMsgLen)                    :: ErrMsg2             ! local error message
   CHARACTER(*),             PARAMETER     :: RoutineName = 'FAST_RestoreForVTKModeShape_Tary'


   ErrStat = ErrID_None
   ErrMsg  = ""

   NumTurbines = SIZE(Turbine)
   if (NumTurbines /=1) then
      call SetErrStat(ErrID_Fatal, "Mode-shape visualization is not available for multiple turbines.", ErrStat, ErrMsg, RoutineName)
      return
   end if


   CALL ReadModeShapeFile( Turbine(1)%p_FAST, trim(InputFileName), ErrStat2, ErrMsg2, checkpointOnly=.true. )
      CALL SetErrStat(ErrStat2, ErrMsg2, ErrStat, ErrMsg, RoutineName )
      if (ErrStat >= AbortErrLev) return

   CALL FAST_RestoreFromCheckpoint_Tary( t_initial, n_t_global, Turbine, trim(Turbine(1)%p_FAST%VTK_modes%CheckpointRoot), ErrStat2, ErrMsg2 )
      CALL SetErrStat(ErrStat2, ErrMsg2, ErrStat, ErrMsg, RoutineName )


   DO i_turb = 1,NumTurbines
      if (.not. allocated(Turbine(i_turb)%m_FAST%Lin%LinTimes)) then
         call SetErrStat(ErrID_Fatal, "Mode-shape visualization requires a checkpoint file from a simulation with linearization analysis, but NLinTimes is 0.", ErrStat, ErrMsg, RoutineName)
         return
      end if

      CALL FAST_RestoreForVTKModeShape_T(t_initial, Turbine(i_turb)%p_FAST, Turbine(i_turb)%y_FAST, Turbine(i_turb)%m_FAST, &
                  Turbine(i_turb)%ED, Turbine(i_turb)%SED, Turbine(i_turb)%BD, Turbine(i_turb)%SrvD, &
                  Turbine(i_turb)%AD14, Turbine(i_turb)%AD, Turbine(i_turb)%ADsk, Turbine(i_turb)%IfW, Turbine(i_turb)%OpFM, &
                  Turbine(i_turb)%HD, Turbine(i_turb)%SD, Turbine(i_turb)%ExtPtfm, Turbine(i_turb)%MAP, Turbine(i_turb)%FEAM, Turbine(i_turb)%MD, Turbine(i_turb)%Orca, &
                  Turbine(i_turb)%IceF, Turbine(i_turb)%IceD, Turbine(i_turb)%MeshMapData, trim(InputFileName), ErrStat2, ErrMsg2 )
      CALL SetErrStat(ErrStat2, ErrMsg2, ErrStat, ErrMsg, RoutineName )
   END DO


END SUBROUTINE FAST_RestoreForVTKModeShape_Tary

!----------------------------------------------------------------------------------------------------------------------------------
!> This routine calculates the motions generated by mode shapes and outputs VTK data for it
SUBROUTINE FAST_RestoreForVTKModeShape_T(t_initial, p_FAST, y_FAST, m_FAST, ED, SED, BD, SrvD, AD14, AD, ADsk, IfW, OpFM, HD, SD, ExtPtfm, &
                         MAPp, FEAM, MD, Orca, IceF, IceD, MeshMapData, InputFileName, ErrStat, ErrMsg )

   REAL(DbKi),               INTENT(IN   ) :: t_initial           !< initial time

   TYPE(FAST_ParameterType), INTENT(INOUT) :: p_FAST              !< Parameters for the glue code
   TYPE(FAST_OutputFileType),INTENT(INOUT) :: y_FAST              !< Output variables for the glue code
   TYPE(FAST_MiscVarType),   INTENT(INOUT) :: m_FAST              !< Miscellaneous variables

   TYPE(ElastoDyn_Data),     INTENT(INOUT) :: ED                  !< ElastoDyn data
   TYPE(SED_Data),           INTENT(INOUT) :: SED                 !< Simplified-ElastoDyn data (note: not linearized, but need for interfaces to routines called here)
   TYPE(BeamDyn_Data),       INTENT(INOUT) :: BD                  !< BeamDyn data
   TYPE(ServoDyn_Data),      INTENT(INOUT) :: SrvD                !< ServoDyn data
   TYPE(AeroDyn14_Data),     INTENT(INOUT) :: AD14                !< AeroDyn14 data
   TYPE(AeroDyn_Data),       INTENT(INOUT) :: AD                  !< AeroDyn data
   TYPE(AeroDisk_Data),      INTENT(INOUT) :: ADsk                !< AeroDisk data
   TYPE(InflowWind_Data),    INTENT(INOUT) :: IfW                 !< InflowWind data
   TYPE(OpenFOAM_Data),      INTENT(INOUT) :: OpFM                !< OpenFOAM data
   TYPE(HydroDyn_Data),      INTENT(INOUT) :: HD                  !< HydroDyn data
   TYPE(SubDyn_Data),        INTENT(INOUT) :: SD                  !< SubDyn data
   TYPE(ExtPtfm_Data),       INTENT(INOUT) :: ExtPtfm             !< ExtPtfm_MCKF data
   TYPE(MAP_Data),           INTENT(INOUT) :: MAPp                !< MAP data
   TYPE(FEAMooring_Data),    INTENT(INOUT) :: FEAM                !< FEAMooring data
   TYPE(MoorDyn_Data),       INTENT(INOUT) :: MD                  !< Data for the MoorDyn module
   TYPE(OrcaFlex_Data),      INTENT(INOUT) :: Orca                !< OrcaFlex interface data
   TYPE(IceFloe_Data),       INTENT(INOUT) :: IceF                !< IceFloe data
   TYPE(IceDyn_Data),        INTENT(INOUT) :: IceD                !< All the IceDyn data used in time-step loop

   TYPE(FAST_ModuleMapType), INTENT(INOUT) :: MeshMapData         !< Data for mapping between modules
   CHARACTER(*),             INTENT(IN   ) :: InputFileName       !< Name of the input file

   INTEGER(IntKi),           INTENT(  OUT) :: ErrStat             !< Error status of the operation
   CHARACTER(*),             INTENT(  OUT) :: ErrMsg              !< Error message if ErrStat /= ErrID_None

   ! local variables
   REAL(DbKi)                              :: dt                  ! time
   REAL(DbKi)                              :: tprime              ! time
   INTEGER(IntKi)                          :: nt

   INTEGER(IntKi)                          :: iLinTime            ! generic loop counters
   INTEGER(IntKi)                          :: it                  ! generic loop counters
   INTEGER(IntKi)                          :: iMode               ! generic loop counters
   INTEGER(IntKi)                          :: ModeNo              ! mode number
   INTEGER(IntKi)                          :: NLinTimes

   INTEGER(IntKi)                          :: ErrStat2
   CHARACTER(ErrMsgLen)                    :: ErrMsg2
   CHARACTER(*), PARAMETER                 :: RoutineName = 'FAST_RestoreForVTKModeShape_T'
   CHARACTER(1024)                         :: VTK_RootName
   CHARACTER(1024)                         :: VTK_RootDir
   CHARACTER(1024)                         :: vtkroot
   CHARACTER(1024)                         :: sInfo !< String used for formatted screen output


   ErrStat = ErrID_None
   ErrMsg  = ""

   CALL ReadModeShapeFile( p_FAST, trim(InputFileName), ErrStat2, ErrMsg2 )
      CALL SetErrStat(ErrStat2, ErrMsg2, ErrStat, ErrMsg, RoutineName )
      if (ErrStat >= AbortErrLev) return

   call ReadModeShapeMatlabFile( p_FAST, ErrStat2, ErrMsg2 )
      CALL SetErrStat(ErrStat2, ErrMsg2, ErrStat, ErrMsg, RoutineName )
      if (ErrStat >= AbortErrLev ) return

   y_FAST%WriteThisStep = .true.
   y_FAST%UnSum = -1

   NLinTimes = min( p_FAST%VTK_modes%VTKNLinTimes, size(p_FAST%VTK_modes%x_eig_magnitude,2), p_FAST%NLinTimes )

   VTK_RootName = p_FAST%VTK_OutFileRoot

   ! Creating VTK folder in case user deleted it.
   ! We have to extract the vtk root dir again because p_FAST%VTK_OutFileRoot contains the full basename
   call GetPath ( p_FAST%OutFileRoot, VTK_RootDir, vtkroot )
   VTK_RootDir = trim(VTK_RootDir) // 'vtk'
   call MKDIR( trim(VTK_RootDir) )


   do iMode = 1,p_FAST%VTK_modes%VTKLinModes
      ModeNo = p_FAST%VTK_modes%VTKModes(iMode)
      call  GetTimeConstants(p_FAST%VTK_modes%DampedFreq_Hz(ModeNo), p_FAST%VTK_fps, p_FAST%VTK_modes%VTKLinTim, nt, dt, p_FAST%VTK_tWidth )
      write(sInfo, '(A,I4,A,F12.4,A,I4,A,I0)') 'Mode',ModeNo,', Freq=', p_FAST%VTK_modes%DampedFreq_Hz(ModeNo),'Hz, NLinTimes=',NLinTimes,', nt=',nt
      call WrScr(trim(sInfo))
      if (nt > 500) then
         call WrScr('   Skipping mode '//trim(num2lstr(ModeNo))//' due to low frequency.')
         cycle
      endif

      select case (p_FAST%VTK_modes%VTKLinTim)
      case (1)
         p_FAST%VTK_OutFileRoot = trim(VTK_RootName)//'.Mode'//trim(num2lstr(ModeNo))
         y_FAST%VTK_count = 1  ! we are skipping the reference meshes by starting at 1
         do iLinTime = 1,NLinTimes
            tprime = m_FAST%Lin%LinTimes(iLinTime) - m_FAST%Lin%LinTimes(1)

            if (p_FAST%DT_UJac < p_FAST%TMax) then
               m_FAST%calcJacobian = .true.
               m_FAST%NextJacCalcTime = m_FAST%Lin%LinTimes(iLinTime)
            end if

            call SetOperatingPoint(iLinTime, p_FAST, y_FAST, m_FAST, ED, BD, SrvD, AD, IfW, OpFM, HD, SD, ExtPtfm, &
                                    MAPp, FEAM, MD, Orca, IceF, IceD, ErrStat2, ErrMsg2 )
               CALL SetErrStat(ErrStat2, ErrMsg2, ErrStat, ErrMsg, RoutineName )

               ! set perturbation of states based on x_eig magnitude and phase
            call PerturbOP(tprime, iLinTime, ModeNo, p_FAST, y_FAST, ED, BD, SrvD, AD, IfW, OpFM, HD, SD, ExtPtfm, MAPp, FEAM, MD, Orca, &
                        IceF, IceD, ErrStat2, ErrMsg2 )
               CALL SetErrStat(ErrStat2, ErrMsg2, ErrStat, ErrMsg, RoutineName )
               IF (ErrStat >= AbortErrLev) RETURN

            CALL CalcOutputs_And_SolveForInputs( -1,  m_FAST%Lin%LinTimes(iLinTime),  STATE_CURR, m_FAST%calcJacobian, m_FAST%NextJacCalcTime, &
               p_FAST, m_FAST, .true., ED, SED, BD, SrvD, AD14, AD, ADsk, IfW, OpFM, HD, SD, ExtPtfm, MAPp, FEAM, MD, Orca, IceF, IceD, MeshMapData, ErrStat2, ErrMsg2 )
               CALL SetErrStat(ErrStat2, ErrMsg2, ErrStat, ErrMsg, RoutineName )
               IF (ErrStat >= AbortErrLev) RETURN

            call WriteVTK(m_FAST%Lin%LinTimes(iLinTime), p_FAST, y_FAST, MeshMapData, ED, SED, BD, AD, IfW, OpFM, HD, SD, ExtPtfm, SrvD, MAPp, FEAM, MD, Orca, IceF, IceD)

         end do ! iLinTime
      case (2)

         do iLinTime = 1,NLinTimes
            p_FAST%VTK_OutFileRoot = trim(VTK_RootName)//'.Mode'//trim(num2lstr(ModeNo))//'.LinTime'//trim(num2lstr(iLinTime))
            y_FAST%VTK_count = 1  ! we are skipping the reference meshes by starting at 1

            if (p_FAST%DT_UJac < p_FAST%TMax) then
               m_FAST%calcJacobian = .true.
               m_FAST%NextJacCalcTime = m_FAST%Lin%LinTimes(iLinTime)
            end if

            do it = 1,nt
               tprime = (it-1)*dt

               call SetOperatingPoint(iLinTime, p_FAST, y_FAST, m_FAST, ED, BD, SrvD, AD, IfW, OpFM, HD, SD, ExtPtfm, &
                                     MAPp, FEAM, MD, Orca, IceF, IceD, ErrStat2, ErrMsg2 )
                  CALL SetErrStat(ErrStat2, ErrMsg2, ErrStat, ErrMsg, RoutineName )

                  ! set perturbation of states based on x_eig magnitude and phase
               call PerturbOP(tprime, iLinTime, ModeNo, p_FAST, y_FAST, ED, BD, SrvD, AD, IfW, OpFM, HD, SD, ExtPtfm, MAPp, FEAM, MD, Orca, &
                         IceF, IceD, ErrStat2, ErrMsg2 )
                  CALL SetErrStat(ErrStat2, ErrMsg2, ErrStat, ErrMsg, RoutineName )
                  IF (ErrStat >= AbortErrLev) RETURN

               CALL CalcOutputs_And_SolveForInputs( -1, m_FAST%Lin%LinTimes(iLinTime),  STATE_CURR, m_FAST%calcJacobian, m_FAST%NextJacCalcTime, &
                  p_FAST, m_FAST, .true., ED, SED, BD, SrvD, AD14, AD, ADsk, IfW, OpFM, HD, SD, ExtPtfm, MAPp, FEAM, MD, Orca, IceF, IceD, MeshMapData, ErrStat2, ErrMsg2 )
                  CALL SetErrStat(ErrStat2, ErrMsg2, ErrStat, ErrMsg, RoutineName )
                  IF (ErrStat >= AbortErrLev) RETURN

               call WriteVTK(m_FAST%Lin%LinTimes(iLinTime)+tprime, p_FAST, y_FAST, MeshMapData, ED, SED, BD, AD, IfW, OpFM, HD, SD, ExtPtfm, SrvD, MAPp, FEAM, MD, Orca, IceF, IceD)

            end do ! it
         end do ! iLinTime

      end select ! VTKLinTim=1 or 2

   end do ! iMode




END SUBROUTINE FAST_RestoreForVTKModeShape_T
!----------------------------------------------------------------------------------------------------------------------------------
SUBROUTINE GetTimeConstants(DampedFreq_Hz, VTK_fps, VTKLinTim, nt, dt, VTK_tWidth)
   REAL(R8Ki),     INTENT(IN   ) :: DampedFreq_Hz
   REAL(DbKi),     INTENT(IN   ) :: VTK_fps
   INTEGER(IntKi), INTENT(IN   ) :: VTKLinTim
   INTEGER(IntKi), INTENT(  OUT) :: nt  !< number of steps
   REAL(DbKi),     INTENT(  OUT) :: dt  !< time step
   INTEGER(IntKi), INTENT(  OUT) :: VTK_tWidth

   REAL(DbKi)                              :: cycle_time          ! time for one cycle of mode
   INTEGER(IntKi)                          :: NCycles
   INTEGER(IntKi), PARAMETER               :: MinFrames = 5

   if (DampedFreq_Hz <= 1e-4_DbKi) then
      nt = huge(nt)
      dt = epsilon(dt)
      VTK_tWidth = 1
      return
   end if

   if (VTKLinTim==1) then
      nt = 1
      NCycles = 0
      do while (nt<MinFrames)
         NCycles = NCycles + 1
         cycle_time = NCycles * 1.0_DbKi / DampedFreq_Hz

         nt = NINT( max(1.0_DbKi, VTK_fps) * cycle_time )
      end do
   else
      ! All simulation will use VTK_fps
      cycle_time =  1.0_DbKi / DampedFreq_Hz
      nt = NINT(VTK_fps) 
   endif

   dt = cycle_time / nt

   VTK_tWidth = CEILING( log10( real(nt) ) ) + 1

END SUBROUTINE GetTimeConstants
!----------------------------------------------------------------------------------------------------------------------------------
SUBROUTINE ReadModeShapeMatlabFile(p_FAST, ErrStat, ErrMsg)
   TYPE(FAST_ParameterType), INTENT(INOUT) :: p_FAST              !< Parameters for the glue code
   INTEGER(IntKi),           INTENT(  OUT) :: ErrStat             !< Error status of the operation
   CHARACTER(*),             INTENT(  OUT) :: ErrMsg              !< Error message if ErrStat /= ErrID_None

   ! local variables
   INTEGER(IntKi)                          :: ErrStat2
   CHARACTER(ErrMsgLen)                    :: ErrMsg2
   CHARACTER(*), PARAMETER                 :: RoutineName = 'ReadModeShapeMatlabFile'

   INTEGER(4)                              :: FileType
   INTEGER(4)                              :: nModes
   INTEGER(4)                              :: nStates
   INTEGER(4)                              :: NLinTimes
   INTEGER(IntKi)                          :: iMode
   INTEGER(IntKi)                          :: UnIn

   ErrStat = ErrID_None
   ErrMsg  = ""

      !  Open data file.
   CALL GetNewUnit( UnIn, ErrStat2, ErrMsg2 )

   CALL OpenBInpFile ( UnIn, trim(p_FAST%VTK_modes%MatlabFileName), ErrStat2, ErrMsg2 )
      CALL SetErrStat( ErrStat2, ErrMsg2, ErrStat, ErrMsg, RoutineName )
      IF (ErrStat >= AbortErrLev) RETURN

      ! Process the requested data records of this file.

   CALL WrScr ( NewLine//' =======================================================' )
   CALL WrScr ( ' Reading in data from file "'//TRIM( p_FAST%VTK_modes%MatlabFileName )//'".'//NewLine )


      ! Read some of the header information.

   READ (UnIn, IOSTAT=ErrStat2)  FileType    ! placeholder for future file format changes
   IF ( ErrStat2 /= 0 )  THEN
      CALL SetErrStat ( ErrID_Fatal, 'Fatal error reading FileType from file "'//TRIM( p_FAST%VTK_modes%MatlabFileName )//'".', ErrStat, ErrMsg, RoutineName )
      RETURN
   ENDIF

   READ (UnIn, IOSTAT=ErrStat2)  nModes    ! number of modes in the file
   IF ( ErrStat2 /= 0 )  THEN
      CALL SetErrStat ( ErrID_Fatal, 'Fatal error reading nModes from file "'//TRIM( p_FAST%VTK_modes%MatlabFileName )//'".', ErrStat, ErrMsg, RoutineName )
      RETURN
   ENDIF

   READ (UnIn, IOSTAT=ErrStat2)  nStates    ! number of states in the file
   IF ( ErrStat2 /= 0 )  THEN
      CALL SetErrStat ( ErrID_Fatal, 'Fatal error reading nStates from file "'//TRIM( p_FAST%VTK_modes%MatlabFileName )//'".', ErrStat, ErrMsg, RoutineName )
      RETURN
   ENDIF

   READ (UnIn, IOSTAT=ErrStat2)  NLinTimes    ! number of linearization times / azimuths in the file
   IF ( ErrStat2 /= 0 )  THEN
      CALL SetErrStat ( ErrID_Fatal, 'Fatal error reading NLinTimes from file "'//TRIM( p_FAST%VTK_modes%MatlabFileName )//'".', ErrStat, ErrMsg, RoutineName )
      RETURN
   ENDIF

   ALLOCATE( p_FAST%VTK_Modes%NaturalFreq_Hz(nModes), &
             p_FAST%VTK_Modes%DampingRatio(  nModes), &
             p_FAST%VTK_Modes%DampedFreq_Hz( nModes),   STAT=ErrStat2 )
      IF ( ErrStat2 /= 0 )  THEN
         CALL SetErrStat ( ErrID_Fatal, 'Error allocating arrays to read from file.', ErrStat, ErrMsg, RoutineName )
         RETURN
      ENDIF


   READ(UnIn, IOSTAT=ErrStat2) p_FAST%VTK_Modes%NaturalFreq_Hz ! read entire array
   IF ( ErrStat2 /= 0 )  THEN
      CALL SetErrStat ( ErrID_Fatal, 'Fatal error reading NaturalFreq_Hz array from file "'//TRIM( p_FAST%VTK_modes%MatlabFileName )//'".', ErrStat, ErrMsg, RoutineName )
      RETURN
   ENDIF

   READ(UnIn, IOSTAT=ErrStat2) p_FAST%VTK_Modes%DampingRatio ! read entire array
   IF ( ErrStat2 /= 0 )  THEN
      CALL SetErrStat ( ErrID_Fatal, 'Fatal error reading DampingRatio array from file "'//TRIM( p_FAST%VTK_modes%MatlabFileName )//'".', ErrStat, ErrMsg, RoutineName )
      RETURN
   ENDIF

   READ(UnIn, IOSTAT=ErrStat2) p_FAST%VTK_Modes%DampedFreq_Hz ! read entire array
   IF ( ErrStat2 /= 0 )  THEN
      CALL SetErrStat ( ErrID_Fatal, 'Fatal error reading DampedFreq_Hz array from file "'//TRIM( p_FAST%VTK_modes%MatlabFileName )//'".', ErrStat, ErrMsg, RoutineName )
      RETURN
   ENDIF

   if (nModes < p_FAST%VTK_Modes%VTKLinModes) CALL SetErrStat(ErrID_Severe,'Number of modes requested exceeds the number of modes in the linearization analysis file "'//TRIM( p_FAST%VTK_modes%MatlabFileName )//'".', ErrStat, ErrMsg, RoutineName)
   if (NLinTimes /= p_FAST%NLinTimes) CALL SetErrStat(ErrID_Severe,'Number of times linearization was performed is not the same as the number of linearization times in the linearization analysis file "'//TRIM( p_FAST%VTK_modes%MatlabFileName )//'".', ErrStat, ErrMsg, RoutineName)


      !Let's read only the number of modes we need to use
   nModes = min( nModes, p_FAST%VTK_Modes%VTKLinModes )

   ALLOCATE( p_FAST%VTK_Modes%x_eig_magnitude(nStates, NLinTimes, nModes), &
             p_FAST%VTK_Modes%x_eig_phase(    nStates, NLinTimes, nModes), STAT=ErrStat2 )
      IF ( ErrStat2 /= 0 )  THEN
         CALL SetErrStat ( ErrID_Fatal, 'Error allocating arrays to read from file.', ErrStat, ErrMsg, RoutineName )
         RETURN
      ENDIF

    do iMode = 1,nModes

      READ(UnIn, IOSTAT=ErrStat2) p_FAST%VTK_Modes%x_eig_magnitude(:,:,iMode) ! read data for one mode
      IF ( ErrStat2 /= 0 )  THEN
         CALL SetErrStat ( ErrID_Fatal, 'Fatal error reading x_eig_magnitude from file "'//TRIM( p_FAST%VTK_modes%MatlabFileName )//'".', ErrStat, ErrMsg, RoutineName )
         RETURN
      ENDIF

      READ(UnIn, IOSTAT=ErrStat2) p_FAST%VTK_Modes%x_eig_phase(:,:,iMode) ! read data for one mode
      IF ( ErrStat2 /= 0 )  THEN
         CALL SetErrStat ( ErrID_Fatal, 'Fatal error reading x_eig_phase from file "'//TRIM( p_FAST%VTK_modes%MatlabFileName )//'".', ErrStat, ErrMsg, RoutineName )
         RETURN
      ENDIF

    end do

END SUBROUTINE ReadModeShapeMatlabFile
!----------------------------------------------------------------------------------------------------------------------------------
SUBROUTINE ReadModeShapeFile(p_FAST, InputFile, ErrStat, ErrMsg, checkpointOnly)
   TYPE(FAST_ParameterType),     INTENT(INOUT) :: p_FAST          !< Parameters for the glue code
   CHARACTER(*),                 INTENT(IN   ) :: InputFile       !< Name of the text input file to read
   INTEGER(IntKi),               INTENT(  OUT) :: ErrStat         !< Error status of the operation
   CHARACTER(*),                 INTENT(  OUT) :: ErrMsg          !< Error message if ErrStat /= ErrID_None
   LOGICAL,      OPTIONAL,       INTENT(IN   ) :: checkpointOnly  !< Whether to return after reading checkpoint file name

   ! local variables
   INTEGER(IntKi)                          :: ErrStat2
   CHARACTER(ErrMsgLen)                    :: ErrMsg2
   CHARACTER(*), PARAMETER                 :: RoutineName = 'ReadModeShapeFile'

   CHARACTER(1024)                         :: PriPath            ! Path name of the primary file
   INTEGER(IntKi)                          :: i
   INTEGER(IntKi)                          :: UnIn
   INTEGER(IntKi)                          :: UnEc
   LOGICAL                                 :: VTKLinTimes1

   ErrStat = ErrID_None
   ErrMsg  = ""
   UnEc = -1

   CALL GetPath( InputFile, PriPath )    ! Input files will be relative to the path where the primary input file is located.

      !  Open data file.
   CALL GetNewUnit( UnIn, ErrStat2, ErrMsg2 )

   CALL OpenFInpFile ( UnIn, InputFile, ErrStat2, ErrMsg2 )
      CALL SetErrStat( ErrStat2, ErrMsg2, ErrStat, ErrMsg, RoutineName )
      IF (ErrStat >= AbortErrLev) RETURN


   CALL ReadCom( UnIn, InputFile, 'File header: (line 1)', ErrStat2, ErrMsg2, UnEc )
      CALL SetErrStat( ErrStat2, ErrMsg2, ErrStat, ErrMsg, RoutineName )

   CALL ReadCom( UnIn, InputFile, 'File header: (line 2)', ErrStat2, ErrMsg2, UnEc )
      CALL SetErrStat( ErrStat2, ErrMsg2, ErrStat, ErrMsg, RoutineName )

   !----------- FILE NAMES ----------------------------------------------------
   CALL ReadCom( UnIn, InputFile, 'Section Header: File Names', ErrStat2, ErrMsg2, UnEc )
      CALL SetErrStat( ErrStat2, ErrMsg2, ErrStat, ErrMsg, RoutineName )

   CALL ReadVar( UnIn, InputFile, p_FAST%VTK_modes%CheckpointRoot, 'CheckpointRoot', 'Name of the checkpoint file written by FAST when linearization data was produced', ErrStat2, ErrMsg2, UnEc )
      CALL SetErrStat( ErrStat2, ErrMsg2, ErrStat, ErrMsg, RoutineName )

   IF ( PathIsRelative( p_FAST%VTK_modes%CheckpointRoot ) ) p_FAST%VTK_modes%CheckpointRoot = TRIM(PriPath)//TRIM(p_FAST%VTK_modes%CheckpointRoot)

   if (present(checkpointOnly)) then
      if (checkpointOnly) then
         call cleanup()
         return
      end if
   end if


   CALL ReadVar( UnIn, InputFile, p_FAST%VTK_modes%MatlabFileName, 'MatlabFileName', 'Name of the file with eigenvectors written by Matlab', ErrStat2, ErrMsg2, UnEc )
      CALL SetErrStat( ErrStat2, ErrMsg2, ErrStat, ErrMsg, RoutineName )
      IF ( ErrStat >= AbortErrLev ) THEN
         CALL Cleanup()
         RETURN
      END IF
   IF ( PathIsRelative( p_FAST%VTK_modes%MatlabFileName ) ) p_FAST%VTK_modes%MatlabFileName = TRIM(PriPath)//TRIM(p_FAST%VTK_modes%MatlabFileName)

   !----------- VISUALIZATION OPTIONS ------------------------------------------

   CALL ReadCom( UnIn, InputFile, 'Section Header: Visualization Options', ErrStat2, ErrMsg2, UnEc )
      CALL SetErrStat( ErrStat2, ErrMsg2, ErrStat, ErrMsg, RoutineName )

   CALL ReadVar( UnIn, InputFile, p_FAST%VTK_modes%VTKLinModes, 'VTKLinModes', 'Number of modes to visualize', ErrStat2, ErrMsg2, UnEc )
      CALL SetErrStat( ErrStat2, ErrMsg2, ErrStat, ErrMsg, RoutineName )


   if (p_FAST%VTK_modes%VTKLinModes <= 0) CALL SetErrStat( ErrID_Fatal, "VTKLinModes must be a positive number.", ErrStat, ErrMsg, RoutineName )

   if (ErrStat >= AbortErrLev) then
      CALL Cleanup()
      RETURN
   end if


   call AllocAry( p_FAST%VTK_modes%VTKModes, p_FAST%VTK_modes%VTKLinModes, 'VTKModes', ErrStat2, ErrMsg2)
      call SetErrStat( ErrStat2, ErrMsg2, ErrStat, ErrMsg, RoutineName )
      if ( ErrStat >= AbortErrLev ) then
         call Cleanup()
         return
      end if

   p_FAST%VTK_modes%VTKModes = -1

   CALL ReadAry( UnIn, InputFile, p_FAST%VTK_modes%VTKModes, p_FAST%VTK_modes%VTKLinModes, 'VTKModes', 'List of modes to visualize', ErrStat2, ErrMsg2, UnEc )
   ! note that we don't check the ErrStat here; if the user entered fewer than p_FAST%VTK_modes%VTKLinModes values, we will use the
   ! last entry to fill in remaining values.
   !Check 1st value, we need at least one good value from user or throw error
   IF (p_FAST%VTK_modes%VTKModes(1) < 0 ) THEN
      call SetErrStat( ErrID_Fatal, "VTKModes must contain positive numbers.", ErrStat, ErrMsg, RoutineName )
         CALL CleanUp()
         RETURN
   ELSE
      DO i = 2, p_FAST%VTK_modes%VTKLinModes
         IF ( p_FAST%VTK_modes%VTKModes(i) < 0 ) THEN
            p_FAST%VTK_modes%VTKModes(i)=p_FAST%VTK_modes%VTKModes(i-1) + 1
         ENDIF
      ENDDO
   ENDIF


   CALL ReadVar( UnIn, InputFile, p_FAST%VTK_modes%VTKLinScale, 'VTKLinScale', 'Mode shape visualization scaling factor', ErrStat2, ErrMsg2, UnEc )
      CALL SetErrStat( ErrStat2, ErrMsg2, ErrStat, ErrMsg, RoutineName )

   CALL ReadVar( UnIn, InputFile, p_FAST%VTK_modes%VTKLinTim, 'VTKLinTim', 'Switch to make one animation for all LinTimes together (1) or separate animations for each LinTimes(2)', ErrStat2, ErrMsg2, UnEc )
      CALL SetErrStat( ErrStat2, ErrMsg2, ErrStat, ErrMsg, RoutineName )

   CALL ReadVar( UnIn, InputFile, VTKLinTimes1, 'VTKLinTimes1', 'If VTKLinTim=2, visualize modes at LinTimes(1) only?', ErrStat2, ErrMsg2, UnEc )
      CALL SetErrStat( ErrStat2, ErrMsg2, ErrStat, ErrMsg, RoutineName )


   CALL ReadVar( UnIn, InputFile, p_FAST%VTK_modes%VTKLinPhase, 'VTKLinPhase', 'Phase when making one animation for all LinTimes together (used only when VTKLinTim=1)', ErrStat2, ErrMsg2, UnEc )
      CALL SetErrStat( ErrStat2, ErrMsg2, ErrStat, ErrMsg, RoutineName )

! overwrite these based on inputs:

      if (p_FAST%VTK_modes%VTKLinTim == 2) then
         !p_FAST%VTK_modes%VTKLinPhase = 0      ! "Phase when making one animation for all LinTimes together (used only when VTKLinTim=1)" -

         if (VTKLinTimes1) then
            p_FAST%VTK_modes%VTKNLinTimes = 1
         else
            p_FAST%VTK_modes%VTKNLinTimes = p_FAST%NLinTimes
         end if
      else
         p_FAST%VTK_modes%VTKNLinTimes = p_FAST%NLinTimes
      end if

contains
   SUBROUTINE Cleanup()
      IF (UnIn > 0) CLOSE(UnIn)
   END SUBROUTINE Cleanup

END SUBROUTINE ReadModeShapeFile
!----------------------------------------------------------------------------------------------------------------------------------
END MODULE FAST_Subs
!----------------------------------------------------------------------------------------------------------------------------------<|MERGE_RESOLUTION|>--- conflicted
+++ resolved
@@ -650,20 +650,16 @@
       Init%InData_IfW%lidar%Tmax                   = p_FAST%TMax
       if (p_FAST%CompElast == Module_SED) then
          Init%InData_IfW%lidar%HubPosition = SED%y%HubPtMotion%Position(:,1)
-         Init%InData_IfW%lidar%HubPosition = SED%y%HubPtMotion%Position(:,1)
       else
          Init%InData_IfW%lidar%HubPosition = ED%y%HubPtMotion%Position(:,1)
-         Init%InData_IfW%lidar%HubPosition = ED%y%HubPtMotion%Position(:,1)
       endif
 
-<<<<<<< HEAD
-=======
-      Init%InData_IfW%lidar%HubPosition = ED%y%HubPtMotion%Position(:,1)
->>>>>>> 2e7c97b8
-      if ( p_FAST%CompElast == Module_BD ) then  
+      if ( p_FAST%CompElast == Module_SED ) then
+         Init%InData_IfW%RadAvg = Init%OutData_SED%BladeLength
+      elseif ( p_FAST%CompElast == Module_ED ) then
+         Init%InData_IfW%RadAvg = Init%OutData_ED%BladeLength
+      elseif ( p_FAST%CompElast == Module_BD ) then
          Init%InData_IfW%RadAvg = TwoNorm(BD%y(1)%BldMotion%Position(:,1) - BD%y(1)%BldMotion%Position(:,BD%y(1)%BldMotion%Nnodes))
-      else
-         Init%InData_IfW%RadAvg = Init%OutData_ED%BladeLength
       end if
       
       IF ( PRESENT(ExternInitData) ) THEN

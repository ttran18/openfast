--- conflicted
+++ resolved
@@ -263,12 +263,6 @@
                   ED%y, ED%m, p_FAST%dt_module( MODULE_ED ), Init%OutData_ED, ErrStat2, ErrMsg2 )
          CALL SetErrStat(ErrStat2,ErrMsg2,ErrStat,ErrMsg,RoutineName)
 
-<<<<<<< HEAD
-   allocate( y_FAST%Lin%Modules(MODULE_ED)%Instance(1), stat=ErrStat2)
-   if (ErrStat2 /= 0 ) then
-      call SetErrStat(ErrID_Fatal, "Error allocating Lin%Modules(ED).", ErrStat, ErrMsg, RoutineName )
-   else
-=======
       p_FAST%ModuleInitialized(Module_ED) = .TRUE.
       CALL SetModuleSubstepTime(Module_ED, p_FAST, y_FAST, ErrStat2, ErrMsg2)
          CALL SetErrStat(ErrStat2,ErrMsg2,ErrStat,ErrMsg,RoutineName)
@@ -277,7 +271,6 @@
       if (ErrStat2 /= 0 ) then
          call SetErrStat(ErrID_Fatal, "Error allocating Lin%Modules(ED).", ErrStat, ErrMsg, RoutineName )
       else
->>>>>>> 7091e857
 
          if (allocated(Init%OutData_ED%LinNames_y)) call move_alloc(Init%OutData_ED%LinNames_y,y_FAST%Lin%Modules(MODULE_ED)%Instance(1)%Names_y)
          if (allocated(Init%OutData_ED%LinNames_x)) call move_alloc(Init%OutData_ED%LinNames_x,y_FAST%Lin%Modules(MODULE_ED)%Instance(1)%Names_x)

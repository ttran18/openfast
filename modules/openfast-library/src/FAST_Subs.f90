!**********************************************************************************************************************************
! FAST_Solver.f90, FAST_Subs.f90, FAST_Lin.f90, and FAST_Mods.f90 make up the FAST glue code in the FAST Modularization Framework.
! FAST_Prog.f90, FAST_Library.f90, FAST_Prog.c are different drivers for this code.
!..................................................................................................................................
! LICENSING
! Copyright (C) 2013-2016  National Renewable Energy Laboratory
!
!    This file is part of FAST.
!
! Licensed under the Apache License, Version 2.0 (the "License");
! you may not use this file except in compliance with the License.
! You may obtain a copy of the License at
!
!     http://www.apache.org/licenses/LICENSE-2.0
!
! Unless required by applicable law or agreed to in writing, software
! distributed under the License is distributed on an "AS IS" BASIS,
! WITHOUT WARRANTIES OR CONDITIONS OF ANY KIND, either express or implied.
! See the License for the specific language governing permissions and
! limitations under the License.
!**********************************************************************************************************************************
MODULE FAST_Subs

   USE FAST_Solver
   USE FAST_Linear

   IMPLICIT NONE

CONTAINS
!++++++++++++++++++++++++++++++++++++++++++++++++++++++++++++++++++++++++++++++++++++++++++++++++++++++++++++++++++++++++++++++++++
! INITIALIZATION ROUTINES
!++++++++++++++++++++++++++++++++++++++++++++++++++++++++++++++++++++++++++++++++++++++++++++++++++++++++++++++++++++++++++++++++++
!> a wrapper routine to call FAST_Initialize a the full-turbine simulation level (makes easier to write top-level driver)
SUBROUTINE FAST_InitializeAll_T( t_initial, TurbID, Turbine, ErrStat, ErrMsg, InFile, ExternInitData )

   REAL(DbKi),                        INTENT(IN   ) :: t_initial      !< initial time
   INTEGER(IntKi),                    INTENT(IN   ) :: TurbID         !< turbine Identifier (1-NumTurbines)
   TYPE(FAST_TurbineType),            INTENT(INOUT) :: Turbine        !< all data for one instance of a turbine
   INTEGER(IntKi),                    INTENT(  OUT) :: ErrStat        !< Error status of the operation
   CHARACTER(*),                      INTENT(  OUT) :: ErrMsg         !< Error message if ErrStat /= ErrID_None
   CHARACTER(*),             OPTIONAL,INTENT(IN   ) :: InFile         !< A CHARACTER string containing the name of the primary FAST input file (if not present, we'll get it from the command line)   
   TYPE(FAST_ExternInitType),OPTIONAL,INTENT(IN   ) :: ExternInitData !< Initialization input data from an external source (Simulink)
   
   Turbine%TurbID = TurbID  
   
   
   IF (PRESENT(InFile)) THEN
      IF (PRESENT(ExternInitData)) THEN
         CALL FAST_InitializeAll( t_initial, Turbine%p_FAST, Turbine%y_FAST, Turbine%m_FAST, &
                     Turbine%ED, Turbine%BD, Turbine%SrvD, Turbine%AD14, Turbine%AD, Turbine%IfW, Turbine%OpFM, Turbine%SC,&
                     Turbine%HD, Turbine%SD, Turbine%ExtPtfm, Turbine%MAP, Turbine%FEAM, Turbine%MD, Turbine%Orca, &
                     Turbine%IceF, Turbine%IceD, Turbine%MeshMapData, ErrStat, ErrMsg, InFile, ExternInitData )
      ELSE         
         CALL FAST_InitializeAll( t_initial, Turbine%p_FAST, Turbine%y_FAST, Turbine%m_FAST, &
                     Turbine%ED, Turbine%BD, Turbine%SrvD, Turbine%AD14, Turbine%AD, Turbine%IfW, Turbine%OpFM, Turbine%SC, &
                     Turbine%HD, Turbine%SD, Turbine%ExtPtfm, Turbine%MAP, Turbine%FEAM, Turbine%MD, Turbine%Orca, &
                     Turbine%IceF, Turbine%IceD, Turbine%MeshMapData, ErrStat, ErrMsg, InFile  )
      END IF
   ELSE
      CALL FAST_InitializeAll( t_initial, Turbine%p_FAST, Turbine%y_FAST, Turbine%m_FAST, &
                     Turbine%ED, Turbine%BD, Turbine%SrvD, Turbine%AD14, Turbine%AD, Turbine%IfW, Turbine%OpFM, Turbine%SC, &
                     Turbine%HD, Turbine%SD, Turbine%ExtPtfm, Turbine%MAP, Turbine%FEAM, Turbine%MD, Turbine%Orca, &
                     Turbine%IceF, Turbine%IceD, Turbine%MeshMapData, ErrStat, ErrMsg )
   END IF
   
         
END SUBROUTINE FAST_InitializeAll_T
!----------------------------------------------------------------------------------------------------------------------------------
!> Routine to call Init routine for each module. This routine sets all of the init input data for each module.
SUBROUTINE FAST_InitializeAll( t_initial, p_FAST, y_FAST, m_FAST, ED, BD, SrvD, AD14, AD, IfW, OpFM, SC, HD, SD, ExtPtfm, &
                               MAPp, FEAM, MD, Orca, IceF, IceD, MeshMapData, ErrStat, ErrMsg, InFile, ExternInitData )

   use ElastoDyn_Parameters, only: Method_RK4

   REAL(DbKi),               INTENT(IN   ) :: t_initial           !< initial time
   TYPE(FAST_ParameterType), INTENT(INOUT) :: p_FAST              !< Parameters for the glue code
   TYPE(FAST_OutputFileType),INTENT(INOUT) :: y_FAST              !< Output variables for the glue code
   TYPE(FAST_MiscVarType),   INTENT(INOUT) :: m_FAST              !< Miscellaneous variables
     
   TYPE(ElastoDyn_Data),     INTENT(INOUT) :: ED                  !< ElastoDyn data
   TYPE(BeamDyn_Data),       INTENT(INOUT) :: BD                  !< BeamDyn data
   TYPE(ServoDyn_Data),      INTENT(INOUT) :: SrvD                !< ServoDyn data
   TYPE(AeroDyn14_Data),     INTENT(INOUT) :: AD14                !< AeroDyn14 data
   TYPE(AeroDyn_Data),       INTENT(INOUT) :: AD                  !< AeroDyn data
   TYPE(InflowWind_Data),    INTENT(INOUT) :: IfW                 !< InflowWind data
   TYPE(OpenFOAM_Data),      INTENT(INOUT) :: OpFM                !< OpenFOAM data
   TYPE(SuperController_Data), INTENT(INOUT) :: SC                !< SuperController data
   TYPE(HydroDyn_Data),      INTENT(INOUT) :: HD                  !< HydroDyn data
   TYPE(SubDyn_Data),        INTENT(INOUT) :: SD                  !< SubDyn data
   TYPE(ExtPtfm_Data),       INTENT(INOUT) :: ExtPtfm             !< ExtPtfm_MCKF data
   TYPE(MAP_Data),           INTENT(INOUT) :: MAPp                !< MAP data
   TYPE(FEAMooring_Data),    INTENT(INOUT) :: FEAM                !< FEAMooring data
   TYPE(MoorDyn_Data),       INTENT(INOUT) :: MD                  !< Data for the MoorDyn module
   TYPE(OrcaFlex_Data),      INTENT(INOUT) :: Orca                !< OrcaFlex interface data
   
   TYPE(IceFloe_Data),       INTENT(INOUT) :: IceF                !< IceFloe data
   TYPE(IceDyn_Data),        INTENT(INOUT) :: IceD                !< All the IceDyn data used in time-step loop

   TYPE(FAST_ModuleMapType), INTENT(INOUT) :: MeshMapData         !< Data for mapping between modules
      
   INTEGER(IntKi),           INTENT(  OUT) :: ErrStat             !< Error status of the operation
   CHARACTER(*),             INTENT(  OUT) :: ErrMsg              !< Error message if ErrStat /= ErrID_None
   CHARACTER(*), OPTIONAL,   INTENT(IN   ) :: InFile              !< A CHARACTER string containing the name of the primary FAST input file (if not present, we'll get it from the command line)
   
   TYPE(FAST_ExternInitType), OPTIONAL, INTENT(IN) :: ExternInitData !< Initialization input data from an external source (Simulink)
   
   ! local variables      
   CHARACTER(1024)                         :: InputFile           !< A CHARACTER string containing the name of the primary FAST input file
   TYPE(FAST_InitData)                     :: Init                !< Initialization data for all modules

       
   REAL(ReKi)                              :: AirDens             ! air density for initialization/normalization of OpenFOAM data
   REAL(DbKi)                              :: dt_IceD             ! tmp dt variable to ensure IceDyn doesn't specify different dt values for different legs (IceDyn instances)
   REAL(DbKi)                              :: dt_BD               ! tmp dt variable to ensure BeamDyn doesn't specify different dt values for different instances
   INTEGER(IntKi)                          :: ErrStat2
   INTEGER(IntKi)                          :: IceDim              ! dimension we're pre-allocating for number of IceDyn legs/instances
   INTEGER(IntKi)                          :: I                   ! generic loop counter
   INTEGER(IntKi)                          :: k                   ! blade loop counter
   logical                                 :: CallStart
   
   
   INTEGER(IntKi)                          :: NumBl
   
   CHARACTER(ErrMsgLen)                    :: ErrMsg2
                                           
   CHARACTER(*), PARAMETER                 :: RoutineName = 'FAST_InitializeAll'       
   
   
   !..........
   ErrStat = ErrID_None
   ErrMsg  = ""
      
   y_FAST%UnSum = -1                                                    ! set the summary file unit to -1 to indicate it's not open
   y_FAST%UnOu  = -1                                                    ! set the text output file unit to -1 to indicate it's not open
   y_FAST%UnGra = -1                                                    ! set the binary graphics output file unit to -1 to indicate it's not open
   
   p_FAST%WrVTK = VTK_Unknown                                           ! set this so that we can potentially output VTK information on initialization error
   p_FAST%VTK_tWidth = 1                                                ! initialize in case of error before reading the full file
   p_FAST%n_VTKTime  = 1                                                ! initialize in case of error before reading the full file
   y_FAST%VTK_LastWaveIndx = 1                                          ! Start looking for wave data at the first index
   y_FAST%VTK_count = 0                                                 ! first VTK file has 0 as output      
   y_FAST%n_Out = 0                                                     ! set the number of ouptut channels to 0 to indicate there's nothing to write to the binary file
   p_FAST%ModuleInitialized = .FALSE.                                   ! (array initialization) no modules are initialized
   
      ! Get the current time
   CALL DATE_AND_TIME ( Values=m_FAST%StrtTime )                        ! Let's time the whole simulation
   CALL CPU_TIME ( m_FAST%UsrTime1 )                                    ! Initial time (this zeros the start time when used as a MATLAB function)
   m_FAST%UsrTime1 = MAX( 0.0_ReKi, m_FAST%UsrTime1 )                   ! CPU_TIME: If a meaningful time cannot be returned, a processor-dependent negative value is returned
   

   m_FAST%t_global        = t_initial - 20.                             ! initialize this to a number < t_initial for error message in ProgAbort
   m_FAST%calcJacobian    = .TRUE.                                      ! we need to calculate the Jacobian
   m_FAST%NextJacCalcTime = m_FAST%t_global                             ! We want to calculate the Jacobian on the first step
   p_FAST%TDesc           = ''
!   p_FAST%CheckHSSBrTrqC = .false.

   y_FAST%Lin%WindSpeed = 0.0_ReKi
   
   if (present(ExternInitData)) then
      CallStart = .not. ExternInitData%FarmIntegration ! .and. ExternInitData%TurbineID == 1
      if (ExternInitData%TurbineID > 0) p_FAST%TDesc = 'T'//trim(num2lstr(ExternInitData%TurbineID)) 
   else
      CallStart = .true.
   end if
           
   
      ! Init NWTC_Library, display copyright and version information:
   if (CallStart) then
      AbortErrLev = ErrID_Fatal                                 ! Until we read otherwise from the FAST input file, we abort only on FATAL errors
      CALL FAST_ProgStart( FAST_Ver )
      p_FAST%WrSttsTime = .TRUE.
   else
      ! if we don't call the start data (e.g., from FAST.Farm), we won't override AbortErrLev either 
      CALL DispNVD( FAST_Ver )
      p_FAST%WrSttsTime = .FALSE.
   end if
   
   IF (PRESENT(InFile)) THEN
      p_FAST%UseDWM = .FALSE.
      InputFile = InFile
   ELSE
      CALL GetInputFileName(InputFile,p_FAST%UseDWM,ErrStat2,ErrMsg2)            
         CALL SetErrStat( ErrStat2, ErrMsg2, ErrStat, ErrMsg, RoutineName )
         IF (ErrStat >= AbortErrLev) THEN
            CALL Cleanup()
            RETURN
         END IF
   END IF
   
   ! ... Open and read input files ...
   ! also, set turbine reference position for graphics output
   if (PRESENT(ExternInitData)) then
      p_FAST%TurbinePos = ExternInitData%TurbinePos
      
      if (ExternInitData%FarmIntegration) then ! we're integrating with FAST.Farm
         CALL FAST_Init( p_FAST, m_FAST, y_FAST, t_initial, InputFile, ErrStat2, ErrMsg2, ExternInitData%TMax, OverrideAbortLev=.false., RootName=ExternInitData%RootName )         
      else
         CALL FAST_Init( p_FAST, m_FAST, y_FAST, t_initial, InputFile, ErrStat2, ErrMsg2, ExternInitData%TMax, ExternInitData%TurbineID )  ! We have the name of the input file and the simulation length from somewhere else (e.g. Simulink)         
      end if
      
   else
      p_FAST%TurbinePos = 0.0_ReKi
      CALL FAST_Init( p_FAST, m_FAST, y_FAST, t_initial, InputFile, ErrStat2, ErrMsg2 )                       ! We have the name of the input file from somewhere else (e.g. Simulink)
   end if
         
   CALL SetErrStat(ErrStat2, ErrMsg2, ErrStat, ErrMsg, RoutineName )
   IF (ErrStat >= AbortErrLev) THEN
      CALL Cleanup()
      RETURN
   END IF
      
      
   !...............................................................................................................................  
      
   p_FAST%dt_module = p_FAST%dt ! initialize time steps for each module   

   ! ........................
   ! initialize ElastoDyn (must be done first)
   ! ........................
   
   ALLOCATE( ED%Input( p_FAST%InterpOrder+1 ), ED%InputTimes( p_FAST%InterpOrder+1 ),STAT = ErrStat2 )
      IF (ErrStat2 /= 0) THEN
         CALL SetErrStat(ErrID_Fatal,"Error allocating ED%Input and ED%InputTimes.",ErrStat,ErrMsg,RoutineName)
         CALL Cleanup()
         RETURN
      END IF
      
   Init%InData_ED%Linearize = p_FAST%Linearize
   Init%InData_ED%InputFile = p_FAST%EDFile
   IF ( p_FAST%CompAero == Module_AD14 ) THEN
      Init%InData_ED%ADInputFile = p_FAST%AeroFile
   ELSE
      Init%InData_ED%ADInputFile = ""
   END IF
   
   Init%InData_ED%RootName      = TRIM(p_FAST%OutFileRoot)//'.'//TRIM(y_FAST%Module_Abrev(Module_ED))
   Init%InData_ED%CompElast     = p_FAST%CompElast == Module_ED

   CALL ED_Init( Init%InData_ED, ED%Input(1), ED%p, ED%x(STATE_CURR), ED%xd(STATE_CURR), ED%z(STATE_CURR), ED%OtherSt(STATE_CURR), &
                  ED%y, ED%m, p_FAST%dt_module( MODULE_ED ), Init%OutData_ED, ErrStat2, ErrMsg2 )
      CALL SetErrStat(ErrStat2,ErrMsg2,ErrStat,ErrMsg,RoutineName)
      
   p_FAST%ModuleInitialized(Module_ED) = .TRUE.
   CALL SetModuleSubstepTime(Module_ED, p_FAST, y_FAST, ErrStat2, ErrMsg2)
      CALL SetErrStat(ErrStat2,ErrMsg2,ErrStat,ErrMsg,RoutineName)
      
      ! bjj: added this check per jmj; perhaps it would be better in ElastoDyn, but I'll leave it here for now:
   IF ( p_FAST%TurbineType == Type_Offshore_Floating ) THEN
      IF ( ED%p%TowerBsHt < 0.0_ReKi .AND. .NOT. EqualRealNos( ED%p%TowerBsHt, 0.0_ReKi ) ) THEN
         CALL SetErrStat(ErrID_Fatal,"ElastoDyn TowerBsHt must not be negative for floating offshore systems.",ErrStat,ErrMsg,RoutineName)
      END IF      
   END IF   

   allocate( y_FAST%Lin%Modules(MODULE_ED)%Instance(1), stat=ErrStat2)
   if (ErrStat2 /= 0 ) then
      call SetErrStat(ErrID_Fatal, "Error allocating Lin%Modules(ED).", ErrStat, ErrMsg, RoutineName )
   else
   
      if (allocated(Init%OutData_ED%LinNames_y)) call move_alloc(Init%OutData_ED%LinNames_y,y_FAST%Lin%Modules(MODULE_ED)%Instance(1)%Names_y)
      if (allocated(Init%OutData_ED%LinNames_x)) call move_alloc(Init%OutData_ED%LinNames_x,y_FAST%Lin%Modules(MODULE_ED)%Instance(1)%Names_x)
      if (allocated(Init%OutData_ED%LinNames_u)) call move_alloc(Init%OutData_ED%LinNames_u,y_FAST%Lin%Modules(MODULE_ED)%Instance(1)%Names_u)
      if (allocated(Init%OutData_ED%RotFrame_y)) call move_alloc(Init%OutData_ED%RotFrame_y,y_FAST%Lin%Modules(MODULE_ED)%Instance(1)%RotFrame_y)
      if (allocated(Init%OutData_ED%RotFrame_x)) call move_alloc(Init%OutData_ED%RotFrame_x,y_FAST%Lin%Modules(MODULE_ED)%Instance(1)%RotFrame_x)
      if (allocated(Init%OutData_ED%DerivOrder_x)) call move_alloc(Init%OutData_ED%DerivOrder_x,y_FAST%Lin%Modules(MODULE_ED)%Instance(1)%DerivOrder_x)
      if (allocated(Init%OutData_ED%RotFrame_u)) call move_alloc(Init%OutData_ED%RotFrame_u,y_FAST%Lin%Modules(MODULE_ED)%Instance(1)%RotFrame_u)
      if (allocated(Init%OutData_ED%IsLoad_u  )) call move_alloc(Init%OutData_ED%IsLoad_u  ,y_FAST%Lin%Modules(MODULE_ED)%Instance(1)%IsLoad_u  )
         
      if (allocated(Init%OutData_ED%WriteOutputHdr)) y_FAST%Lin%Modules(MODULE_ED)%Instance(1)%NumOutputs = size(Init%OutData_ED%WriteOutputHdr)
   end if

   IF (ErrStat >= AbortErrLev) THEN
      CALL Cleanup()
      RETURN
   END IF
      
   NumBl = Init%OutData_ED%NumBl
      
   
   if (p_FAST%CalcSteady) then
      if ( EqualRealNos(Init%OutData_ED%RotSpeed, 0.0_ReKi) ) then
         p_FAST%TrimCase = TrimCase_none
         p_FAST%NLinTimes = 1
         p_FAST%LinInterpOrder = 0 ! constant values
      elseif ( Init%OutData_ED%isFixed_GenDOF ) then
         p_FAST%TrimCase = TrimCase_none
      end if
   end if
   
   
   ! ........................
   ! initialize BeamDyn 
   ! ........................
   IF ( p_FAST%CompElast == Module_BD ) THEN      
      p_FAST%nBeams = Init%OutData_ED%NumBl          ! initialize number of BeamDyn instances = number of blades      
   ELSE
      p_FAST%nBeams = 0
   END IF

   ALLOCATE( BD%Input( p_FAST%InterpOrder+1, p_FAST%nBeams ), BD%InputTimes( p_FAST%InterpOrder+1, p_FAST%nBeams ), STAT = ErrStat2 )
      IF (ErrStat2 /= 0) THEN
         CALL SetErrStat(ErrID_Fatal,"Error allocating BD%Input and BD%InputTimes.",ErrStat,ErrMsg,RoutineName)
         CALL Cleanup()
         RETURN
      END IF  
                        
   ALLOCATE( BD%x(           p_FAST%nBeams,2), &
             BD%xd(          p_FAST%nBeams,2), &
             BD%z(           p_FAST%nBeams,2), &
             BD%OtherSt(     p_FAST%nBeams,2), &
             BD%p(           p_FAST%nBeams  ), &
             BD%u(           p_FAST%nBeams  ), &
             BD%y(           p_FAST%nBeams  ), &
             BD%m(           p_FAST%nBeams  ), &
             Init%OutData_BD(p_FAST%nBeams  ), &
                                             STAT = ErrStat2 )                                                  
      IF (ErrStat2 /= 0) THEN
         CALL SetErrStat(ErrID_Fatal,"Error allocating BeamDyn state, input, and output data.",ErrStat,ErrMsg,RoutineName)
         CALL Cleanup()
         RETURN
      END IF        
   
   IF (p_FAST%CompElast == Module_BD) THEN

      Init%InData_BD%DynamicSolve = .TRUE.       ! FAST can only couple to BeamDyn when dynamic solve is used.

      Init%InData_BD%Linearize = p_FAST%Linearize
      Init%InData_BD%gravity      = (/ 0.0_ReKi, 0.0_ReKi, -Init%OutData_ED%Gravity /)       ! "Gravitational acceleration" m/s^2
      
         ! now initialize BeamDyn for all beams
      dt_BD = p_FAST%dt_module( MODULE_BD )
                        
      Init%InData_BD%HubPos = ED%y%HubPtMotion%Position(:,1)
      Init%InData_BD%HubRot = ED%y%HubPtMotion%RefOrientation(:,:,1)
            
      p_FAST%BD_OutputSibling = .true.
      
      allocate( y_FAST%Lin%Modules(MODULE_BD)%Instance(p_FAST%nBeams), stat=ErrStat2)
      if (ErrStat2 /= 0 ) then
         call SetErrStat(ErrID_Fatal, "Error allocating Lin%Modules(BD).", ErrStat, ErrMsg, RoutineName )
         CALL Cleanup()
         RETURN
      end if

      DO k=1,p_FAST%nBeams
         Init%InData_BD%RootName     = TRIM(p_FAST%OutFileRoot)//'.'//TRIM(y_FAST%Module_Abrev(Module_BD))//TRIM( Num2LStr(k) )
         
         
         Init%InData_BD%InputFile    = p_FAST%BDBldFile(k)
         
         Init%InData_BD%GlbPos       = ED%y%BladeRootMotion(k)%Position(:,1)          ! {:}    - - "Initial Position Vector of the local blade coordinate system"
         Init%InData_BD%GlbRot       = ED%y%BladeRootMotion(k)%RefOrientation(:,:,1)  ! {:}{:} - - "Initial direction cosine matrix of the local blade coordinate system"
         
         Init%InData_BD%RootDisp     = ED%y%BladeRootMotion(k)%TranslationDisp(:,1)   ! {:}    - - "Initial root displacement"
         Init%InData_BD%RootOri      = ED%y%BladeRootMotion(k)%Orientation(:,:,1)     ! {:}{:} - - "Initial root orientation"
         Init%InData_BD%RootVel(1:3) = ED%y%BladeRootMotion(k)%TranslationVel(:,1)    ! {:}    - - "Initial root velocities and angular veolcities"                  
         Init%InData_BD%RootVel(4:6) = ED%y%BladeRootMotion(k)%RotationVel(:,1)       ! {:}    - - "Initial root velocities and angular veolcities"                  
                           
         CALL BD_Init( Init%InData_BD, BD%Input(1,k), BD%p(k),  BD%x(k,STATE_CURR), BD%xd(k,STATE_CURR), BD%z(k,STATE_CURR), &
                           BD%OtherSt(k,STATE_CURR), BD%y(k),  BD%m(k), dt_BD, Init%OutData_BD(k), ErrStat2, ErrMsg2 )
            CALL SetErrStat(ErrStat2,ErrMsg2,ErrStat,ErrMsg,RoutineName)  
            
         !bjj: we're going to force this to have the same timestep because I don't want to have to deal with n BD modules with n timesteps.
         IF ( k == 1 ) THEN
            p_FAST%dt_module( MODULE_BD ) = dt_BD
            
            p_FAST%ModuleInitialized(Module_BD) = .TRUE. ! this really should be once per BD instance, but BD doesn't care so I won't go through the effort to track this
            CALL SetModuleSubstepTime(Module_BD, p_FAST, y_FAST, ErrStat2, ErrMsg2)
               CALL SetErrStat(ErrStat2,ErrMsg2,ErrStat,ErrMsg,RoutineName)            
         ELSEIF ( .NOT. EqualRealNos( p_FAST%dt_module( MODULE_BD ),dt_BD )) THEN
            CALL SetErrStat(ErrID_Fatal,"All instances of BeamDyn (one per blade) must have the same time step.",ErrStat,ErrMsg,RoutineName)
         END IF

            ! We're going to do fewer computations if the BD input and output meshes that couple to AD are siblings:
         if (BD%p(k)%BldMotionNodeLoc /= BD_MESH_QP) p_FAST%BD_OutputSibling = .false.
      
         if (ErrStat>=AbortErrLev) exit !exit this loop so we don't get p_FAST%nBeams of the same errors
         
         if (size(y_FAST%Lin%Modules(MODULE_BD)%Instance) >= k) then ! for aero maps, we only use the first instance:
            if (allocated(Init%OutData_BD(k)%LinNames_y)) call move_alloc(Init%OutData_BD(k)%LinNames_y, y_FAST%Lin%Modules(MODULE_BD)%Instance(k)%Names_y )
            if (allocated(Init%OutData_BD(k)%LinNames_x)) call move_alloc(Init%OutData_BD(k)%LinNames_x, y_FAST%Lin%Modules(MODULE_BD)%Instance(k)%Names_x )
            if (allocated(Init%OutData_BD(k)%LinNames_u)) call move_alloc(Init%OutData_BD(k)%LinNames_u, y_FAST%Lin%Modules(MODULE_BD)%Instance(k)%Names_u )
            if (allocated(Init%OutData_BD(k)%RotFrame_y)) call move_alloc(Init%OutData_BD(k)%RotFrame_y, y_FAST%Lin%Modules(MODULE_BD)%Instance(k)%RotFrame_y )
            if (allocated(Init%OutData_BD(k)%RotFrame_x)) call move_alloc(Init%OutData_BD(k)%RotFrame_x, y_FAST%Lin%Modules(MODULE_BD)%Instance(k)%RotFrame_x )
            if (allocated(Init%OutData_BD(k)%RotFrame_u)) call move_alloc(Init%OutData_BD(k)%RotFrame_u, y_FAST%Lin%Modules(MODULE_BD)%Instance(k)%RotFrame_u )
            if (allocated(Init%OutData_BD(k)%IsLoad_u  )) call move_alloc(Init%OutData_BD(k)%IsLoad_u  , y_FAST%Lin%Modules(MODULE_BD)%Instance(k)%IsLoad_u   )
            if (allocated(Init%OutData_BD(k)%DerivOrder_x)) call move_alloc(Init%OutData_BD(k)%DerivOrder_x, y_FAST%Lin%Modules(MODULE_BD)%Instance(k)%DerivOrder_x )
         
            if (allocated(Init%OutData_BD(k)%WriteOutputHdr)) y_FAST%Lin%Modules(MODULE_BD)%Instance(k)%NumOutputs = size(Init%OutData_BD(k)%WriteOutputHdr)
         end if
         
      END DO
      
      IF (ErrStat >= AbortErrLev) THEN
         CALL Cleanup()
         RETURN
      END IF
      
   END IF         
      

   ! ........................
   ! initialize AeroDyn 
   ! ........................
   ALLOCATE( AD14%Input( p_FAST%InterpOrder+1 ), AD14%InputTimes( p_FAST%InterpOrder+1 ), STAT = ErrStat2 )
      IF (ErrStat2 /= 0) THEN
         CALL SetErrStat(ErrID_Fatal,"Error allocating AD14%Input and AD14%InputTimes.",ErrStat,ErrMsg,RoutineName)
         CALL Cleanup()
         RETURN
      END IF
     
   ALLOCATE( AD%Input( p_FAST%InterpOrder+1 ), AD%InputTimes( p_FAST%InterpOrder+1 ), STAT = ErrStat2 )
      IF (ErrStat2 /= 0) THEN
         CALL SetErrStat(ErrID_Fatal,"Error allocating AD%Input and AD%InputTimes.",ErrStat,ErrMsg,RoutineName)
         CALL Cleanup()
         RETURN
      END IF
      
      
   IF ( p_FAST%CompAero == Module_AD14 ) THEN
               
      CALL AD_SetInitInput(Init%InData_AD14, Init%OutData_ED, ED%y, p_FAST, ErrStat2, ErrMsg2)            ! set the values in Init%InData_AD14
         CALL SetErrStat(ErrStat2,ErrMsg2,ErrStat,ErrMsg,RoutineName)
                                       
      CALL AD14_Init( Init%InData_AD14, AD14%Input(1), AD14%p, AD14%x(STATE_CURR), AD14%xd(STATE_CURR), AD14%z(STATE_CURR), &
                     AD14%OtherSt(STATE_CURR), AD14%y, AD14%m, p_FAST%dt_module( MODULE_AD14 ), Init%OutData_AD14, ErrStat2, ErrMsg2 )
         CALL SetErrStat(ErrStat2,ErrMsg2,ErrStat,ErrMsg,RoutineName)

      p_FAST%ModuleInitialized(Module_AD14) = .TRUE.            
      CALL SetModuleSubstepTime(Module_AD14, p_FAST, y_FAST, ErrStat2, ErrMsg2)
         CALL SetErrStat(ErrStat2,ErrMsg2,ErrStat,ErrMsg,RoutineName)
      
         ! bjj: this really shouldn't be in the FAST glue code, but I'm going to put this check here so people don't use an invalid model 
         !    and send me emails to debug numerical issues in their results.
      IF ( AD14%p%TwrProps%PJM_Version .AND. p_FAST%TurbineType == Type_Offshore_Floating ) THEN
         CALL SetErrStat(ErrID_Fatal,'AeroDyn v14 tower influence model "NEWTOWER" is invalid for models of floating offshore turbines.',ErrStat,ErrMsg,RoutineName)
      END IF         
            
      AirDens = Init%OutData_AD14%AirDens
      
      IF (ErrStat >= AbortErrLev) THEN
         CALL Cleanup()
         RETURN
      END IF       
      
   ELSEIF ( p_FAST%CompAero == Module_AD ) THEN

      allocate(Init%InData_AD%rotors(1), stat=errStat) 
      if (errStat/=0) then
         call SetErrStat( ErrID_Fatal, 'Allocating rotors', errStat, errMsg, RoutineName )
         call Cleanup()
         return
      end if
   
      Init%InData_AD%rotors(1)%NumBlades  = NumBl
      
      
         ! set initialization data for AD
      CALL AllocAry( Init%InData_AD%rotors(1)%BladeRootPosition,      3, Init%InData_AD%rotors(1)%NumBlades, 'Init%InData_AD%BladeRootPosition', errStat2, ErrMsg2)
         CALL SetErrStat(ErrStat2,ErrMsg2,ErrStat,ErrMsg,RoutineName)
      CALL AllocAry( Init%InData_AD%rotors(1)%BladeRootOrientation,3, 3, Init%InData_AD%rotors(1)%NumBlades, 'Init%InData_AD%BladeRootOrientation', errStat2, ErrMsg2)
         CALL SetErrStat(ErrStat2,ErrMsg2,ErrStat,ErrMsg,RoutineName)
         IF (ErrStat >= AbortErrLev) THEN
            CALL Cleanup()
            RETURN
         END IF
      Init%InData_AD%Gravity            = Init%OutData_ED%Gravity      
      Init%InData_AD%Linearize          = p_FAST%Linearize
      Init%InData_AD%InputFile          = p_FAST%AeroFile
      Init%InData_AD%RootName           = p_FAST%OutFileRoot
      
      
      Init%InData_AD%rotors(1)%HubPosition        = ED%y%HubPtMotion%Position(:,1)
      Init%InData_AD%rotors(1)%HubOrientation     = ED%y%HubPtMotion%RefOrientation(:,:,1)
      Init%InData_AD%rotors(1)%NacelleOrientation = ED%y%NacelleMotion%RefOrientation(:,:,1)
      
      do k=1,NumBl
         Init%InData_AD%rotors(1)%BladeRootPosition(:,k)      = ED%y%BladeRootMotion(k)%Position(:,1)
         Init%InData_AD%rotors(1)%BladeRootOrientation(:,:,k) = ED%y%BladeRootMotion(k)%RefOrientation(:,:,1)
      end do
      
            
      CALL AD_Init( Init%InData_AD, AD%Input(1), AD%p, AD%x(STATE_CURR), AD%xd(STATE_CURR), AD%z(STATE_CURR), &
                    AD%OtherSt(STATE_CURR), AD%y, AD%m, p_FAST%dt_module( MODULE_AD ), Init%OutData_AD, ErrStat2, ErrMsg2 )
         CALL SetErrStat(ErrStat2,ErrMsg2,ErrStat,ErrMsg,RoutineName)

      p_FAST%ModuleInitialized(Module_AD) = .TRUE.            
      CALL SetModuleSubstepTime(Module_AD, p_FAST, y_FAST, ErrStat2, ErrMsg2)
         CALL SetErrStat(ErrStat2,ErrMsg2,ErrStat,ErrMsg,RoutineName)
                               
      allocate( y_FAST%Lin%Modules(MODULE_AD)%Instance(1), stat=ErrStat2)
      if (ErrStat2 /= 0 ) then
         call SetErrStat(ErrID_Fatal, "Error allocating Lin%Modules(AD).", ErrStat, ErrMsg, RoutineName )
      else
         if (allocated(Init%OutData_AD%rotors(1)%LinNames_u  )) call move_alloc(Init%OutData_AD%rotors(1)%LinNames_u  ,y_FAST%Lin%Modules(MODULE_AD)%Instance(1)%Names_u )
         if (allocated(Init%OutData_AD%rotors(1)%LinNames_y  )) call move_alloc(Init%OutData_AD%rotors(1)%LinNames_y  ,y_FAST%Lin%Modules(MODULE_AD)%Instance(1)%Names_y )
         if (allocated(Init%OutData_AD%rotors(1)%LinNames_x  )) call move_alloc(Init%OutData_AD%rotors(1)%LinNames_x  ,y_FAST%Lin%Modules(MODULE_AD)%Instance(1)%Names_x )
         if (allocated(Init%OutData_AD%rotors(1)%RotFrame_u  )) call move_alloc(Init%OutData_AD%rotors(1)%RotFrame_u  ,y_FAST%Lin%Modules(MODULE_AD)%Instance(1)%RotFrame_u )
         if (allocated(Init%OutData_AD%rotors(1)%RotFrame_y  )) call move_alloc(Init%OutData_AD%rotors(1)%RotFrame_y  ,y_FAST%Lin%Modules(MODULE_AD)%Instance(1)%RotFrame_y )
         if (allocated(Init%OutData_AD%rotors(1)%RotFrame_x  )) call move_alloc(Init%OutData_AD%rotors(1)%RotFrame_x  ,y_FAST%Lin%Modules(MODULE_AD)%Instance(1)%RotFrame_x )
         if (allocated(Init%OutData_AD%rotors(1)%IsLoad_u    )) call move_alloc(Init%OutData_AD%rotors(1)%IsLoad_u    ,y_FAST%Lin%Modules(MODULE_AD)%Instance(1)%IsLoad_u   )
         if (allocated(Init%OutData_AD%rotors(1)%DerivOrder_x)) call move_alloc(Init%OutData_AD%rotors(1)%DerivOrder_x,y_FAST%Lin%Modules(MODULE_AD)%Instance(1)%DerivOrder_x )

         if (allocated(Init%OutData_AD%rotors(1)%WriteOutputHdr)) y_FAST%Lin%Modules(MODULE_AD)%Instance(1)%NumOutputs = size(Init%OutData_AD%rotors(1)%WriteOutputHdr)
      end if
      
      IF (ErrStat >= AbortErrLev) THEN
         CALL Cleanup()
         RETURN
      END IF       
      
      AirDens = Init%OutData_AD%rotors(1)%AirDens
      
   ELSE
      AirDens = 0.0_ReKi
   END IF ! CompAero
   
               
   ! ........................
   ! initialize InflowWind
   ! ........................   
   ALLOCATE( IfW%Input( p_FAST%InterpOrder+1 ), IfW%InputTimes( p_FAST%InterpOrder+1 ), STAT = ErrStat2 )
      IF (ErrStat2 /= 0) THEN
         CALL SetErrStat(ErrID_Fatal,"Error allocating IfW%Input and IfW%InputTimes.",ErrStat,ErrMsg,RoutineName)
         CALL Cleanup()
         RETURN
      END IF
              
   IF ( p_FAST%CompInflow == Module_IfW ) THEN
      
      Init%InData_IfW%Linearize        = p_FAST%Linearize
      Init%InData_IfW%InputFileName    = p_FAST%InflowFile
      Init%InData_IfW%RootName         = TRIM(p_FAST%OutFileRoot)//'.'//TRIM(y_FAST%Module_Abrev(Module_IfW))
      Init%InData_IfW%UseInputFile     = .TRUE.
   
      Init%InData_IfW%NumWindPoints = 0      
      IF ( p_FAST%CompServo == Module_SrvD ) Init%InData_IfW%NumWindPoints = Init%InData_IfW%NumWindPoints + 1
      IF ( p_FAST%CompAero  == Module_AD14 ) THEN
         Init%InData_IfW%NumWindPoints = Init%InData_IfW%NumWindPoints + NumBl * AD14%Input(1)%InputMarkers(1)%NNodes + AD14%Input(1)%Twr_InputMarkers%NNodes
      ELSEIF ( p_FAST%CompAero  == Module_AD ) THEN
         Init%InData_IfW%NumWindPoints = Init%InData_IfW%NumWindPoints + AD%Input(1)%rotors(1)%TowerMotion%NNodes
         DO k=1,NumBl
            Init%InData_IfW%NumWindPoints = Init%InData_IfW%NumWindPoints + AD%Input(1)%rotors(1)%BladeMotion(k)%NNodes
         END DO
         if (allocated(AD%OtherSt(STATE_CURR)%WakeLocationPoints)) then
            Init%InData_IfW%NumWindPoints = Init%InData_IfW%NumWindPoints + size(AD%OtherSt(STATE_CURR)%WakeLocationPoints,DIM=2)
         end if
         Init%InData_IfW%NumWindPoints = Init%InData_IfW%NumWindPoints + AD%Input(1)%rotors(1)%NacelleMotion%NNodes ! 1 point

      END IF
      
      ! lidar        
      Init%InData_IfW%lidar%Tmax                   = p_FAST%TMax
      Init%InData_IfW%lidar%HubPosition            = ED%y%HubPtMotion%Position(:,1) 
      
      IF ( PRESENT(ExternInitData) ) THEN
         Init%InData_IfW%Use4Dext = ExternInitData%FarmIntegration

         if (Init%InData_IfW%Use4Dext) then
            Init%InData_IfW%FDext%n      = ExternInitData%windGrid_n
            Init%InData_IfW%FDext%delta  = ExternInitData%windGrid_delta
            Init%InData_IfW%FDext%pZero  = ExternInitData%windGrid_pZero
         end if
         
         ! bjj: these lidar inputs should come from an InflowWind input file; I'm hard coding them here for now
         Init%InData_IfW%lidar%SensorType          = ExternInitData%SensorType   
         Init%InData_IfW%lidar%LidRadialVel        = ExternInitData%LidRadialVel   
         Init%InData_IfW%lidar%RotorApexOffsetPos  = 0.0         
         Init%InData_IfW%lidar%NumPulseGate        = 0
      ELSE
         Init%InData_IfW%lidar%SensorType          = SensorType_None
         Init%InData_IfW%Use4Dext                  = .false.
      END IF
                                     
      CALL InflowWind_Init( Init%InData_IfW, IfW%Input(1), IfW%p, IfW%x(STATE_CURR), IfW%xd(STATE_CURR), IfW%z(STATE_CURR),  &
                     IfW%OtherSt(STATE_CURR), IfW%y, IfW%m, p_FAST%dt_module( MODULE_IfW ), Init%OutData_IfW, ErrStat2, ErrMsg2 )
         CALL SetErrStat(ErrStat2,ErrMsg2,ErrStat,ErrMsg,RoutineName)

      p_FAST%ModuleInitialized(Module_IfW) = .TRUE.            
      CALL SetModuleSubstepTime(Module_IfW, p_FAST, y_FAST, ErrStat2, ErrMsg2)
         CALL SetErrStat(ErrStat2,ErrMsg2,ErrStat,ErrMsg,RoutineName)
         
      allocate( y_FAST%Lin%Modules(MODULE_IfW)%Instance(1), stat=ErrStat2)
      if (ErrStat2 /= 0 ) then
         call SetErrStat(ErrID_Fatal, "Error allocating Lin%Modules(IfW).", ErrStat, ErrMsg, RoutineName )
      else
         if (allocated(Init%OutData_IfW%LinNames_y)) call move_alloc(Init%OutData_IfW%LinNames_y,y_FAST%Lin%Modules(MODULE_IfW)%Instance(1)%Names_y )
         if (allocated(Init%OutData_IfW%LinNames_u)) call move_alloc(Init%OutData_IfW%LinNames_u,y_FAST%Lin%Modules(MODULE_IfW)%Instance(1)%Names_u )
         if (allocated(Init%OutData_IfW%RotFrame_y)) call move_alloc(Init%OutData_IfW%RotFrame_y,y_FAST%Lin%Modules(MODULE_IfW)%Instance(1)%RotFrame_y )
         if (allocated(Init%OutData_IfW%RotFrame_u)) call move_alloc(Init%OutData_IfW%RotFrame_u,y_FAST%Lin%Modules(MODULE_IfW)%Instance(1)%RotFrame_u )
         if (allocated(Init%OutData_IfW%IsLoad_u  )) call move_alloc(Init%OutData_IfW%IsLoad_u  ,y_FAST%Lin%Modules(MODULE_IfW)%Instance(1)%IsLoad_u   )

         if (allocated(Init%OutData_IfW%WriteOutputHdr)) y_FAST%Lin%Modules(MODULE_IfW)%Instance(1)%NumOutputs = size(Init%OutData_IfW%WriteOutputHdr)
         y_FAST%Lin%WindSpeed = Init%OutData_IfW%WindFileInfo%MWS
      end if
      
      IF (ErrStat >= AbortErrLev) THEN
         CALL Cleanup()
         RETURN
      END IF       
      
   ELSEIF ( p_FAST%CompInflow == Module_OpFM ) THEN
      
      IF ( PRESENT(ExternInitData) ) THEN
         Init%InData_OpFM%NumSC2Ctrl = ExternInitData%NumSC2Ctrl
         Init%InData_OpFM%NumCtrl2SC = ExternInitData%NumCtrl2SC  
         Init%InData_OpFM%NumActForcePtsBlade = ExternInitData%NumActForcePtsBlade
         Init%InData_OpFM%NumActForcePtsTower = ExternInitData%NumActForcePtsTower 
      ELSE
         CALL SetErrStat( ErrID_Fatal, 'OpenFOAM integration can be used only with external input data (not the stand-alone executable).', ErrStat, ErrMsg, RoutineName )
         CALL Cleanup()
         RETURN         
      END IF
      Init%InData_OpFM%BladeLength = Init%OutData_ED%BladeLength
      Init%InData_OpFM%TowerHeight = Init%OutData_ED%TowerHeight
      Init%InData_OpFM%TowerBaseHeight = Init%OutData_ED%TowerBaseHeight
      ALLOCATE(Init%InData_OpFM%StructBldRNodes( SIZE(Init%OutData_ED%BldRNodes)),  STAT=ErrStat2)
      Init%InData_OpFM%StructBldRNodes(:) = Init%OutData_ED%BldRNodes(:)
      ALLOCATE(Init%InData_OpFM%StructTwrHNodes( SIZE(Init%OutData_ED%TwrHNodes)),  STAT=ErrStat2)
      Init%InData_OpFM%StructTwrHNodes(:) = Init%OutData_ED%TwrHNodes(:)
      IF (ErrStat2 /= 0) THEN
         CALL SetErrStat(ErrID_Fatal,"Error allocating OpFM%InitInput.",ErrStat,ErrMsg,RoutineName)
         CALL Cleanup()
         RETURN
      END IF
         ! set up the data structures for integration with OpenFOAM
      CALL Init_OpFM( Init%InData_OpFM, p_FAST, AirDens, AD14%Input(1), AD%Input(1), Init%OutData_AD, AD%y, ED%y, OpFM, Init%OutData_OpFM, ErrStat2, ErrMsg2 )
         CALL SetErrStat(ErrStat2,ErrMsg2,ErrStat,ErrMsg,RoutineName)
      
      IF (ErrStat >= AbortErrLev) THEN
         CALL Cleanup()
         RETURN
      END IF       
                  
      !bjj: fix me!!! to do
      Init%OutData_IfW%WindFileInfo%MWS = 0.0_ReKi
      
   ELSE
      Init%OutData_IfW%WindFileInfo%MWS = 0.0_ReKi
   END IF   ! CompInflow
   
   ! ........................
   ! initialize SuperController
   ! ........................   
      IF ( PRESENT(ExternInitData) ) THEN
         Init%InData_SC%NumSC2Ctrl = ExternInitData%NumSC2Ctrl
         Init%InData_SC%NumCtrl2SC = ExternInitData%NumCtrl2SC  
      ELSE
         Init%InData_SC%NumSC2Ctrl = 0
         Init%InData_SC%NumCtrl2SC = 0
      END IF
      
         ! set up the data structures for integration with supercontroller
      CALL Init_SC( Init%InData_SC, SC, ErrStat2, ErrMsg2 )
      CALL SetErrStat(ErrStat2,ErrMsg2,ErrStat,ErrMsg,RoutineName)
      
      IF (ErrStat >= AbortErrLev) THEN
         CALL Cleanup()
         RETURN
      END IF       

   ! ........................
   ! some checks for AeroDyn14's Dynamic Inflow with Mean Wind Speed from InflowWind:
   ! (DO NOT COPY THIS CODE!)
   ! bjj: AeroDyn14 should not need this rule of thumb; it should check the instantaneous values when the code runs
   ! ........................   
   
   IF ( p_FAST%CompAero == Module_AD14 ) THEN
      IF (AD14%p%DynInfl) THEN               
         IF ( Init%OutData_IfW%WindFileInfo%MWS  < 8.0 ) THEN
            CALL SetErrStat(ErrID_Fatal,'AeroDyn v14 "DYNINFL" InfModel is invalid for models with wind speeds less than 8 m/s.',ErrStat,ErrMsg,RoutineName)
            !CALL SetErrStat(ErrID_Info,'Estimated average inflow wind speed is less than 8 m/s. Dynamic Inflow will be turned off.',ErrStat,ErrMess,RoutineName )
         END IF
      END IF      
   END IF
   
   
   ! ........................
<<<<<<< HEAD
=======
   ! initialize ServoDyn 
   ! ........................
   ALLOCATE( SrvD%Input( p_FAST%InterpOrder+1 ), SrvD%InputTimes( p_FAST%InterpOrder+1 ), STAT = ErrStat2 )
      IF (ErrStat2 /= 0) THEN
         CALL SetErrStat(ErrID_Fatal,"Error allocating SrvD%Input and SrvD%InputTimes.",ErrStat,ErrMsg,RoutineName)
         CALL Cleanup()
         RETURN
      END IF
      
   IF ( p_FAST%CompServo == Module_SrvD ) THEN
      Init%InData_SrvD%InputFile     = p_FAST%ServoFile
      Init%InData_SrvD%RootName      = TRIM(p_FAST%OutFileRoot)//'.'//TRIM(y_FAST%Module_Abrev(Module_SrvD))
      Init%InData_SrvD%NumBl         = NumBl
      Init%InData_SrvD%Gravity       = (/ 0.0_ReKi, 0.0_ReKi, -Init%OutData_ED%Gravity /)       ! "Gravitational acceleration vector" m/s^2
      Init%InData_SrvD%NacPosition(1:3)        = ED%Input(1)%NacelleLoads%Position(1:3,1)
      Init%InData_SrvD%NacOrientation(1:3,1:3) = ED%Input(1)%NacelleLoads%RefOrientation(1:3,1:3,1)  ! R8Ki
      Init%InData_SrvD%TwrBasePos    = Init%OutData_ED%TwrBasePos
      Init%InData_SrvD%TwrBaseOrient = Init%OutData_ED%TwrBaseOrient                      ! R8Ki
      Init%InData_SrvD%PlatformPos(1:3)        = ED%y%PlatformPtMesh%Position(1:3,1)
      Init%InData_SrvD%PlatformOrient(1:3,1:3) = ED%y%PlatformPtMesh%Orientation(1:3,1:3,1)  ! R8Ki
      Init%InData_SrvD%TMax          = p_FAST%TMax
      Init%InData_SrvD%AirDens       = AirDens
      Init%InData_SrvD%AvgWindSpeed  = Init%OutData_IfW%WindFileInfo%MWS
      Init%InData_SrvD%Linearize     = p_FAST%Linearize
      Init%InData_SrvD%TrimCase      = p_FAST%TrimCase
      Init%InData_SrvD%TrimGain      = p_FAST%TrimGain
      Init%InData_SrvD%RotSpeedRef   = Init%OutData_ED%RotSpeed

      CALL AllocAry( Init%InData_SrvD%BladeRootPosition,      3, Init%OutData_ED%NumBl, 'Init%InData_SrvD%BladeRootPosition', errStat2, ErrMsg2)
         CALL SetErrStat(ErrStat2,ErrMsg2,ErrStat,ErrMsg,RoutineName)
      CALL AllocAry( Init%InData_SrvD%BladeRootOrientation,3, 3, Init%OutData_ED%NumBl, 'Init%InData_SrvD%BladeRootOrientation', errStat2, ErrMsg2)
         CALL SetErrStat(ErrStat2,ErrMsg2,ErrStat,ErrMsg,RoutineName)
         IF (ErrStat >= AbortErrLev) THEN
            CALL Cleanup()
            RETURN
         END IF
      do k=1,Init%OutData_ED%NumBl
         Init%InData_SrvD%BladeRootPosition(:,k)      = ED%y%BladeRootMotion(k)%Position(:,1)
         Init%InData_SrvD%BladeRootOrientation(:,:,k) = ED%y%BladeRootMotion(k)%RefOrientation(:,:,1)
      enddo

      
      IF ( PRESENT(ExternInitData) ) THEN
         Init%InData_SrvD%NumSC2Ctrl = ExternInitData%NumSC2Ctrl
         Init%InData_SrvD%NumCtrl2SC = ExternInitData%NumCtrl2SC
      ELSE
         Init%InData_SrvD%NumSC2Ctrl = 0
         Init%InData_SrvD%NumCtrl2SC = 0
      END IF      
            
      CALL AllocAry(Init%InData_SrvD%BlPitchInit, Init%OutData_ED%NumBl, 'BlPitchInit', ErrStat2, ErrMsg2)
         CALL SetErrStat(ErrStat2,ErrMsg2,ErrStat,ErrMsg,RoutineName)

      if (ErrStat >= abortErrLev) then ! make sure allocatable arrays are valid before setting them
         CALL Cleanup()
         RETURN
      end if

      Init%InData_SrvD%BlPitchInit   = Init%OutData_ED%BlPitch
      CALL SrvD_Init( Init%InData_SrvD, SrvD%Input(1), SrvD%p, SrvD%x(STATE_CURR), SrvD%xd(STATE_CURR), SrvD%z(STATE_CURR), &
                      SrvD%OtherSt(STATE_CURR), SrvD%y, SrvD%m, p_FAST%dt_module( MODULE_SrvD ), Init%OutData_SrvD, ErrStat2, ErrMsg2 )
         CALL SetErrStat(ErrStat2,ErrMsg2,ErrStat,ErrMsg,RoutineName)
      p_FAST%ModuleInitialized(Module_SrvD) = .TRUE.

      !IF ( Init%OutData_SrvD%CouplingScheme == ExplicitLoose ) THEN ...  bjj: abort if we're doing anything else!

      CALL SetModuleSubstepTime(Module_SrvD, p_FAST, y_FAST, ErrStat2, ErrMsg2)
         CALL SetErrStat(ErrStat2,ErrMsg2,ErrStat,ErrMsg,RoutineName)

      !! initialize SrvD%y%ElecPwr and SrvD%y%GenTq because they are one timestep different (used as input for the next step)?
                  
      allocate( y_FAST%Lin%Modules(MODULE_SrvD)%Instance(1), stat=ErrStat2)
      if (ErrStat2 /= 0 ) then
         call SetErrStat(ErrID_Fatal, "Error allocating Lin%Modules(SrvD).", ErrStat, ErrMsg, RoutineName )
      else
         if (allocated(Init%OutData_SrvD%LinNames_y)) call move_alloc(Init%OutData_SrvD%LinNames_y,y_FAST%Lin%Modules(MODULE_SrvD)%Instance(1)%Names_y )
         if (allocated(Init%OutData_SrvD%LinNames_u)) call move_alloc(Init%OutData_SrvD%LinNames_u,y_FAST%Lin%Modules(MODULE_SrvD)%Instance(1)%Names_u )
         if (allocated(Init%OutData_SrvD%RotFrame_y)) call move_alloc(Init%OutData_SrvD%RotFrame_y,y_FAST%Lin%Modules(MODULE_SrvD)%Instance(1)%RotFrame_y )
         if (allocated(Init%OutData_SrvD%RotFrame_u)) call move_alloc(Init%OutData_SrvD%RotFrame_u,y_FAST%Lin%Modules(MODULE_SrvD)%Instance(1)%RotFrame_u )
         if (allocated(Init%OutData_SrvD%IsLoad_u  )) call move_alloc(Init%OutData_SrvD%IsLoad_u  ,y_FAST%Lin%Modules(MODULE_SrvD)%Instance(1)%IsLoad_u   )

         if (allocated(Init%OutData_SrvD%WriteOutputHdr)) y_FAST%Lin%Modules(MODULE_SrvD)%Instance(1)%NumOutputs = size(Init%OutData_SrvD%WriteOutputHdr)
      end if
      
      IF (ErrStat >= AbortErrLev) THEN
         CALL Cleanup()
         RETURN
      END IF
      
   ! ........................
   ! some checks for AeroDyn and ElastoDyn inputs with the high-speed shaft brake hack in ElastoDyn:
   ! (DO NOT COPY THIS CODE!)
   ! ........................   
         ! bjj: this is a hack to get high-speed shaft braking in FAST v8
      
      IF ( Init%OutData_SrvD%UseHSSBrake ) THEN
         IF ( p_FAST%CompAero == Module_AD14 ) THEN
            IF ( AD14%p%DYNINFL ) THEN
               CALL SetErrStat(ErrID_Fatal,'AeroDyn v14 "DYNINFL" InfModel is invalid for models with high-speed shaft braking.',ErrStat,ErrMsg,RoutineName)
            END IF
         END IF
         

         IF ( ED%p%method == Method_RK4 ) THEN ! bjj: should be using ElastoDyn's Method_ABM4 Method_AB4 parameters
            CALL SetErrStat(ErrID_Fatal,'ElastoDyn must use the AB4 or ABM4 integration method to implement high-speed shaft braking.',ErrStat,ErrMsg,RoutineName)
         ENDIF
      END IF ! Init%OutData_SrvD%UseHSSBrake
      
      
   END IF

   ! ........................
>>>>>>> 36412808
   ! set some VTK parameters required before HydroDyn init (so we can get wave elevations for visualization)
   ! ........................
   
      ! get wave elevation data for visualization
   if ( p_FAST%WrVTK > VTK_None ) then   
      call SetVTKParameters_B4HD(p_FAST, Init%OutData_ED, Init%InData_HD, BD, ErrStat2, ErrMsg2)
         CALL SetErrStat(ErrStat2,ErrMsg2,ErrStat,ErrMsg,RoutineName)
         IF (ErrStat >= AbortErrLev) THEN
            CALL Cleanup()
            RETURN
         END IF       
   end if
   
   
   ! ........................
   ! initialize HydroDyn 
   ! ........................
   ALLOCATE( HD%Input( p_FAST%InterpOrder+1 ), HD%InputTimes( p_FAST%InterpOrder+1 ), STAT = ErrStat2 )
      IF (ErrStat2 /= 0) THEN
         CALL SetErrStat(ErrID_Fatal,"Error allocating HD%Input and HD%InputTimes.",ErrStat,ErrMsg,RoutineName)
         CALL Cleanup()
         RETURN
      END IF
      
   IF ( p_FAST%CompHydro == Module_HD ) THEN

      Init%InData_HD%Gravity       = Init%OutData_ED%Gravity
      Init%InData_HD%UseInputFile  = .TRUE.
      Init%InData_HD%InputFile     = p_FAST%HydroFile
      Init%InData_HD%OutRootName   = p_FAST%OutFileRoot
      Init%InData_HD%TMax          = p_FAST%TMax
      Init%InData_HD%hasIce        = p_FAST%CompIce /= Module_None
      Init%InData_HD%Linearize     = p_FAST%Linearize
      
         ! if wave field needs an offset, modify these values (added at request of SOWFA developers):
      Init%InData_HD%PtfmLocationX = p_FAST%TurbinePos(1) 
      Init%InData_HD%PtfmLocationY = p_FAST%TurbinePos(2)
      
      CALL HydroDyn_Init( Init%InData_HD, HD%Input(1), HD%p,  HD%x(STATE_CURR), HD%xd(STATE_CURR), HD%z(STATE_CURR), &
                          HD%OtherSt(STATE_CURR), HD%y, HD%m, p_FAST%dt_module( MODULE_HD ), Init%OutData_HD, ErrStat2, ErrMsg2 )
         CALL SetErrStat(ErrStat2,ErrMsg2,ErrStat,ErrMsg,RoutineName)
         
      p_FAST%ModuleInitialized(Module_HD) = .TRUE.
      CALL SetModuleSubstepTime(Module_HD, p_FAST, y_FAST, ErrStat2, ErrMsg2)
         CALL SetErrStat(ErrStat2,ErrMsg2,ErrStat,ErrMsg,RoutineName)
         
      allocate( y_FAST%Lin%Modules(MODULE_HD)%Instance(1), stat=ErrStat2)
      if (ErrStat2 /= 0 ) then
         call SetErrStat(ErrID_Fatal, "Error allocating Lin%Modules(HD).", ErrStat, ErrMsg, RoutineName )
      else
         if (allocated(Init%OutData_HD%LinNames_y)) call move_alloc(Init%OutData_HD%LinNames_y,y_FAST%Lin%Modules(MODULE_HD)%Instance(1)%Names_y )
         if (allocated(Init%OutData_HD%LinNames_u)) call move_alloc(Init%OutData_HD%LinNames_u,y_FAST%Lin%Modules(MODULE_HD)%Instance(1)%Names_u )
         if (allocated(Init%OutData_HD%LinNames_x)) call move_alloc(Init%OutData_HD%LinNames_x, y_FAST%Lin%Modules(MODULE_HD)%Instance(1)%Names_x )
         if (allocated(Init%OutData_HD%DerivOrder_x)) call move_alloc(Init%OutData_HD%DerivOrder_x,y_FAST%Lin%Modules(MODULE_HD)%Instance(1)%DerivOrder_x)
         if (allocated(Init%OutData_HD%IsLoad_u  )) call move_alloc(Init%OutData_HD%IsLoad_u  ,y_FAST%Lin%Modules(MODULE_HD)%Instance(1)%IsLoad_u   )

         if (allocated(Init%OutData_HD%WriteOutputHdr)) y_FAST%Lin%Modules(MODULE_HD)%Instance(1)%NumOutputs = size(Init%OutData_HD%WriteOutputHdr)
      end if
     
      IF (ErrStat >= AbortErrLev) THEN
         CALL Cleanup()
         RETURN
      END IF       
   END IF   ! CompHydro

   ! ........................
   ! initialize SubDyn or ExtPtfm_MCKF
   ! ........................
   ALLOCATE( SD%Input( p_FAST%InterpOrder+1 ), SD%InputTimes( p_FAST%InterpOrder+1 ), STAT = ErrStat2 )
      IF (ErrStat2 /= 0) THEN
         CALL SetErrStat(ErrID_Fatal,"Error allocating SD%Input and SD%InputTimes.",ErrStat,ErrMsg,RoutineName)
         CALL Cleanup()
         RETURN
      END IF

   ALLOCATE( ExtPtfm%Input( p_FAST%InterpOrder+1 ), ExtPtfm%InputTimes( p_FAST%InterpOrder+1 ), STAT = ErrStat2 )
      IF (ErrStat2 /= 0) THEN
         CALL SetErrStat(ErrID_Fatal,"Error allocating ExtPtfm%Input and ExtPtfm%InputTimes.",ErrStat,ErrMsg,RoutineName)
         CALL Cleanup()
         RETURN
      END IF
      
   IF ( p_FAST%CompSub == Module_SD ) THEN
          
      IF ( p_FAST%CompHydro == Module_HD ) THEN
         Init%InData_SD%WtrDpth = Init%OutData_HD%WtrDpth
      ELSE
         Init%InData_SD%WtrDpth = 0.0_ReKi
      END IF
            
      Init%InData_SD%Linearize     = p_FAST%Linearize
      Init%InData_SD%g             = Init%OutData_ED%Gravity     
      !Ini%tInData_SD%UseInputFile = .TRUE. 
      Init%InData_SD%SDInputFile   = p_FAST%SubFile
      Init%InData_SD%RootName      = p_FAST%OutFileRoot
      Init%InData_SD%TP_RefPoint   = ED%y%PlatformPtMesh%Position(:,1)  ! "Interface point" where loads will be transferred to
      Init%InData_SD%SubRotateZ    = 0.0                                        ! Used by driver to rotate structure around z
      
            
      CALL SD_Init( Init%InData_SD, SD%Input(1), SD%p,  SD%x(STATE_CURR), SD%xd(STATE_CURR), SD%z(STATE_CURR),  &
                    SD%OtherSt(STATE_CURR), SD%y, SD%m, p_FAST%dt_module( MODULE_SD ), Init%OutData_SD, ErrStat2, ErrMsg2 )
         CALL SetErrStat(ErrStat2,ErrMsg2,ErrStat,ErrMsg,RoutineName)
         
      p_FAST%ModuleInitialized(Module_SD) = .TRUE.
      CALL SetModuleSubstepTime(Module_SD, p_FAST, y_FAST, ErrStat2, ErrMsg2)
         CALL SetErrStat(ErrStat2,ErrMsg2,ErrStat,ErrMsg,RoutineName)

      allocate( y_FAST%Lin%Modules(MODULE_SD)%Instance(1), stat=ErrStat2)
      if (ErrStat2 /= 0 ) then
         call SetErrStat(ErrID_Fatal, "Error allocating Lin%Modules(SD).", ErrStat, ErrMsg, RoutineName )
      else
         if (allocated(Init%OutData_SD%LinNames_y)) call move_alloc(Init%OutData_SD%LinNames_y,y_FAST%Lin%Modules(MODULE_SD)%Instance(1)%Names_y)
         if (allocated(Init%OutData_SD%LinNames_x)) call move_alloc(Init%OutData_SD%LinNames_x,y_FAST%Lin%Modules(MODULE_SD)%Instance(1)%Names_x)
         if (allocated(Init%OutData_SD%LinNames_u)) call move_alloc(Init%OutData_SD%LinNames_u,y_FAST%Lin%Modules(MODULE_SD)%Instance(1)%Names_u)
         if (allocated(Init%OutData_SD%RotFrame_y)) call move_alloc(Init%OutData_SD%RotFrame_y,y_FAST%Lin%Modules(MODULE_SD)%Instance(1)%RotFrame_y)
         if (allocated(Init%OutData_SD%RotFrame_x)) call move_alloc(Init%OutData_SD%RotFrame_x,y_FAST%Lin%Modules(MODULE_SD)%Instance(1)%RotFrame_x)
         if (allocated(Init%OutData_SD%RotFrame_u)) call move_alloc(Init%OutData_SD%RotFrame_u,y_FAST%Lin%Modules(MODULE_SD)%Instance(1)%RotFrame_u)
         if (allocated(Init%OutData_SD%IsLoad_u  )) call move_alloc(Init%OutData_SD%IsLoad_u  ,y_FAST%Lin%Modules(MODULE_SD)%Instance(1)%IsLoad_u  )
         if (allocated(Init%OutData_SD%WriteOutputHdr)) y_FAST%Lin%Modules(MODULE_SD)%Instance(1)%NumOutputs = size(Init%OutData_SD%WriteOutputHdr)
         if (allocated(Init%OutData_SD%DerivOrder_x)) call move_alloc(Init%OutData_SD%DerivOrder_x,y_FAST%Lin%Modules(MODULE_SD)%Instance(1)%DerivOrder_x)
      end if
               
      IF (ErrStat >= AbortErrLev) THEN
         CALL Cleanup()
         RETURN
      END IF   
   ELSE IF ( p_FAST%CompSub == Module_ExtPtfm ) THEN

      Init%InData_ExtPtfm%InputFile = p_FAST%SubFile
      Init%InData_ExtPtfm%RootName  = trim(p_FAST%OutFileRoot)//'.'//TRIM(y_FAST%Module_Abrev(Module_ExtPtfm))
      Init%InData_ExtPtfm%Linearize = p_FAST%Linearize
      Init%InData_ExtPtfm%PtfmRefzt = ED%p%PtfmRefzt ! Required
      
      CALL ExtPtfm_Init( Init%InData_ExtPtfm, ExtPtfm%Input(1), ExtPtfm%p,  &
                         ExtPtfm%x(STATE_CURR), ExtPtfm%xd(STATE_CURR), ExtPtfm%z(STATE_CURR),  ExtPtfm%OtherSt(STATE_CURR), &
                         ExtPtfm%y, ExtPtfm%m, p_FAST%dt_module( MODULE_ExtPtfm ), Init%OutData_ExtPtfm, ErrStat2, ErrMsg2 )
         CALL SetErrStat(ErrStat2,ErrMsg2,ErrStat,ErrMsg,RoutineName)
         
      p_FAST%ModuleInitialized(MODULE_ExtPtfm) = .TRUE.
      CALL SetModuleSubstepTime(MODULE_ExtPtfm, p_FAST, y_FAST, ErrStat2, ErrMsg2)
         CALL SetErrStat(ErrStat2,ErrMsg2,ErrStat,ErrMsg,RoutineName)

      allocate( y_FAST%Lin%Modules(MODULE_ExtPtfm)%Instance(1), stat=ErrStat2)
      if (ErrStat2 /= 0 ) then
         call SetErrStat(ErrID_Fatal, "Error allocating Lin%Modules(ExtPtfm).", ErrStat, ErrMsg, RoutineName )
      else
         if (allocated(Init%OutData_ExtPtfm%LinNames_y)) call move_alloc(Init%OutData_ExtPtfm%LinNames_y,y_FAST%Lin%Modules(MODULE_ExtPtfm)%Instance(1)%Names_y)
         if (allocated(Init%OutData_ExtPtfm%LinNames_x)) call move_alloc(Init%OutData_ExtPtfm%LinNames_x,y_FAST%Lin%Modules(MODULE_ExtPtfm)%Instance(1)%Names_x)
         if (allocated(Init%OutData_ExtPtfm%LinNames_u)) call move_alloc(Init%OutData_ExtPtfm%LinNames_u,y_FAST%Lin%Modules(MODULE_ExtPtfm)%Instance(1)%Names_u)
         if (allocated(Init%OutData_ExtPtfm%RotFrame_y)) call move_alloc(Init%OutData_ExtPtfm%RotFrame_y,y_FAST%Lin%Modules(MODULE_ExtPtfm)%Instance(1)%RotFrame_y)
         if (allocated(Init%OutData_ExtPtfm%RotFrame_x)) call move_alloc(Init%OutData_ExtPtfm%RotFrame_x,y_FAST%Lin%Modules(MODULE_ExtPtfm)%Instance(1)%RotFrame_x)
         if (allocated(Init%OutData_ExtPtfm%RotFrame_u)) call move_alloc(Init%OutData_ExtPtfm%RotFrame_u,y_FAST%Lin%Modules(MODULE_ExtPtfm)%Instance(1)%RotFrame_u)
         if (allocated(Init%OutData_ExtPtfm%IsLoad_u  )) call move_alloc(Init%OutData_ExtPtfm%IsLoad_u  ,y_FAST%Lin%Modules(MODULE_ExtPtfm)%Instance(1)%IsLoad_u  )
         if (allocated(Init%OutData_ExtPtfm%WriteOutputHdr)) y_FAST%Lin%Modules(MODULE_ExtPtfm)%Instance(1)%NumOutputs = size(Init%OutData_ExtPtfm%WriteOutputHdr)
         if (allocated(Init%OutData_ExtPtfm%DerivOrder_x)) call move_alloc(Init%OutData_ExtPtfm%DerivOrder_x,y_FAST%Lin%Modules(MODULE_ExtPtfm)%Instance(1)%DerivOrder_x)
      end if
               
      IF (ErrStat >= AbortErrLev) THEN
         CALL Cleanup()
         RETURN
      END IF   
      
   END IF

   ! ------------------------------
   ! initialize CompMooring modules 
   ! ------------------------------
   ALLOCATE( MAPp%Input( p_FAST%InterpOrder+1 ), MAPp%InputTimes( p_FAST%InterpOrder+1 ), STAT = ErrStat2 )
      IF (ErrStat2 /= 0) THEN
         CALL SetErrStat(ErrID_Fatal,"Error allocating MAPp%Input and MAPp%InputTimes.",ErrStat,ErrMsg,RoutineName)
         CALL Cleanup()
         RETURN
      END IF
   ALLOCATE( MD%Input( p_FAST%InterpOrder+1 ), MD%InputTimes( p_FAST%InterpOrder+1 ), STAT = ErrStat2 )
      IF (ErrStat2 /= 0) THEN
         CALL SetErrStat(ErrID_Fatal,"Error allocating MD%Input and MD%InputTimes.",ErrStat,ErrMsg,RoutineName)
         CALL Cleanup()
         RETURN
      END IF   
   ALLOCATE( FEAM%Input( p_FAST%InterpOrder+1 ), FEAM%InputTimes( p_FAST%InterpOrder+1 ), STAT = ErrStat2 )
      IF (ErrStat2 /= 0) THEN
         CALL SetErrStat(ErrID_Fatal,"Error allocating FEAM%Input and FEAM%InputTimes.",ErrStat,ErrMsg,RoutineName)
         CALL Cleanup()
         RETURN
      END IF   
   ALLOCATE( Orca%Input( p_FAST%InterpOrder+1 ), Orca%InputTimes( p_FAST%InterpOrder+1 ), STAT = ErrStat2 )
      IF (ErrStat2 /= 0) THEN
         CALL SetErrStat(ErrID_Fatal,"Error allocating Orca%Input and Orca%InputTimes.",ErrStat,ErrMsg,RoutineName)
         CALL Cleanup()
         RETURN
      END IF   
      
   ! ........................
   ! initialize MAP 
   ! ........................
   IF (p_FAST%CompMooring == Module_MAP) THEN
      !bjj: until we modify this, MAP requires HydroDyn to be used. (perhaps we could send air density from AeroDyn or something...)
      
      CALL WrScr(NewLine) !bjj: I'm printing two blank lines here because MAP seems to be writing over the last line on the screen.
      

!      Init%InData_MAP%rootname          =  p_FAST%OutFileRoot        ! Output file name 
      Init%InData_MAP%gravity           =  Init%OutData_ED%Gravity    ! This need to be according to g used in ElastoDyn
      Init%InData_MAP%sea_density       =  Init%OutData_HD%WtrDens    ! This needs to be set according to seawater density in HydroDyn
      Init%InData_MAP%depth             =  Init%OutData_HD%WtrDpth    ! This need to be set according to the water depth in HydroDyn
                  
   ! differences for MAP++
      Init%InData_MAP%file_name         =  p_FAST%MooringFile        ! This needs to be set according to what is in the FAST input file. 
      Init%InData_MAP%summary_file_name =  TRIM(p_FAST%OutFileRoot)//'.MAP.sum'        ! Output file name 
      Init%InData_MAP%depth             = -Init%OutData_HD%WtrDpth    ! This need to be set according to the water depth in HydroDyn
            
      Init%InData_MAP%LinInitInp%Linearize = p_FAST%Linearize   
      
      CALL MAP_Init( Init%InData_MAP, MAPp%Input(1), MAPp%p,  MAPp%x(STATE_CURR), MAPp%xd(STATE_CURR), MAPp%z(STATE_CURR), MAPp%OtherSt, &
                      MAPp%y, p_FAST%dt_module( MODULE_MAP ), Init%OutData_MAP, ErrStat2, ErrMsg2 )
         CALL SetErrStat(ErrStat2,ErrMsg2,ErrStat,ErrMsg,RoutineName)
         
      p_FAST%ModuleInitialized(Module_MAP) = .TRUE.
      CALL SetModuleSubstepTime(Module_MAP, p_FAST, y_FAST, ErrStat2, ErrMsg2)
         CALL SetErrStat(ErrStat2,ErrMsg2,ErrStat,ErrMsg,RoutineName)
         
      allocate( y_FAST%Lin%Modules(Module_MAP)%Instance(1), stat=ErrStat2)
      if (ErrStat2 /= 0 ) then
         call SetErrStat(ErrID_Fatal, "Error allocating Lin%Modules(MAP).", ErrStat, ErrMsg, RoutineName )
      else
         if (allocated(Init%OutData_MAP%LinInitOut%LinNames_y)) call move_alloc(Init%OutData_MAP%LinInitOut%LinNames_y,y_FAST%Lin%Modules(Module_MAP)%Instance(1)%Names_y )
         if (allocated(Init%OutData_MAP%LinInitOut%LinNames_u)) call move_alloc(Init%OutData_MAP%LinInitOut%LinNames_u,y_FAST%Lin%Modules(Module_MAP)%Instance(1)%Names_u )
         if (allocated(Init%OutData_MAP%LinInitOut%IsLoad_u  )) call move_alloc(Init%OutData_MAP%LinInitOut%IsLoad_u  ,y_FAST%Lin%Modules(Module_MAP)%Instance(1)%IsLoad_u   )

         if (allocated(Init%OutData_MAP%WriteOutputHdr)) y_FAST%Lin%Modules(Module_MAP)%Instance(1)%NumOutputs = size(Init%OutData_MAP%WriteOutputHdr)
      end if
      
      IF (ErrStat >= AbortErrLev) THEN
         CALL Cleanup()
         RETURN
      END IF              
   ! ........................
   ! initialize MoorDyn 
   ! ........................
   ELSEIF (p_FAST%CompMooring == Module_MD) THEN
                        
      Init%InData_MD%FileName  = p_FAST%MooringFile         ! This needs to be set according to what is in the FAST input file. 
      Init%InData_MD%RootName  = p_FAST%OutFileRoot
      
      Init%InData_MD%PtfmInit  = Init%OutData_ED%PlatformPos !ED%x(STATE_CURR)%QT(1:6)   ! initial position of the platform !bjj: this should come from Init%OutData_ED, not x_ED
      Init%InData_MD%g         = Init%OutData_ED%Gravity     ! This need to be according to g used in ElastoDyn 
      Init%InData_MD%rhoW      = Init%OutData_HD%WtrDens     ! This needs to be set according to seawater density in HydroDyn      
      Init%InData_MD%WtrDepth  = Init%OutData_HD%WtrDpth    ! This need to be set according to the water depth in HydroDyn
            
      CALL MD_Init( Init%InData_MD, MD%Input(1), MD%p, MD%x(STATE_CURR), MD%xd(STATE_CURR), MD%z(STATE_CURR), &
                    MD%OtherSt(STATE_CURR), MD%y, MD%m, p_FAST%dt_module( MODULE_MD ), Init%OutData_MD, ErrStat2, ErrMsg2 )
         CALL SetErrStat(ErrStat2,ErrMsg2,ErrStat,ErrMsg,RoutineName)
         
      p_FAST%ModuleInitialized(Module_MD) = .TRUE.
      CALL SetModuleSubstepTime(Module_MD, p_FAST, y_FAST, ErrStat2, ErrMsg2)
         CALL SetErrStat(ErrStat2,ErrMsg2,ErrStat,ErrMsg,RoutineName)
      
      IF (ErrStat >= AbortErrLev) THEN
         CALL Cleanup()
         RETURN
      END IF
   ! ........................
   ! initialize FEAM 
   ! ........................
   ELSEIF (p_FAST%CompMooring == Module_FEAM) THEN
            
      Init%InData_FEAM%InputFile   = p_FAST%MooringFile         ! This needs to be set according to what is in the FAST input file. 
      Init%InData_FEAM%RootName    = TRIM(p_FAST%OutFileRoot)//'.'//TRIM(y_FAST%Module_Abrev(Module_FEAM))
      
      Init%InData_FEAM%PtfmInit    = Init%OutData_ED%PlatformPos !ED%x(STATE_CURR)%QT(1:6)   ! initial position of the platform !bjj: this should come from Init%OutData_ED, not x_ED
      Init%InData_FEAM%NStepWave   = 1                          ! an arbitrary number > 0 (to set the size of the wave data, which currently contains all zero values)     
      Init%InData_FEAM%gravity     = Init%OutData_ED%Gravity     ! This need to be according to g used in ElastoDyn 
      Init%InData_FEAM%WtrDens     = Init%OutData_HD%WtrDens     ! This needs to be set according to seawater density in HydroDyn      
!      Init%InData_FEAM%depth       =  Init%OutData_HD%WtrDpth    ! This need to be set according to the water depth in HydroDyn
            
      CALL FEAM_Init( Init%InData_FEAM, FEAM%Input(1), FEAM%p,  FEAM%x(STATE_CURR), FEAM%xd(STATE_CURR), FEAM%z(STATE_CURR), &
                      FEAM%OtherSt(STATE_CURR), FEAM%y, FEAM%m, p_FAST%dt_module( MODULE_FEAM ), Init%OutData_FEAM, ErrStat2, ErrMsg2 )
         CALL SetErrStat(ErrStat2,ErrMsg2,ErrStat,ErrMsg,RoutineName)
         
      p_FAST%ModuleInitialized(Module_FEAM) = .TRUE.
      CALL SetModuleSubstepTime(Module_FEAM, p_FAST, y_FAST, ErrStat2, ErrMsg2)
         CALL SetErrStat(ErrStat2,ErrMsg2,ErrStat,ErrMsg,RoutineName)
      
      IF (ErrStat >= AbortErrLev) THEN
         CALL Cleanup()
         RETURN
      END IF              
   ! ........................
   ! initialize OrcaFlex Interface 
   ! ........................
   ELSEIF (p_FAST%CompMooring == Module_Orca) THEN
            
      Init%InData_Orca%InputFile = p_FAST%MooringFile
      Init%InData_Orca%RootName  = p_FAST%OutFileRoot
      Init%InData_Orca%TMax      = p_FAST%TMax 
                  
      CALL Orca_Init( Init%InData_Orca, Orca%Input(1), Orca%p,  Orca%x(STATE_CURR), Orca%xd(STATE_CURR), Orca%z(STATE_CURR), Orca%OtherSt(STATE_CURR), &
                      Orca%y, Orca%m, p_FAST%dt_module( MODULE_Orca ), Init%OutData_Orca, ErrStat2, ErrMsg2 )
         CALL SetErrStat(ErrStat2,ErrMsg2,ErrStat,ErrMsg,RoutineName)
         
      p_FAST%ModuleInitialized(MODULE_Orca) = .TRUE.
      CALL SetModuleSubstepTime(MODULE_Orca, p_FAST, y_FAST, ErrStat2, ErrMsg2)
         CALL SetErrStat(ErrStat2,ErrMsg2,ErrStat,ErrMsg,RoutineName)
      
      IF (ErrStat >= AbortErrLev) THEN
         CALL Cleanup()
         RETURN
      END IF
   END IF

   ! ------------------------------
   ! initialize CompIce modules 
   ! ------------------------------
   ALLOCATE( IceF%Input( p_FAST%InterpOrder+1 ), IceF%InputTimes( p_FAST%InterpOrder+1 ), STAT = ErrStat2 )
      IF (ErrStat2 /= 0) THEN
         CALL SetErrStat(ErrID_Fatal,"Error allocating IceF%Input and IceF%InputTimes.",ErrStat,ErrMsg,RoutineName)
         CALL Cleanup()
         RETURN
      END IF  
      
      ! We need this to be allocated (else we have issues passing nonallocated arrays and using the first index of Input(),
      !   but we don't need the space of IceD_MaxLegs if we're not using it. 
   IF ( p_FAST%CompIce /= Module_IceD ) THEN   
      IceDim = 1
   ELSE
      IceDim = IceD_MaxLegs
   END IF
      
      ! because there may be multiple instances of IceDyn, we'll allocate arrays for that here
      ! we could allocate these after 
   ALLOCATE( IceD%Input( p_FAST%InterpOrder+1, IceDim ), IceD%InputTimes( p_FAST%InterpOrder+1, IceDim ), STAT = ErrStat2 )
      IF (ErrStat2 /= 0) THEN
         CALL SetErrStat(ErrID_Fatal,"Error allocating IceD%Input and IceD%InputTimes.",ErrStat,ErrMsg,RoutineName)
         CALL Cleanup()
         RETURN
      END IF  
      
     ALLOCATE( IceD%x(           IceDim,2), &
               IceD%xd(          IceDim,2), &
               IceD%z(           IceDim,2), &
               IceD%OtherSt(     IceDim,2), &
               IceD%p(           IceDim  ), &
               IceD%u(           IceDim  ), &
               IceD%y(           IceDim  ), &
               IceD%m(           IceDim  ), &
                                             STAT = ErrStat2 )                                                  
      IF (ErrStat2 /= 0) THEN
         CALL SetErrStat(ErrID_Fatal,"Error allocating IceD state, input, and output data.",ErrStat,ErrMsg,RoutineName)
         CALL Cleanup()
         RETURN
      END IF      
         
         
   ! ........................
   ! initialize IceFloe 
   ! ........................
   IF ( p_FAST%CompIce == Module_IceF ) THEN
                      
      Init%InData_IceF%InputFile     = p_FAST%IceFile
      Init%InData_IceF%RootName      = TRIM(p_FAST%OutFileRoot)//'.'//TRIM(y_FAST%Module_Abrev(Module_IceF))     
      Init%InData_IceF%simLength     = p_FAST%TMax  !bjj: IceFloe stores this as single-precision (ReKi) TMax is DbKi
      Init%InData_IceF%MSL2SWL       = Init%OutData_HD%MSL2SWL
      Init%InData_IceF%gravity       = Init%OutData_ED%Gravity
      
      CALL IceFloe_Init( Init%InData_IceF, IceF%Input(1), IceF%p,  IceF%x(STATE_CURR), IceF%xd(STATE_CURR), IceF%z(STATE_CURR), &
                         IceF%OtherSt(STATE_CURR), IceF%y, IceF%m, p_FAST%dt_module( MODULE_IceF ), Init%OutData_IceF, ErrStat2, ErrMsg2 )
         CALL SetErrStat(ErrStat2,ErrMsg2,ErrStat,ErrMsg,RoutineName)
         
      p_FAST%ModuleInitialized(Module_IceF) = .TRUE.
      CALL SetModuleSubstepTime(Module_IceF, p_FAST, y_FAST, ErrStat2, ErrMsg2)
         CALL SetErrStat(ErrStat2,ErrMsg2,ErrStat,ErrMsg,RoutineName)
              
      IF (ErrStat >= AbortErrLev) THEN
         CALL Cleanup()
         RETURN
      END IF              
   ! ........................
   ! initialize IceDyn 
   ! ........................
   ELSEIF ( p_FAST%CompIce == Module_IceD ) THEN  
      
      Init%InData_IceD%InputFile     = p_FAST%IceFile
      Init%InData_IceD%RootName      = TRIM(p_FAST%OutFileRoot)//'.'//TRIM(y_FAST%Module_Abrev(Module_IceD))//'1'     
      Init%InData_IceD%MSL2SWL       = Init%OutData_HD%MSL2SWL      
      Init%InData_IceD%WtrDens       = Init%OutData_HD%WtrDens    
      Init%InData_IceD%gravity       = Init%OutData_ED%Gravity
      Init%InData_IceD%TMax          = p_FAST%TMax
      Init%InData_IceD%LegNum        = 1
      
      CALL IceD_Init( Init%InData_IceD, IceD%Input(1,1), IceD%p(1),  IceD%x(1,STATE_CURR), IceD%xd(1,STATE_CURR), IceD%z(1,STATE_CURR), &
                      IceD%OtherSt(1,STATE_CURR), IceD%y(1), IceD%m(1), p_FAST%dt_module( MODULE_IceD ), Init%OutData_IceD, ErrStat2, ErrMsg2 )
         CALL SetErrStat(ErrStat2,ErrMsg2,ErrStat,ErrMsg,RoutineName)
         
      p_FAST%ModuleInitialized(Module_IceD) = .TRUE.
      CALL SetModuleSubstepTime(Module_IceD, p_FAST, y_FAST, ErrStat2, ErrMsg2)
         CALL SetErrStat(ErrStat2,ErrMsg2,ErrStat,ErrMsg,RoutineName)
         
         ! now initialize IceD for additional legs (if necessary)
      dt_IceD           = p_FAST%dt_module( MODULE_IceD )
      p_FAST%numIceLegs = Init%OutData_IceD%numLegs     
      
      IF (p_FAST%numIceLegs > IceD_MaxLegs) THEN
         CALL SetErrStat(ErrID_Fatal,'IceDyn-FAST coupling is supported for up to '//TRIM(Num2LStr(IceD_MaxLegs))//' legs, but ' &
                           //TRIM(Num2LStr(p_FAST%numIceLegs))//' legs were specified.',ErrStat,ErrMsg,RoutineName)
      END IF
                  

      DO i=2,p_FAST%numIceLegs  ! basically, we just need IceDyn to set up its meshes for inputs/outputs and possibly initial values for states
         Init%InData_IceD%LegNum = i
         Init%InData_IceD%RootName = TRIM(p_FAST%OutFileRoot)//'.'//TRIM(y_FAST%Module_Abrev(Module_IceD))//TRIM(Num2LStr(i))     
         
         CALL IceD_Init( Init%InData_IceD, IceD%Input(1,i), IceD%p(i),  IceD%x(i,STATE_CURR), IceD%xd(i,STATE_CURR), IceD%z(i,STATE_CURR), &
                            IceD%OtherSt(i,STATE_CURR), IceD%y(i), IceD%m(i), dt_IceD, Init%OutData_IceD, ErrStat2, ErrMsg2 )
            CALL SetErrStat(ErrStat2,ErrMsg2,ErrStat,ErrMsg,RoutineName)
            
         !bjj: we're going to force this to have the same timestep because I don't want to have to deal with n IceD modules with n timesteps.
         IF (.NOT. EqualRealNos( p_FAST%dt_module( MODULE_IceD ),dt_IceD )) THEN
            CALL SetErrStat(ErrID_Fatal,"All instances of IceDyn (one per support-structure leg) must be the same",ErrStat,ErrMsg,RoutineName)
         END IF
      END DO
            
      IF (ErrStat >= AbortErrLev) THEN
         CALL Cleanup()
         RETURN
      END IF           
      
   END IF   
   

   ! ........................
   ! initialize ServoDyn 
   ! ........................
   ALLOCATE( SrvD%Input( p_FAST%InterpOrder+1 ), SrvD%InputTimes( p_FAST%InterpOrder+1 ), STAT = ErrStat2 )
      IF (ErrStat2 /= 0) THEN
         CALL SetErrStat(ErrID_Fatal,"Error allocating SrvD%Input and SrvD%InputTimes.",ErrStat,ErrMsg,RoutineName)
         CALL Cleanup()
         RETURN
      END IF
      
   IF ( p_FAST%CompServo == Module_SrvD ) THEN
      Init%InData_SrvD%InputFile     = p_FAST%ServoFile
      Init%InData_SrvD%RootName      = TRIM(p_FAST%OutFileRoot)//'.'//TRIM(y_FAST%Module_Abrev(Module_SrvD))
      Init%InData_SrvD%NumBl         = Init%OutData_ED%NumBl
      Init%InData_SrvD%Gravity       = (/ 0.0_ReKi, 0.0_ReKi, -Init%OutData_ED%Gravity /)       ! "Gravitational acceleration vector" m/s^2
      Init%InData_SrvD%NacPosition(1:3)        = ED%Input(1)%NacelleLoads%Position(1:3,1)
      Init%InData_SrvD%NacOrientation(1:3,1:3) = ED%Input(1)%NacelleLoads%RefOrientation(1:3,1:3,1)  ! R8Ki
      Init%InData_SrvD%TwrBasePos    = Init%OutData_ED%TwrBasePos
      Init%InData_SrvD%TwrBaseOrient = Init%OutData_ED%TwrBaseOrient                      ! R8Ki
      Init%InData_SrvD%PlatformPos(1:3)        = ED%y%PlatformPtMesh%Position(1:3,1)
      Init%InData_SrvD%PlatformOrient(1:3,1:3) = ED%y%PlatformPtMesh%Orientation(1:3,1:3,1)  ! R8Ki
      Init%InData_SrvD%TMax          = p_FAST%TMax
      Init%InData_SrvD%AirDens       = AirDens
      Init%InData_SrvD%AvgWindSpeed  = Init%OutData_IfW%WindFileInfo%MWS
      Init%InData_SrvD%Linearize     = p_FAST%Linearize
      Init%InData_SrvD%TrimCase      = p_FAST%TrimCase
      Init%InData_SrvD%TrimGain      = p_FAST%TrimGain
      Init%InData_SrvD%RotSpeedRef   = Init%OutData_ED%RotSpeed

      CALL AllocAry( Init%InData_SrvD%BladeRootPosition,      3, Init%OutData_ED%NumBl, 'Init%InData_SrvD%BladeRootPosition', errStat2, ErrMsg2)
         CALL SetErrStat(ErrStat2,ErrMsg2,ErrStat,ErrMsg,RoutineName)
      CALL AllocAry( Init%InData_SrvD%BladeRootOrientation,3, 3, Init%OutData_ED%NumBl, 'Init%InData_SrvD%BladeRootOrientation', errStat2, ErrMsg2)
         CALL SetErrStat(ErrStat2,ErrMsg2,ErrStat,ErrMsg,RoutineName)
         IF (ErrStat >= AbortErrLev) THEN
            CALL Cleanup()
            RETURN
         END IF
      do k=1,Init%OutData_ED%NumBl
         Init%InData_SrvD%BladeRootPosition(:,k)      = ED%y%BladeRootMotion(k)%Position(:,1)
         Init%InData_SrvD%BladeRootOrientation(:,:,k) = ED%y%BladeRootMotion(k)%RefOrientation(:,:,1)
      enddo

      
      IF ( PRESENT(ExternInitData) ) THEN
         Init%InData_SrvD%NumSC2Ctrl = ExternInitData%NumSC2Ctrl
         Init%InData_SrvD%NumCtrl2SC = ExternInitData%NumCtrl2SC
      ELSE
         Init%InData_SrvD%NumSC2Ctrl = 0
         Init%InData_SrvD%NumCtrl2SC = 0
      END IF      

      ! Set cable controls inputs (if requested by other modules)  -- There is probably a nicer way to do this, but this will work for now.
      call SetSrvDCableControls()
  
            
      CALL AllocAry(Init%InData_SrvD%BlPitchInit, Init%OutData_ED%NumBl, 'BlPitchInit', ErrStat2, ErrMsg2)
         CALL SetErrStat(ErrStat2,ErrMsg2,ErrStat,ErrMsg,RoutineName)

      if (ErrStat >= abortErrLev) then ! make sure allocatable arrays are valid before setting them
         CALL Cleanup()
         RETURN
      end if

      Init%InData_SrvD%BlPitchInit   = Init%OutData_ED%BlPitch
      CALL SrvD_Init( Init%InData_SrvD, SrvD%Input(1), SrvD%p, SrvD%x(STATE_CURR), SrvD%xd(STATE_CURR), SrvD%z(STATE_CURR), &
                      SrvD%OtherSt(STATE_CURR), SrvD%y, SrvD%m, p_FAST%dt_module( MODULE_SrvD ), Init%OutData_SrvD, ErrStat2, ErrMsg2 )
         CALL SetErrStat(ErrStat2,ErrMsg2,ErrStat,ErrMsg,RoutineName)
      p_FAST%ModuleInitialized(Module_SrvD) = .TRUE.

      !IF ( Init%OutData_SrvD%CouplingScheme == ExplicitLoose ) THEN ...  bjj: abort if we're doing anything else!

      CALL SetModuleSubstepTime(Module_SrvD, p_FAST, y_FAST, ErrStat2, ErrMsg2)
         CALL SetErrStat(ErrStat2,ErrMsg2,ErrStat,ErrMsg,RoutineName)

      !! initialize SrvD%y%ElecPwr and SrvD%y%GenTq because they are one timestep different (used as input for the next step)?
                  
      allocate( y_FAST%Lin%Modules(MODULE_SrvD)%Instance(1), stat=ErrStat2)
      if (ErrStat2 /= 0 ) then
         call SetErrStat(ErrID_Fatal, "Error allocating Lin%Modules(SrvD).", ErrStat, ErrMsg, RoutineName )
      else
         if (allocated(Init%OutData_SrvD%LinNames_y)) call move_alloc(Init%OutData_SrvD%LinNames_y,y_FAST%Lin%Modules(MODULE_SrvD)%Instance(1)%Names_y )
         if (allocated(Init%OutData_SrvD%LinNames_u)) call move_alloc(Init%OutData_SrvD%LinNames_u,y_FAST%Lin%Modules(MODULE_SrvD)%Instance(1)%Names_u )
         if (allocated(Init%OutData_SrvD%RotFrame_y)) call move_alloc(Init%OutData_SrvD%RotFrame_y,y_FAST%Lin%Modules(MODULE_SrvD)%Instance(1)%RotFrame_y )
         if (allocated(Init%OutData_SrvD%RotFrame_u)) call move_alloc(Init%OutData_SrvD%RotFrame_u,y_FAST%Lin%Modules(MODULE_SrvD)%Instance(1)%RotFrame_u )
         if (allocated(Init%OutData_SrvD%IsLoad_u  )) call move_alloc(Init%OutData_SrvD%IsLoad_u  ,y_FAST%Lin%Modules(MODULE_SrvD)%Instance(1)%IsLoad_u   )

         if (allocated(Init%OutData_SrvD%WriteOutputHdr)) y_FAST%Lin%Modules(MODULE_SrvD)%Instance(1)%NumOutputs = size(Init%OutData_SrvD%WriteOutputHdr)
      end if
      
      IF (ErrStat >= AbortErrLev) THEN
         CALL Cleanup()
         RETURN
      END IF
      
   ! ........................
   ! some checks for AeroDyn and ElastoDyn inputs with the high-speed shaft brake hack in ElastoDyn:
   ! (DO NOT COPY THIS CODE!)
   ! ........................   
         ! bjj: this is a hack to get high-speed shaft braking in FAST v8
      
      IF ( Init%OutData_SrvD%UseHSSBrake ) THEN
         IF ( p_FAST%CompAero == Module_AD14 ) THEN
            IF ( AD14%p%DYNINFL ) THEN
               CALL SetErrStat(ErrID_Fatal,'AeroDyn v14 "DYNINFL" InfModel is invalid for models with high-speed shaft braking.',ErrStat,ErrMsg,RoutineName)
            END IF
         END IF
         

         IF ( ED%p%method == Method_RK4 ) THEN ! bjj: should be using ElastoDyn's Method_ABM4 Method_AB4 parameters
            CALL SetErrStat(ErrID_Fatal,'ElastoDyn must use the AB4 or ABM4 integration method to implement high-speed shaft braking.',ErrStat,ErrMsg,RoutineName)
         ENDIF
      END IF ! Init%OutData_SrvD%UseHSSBrake
      
      
   END IF


   ! ........................
   ! Set up output for glue code (must be done after all modules are initialized so we have their WriteOutput information)
   ! ........................

   CALL FAST_InitOutput( p_FAST, y_FAST, Init, ErrStat2, ErrMsg2 )
      CALL SetErrStat(ErrStat2,ErrMsg2,ErrStat,ErrMsg,RoutineName)


   ! -------------------------------------------------------------------------
   ! Initialize mesh-mapping data
   ! -------------------------------------------------------------------------

   CALL InitModuleMappings(p_FAST, ED, BD, AD14, AD, HD, SD, ExtPtfm, SrvD, MAPp, FEAM, MD, Orca, IceF, IceD, MeshMapData, ErrStat2, ErrMsg2)
      CALL SetErrStat(ErrStat2,ErrMsg2,ErrStat,ErrMsg,RoutineName)

      IF (ErrStat >= AbortErrLev) THEN
         CALL Cleanup()
         RETURN
      ELSEIF (ErrStat /= ErrID_None) THEN
         ! a little work-around in case the mesh mapping info messages get too long
         CALL WrScr( NewLine//TRIM(ErrMsg)//NewLine )
         ErrStat = ErrID_None
         ErrMsg = ""
      END IF
      
   ! -------------------------------------------------------------------------
   ! Initialize for linearization:
   ! -------------------------------------------------------------------------
   if ( p_FAST%Linearize ) then      
      ! NOTE: In the following call, we use Init%OutData_AD%BladeProps(1)%NumBlNds as the number of aero nodes on EACH blade, which 
      !       is consistent with the current AD implementation, but if AD changes this, then it must be handled here, too!
      if (p_FAST%CompAero == MODULE_AD) then
         call Init_Lin(p_FAST, y_FAST, m_FAST, AD, ED, NumBl, Init%OutData_AD%rotors(1)%BladeProps(1)%NumBlNds, ErrStat2, ErrMsg2) 
      else
         call Init_Lin(p_FAST, y_FAST, m_FAST, AD, ED, NumBl, -1, ErrStat2, ErrMsg2) 
      endif     
         call SetErrStat(ErrStat2,ErrMsg2,ErrStat,ErrMsg,RoutineName)

         if (ErrStat >= AbortErrLev) then
            call Cleanup()
            return
         end if      
   end if
   
      
   ! -------------------------------------------------------------------------
   ! Initialize data for VTK output
   ! -------------------------------------------------------------------------
   if ( p_FAST%WrVTK > VTK_None ) then
      call SetVTKParameters(p_FAST, Init%OutData_ED, Init%OutData_AD, Init%InData_HD, Init%OutData_HD, ED, BD, AD, HD, ErrStat2, ErrMsg2)      
         call SetErrStat(ErrStat2,ErrMsg2,ErrStat,ErrMsg,RoutineName)
   end if
   
   ! -------------------------------------------------------------------------
   ! Write initialization data to FAST summary file:
   ! -------------------------------------------------------------------------
   if (p_FAST%SumPrint)  then
       CALL FAST_WrSum( p_FAST, y_FAST, MeshMapData, ErrStat2, ErrMsg2 )
          CALL SetErrStat(ErrStat2,ErrMsg2,ErrStat,ErrMsg,RoutineName)
   endif
   
   
   ! -------------------------------------------------------------------------
   ! other misc variables initialized here:
   ! -------------------------------------------------------------------------
      
   m_FAST%t_global        = t_initial
         
   ! Initialize external inputs for first step  
   if ( p_FAST%CompServo == MODULE_SrvD ) then      
      m_FAST%ExternInput%GenTrq     = SrvD%Input(1)%ExternalGenTrq !0.0_ReKi
      m_FAST%ExternInput%ElecPwr    = SrvD%Input(1)%ExternalElecPwr
      m_FAST%ExternInput%YawPosCom  = SrvD%Input(1)%ExternalYawPosCom
      m_FAST%ExternInput%YawRateCom = SrvD%Input(1)%ExternalYawRateCom
      m_FAST%ExternInput%HSSBrFrac  = SrvD%Input(1)%ExternalHSSBrFrac
      
      do i=1,SIZE(SrvD%Input(1)%ExternalBlPitchCom)
         m_FAST%ExternInput%BlPitchCom(i) = SrvD%Input(1)%ExternalBlPitchCom(i)
      end do

      do i=1,SIZE(SrvD%Input(1)%ExternalBlAirfoilCom)
         m_FAST%ExternInput%BlAirfoilCom(i) = SrvD%Input(1)%ExternalBlAirfoilCom(i)
      end do

         ! Cable Controls (only 20 channels are passed to simulink, but may be less or more in SrvD)
      if (allocated(SrvD%Input(1)%ExternalCableDeltaL)) then
         do i=1,min(SIZE(m_FAST%ExternInput%CableDeltaL),SIZE(SrvD%Input(1)%ExternalCableDeltaL))
            m_FAST%ExternInput%CableDeltaL(i) = SrvD%Input(1)%ExternalCableDeltaL(i)
         end do
      else  ! Initialize to zero for consistency
         m_FAST%ExternInput%CableDeltaL = 0.0_Reki
      endif
      if (allocated(SrvD%Input(1)%ExternalCableDeltaLdot)) then
         do i=1,min(SIZE(m_FAST%ExternInput%CableDeltaLdot),SIZE(SrvD%Input(1)%ExternalCableDeltaLdot))
            m_FAST%ExternInput%CableDeltaLdot(i) = SrvD%Input(1)%ExternalCableDeltaLdot(i)
         end do
      else  ! Initialize to zero for consistency
         m_FAST%ExternInput%CableDeltaLdot = 0.0_Reki
      endif
   end if
   
   m_FAST%ExternInput%LidarFocus = 1.0_ReKi  ! make this non-zero (until we add the initial position in the InflowWind input file)
         
   
   !...............................................................................................................................
   ! Destroy initializion data
   !...............................................................................................................................      
   CALL Cleanup()
   
CONTAINS
   SUBROUTINE Cleanup()
   !...............................................................................................................................
   ! Destroy initializion data
   !...............................................................................................................................
      CALL FAST_DestroyInitData( Init, ErrStat2, ErrMsg2 )
         CALL SetErrStat(ErrStat2,ErrMsg2,ErrStat,ErrMsg,RoutineName)
   
   END SUBROUTINE Cleanup

   SUBROUTINE SetSrvDCableControls()
      ! There is probably a better method for doint this, but this will work for now.  Kind of an ugly bit of hacking.
      Init%InData_SrvD%NumCableControl = 0
      if (allocated(Init%OutData_SD%CableCChanRqst)) then
         Init%InData_SrvD%NumCableControl = max(Init%InData_SrvD%NumCableControl, size(Init%OutData_SD%CableCChanRqst))
      endif
      if (allocated(Init%OutData_MD%CableCChanRqst)) then
         Init%InData_SrvD%NumCableControl = max(Init%InData_SrvD%NumCableControl, size(Init%OutData_MD%CableCChanRqst))
      endif
      ! Set an array listing which modules requested which channels.
      !     They may not all be requested, so check the arrays returned from them during initialization.
      if (Init%InData_SrvD%NumCableControl > 0) then
         call AllocAry(Init%InData_SrvD%CableControlRequestor, Init%InData_SrvD%NumCableControl, 'CableControlRequestor', ErrStat2, ErrMsg2)
            call SetErrStat(ErrStat2,ErrMsg2,ErrStat,ErrMsg,RoutineName)
         if (ErrStat >= abortErrLev) then ! make sure allocatable arrays are valid before setting them
            call Cleanup()
            return
         endif
         !  Fill a string array that we pass to SrvD containing info about which module is using which of the
         !  requested channels.  This is not strictly necessary, but will greatly simplify troubleshooting erros
         !  with the setup later.
         Init%InData_SrvD%CableControlRequestor = ''
         do I=1,Init%InData_SrvD%NumCableControl
            ! SD -- lots of logic here since we don't know if SD did the requesting of the channels
            if (allocated(Init%OutData_SD%CableCChanRqst)) then
               if (I <= size(Init%OutData_SD%CableCChanRqst)) then
                  if (Init%OutData_SD%CableCChanRqst(I)) then
                     if (len_trim(Init%InData_SrvD%CableControlRequestor(I))>0) Init%InData_SrvD%CableControlRequestor(I) = trim(Init%InData_SrvD%CableControlRequestor(I))//', '
                     Init%InData_SrvD%CableControlRequestor(I) = trim(Init%InData_SrvD%CableControlRequestor(I))//trim(y_FAST%Module_Ver( Module_SD )%Name)
                  endif
               endif
            endif
            ! MD -- lots of logic here since we don't know if MD did the requesting of the channels
            if (allocated(Init%OutData_MD%CableCChanRqst)) then
               if (I <= size(Init%OutData_MD%CableCChanRqst)) then
                  if (Init%OutData_MD%CableCChanRqst(I)) then
                     if (len_trim(Init%InData_SrvD%CableControlRequestor(I))>0) Init%InData_SrvD%CableControlRequestor(I) = trim(Init%InData_SrvD%CableControlRequestor(I))//', '
                     Init%InData_SrvD%CableControlRequestor(I) = trim(Init%InData_SrvD%CableControlRequestor(I))//trim(y_FAST%Module_Ver( Module_MD )%Name)
                  endif
               endif
            endif
         enddo
      endif

      !  Now that we actually know which channels are requested, resize the arrays sent into SD and MD.  They can both handle
      !  larger and sparse arrays. They will simply ignore the channels they aren't looking for.,
      if (Init%InData_SrvD%NumCableControl > 0) then
         !  SD has one array (CableDeltaL)
         if (allocated(SD%Input)) then
            if (allocated(SD%Input(1)%CableDeltaL)) then
               if (size(SD%Input(1)%CableDeltaL)<Init%InData_SrvD%NumCableControl) then
                  deallocate(SD%Input(1)%CableDeltaL)
                  call AllocAry(SD%Input(1)%CableDeltaL,Init%InData_SrvD%NumCableControl,'SD%Input(1)%CableDeltaL', ErrStat2, ErrMsg2)
                     call SetErrStat(ErrStat2,ErrMsg2,ErrStat,ErrMsg,RoutineName)
                  if (ErrStat >= abortErrLev) then ! make sure allocatable arrays are valid before setting them
                     call Cleanup()
                     return
                  endif
                  SD%Input(1)%CableDeltaL = 0.0_ReKi
               endif
            endif
         endif
         ! Resize the MD arrays as needed -- They may have requested different inputs, but we are passing larger arrays if necessary.
         !  MD has two arrays (DeltaL, DeltaLdot)
         if (allocated(MD%Input)) then
            if (allocated(MD%Input(1)%DeltaL)) then
               if (size(MD%Input(1)%DeltaL)<Init%InData_SrvD%NumCableControl) then
                  deallocate(MD%Input(1)%DeltaL)
                  call AllocAry(MD%Input(1)%DeltaL,Init%InData_SrvD%NumCableControl,'MD%Input(1)%DeltaL', ErrStat2, ErrMsg2)
                     call SetErrStat(ErrStat2,ErrMsg2,ErrStat,ErrMsg,RoutineName)
                  if (ErrStat >= abortErrLev) then ! make sure allocatable arrays are valid before setting them
                     call Cleanup()
                     return
                  endif
                  MD%Input(1)%DeltaL = 0.0_ReKi
               endif
            endif
         endif
         if (allocated(MD%Input)) then
            if (allocated(MD%Input(1)%DeltaLdot)) then
               if (size(MD%Input(1)%DeltaLdot)<Init%InData_SrvD%NumCableControl) then
                  deallocate(MD%Input(1)%DeltaLdot)
                  call AllocAry(MD%Input(1)%DeltaLdot,Init%InData_SrvD%NumCableControl,'MD%Input(1)%DeltaLdot', ErrStat2, ErrMsg2)
                     call SetErrStat(ErrStat2,ErrMsg2,ErrStat,ErrMsg,RoutineName)
                  if (ErrStat >= abortErrLev) then ! make sure allocatable arrays are valid before setting them
                     call Cleanup()
                     return
                  endif
                  MD%Input(1)%DeltaLdot = 0.0_ReKi
               endif
            endif
         endif
      endif
   END SUBROUTINE SetSrvDCableControls

END SUBROUTINE FAST_InitializeAll

!----------------------------------------------------------------------------------------------------------------------------------
!> This function returns a string describing the glue code and some of the compilation options we're using.
FUNCTION GetVersion(ThisProgVer)

   ! Passed Variables:

   TYPE(ProgDesc), INTENT( IN    ) :: ThisProgVer     !< program name/date/version description
   CHARACTER(1024)                 :: GetVersion      !< String containing a description of the compiled precision.
   
   CHARACTER(200)                  :: git_commit
   
   GetVersion = TRIM(GetNVD(ThisProgVer))//', compiled'

   IF ( Cmpl4SFun )  THEN     ! FAST has been compiled as an S-Function for Simulink
      GetVersion = TRIM(GetVersion)//' as a DLL S-Function for Simulink'
   ELSEIF ( Cmpl4LV )  THEN     ! FAST has been compiled as a DLL for Labview
      GetVersion = TRIM(GetVersion)//' as a DLL for LabVIEW'
   ENDIF   
   
   GetVersion = TRIM(GetVersion)//' as a '//TRIM(Num2LStr(BITS_IN_ADDR))//'-bit application using'
   
   ! determine precision

      IF ( ReKi == SiKi )  THEN     ! Single precision
         GetVersion = TRIM(GetVersion)//' single'
      ELSEIF ( ReKi == R8Ki )  THEN ! Double precision
         GetVersion = TRIM(GetVersion)// ' double'
      ELSE                          ! Unknown precision
         GetVersion = TRIM(GetVersion)//' unknown'
      ENDIF
      

!   GetVersion = TRIM(GetVersion)//' precision with '//OS_Desc
   GetVersion = TRIM(GetVersion)//' precision'

   ! add git info
   git_commit = QueryGitVersion()
   GetVersion = TRIM(GetVersion)//' at commit '//git_commit

   RETURN
END FUNCTION GetVersion

!----------------------------------------------------------------------------------------------------------------------------------
!> This subroutine is called at the start (or restart) of a FAST program (or FAST.Farm). It initializes the NWTC subroutine library,
!! displays the copyright notice, and displays some version information (including addressing scheme and precision).
SUBROUTINE FAST_ProgStart(ThisProgVer)
   TYPE(ProgDesc), INTENT(IN) :: ThisProgVer     !< program name/date/version description
   
   ! ... Initialize NWTC Library (open console, set pi constants) ...
   ! sets the pi constants, open console for output, etc...
   CALL NWTC_Init( ProgNameIN=ThisProgVer%Name, EchoLibVer=.FALSE. )
   
   ! Display the copyright notice
   CALL DispCopyrightLicense( ThisProgVer%Name )
   
   CALL DispCompileRuntimeInfo

END SUBROUTINE FAST_ProgStart
!----------------------------------------------------------------------------------------------------------------------------------
!> This routine gets the name of the FAST input file from the command line. It also returns a logical indicating if this there
!! was a "DWM" argument after the file name.
SUBROUTINE GetInputFileName(InputFile,UseDWM,ErrStat,ErrMsg)
   CHARACTER(*),             INTENT(OUT)           :: InputFile         !< A CHARACTER string containing the name of the primary FAST input file (if not present, we'll get it from the command line)
   LOGICAL,                  INTENT(OUT)           :: UseDWM            !< whether the last argument from the command line is "DWM"
   INTEGER(IntKi),           INTENT(OUT)           :: ErrStat           !< Error status
   CHARACTER(*),             INTENT(OUT)           :: ErrMsg            !< Error message
   
   INTEGER(IntKi)                                  :: ErrStat2          ! local error stat
   CHARACTER(1024)                                 :: LastArg           ! A second command-line argument that will allow DWM module to be used in AeroDyn
   
   ErrStat = ErrID_None
   ErrMsg = ''
   
   UseDWM = .FALSE.  ! by default, we're not going to use the DWM module
   InputFile = ""  ! initialize to empty string to make sure it's input from the command line
   CALL CheckArgs( InputFile, ErrStat2, LastArg )  ! if ErrStat2 /= ErrID_None, we'll ignore and deal with the problem when we try to read the input file
      
   IF (LEN_TRIM(InputFile) == 0) THEN ! no input file was specified
      ErrStat = ErrID_Fatal
      ErrMsg  = 'The required input file was not specified on the command line.'
      RETURN
   END IF            
      
   IF (LEN_TRIM(LastArg) > 0) THEN ! see if DWM was specified as the second option
      CALL Conv2UC( LastArg )
      IF ( TRIM(LastArg) == "DWM" ) THEN
         UseDWM    = .TRUE.
      END IF
   END IF   
   
END SUBROUTINE GetInputFileName
!----------------------------------------------------------------------------------------------------------------------------------
!> This subroutine checks for command-line arguments, gets the root name of the input files
!! (including full path name), and creates the names of the output files.
SUBROUTINE FAST_Init( p, m_FAST, y_FAST, t_initial, InputFile, ErrStat, ErrMsg, TMax, TurbID, OverrideAbortLev, RootName )

      IMPLICIT                        NONE

   ! Passed variables

   TYPE(FAST_ParameterType), INTENT(INOUT)         :: p                 !< The parameter data for the FAST (glue-code) simulation
   TYPE(FAST_MiscVarType),   INTENT(INOUT)         :: m_FAST            !< Miscellaneous variables
   TYPE(FAST_OutputFileType),INTENT(INOUT)         :: y_FAST            !< The output data for the FAST (glue-code) simulation
   REAL(DbKi),               INTENT(IN)            :: t_initial         !< the beginning time of the simulation
   INTEGER(IntKi),           INTENT(OUT)           :: ErrStat           !< Error status
   CHARACTER(*),             INTENT(OUT)           :: ErrMsg            !< Error message
   CHARACTER(*),             INTENT(IN)            :: InputFile         !< A CHARACTER string containing the name of the primary FAST input file (if not present, we'll get it from the command line)
   REAL(DbKi),               INTENT(IN), OPTIONAL  :: TMax              !< the length of the simulation (from Simulink or FAST.Farm)
   INTEGER(IntKi),           INTENT(IN), OPTIONAL  :: TurbID            !< an ID for naming the tubine output file
   LOGICAL,                  INTENT(IN), OPTIONAL  :: OverrideAbortLev  !< whether or not we should override the abort error level (e.g., FAST.Farm)
   CHARACTER(*),             INTENT(IN), OPTIONAL  :: RootName          !< A CHARACTER string containing the root name of FAST output files, overriding normal naming convention
      ! Local variables

   INTEGER                      :: i                                    ! loop counter
   !CHARACTER(1024)              :: DirName                              ! A CHARACTER string containing the path of the current working directory


   LOGICAL                      :: OverrideAbortErrLev  
   CHARACTER(*), PARAMETER      :: RoutineName = "FAST_Init"
   
   INTEGER(IntKi)               :: ErrStat2
   CHARACTER(ErrMsgLen)         :: ErrMsg2
   
      ! Initialize some variables
   ErrStat = ErrID_None
   ErrMsg = ''
   
   IF (PRESENT(OverrideAbortLev)) THEN
      OverrideAbortErrLev = OverrideAbortLev
   ELSE
      OverrideAbortErrLev = .true.
   END IF
   

   
   !...............................................................................................................................
   ! Set the root name of the output files based on the input file name
   !...............................................................................................................................
   
   if (present(RootName)) then
      p%OutFileRoot = RootName
   else         
         ! Determine the root name of the primary file (will be used for output files)
      CALL GetRoot( InputFile, p%OutFileRoot )
      IF ( Cmpl4SFun )  p%OutFileRoot = TRIM( p%OutFileRoot )//'.SFunc'
      IF ( PRESENT(TurbID) ) THEN
         IF ( TurbID > 0 ) THEN
            p%OutFileRoot = TRIM( p%OutFileRoot )//'.T'//TRIM(Num2LStr(TurbID))
         END IF
      END IF
   
   end if
   p%VTK_OutFileRoot = p%OutFileRoot !initialize this here in case of error before it is set later
   
   
   !...............................................................................................................................
   ! Initialize the module name/date/version info:
   !...............................................................................................................................

   y_FAST%Module_Ver( Module_Glue   ) = FAST_Ver
   
   DO i=2,NumModules
      y_FAST%Module_Ver(i)%Date = 'unknown date'
      y_FAST%Module_Ver(i)%Ver  = 'unknown version'
   END DO
   y_FAST%Module_Ver( Module_IfW    )%Name = 'InflowWind'
   y_FAST%Module_Ver( Module_OpFM   )%Name = 'OpenFOAM integration'
   y_FAST%Module_Ver( Module_ED     )%Name = 'ElastoDyn'
   y_FAST%Module_Ver( Module_BD     )%Name = 'BeamDyn'
   y_FAST%Module_Ver( Module_AD14   )%Name = 'AeroDyn14'
   y_FAST%Module_Ver( Module_AD     )%Name = 'AeroDyn'
   y_FAST%Module_Ver( Module_SrvD   )%Name = 'ServoDyn'
   y_FAST%Module_Ver( Module_HD     )%Name = 'HydroDyn'
   y_FAST%Module_Ver( Module_SD     )%Name = 'SubDyn'
   y_FAST%Module_Ver( Module_ExtPtfm)%Name = 'ExtPtfm_MCKF'
   y_FAST%Module_Ver( Module_MAP    )%Name = 'MAP'
   y_FAST%Module_Ver( Module_FEAM   )%Name = 'FEAMooring'
   y_FAST%Module_Ver( Module_MD     )%Name = 'MoorDyn'
   y_FAST%Module_Ver( Module_Orca   )%Name = 'OrcaFlexInterface'
   y_FAST%Module_Ver( Module_IceF   )%Name = 'IceFloe'
   y_FAST%Module_Ver( Module_IceD   )%Name = 'IceDyn'
         
   y_FAST%Module_Abrev( Module_Glue   ) = 'FAST'
   y_FAST%Module_Abrev( Module_IfW    ) = 'IfW'
   y_FAST%Module_Abrev( Module_OpFM   ) = 'OpFM'
   y_FAST%Module_Abrev( Module_ED     ) = 'ED'
   y_FAST%Module_Abrev( Module_BD     ) = 'BD'
   y_FAST%Module_Abrev( Module_AD14   ) = 'AD'
   y_FAST%Module_Abrev( Module_AD     ) = 'AD'
   y_FAST%Module_Abrev( Module_SrvD   ) = 'SrvD'
   y_FAST%Module_Abrev( Module_HD     ) = 'HD'
   y_FAST%Module_Abrev( Module_SD     ) = 'SD'
   y_FAST%Module_Abrev( Module_ExtPtfm) = 'ExtPtfm'
   y_FAST%Module_Abrev( Module_MAP    ) = 'MAP'
   y_FAST%Module_Abrev( Module_FEAM   ) = 'FEAM'
   y_FAST%Module_Abrev( Module_MD     ) = 'MD'
   y_FAST%Module_Abrev( Module_Orca   ) = 'Orca'
   y_FAST%Module_Abrev( Module_IceF   ) = 'IceF'
   y_FAST%Module_Abrev( Module_IceD   ) = 'IceD'   
   
   p%n_substeps = 1                                                ! number of substeps for between modules and global/FAST time
   p%BD_OutputSibling = .false.
   
   !...............................................................................................................................
   ! Read the primary file for the glue code:
   !...............................................................................................................................
   CALL FAST_ReadPrimaryFile( InputFile, p, m_FAST, OverrideAbortErrLev, ErrStat2, ErrMsg2 )
      CALL SetErrStat( ErrStat2, ErrMsg2, ErrStat, ErrMsg, RoutineName ) 

      ! make sure some linearization variables are consistant
   if (.not. p%Linearize)  p%CalcSteady = .false.
   if (.not. p%CalcSteady) p%TrimCase = TrimCase_none
   m_FAST%Lin%FoundSteady = .false.
   p%LinInterpOrder = p%InterpOrder ! 1 ! always use linear (or constant) interpolation on rotor?

      ! overwrite TMax if necessary)
   IF (PRESENT(TMax)) THEN
      p%TMax = TMax
      !p%TMax = MAX( TMax, p%TMax )
   END IF
   
   IF ( ErrStat >= AbortErrLev ) RETURN


   p%KMax = 1                 ! after more checking, we may put this in the input file...
   !IF (p%CompIce == Module_IceF) p%KMax = 2
   p%SizeJac_Opt1 = 0  ! initialize this vector to zero; after we figure out what size the ED/SD/HD/BD meshes are, we'll fill this
   
   p%numIceLegs = 0           ! initialize number of support-structure legs in contact with ice (IceDyn will set this later)
   
   p%nBeams = 0               ! initialize number of BeamDyn instances (will be set later)
   
      ! determine what kind of turbine we're modeling:
   IF ( p%CompHydro == Module_HD ) THEN
      IF ( p%CompSub == Module_SD ) THEN
         p%TurbineType = Type_Offshore_Fixed
      ELSE
         p%TurbineType = Type_Offshore_Floating
      END IF
   ELSEIF ( p%CompMooring == Module_Orca ) THEN
      p%TurbineType = Type_Offshore_Floating
   ELSEIF ( p%CompSub == Module_ExtPtfm ) THEN
      p%TurbineType = Type_Offshore_Fixed
   ELSE      
      p%TurbineType = Type_LandBased
   END IF   
         
    
   p%n_TMax_m1  = CEILING( ( (p%TMax - t_initial) / p%DT ) ) - 1 ! We're going to go from step 0 to n_TMax (thus the -1 here)

   if (p%TMax < 1.0_DbKi) then ! log10(0) gives floating point divide-by-zero error
      p%TChanLen = MinChanLen
   else
      p%TChanLen = max( MinChanLen, int(log10(p%TMax))+7 )
   end if
   p%OutFmt_t = 'F'//trim(num2lstr( p%TChanLen ))//'.4' ! 'F10.4'    
    
   !...............................................................................................................................
   ! Do some error checking on the inputs (validation):
   !...............................................................................................................................   
   call ValidateInputData(p, m_FAST, ErrStat2, ErrMsg2)    
      CALL SetErrStat( ErrStat2, ErrMsg2, ErrStat, ErrMsg, RoutineName ) 
    

   
   IF ( ErrStat >= AbortErrLev ) RETURN
   
   
   RETURN
END SUBROUTINE FAST_Init
!----------------------------------------------------------------------------------------------------------------------------------
!> This routine validates FAST data.
SUBROUTINE ValidateInputData(p, m_FAST, ErrStat, ErrMsg)

   TYPE(FAST_ParameterType), INTENT(INOUT)         :: p                 !< The parameter data for the FAST (glue-code) simulation
   TYPE(FAST_MiscVarType),   INTENT(IN   )         :: m_FAST            !< The misc data for the FAST (glue-code) simulation
   INTEGER(IntKi),           INTENT(  OUT)         :: ErrStat           !< Error status
   CHARACTER(*),             INTENT(  OUT)         :: ErrMsg            !< Error message

   REAL(DbKi)                                      :: TmpTime           ! A temporary variable for error checking
   
   INTEGER(IntKi)                                  :: i
   INTEGER(IntKi)                                  :: ErrStat2          
   CHARACTER(ErrMsgLen)                            :: ErrMsg2            
   CHARACTER(*), PARAMETER                         :: RoutineName='ValidateInputData'
   
   ErrStat = ErrID_None
   ErrMsg  = ""
   
   
   IF ( p%TMax < 0.0_DbKi  )  THEN
      CALL SetErrStat( ErrID_Fatal, 'TMax must not be a negative number.', ErrStat, ErrMsg, RoutineName )
   ELSE IF ( p%TMax < p%TStart )  THEN
      CALL SetErrStat( ErrID_Fatal, 'TMax must not be less than TStart.', ErrStat, ErrMsg, RoutineName )
   END IF

   IF ( p%n_ChkptTime < p%n_TMax_m1 ) THEN
      if (.NOT. p%WrBinOutFile) CALL SetErrStat( ErrID_Severe, 'It is highly recommended that time-marching output files be generated in binary format when generating checkpoint files.', ErrStat, ErrMsg, RoutineName )
      if (p%CompMooring==MODULE_Orca) CALL SetErrStat( ErrID_Fatal, 'Restart capability for OrcaFlexInterface is not supported. Set ChkptTime larger than TMax.', ErrStat, ErrMsg, RoutineName )
      ! also check for other features that aren't supported with restart (like ServoDyn's user-defined control routines)
   END IF
      
   IF ( p%DT <= 0.0_DbKi )  THEN
      CALL SetErrStat( ErrID_Fatal, 'DT must be greater than 0.', ErrStat, ErrMsg, RoutineName )
   ELSE ! Test DT and TMax to ensure numerical stability -- HINT: see the use of OnePlusEps
      TmpTime = p%TMax*EPSILON(p%DT)
      IF ( p%DT <= TmpTime ) THEN
         CALL SetErrStat( ErrID_Fatal, 'DT must be greater than '//TRIM ( Num2LStr( TmpTime ) )//' seconds.', ErrStat, ErrMsg, RoutineName )
      END IF
   END IF

      ! Check that InputFileData%OutFmt is a valid format specifier and will fit over the column headings
   CALL ChkRealFmtStr( p%OutFmt, 'OutFmt', p%FmtWidth, ErrStat2, ErrMsg2 )
      call SetErrStat(ErrStat2, ErrMsg2, ErrStat, ErrMsg, RoutineName)

   IF ( p%WrTxtOutFile .and. p%FmtWidth < MinChanLen ) CALL SetErrStat( ErrID_Warn, 'OutFmt produces a column width of '// &
         TRIM(Num2LStr(p%FmtWidth))//'), which may be too small.', ErrStat, ErrMsg, RoutineName )
   
   IF ( p%WrTxtOutFile .AND. p%TChanLen > ChanLen  )  THEN ! ( p%TMax > 9999.999_DbKi )
      CALL SetErrStat( ErrID_Warn, 'TMax is too large for a '//trim(num2lstr(ChanLen))//'-character time column in text tabular (time-marching) output files.'// &
                                   ' Postprocessors with this limitation may not work.', ErrStat, ErrMsg, RoutineName )
   END IF

   IF ( p%TStart      <  0.0_DbKi ) CALL SetErrStat( ErrID_Fatal, 'TStart must not be less than 0 seconds.', ErrStat, ErrMsg, RoutineName )
!  IF ( p%SttsTime    <= 0.0_DbKi ) CALL SetErrStat( ErrID_Fatal, 'SttsTime must be greater than 0 seconds.', ErrStat, ErrMsg, RoutineName )
   IF ( p%n_SttsTime  < 1_IntKi   ) CALL SetErrStat( ErrID_Fatal, 'SttsTime must be greater than 0 seconds.', ErrStat, ErrMsg, RoutineName )
   IF ( p%n_ChkptTime < 1_IntKi   ) CALL SetErrStat( ErrID_Fatal, 'ChkptTime must be greater than 0 seconds.', ErrStat, ErrMsg, RoutineName )
   IF ( p%KMax        < 1_IntKi   ) CALL SetErrStat( ErrID_Fatal, 'KMax must be greater than 0.', ErrStat, ErrMsg, RoutineName )
   
   IF (p%CompElast   == Module_Unknown) CALL SetErrStat( ErrID_Fatal, 'CompElast must be 1 (ElastoDyn) or 2 (BeamDyn).', ErrStat, ErrMsg, RoutineName )   
   IF (p%CompAero    == Module_Unknown) CALL SetErrStat( ErrID_Fatal, 'CompAero must be 0 (None), 1 (AeroDyn14), or 2 (AeroDyn).', ErrStat, ErrMsg, RoutineName )
   IF (p%CompServo   == Module_Unknown) CALL SetErrStat( ErrID_Fatal, 'CompServo must be 0 (None) or 1 (ServoDyn).', ErrStat, ErrMsg, RoutineName )
   IF (p%CompHydro   == Module_Unknown) CALL SetErrStat( ErrID_Fatal, 'CompHydro must be 0 (None) or 1 (HydroDyn).', ErrStat, ErrMsg, RoutineName )
   IF (p%CompSub     == Module_Unknown) CALL SetErrStat( ErrID_Fatal, 'CompSub must be 0 (None), 1 (SubDyn), or 2 (ExtPtfm_MCKF).', ErrStat, ErrMsg, RoutineName )
   IF (p%CompMooring == Module_Unknown) CALL SetErrStat( ErrID_Fatal, 'CompMooring must be 0 (None), 1 (MAP), 2 (FEAMooring), 3 (MoorDyn), or 4 (OrcaFlex).', ErrStat, ErrMsg, RoutineName )
   IF (p%CompIce     == Module_Unknown) CALL SetErrStat( ErrID_Fatal, 'CompIce must be 0 (None) or 1 (IceFloe).', ErrStat, ErrMsg, RoutineName )
   IF (p%CompHydro /= Module_HD) THEN
      IF (p%CompMooring == Module_MAP) THEN
         CALL SetErrStat( ErrID_Fatal, 'HydroDyn must be used when MAP is used. Set CompHydro > 0 or CompMooring = 0 in the FAST input file.', ErrStat, ErrMsg, RoutineName )
      ELSEIF (p%CompMooring == Module_FEAM) THEN
         CALL SetErrStat( ErrID_Fatal, 'HydroDyn must be used when FEAMooring is used. Set CompHydro > 0 or CompMooring = 0 in the FAST input file.', ErrStat, ErrMsg, RoutineName )
      ELSEIF (p%CompMooring == Module_MD) THEN
         CALL SetErrStat( ErrID_Fatal, 'HydroDyn must be used when MoorDyn is used. Set CompHydro > 0 or CompMooring = 0 in the FAST input file.', ErrStat, ErrMsg, RoutineName )
      END IF
   ELSE
      IF (p%CompMooring == Module_Orca) CALL SetErrStat( ErrID_Fatal, 'HydroDyn cannot be used if OrcaFlex is used. Set CompHydro = 0 or CompMooring < 4 in the FAST input file.', ErrStat, ErrMsg, RoutineName )
      IF (p%CompSub == Module_ExtPtfm) CALL SetErrStat( ErrID_Fatal, 'HydroDyn cannot be used if ExtPtfm_MCKF is used. Set CompHydro = 0 or CompSub < 2 in the FAST input file.', ErrStat, ErrMsg, RoutineName )
   END IF

   
   IF (p%CompIce == Module_IceF) THEN
      IF (p%CompSub   /= Module_SD) CALL SetErrStat( ErrID_Fatal, 'SubDyn must be used when IceFloe is used. Set CompSub > 0 or CompIce = 0 in the FAST input file.', ErrStat, ErrMsg, RoutineName )
      IF (p%CompHydro /= Module_HD) CALL SetErrStat( ErrID_Fatal, 'HydroDyn must be used when IceFloe is used. Set CompHydro > 0 or CompIce = 0 in the FAST input file.', ErrStat, ErrMsg, RoutineName )
   ELSEIF (p%CompIce == Module_IceD) THEN
      IF (p%CompSub   /= Module_SD) CALL SetErrStat( ErrID_Fatal, 'SubDyn must be used when IceDyn is used. Set CompSub > 0 or CompIce = 0 in the FAST input file.', ErrStat, ErrMsg, RoutineName )
      IF (p%CompHydro /= Module_HD) CALL SetErrStat( ErrID_Fatal, 'HydroDyn must be used when IceDyn is used. Set CompHydro > 0 or CompIce = 0 in the FAST input file.', ErrStat, ErrMsg, RoutineName )
   END IF
   
   IF (p%CompElast == Module_BD .and. p%CompAero == Module_AD14 ) CALL SetErrStat( ErrID_Fatal, 'AeroDyn14 cannot be used when BeamDyn is used. Change CompAero or CompElast in the FAST input file.', ErrStat, ErrMsg, RoutineName )
   
!   IF ( p%InterpOrder < 0 .OR. p%InterpOrder > 2 ) THEN
   IF ( p%InterpOrder < 1 .OR. p%InterpOrder > 2 ) THEN
      CALL SetErrStat( ErrID_Fatal, 'InterpOrder must be 1 or 2.', ErrStat, ErrMsg, RoutineName ) ! 5/13/14 bjj: MAS and JMJ compromise for certain integrators is that InterpOrder cannot be 0
      p%InterpOrder = 1    ! Avoid problems in error handling by setting this to 0
   END IF

   IF ( p%NumCrctn < 0_IntKi ) THEN
      CALL SetErrStat( ErrID_Fatal, 'NumCrctn must be 0 or greater.', ErrStat, ErrMsg, RoutineName )
   END IF   
   
   
   if ( p%WrVTK == VTK_Unknown ) then
      call SetErrStat(ErrID_Fatal, 'WrVTK must be 0 (none), 1 (initialization only), 2 (animation), or 3 (mode shapes).', ErrStat, ErrMsg, RoutineName)
   else
      if ( p%VTK_type == VTK_Unknown ) then
         call SetErrStat(ErrID_Fatal, 'VTK_type must be 1 (surfaces), 2 (basic meshes:lines/points), or 3 (all meshes).', ErrStat, ErrMsg, RoutineName)
         ! note I'm not going to write that 4 (old) is an option
      end if
      
      if (p%WrVTK == VTK_ModeShapes .and. .not. p%Linearize) then
         call SetErrStat(ErrID_Fatal, 'WrVTK cannot be 3 (mode shapes) when Linearize is false. (Mode shapes require linearization analysis.)', ErrStat, ErrMsg, RoutineName)
      end if
   end if
      
   if (p%Linearize) then
   
      if (p%CalcSteady) then
         if (p%NLinTimes < 1) call SetErrStat(ErrID_Fatal,'NLinTimes must be at least 1 for linearization analysis.',ErrStat, ErrMsg, RoutineName)
         if (p%TrimCase /= TrimCase_yaw .and. p%TrimCase /= TrimCase_torque .and. p%TrimCase /= TrimCase_pitch) then
            call SetErrStat(ErrID_Fatal,'TrimCase must be either 1, 2, or 3.',ErrStat, ErrMsg, RoutineName)
         end if
         
         if (p%TrimTol <= epsilon(p%TrimTol)) call SetErrStat(ErrID_Fatal,'TrimTol must be larger than '//trim(num2lstr(epsilon(p%TrimTol)))//'.',ErrStat, ErrMsg, RoutineName)
         if (p%Twr_Kdmp < 0.0_ReKi) call SetErrStat(ErrID_Fatal,'Twr_Kdmp must not be negative.',ErrStat, ErrMsg, RoutineName)
         if (p%Bld_Kdmp < 0.0_ReKi) call SetErrStat(ErrID_Fatal,'Bld_Kdmp must not be negative.',ErrStat, ErrMsg, RoutineName)
      else
   
         if (.not. allocated(m_FAST%Lin%LinTimes)) then
            call SetErrStat(ErrID_Fatal, 'NLinTimes must be at least 1 for linearization analysis.',ErrStat, ErrMsg, RoutineName)
         else
            do i=1,p%NLinTimes
               if (m_FAST%Lin%LinTimes(i) < 0) call SetErrStat(ErrID_Fatal,'LinTimes must be positive values.',ErrStat, ErrMsg, RoutineName)
            end do
            do i=2,p%NLinTimes
               if (m_FAST%Lin%LinTimes(i) <= m_FAST%Lin%LinTimes(i-1)) call SetErrStat(ErrID_Fatal,'LinTimes must be unique values entered in increasing order.',ErrStat, ErrMsg, RoutineName)
            end do
            
            if (m_FAST%Lin%LinTimes(p%NLinTimes) > p%TMax) call SetErrStat(ErrID_Info, 'Tmax is less than the last linearization time. Linearization analysis will not be performed after TMax.',ErrStat, ErrMsg, RoutineName)
         end if
         
      end if
      
      if (p%LinInputs < LIN_NONE .or. p%LinInputs > LIN_ALL) call SetErrStat(ErrID_Fatal,'LinInputs must be 0, 1, or 2.',ErrStat, ErrMsg, RoutineName)
      if (p%LinOutputs < LIN_NONE .or. p%LinOutputs > LIN_ALL) call SetErrStat(ErrID_Fatal,'LinOutputs must be 0, 1, or 2.',ErrStat, ErrMsg, RoutineName)
      
      if (p%LinOutJac) then
         if ( p%LinInputs /= LIN_ALL .or. p%LinOutputs /= LIN_ALL) then
            call SetErrStat(ErrID_Info,'LinOutJac can be used only when LinInputs=LinOutputs=2.',ErrStat, ErrMsg, RoutineName)
            p%LinOutJac = .false.
         end if
      end if
      
      ! now, make sure we haven't asked for any modules that we can't yet linearize:
      if (p%CompInflow == MODULE_OpFM) call SetErrStat(ErrID_Fatal,'Linearization is not implemented for the OpenFOAM coupling.',ErrStat, ErrMsg, RoutineName)
      if (p%CompAero == MODULE_AD14) call SetErrStat(ErrID_Fatal,'Linearization is not implemented for the AeroDyn v14 module.',ErrStat, ErrMsg, RoutineName)
      !if (p%CompSub   == MODULE_SD) call SetErrStat(ErrID_Fatal,'Linearization is not implemented for the SubDyn module.',ErrStat, ErrMsg, RoutineName)
      if (p%CompSub /= MODULE_None .and. p%CompSub /= MODULE_SD )     call SetErrStat(ErrID_Fatal,'Linearization is not implemented for the ExtPtfm_MCKF substructure module.',ErrStat, ErrMsg, RoutineName)
      if (p%CompMooring /= MODULE_None .and. p%CompMooring /= MODULE_MAP) call SetErrStat(ErrID_Fatal,'Linearization is not implemented for the FEAMooring or MoorDyn mooring modules.',ErrStat, ErrMsg, RoutineName)
      if (p%CompIce /= MODULE_None) call SetErrStat(ErrID_Fatal,'Linearization is not implemented for any of the ice loading modules.',ErrStat, ErrMsg, RoutineName)
                  
   end if
      
   
   if ( p%TurbineType /= Type_LandBased .and. .not. EqualRealNos(p%TurbinePos(3), 0.0_SiKi) ) then
    call SetErrStat(ErrID_Fatal, 'Height of turbine location, TurbinePos(3), must be 0 for offshore turbines.', ErrStat, ErrMsg, RoutineName)
   end if

   !...............................................................................................................................

      ! temporary check on p_FAST%DT_out 

   IF ( .NOT. EqualRealNos( p%DT_out, p%DT ) ) THEN
      IF ( p%DT_out < p%DT ) THEN
         CALL SetErrStat( ErrID_Fatal, 'DT_out must be at least DT ('//TRIM(Num2LStr(p%DT))//' s).', ErrStat, ErrMsg, RoutineName )
      ELSEIF ( .NOT. EqualRealNos( p%DT_out, p%DT * p%n_DT_Out )  ) THEN
         CALL SetErrStat( ErrID_Fatal, 'DT_out must be an integer multiple of DT.', ErrStat, ErrMsg, RoutineName )
      END IF
   END IF
   
   

END SUBROUTINE ValidateInputData
!----------------------------------------------------------------------------------------------------------------------------------
!> This routine initializes the output for the glue code, including writing the header for the primary output file.
SUBROUTINE FAST_InitOutput( p_FAST, y_FAST, Init, ErrStat, ErrMsg )

   IMPLICIT NONE

      ! Passed variables
   TYPE(FAST_ParameterType),       INTENT(IN)           :: p_FAST                                !< Glue-code simulation parameters
   TYPE(FAST_OutputFileType),      INTENT(INOUT)        :: y_FAST                                !< Glue-code simulation outputs
   TYPE(FAST_InitData),            INTENT(IN)           :: Init                                  !< Initialization data for all modules

   INTEGER(IntKi),                 INTENT(OUT)          :: ErrStat                               !< Error status
   CHARACTER(*),                   INTENT(OUT)          :: ErrMsg                                !< Error message corresponding to ErrStat


      ! Local variables.

   INTEGER(IntKi)                   :: I, J                                            ! Generic index for DO loops.
   INTEGER(IntKi)                   :: indxNext                                        ! The index of the next value to be written to an array
   INTEGER(IntKi)                   :: NumOuts                                         ! number of channels to be written to the output file(s)



   !......................................................
   ! Set the description lines to be printed in the output file
   !......................................................
   y_FAST%FileDescLines(1)  = 'Predictions were generated on '//CurDate()//' at '//CurTime()//' using '//TRIM(GetVersion(FAST_Ver))
   y_FAST%FileDescLines(2)  = 'linked with ' //' '//TRIM(GetNVD(NWTC_Ver            ))  ! we'll get the rest of the linked modules in the section below
   y_FAST%FileDescLines(3)  = 'Description from the FAST input file: '//TRIM(p_FAST%FTitle)
   
   !......................................................
   ! We'll fill out the rest of FileDescLines(2), 
   ! and save the module version info for later use, too:
   !......................................................

   y_FAST%Module_Ver( Module_ED ) = Init%OutData_ED%Ver
   y_FAST%FileDescLines(2) = TRIM(y_FAST%FileDescLines(2) ) //'; '//TRIM(GetNVD(y_FAST%Module_Ver( Module_ED )  ))

   IF ( p_FAST%CompElast == Module_BD )  THEN
      y_FAST%Module_Ver( Module_BD ) = Init%OutData_BD(1)%Ver ! call copy routine for this type if it every uses dynamic memory     
      y_FAST%FileDescLines(2)  = TRIM(y_FAST%FileDescLines(2) ) //'; '//TRIM(GetNVD(y_FAST%Module_Ver( Module_BD ))) 
   END IF   
   
   
   IF ( p_FAST%CompInflow == Module_IfW )  THEN
      y_FAST%Module_Ver( Module_IfW ) = Init%OutData_IfW%Ver ! call copy routine for this type if it every uses dynamic memory     
      y_FAST%FileDescLines(2)  = TRIM(y_FAST%FileDescLines(2) ) //'; '//TRIM(GetNVD(y_FAST%Module_Ver( Module_IfW ))) 
   ELSEIF ( p_FAST%CompInflow == Module_OpFM )  THEN
      y_FAST%Module_Ver( Module_OpFM ) = Init%OutData_OpFM%Ver ! call copy routine for this type if it every uses dynamic memory     
      y_FAST%FileDescLines(2)  = TRIM(y_FAST%FileDescLines(2) ) //'; '//TRIM(GetNVD(y_FAST%Module_Ver( Module_OpFM ))) 
   END IF   
   
   IF ( p_FAST%CompAero == Module_AD14 )  THEN
      y_FAST%Module_Ver( Module_AD14  ) = Init%OutData_AD14%Ver     
      y_FAST%FileDescLines(2)  = TRIM(y_FAST%FileDescLines(2) ) //'; '//TRIM(GetNVD(y_FAST%Module_Ver( Module_AD14  ) ))                  
   ELSEIF ( p_FAST%CompAero == Module_AD )  THEN
      y_FAST%Module_Ver( Module_AD  ) = Init%OutData_AD%Ver     
      y_FAST%FileDescLines(2)  = TRIM(y_FAST%FileDescLines(2) ) //'; '//TRIM(GetNVD(y_FAST%Module_Ver( Module_AD  ) ))                  
   END IF

   IF ( p_FAST%CompServo == Module_SrvD ) THEN
      y_FAST%Module_Ver( Module_SrvD ) = Init%OutData_SrvD%Ver
      y_FAST%FileDescLines(2)  = TRIM(y_FAST%FileDescLines(2) ) //'; '//TRIM(GetNVD(y_FAST%Module_Ver( Module_SrvD )))
   END IF
         
   IF ( p_FAST%CompHydro == Module_HD ) THEN
      y_FAST%Module_Ver( Module_HD )   = Init%OutData_HD%Ver
      y_FAST%FileDescLines(2)  = TRIM(y_FAST%FileDescLines(2) ) //'; '//TRIM(GetNVD(y_FAST%Module_Ver( Module_HD )))
   END IF

   IF ( p_FAST%CompSub == Module_SD ) THEN
      y_FAST%Module_Ver( Module_SD )   = Init%OutData_SD%Ver
      y_FAST%FileDescLines(2)  = TRIM(y_FAST%FileDescLines(2) ) //'; '//TRIM(GetNVD(y_FAST%Module_Ver( Module_SD )))
   ELSE IF ( p_FAST%CompSub == Module_ExtPtfm ) THEN
      y_FAST%Module_Ver( Module_ExtPtfm )   = Init%OutData_ExtPtfm%Ver
      y_FAST%FileDescLines(2)  = TRIM(y_FAST%FileDescLines(2) ) //'; '//TRIM(GetNVD(y_FAST%Module_Ver( Module_ExtPtfm )))
   END IF

   IF ( p_FAST%CompMooring == Module_MAP ) THEN
      y_FAST%Module_Ver( Module_MAP )   = Init%OutData_MAP%Ver
      y_FAST%FileDescLines(2)  = TRIM(y_FAST%FileDescLines(2) ) //'; '//TRIM(GetNVD(y_FAST%Module_Ver( Module_MAP )))
   ELSEIF ( p_FAST%CompMooring == Module_MD ) THEN
      y_FAST%Module_Ver( Module_MD )   = Init%OutData_MD%Ver
      y_FAST%FileDescLines(2)  = TRIM(y_FAST%FileDescLines(2) ) //'; '//TRIM(GetNVD(y_FAST%Module_Ver( Module_MD )))
   ELSEIF ( p_FAST%CompMooring == Module_FEAM ) THEN
      y_FAST%Module_Ver( Module_FEAM )   = Init%OutData_FEAM%Ver
      y_FAST%FileDescLines(2)  = TRIM(y_FAST%FileDescLines(2) ) //'; '//TRIM(GetNVD(y_FAST%Module_Ver( Module_FEAM )))
   ELSEIF ( p_FAST%CompMooring == Module_Orca ) THEN
      y_FAST%Module_Ver( Module_Orca )   = Init%OutData_Orca%Ver
      y_FAST%FileDescLines(2)  = TRIM(y_FAST%FileDescLines(2) ) //'; '//TRIM(GetNVD(y_FAST%Module_Ver( Module_Orca)))
   END IF   
   
   IF ( p_FAST%CompIce == Module_IceF ) THEN
      y_FAST%Module_Ver( Module_IceF )   = Init%OutData_IceF%Ver
      y_FAST%FileDescLines(2)  = TRIM(y_FAST%FileDescLines(2) ) //'; '//TRIM(GetNVD(y_FAST%Module_Ver( Module_IceF )))
   ELSEIF ( p_FAST%CompIce == Module_IceD ) THEN
      y_FAST%Module_Ver( Module_IceD )   = Init%OutData_IceD%Ver
      y_FAST%FileDescLines(2)  = TRIM(y_FAST%FileDescLines(2) ) //'; '//TRIM(GetNVD(y_FAST%Module_Ver( Module_IceD )))   
   END IF      
   
   !......................................................
   ! Set the number of output columns from each module
   !......................................................
   y_FAST%numOuts = 0    ! Inintialize entire array
   
   IF ( ALLOCATED( Init%OutData_IfW%WriteOutputHdr  ) ) y_FAST%numOuts(Module_IfW)  = SIZE(Init%OutData_IfW%WriteOutputHdr)
   IF ( ALLOCATED( Init%OutData_OpFM%WriteOutputHdr ) ) y_FAST%numOuts(Module_OpFM) = SIZE(Init%OutData_OpFM%WriteOutputHdr)
   IF ( ALLOCATED( Init%OutData_ED%WriteOutputHdr   ) ) y_FAST%numOuts(Module_ED)   = SIZE(Init%OutData_ED%WriteOutputHdr)
do i=1,p_FAST%nBeams
   IF ( ALLOCATED( Init%OutData_BD(i)%WriteOutputHdr) ) y_FAST%numOuts(Module_BD)   = y_FAST%numOuts(Module_BD) + SIZE(Init%OutData_BD(i)%WriteOutputHdr)
end do   
!ad14 doesn't have outputs:
                                                       y_FAST%numOuts(Module_AD14) = 0
                                                       
   IF ( ALLOCATED( Init%OutData_AD%rotors)) then
      IF ( ALLOCATED( Init%OutData_AD%rotors(1)%WriteOutputHdr)) y_FAST%numOuts(Module_AD) = SIZE(Init%OutData_AD%rotors(1)%WriteOutputHdr)
   ENDIF
   IF ( ALLOCATED( Init%OutData_SrvD%WriteOutputHdr   ) ) y_FAST%numOuts(Module_SrvD)   = SIZE(Init%OutData_SrvD%WriteOutputHdr)
   IF ( ALLOCATED( Init%OutData_HD%WriteOutputHdr     ) ) y_FAST%numOuts(Module_HD)     = SIZE(Init%OutData_HD%WriteOutputHdr)
   IF ( ALLOCATED( Init%OutData_SD%WriteOutputHdr     ) ) y_FAST%numOuts(Module_SD)     = SIZE(Init%OutData_SD%WriteOutputHdr)
   IF ( ALLOCATED( Init%OutData_ExtPtfm%WriteOutputHdr) ) y_FAST%numOuts(Module_ExtPtfm)= SIZE(Init%OutData_ExtPtfm%WriteOutputHdr)
   IF ( ALLOCATED( Init%OutData_MAP%WriteOutputHdr    ) ) y_FAST%numOuts(Module_MAP)    = SIZE(Init%OutData_MAP%WriteOutputHdr)
   IF ( ALLOCATED( Init%OutData_FEAM%WriteOutputHdr   ) ) y_FAST%numOuts(Module_FEAM)   = SIZE(Init%OutData_FEAM%WriteOutputHdr)
   IF ( ALLOCATED( Init%OutData_MD%WriteOutputHdr     ) ) y_FAST%numOuts(Module_MD)     = SIZE(Init%OutData_MD%WriteOutputHdr)
   IF ( ALLOCATED( Init%OutData_Orca%WriteOutputHdr   ) ) y_FAST%numOuts(Module_Orca)   = SIZE(Init%OutData_Orca%WriteOutputHdr)
   IF ( ALLOCATED( Init%OutData_IceF%WriteOutputHdr   ) ) y_FAST%numOuts(Module_IceF)   = SIZE(Init%OutData_IceF%WriteOutputHdr)
   IF ( ALLOCATED( Init%OutData_IceD%WriteOutputHdr   ) ) y_FAST%numOuts(Module_IceD)   = SIZE(Init%OutData_IceD%WriteOutputHdr)*p_FAST%numIceLegs         
   
   !......................................................
   ! Initialize the output channel names and units
   !......................................................
      y_FAST%numOuts(Module_Glue) = 1 ! time

   
   NumOuts   = SUM( y_FAST%numOuts )

   CALL AllocAry( y_FAST%ChannelNames,NumOuts, 'ChannelNames', ErrStat, ErrMsg )
      IF ( ErrStat /= ErrID_None ) RETURN
   CALL AllocAry( y_FAST%ChannelUnits,NumOuts, 'ChannelUnits', ErrStat, ErrMsg )
      IF ( ErrStat /= ErrID_None ) RETURN

      ! Glue outputs: 
   y_FAST%ChannelNames(1) = 'Time'
   y_FAST%ChannelUnits(1) = '(s)'

   
   indxNext = y_FAST%numOuts(Module_Glue) + 1
   
   DO i=1,y_FAST%numOuts(Module_IfW) !InflowWind
      y_FAST%ChannelNames(indxNext) = Init%OutData_IfW%WriteOutputHdr(i)
      y_FAST%ChannelUnits(indxNext) = Init%OutData_IfW%WriteOutputUnt(i)
      indxNext = indxNext + 1
   END DO

   DO i=1,y_FAST%numOuts(Module_OpFM) !OpenFOAM
      y_FAST%ChannelNames(indxNext) = Init%OutData_OpFM%WriteOutputHdr(i)
      y_FAST%ChannelUnits(indxNext) = Init%OutData_OpFM%WriteOutputUnt(i)
      indxNext = indxNext + 1
   END DO   

   DO i=1,y_FAST%numOuts(Module_ED) !ElastoDyn
      y_FAST%ChannelNames(indxNext) = Init%OutData_ED%WriteOutputHdr(i)
      y_FAST%ChannelUnits(indxNext) = Init%OutData_ED%WriteOutputUnt(i)
      indxNext = indxNext + 1
   END DO   

   IF ( y_FAST%numOuts(Module_BD) > 0_IntKi ) THEN !BeamDyn
      do i=1,p_FAST%nBeams
         if ( allocated(Init%OutData_BD(i)%WriteOutputHdr) ) then            
            do j=1,size(Init%OutData_BD(i)%WriteOutputHdr) 
               y_FAST%ChannelNames(indxNext) = 'B'//TRIM(Num2Lstr(i))//trim(Init%OutData_BD(i)%WriteOutputHdr(j))
               y_FAST%ChannelUnits(indxNext) = Init%OutData_BD(i)%WriteOutputUnt(j)
               indxNext = indxNext + 1
            end do ! j            
         end if         
      end do                 
   END IF
   
   
   ! none for AeroDyn14 
   
   DO i=1,y_FAST%numOuts(Module_AD) !AeroDyn
      y_FAST%ChannelNames(indxNext) = Init%OutData_AD%rotors(1)%WriteOutputHdr(i)
      y_FAST%ChannelUnits(indxNext) = Init%OutData_AD%rotors(1)%WriteOutputUnt(i)
      indxNext = indxNext + 1
   END DO   
   
   DO i=1,y_FAST%numOuts(Module_SrvD) !ServoDyn
      y_FAST%ChannelNames(indxNext) = Init%OutData_SrvD%WriteOutputHdr(i)
      y_FAST%ChannelUnits(indxNext) = Init%OutData_SrvD%WriteOutputUnt(i)
      indxNext = indxNext + 1
   END DO   

   DO i=1,y_FAST%numOuts(Module_HD) !HydroDyn
      y_FAST%ChannelNames(indxNext) = Init%OutData_HD%WriteOutputHdr(i)
      y_FAST%ChannelUnits(indxNext) = Init%OutData_HD%WriteOutputUnt(i)
      indxNext = indxNext + 1
   END DO      

   DO i=1,y_FAST%numOuts(Module_SD) !SubDyn
      y_FAST%ChannelNames(indxNext) = Init%OutData_SD%WriteOutputHdr(i)
      y_FAST%ChannelUnits(indxNext) = Init%OutData_SD%WriteOutputUnt(i)
      indxNext = indxNext + 1
   END DO      

   DO i=1,y_FAST%numOuts(Module_ExtPtfm) !ExtPtfm_MCKF
      y_FAST%ChannelNames(indxNext) = Init%OutData_ExtPtfm%WriteOutputHdr(i)
      y_FAST%ChannelUnits(indxNext) = Init%OutData_ExtPtfm%WriteOutputUnt(i)
      indxNext = indxNext + 1
   END DO      
   
   DO i=1,y_FAST%numOuts(Module_MAP) !MAP
      y_FAST%ChannelNames(indxNext) = Init%OutData_MAP%WriteOutputHdr(i)
      y_FAST%ChannelUnits(indxNext) = Init%OutData_MAP%WriteOutputUnt(i)
      indxNext = indxNext + 1
   END DO      
   
   DO i=1,y_FAST%numOuts(Module_MD) !MoorDyn
      y_FAST%ChannelNames(indxNext) = Init%OutData_MD%WriteOutputHdr(i)
      y_FAST%ChannelUnits(indxNext) = Init%OutData_MD%WriteOutputUnt(i)
      indxNext = indxNext + 1
   END DO      

   DO i=1,y_FAST%numOuts(Module_FEAM) !FEAMooring
      y_FAST%ChannelNames(indxNext) = Init%OutData_FEAM%WriteOutputHdr(i)
      y_FAST%ChannelUnits(indxNext) = Init%OutData_FEAM%WriteOutputUnt(i)
      indxNext = indxNext + 1
   END DO      

   DO i=1,y_FAST%numOuts(Module_Orca) !OrcaFlex
      y_FAST%ChannelNames(indxNext) = Init%OutData_Orca%WriteOutputHdr(i)
      y_FAST%ChannelUnits(indxNext) = Init%OutData_Orca%WriteOutputUnt(i)
      indxNext = indxNext + 1
   END DO         
   
   DO i=1,y_FAST%numOuts(Module_IceF) !IceFloe
      y_FAST%ChannelNames(indxNext) = Init%OutData_IceF%WriteOutputHdr(i)
      y_FAST%ChannelUnits(indxNext) = Init%OutData_IceF%WriteOutputUnt(i)
      indxNext = indxNext + 1
   END DO         
   
   IF ( y_FAST%numOuts(Module_IceD) > 0_IntKi ) THEN !IceDyn
      DO I=1,p_FAST%numIceLegs         
         DO J=1,SIZE(Init%OutData_IceD%WriteOutputHdr) 
            y_FAST%ChannelNames(indxNext) =TRIM(Init%OutData_IceD%WriteOutputHdr(J))//'L'//TRIM(Num2Lstr(I))  !bjj: do we want this "Lx" at the end?
            y_FAST%ChannelUnits(indxNext) = Init%OutData_IceD%WriteOutputUnt(J)
            indxNext = indxNext + 1
         END DO ! J
      END DO ! I
   END IF   
      
   
   !......................................................
   ! Open the text output file and print the headers
   !......................................................

   IF (p_FAST%WrTxtOutFile) THEN

      y_FAST%ActualChanLen = max( MinChanLen, p_FAST%FmtWidth )
      DO I=1,NumOuts
         y_FAST%ActualChanLen = max( y_FAST%ActualChanLen, LEN_TRIM(y_FAST%ChannelNames(I)) )
         y_FAST%ActualChanLen = max( y_FAST%ActualChanLen, LEN_TRIM(y_FAST%ChannelUnits(I)) )
      ENDDO ! I

      y_FAST%OutFmt_a = '"'//p_FAST%Delim//'"'//p_FAST%OutFmt      ! format for array elements from individual modules
      if (p_FAST%FmtWidth < y_FAST%ActualChanLen) then
         y_FAST%OutFmt_a = trim(y_FAST%OutFmt_a)//','//trim(num2lstr(y_FAST%ActualChanLen - p_FAST%FmtWidth))//'x'
      end if
      
      CALL GetNewUnit( y_FAST%UnOu, ErrStat, ErrMsg )
         IF ( ErrStat >= AbortErrLev ) RETURN

      CALL OpenFOutFile ( y_FAST%UnOu, TRIM(p_FAST%OutFileRoot)//'.out', ErrStat, ErrMsg )
         IF ( ErrStat >= AbortErrLev ) RETURN

         ! Add some file information:

      WRITE (y_FAST%UnOu,'(/,A)')  TRIM( y_FAST%FileDescLines(1) )
      WRITE (y_FAST%UnOu,'(1X,A)') TRIM( y_FAST%FileDescLines(2) )
      WRITE (y_FAST%UnOu,'()' )    !print a blank line
      WRITE (y_FAST%UnOu,'(A)'   ) TRIM( y_FAST%FileDescLines(3) )
      WRITE (y_FAST%UnOu,'()' )    !print a blank line


         !......................................................
         ! Write the names of the output parameters on one line:
         !......................................................
      if (p_FAST%Delim /= " ") then ! trim trailing spaces if not space delimited:

         CALL WrFileNR ( y_FAST%UnOu, trim(y_FAST%ChannelNames(1)) ) ! first one is time, with a special format

         DO I=2,NumOuts
            CALL WrFileNR ( y_FAST%UnOu, p_FAST%Delim//trim(y_FAST%ChannelNames(I)) )
         ENDDO ! I
      else
      
         CALL WrFileNR ( y_FAST%UnOu, y_FAST%ChannelNames(1)(1:p_FAST%TChanLen) ) ! first one is time, with a special format

         DO I=2,NumOuts
            CALL WrFileNR ( y_FAST%UnOu, p_FAST%Delim//y_FAST%ChannelNames(I)(1:y_FAST%ActualChanLen) )
         ENDDO ! I
      end if

      WRITE (y_FAST%UnOu,'()')

         !......................................................
         ! Write the units of the output parameters on one line:
         !......................................................

      if (p_FAST%Delim /= " ") then
      
         CALL WrFileNR ( y_FAST%UnOu, trim(y_FAST%ChannelUnits(1)) )

         DO I=2,NumOuts
            CALL WrFileNR ( y_FAST%UnOu, p_FAST%Delim//trim(y_FAST%ChannelUnits(I)) )
         ENDDO ! I
      else
      
         CALL WrFileNR ( y_FAST%UnOu, y_FAST%ChannelUnits(1)(1:p_FAST%TChanLen) )

         DO I=2,NumOuts
            CALL WrFileNR ( y_FAST%UnOu, p_FAST%Delim//y_FAST%ChannelUnits(I)(1:y_FAST%ActualChanLen) )
         ENDDO ! I
      end if

      WRITE (y_FAST%UnOu,'()')

   END IF

   !......................................................
   ! Allocate data for binary output file
   !......................................................
   IF (p_FAST%WrBinOutFile) THEN

         ! calculate the size of the array of outputs we need to store
      y_FAST%NOutSteps = CEILING ( (p_FAST%TMax - p_FAST%TStart) / p_FAST%DT_OUT ) + 1

      CALL AllocAry( y_FAST%AllOutData, NumOuts-1, y_FAST%NOutSteps, 'AllOutData', ErrStat, ErrMsg ) ! this does not include the time channel
      IF ( ErrStat >= AbortErrLev ) RETURN
      y_FAST%AllOutData = 0.0_ReKi

      IF ( p_FAST%WrBinMod == FileFmtID_WithTime ) THEN   ! we store the entire time array
         CALL AllocAry( y_FAST%TimeData, y_FAST%NOutSteps, 'TimeData', ErrStat, ErrMsg )
         IF ( ErrStat >= AbortErrLev ) RETURN
      ELSE  
         CALL AllocAry( y_FAST%TimeData, 2_IntKi, 'TimeData', ErrStat, ErrMsg )
         IF ( ErrStat >= AbortErrLev ) RETURN

         y_FAST%TimeData(1) = 0.0_DbKi           ! This is the first output time, which we will set later
         y_FAST%TimeData(2) = p_FAST%DT_out      ! This is the (constant) time between subsequent writes to the output file
      END IF

      y_FAST%n_Out = 0  !number of steps actually written to the file

   END IF

   y_FAST%VTK_count = 0  ! first VTK file has 0 as output

RETURN
END SUBROUTINE FAST_InitOutput
!----------------------------------------------------------------------------------------------------------------------------------
!> This routine reads in the primary FAST input file, does some validation, and places the values it reads in the
!!   parameter structure (p). It prints to an echo file if requested.
SUBROUTINE FAST_ReadPrimaryFile( InputFile, p, m_FAST, OverrideAbortErrLev, ErrStat, ErrMsg )

   IMPLICIT                        NONE

      ! Passed variables
   TYPE(FAST_ParameterType), INTENT(INOUT) :: p                               !< The parameter data for the FAST (glue-code) simulation
   TYPE(FAST_MiscVarType),   INTENT(INOUT) :: m_FAST                          !< Miscellaneous variables
   CHARACTER(*),             INTENT(IN)    :: InputFile                       !< Name of the file containing the primary input data
   LOGICAL,                  INTENT(IN)    :: OverrideAbortErrLev             !< Determines if we should override AbortErrLev
   INTEGER(IntKi),           INTENT(OUT)   :: ErrStat                         !< Error status
   CHARACTER(*),             INTENT(OUT)   :: ErrMsg                          !< Error message

      ! Local variables:
   REAL(DbKi)                    :: TmpRate                                   ! temporary variable to read VTK_fps before converting to #steps based on DT
   REAL(DbKi)                    :: TmpTime                                   ! temporary variable to read SttsTime and ChkptTime before converting to #steps based on DT
   INTEGER(IntKi)                :: I                                         ! loop counter
   INTEGER(IntKi)                :: UnIn                                      ! Unit number for reading file
   INTEGER(IntKi)                :: UnEc                                      ! I/O unit for echo file. If > 0, file is open for writing.

   INTEGER(IntKi)                :: IOS                                       ! Temporary Error status
   INTEGER(IntKi)                :: ErrStat2                                  ! Temporary Error status
   INTEGER(IntKi)                :: OutFileFmt                                ! An integer that indicates what kind of tabular output should be generated (1=text, 2=binary, 3=both)
   LOGICAL                       :: Echo                                      ! Determines if an echo file should be written
   LOGICAL                       :: TabDelim                                  ! Determines if text output should be delimited by tabs (true) or space (false)
   CHARACTER(ErrMsgLen)          :: ErrMsg2                                   ! Temporary Error message
   CHARACTER(1024)               :: PriPath                                   ! Path name of the primary file

   CHARACTER(10)                 :: AbortLevel                                ! String that indicates which error level should be used to abort the program: WARNING, SEVERE, or FATAL
   CHARACTER(30)                 :: Line                                      ! string for default entry in input file

   CHARACTER(*),   PARAMETER     :: RoutineName = 'FAST_ReadPrimaryFile'
   

      ! Initialize some variables:
   UnEc = -1
   Echo = .FALSE.                        ! Don't echo until we've read the "Echo" flag
   CALL GetPath( InputFile, PriPath )    ! Input files will be relative to the path where the primary input file is located.


      ! Get an available unit number for the file.

   CALL GetNewUnit( UnIn, ErrStat, ErrMsg )
   IF ( ErrStat >= AbortErrLev ) RETURN


      ! Open the Primary input file.

   CALL OpenFInpFile ( UnIn, InputFile, ErrStat2, ErrMsg2 )
      CALL SetErrStat( ErrStat2, ErrMsg2,ErrStat,ErrMsg,RoutineName)
      if ( ErrStat >= AbortErrLev ) then
         call cleanup()
         RETURN        
      end if


   ! Read the lines up/including to the "Echo" simulation control variable
   ! If echo is FALSE, don't write these lines to the echo file.
   ! If Echo is TRUE, rewind and write on the second try.

   I = 1 !set the number of times we've read the file
   DO
   !-------------------------- HEADER ---------------------------------------------

      CALL ReadCom( UnIn, InputFile, 'File header: Module Version (line 1)', ErrStat2, ErrMsg2, UnEc )
         CALL SetErrStat( ErrStat2, ErrMsg2,ErrStat,ErrMsg,RoutineName)
         if ( ErrStat >= AbortErrLev ) then
            call cleanup()
            RETURN        
         end if

      CALL ReadStr( UnIn, InputFile, p%FTitle, 'FTitle', 'File Header: File Description (line 2)', ErrStat2, ErrMsg2, UnEc )
         CALL SetErrStat( ErrStat2, ErrMsg2,ErrStat,ErrMsg,RoutineName)
         if ( ErrStat >= AbortErrLev ) then
            call cleanup()
            RETURN        
         end if


   !---------------------- SIMULATION CONTROL --------------------------------------
      CALL ReadCom( UnIn, InputFile, 'Section Header: Simulation Control', ErrStat2, ErrMsg2, UnEc )
         CALL SetErrStat( ErrStat2, ErrMsg2,ErrStat,ErrMsg,RoutineName)
         if ( ErrStat >= AbortErrLev ) then
            call cleanup()
            RETURN        
         end if


         ! Echo - Echo input data to <RootName>.ech (flag):
      CALL ReadVar( UnIn, InputFile, Echo, "Echo", "Echo input data to <RootName>.ech (flag)", ErrStat2, ErrMsg2, UnEc)
         CALL SetErrStat( ErrStat2, ErrMsg2,ErrStat,ErrMsg,RoutineName)
         if ( ErrStat >= AbortErrLev ) then
            call cleanup()
            RETURN        
         end if


      IF (.NOT. Echo .OR. I > 1) EXIT !exit this loop

         ! Otherwise, open the echo file, then rewind the input file and echo everything we've read

      I = I + 1         ! make sure we do this only once (increment counter that says how many times we've read this file)

      CALL OpenEcho ( UnEc, TRIM(p%OutFileRoot)//'.ech', ErrStat2, ErrMsg2, FAST_Ver )
         CALL SetErrStat( ErrStat2, ErrMsg2,ErrStat,ErrMsg,RoutineName)
         if ( ErrStat >= AbortErrLev ) then
            call cleanup()
            RETURN        
         end if

      IF ( UnEc > 0 )  WRITE (UnEc,'(/,A,/)')  'Data from '//TRIM(FAST_Ver%Name)//' primary input file "'//TRIM( InputFile )//'":'

      REWIND( UnIn, IOSTAT=ErrStat2 )
         IF (ErrStat2 /= 0_IntKi ) THEN
            CALL SetErrStat( ErrID_Fatal, 'Error rewinding file "'//TRIM(InputFile)//'".',ErrStat,ErrMsg,RoutineName)
            call cleanup()
            RETURN        
         END IF

   END DO

   CALL WrScr( TRIM(FAST_Ver%Name)//' input file heading:' )
   CALL WrScr( '    '//TRIM( p%FTitle ) )
   CALL WrScr('')


      ! AbortLevel - Error level when simulation should abort:
   CALL ReadVar( UnIn, InputFile, AbortLevel, "AbortLevel", "Error level when simulation should abort (string)", &
                        ErrStat2, ErrMsg2, UnEc)
      CALL SetErrStat( ErrStat2, ErrMsg2,ErrStat,ErrMsg,RoutineName)
      if ( ErrStat >= AbortErrLev ) then
         call cleanup()
         RETURN        
      end if

      IF (OverrideAbortErrLev) THEN
      ! Let's set the abort level here.... knowing that everything before this aborted only on FATAL errors!
         CALL Conv2UC( AbortLevel ) !convert to upper case
         SELECT CASE( TRIM(AbortLevel) )
            CASE ( "WARNING" )
               AbortErrLev = ErrID_Warn
            CASE ( "SEVERE" )
               AbortErrLev = ErrID_Severe
            CASE ( "FATAL" )
               AbortErrLev = ErrID_Fatal
            CASE DEFAULT
               CALL SetErrStat( ErrID_Fatal, 'Invalid AbortLevel specified in FAST input file. '// &
                                'Valid entries are "WARNING", "SEVERE", or "FATAL".',ErrStat,ErrMsg,RoutineName)
               call cleanup()
               RETURN
         END SELECT
      END IF
      

      ! TMax - Total run time (s):
   CALL ReadVar( UnIn, InputFile, p%TMax, "TMax", "Total run time (s)", ErrStat2, ErrMsg2, UnEc)
      CALL SetErrStat( ErrStat2, ErrMsg2, ErrStat, ErrMsg, RoutineName)
      if ( ErrStat >= AbortErrLev ) then
         call cleanup()
         RETURN        
      end if
      
      ! DT - Recommended module time step (s):
   CALL ReadVar( UnIn, InputFile, p%DT, "DT", "Recommended module time step (s)", ErrStat2, ErrMsg2, UnEc)
      CALL SetErrStat( ErrStat2, ErrMsg2, ErrStat, ErrMsg, RoutineName)
      if ( ErrStat >= AbortErrLev ) then
         call cleanup()
         RETURN        
      end if
      
      if ( EqualRealNos(p%DT, 0.0_DbKi) ) then
         ! add a fatal error here because we're going to divide by DT later in this routine:
         CALL SetErrStat( ErrID_Fatal, 'DT cannot be zero.', ErrStat, ErrMsg, RoutineName)
         call cleanup()
         return
      end if
      
      
      ! InterpOrder - Interpolation order for inputs and outputs {0=nearest neighbor ,1=linear, 2=quadratic}
   CALL ReadVar( UnIn, InputFile, p%InterpOrder, "InterpOrder", "Interpolation order "//&
                   "for inputs and outputs {0=nearest neighbor ,1=linear, 2=quadratic} (-)", ErrStat2, ErrMsg2, UnEc)
      CALL SetErrStat( ErrStat2, ErrMsg2, ErrStat, ErrMsg, RoutineName)
      if ( ErrStat >= AbortErrLev ) then
         call cleanup()
         RETURN        
      end if

      ! NumCrctn - Number of predictor-corrector iterations {1=explicit calculation, i.e., no corrections}
   CALL ReadVar( UnIn, InputFile, p%NumCrctn, "NumCrctn", "Number of corrections"//&
                   "{0=explicit calculation, i.e., no corrections} (-)", ErrStat2, ErrMsg2, UnEc)
      CALL SetErrStat( ErrStat2, ErrMsg2, ErrStat, ErrMsg, RoutineName)
      if ( ErrStat >= AbortErrLev ) then
         call cleanup()
         RETURN        
      end if

      ! DT_UJac - Time between calls to get Jacobians (s)
   CALL ReadVar( UnIn, InputFile, p%DT_UJac, "DT_UJac", "Time between calls to get Jacobians (s)", ErrStat2, ErrMsg2, UnEc)
      CALL SetErrStat( ErrStat2, ErrMsg2, ErrStat, ErrMsg, RoutineName)
      if ( ErrStat >= AbortErrLev ) then
         call cleanup()
         RETURN        
      end if

      ! UJacSclFact - Scaling factor used in Jacobians (-)
   CALL ReadVar( UnIn, InputFile, p%UJacSclFact, "UJacSclFact", "Scaling factor used in Jacobians (-)", ErrStat2, ErrMsg2, UnEc)
      CALL SetErrStat( ErrStat2, ErrMsg2, ErrStat, ErrMsg, RoutineName)
      if ( ErrStat >= AbortErrLev ) then
         call cleanup()
         RETURN        
      end if
                  
   !---------------------- FEATURE SWITCHES AND FLAGS --------------------------------
   CALL ReadCom( UnIn, InputFile, 'Section Header: Feature Switches and Flags', ErrStat2, ErrMsg2, UnEc )
      CALL SetErrStat( ErrStat2, ErrMsg2, ErrStat, ErrMsg, RoutineName)
      if ( ErrStat >= AbortErrLev ) then
         call cleanup()
         RETURN        
      end if

      ! CompElast - Compute structural dynamics (switch) {1=ElastoDyn; 2=ElastoDyn + BeamDyn for blades}:
   CALL ReadVar( UnIn, InputFile, p%CompElast, "CompElast", "Compute structural dynamics (switch) {1=ElastoDyn; 2=ElastoDyn + BeamDyn for blades}", ErrStat2, ErrMsg2, UnEc)
      CALL SetErrStat( ErrStat2, ErrMsg2, ErrStat, ErrMsg, RoutineName)
      if ( ErrStat >= AbortErrLev ) then
         call cleanup()
         RETURN        
      end if
      
          ! immediately convert to values used inside the code:
         IF ( p%CompElast == 1 ) THEN 
            p%CompElast = Module_ED
         ELSEIF ( p%CompElast == 2 ) THEN
            p%CompElast = Module_BD
         ELSE
            p%CompElast = Module_Unknown
         END IF
                                  
      ! CompInflow - inflow wind velocities (switch) {0=still air; 1=InflowWind}:
   CALL ReadVar( UnIn, InputFile, p%CompInflow, "CompInflow", "inflow wind velocities (switch) {0=still air; 1=InflowWind}", ErrStat2, ErrMsg2, UnEc)
      CALL SetErrStat( ErrStat2, ErrMsg2, ErrStat, ErrMsg, RoutineName)
      if ( ErrStat >= AbortErrLev ) then
         call cleanup()
         RETURN        
      end if
      
          ! immediately convert to values used inside the code:
         IF ( p%CompInflow == 0 ) THEN 
            p%CompInflow = Module_NONE
         ELSEIF ( p%CompInflow == 1 ) THEN
            p%CompInflow = Module_IfW
         ELSEIF ( p%CompInflow == 2 ) THEN
            p%CompInflow = Module_OpFM
         ELSE
            p%CompInflow = Module_Unknown
         END IF

      ! CompAero - Compute aerodynamic loads (switch) {0=None; 1=AeroDyn}:
   CALL ReadVar( UnIn, InputFile, p%CompAero, "CompAero", "Compute aerodynamic loads (switch) {0=None; 1=AeroDyn}", ErrStat2, ErrMsg2, UnEc)
      CALL SetErrStat( ErrStat2, ErrMsg2, ErrStat, ErrMsg, RoutineName)
      if ( ErrStat >= AbortErrLev ) then
         call cleanup()
         RETURN        
      end if
      
          ! immediately convert to values used inside the code:
         IF ( p%CompAero == 0 ) THEN 
            p%CompAero = Module_NONE
         ELSEIF ( p%CompAero == 1 ) THEN
            p%CompAero = Module_AD14
         ELSEIF ( p%CompAero == 2 ) THEN
            p%CompAero = Module_AD
         ELSE
            p%CompAero = Module_Unknown
         END IF

      ! CompServo - Compute control and electrical-drive dynamics (switch) {0=None; 1=ServoDyn}:
   CALL ReadVar( UnIn, InputFile, p%CompServo, "CompServo", "Compute control and electrical-drive dynamics (switch) {0=None; 1=ServoDyn}", ErrStat2, ErrMsg2, UnEc)
      CALL SetErrStat( ErrStat2, ErrMsg2, ErrStat, ErrMsg, RoutineName)
      if ( ErrStat >= AbortErrLev ) then
         call cleanup()
         RETURN        
      end if
      
          ! immediately convert to values used inside the code:
         IF ( p%CompServo == 0 ) THEN 
            p%CompServo = Module_NONE
         ELSEIF ( p%CompServo == 1 ) THEN
            p%CompServo = Module_SrvD
         ELSE
            p%CompServo = Module_Unknown
         END IF
      
      
      ! CompHydro - Compute hydrodynamic loads (switch) {0=None; 1=HydroDyn}:
   CALL ReadVar( UnIn, InputFile, p%CompHydro, "CompHydro", "Compute hydrodynamic loads (switch) {0=None; 1=HydroDyn}", ErrStat2, ErrMsg2, UnEc)
      CALL SetErrStat( ErrStat2, ErrMsg2, ErrStat, ErrMsg, RoutineName)
      if ( ErrStat >= AbortErrLev ) then
         call cleanup()
         RETURN        
      end if
      
          ! immediately convert to values used inside the code:
         IF ( p%CompHydro == 0 ) THEN 
            p%CompHydro = Module_NONE
         ELSEIF ( p%CompHydro == 1 ) THEN
            p%CompHydro = Module_HD
         ELSE
            p%CompHydro = Module_Unknown
         END IF
         
      ! CompSub - Compute sub-structural dynamics (switch) {0=None; 1=SubDyn; 2=ExtPtfm_MCKF}:
   CALL ReadVar( UnIn, InputFile, p%CompSub, "CompSub", "Compute sub-structural dynamics (switch) {0=None; 1=SubDyn}", ErrStat2, ErrMsg2, UnEc)
      CALL SetErrStat( ErrStat2, ErrMsg2, ErrStat, ErrMsg, RoutineName)
      if ( ErrStat >= AbortErrLev ) then
         call cleanup()
         RETURN        
      end if
      
          ! immediately convert to values used inside the code:
         IF ( p%CompSub == 0 ) THEN 
            p%CompSub = Module_NONE
         ELSEIF ( p%CompSub == 1 ) THEN
            p%CompSub = Module_SD
         ELSEIF ( p%CompSub == 2 ) THEN
            p%CompSub = Module_ExtPtfm
         ELSE
            p%CompSub = Module_Unknown
         END IF
         
      ! CompMooring - Compute mooring line dynamics (flag):
   CALL ReadVar( UnIn, InputFile, p%CompMooring, "CompMooring", "Compute mooring system (switch) {0=None; 1=MAP; 2=FEAMooring; 3=MoorDyn; 4=OrcaFlex}", ErrStat2, ErrMsg2, UnEc)
      CALL SetErrStat( ErrStat2, ErrMsg2, ErrStat, ErrMsg, RoutineName)
      if ( ErrStat >= AbortErrLev ) then
         call cleanup()
         RETURN        
      end if
      
          ! immediately convert to values used inside the code:
         IF ( p%CompMooring == 0 ) THEN 
            p%CompMooring = Module_NONE
         ELSEIF ( p%CompMooring == 1 ) THEN
            p%CompMooring = Module_MAP
         ELSEIF ( p%CompMooring == 2 ) THEN
            p%CompMooring = Module_FEAM
         ELSEIF ( p%CompMooring == 3 ) THEN
            p%CompMooring = Module_MD
         ELSEIF ( p%CompMooring == 4 ) THEN
            p%CompMooring = Module_Orca            
         ELSE
            p%CompMooring = Module_Unknown
         END IF      
      
      ! CompIce - Compute ice loads (switch) {0=None; 1=IceFloe}:
   CALL ReadVar( UnIn, InputFile, p%CompIce, "CompIce", "Compute ice loads (switch) {0=None; 1=IceFloe}", ErrStat2, ErrMsg2, UnEc)
      CALL SetErrStat( ErrStat2, ErrMsg2, ErrStat, ErrMsg, RoutineName)
      if ( ErrStat >= AbortErrLev ) then
         call cleanup()
         RETURN        
      end if
      
          ! immediately convert to values used inside the code:
         IF ( p%CompIce == 0 ) THEN 
            p%CompIce = Module_NONE
         ELSEIF ( p%CompIce == 1 ) THEN
            p%CompIce = Module_IceF
         ELSEIF ( p%CompIce == 2 ) THEN
            p%CompIce = Module_IceD
         ELSE
            p%CompIce = Module_Unknown
         END IF
               

   !---------------------- INPUT FILES ---------------------------------------------
   CALL ReadCom( UnIn, InputFile, 'Section Header: Input Files', ErrStat2, ErrMsg2, UnEc )
      CALL SetErrStat( ErrStat2, ErrMsg2, ErrStat, ErrMsg, RoutineName)
      if ( ErrStat >= AbortErrLev ) then
         call cleanup()
         RETURN        
      end if

      ! EDFile - Name of file containing ElastoDyn input parameters (-):
   CALL ReadVar( UnIn, InputFile, p%EDFile, "EDFile", "Name of file containing ElastoDyn input parameters (-)", ErrStat2, ErrMsg2, UnEc)
      CALL SetErrStat( ErrStat2, ErrMsg2, ErrStat, ErrMsg, RoutineName)
      if ( ErrStat >= AbortErrLev ) then
         call cleanup()
         RETURN        
      end if
   IF ( PathIsRelative( p%EDFile ) ) p%EDFile = TRIM(PriPath)//TRIM(p%EDFile)

DO i=1,MaxNBlades
      ! BDBldFile - Name of file containing BeamDyn blade input parameters (-):
   CALL ReadVar( UnIn, InputFile, p%BDBldFile(i), "BDBldFile("//TRIM(num2LStr(i))//")", "Name of file containing BeamDyn blade "//trim(num2lstr(i))//"input parameters (-)", ErrStat2, ErrMsg2, UnEc)
      CALL SetErrStat( ErrStat2, ErrMsg2, ErrStat, ErrMsg, RoutineName)
      if ( ErrStat >= AbortErrLev ) then
         call cleanup()
         RETURN        
      end if
   IF ( PathIsRelative( p%BDBldFile(i) ) ) p%BDBldFile(i) = TRIM(PriPath)//TRIM(p%BDBldFile(i))
END DO
   
      ! InflowFile - Name of file containing inflow wind input parameters (-):
   CALL ReadVar( UnIn, InputFile, p%InflowFile, "InflowFile", "Name of file containing inflow wind input parameters (-)", ErrStat2, ErrMsg2, UnEc)
      CALL SetErrStat( ErrStat2, ErrMsg2, ErrStat, ErrMsg, RoutineName)
      if ( ErrStat >= AbortErrLev ) then
         call cleanup()
         RETURN        
      end if
   IF ( PathIsRelative( p%InflowFile ) ) p%InflowFile = TRIM(PriPath)//TRIM(p%InflowFile)

      ! AeroFile - Name of file containing aerodynamic input parameters (-):
   CALL ReadVar( UnIn, InputFile, p%AeroFile, "AeroFile", "Name of file containing aerodynamic input parameters (-)", ErrStat2, ErrMsg2, UnEc)
      CALL SetErrStat( ErrStat2, ErrMsg2, ErrStat, ErrMsg, RoutineName)
      if ( ErrStat >= AbortErrLev ) then
         call cleanup()
         RETURN        
      end if
   IF ( PathIsRelative( p%AeroFile ) ) p%AeroFile = TRIM(PriPath)//TRIM(p%AeroFile)

      ! ServoFile - Name of file containing control and electrical-drive input parameters (-):
   CALL ReadVar( UnIn, InputFile, p%ServoFile, "ServoFile", "Name of file containing control and electrical-drive input parameters (-)", ErrStat2, ErrMsg2, UnEc)
      CALL SetErrStat( ErrStat2, ErrMsg2, ErrStat, ErrMsg, RoutineName)
      if ( ErrStat >= AbortErrLev ) then
         call cleanup()
         RETURN        
      end if
   IF ( PathIsRelative( p%ServoFile ) ) p%ServoFile = TRIM(PriPath)//TRIM(p%ServoFile)

      ! HydroFile - Name of file containing hydrodynamic input parameters (-):
   CALL ReadVar( UnIn, InputFile, p%HydroFile, "HydroFile", "Name of file containing hydrodynamic input parameters (-)", ErrStat2, ErrMsg2, UnEc)
      CALL SetErrStat( ErrStat2, ErrMsg2, ErrStat, ErrMsg, RoutineName)
      if ( ErrStat >= AbortErrLev ) then
         call cleanup()
         RETURN        
      end if
   IF ( PathIsRelative( p%HydroFile ) ) p%HydroFile = TRIM(PriPath)//TRIM(p%HydroFile)

      ! SubFile - Name of file containing sub-structural input parameters (-):
   CALL ReadVar( UnIn, InputFile, p%SubFile, "SubFile", "Name of file containing sub-structural input parameters (-)", ErrStat2, ErrMsg2, UnEc)
      CALL SetErrStat( ErrStat2, ErrMsg2, ErrStat, ErrMsg, RoutineName)
      if ( ErrStat >= AbortErrLev ) then
         call cleanup()
         RETURN        
      end if
   IF ( PathIsRelative( p%SubFile ) ) p%SubFile = TRIM(PriPath)//TRIM(p%SubFile)

      ! MooringFile - Name of file containing mooring system input parameters (-):
   CALL ReadVar( UnIn, InputFile, p%MooringFile, "MooringFile", "Name of file containing mooring system input parameters (-)", ErrStat2, ErrMsg2, UnEc)
      CALL SetErrStat( ErrStat2, ErrMsg2, ErrStat, ErrMsg, RoutineName)
      if ( ErrStat >= AbortErrLev ) then
         call cleanup()
         RETURN        
      end if
   IF ( PathIsRelative( p%MooringFile ) ) p%MooringFile = TRIM(PriPath)//TRIM(p%MooringFile)
  
      ! IceFile - Name of file containing ice input parameters (-):
   CALL ReadVar( UnIn, InputFile, p%IceFile, "IceFile", "Name of file containing ice input parameters (-)", ErrStat2, ErrMsg2, UnEc)
      CALL SetErrStat( ErrStat2, ErrMsg2, ErrStat, ErrMsg, RoutineName)
      if ( ErrStat >= AbortErrLev ) then
         call cleanup()
         RETURN        
      end if
   IF ( PathIsRelative( p%IceFile ) ) p%IceFile = TRIM(PriPath)//TRIM(p%IceFile)
   
   
   !---------------------- OUTPUT --------------------------------------------------
   CALL ReadCom( UnIn, InputFile, 'Section Header: Output', ErrStat2, ErrMsg2, UnEc )
      CALL SetErrStat( ErrStat2, ErrMsg2, ErrStat, ErrMsg, RoutineName)
      if ( ErrStat >= AbortErrLev ) then
         call cleanup()
         RETURN        
      end if

      ! SumPrint - Print summary data to <RootName>.sum (flag):
   CALL ReadVar( UnIn, InputFile, p%SumPrint, "SumPrint", "Print summary data to <RootName>.sum (flag)", ErrStat2, ErrMsg2, UnEc)
      CALL SetErrStat( ErrStat2, ErrMsg2, ErrStat, ErrMsg, RoutineName)
      if ( ErrStat >= AbortErrLev ) then
         call cleanup()
         RETURN        
      end if

      ! SttsTime - Amount of time between screen status messages (s):
   CALL ReadVar( UnIn, InputFile, TmpTime, "SttsTime", "Amount of time between screen status messages (s)", ErrStat2, ErrMsg2, UnEc)
      CALL SetErrStat( ErrStat2, ErrMsg2, ErrStat, ErrMsg, RoutineName)
      if ( ErrStat >= AbortErrLev ) then
         call cleanup()
         RETURN        
      end if
      
      IF (TmpTime > p%TMax) THEN
         p%n_SttsTime = HUGE(p%n_SttsTime)
      ELSE         
         p%n_SttsTime = NINT( TmpTime / p%DT )
      END IF

      ! ChkptTime - Amount of time between creating checkpoint files for potential restart (s):
   CALL ReadVar( UnIn, InputFile, TmpTime, "ChkptTime", "Amount of time between creating checkpoint files for potential restart (s)", ErrStat2, ErrMsg2, UnEc)
      CALL SetErrStat( ErrStat2, ErrMsg2, ErrStat, ErrMsg, RoutineName)
      if ( ErrStat >= AbortErrLev ) then
         call cleanup()
         RETURN        
      end if
      
      IF (TmpTime > p%TMax) THEN
         p%n_ChkptTime = HUGE(p%n_ChkptTime)
      ELSE         
         p%n_ChkptTime = NINT( TmpTime / p%DT )
      END IF
      
      ! DT_Out - Time step for tabular output (s):
   CALL ReadVar( UnIn, InputFile, Line, "DT_Out", "Time step for tabular output (s)", ErrStat2, ErrMsg2, UnEc)
   !CALL ReadVar( UnIn, InputFile, p%DT_Out, "DT_Out", "Time step for tabular output (s)", ErrStat2, ErrMsg2, UnEc)
      CALL SetErrStat( ErrStat2, ErrMsg2, ErrStat, ErrMsg, RoutineName)
      if ( ErrStat >= AbortErrLev ) then
         call cleanup()
         RETURN        
      end if
      
      CALL Conv2UC( Line )
      IF ( INDEX(Line, "DEFAULT" ) == 1 ) THEN 
         p%DT_Out = p%DT
      ELSE
         ! If it's not "default", read this variable; otherwise use the value in p%DT
         READ( Line, *, IOSTAT=IOS) p%DT_Out
            CALL CheckIOS ( IOS, InputFile, 'DT_Out', NumType, ErrStat2, ErrMsg2 )
            CALL SetErrStat( ErrStat2, ErrMsg2, ErrStat, ErrMsg, RoutineName)
            if ( ErrStat >= AbortErrLev ) then
               call cleanup()
               RETURN        
            end if
      END IF
          
      p%n_DT_Out = NINT( p%DT_Out / p%DT )
      
      ! TStart - Time to begin tabular output (s):
   CALL ReadVar( UnIn, InputFile, p%TStart, "TStart", "Time to begin tabular output (s)", ErrStat2, ErrMsg2, UnEc)
      CALL SetErrStat( ErrStat2, ErrMsg2, ErrStat, ErrMsg, RoutineName)
      if ( ErrStat >= AbortErrLev ) then
         call cleanup()
         RETURN        
      end if


      !> OutFileFmt - Format for tabular (time-marching) output file (switch) {1: text file [<RootName>.out], 2: binary file [<RootName>.outb], 4: HDF5 [<RootName>.h5], add for combinations}
      !!
      !!  Combinations of output files are possible by adding the values corresponding to each file.  The possible combination of options are therefore
      !!
      !! | `OutFileFmt` | Description                                                          |
      !! |:------------:|:---------------------------------------------------------------------|
      !! | 1            | Text file only `<RootName>.out`                                      |
      !! | 2            | Binary file only `<RootName>.outb`                                   |
      !! | 3            | Text and binary files                                                |
      !! | 4            | uncompressed binary file `<RootName>.outbu`                          |
      !! | 5            | Text and uncompressed binary files                                   |
      !! | 6  => 4      | Binary (not written) and uncompressed binary files; same as 4        |
      !! | 7  => 5      | Text, Binary (not written), and uncompressed binary files; same as 5 |
      !!

      ! OutFileFmt - Format for tabular (time-marching) output file(s) (1: text file [<RootName>.out], 2: binary file [<RootName>.outb], 3: both) (-):
   CALL ReadVar( UnIn, InputFile, OutFileFmt, "OutFileFmt", "Format for tabular (time-marching) output file(s) {0: uncompressed binary and text file, 1: text file [<RootName>.out], 2: compressed binary file [<RootName>.outb], 3: both text and compressed binary, 4: uncompressed binary <RootName>.outb]; add for combinations) (-)", ErrStat2, ErrMsg2, UnEc)
      CALL SetErrStat( ErrStat2, ErrMsg2, ErrStat, ErrMsg, RoutineName)
      if ( ErrStat >= AbortErrLev ) then
         call cleanup()
         RETURN
      end if

     if (OutFileFmt == 0) OutFileFmt = 5

         ! convert integer to binary representation of which file formats to generate:
      p%WrTxtOutFile = mod(OutFileFmt,2) == 1
      
      OutFileFmt = OutFileFmt / 2 ! integer division
      p%WrBinOutFile = mod(OutFileFmt,2) == 1

      OutFileFmt = OutFileFmt / 2 ! integer division
      if (mod(OutFileFmt,2) == 1) then
         ! This is a feature for the regression testing system.  It writes binary output stored as uncompressed double floating point data instead of compressed int16 data.
         ! If the compressed binary version was requested, that will not be generated
         if (p%WrBinOutFile) then
            call SetErrStat(ErrID_Warn,'Binary compressed file will not be generated because the uncompressed version was also requested.', ErrStat, ErrMsg, RoutineName)
         else
            p%WrBinOutFile = .true.
         end if
         p%WrBinMod = FileFmtID_NoCompressWithoutTime    ! A format specifier for the binary output file format (3=don't include time channel and do not pack data)
      else
         p%WrBinMod = FileFmtID_ChanLen_In               ! A format specifier for the binary output file format (4=don't include time channel; do include channel width; do pack data)
      end if

      OutFileFmt = OutFileFmt / 2 ! integer division

      if (OutFileFmt /= 0) then
         call SetErrStat( ErrID_Fatal, "OutFileFmt must be 0, 1, 2, or 3.",ErrStat,ErrMsg,RoutineName)
         call cleanup()
         return
      end if
      
      ! TabDelim - Use tab delimiters in text tabular output file? (flag):
   CALL ReadVar( UnIn, InputFile, TabDelim, "TabDelim", "Use tab delimiters in text tabular output file? (flag)", ErrStat2, ErrMsg2, UnEc)
      CALL SetErrStat( ErrStat2, ErrMsg2, ErrStat, ErrMsg, RoutineName)
      if ( ErrStat >= AbortErrLev ) then
         call cleanup()
         RETURN        
      end if

      IF ( TabDelim ) THEN
         p%Delim = TAB
      ELSE
         p%Delim = ' '
      END IF

      ! OutFmt - Format used for text tabular output (except time).  Resulting field should be 10 characters. (-):
   CALL ReadVar( UnIn, InputFile, p%OutFmt, "OutFmt", "Format used for text tabular output (except time).  Resulting field should be 10 characters. (-)", ErrStat2, ErrMsg2, UnEc)
      CALL SetErrStat( ErrStat2, ErrMsg2, ErrStat, ErrMsg, RoutineName)
      if ( ErrStat >= AbortErrLev ) then
         call cleanup()
         RETURN        
      end if

      
   !---------------------- LINEARIZATION -----------------------------------------------
   CALL ReadCom( UnIn, InputFile, 'Section Header: Linearization', ErrStat2, ErrMsg2, UnEc )
      CALL SetErrStat( ErrStat2, ErrMsg2, ErrStat, ErrMsg, RoutineName)
      if ( ErrStat >= AbortErrLev ) then
         call cleanup()
         RETURN        
      end if

      
      ! Linearize - Linearization analysis (flag)
   CALL ReadVar( UnIn, InputFile, p%Linearize, "Linearize", "Linearization analysis (flag)", ErrStat2, ErrMsg2, UnEc)
      CALL SetErrStat( ErrStat2, ErrMsg2, ErrStat, ErrMsg, RoutineName)
      if ( ErrStat >= AbortErrLev ) then
         call cleanup()
         RETURN        
      end if      
      
      
      ! CalcSteady - Calculate a steady-state periodic operating point before linearization? [unused if Linearize=False] (flag)
   CALL ReadVar( UnIn, InputFile, p%CalcSteady, "CalcSteady", "Calculate a steady-state periodic operating point before linearization? (flag)", ErrStat2, ErrMsg2, UnEc)
      CALL SetErrStat( ErrStat2, ErrMsg2, ErrStat, ErrMsg, RoutineName)
      
      ! TrimCase - Controller parameter to be trimmed {1:yaw; 2:torque; 3:pitch} [used only if CalcSteady=True] (-)
   CALL ReadVar( UnIn, InputFile, p%TrimCase, "TrimCase", "Controller parameter to be trimmed {1:yaw; 2:torque; 3:pitch} (-)", ErrStat2, ErrMsg2, UnEc)   
      CALL SetErrStat( ErrStat2, ErrMsg2, ErrStat, ErrMsg, RoutineName)
      
      ! TrimTol - Tolerance for the rotational speed convergence [used only if CalcSteady=True] (-)
   CALL ReadVar( UnIn, InputFile, p%TrimTol, "TrimTol", "Tolerance for the rotational speed convergence (-)", ErrStat2, ErrMsg2, UnEc)
      CALL SetErrStat( ErrStat2, ErrMsg2, ErrStat, ErrMsg, RoutineName)
      
      ! TrimGain - Proportional gain for the rotational speed error (>0) [used only if CalcSteady=True] (rad/(rad/s) for yaw or pitch; Nm/(rad/s) for torque)
   CALL ReadVar( UnIn, InputFile, p%TrimGain, "TrimGain", "Proportional gain for the rotational speed error (>0) (rad/(rad/s) for yaw or pitch; Nm/(rad/s) for torque)", ErrStat2, ErrMsg2, UnEc)
      CALL SetErrStat( ErrStat2, ErrMsg2, ErrStat, ErrMsg, RoutineName)
      
      ! Twr_Kdmp - Damping factor for the tower [used only if CalcSteady=True] (N/(m/s))
   CALL ReadVar( UnIn, InputFile, p%Twr_Kdmp, "Twr_Kdmp", "Damping factor for the tower (N/(m/s))", ErrStat2, ErrMsg2, UnEc)
      CALL SetErrStat( ErrStat2, ErrMsg2, ErrStat, ErrMsg, RoutineName)
      
      ! Bld_Kdmp - Damping factor for the blades [used only if CalcSteady=True] (N/(m/s))
   CALL ReadVar( UnIn, InputFile, p%Bld_Kdmp, "Bld_Kdmp", "Damping factor for the blades (N/(m/s))", ErrStat2, ErrMsg2, UnEc)
      CALL SetErrStat( ErrStat2, ErrMsg2, ErrStat, ErrMsg, RoutineName)
      
      if ( ErrStat >= AbortErrLev ) then
         call cleanup()
         RETURN
      end if

      ! NLinTimes - Number of times to linearize (or number of equally spaced azimuth steps in periodic linearized model) (-) [>=1]
   CALL ReadVar( UnIn, InputFile, p%NLinTimes, "NLinTimes", "Number of times to linearize (-) [>=1]", ErrStat2, ErrMsg2, UnEc)
      CALL SetErrStat( ErrStat2, ErrMsg2, ErrStat, ErrMsg, RoutineName)
      if ( ErrStat >= AbortErrLev ) then
         call cleanup()
         RETURN
      end if

   if (.not. p%Linearize) then
      p%CalcSteady = .false.
      p%NLinTimes = 0
   end if
   
         ! LinTimes - Times to linearize (s) [1 to NLinTimes]
   if (.not. p%CalcSteady .and. p%NLinTimes >= 1 ) then
      call AllocAry( m_FAST%Lin%LinTimes, p%NLinTimes, 'LinTimes', ErrStat2, ErrMsg2 )
         CALL SetErrStat( ErrStat2, ErrMsg2, ErrStat, ErrMsg, RoutineName)
         if ( ErrStat >= AbortErrLev ) then
            call cleanup()
            RETURN
         end if
      
      CALL ReadAry( UnIn, InputFile, m_FAST%Lin%LinTimes, p%NLinTimes, "LinTimes", "Times to linearize (s) [1 to NLinTimes]", ErrStat2, ErrMsg2, UnEc)
   else
      CALL ReadCom( UnIn, InputFile, 'Times to linearize (s) [1 to NLinTimes] ', ErrStat2, ErrMsg2, UnEc )
   end if
   CALL SetErrStat( ErrStat2, ErrMsg2,ErrStat,ErrMsg,RoutineName)
   if ( ErrStat >= AbortErrLev ) then
      call cleanup()
      RETURN
   end if
   
      ! LinInputs - Include inputs in linearization (switch) {0=none; 1=standard; 2=all module inputs (debug)}
   CALL ReadVar( UnIn, InputFile, p%LinInputs, "LinInputs", "Include inputs in linearization (switch) {0=none; 1=standard; 2=all module inputs (debug)}", ErrStat2, ErrMsg2, UnEc)
      CALL SetErrStat( ErrStat2, ErrMsg2, ErrStat, ErrMsg, RoutineName)
      if ( ErrStat >= AbortErrLev ) then
         call cleanup()
         RETURN        
      end if

      ! LinOutputs - Include outputs in linearization (switch) (0=none; 1=from OutList(s); 2=all module outputs (debug))
   CALL ReadVar( UnIn, InputFile, p%LinOutputs, "LinOutputs", "Include outputs in linearization (switch) (0=none; 1=from OutList(s); 2=all module outputs (debug))", ErrStat2, ErrMsg2, UnEc)
      CALL SetErrStat( ErrStat2, ErrMsg2, ErrStat, ErrMsg, RoutineName)
      if ( ErrStat >= AbortErrLev ) then
         call cleanup()
         RETURN        
      end if

      ! LinOutJac - Include full Jacabians in linearization output (for debug) (flag)
   CALL ReadVar( UnIn, InputFile, p%LinOutJac, "LinOutJac", "Include full Jacabians in linearization output (for debug) (flag)", ErrStat2, ErrMsg2, UnEc)
      CALL SetErrStat( ErrStat2, ErrMsg2, ErrStat, ErrMsg, RoutineName)
      if ( ErrStat >= AbortErrLev ) then
         call cleanup()
         RETURN        
      end if
      
      ! LinOutMod - Write module-level linearization output files in addition to output for full system? (flag)
   CALL ReadVar( UnIn, InputFile, p%LinOutMod, "LinOutMod", "Write module-level linearization output files in addition to output for full system? (flag)", ErrStat2, ErrMsg2, UnEc)
      CALL SetErrStat( ErrStat2, ErrMsg2, ErrStat, ErrMsg, RoutineName)
      if ( ErrStat >= AbortErrLev ) then
         call cleanup()
         RETURN        
      end if
      
   !---------------------- VISUALIZATION -----------------------------------------------
   CALL ReadCom( UnIn, InputFile, 'Section Header: Visualization', ErrStat2, ErrMsg2, UnEc )
      CALL SetErrStat( ErrStat2, ErrMsg2, ErrStat, ErrMsg, RoutineName)
      if ( ErrStat >= AbortErrLev ) then
         call cleanup()
         RETURN        
      end if

      ! WrVTK - VTK Visualization data output: (switch) {0=none; 1=initialization data only; 2=animation; 3=mode shapes}:
   CALL ReadVar( UnIn, InputFile, p%WrVTK, "WrVTK", "Write VTK visualization files (0=none; 1=initialization data only; 2=animation; 3=mode shapes)", ErrStat2, ErrMsg2, UnEc)
      CALL SetErrStat( ErrStat2, ErrMsg2, ErrStat, ErrMsg, RoutineName)
      if ( ErrStat >= AbortErrLev ) then
         call cleanup()
         RETURN        
      end if
      
      IF ( p%WrVTK < 0 .OR. p%WrVTK > 3 ) THEN 
         p%WrVTK = VTK_Unknown
      END IF
      
      ! VTK_Type - Type of  VTK visualization data: (switch) {1=surfaces; 2=basic meshes (lines/points); 3=all meshes (debug)}:
   CALL ReadVar( UnIn, InputFile, p%VTK_Type, "VTK_Type", "Type of  VTK visualization data: (1=surfaces; 2=basic meshes (lines/points); 3=all meshes)", ErrStat2, ErrMsg2, UnEc)
      CALL SetErrStat( ErrStat2, ErrMsg2, ErrStat, ErrMsg, RoutineName)
      if ( ErrStat >= AbortErrLev ) then
         call cleanup()
         RETURN        
      end if
            
          ! immediately convert to values used inside the code:
         IF ( p%VTK_Type == 0 ) THEN 
            p%VTK_Type = VTK_None
         ELSEIF ( p%VTK_Type == 1 ) THEN
            p%VTK_Type = VTK_Surf
         ELSEIF ( p%VTK_Type == 2 ) THEN
            p%VTK_Type = VTK_Basic
         ELSEIF ( p%VTK_Type == 3 ) THEN
            p%VTK_Type = VTK_All
         ELSEIF ( p%VTK_Type == 4 ) THEN
            p%VTK_Type = VTK_Old
         ELSE
            p%VTK_Type = VTK_Unknown
         END IF
         
         !! equivalent:
         !IF ( p%VTK_Type < 0 .OR. p%VTK_Type > 4 ) THEN 
         !   p%VTK_Type = VTK_Unknown
         !END IF
         
      ! VTK_fields - Write mesh fields to VTK data files? (flag) {true/false}:
   CALL ReadVar( UnIn, InputFile, p%VTK_fields, "VTK_fields", "Write mesh fields to VTK data files? (flag)", ErrStat2, ErrMsg2, UnEc)
      CALL SetErrStat( ErrStat2, ErrMsg2, ErrStat, ErrMsg, RoutineName)
      if ( ErrStat >= AbortErrLev ) then
         call cleanup()
         RETURN        
      end if
      
      ! VTK_fps - Frame rate for VTK output (frames per second) {will use closest integer multiple of DT} 
   CALL ReadVar( UnIn, InputFile, p%VTK_fps, "VTK_fps", "Frame rate for VTK output(fps)", ErrStat2, ErrMsg2, UnEc)
      CALL SetErrStat( ErrStat2, ErrMsg2, ErrStat, ErrMsg, RoutineName)
      if ( ErrStat >= AbortErrLev ) then
         call cleanup()
         RETURN        
      end if
      
    
      ! convert frames-per-second to seconds per sample:
      if ( EqualRealNos(p%VTK_fps, 0.0_DbKi) ) then
         TmpTime = p%TMax + p%DT
      else
         TmpTime = 1.0_DbKi / p%VTK_fps
      end if
      
      ! now save the number of time steps between VTK file output:      
      IF (p%WrVTK == VTK_ModeShapes) THEN
         p%n_VTKTime = 1
      ELSE IF (TmpTime > p%TMax) THEN
         p%n_VTKTime = HUGE(p%n_VTKTime)
      ELSE
         p%n_VTKTime = NINT( TmpTime / p%DT )
         ! I'll warn if p%n_VTKTime*p%DT is not TmpTime 
         IF (p%WrVTK == VTK_Animate) THEN
            TmpRate = p%n_VTKTime*p%DT
            if (.not. EqualRealNos(TmpRate, TmpTime)) then
               call SetErrStat(ErrID_Info, '1/VTK_fps is not an integer multiple of DT. FAST will output VTK information at '//&
                              trim(num2lstr(1.0_DbKi/TmpRate))//' fps, the closest rate possible.',ErrStat,ErrMsg,RoutineName)
            end if
         END IF
                  
      END IF

   call cleanup()
   RETURN

CONTAINS
   !...............................................................................................................................
   subroutine cleanup()
      CLOSE( UnIn )
      IF ( UnEc > 0 ) CLOSE ( UnEc )   
   end subroutine cleanup
   !...............................................................................................................................
END SUBROUTINE FAST_ReadPrimaryFile
!----------------------------------------------------------------------------------------------------------------------------------
!> This subroutine sets up some of the information needed for plotting VTK surfaces. It initializes only the data needed before 
!! HD initialization. (HD needs some of this data so it can return the wave elevation data we want.)
SUBROUTINE SetVTKParameters_B4HD(p_FAST, InitOutData_ED, InitInData_HD, BD, ErrStat, ErrMsg)

   TYPE(FAST_ParameterType),     INTENT(INOUT) :: p_FAST           !< The parameters of the glue code
   TYPE(ED_InitOutputType),      INTENT(IN   ) :: InitOutData_ED   !< The initialization output from structural dynamics module
   TYPE(HydroDyn_InitInputType), INTENT(INOUT) :: InitInData_HD    !< The initialization input to HydroDyn
   TYPE(BeamDyn_Data),           INTENT(IN   ) :: BD               !< BeamDyn data
   INTEGER(IntKi),               INTENT(  OUT) :: ErrStat          !< Error status of the operation
   CHARACTER(*),                 INTENT(  OUT) :: ErrMsg           !< Error message if ErrStat /= ErrID_None

      
   REAL(SiKi)                              :: BladeLength, Width, WidthBy2
   REAL(SiKi)                              :: dx, dy                
   INTEGER(IntKi)                          :: i, j, n
   INTEGER(IntKi)                          :: ErrStat2
   CHARACTER(ErrMsgLen)                    :: ErrMsg2
   CHARACTER(*), PARAMETER                 :: RoutineName = 'SetVTKParameters_B4HD'
   
         
   ErrStat = ErrID_None
   ErrMsg  = ""
   
      ! Get radius for ground (blade length + hub radius):
   if ( p_FAST%CompElast == Module_BD ) then  
      BladeLength = TwoNorm(BD%y(1)%BldMotion%Position(:,1) - BD%y(1)%BldMotion%Position(:,BD%y(1)%BldMotion%Nnodes))
   else
      BladeLength = InitOutData_ED%BladeLength 
   end if
   p_FAST%VTK_Surface%HubRad    = InitOutData_ED%HubRad
   p_FAST%VTK_Surface%GroundRad = BladeLength + p_FAST%VTK_Surface%HubRad

   !........................................................................................................
   ! We don't use the rest of this routine for stick-figure output
   if (p_FAST%VTK_Type /= VTK_Surf) return  
   !........................................................................................................
      
      ! initialize wave elevation data:
   if ( p_FAST%CompHydro == Module_HD ) then
      
      p_FAST%VTK_surface%NWaveElevPts(1) = 25
      p_FAST%VTK_surface%NWaveElevPts(2) = 25
            
      call allocAry( InitInData_HD%WaveElevXY, 2, p_FAST%VTK_surface%NWaveElevPts(1)*p_FAST%VTK_surface%NWaveElevPts(2), 'WaveElevXY', ErrStat2, ErrMsg2)
         call SetErrStat(ErrStat2, ErrMsg2, ErrStat, ErrMsg, RoutineName)
         if (ErrStat >= AbortErrLev) return

      Width = p_FAST%VTK_Surface%GroundRad * VTK_GroundFactor
      dx = Width / (p_FAST%VTK_surface%NWaveElevPts(1) - 1)
      dy = Width / (p_FAST%VTK_surface%NWaveElevPts(2) - 1)
            
      WidthBy2 = Width / 2.0_SiKi
      n = 1
      do i=1,p_FAST%VTK_surface%NWaveElevPts(1)
         do j=1,p_FAST%VTK_surface%NWaveElevPts(2)
            InitInData_HD%WaveElevXY(1,n) = dx*(i-1) - WidthBy2 !+ p_FAST%TurbinePos(1) ! HD takes p_FAST%TurbinePos into account already
            InitInData_HD%WaveElevXY(2,n) = dy*(j-1) - WidthBy2 !+ p_FAST%TurbinePos(2)
            n = n+1
         end do
      end do
      
   end if
         
      
END SUBROUTINE SetVTKParameters_B4HD
!----------------------------------------------------------------------------------------------------------------------------------
!> This subroutine sets up the information needed for plotting VTK surfaces.
SUBROUTINE SetVTKParameters(p_FAST, InitOutData_ED, InitOutData_AD, InitInData_HD, InitOutData_HD, ED, BD, AD, HD, ErrStat, ErrMsg)

   TYPE(FAST_ParameterType),     INTENT(INOUT) :: p_FAST           !< The parameters of the glue code
   TYPE(ED_InitOutputType),      INTENT(IN   ) :: InitOutData_ED   !< The initialization output from structural dynamics module
   TYPE(AD_InitOutputType),      INTENT(INOUT) :: InitOutData_AD   !< The initialization output from AeroDyn
   TYPE(HydroDyn_InitInputType), INTENT(INOUT) :: InitInData_HD    !< The initialization input to HydroDyn
   TYPE(HydroDyn_InitOutputType),INTENT(INOUT) :: InitOutData_HD   !< The initialization output from HydroDyn
   TYPE(ElastoDyn_Data),         INTENT(IN   ) :: ED               !< ElastoDyn data
   TYPE(BeamDyn_Data),           INTENT(IN   ) :: BD               !< BeamDyn data
   TYPE(AeroDyn_Data),           INTENT(IN   ) :: AD               !< AeroDyn data
   TYPE(HydroDyn_Data),          INTENT(IN   ) :: HD               !< HydroDyn data
   INTEGER(IntKi),               INTENT(  OUT) :: ErrStat          !< Error status of the operation
   CHARACTER(*),                 INTENT(  OUT) :: ErrMsg           !< Error message if ErrStat /= ErrID_None

   REAL(SiKi)                              :: RefPoint(3), RefLengths(2)               
   REAL(SiKi)                              :: x, y                
   REAL(SiKi)                              :: TwrDiam_top, TwrDiam_base, TwrRatio, TwrLength
   INTEGER(IntKi)                          :: topNode, baseNode
   INTEGER(IntKi)                          :: NumBl, k
   CHARACTER(1024)                         :: vtkroot
   INTEGER(IntKi)                          :: ErrStat2
   CHARACTER(ErrMsgLen)                    :: ErrMsg2
   CHARACTER(*), PARAMETER                 :: RoutineName = 'SetVTKParameters'
   
         
   ErrStat = ErrID_None
   ErrMsg  = ""
   
   ! get the name of the output directory for vtk files (in a subdirectory called "vtk" of the output directory), and
   ! create the VTK directory if it does not exist
   
   call GetPath ( p_FAST%OutFileRoot, p_FAST%VTK_OutFileRoot, vtkroot ) ! the returned p_FAST%VTK_OutFileRoot includes a file separator character at the end
   p_FAST%VTK_OutFileRoot = trim(p_FAST%VTK_OutFileRoot) // 'vtk'
   
   call MKDIR( trim(p_FAST%VTK_OutFileRoot) )

   p_FAST%VTK_OutFileRoot = trim( p_FAST%VTK_OutFileRoot ) // PathSep // trim(vtkroot)
   
   
   ! calculate the number of digits in 'y_FAST%NOutSteps' (Maximum number of output steps to be written)
   ! this will be used to pad the write-out step in the VTK filename with zeros in calls to MeshWrVTK()
   if (p_FAST%WrVTK == VTK_ModeShapes .AND. p_FAST%VTK_modes%VTKLinTim==1) then
      if (p_FAST%NLinTimes < 1) p_FAST%NLinTimes = 1 !in case we reached here with an error
      p_FAST%VTK_tWidth = CEILING( log10( real( p_FAST%NLinTimes) ) ) + 1
   else
      p_FAST%VTK_tWidth = CEILING( log10( real(p_FAST%n_TMax_m1+1, ReKi) / p_FAST%n_VTKTime ) ) + 1
   end if
   
   ! determine number of blades
   NumBl = InitOutData_ED%NumBl

   ! initialize the vtk data

   p_FAST%VTK_Surface%NumSectors = 25   
   ! NOTE: we set p_FAST%VTK_Surface%GroundRad and p_FAST%VTK_Surface%HubRad in SetVTKParameters_B4HD
   
   
   ! write the ground or seabed reference polygon:
   RefPoint = p_FAST%TurbinePos
   if (p_FAST%CompHydro == MODULE_HD) then
      RefLengths = p_FAST%VTK_Surface%GroundRad*VTK_GroundFactor/2.0_SiKi
      
      ! note that p_FAST%TurbinePos(3) must be 0 for offshore turbines
      RefPoint(3) = p_FAST%TurbinePos(3) - InitOutData_HD%WtrDpth      
      call WrVTK_Ground ( RefPoint, RefLengths, trim(p_FAST%VTK_OutFileRoot) // '.SeabedSurface', ErrStat2, ErrMsg2 )   
      
      RefPoint(3) = p_FAST%TurbinePos(3) - InitOutData_HD%MSL2SWL    
      call WrVTK_Ground ( RefPoint, RefLengths, trim(p_FAST%VTK_OutFileRoot) // '.StillWaterSurface', ErrStat2, ErrMsg2 )       
   else
      RefLengths = p_FAST%VTK_Surface%GroundRad !array = scalar
      call WrVTK_Ground ( RefPoint, RefLengths, trim(p_FAST%VTK_OutFileRoot) // '.GroundSurface', ErrStat2, ErrMsg2 )         
   end if
   
   
   !........................................................................................................
   ! We don't use the rest of this routine for stick-figure output
   if (p_FAST%VTK_Type /= VTK_Surf) return  
   !........................................................................................................
            
      ! we're going to create a box using these dimensions
   y  =          ED%y%HubPtMotion%Position(3,  1) - ED%y%NacelleMotion%Position(3,  1)
   x  = TwoNorm( ED%y%HubPtMotion%Position(1:2,1) - ED%y%NacelleMotion%Position(1:2,1) ) - p_FAST%VTK_Surface%HubRad

   
   p_FAST%VTK_Surface%NacelleBox(:,1) = (/ -x,  y, 0.0_SiKi /)
   p_FAST%VTK_Surface%NacelleBox(:,2) = (/  x,  y, 0.0_SiKi /) 
   p_FAST%VTK_Surface%NacelleBox(:,3) = (/  x, -y, 0.0_SiKi /)
   p_FAST%VTK_Surface%NacelleBox(:,4) = (/ -x, -y, 0.0_SiKi /) 
   p_FAST%VTK_Surface%NacelleBox(:,5) = (/ -x, -y, 2*y      /)
   p_FAST%VTK_Surface%NacelleBox(:,6) = (/  x, -y, 2*y      /) 
   p_FAST%VTK_Surface%NacelleBox(:,7) = (/  x,  y, 2*y      /)
   p_FAST%VTK_Surface%NacelleBox(:,8) = (/ -x,  y, 2*y      /) 
   
   !.......................
   ! tapered tower
   !.......................
      
   CALL AllocAry(p_FAST%VTK_Surface%TowerRad,ED%y%TowerLn2Mesh%NNodes,'VTK_Surface%TowerRad',ErrStat2,ErrMsg2)
      CALL SetErrStat(ErrStat2,ErrMsg2,ErrStat,ErrMsg,RoutineName)
      IF (ErrStat >= AbortErrLev) RETURN

   topNode   = ED%y%TowerLn2Mesh%NNodes - 1
   baseNode  = ED%y%TowerLn2Mesh%refNode
   TwrLength = TwoNorm( ED%y%TowerLn2Mesh%position(:,topNode) - ED%y%TowerLn2Mesh%position(:,baseNode) ) ! this is the assumed length of the tower
   TwrRatio  = TwrLength / 87.6_SiKi  ! use ratio of the tower length to the length of the 5MW tower
   TwrDiam_top  = 3.87*TwrRatio
   TwrDiam_base = 6.0*TwrRatio
   
   TwrRatio = 0.5 * (TwrDiam_top - TwrDiam_base) / TwrLength
   do k=1,ED%y%TowerLn2Mesh%NNodes
      TwrLength = TwoNorm( ED%y%TowerLn2Mesh%position(:,k) - ED%y%TowerLn2Mesh%position(:,baseNode) ) 
      p_FAST%VTK_Surface%TowerRad(k) = 0.5*TwrDiam_Base + TwrRatio*TwrLength
   end do
         

   
   !.......................
   ! blade surfaces
   !.......................
   allocate(p_FAST%VTK_Surface%BladeShape(NumBl),stat=ErrStat2)
   if (errStat2/=0) then
      call setErrStat(ErrID_Fatal,'Error allocating VTK_Surface%BladeShape.',ErrStat,ErrMsg,RoutineName)
      return
   end if
            
   IF ( p_FAST%CompAero == Module_AD ) THEN  ! These meshes may have airfoil data associated with nodes...

      IF (ALLOCATED(InitOutData_AD%rotors(1)%BladeShape)) THEN
         do k=1,NumBl   
            call move_alloc( InitOutData_AD%rotors(1)%BladeShape(k)%AirfoilCoords, p_FAST%VTK_Surface%BladeShape(k)%AirfoilCoords )
         end do
      ELSE
#ifndef USE_DEFAULT_BLADE_SURFACE
         call setErrStat(ErrID_Fatal,'Cannot do surface visualization without airfoil coordinates defined in AeroDyn.',ErrStat,ErrMsg,RoutineName)
         return
      END IF
   ELSE
      call setErrStat(ErrID_Fatal,'Cannot do surface visualization without using AeroDyn.',ErrStat,ErrMsg,RoutineName)
      return
   END IF      
#else
      ! AD used without airfoil coordinates specified

         rootNode = 1
      
         DO K=1,NumBl   
            tipNode  = AD%Input(1)%rotors(1)%BladeMotion(K)%NNodes
            cylNode  = min(3,AD%Input(1)%rotors(1)%BladeMotion(K)%Nnodes)
         
            call SetVTKDefaultBladeParams(AD%Input(1)%rotors(1)%BladeMotion(K), p_FAST%VTK_Surface%BladeShape(K), tipNode, rootNode, cylNode, ErrStat2, ErrMsg2)
               CALL SetErrStat(ErrStat2,ErrMsg2,ErrStat,ErrMsg,RoutineName)
               IF (ErrStat >= AbortErrLev) RETURN
         END DO                           
      END IF
      
   ELSE IF ( p_FAST%CompElast == Module_BD ) THEN
      rootNode = 1      
      DO K=1,NumBl   
         tipNode  = BD%y(k)%BldMotion%NNodes
         cylNode  = min(3,BD%y(k)%BldMotion%NNodes)
         
         call SetVTKDefaultBladeParams(BD%y(k)%BldMotion, p_FAST%VTK_Surface%BladeShape(K), tipNode, rootNode, cylNode, ErrStat2, ErrMsg2)
            CALL SetErrStat(ErrStat2,ErrMsg2,ErrStat,ErrMsg,RoutineName)
            IF (ErrStat >= AbortErrLev) RETURN
      END DO      
   ELSE
      DO K=1,NumBl   
         rootNode = ED%y%BladeLn2Mesh(K)%NNodes     
         tipNode  = ED%y%BladeLn2Mesh(K)%NNodes-1
         cylNode  = min(2,ED%y%BladeLn2Mesh(K)%NNodes)
         
         call SetVTKDefaultBladeParams(ED%y%BladeLn2Mesh(K), p_FAST%VTK_Surface%BladeShape(K), tipNode, rootNode, cylNode, ErrStat2, ErrMsg2)
            CALL SetErrStat(ErrStat2,ErrMsg2,ErrStat,ErrMsg,RoutineName)
            IF (ErrStat >= AbortErrLev) RETURN
      END DO  
   END IF   
#endif 
   
   
   !.......................
   ! wave elevation 
   !.......................

   !bjj: interpolate here instead of each time step?
   if ( allocated(InitOutData_HD%WaveElevSeries) ) then
      call move_alloc( InitInData_HD%WaveElevXY, p_FAST%VTK_Surface%WaveElevXY )
      call move_alloc( InitOutData_HD%WaveElevSeries, p_FAST%VTK_Surface%WaveElev )
      
         ! put the following lines in loops to avoid stack-size issues:
      do k=1,size(p_FAST%VTK_Surface%WaveElevXY,2)
         p_FAST%VTK_Surface%WaveElevXY(:,k) = p_FAST%VTK_Surface%WaveElevXY(:,k) + p_FAST%TurbinePos(1:2)
      end do
         
      ! note that p_FAST%TurbinePos(3) must be 0 for offshore turbines
      !do k=1,size(p_FAST%VTK_Surface%WaveElev,2)
      !   p_FAST%VTK_Surface%WaveElev(:,k) = p_FAST%VTK_Surface%WaveElev(:,k) + p_FAST%TurbinePos(3)  ! not sure this is really accurate if p_FAST%TurbinePos(3) is non-zero
      !end do
      
   end if
   
   !.......................
   ! morison surfaces
   !.......................
   
   IF ( HD%Input(1)%Morison%Mesh%Committed ) THEN      
    !TODO: FIX for visualization GJH 4/23/20  
    !  call move_alloc(InitOutData_HD%Morison%Morison_Rad, p_FAST%VTK_Surface%MorisonRad)
      
   END IF
   
END SUBROUTINE SetVTKParameters
!----------------------------------------------------------------------------------------------------------------------------------
!> This subroutine comes up with some default airfoils for blade surfaces for a given blade mesh, M.
SUBROUTINE SetVTKDefaultBladeParams(M, BladeShape, tipNode, rootNode, cylNode, ErrStat, ErrMsg)

   TYPE(MeshType),               INTENT(IN   ) :: M                !< The Mesh the defaults should be calculated for
   TYPE(FAST_VTK_BLSurfaceType), INTENT(INOUT) :: BladeShape       !< BladeShape to set to default values
   INTEGER(IntKi),               INTENT(IN   ) :: rootNode         !< Index of root node (innermost node) for this mesh
   INTEGER(IntKi),               INTENT(IN   ) :: tipNode          !< Index of tip node (outermost node) for this mesh
   INTEGER(IntKi),               INTENT(IN   ) :: cylNode          !< Index of last node to have a cylinder shape
   INTEGER(IntKi),               INTENT(  OUT) :: ErrStat          !< Error status of the operation
   CHARACTER(*),                 INTENT(  OUT) :: ErrMsg           !< Error message if ErrStat /= ErrID_None

      
   REAL(SiKi)                                  :: bladeLength, chord, pitchAxis
   REAL(SiKi)                                  :: bladeLengthFract, bladeLengthFract2, ratio, posLength ! temporary quantities               
   REAL(SiKi)                                  :: cylinderLength, x, y, angle               
   INTEGER(IntKi)                              :: i, j
   INTEGER(IntKi)                              :: ErrStat2
   CHARACTER(ErrMsgLen)                        :: ErrMsg2
   CHARACTER(*), PARAMETER                     :: RoutineName = 'SetVTKDefaultBladeParams'
   
   !Note: jmj does not like this default option

   integer, parameter :: N = 66
   
   ! default airfoil shape coordinates; uses S809 values from http://wind.nrel.gov/airfoils/Shapes/S809_Shape.html:   
   real, parameter, dimension(N) :: xc=(/ 1.0,0.996203,0.98519,0.967844,0.945073,0.917488,0.885293,0.848455,0.80747,0.763042,0.715952,0.667064,0.617331,0.56783,0.519832,0.474243,0.428461,0.382612,0.33726,0.29297,0.250247,0.209576,0.171409,0.136174,0.104263,0.076035,0.051823,0.03191,0.01659,0.006026,0.000658,0.000204,0.0,0.000213,0.001045,0.001208,0.002398,0.009313,0.02323,0.04232,0.065877,0.093426,0.124111,0.157653,0.193738,0.231914,0.271438,0.311968,0.35337,0.395329,0.438273,0.48192,0.527928,0.576211,0.626092,0.676744,0.727211,0.776432,0.823285,0.86663,0.905365,0.938474,0.965086,0.984478,0.996141,1.0 /)
   real, parameter, dimension(N) :: yc=(/ 0.0,0.000487,0.002373,0.00596,0.011024,0.017033,0.023458,0.03028,0.037766,0.045974,0.054872,0.064353,0.074214,0.084095,0.093268,0.099392,0.10176,0.10184,0.10007,0.096703,0.091908,0.085851,0.078687,0.07058,0.061697,0.052224,0.042352,0.032299,0.02229,0.012615,0.003723,0.001942,-0.00002,-0.001794,-0.003477,-0.003724,-0.005266,-0.011499,-0.020399,-0.030269,-0.040821,-0.051923,-0.063082,-0.07373,-0.083567,-0.092442,-0.099905,-0.105281,-0.108181,-0.108011,-0.104552,-0.097347,-0.086571,-0.073979,-0.060644,-0.047441,-0.0351,-0.024204,-0.015163,-0.008204,-0.003363,-0.000487,0.000743,0.000775,0.00029,0.0 /)

   call AllocAry(BladeShape%AirfoilCoords, 2, N, M%NNodes, 'BladeShape%AirfoilCoords', ErrStat2, ErrMsg2)
      CALL SetErrStat(ErrStat2,ErrMsg2,ErrStat,ErrMsg,RoutineName)
      IF (ErrStat >= AbortErrLev) RETURN
         
   ! Chord length and pitch axis location are given by scaling law
   bladeLength       = TwoNorm( M%position(:,tipNode) - M%Position(:,rootNode) )
   cylinderLength    = TwoNorm( M%Position(:,cylNode) - M%Position(:,rootNode) )
   bladeLengthFract  = 0.22*bladeLength
   bladeLengthFract2 = bladeLength-bladeLengthFract != 0.78*bladeLength
   
   DO i=1,M%Nnodes
      posLength = TwoNorm( M%Position(:,i) - M%Position(:,rootNode) )
         
      IF (posLength .LE. bladeLengthFract) THEN
         ratio     = posLength/bladeLengthFract
         chord     =  (0.06 + 0.02*ratio)*bladeLength
         pitchAxis =   0.25 + 0.125*ratio
      ELSE
         chord     = (0.08 - 0.06*(posLength-bladeLengthFract)/bladeLengthFract2)*bladeLength
         pitchAxis = 0.375
      END IF
         
      IF (posLength .LE. cylinderLength) THEN 
         ! create a cylinder for this node
         
         chord = chord/2.0_SiKi
         
         DO j=1,N
            ! normalized x,y coordinates for airfoil
            x = yc(j)
            y = xc(j) - 0.5
                     
            angle = ATAN2( y, x)
         
               ! x,y coordinates for cylinder
            BladeShape%AirfoilCoords(1,j,i) = chord*COS(angle) ! x (note that "chord" is really representing chord/2 here)
            BladeShape%AirfoilCoords(2,j,i) = chord*SIN(angle) ! y (note that "chord" is really representing chord/2 here)
         END DO                                                     
         
      ELSE
         ! create an airfoil for this node
            
         DO j=1,N                  
            ! normalized x,y coordinates for airfoil, assuming an upwind turbine
            x = yc(j)
            y = xc(j) - pitchAxis
                  
               ! x,y coordinates for airfoil
            BladeShape%AirfoilCoords(1,j,i) =  chord*x
            BladeShape%AirfoilCoords(2,j,i) =  chord*y                        
         END DO
         
      END IF
      
   END DO ! nodes on mesh
         
END SUBROUTINE SetVTKDefaultBladeParams
!----------------------------------------------------------------------------------------------------------------------------------
!> This routine writes the ground or seabed reference surface information in VTK format.
!! see VTK file information format for XML, here: http://www.vtk.org/wp-content/uploads/2015/04/file-formats.pdf
SUBROUTINE WrVTK_Ground ( RefPoint, HalfLengths, FileRootName, ErrStat, ErrMsg )
      
   REAL(SiKi),      INTENT(IN)           :: RefPoint(3)     !< reference point (plane will be created around it)
   REAL(SiKi),      INTENT(IN)           :: HalfLengths(2)  !< half of the X-Y lengths of plane surrounding RefPoint
   CHARACTER(*),    INTENT(IN)           :: FileRootName    !< Name of the file to write the output in (excluding extension)
   
   INTEGER(IntKi),  INTENT(OUT)          :: ErrStat         !< Indicates whether an error occurred (see NWTC_Library)
   CHARACTER(*),    INTENT(OUT)          :: ErrMsg          !< Error message associated with the ErrStat


   ! local variables
   INTEGER(IntKi)                        :: Un            ! fortran unit number
   INTEGER(IntKi)                        :: ix            ! loop counters
   CHARACTER(1024)                       :: FileName
   INTEGER(IntKi), parameter             :: NumberOfPoints = 4
   INTEGER(IntKi), parameter             :: NumberOfLines = 0
   INTEGER(IntKi), parameter             :: NumberOfPolys = 1
        
   INTEGER(IntKi)                        :: ErrStat2 
   CHARACTER(ErrMsgLen)                  :: ErrMsg2
   CHARACTER(*),PARAMETER                :: RoutineName = 'WrVTK_Ground'
   
   ErrStat = ErrID_None
   ErrMsg  = ""
   
   !.................................................................
   ! write the data that potentially changes each time step:
   !.................................................................
      
   ! PolyData (.vtp) - Serial vtkPolyData (unstructured) file
   FileName = TRIM(FileRootName)//'.vtp'
      
   call WrVTK_header( FileName, NumberOfPoints, NumberOfLines, NumberOfPolys, Un, ErrStat2, ErrMsg2 )    
      call SetErrStat(ErrStat2,ErrMsg2,ErrStat,ErrMsg,RoutineName)
      if (ErrStat >= AbortErrLev) return
         
! points (nodes, augmented with NumSegments):   
      WRITE(Un,'(A)')         '      <Points>'
      WRITE(Un,'(A)')         '        <DataArray type="Float32" NumberOfComponents="3" format="ascii">'
               
      WRITE(Un,VTK_AryFmt) RefPoint(1) + HalfLengths(1) , RefPoint(2) + HalfLengths(2), RefPoint(3)
      WRITE(Un,VTK_AryFmt) RefPoint(1) + HalfLengths(1) , RefPoint(2) - HalfLengths(2), RefPoint(3)
      WRITE(Un,VTK_AryFmt) RefPoint(1) - HalfLengths(1) , RefPoint(2) - HalfLengths(2), RefPoint(3)
      WRITE(Un,VTK_AryFmt) RefPoint(1) - HalfLengths(1) , RefPoint(2) + HalfLengths(2), RefPoint(3)
            
      WRITE(Un,'(A)')         '        </DataArray>'
      WRITE(Un,'(A)')         '      </Points>'
  
                  
      WRITE(Un,'(A)')         '      <Polys>'      
      WRITE(Un,'(A)')         '        <DataArray type="Int32" Name="connectivity" format="ascii">'         
      WRITE(Un,'('//trim(num2lstr(NumberOfPoints))//'(i7))') (ix, ix=0,NumberOfPoints-1)                   
      WRITE(Un,'(A)')         '        </DataArray>'      
      
      WRITE(Un,'(A)')         '        <DataArray type="Int32" Name="offsets" format="ascii">'            
      WRITE(Un,'(i7)') NumberOfPoints
      WRITE(Un,'(A)')         '        </DataArray>'
      WRITE(Un,'(A)')         '      </Polys>'      
            
      call WrVTK_footer( Un )       
                     
END SUBROUTINE WrVTK_Ground
!----------------------------------------------------------------------------------------------------------------------------------
!> This subroutine sets up the information needed to initialize AeroDyn, then initializes AeroDyn
SUBROUTINE AD_SetInitInput(InitInData_AD14, InitOutData_ED, y_ED, p_FAST, ErrStat, ErrMsg)

   ! Passed variables:
   TYPE(AD14_InitInputType),INTENT(INOUT) :: InitInData_AD14  !< The initialization input to AeroDyn14
   TYPE(ED_InitOutputType), INTENT(IN)    :: InitOutData_ED   !< The initialization output from structural dynamics module
   TYPE(ED_OutputType),     INTENT(IN)    :: y_ED             !< The outputs of the structural dynamics module (meshes with position/RefOrientation set)
   TYPE(FAST_ParameterType),INTENT(IN)    :: p_FAST           !< The parameters of the glue code
   INTEGER(IntKi)                         :: ErrStat          !< Error status of the operation
   CHARACTER(*)                           :: ErrMsg           !< Error message if ErrStat /= ErrID_None

      ! Local variables

   !TYPE(AD_InitOptions)       :: ADOptions                  ! Options for AeroDyn

   INTEGER                    :: K


   ErrStat = ErrID_None
   ErrMsg  = ""
   
   
      ! Set up the AeroDyn parameters
   InitInData_AD14%ADFileName   = p_FAST%AeroFile
   InitInData_AD14%OutRootName  = p_FAST%OutFileRoot
   InitInData_AD14%WrSumFile    = p_FAST%SumPrint      
   InitInData_AD14%NumBl        = InitOutData_ED%NumBl
   InitInData_AD14%UseDWM       = p_FAST%UseDWM
   
   InitInData_AD14%DWM%IfW%InputFileName   = p_FAST%InflowFile
   
      ! Hub position and orientation (relative here, but does not need to be)

   InitInData_AD14%TurbineComponents%Hub%Position(:)      = y_ED%HubPtMotion14%Position(:,1) - y_ED%HubPtMotion14%Position(:,1)  ! bjj: was 0; mesh was changed by adding p_ED%HubHt to 3rd component
   InitInData_AD14%TurbineComponents%Hub%Orientation(:,:) = y_ED%HubPtMotion14%RefOrientation(:,:,1)
   InitInData_AD14%TurbineComponents%Hub%TranslationVel   = 0.0_ReKi ! bjj: we don't need this field
   InitInData_AD14%TurbineComponents%Hub%RotationVel      = 0.0_ReKi ! bjj: we don't need this field

      ! Blade root position and orientation (relative here, but does not need to be)

   IF (.NOT. ALLOCATED( InitInData_AD14%TurbineComponents%Blade ) ) THEN
      ALLOCATE( InitInData_AD14%TurbineComponents%Blade( InitInData_AD14%NumBl ), STAT = ErrStat )
      IF ( ErrStat /= 0 ) THEN
         ErrStat = ErrID_Fatal
         ErrMsg = ' Error allocating space for InitInData_AD%TurbineComponents%Blade.'
         RETURN
      ELSE
         ErrStat = ErrID_None !reset to ErrID_None, just in case ErrID_None /= 0
      END IF
   END IF

   DO K=1, InitInData_AD14%NumBl
      InitInData_AD14%TurbineComponents%Blade(K)%Position        = y_ED%BladeRootMotion14%Position(:,K)
      InitInData_AD14%TurbineComponents%Blade(K)%Orientation     = y_ED%BladeRootMotion14%RefOrientation(:,:,K)
      InitInData_AD14%TurbineComponents%Blade(K)%TranslationVel  = 0.0_ReKi ! bjj: we don't need this field
      InitInData_AD14%TurbineComponents%Blade(K)%RotationVel     = 0.0_ReKi ! bjj: we don't need this field      
   END DO
  

      ! Blade length
   IF (p_FAST%CompElast == Module_ED) THEN  ! note, we can't get here if we're using BeamDyn....
      InitInData_AD14%TurbineComponents%BladeLength = InitOutData_ED%BladeLength
   END IF
   
   
      ! Tower mesh ( here only because we currently need line2 meshes to contain the same nodes/elements )
      
   InitInData_AD14%NumTwrNodes = y_ED%TowerLn2Mesh%NNodes - 2
   IF (.NOT. ALLOCATED( InitInData_AD14%TwrNodeLocs ) ) THEN
      ALLOCATE( InitInData_AD14%TwrNodeLocs( 3, InitInData_AD14%NumTwrNodes ), STAT = ErrStat )
      IF ( ErrStat /= 0 ) THEN
         ErrStat = ErrID_Fatal
         ErrMsg = ' Error allocating space for InitInData_AD%TwrNodeLocs.'
         RETURN
      ELSE
         ErrStat = ErrID_None
      END IF
   END IF   
   
   IF ( InitInData_AD14%NumTwrNodes > 0 ) THEN
      InitInData_AD14%TwrNodeLocs = y_ED%TowerLn2Mesh%Position(:,1:InitInData_AD14%NumTwrNodes)  ! ED has extra nodes at beginning and top and bottom of tower
   END IF
   
      ! hub height         
   InitInData_AD14%HubHt = InitOutData_ED%HubHt
             

   RETURN
END SUBROUTINE AD_SetInitInput
!----------------------------------------------------------------------------------------------------------------------------------
!> This routine sets the number of subcycles (substeps) for modules at initialization, checking to make sure that their requested 
!! time step is valid.
SUBROUTINE SetModuleSubstepTime(ModuleID, p_FAST, y_FAST, ErrStat, ErrMsg)
   INTEGER(IntKi),           INTENT(IN   ) :: ModuleID            !< ID of the module to check time step and set
   TYPE(FAST_ParameterType), INTENT(INOUT) :: p_FAST              !< Parameters for the glue code
   TYPE(FAST_OutputFileType),INTENT(IN   ) :: y_FAST              !< Output variables for the glue code
   INTEGER(IntKi),           INTENT(  OUT) :: ErrStat             !< Error status of the operation
   CHARACTER(*),             INTENT(  OUT) :: ErrMsg              !< Error message if ErrStat /= ErrID_None

      
   ErrStat = ErrID_None
   ErrMsg  = "" 
   
   IF ( EqualRealNos( p_FAST%dt_module( ModuleID ), p_FAST%dt ) ) THEN
      p_FAST%n_substeps(ModuleID) = 1
   ELSE
      IF ( p_FAST%dt_module( ModuleID ) > p_FAST%dt ) THEN
         ErrStat = ErrID_Fatal
         ErrMsg = "The "//TRIM(y_FAST%Module_Ver(ModuleID)%Name)//" module time step ("//&
                          TRIM(Num2LStr(p_FAST%dt_module( ModuleID )))// &
                    " s) cannot be larger than FAST time step ("//TRIM(Num2LStr(p_FAST%dt))//" s)."
      ELSE
            ! calculate the number of subcycles:
         p_FAST%n_substeps(ModuleID) = NINT( p_FAST%dt / p_FAST%dt_module( ModuleID ) )
            
            ! let's make sure THE module DT is an exact integer divisor of the global (FAST) time step:
         IF ( .NOT. EqualRealNos( p_FAST%dt, p_FAST%dt_module( ModuleID ) * p_FAST%n_substeps(ModuleID) )  ) THEN
            ErrStat = ErrID_Fatal
            ErrMsg  = "The "//TRIM(y_FAST%Module_Ver(ModuleID)%Name)//" module time step ("//&
                              TRIM(Num2LStr(p_FAST%dt_module( ModuleID )))// &
                              " s) must be an integer divisor of the FAST time step ("//TRIM(Num2LStr(p_FAST%dt))//" s)."
         END IF
            
      END IF
   END IF      
                 
   RETURN
      
END SUBROUTINE SetModuleSubstepTime   
!----------------------------------------------------------------------------------------------------------------------------------
!> This writes data to the FAST summary file.
SUBROUTINE FAST_WrSum( p_FAST, y_FAST, MeshMapData, ErrStat, ErrMsg )

   TYPE(FAST_ParameterType), INTENT(IN)    :: p_FAST                             !< Glue-code simulation parameters
   TYPE(FAST_OutputFileType),INTENT(INOUT) :: y_FAST                             !< Glue-code simulation outputs (changes value of UnSum)
   TYPE(FAST_ModuleMapType), INTENT(IN)    :: MeshMapData                        !< Data for mapping between modules
   INTEGER(IntKi),           INTENT(OUT)   :: ErrStat                            !< Error status (level)
   CHARACTER(*),             INTENT(OUT)   :: ErrMsg                             !< Message describing error reported in ErrStat

      ! local variables
   REAL(ReKi)                              :: TmpRate                            ! temporary rate for vtk output
   INTEGER(IntKi)                          :: I                                  ! temporary counter
   INTEGER(IntKi)                          :: J                                  ! temporary counter
   INTEGER(IntKi)                          :: Module_Number                      ! loop counter through the modules
   CHARACTER(200)                          :: Fmt                                ! temporary format string
   CHARACTER(200)                          :: DescStr                            ! temporary string to write text
   CHARACTER(*), PARAMETER                 :: NotUsedTxt = " [not called]"       ! text written if a module is not called
   CHARACTER(ChanLen)                      :: ChanTxt(2)                         ! temp strings to help with formatting with unknown ChanLen size
   
      ! Get a unit number and open the file:

   CALL GetNewUnit( y_FAST%UnSum, ErrStat, ErrMsg )
      IF ( ErrStat >= AbortErrLev ) RETURN

   CALL OpenFOutFile ( y_FAST%UnSum, TRIM(p_FAST%OutFileRoot)//'.sum', ErrStat, ErrMsg )
      IF ( ErrStat >= AbortErrLev ) RETURN

         ! Add some file information:

   !.......................... Module Versions .....................................................
   !bjj: modules in this list are ordered by the order they are specified in the FAST input file

   WRITE (y_FAST%UnSum,'(/A)') 'FAST Summary File'
   WRITE (y_FAST%UnSum,'(/A)')  TRIM( y_FAST%FileDescLines(1) )

   WRITE (y_FAST%UnSum,'(2X,A)'   )  'compiled with'
   Fmt = '(4x,A)'
   WRITE (y_FAST%UnSum,Fmt)  TRIM( GetNVD(        NWTC_Ver ) )
   WRITE (y_FAST%UnSum,Fmt)  TRIM( GetNVD( y_FAST%Module_Ver( Module_ED )   ) )

   DescStr = GetNVD( y_FAST%Module_Ver( Module_BD ) )
   IF ( p_FAST%CompElast /= Module_BD ) DescStr = TRIM(DescStr)//NotUsedTxt
   WRITE (y_FAST%UnSum,Fmt)  TRIM( DescStr )
      
   DescStr = GetNVD( y_FAST%Module_Ver( Module_IfW ) )
   IF ( p_FAST%CompInflow /= Module_IfW ) DescStr = TRIM(DescStr)//NotUsedTxt
   WRITE (y_FAST%UnSum,Fmt)  TRIM( DescStr )
   
   ! I'm not going to write the openfoam module info to the summary file
   !DescStr = GetNVD( y_FAST%Module_Ver( Module_OpFM ) )
   !IF ( p_FAST%CompInflow /= Module_OpFM ) DescStr = TRIM(DescStr)//NotUsedTxt
   !WRITE (y_FAST%UnSum,Fmt)  TRIM( DescStr )
      
   DescStr = GetNVD( y_FAST%Module_Ver( Module_AD14 ) )
   IF ( p_FAST%CompAero /= Module_AD14 ) DescStr = TRIM(DescStr)//NotUsedTxt
   WRITE (y_FAST%UnSum,Fmt)  TRIM( DescStr )
      
   DescStr = GetNVD( y_FAST%Module_Ver( Module_AD ) )
   IF ( p_FAST%CompAero /= Module_AD ) DescStr = TRIM(DescStr)//NotUsedTxt
   WRITE (y_FAST%UnSum,Fmt)  TRIM( DescStr )
     
   DescStr = GetNVD( y_FAST%Module_Ver( Module_SrvD ) )
   IF ( p_FAST%CompServo /= Module_SrvD ) DescStr = TRIM(DescStr)//NotUsedTxt
   WRITE (y_FAST%UnSum,Fmt)  TRIM( DescStr )  
   
   DescStr = GetNVD( y_FAST%Module_Ver( Module_HD ) )
   IF ( p_FAST%CompHydro /= Module_HD  ) DescStr = TRIM(DescStr)//NotUsedTxt
   WRITE (y_FAST%UnSum,Fmt)  TRIM( DescStr )
   
   DescStr = GetNVD( y_FAST%Module_Ver( Module_SD ) )
   IF ( p_FAST%CompSub /= Module_SD ) DescStr = TRIM(DescStr)//NotUsedTxt
   WRITE (y_FAST%UnSum,Fmt)  TRIM( DescStr )
   
   DescStr = GetNVD( y_FAST%Module_Ver( Module_ExtPtfm ) )
   IF ( p_FAST%CompSub /= Module_ExtPtfm ) DescStr = TRIM(DescStr)//NotUsedTxt
   WRITE (y_FAST%UnSum,Fmt)  TRIM( DescStr )
   
   DescStr = GetNVD( y_FAST%Module_Ver( Module_MAP ) )
   IF ( p_FAST%CompMooring /= Module_MAP ) DescStr = TRIM(DescStr)//NotUsedTxt
   WRITE (y_FAST%UnSum,Fmt)  TRIM( DescStr )

   DescStr = GetNVD( y_FAST%Module_Ver( Module_FEAM ) )
   IF ( p_FAST%CompMooring /= Module_FEAM ) DescStr = TRIM(DescStr)//NotUsedTxt
   WRITE (y_FAST%UnSum,Fmt)  TRIM( DescStr )
   
   DescStr = GetNVD( y_FAST%Module_Ver( Module_MD ) )
   IF ( p_FAST%CompMooring /= Module_MD ) DescStr = TRIM(DescStr)//NotUsedTxt
   WRITE (y_FAST%UnSum,Fmt)  TRIM( DescStr )
   
   DescStr = GetNVD( y_FAST%Module_Ver( Module_Orca ) )
   IF ( p_FAST%CompMooring /= Module_Orca ) DescStr = TRIM(DescStr)//NotUsedTxt
   WRITE (y_FAST%UnSum,Fmt)  TRIM( DescStr )
   
   DescStr = GetNVD( y_FAST%Module_Ver( Module_IceF ) )
   IF ( p_FAST%CompIce /= Module_IceF ) DescStr = TRIM(DescStr)//NotUsedTxt
   WRITE (y_FAST%UnSum,Fmt)  TRIM( DescStr )
   
   DescStr = GetNVD( y_FAST%Module_Ver( Module_IceD ) )
   IF ( p_FAST%CompIce /= Module_IceD ) DescStr = TRIM(DescStr)//NotUsedTxt
   WRITE (y_FAST%UnSum,Fmt)  TRIM( DescStr )
   
   
   !.......................... Information from FAST input File ......................................
! OTHER information we could print here:   
! current working directory
! output file root name
! output file time step
! output file format (text/binary)
! coupling method

   SELECT CASE ( p_FAST%TurbineType )
   CASE ( Type_LandBased )
      DescStr = 'Modeling a land-based turbine'
   CASE ( Type_Offshore_Fixed )
      DescStr = 'Modeling a fixed-bottom offshore turbine'
   CASE ( Type_Offshore_Floating )
      DescStr = 'Modeling a floating offshore turbine'
   CASE DEFAULT ! This should never happen
      DescStr=""
   END SELECT                  
   WRITE(y_FAST%UnSum,'(//A)') TRIM(DescStr)

   WRITE (y_FAST%UnSum,'(A)' )   'Description from the FAST input file: '
   WRITE (y_FAST%UnSum,'(2X,A)')  TRIM(p_FAST%FTitle)

   !.......................... Requested Features ...................................................
   
   SELECT CASE ( p_FAST%InterpOrder )
   CASE (0)
      DescStr = ' (nearest neighbor)'
   CASE (1)
      DescStr = ' (linear)'
   CASE (2)
      DescStr = ' (quadratic)'
   CASE DEFAULT 
      DescStr = ' ( )'
   END SELECT               
   
   WRITE(y_FAST%UnSum,'(/A,I1,A)'  ) 'Interpolation order for input/output time histories: ', p_FAST%InterpOrder, TRIM(DescStr)
   WRITE(y_FAST%UnSum,'( A,I2)'    ) 'Number of correction iterations: ', p_FAST%NumCrctn
   
      
   !.......................... Information About Coupling ...................................................
      
   IF ( ALLOCATED( MeshMapData%Jacobian_Opt1 ) ) then ! we're using option 1
      
      IF ( p_FAST%CompSub /= Module_None .OR. p_FAST%CompElast == Module_BD .OR. p_FAST%CompMooring == Module_Orca ) THEN  ! SubDyn-BeamDyn-HydroDyn-ElastoDyn-ExtPtfm
         DescStr = 'ElastoDyn, SubDyn, HydroDyn, OrcaFlex, ExtPtfm_MCKF, and/or BeamDyn'                  
      ELSE ! IF ( p_FAST%CompHydro == Module_HD ) THEN
         DescStr = "ElastoDyn to HydroDyn"
      END IF
                  
      WRITE(y_FAST%UnSum,'( A,I6)'  ) 'Number of rows in Jacobian matrix used for coupling '//TRIM(DescStr)//': ', &
                                       SIZE(MeshMapData%Jacobian_Opt1, 1)
   END IF

   !.......................... Time step information: ...................................................
   
   WRITE (y_FAST%UnSum,'(//,2X,A)') " Requested Time Steps  "
   WRITE (y_FAST%UnSum,   '(2X,A)') "-------------------------------------------------"
   Fmt = '(2X,A17,2X,A15,2X,A13)'
   WRITE (y_FAST%UnSum, Fmt ) "Component        ", "Time Step (s)  ", "Subcycles (-)"
   WRITE (y_FAST%UnSum, Fmt ) "-----------------", "---------------", "-------------"
   Fmt = '(2X,A17,2X,'//TRIM(p_FAST%OutFmt)//',:,T37,2X,I8,:,A)'
   WRITE (y_FAST%UnSum, Fmt ) "FAST (glue code) ", p_FAST%DT
   DO Module_Number=2,NumModules ! assumes glue-code is module number 1 (i.e., MODULE_Glue == 1)
      IF (p_FAST%ModuleInitialized(Module_Number)) THEN
         WRITE (y_FAST%UnSum, Fmt ) y_FAST%Module_Ver(Module_Number)%Name, p_FAST%DT_module(Module_Number), p_FAST%n_substeps(Module_Number)
      END IF
   END DO
   IF ( p_FAST%n_DT_Out  == 1_IntKi ) THEN
      WRITE (y_FAST%UnSum, Fmt ) "FAST output files", p_FAST%DT_out, 1_IntKi   ! we'll write "1" instead of "1^-1"
   ELSE
      WRITE (y_FAST%UnSum, Fmt ) "FAST output files", p_FAST%DT_out, p_FAST%n_DT_Out,"^-1"
   END IF

   IF (p_FAST%WrVTK == VTK_Animate) THEN
      
      TmpRate = p_FAST%DT*p_FAST%n_VTKTime
      
      IF ( p_FAST%n_VTKTime == 1_IntKi ) THEN
         WRITE (y_FAST%UnSum, Fmt ) "VTK output files ", p_FAST%DT, 1_IntKi   ! we'll write "1" instead of "1^-1"
      ELSE
         WRITE (y_FAST%UnSum, Fmt ) "VTK output files ", TmpRate, p_FAST%n_VTKTime,"^-1"
      END IF
   ELSE
      TmpRate = p_FAST%VTK_fps
   END IF

      ! bjj: fix this; possibly add names of which files will be generated?
   IF (p_FAST%WrVTK == VTK_Animate .or. p_FAST%WrVTK == VTK_ModeShapes) THEN
      Fmt = '(2X,A17,2X,'//TRIM(p_FAST%OutFmt)//',:,T37,:,A)'

      WRITE (y_FAST%UnSum,'(//,2X,A)') " Requested Visualization Output"
      WRITE (y_FAST%UnSum,   '(2X,A)') "-------------------------------------------------"
      WRITE (y_FAST%UnSum,     Fmt   ) "Frame rate", 1.0_DbKi/TmpRate, " fps"
   END IF

   
   !.......................... Requested Output Channels ............................................

   WRITE (y_FAST%UnSum,'(//,2X,A)') " Requested Channels in FAST Output File(s)  "
   WRITE (y_FAST%UnSum,   '(2X,A)') "--------------------------------------------"
   Fmt = '(2X,A6,2(2X,A'//TRIM(num2lstr(ChanLen))//'),2X,A)'
   ChanTxt(1) = 'Name'
   ChanTxt(2) = 'Units'
   WRITE (y_FAST%UnSum, Fmt ) "Number", ChanTxt, "Generated by"
   ChanTxt = '--------------------' !this ought to be sufficiently long
   WRITE (y_FAST%UnSum, Fmt ) "------", ChanTxt, "------------"

   Fmt = '(4X,I4,2(2X,A'//TRIM(num2lstr(ChanLen))//'),2X,A)'
   I = 0
   DO Module_Number = 1,NumModules
      DO J = 1,y_FAST%numOuts( Module_Number )
         I = I + 1
         WRITE (y_FAST%UnSum, Fmt ) I, y_FAST%ChannelNames(I), y_FAST%ChannelUnits(I), TRIM(y_FAST%Module_Ver( Module_Number )%Name)
      END DO
   END DO
      
   
   !.......................... End of Summary File ............................................
   
   ! bjj: note that I'm not closing the summary file here, though at the present time we don't write to this file again.
   ! In the future, we may want to write additional information to this file during the simulation.
   ! bjj 4/21/2015: closing the file now because of restart. If it needs to be open later, we can change it again.
   
   CLOSE( y_FAST%UnSum )        
   y_FAST%UnSum = -1

END SUBROUTINE FAST_WrSum
!----------------------------------------------------------------------------------------------------------------------------------

!++++++++++++++++++++++++++++++++++++++++++++++++++++++++++++++++++++++++++++++++++++++++++++++++++++++++++++++++++++++++++++++++++
! TIME-STEP SOLVER ROUTINES (includes initialization after first call to calcOutput at t=0)
!++++++++++++++++++++++++++++++++++++++++++++++++++++++++++++++++++++++++++++++++++++++++++++++++++++++++++++++++++++++++++++++++++
!> Routine that calls FAST_Solution0 for one instance of a Turbine data structure. This is a separate subroutine so that the FAST 
!! driver programs do not need to change or operate on the individual module level. 
SUBROUTINE FAST_Solution0_T(Turbine, ErrStat, ErrMsg)

   TYPE(FAST_TurbineType),   INTENT(INOUT) :: Turbine             !< all data for one instance of a turbine
   INTEGER(IntKi),           INTENT(  OUT) :: ErrStat             !< Error status of the operation
   CHARACTER(*),             INTENT(  OUT) :: ErrMsg              !< Error message if ErrStat /= ErrID_None


      CALL FAST_Solution0(Turbine%p_FAST, Turbine%y_FAST, Turbine%m_FAST, &
                     Turbine%ED, Turbine%BD, Turbine%SrvD, Turbine%AD14, Turbine%AD, Turbine%IfW, Turbine%OpFM, &
                     Turbine%HD, Turbine%SD, Turbine%ExtPtfm, Turbine%MAP, Turbine%FEAM, Turbine%MD, Turbine%Orca, &
                     Turbine%IceF, Turbine%IceD, Turbine%MeshMapData, ErrStat, ErrMsg )
      
END SUBROUTINE FAST_Solution0_T
!----------------------------------------------------------------------------------------------------------------------------------
!> Routine that calls CalcOutput for the first time of the simulation (at t=0). After the initial solve, data arrays are initialized.
SUBROUTINE FAST_Solution0(p_FAST, y_FAST, m_FAST, ED, BD, SrvD, AD14, AD, IfW, OpFM, HD, SD, ExtPtfm, &
                          MAPp, FEAM, MD, Orca, IceF, IceD, MeshMapData, ErrStat, ErrMsg )

   TYPE(FAST_ParameterType), INTENT(IN   ) :: p_FAST              !< Parameters for the glue code
   TYPE(FAST_OutputFileType),INTENT(INOUT) :: y_FAST              !< Output variables for the glue code
   TYPE(FAST_MiscVarType),   INTENT(INOUT) :: m_FAST              !< Miscellaneous variables
     
   TYPE(ElastoDyn_Data),     INTENT(INOUT) :: ED                  !< ElastoDyn data
   TYPE(BeamDyn_Data),       INTENT(INOUT) :: BD                  !< BeamDyn data
   TYPE(ServoDyn_Data),      INTENT(INOUT) :: SrvD                !< ServoDyn data
   TYPE(AeroDyn14_Data),     INTENT(INOUT) :: AD14                !< AeroDyn14 data
   TYPE(AeroDyn_Data),       INTENT(INOUT) :: AD                  !< AeroDyn data
   TYPE(InflowWind_Data),    INTENT(INOUT) :: IfW                 !< InflowWind data
   TYPE(OpenFOAM_Data),      INTENT(INOUT) :: OpFM                !< OpenFOAM data
   TYPE(HydroDyn_Data),      INTENT(INOUT) :: HD                  !< HydroDyn data
   TYPE(SubDyn_Data),        INTENT(INOUT) :: SD                  !< SubDyn data
   TYPE(ExtPtfm_Data),       INTENT(INOUT) :: ExtPtfm             !< ExtPtfm_MCKF data
   TYPE(MAP_Data),           INTENT(INOUT) :: MAPp                !< MAP data
   TYPE(FEAMooring_Data),    INTENT(INOUT) :: FEAM                !< FEAMooring data
   TYPE(MoorDyn_Data),       INTENT(INOUT) :: MD                  !< Data for the MoorDyn module
   TYPE(OrcaFlex_Data),      INTENT(INOUT) :: Orca                !< OrcaFlex interface data
   TYPE(IceFloe_Data),       INTENT(INOUT) :: IceF                !< IceFloe data
   TYPE(IceDyn_Data),        INTENT(INOUT) :: IceD                !< All the IceDyn data used in time-step loop

   TYPE(FAST_ModuleMapType), INTENT(INOUT) :: MeshMapData         !< Data for mapping between modules
      
   INTEGER(IntKi),           INTENT(  OUT) :: ErrStat             !< Error status of the operation
   CHARACTER(*),             INTENT(  OUT) :: ErrMsg              !< Error message if ErrStat /= ErrID_None
   
   ! local variables
   INTEGER(IntKi), PARAMETER               :: n_t_global = -1     ! loop counter
   INTEGER(IntKi), PARAMETER               :: n_t_global_next = 0 ! loop counter
   REAL(DbKi)                              :: t_initial           ! next simulation time (t_global_next)
   
   INTEGER(IntKi)                          :: ErrStat2
   CHARACTER(ErrMsgLen)                    :: ErrMsg2
   CHARACTER(*), PARAMETER                 :: RoutineName = 'FAST_Solution0'

   
   !NOTE: m_FAST%t_global is t_initial in this routine
   
   ErrStat = ErrID_None
   ErrMsg  = ""
   
   t_initial = m_FAST%t_global ! which is used in place of t_global_next
   y_FAST%WriteThisStep = NeedWriteOutput(n_t_global_next, t_initial, p_FAST)

   IF (p_FAST%WrSttsTime) then
      CALL SimStatus_FirstTime( m_FAST%TiLstPrn, m_FAST%PrevClockTime, m_FAST%SimStrtTime, m_FAST%UsrTime2, t_initial, p_FAST%TMax, p_FAST%TDesc )
   END IF
   

   ! Solve input-output relations; this section of code corresponds to Eq. (35) in Gasmi et al. (2013)
   ! This code will be specific to the underlying modules
   
      ! the initial ServoDyn and IfW/Lidar inputs from Simulink:
   IF ( p_FAST%CompServo == Module_SrvD ) CALL SrvD_SetExternalInputs( p_FAST, m_FAST, SrvD%Input(1) )   
   IF ( p_FAST%CompInflow == Module_IfW ) CALL IfW_SetExternalInputs( IfW%p, m_FAST, ED%y, IfW%Input(1) )  

   CALL CalcOutputs_And_SolveForInputs(  n_t_global, t_initial,  STATE_CURR, m_FAST%calcJacobian, m_FAST%NextJacCalcTime, &
                        p_FAST, m_FAST, y_FAST%WriteThisStep, ED, BD, SrvD, AD14, AD, IfW, OpFM, HD, SD, ExtPtfm, &
                        MAPp, FEAM, MD, Orca, IceF, IceD, MeshMapData, ErrStat2, ErrMsg2 )
      CALL SetErrStat(ErrStat2, ErrMsg2, ErrStat, ErrMsg, RoutineName )
   
            
   !----------------------------------------------------------------------------------------
   ! Check to see if we should output data this time step:
   !----------------------------------------------------------------------------------------

   CALL WriteOutputToFile(n_t_global_next, t_initial, p_FAST, y_FAST, ED, BD, AD14, AD, IfW, OpFM, HD, SD, ExtPtfm, SrvD, MAPp, FEAM, MD, Orca, IceF, IceD, MeshMapData, ErrStat2, ErrMsg2)   
      CALL SetErrStat(ErrStat2, ErrMsg2, ErrStat, ErrMsg, RoutineName )

      ! turn off VTK output when
   if (p_FAST%WrVTK == VTK_InitOnly) then
      ! Write visualization data for initialization (and also note that we're ignoring any errors that occur doing so)

      call WriteVTK(t_initial, p_FAST, y_FAST, MeshMapData, ED, BD, AD, IfW, OpFM, HD, SD, ExtPtfm, SrvD, MAPp, FEAM, MD, Orca, IceF, IceD)
         
   end if      

                  
   !...............
   ! Copy values of these initial guesses for interpolation/extrapolation and 
   ! initialize predicted states for j_pc loop (use MESH_NEWCOPY here so we can use MESH_UPDATE copy later)
   !...............
         
   ! Initialize Input-Output arrays for interpolation/extrapolation:

   CALL FAST_InitIOarrays( m_FAST%t_global, p_FAST, y_FAST, m_FAST, ED, BD, SrvD, AD14, AD, IfW, HD, SD, ExtPtfm, &
                           MAPp, FEAM, MD, Orca, IceF, IceD, ErrStat2, ErrMsg2 )
      CALL SetErrStat(ErrStat2, ErrMsg2, ErrStat, ErrMsg, RoutineName )
         

END SUBROUTINE FAST_Solution0
!----------------------------------------------------------------------------------------------------------------------------------
!> This routine initializes the input and output arrays stored for extrapolation. They are initialized after the first input-output solve so that the first
!! extrapolations are used with values from the solution, not just initial guesses. It also creates new copies of the state variables, which need to 
!! be stored for the predictor-corrector loop.
SUBROUTINE FAST_InitIOarrays( t_initial, p_FAST, y_FAST, m_FAST, ED, BD, SrvD, AD14, AD, IfW, HD, SD, ExtPtfm, &
                              MAPp, FEAM, MD, Orca, IceF, IceD, ErrStat, ErrMsg )

   REAL(DbKi),               INTENT(IN   ) :: t_initial           !< start time of the simulation 
   TYPE(FAST_ParameterType), INTENT(IN   ) :: p_FAST              !< Parameters for the glue code
   TYPE(FAST_OutputFileType),INTENT(IN   ) :: y_FAST              !< Output variables for the glue code
   TYPE(FAST_MiscVarType),   INTENT(IN   ) :: m_FAST              !< Miscellaneous variables
     
   TYPE(ElastoDyn_Data),     INTENT(INOUT) :: ED                  !< ElastoDyn data
   TYPE(BeamDyn_Data),       INTENT(INOUT) :: BD                  !< BeamDyn data
   TYPE(ServoDyn_Data),      INTENT(INOUT) :: SrvD                !< ServoDyn data
   TYPE(AeroDyn14_Data),     INTENT(INOUT) :: AD14                !< AeroDyn v14 data
   TYPE(AeroDyn_Data),       INTENT(INOUT) :: AD                  !< AeroDyn data
   TYPE(InflowWind_Data),    INTENT(INOUT) :: IfW                 !< InflowWind data
   TYPE(HydroDyn_Data),      INTENT(INOUT) :: HD                  !< HydroDyn data
   TYPE(SubDyn_Data),        INTENT(INOUT) :: SD                  !< SubDyn data
   TYPE(ExtPtfm_Data),       INTENT(INOUT) :: ExtPtfm             !< ExtPtfm_MCKF data
   TYPE(MAP_Data),           INTENT(INOUT) :: MAPp                !< MAP data
   TYPE(FEAMooring_Data),    INTENT(INOUT) :: FEAM                !< FEAMooring data
   TYPE(MoorDyn_Data),       INTENT(INOUT) :: MD                  !< MoorDyn data
   TYPE(OrcaFlex_Data),      INTENT(INOUT) :: Orca                !< OrcaFlex interface data
   TYPE(IceFloe_Data),       INTENT(INOUT) :: IceF                !< IceFloe data
   TYPE(IceDyn_Data),        INTENT(INOUT) :: IceD                !< All the IceDyn data used in time-step loop
      
   INTEGER(IntKi),           INTENT(  OUT) :: ErrStat             !< Error status of the operation
   CHARACTER(*),             INTENT(  OUT) :: ErrMsg              !< Error message if ErrStat /= ErrID_None

   ! local variables
   INTEGER(IntKi)                          :: i, j, k             ! loop counters
   INTEGER(IntKi)                          :: ErrStat2
   CHARACTER(ErrMsgLen)                    :: ErrMsg2
   CHARACTER(*), PARAMETER                 :: RoutineName = 'FAST_InitIOarrays'       
   
   
   ErrStat = ErrID_None
   ErrMsg  = ""
   
   ! We fill ED%InputTimes with negative times, but the ED%Input values are identical for each of those times; this allows
   ! us to use, e.g., quadratic interpolation that effectively acts as a zeroth-order extrapolation and first-order extrapolation
   ! for the first and second time steps.  (The interpolation order in the ExtrapInput routines are determined as
   ! order = SIZE(ED%Input)

   
   DO j = 1, p_FAST%InterpOrder + 1
      ED%InputTimes(j) = t_initial - (j - 1) * p_FAST%dt
   END DO

   DO j = 2, p_FAST%InterpOrder + 1
      CALL ED_CopyInput (ED%Input(1),  ED%Input(j),  MESH_NEWCOPY, Errstat2, ErrMsg2)
         CALL SetErrStat( Errstat2, ErrMsg2, ErrStat, ErrMsg, RoutineName )
   END DO
   CALL ED_CopyInput (ED%Input(1),  ED%u,  MESH_NEWCOPY, Errstat2, ErrMsg2) ! do this to initialize meshes/allocatable arrays for output of ExtrapInterp routine
      CALL SetErrStat( Errstat2, ErrMsg2, ErrStat, ErrMsg, RoutineName )
   
      ! Initialize predicted states for j_pc loop:
   CALL ED_CopyContState   (ED%x( STATE_CURR), ED%x( STATE_PRED), MESH_NEWCOPY, Errstat2, ErrMsg2)
      CALL SetErrStat( Errstat2, ErrMsg2, ErrStat, ErrMsg, RoutineName )
   CALL ED_CopyDiscState   (ED%xd(STATE_CURR), ED%xd(STATE_PRED), MESH_NEWCOPY, Errstat2, ErrMsg2)  
      CALL SetErrStat( Errstat2, ErrMsg2, ErrStat, ErrMsg, RoutineName )
   CALL ED_CopyConstrState (ED%z( STATE_CURR), ED%z( STATE_PRED), MESH_NEWCOPY, Errstat2, ErrMsg2)
      CALL SetErrStat( Errstat2, ErrMsg2, ErrStat, ErrMsg, RoutineName )   
   CALL ED_CopyOtherState (ED%OtherSt( STATE_CURR), ED%OtherSt( STATE_PRED), MESH_NEWCOPY, Errstat2, ErrMsg2)
      CALL SetErrStat( Errstat2, ErrMsg2, ErrStat, ErrMsg, RoutineName )   
      
   
   IF  (p_FAST%CompElast == Module_BD ) THEN      

      DO k = 1,p_FAST%nBeams
         
            ! Copy values for interpolation/extrapolation:
         DO j = 1, p_FAST%InterpOrder + 1
            BD%InputTimes(j,k) = t_initial - (j - 1) * p_FAST%dt
         END DO

         DO j = 2, p_FAST%InterpOrder + 1
            CALL BD_CopyInput (BD%Input(1,k),  BD%Input(j,k),  MESH_NEWCOPY, Errstat2, ErrMsg2)
               CALL SetErrStat( Errstat2, ErrMsg2, ErrStat, ErrMsg, RoutineName )
         END DO
         CALL BD_CopyInput (BD%Input(1,k),  BD%u(k),  MESH_NEWCOPY, Errstat2, ErrMsg2) ! do this to initialize meshes/allocatable arrays for output of ExtrapInterp routine
            CALL SetErrStat( Errstat2, ErrMsg2, ErrStat, ErrMsg, RoutineName )      
                               
                     
            ! Initialize predicted states for j_pc loop:
         CALL BD_CopyContState   (BD%x( k,STATE_CURR), BD%x( k,STATE_PRED), MESH_NEWCOPY, Errstat2, ErrMsg2)
            CALL SetErrStat( Errstat2, ErrMsg2, ErrStat, ErrMsg, RoutineName )
         CALL BD_CopyDiscState   (BD%xd(k,STATE_CURR), BD%xd(k,STATE_PRED), MESH_NEWCOPY, Errstat2, ErrMsg2)  
            CALL SetErrStat( Errstat2, ErrMsg2, ErrStat, ErrMsg, RoutineName )
         CALL BD_CopyConstrState (BD%z( k,STATE_CURR), BD%z( k,STATE_PRED), MESH_NEWCOPY, Errstat2, ErrMsg2)
            CALL SetErrStat( Errstat2, ErrMsg2, ErrStat, ErrMsg, RoutineName )
         CALL BD_CopyOtherState (BD%OtherSt( k,STATE_CURR), BD%OtherSt( k,STATE_PRED), MESH_NEWCOPY, Errstat2, ErrMsg2)
            CALL SetErrStat( Errstat2, ErrMsg2, ErrStat, ErrMsg, RoutineName )
         
      END DO ! nBeams
      
   END IF ! CompElast            
      
   
   IF ( p_FAST%CompServo == Module_SrvD ) THEN      
      ! Initialize Input-Output arrays for interpolation/extrapolation:
         
      DO j = 1, p_FAST%InterpOrder + 1
         SrvD%InputTimes(j) = t_initial - (j - 1) * p_FAST%dt
         !SrvD_OutputTimes(j) = t_initial - (j - 1) * dt
      END DO

      DO j = 2, p_FAST%InterpOrder + 1
         CALL SrvD_CopyInput (SrvD%Input(1),  SrvD%Input(j),  MESH_NEWCOPY, Errstat2, ErrMsg2)
            CALL SetErrStat( Errstat2, ErrMsg2, ErrStat, ErrMsg, RoutineName )
      END DO
      CALL SrvD_CopyInput (SrvD%Input(1),  SrvD%u,  MESH_NEWCOPY, Errstat2, ErrMsg2) ! do this to initialize meshes/allocatable arrays for output of ExtrapInterp routine
         CALL SetErrStat( Errstat2, ErrMsg2, ErrStat, ErrMsg, RoutineName )
   
         ! Initialize predicted states for j_pc loop:
      CALL SrvD_CopyContState   (SrvD%x( STATE_CURR), SrvD%x( STATE_PRED), MESH_NEWCOPY, Errstat2, ErrMsg2)
         CALL SetErrStat( Errstat2, ErrMsg2, ErrStat, ErrMsg, RoutineName )
      CALL SrvD_CopyDiscState   (SrvD%xd(STATE_CURR), SrvD%xd(STATE_PRED), MESH_NEWCOPY, Errstat2, ErrMsg2)  
         CALL SetErrStat( Errstat2, ErrMsg2, ErrStat, ErrMsg, RoutineName )
      CALL SrvD_CopyConstrState (SrvD%z( STATE_CURR), SrvD%z( STATE_PRED), MESH_NEWCOPY, Errstat2, ErrMsg2)
         CALL SetErrStat( Errstat2, ErrMsg2, ErrStat, ErrMsg, RoutineName )
      CALL SrvD_CopyOtherState( SrvD%OtherSt(STATE_CURR), SrvD%OtherSt(STATE_PRED), MESH_NEWCOPY, Errstat2, ErrMsg2)
            CALL SetErrStat( Errstat2, ErrMsg2, ErrStat, ErrMsg, RoutineName )   
         
   END IF ! CompServo
   
   
   IF ( p_FAST%CompAero == Module_AD14 ) THEN      
         ! Copy values for interpolation/extrapolation:

      DO j = 1, p_FAST%InterpOrder + 1
         AD14%InputTimes(j) = t_initial - (j - 1) * p_FAST%dt
      END DO

      DO j = 2, p_FAST%InterpOrder + 1
         CALL AD14_CopyInput (AD14%Input(1),  AD14%Input(j),  MESH_NEWCOPY, Errstat2, ErrMsg2)
            CALL SetErrStat( Errstat2, ErrMsg2, ErrStat, ErrMsg, RoutineName )
      END DO
      CALL AD14_CopyInput (AD14%Input(1),  AD14%u,  MESH_NEWCOPY, Errstat2, ErrMsg2) ! do this to initialize meshes/allocatable arrays for output of ExtrapInterp routine
         CALL SetErrStat( Errstat2, ErrMsg2, ErrStat, ErrMsg, RoutineName )


         ! Initialize predicted states for j_pc loop:
      CALL AD14_CopyContState   (AD14%x( STATE_CURR), AD14%x( STATE_PRED), MESH_NEWCOPY, Errstat2, ErrMsg2)
         CALL SetErrStat( Errstat2, ErrMsg2, ErrStat, ErrMsg, RoutineName )
      CALL AD14_CopyDiscState   (AD14%xd(STATE_CURR), AD14%xd(STATE_PRED), MESH_NEWCOPY, Errstat2, ErrMsg2)  
         CALL SetErrStat( Errstat2, ErrMsg2, ErrStat, ErrMsg, RoutineName )
      CALL AD14_CopyConstrState (AD14%z( STATE_CURR), AD14%z( STATE_PRED), MESH_NEWCOPY, Errstat2, ErrMsg2)
         CALL SetErrStat( Errstat2, ErrMsg2, ErrStat, ErrMsg, RoutineName )      
      CALL AD14_CopyOtherState( AD14%OtherSt(STATE_CURR), AD14%OtherSt(STATE_PRED), MESH_NEWCOPY, Errstat2, ErrMsg2)
         CALL SetErrStat( Errstat2, ErrMsg2, ErrStat, ErrMsg, RoutineName )   

   ELSEIF ( p_FAST%CompAero == Module_AD ) THEN      
         ! Copy values for interpolation/extrapolation:
   
      DO j = 1, p_FAST%InterpOrder + 1
         AD%InputTimes(j) = t_initial - (j - 1) * p_FAST%dt
      END DO
   
      DO j = 2, p_FAST%InterpOrder + 1
         CALL AD_CopyInput (AD%Input(1),  AD%Input(j),  MESH_NEWCOPY, Errstat2, ErrMsg2)
            CALL SetErrStat( Errstat2, ErrMsg2, ErrStat, ErrMsg, RoutineName )
      END DO
      CALL AD_CopyInput (AD%Input(1),  AD%u,  MESH_NEWCOPY, Errstat2, ErrMsg2) ! do this to initialize meshes/allocatable arrays for output of ExtrapInterp routine
         CALL SetErrStat( Errstat2, ErrMsg2, ErrStat, ErrMsg, RoutineName )
   
   
         ! Initialize predicted states for j_pc loop:
      CALL AD_CopyContState(AD%x(STATE_CURR), AD%x(STATE_PRED), MESH_NEWCOPY, Errstat2, ErrMsg2)
         CALL SetErrStat( Errstat2, ErrMsg2, ErrStat, ErrMsg, RoutineName )
      CALL AD_CopyDiscState(AD%xd(STATE_CURR), AD%xd(STATE_PRED), MESH_NEWCOPY, Errstat2, ErrMsg2)  
         CALL SetErrStat( Errstat2, ErrMsg2, ErrStat, ErrMsg, RoutineName )
      CALL AD_CopyConstrState(AD%z(STATE_CURR), AD%z(STATE_PRED), MESH_NEWCOPY, Errstat2, ErrMsg2)
         CALL SetErrStat( Errstat2, ErrMsg2, ErrStat, ErrMsg, RoutineName )      
      CALL AD_CopyOtherState(AD%OtherSt(STATE_CURR), AD%OtherSt(STATE_PRED), MESH_NEWCOPY, Errstat2, ErrMsg2)
         CALL SetErrStat( Errstat2, ErrMsg2, ErrStat, ErrMsg, RoutineName )   
            
   END IF ! CompAero == Module_AD    
   
   
   
   IF ( p_FAST%CompInflow == Module_IfW ) THEN      
         ! Copy values for interpolation/extrapolation:

      DO j = 1, p_FAST%InterpOrder + 1
         IfW%InputTimes(j) = t_initial - (j - 1) * p_FAST%dt
         !IfW%OutputTimes(i) = t_initial - (j - 1) * dt
      END DO

      DO j = 2, p_FAST%InterpOrder + 1
         CALL InflowWind_CopyInput (IfW%Input(1),  IfW%Input(j),  MESH_NEWCOPY, Errstat2, ErrMsg2)
            CALL SetErrStat( Errstat2, ErrMsg2, ErrStat, ErrMsg, RoutineName )
      END DO
      CALL InflowWind_CopyInput (IfW%Input(1),  IfW%u,  MESH_NEWCOPY, Errstat2, ErrMsg2) ! do this to initialize meshes/allocatable arrays for output of ExtrapInterp routine
         CALL SetErrStat( Errstat2, ErrMsg2, ErrStat, ErrMsg, RoutineName )


         ! Initialize predicted states for j_pc loop:
      CALL InflowWind_CopyContState   (IfW%x( STATE_CURR), IfW%x( STATE_PRED), MESH_NEWCOPY, Errstat2, ErrMsg2)
         CALL SetErrStat( Errstat2, ErrMsg2, ErrStat, ErrMsg, RoutineName )
      CALL InflowWind_CopyDiscState   (IfW%xd(STATE_CURR), IfW%xd(STATE_PRED), MESH_NEWCOPY, Errstat2, ErrMsg2)  
         CALL SetErrStat( Errstat2, ErrMsg2, ErrStat, ErrMsg, RoutineName )
      CALL InflowWind_CopyConstrState (IfW%z( STATE_CURR), IfW%z( STATE_PRED), MESH_NEWCOPY, Errstat2, ErrMsg2)
         CALL SetErrStat( Errstat2, ErrMsg2, ErrStat, ErrMsg, RoutineName )      
      CALL InflowWind_CopyOtherState( IfW%OtherSt(STATE_CURR), IfW%OtherSt(STATE_PRED), MESH_NEWCOPY, Errstat2, ErrMsg2)
            CALL SetErrStat( Errstat2, ErrMsg2, ErrStat, ErrMsg, RoutineName )   

   END IF ! CompInflow == Module_IfW 
      
   
   IF ( p_FAST%CompHydro == Module_HD ) THEN      
         ! Copy values for interpolation/extrapolation:
      DO j = 1, p_FAST%InterpOrder + 1
         HD%InputTimes(j) = t_initial - (j - 1) * p_FAST%dt
         !HD_OutputTimes(i) = t_initial - (j - 1) * dt
      END DO

      DO j = 2, p_FAST%InterpOrder + 1
         CALL HydroDyn_CopyInput (HD%Input(1),  HD%Input(j),  MESH_NEWCOPY, Errstat2, ErrMsg2)
            CALL SetErrStat( Errstat2, ErrMsg2, ErrStat, ErrMsg, RoutineName )
      END DO
      CALL HydroDyn_CopyInput (HD%Input(1),  HD%u,  MESH_NEWCOPY, Errstat2, ErrMsg2) ! do this to initialize meshes/allocatable arrays for output of ExtrapInterp routine
         CALL SetErrStat( Errstat2, ErrMsg2, ErrStat, ErrMsg, RoutineName )


         ! Initialize predicted states for j_pc loop:
      CALL HydroDyn_CopyContState   (HD%x( STATE_CURR), HD%x( STATE_PRED), MESH_NEWCOPY, Errstat2, ErrMsg2)
         CALL SetErrStat( Errstat2, ErrMsg2, ErrStat, ErrMsg, RoutineName )
      CALL HydroDyn_CopyDiscState   (HD%xd(STATE_CURR), HD%xd(STATE_PRED), MESH_NEWCOPY, Errstat2, ErrMsg2)  
         CALL SetErrStat( Errstat2, ErrMsg2, ErrStat, ErrMsg, RoutineName )
      CALL HydroDyn_CopyConstrState (HD%z( STATE_CURR), HD%z( STATE_PRED), MESH_NEWCOPY, Errstat2, ErrMsg2)
         CALL SetErrStat( Errstat2, ErrMsg2, ErrStat, ErrMsg, RoutineName )
      CALL HydroDyn_CopyOtherState( HD%OtherSt(STATE_CURR), HD%OtherSt(STATE_PRED), MESH_NEWCOPY, Errstat2, ErrMsg2)
         CALL SetErrStat( Errstat2, ErrMsg2, ErrStat, ErrMsg, RoutineName )   
      
   END IF !CompHydro
         
   
   IF  (p_FAST%CompSub == Module_SD ) THEN      

         ! Copy values for interpolation/extrapolation:
      DO j = 1, p_FAST%InterpOrder + 1
         SD%InputTimes(j) = t_initial - (j - 1) * p_FAST%dt
         !SD_OutputTimes(i) = t_initial - (j - 1) * dt
      END DO

      DO j = 2, p_FAST%InterpOrder + 1
         CALL SD_CopyInput (SD%Input(1),  SD%Input(j),  MESH_NEWCOPY, Errstat2, ErrMsg2)
            CALL SetErrStat( Errstat2, ErrMsg2, ErrStat, ErrMsg, RoutineName )
      END DO
      CALL SD_CopyInput (SD%Input(1),  SD%u,  MESH_NEWCOPY, Errstat2, ErrMsg2) ! do this to initialize meshes/allocatable arrays for output of ExtrapInterp routine
         CALL SetErrStat( Errstat2, ErrMsg2, ErrStat, ErrMsg, RoutineName )      
                               
         
         ! Initialize predicted states for j_pc loop:
      CALL SD_CopyContState   (SD%x( STATE_CURR), SD%x( STATE_PRED), MESH_NEWCOPY, Errstat2, ErrMsg2)
         CALL SetErrStat( Errstat2, ErrMsg2, ErrStat, ErrMsg, RoutineName )
      CALL SD_CopyDiscState   (SD%xd(STATE_CURR), SD%xd(STATE_PRED), MESH_NEWCOPY, Errstat2, ErrMsg2)  
         CALL SetErrStat( Errstat2, ErrMsg2, ErrStat, ErrMsg, RoutineName )
      CALL SD_CopyConstrState (SD%z( STATE_CURR), SD%z( STATE_PRED), MESH_NEWCOPY, Errstat2, ErrMsg2)
         CALL SetErrStat( Errstat2, ErrMsg2, ErrStat, ErrMsg, RoutineName )
      CALL SD_CopyOtherState( SD%OtherSt(STATE_CURR), SD%OtherSt(STATE_PRED), MESH_NEWCOPY, Errstat2, ErrMsg2)
         CALL SetErrStat( Errstat2, ErrMsg2, ErrStat, ErrMsg, RoutineName )   
         
   ELSE IF (p_FAST%CompSub == Module_ExtPtfm ) THEN      

         ! Copy values for interpolation/extrapolation:
      DO j = 1, p_FAST%InterpOrder + 1
         ExtPtfm%InputTimes(j) = t_initial - (j - 1) * p_FAST%dt
      END DO

      DO j = 2, p_FAST%InterpOrder + 1
         CALL ExtPtfm_CopyInput (ExtPtfm%Input(1),  ExtPtfm%Input(j),  MESH_NEWCOPY, Errstat2, ErrMsg2)
            CALL SetErrStat( Errstat2, ErrMsg2, ErrStat, ErrMsg, RoutineName )
      END DO
      CALL ExtPtfm_CopyInput (ExtPtfm%Input(1),  ExtPtfm%u,  MESH_NEWCOPY, Errstat2, ErrMsg2) ! do this to initialize meshes/allocatable arrays for output of ExtrapInterp routine
         CALL SetErrStat( Errstat2, ErrMsg2, ErrStat, ErrMsg, RoutineName )      
                               
         
         ! Initialize predicted states for j_pc loop:
      CALL ExtPtfm_CopyContState   (ExtPtfm%x( STATE_CURR), ExtPtfm%x( STATE_PRED), MESH_NEWCOPY, Errstat2, ErrMsg2)
         CALL SetErrStat( Errstat2, ErrMsg2, ErrStat, ErrMsg, RoutineName )
      CALL ExtPtfm_CopyDiscState   (ExtPtfm%xd(STATE_CURR), ExtPtfm%xd(STATE_PRED), MESH_NEWCOPY, Errstat2, ErrMsg2)  
         CALL SetErrStat( Errstat2, ErrMsg2, ErrStat, ErrMsg, RoutineName )
      CALL ExtPtfm_CopyConstrState (ExtPtfm%z( STATE_CURR), ExtPtfm%z( STATE_PRED), MESH_NEWCOPY, Errstat2, ErrMsg2)
         CALL SetErrStat( Errstat2, ErrMsg2, ErrStat, ErrMsg, RoutineName )
      CALL ExtPtfm_CopyOtherState( ExtPtfm%OtherSt(STATE_CURR), ExtPtfm%OtherSt(STATE_PRED), MESH_NEWCOPY, Errstat2, ErrMsg2)
         CALL SetErrStat( Errstat2, ErrMsg2, ErrStat, ErrMsg, RoutineName )   
   END IF ! CompSub         
      
   
   IF (p_FAST%CompMooring == Module_MAP) THEN      
         ! Copy values for interpolation/extrapolation:

      DO j = 1, p_FAST%InterpOrder + 1
         MAPp%InputTimes(j) = t_initial - (j - 1) * p_FAST%dt
         !MAP_OutputTimes(i) = t_initial - (j - 1) * dt
      END DO

      DO j = 2, p_FAST%InterpOrder + 1
         CALL MAP_CopyInput (MAPp%Input(1),  MAPp%Input(j),  MESH_NEWCOPY, Errstat2, ErrMsg2)
            CALL SetErrStat( Errstat2, ErrMsg2, ErrStat, ErrMsg, RoutineName )
      END DO
      CALL MAP_CopyInput (MAPp%Input(1),  MAPp%u,  MESH_NEWCOPY, Errstat2, ErrMsg2) ! do this to initialize meshes/allocatable arrays for output of ExtrapInterp routine
         CALL SetErrStat( Errstat2, ErrMsg2, ErrStat, ErrMsg, RoutineName )
               
         ! Initialize predicted states for j_pc loop:
      CALL MAP_CopyContState   (MAPp%x( STATE_CURR), MAPp%x( STATE_PRED), MESH_NEWCOPY, Errstat2, ErrMsg2)
         CALL SetErrStat( Errstat2, ErrMsg2, ErrStat, ErrMsg, RoutineName )
      CALL MAP_CopyDiscState   (MAPp%xd(STATE_CURR), MAPp%xd(STATE_PRED), MESH_NEWCOPY, Errstat2, ErrMsg2)  
         CALL SetErrStat( Errstat2, ErrMsg2, ErrStat, ErrMsg, RoutineName )
      CALL MAP_CopyConstrState (MAPp%z( STATE_CURR), MAPp%z( STATE_PRED), MESH_NEWCOPY, Errstat2, ErrMsg2)
         CALL SetErrStat( Errstat2, ErrMsg2, ErrStat, ErrMsg, RoutineName )
      IF ( p_FAST%n_substeps( MODULE_MAP ) > 1 ) THEN
         CALL MAP_CopyOtherState( MAPp%OtherSt, MAPp%OtherSt_old, MESH_NEWCOPY, Errstat2, ErrMsg2)
            CALL SetErrStat( Errstat2, ErrMsg2, ErrStat, ErrMsg, RoutineName )   
      END IF  
      
   ELSEIF (p_FAST%CompMooring == Module_MD) THEN      
         ! Copy values for interpolation/extrapolation:

      DO j = 1, p_FAST%InterpOrder + 1
         MD%InputTimes(j) = t_initial - (j - 1) * p_FAST%dt
         !MD_OutputTimes(i) = t_initial - (j - 1) * dt
      END DO

      DO j = 2, p_FAST%InterpOrder + 1
         CALL MD_CopyInput (MD%Input(1),  MD%Input(j),  MESH_NEWCOPY, Errstat2, ErrMsg2)
            CALL SetErrStat( Errstat2, ErrMsg2, ErrStat, ErrMsg, RoutineName )
      END DO
      CALL MD_CopyInput (MD%Input(1),  MD%u,  MESH_NEWCOPY, Errstat2, ErrMsg2) ! do this to initialize meshes/allocatable arrays for output of ExtrapInterp routine
         CALL SetErrStat( Errstat2, ErrMsg2, ErrStat, ErrMsg, RoutineName )
               
         ! Initialize predicted states for j_pc loop:
      CALL MD_CopyContState   (MD%x( STATE_CURR), MD%x( STATE_PRED), MESH_NEWCOPY, Errstat2, ErrMsg2)
         CALL SetErrStat( Errstat2, ErrMsg2, ErrStat, ErrMsg, RoutineName )
      CALL MD_CopyDiscState   (MD%xd(STATE_CURR), MD%xd(STATE_PRED), MESH_NEWCOPY, Errstat2, ErrMsg2)  
         CALL SetErrStat( Errstat2, ErrMsg2, ErrStat, ErrMsg, RoutineName )
      CALL MD_CopyConstrState (MD%z( STATE_CURR), MD%z( STATE_PRED), MESH_NEWCOPY, Errstat2, ErrMsg2)
         CALL SetErrStat( Errstat2, ErrMsg2, ErrStat, ErrMsg, RoutineName )
      CALL MD_CopyOtherState( MD%OtherSt(STATE_CURR), MD%OtherSt(STATE_PRED), MESH_NEWCOPY, Errstat2, ErrMsg2)
         CALL SetErrStat( Errstat2, ErrMsg2, ErrStat, ErrMsg, RoutineName )   
      
   ELSEIF (p_FAST%CompMooring == Module_FEAM) THEN      
         ! Copy values for interpolation/extrapolation:

      DO j = 1, p_FAST%InterpOrder + 1
         FEAM%InputTimes(j) = t_initial - (j - 1) * p_FAST%dt
         !FEAM_OutputTimes(i) = t_initial - (j - 1) * dt
      END DO

      DO j = 2, p_FAST%InterpOrder + 1
         CALL FEAM_CopyInput (FEAM%Input(1),  FEAM%Input(j),  MESH_NEWCOPY, Errstat2, ErrMsg2)
            CALL SetErrStat( Errstat2, ErrMsg2, ErrStat, ErrMsg, RoutineName )
      END DO
      CALL FEAM_CopyInput (FEAM%Input(1),  FEAM%u,  MESH_NEWCOPY, Errstat2, ErrMsg2) ! do this to initialize meshes/allocatable arrays for output of ExtrapInterp routine
         CALL SetErrStat( Errstat2, ErrMsg2, ErrStat, ErrMsg, RoutineName )
               
         ! Initialize predicted states for j_pc loop:
      CALL FEAM_CopyContState   (FEAM%x( STATE_CURR), FEAM%x( STATE_PRED), MESH_NEWCOPY, Errstat2, ErrMsg2)
         CALL SetErrStat( Errstat2, ErrMsg2, ErrStat, ErrMsg, RoutineName )
      CALL FEAM_CopyDiscState   (FEAM%xd(STATE_CURR), FEAM%xd(STATE_PRED), MESH_NEWCOPY, Errstat2, ErrMsg2)  
         CALL SetErrStat( Errstat2, ErrMsg2, ErrStat, ErrMsg, RoutineName )
      CALL FEAM_CopyConstrState (FEAM%z( STATE_CURR), FEAM%z( STATE_PRED), MESH_NEWCOPY, Errstat2, ErrMsg2)
         CALL SetErrStat( Errstat2, ErrMsg2, ErrStat, ErrMsg, RoutineName )
      CALL FEAM_CopyOtherState( FEAM%OtherSt(STATE_CURR), FEAM%OtherSt(STATE_PRED), MESH_NEWCOPY, Errstat2, ErrMsg2)
         CALL SetErrStat( Errstat2, ErrMsg2, ErrStat, ErrMsg, RoutineName )   
      
   ELSEIF (p_FAST%CompMooring == Module_Orca) THEN      
         ! Copy values for interpolation/extrapolation:

      DO j = 1, p_FAST%InterpOrder + 1
         Orca%InputTimes(j) = t_initial - (j - 1) * p_FAST%dt
      END DO

      DO j = 2, p_FAST%InterpOrder + 1
         CALL Orca_CopyInput (Orca%Input(1),  Orca%Input(j),  MESH_NEWCOPY, Errstat2, ErrMsg2)
            CALL SetErrStat( Errstat2, ErrMsg2, ErrStat, ErrMsg, RoutineName )
      END DO
      CALL Orca_CopyInput (Orca%Input(1),  Orca%u,  MESH_NEWCOPY, Errstat2, ErrMsg2) ! do this to initialize meshes/allocatable arrays for output of ExtrapInterp routine
         CALL SetErrStat( Errstat2, ErrMsg2, ErrStat, ErrMsg, RoutineName )
               
         ! Initialize predicted states for j_pc loop:
      CALL Orca_CopyContState   (Orca%x( STATE_CURR), Orca%x( STATE_PRED), MESH_NEWCOPY, Errstat2, ErrMsg2)
         CALL SetErrStat( Errstat2, ErrMsg2, ErrStat, ErrMsg, RoutineName )
      CALL Orca_CopyDiscState   (Orca%xd(STATE_CURR), Orca%xd(STATE_PRED), MESH_NEWCOPY, Errstat2, ErrMsg2)  
         CALL SetErrStat( Errstat2, ErrMsg2, ErrStat, ErrMsg, RoutineName )
      CALL Orca_CopyConstrState (Orca%z( STATE_CURR), Orca%z( STATE_PRED), MESH_NEWCOPY, Errstat2, ErrMsg2)
         CALL SetErrStat( Errstat2, ErrMsg2, ErrStat, ErrMsg, RoutineName )
      CALL Orca_CopyOtherState( Orca%OtherSt(STATE_CURR), Orca%OtherSt(STATE_PRED), MESH_NEWCOPY, Errstat2, ErrMsg2)
         CALL SetErrStat( Errstat2, ErrMsg2, ErrStat, ErrMsg, RoutineName )   
   END IF ! CompMooring
                 
   
   IF  (p_FAST%CompIce == Module_IceF ) THEN      

         ! Copy values for interpolation/extrapolation:
      DO j = 1, p_FAST%InterpOrder + 1
         IceF%InputTimes(j) = t_initial - (j - 1) * p_FAST%dt
         !IceF_OutputTimes(i) = t_initial - (j - 1) * dt
      END DO

      DO j = 2, p_FAST%InterpOrder + 1
         CALL IceFloe_CopyInput (IceF%Input(1),  IceF%Input(j),  MESH_NEWCOPY, Errstat2, ErrMsg2)
            CALL SetErrStat( Errstat2, ErrMsg2, ErrStat, ErrMsg, RoutineName )
      END DO
      CALL IceFloe_CopyInput (IceF%Input(1),  IceF%u,  MESH_NEWCOPY, Errstat2, ErrMsg2) ! do this to initialize meshes/allocatable arrays for output of ExtrapInterp routine
         CALL SetErrStat( Errstat2, ErrMsg2, ErrStat, ErrMsg, RoutineName )      
                               
         
         ! Initialize predicted states for j_pc loop:
      CALL IceFloe_CopyContState   (IceF%x( STATE_CURR), IceF%x( STATE_PRED), MESH_NEWCOPY, Errstat2, ErrMsg2)
         CALL SetErrStat( Errstat2, ErrMsg2, ErrStat, ErrMsg, RoutineName )
      CALL IceFloe_CopyDiscState   (IceF%xd(STATE_CURR), IceF%xd(STATE_PRED), MESH_NEWCOPY, Errstat2, ErrMsg2)  
         CALL SetErrStat( Errstat2, ErrMsg2, ErrStat, ErrMsg, RoutineName )
      CALL IceFloe_CopyConstrState (IceF%z( STATE_CURR), IceF%z( STATE_PRED), MESH_NEWCOPY, Errstat2, ErrMsg2)
         CALL SetErrStat( Errstat2, ErrMsg2, ErrStat, ErrMsg, RoutineName )
      CALL IceFloe_CopyOtherState( IceF%OtherSt(STATE_CURR), IceF%OtherSt(STATE_PRED), MESH_NEWCOPY, Errstat2, ErrMsg2)
         CALL SetErrStat( Errstat2, ErrMsg2, ErrStat, ErrMsg, RoutineName )   
      
   ELSEIF  (p_FAST%CompIce == Module_IceD ) THEN      

      DO i = 1,p_FAST%numIceLegs
         
            ! Copy values for interpolation/extrapolation:
         DO j = 1, p_FAST%InterpOrder + 1
            IceD%InputTimes(j,i) = t_initial - (j - 1) * p_FAST%dt
            !IceD%OutputTimes(j,i) = t_initial - (j - 1) * dt
         END DO

         DO j = 2, p_FAST%InterpOrder + 1
            CALL IceD_CopyInput (IceD%Input(1,i),  IceD%Input(j,i),  MESH_NEWCOPY, Errstat2, ErrMsg2)
               CALL SetErrStat( Errstat2, ErrMsg2, ErrStat, ErrMsg, RoutineName )
         END DO
         CALL IceD_CopyInput (IceD%Input(1,i),  IceD%u(i),  MESH_NEWCOPY, Errstat2, ErrMsg2) ! do this to initialize meshes/allocatable arrays for output of ExtrapInterp routine
            CALL SetErrStat( Errstat2, ErrMsg2, ErrStat, ErrMsg, RoutineName )      
                               
         
            ! Initialize predicted states for j_pc loop:
         CALL IceD_CopyContState   (IceD%x( i,STATE_CURR), IceD%x( i,STATE_PRED), MESH_NEWCOPY, Errstat2, ErrMsg2)
            CALL SetErrStat( Errstat2, ErrMsg2, ErrStat, ErrMsg, RoutineName )
         CALL IceD_CopyDiscState   (IceD%xd(i,STATE_CURR), IceD%xd(i,STATE_PRED), MESH_NEWCOPY, Errstat2, ErrMsg2)  
            CALL SetErrStat( Errstat2, ErrMsg2, ErrStat, ErrMsg, RoutineName )
         CALL IceD_CopyConstrState (IceD%z( i,STATE_CURR), IceD%z( i,STATE_PRED), MESH_NEWCOPY, Errstat2, ErrMsg2)
            CALL SetErrStat( Errstat2, ErrMsg2, ErrStat, ErrMsg, RoutineName )
         CALL IceD_CopyOtherState( IceD%OtherSt(i,STATE_CURR), IceD%OtherSt(i,STATE_PRED), MESH_NEWCOPY, Errstat2, ErrMsg2)
            CALL SetErrStat( Errstat2, ErrMsg2, ErrStat, ErrMsg, RoutineName )   
         
      END DO ! numIceLegs
      
   END IF ! CompIce            
   
   
END SUBROUTINE FAST_InitIOarrays
!----------------------------------------------------------------------------------------------------------------------------------
!> Routine that calls FAST_Solution for one instance of a Turbine data structure. This is a separate subroutine so that the FAST
!! driver programs do not need to change or operate on the individual module level. 
SUBROUTINE FAST_Solution_T(t_initial, n_t_global, Turbine, ErrStat, ErrMsg )

   REAL(DbKi),               INTENT(IN   ) :: t_initial           !< initial time
   INTEGER(IntKi),           INTENT(IN   ) :: n_t_global          !< loop counter
   TYPE(FAST_TurbineType),   INTENT(INOUT) :: Turbine             !< all data for one instance of a turbine
   INTEGER(IntKi),           INTENT(  OUT) :: ErrStat             !< Error status of the operation
   CHARACTER(*),             INTENT(  OUT) :: ErrMsg              !< Error message if ErrStat /= ErrID_None
   
      CALL FAST_Solution(t_initial, n_t_global, Turbine%p_FAST, Turbine%y_FAST, Turbine%m_FAST, &
                  Turbine%ED, Turbine%BD, Turbine%SrvD, Turbine%AD14, Turbine%AD, Turbine%IfW, Turbine%OpFM, &
                  Turbine%HD, Turbine%SD, Turbine%ExtPtfm, Turbine%MAP, Turbine%FEAM, Turbine%MD, Turbine%Orca, &
                  Turbine%IceF, Turbine%IceD, Turbine%MeshMapData, ErrStat, ErrMsg )                  
                  
END SUBROUTINE FAST_Solution_T
!----------------------------------------------------------------------------------------------------------------------------------
!> This routine takes data from n_t_global and gets values at n_t_global + 1
SUBROUTINE FAST_Solution(t_initial, n_t_global, p_FAST, y_FAST, m_FAST, ED, BD, SrvD, AD14, AD, IfW, OpFM, HD, SD, ExtPtfm, &
                         MAPp, FEAM, MD, Orca, IceF, IceD, MeshMapData, ErrStat, ErrMsg )

   REAL(DbKi),               INTENT(IN   ) :: t_initial           !< initial time
   INTEGER(IntKi),           INTENT(IN   ) :: n_t_global          !< loop counter

   TYPE(FAST_ParameterType), INTENT(IN   ) :: p_FAST              !< Parameters for the glue code
   TYPE(FAST_OutputFileType),INTENT(INOUT) :: y_FAST              !< Output variables for the glue code
   TYPE(FAST_MiscVarType),   INTENT(INOUT) :: m_FAST              !< Miscellaneous variables
     
   TYPE(ElastoDyn_Data),     INTENT(INOUT) :: ED                  !< ElastoDyn data
   TYPE(BeamDyn_Data),       INTENT(INOUT) :: BD                  !< BeamDyn data
   TYPE(ServoDyn_Data),      INTENT(INOUT) :: SrvD                !< ServoDyn data
   TYPE(AeroDyn14_Data),     INTENT(INOUT) :: AD14                !< AeroDyn14 data
   TYPE(AeroDyn_Data),       INTENT(INOUT) :: AD                  !< AeroDyn data
   TYPE(InflowWind_Data),    INTENT(INOUT) :: IfW                 !< InflowWind data
   TYPE(OpenFOAM_Data),      INTENT(INOUT) :: OpFM                !< OpenFOAM data
   TYPE(HydroDyn_Data),      INTENT(INOUT) :: HD                  !< HydroDyn data
   TYPE(SubDyn_Data),        INTENT(INOUT) :: SD                  !< SubDyn data
   TYPE(ExtPtfm_Data),       INTENT(INOUT) :: ExtPtfm             !< ExtPtfm_MCKF data
   TYPE(MAP_Data),           INTENT(INOUT) :: MAPp                !< MAP data
   TYPE(FEAMooring_Data),    INTENT(INOUT) :: FEAM                !< FEAMooring data
   TYPE(MoorDyn_Data),       INTENT(INOUT) :: MD                  !< Data for the MoorDyn module
   TYPE(OrcaFlex_Data),      INTENT(INOUT) :: Orca                !< OrcaFlex interface data
   TYPE(IceFloe_Data),       INTENT(INOUT) :: IceF                !< IceFloe data
   TYPE(IceDyn_Data),        INTENT(INOUT) :: IceD                !< All the IceDyn data used in time-step loop

   TYPE(FAST_ModuleMapType), INTENT(INOUT) :: MeshMapData         !< Data for mapping between modules
      
   INTEGER(IntKi),           INTENT(  OUT) :: ErrStat             !< Error status of the operation
   CHARACTER(*),             INTENT(  OUT) :: ErrMsg              !< Error message if ErrStat /= ErrID_None
   
   ! local variables
   REAL(DbKi)                              :: t_global_next       ! next simulation time (m_FAST%t_global + p_FAST%dt)
   INTEGER(IntKi)                          :: n_t_global_next     ! n_t_global + 1
   INTEGER(IntKi)                          :: j_pc                ! predictor-corrector loop counter 
   INTEGER(IntKi)                          :: NumCorrections      ! number of corrections for this time step 
   INTEGER(IntKi), parameter               :: MaxCorrections = 20 ! maximum number of corrections allowed
   LOGICAL                                 :: WriteThisStep       ! Whether WriteOutput values will be printed
   
   INTEGER(IntKi)                          :: I, k                ! generic loop counters

   !REAL(ReKi)                              :: ControlInputGuess   ! value of controller inputs
   
   
   INTEGER(IntKi)                          :: ErrStat2
   CHARACTER(ErrMsgLen)                    :: ErrMsg2
   CHARACTER(*), PARAMETER                 :: RoutineName = 'FAST_Solution'


   ErrStat = ErrID_None
   ErrMsg  = ""
   
   n_t_global_next = n_t_global+1
   t_global_next = t_initial + n_t_global_next*p_FAST%DT  ! = m_FAST%t_global + p_FAST%dt
   
   y_FAST%WriteThisStep = NeedWriteOutput(n_t_global_next, t_global_next, p_FAST)

      !! determine if the Jacobian should be calculated this time
   IF ( m_FAST%calcJacobian ) THEN ! this was true (possibly at initialization), so we'll advance the time for the next calculation of the Jacobian
      
      if (p_FAST%CompMooring == Module_Orca .and. n_t_global < 5) then
         m_FAST%NextJacCalcTime = m_FAST%t_global + p_FAST%DT  ! the jacobian calculated with OrcaFlex at t=0 is incorrect, but is okay on the 2nd step (it's not okay for OrcaFlex version 10, so I increased this to 5)
      else
         m_FAST%NextJacCalcTime = m_FAST%t_global + p_FAST%DT_UJac
      end if
      
   END IF
      
      ! set number of corrections to be used for this time step:
   IF ( p_FAST%CompElast == Module_BD ) THEN ! BD accelerations have fewer spikes with these corrections on the first several time steps
      if (n_t_global > 2) then ! this 2 should probably be related to p_FAST%InterpOrder
         NumCorrections = p_FAST%NumCrctn
      elseif (n_t_global == 0) then
         NumCorrections = max(p_FAST%NumCrctn,16)
      else      
         NumCorrections = max(p_FAST%NumCrctn,1)
      end if
   ELSE
      NumCorrections = p_FAST%NumCrctn
   END IF   
   
      ! the ServoDyn inputs from Simulink are for t, not t+dt, so we're going to overwrite the inputs from
      ! the previous step before we extrapolate these inputs:
   IF ( p_FAST%CompServo == Module_SrvD ) CALL SrvD_SetExternalInputs( p_FAST, m_FAST, SrvD%Input(1) )   
   
   !++++++++++++++++++++++++++++++++++++++++++++++++++++++++++++++++++++++++++++++++++++++++++++++++++++++++++++++++++++++++++++
   !! ## Step 1.a: Extrapolate Inputs 
   !!
   !! gives predicted values at t+dt
   !++++++++++++++++++++++++++++++++++++++++++++++++++++++++++++++++++++++++++++++++++++++++++++++++++++++++++++++++++++++++++++
   CALL FAST_ExtrapInterpMods( t_global_next, p_FAST, m_FAST, ED, BD, SrvD, AD14, AD, IfW, HD, SD, ExtPtfm, &
                               MAPp, FEAM, MD, Orca, IceF, IceD, ErrStat2, ErrMsg2 )
      CALL SetErrStat(ErrStat2, ErrMsg2, ErrStat, ErrMsg, RoutineName )

      
   !! predictor-corrector loop:
   j_pc = 0
   do while (j_pc <= NumCorrections)
      WriteThisStep = y_FAST%WriteThisStep .AND. j_pc==NumCorrections
      
   !++++++++++++++++++++++++++++++++++++++++++++++++++++++++++++++++++++++++++++++++++++++++++++++++++++++++++++++++++++++++++++
   !! ## Step 1.b: Advance states (yield state and constraint values at t_global_next)
   !!
   !! STATE_CURR values of x, xd, z, and OtherSt contain values at m_FAST%t_global;
   !! STATE_PRED values contain values at t_global_next.
   !++++++++++++++++++++++++++++++++++++++++++++++++++++++++++++++++++++++++++++++++++++++++++++++++++++++++++++++++++++++++++++
      
      CALL FAST_AdvanceStates( t_initial, n_t_global, p_FAST, m_FAST, ED, BD, SrvD, AD14, AD, IfW, OpFM, HD, SD, ExtPtfm, &
                               MAPp, FEAM, MD, Orca, IceF, IceD, MeshMapData, ErrStat2, ErrMsg2, WriteThisStep )               
         CALL SetErrStat(ErrStat2, ErrMsg2, ErrStat, ErrMsg, RoutineName )
         IF (ErrStat >= AbortErrLev) RETURN
         
   !++++++++++++++++++++++++++++++++++++++++++++++++++++++++++++++++++++++++++++++++++++++++++++++++++++++++++++++++++++++++++++
   !! ## Step 1.c: Input-Output Solve      
   !++++++++++++++++++++++++++++++++++++++++++++++++++++++++++++++++++++++++++++++++++++++++++++++++++++++++++++++++++++++++++++
      ! save predicted inputs for comparison with corrected value later
      !IF (p_FAST%CheckHSSBrTrqC) THEN
      !   ControlInputGuess = ED%Input(1)%HSSBrTrqC
      !END IF
        
      CALL CalcOutputs_And_SolveForInputs( n_t_global, t_global_next,  STATE_PRED, m_FAST%calcJacobian, m_FAST%NextJacCalcTime, &
         p_FAST, m_FAST, WriteThisStep, ED, BD, SrvD, AD14, AD, IfW, OpFM, HD, SD, ExtPtfm, MAPp, FEAM, MD, Orca, IceF, IceD, MeshMapData, ErrStat2, ErrMsg2 )
         CALL SetErrStat(ErrStat2, ErrMsg2, ErrStat, ErrMsg, RoutineName )
         IF (ErrStat >= AbortErrLev) RETURN
         
   !++++++++++++++++++++++++++++++++++++++++++++++++++++++++++++++++++++++++++++++++++++++++++++++++++++++++++++++++++++++++++++
   !! ## Step 2: Correct (continue in loop) 
   !++++++++++++++++++++++++++++++++++++++++++++++++++++++++++++++++++++++++++++++++++++++++++++++++++++++++++++++++++++++++++++
      j_pc = j_pc + 1

      !   ! Check if the predicted inputs were significantly different than the corrected inputs 
      !   ! (values before and after CalcOutputs_And_SolveForInputs)
      !if (j_pc > NumCorrections) then
      !
      !   !if (p_FAST%CheckHSSBrTrqC) then
      !   !   if ( abs(ControlInputGuess - ED%Input(1)%HSSBrTrqC) > 50.0_ReKi ) then ! I randomly picked 50 N-m
      !   !      NumCorrections = min(p_FAST%NumCrctn + 1, MaxCorrections)
      !   !      ! print *, 'correction:', t_global_next, NumCorrections
      !   !      cycle
      !   !   end if
      !   !end if
      !
      !   ! check pitch position input to structural code (not implemented, yet)
      !end if

   enddo ! j_pc
      
   !++++++++++++++++++++++++++++++++++++++++++++++++++++++++++++++++++++++++++++++++++++++++++++++++++++++++++++++++++++++++++++
   !! ## Step 3: Save all final variables (advance to next time)
   !++++++++++++++++++++++++++++++++++++++++++++++++++++++++++++++++++++++++++++++++++++++++++++++++++++++++++++++++++++++++++++
      
   !----------------------------------------------------------------------------------------
   !! copy the final predicted states from step t_global_next to actual states for that step
   !----------------------------------------------------------------------------------------
      
      ! ElastoDyn: copy final predictions to actual states
   CALL ED_CopyContState   (ED%x( STATE_PRED), ED%x( STATE_CURR), MESH_UPDATECOPY, Errstat2, ErrMsg2)
      CALL SetErrStat(ErrStat2, ErrMsg2, ErrStat, ErrMsg, RoutineName )
   CALL ED_CopyDiscState   (ED%xd(STATE_PRED), ED%xd(STATE_CURR), MESH_UPDATECOPY, Errstat2, ErrMsg2)  
      CALL SetErrStat(ErrStat2, ErrMsg2, ErrStat, ErrMsg, RoutineName )
   CALL ED_CopyConstrState (ED%z( STATE_PRED), ED%z( STATE_CURR), MESH_UPDATECOPY, Errstat2, ErrMsg2)      
      CALL SetErrStat(ErrStat2, ErrMsg2, ErrStat, ErrMsg, RoutineName )
   CALL ED_CopyOtherState (ED%OtherSt( STATE_PRED), ED%OtherSt( STATE_CURR), MESH_UPDATECOPY, Errstat2, ErrMsg2)      
      CALL SetErrStat(ErrStat2, ErrMsg2, ErrStat, ErrMsg, RoutineName )
      
      
      ! BeamDyn: copy final predictions to actual states
   IF ( p_FAST%CompElast == Module_BD ) THEN
      DO k=1,p_FAST%nBeams
         CALL BD_CopyContState   (BD%x( k,STATE_PRED), BD%x( k,STATE_CURR), MESH_UPDATECOPY, Errstat2, ErrMsg2)
            CALL SetErrStat(ErrStat2, ErrMsg2, ErrStat, ErrMsg, RoutineName )
         CALL BD_CopyDiscState   (BD%xd(k,STATE_PRED), BD%xd(k,STATE_CURR), MESH_UPDATECOPY, Errstat2, ErrMsg2)  
            CALL SetErrStat(ErrStat2, ErrMsg2, ErrStat, ErrMsg, RoutineName )
         CALL BD_CopyConstrState (BD%z( k,STATE_PRED), BD%z( k,STATE_CURR), MESH_UPDATECOPY, Errstat2, ErrMsg2)
            CALL SetErrStat(ErrStat2, ErrMsg2, ErrStat, ErrMsg, RoutineName )
         CALL BD_CopyOtherState (BD%OtherSt( k,STATE_PRED), BD%OtherSt( k,STATE_CURR), MESH_UPDATECOPY, Errstat2, ErrMsg2)
            CALL SetErrStat(ErrStat2, ErrMsg2, ErrStat, ErrMsg, RoutineName )
      END DO
   END IF

   
      ! AeroDyn: copy final predictions to actual states; copy current outputs to next 
   IF ( p_FAST%CompAero == Module_AD14 ) THEN
      CALL AD14_CopyContState   (AD14%x( STATE_PRED), AD14%x( STATE_CURR), MESH_UPDATECOPY, Errstat2, ErrMsg2)
         CALL SetErrStat(ErrStat2, ErrMsg2, ErrStat, ErrMsg, RoutineName )
      CALL AD14_CopyDiscState   (AD14%xd(STATE_PRED), AD14%xd(STATE_CURR), MESH_UPDATECOPY, Errstat2, ErrMsg2)  
         CALL SetErrStat(ErrStat2, ErrMsg2, ErrStat, ErrMsg, RoutineName )
      CALL AD14_CopyConstrState (AD14%z( STATE_PRED), AD14%z( STATE_CURR), MESH_UPDATECOPY, Errstat2, ErrMsg2)      
         CALL SetErrStat(ErrStat2, ErrMsg2, ErrStat, ErrMsg, RoutineName )
      CALL AD14_CopyOtherState (AD14%OtherSt(STATE_PRED), AD14%OtherSt(STATE_CURR), MESH_UPDATECOPY, Errstat2, ErrMsg2)      
         CALL SetErrStat(ErrStat2, ErrMsg2, ErrStat, ErrMsg, RoutineName )
   ELSEIF ( p_FAST%CompAero == Module_AD ) THEN
      CALL AD_CopyContState   (AD%x( STATE_PRED), AD%x( STATE_CURR), MESH_UPDATECOPY, Errstat2, ErrMsg2)
         CALL SetErrStat(ErrStat2, ErrMsg2, ErrStat, ErrMsg, RoutineName )
      CALL AD_CopyDiscState   (AD%xd(STATE_PRED), AD%xd(STATE_CURR), MESH_UPDATECOPY, Errstat2, ErrMsg2)  
         CALL SetErrStat(ErrStat2, ErrMsg2, ErrStat, ErrMsg, RoutineName )
      CALL AD_CopyConstrState (AD%z( STATE_PRED), AD%z( STATE_CURR), MESH_UPDATECOPY, Errstat2, ErrMsg2)      
         CALL SetErrStat(ErrStat2, ErrMsg2, ErrStat, ErrMsg, RoutineName )
      CALL AD_CopyOtherState (AD%OtherSt(STATE_PRED), AD%OtherSt(STATE_CURR), MESH_UPDATECOPY, Errstat2, ErrMsg2)      
         CALL SetErrStat(ErrStat2, ErrMsg2, ErrStat, ErrMsg, RoutineName )
   END IF
            
      
   ! InflowWind: copy final predictions to actual states; copy current outputs to next 
   IF ( p_FAST%CompInflow == Module_IfW ) THEN
      CALL InflowWind_CopyContState   (IfW%x( STATE_PRED), IfW%x( STATE_CURR), MESH_UPDATECOPY, Errstat2, ErrMsg2)
         CALL SetErrStat(ErrStat2, ErrMsg2, ErrStat, ErrMsg, RoutineName )
      CALL InflowWind_CopyDiscState   (IfW%xd(STATE_PRED), IfW%xd(STATE_CURR), MESH_UPDATECOPY, Errstat2, ErrMsg2)  
         CALL SetErrStat(ErrStat2, ErrMsg2, ErrStat, ErrMsg, RoutineName )
      CALL InflowWind_CopyConstrState (IfW%z( STATE_PRED), IfW%z( STATE_CURR), MESH_UPDATECOPY, Errstat2, ErrMsg2)      
         CALL SetErrStat(ErrStat2, ErrMsg2, ErrStat, ErrMsg, RoutineName )
      CALL InflowWind_CopyOtherState (IfW%OtherSt( STATE_PRED), IfW%OtherSt( STATE_CURR), MESH_UPDATECOPY, Errstat2, ErrMsg2)      
         CALL SetErrStat(ErrStat2, ErrMsg2, ErrStat, ErrMsg, RoutineName )
   END IF
            
      
   ! ServoDyn: copy final predictions to actual states; copy current outputs to next 
   IF ( p_FAST%CompServo == Module_SrvD ) THEN
      CALL SrvD_CopyContState   (SrvD%x( STATE_PRED), SrvD%x( STATE_CURR), MESH_UPDATECOPY, Errstat2, ErrMsg2)
         CALL SetErrStat(ErrStat2, ErrMsg2, ErrStat, ErrMsg, RoutineName )
      CALL SrvD_CopyDiscState   (SrvD%xd(STATE_PRED), SrvD%xd(STATE_CURR), MESH_UPDATECOPY, Errstat2, ErrMsg2)  
         CALL SetErrStat(ErrStat2, ErrMsg2, ErrStat, ErrMsg, RoutineName )
      CALL SrvD_CopyConstrState (SrvD%z( STATE_PRED), SrvD%z( STATE_CURR), MESH_UPDATECOPY, Errstat2, ErrMsg2)      
         CALL SetErrStat(ErrStat2, ErrMsg2, ErrStat, ErrMsg, RoutineName )
      CALL SrvD_CopyOtherState (SrvD%OtherSt( STATE_PRED), SrvD%OtherSt( STATE_CURR), MESH_UPDATECOPY, Errstat2, ErrMsg2)      
         CALL SetErrStat(ErrStat2, ErrMsg2, ErrStat, ErrMsg, RoutineName )
   END IF
      
      
   ! HydroDyn: copy final predictions to actual states
   IF ( p_FAST%CompHydro == Module_HD ) THEN         
      CALL HydroDyn_CopyContState   (HD%x( STATE_PRED), HD%x( STATE_CURR), MESH_UPDATECOPY, Errstat2, ErrMsg2)
         CALL SetErrStat(ErrStat2, ErrMsg2, ErrStat, ErrMsg, RoutineName )
      CALL HydroDyn_CopyDiscState   (HD%xd(STATE_PRED), HD%xd(STATE_CURR), MESH_UPDATECOPY, Errstat2, ErrMsg2)  
         CALL SetErrStat(ErrStat2, ErrMsg2, ErrStat, ErrMsg, RoutineName )
      CALL HydroDyn_CopyConstrState (HD%z( STATE_PRED), HD%z( STATE_CURR), MESH_UPDATECOPY, Errstat2, ErrMsg2)
         CALL SetErrStat(ErrStat2, ErrMsg2, ErrStat, ErrMsg, RoutineName )
      CALL HydroDyn_CopyOtherState (HD%OtherSt(STATE_PRED), HD%OtherSt(STATE_CURR), MESH_UPDATECOPY, Errstat2, ErrMsg2)
         CALL SetErrStat(ErrStat2, ErrMsg2, ErrStat, ErrMsg, RoutineName )
   END IF
            
            
   ! SubDyn: copy final predictions to actual states
   IF ( p_FAST%CompSub == Module_SD ) THEN
      CALL SD_CopyContState   (SD%x( STATE_PRED), SD%x( STATE_CURR), MESH_UPDATECOPY, Errstat2, ErrMsg2)
         CALL SetErrStat(ErrStat2, ErrMsg2, ErrStat, ErrMsg, RoutineName )
      CALL SD_CopyDiscState   (SD%xd(STATE_PRED), SD%xd(STATE_CURR), MESH_UPDATECOPY, Errstat2, ErrMsg2)  
         CALL SetErrStat(ErrStat2, ErrMsg2, ErrStat, ErrMsg, RoutineName )
      CALL SD_CopyConstrState (SD%z( STATE_PRED), SD%z( STATE_CURR), MESH_UPDATECOPY, Errstat2, ErrMsg2)
         CALL SetErrStat(ErrStat2, ErrMsg2, ErrStat, ErrMsg, RoutineName )
      CALL SD_CopyOtherState (SD%OtherSt(STATE_PRED), SD%OtherSt(STATE_CURR), MESH_UPDATECOPY, Errstat2, ErrMsg2)
         CALL SetErrStat(ErrStat2, ErrMsg2, ErrStat, ErrMsg, RoutineName )
   ELSE IF ( p_FAST%CompSub == Module_ExtPtfm ) THEN
      CALL ExtPtfm_CopyContState   (ExtPtfm%x( STATE_PRED), ExtPtfm%x( STATE_CURR), MESH_UPDATECOPY, Errstat2, ErrMsg2)
         CALL SetErrStat(ErrStat2, ErrMsg2, ErrStat, ErrMsg, RoutineName )
      CALL ExtPtfm_CopyDiscState   (ExtPtfm%xd(STATE_PRED), ExtPtfm%xd(STATE_CURR), MESH_UPDATECOPY, Errstat2, ErrMsg2)  
         CALL SetErrStat(ErrStat2, ErrMsg2, ErrStat, ErrMsg, RoutineName )
      CALL ExtPtfm_CopyConstrState (ExtPtfm%z( STATE_PRED), ExtPtfm%z( STATE_CURR), MESH_UPDATECOPY, Errstat2, ErrMsg2)
         CALL SetErrStat(ErrStat2, ErrMsg2, ErrStat, ErrMsg, RoutineName )
      CALL ExtPtfm_CopyOtherState (ExtPtfm%OtherSt(STATE_PRED), ExtPtfm%OtherSt(STATE_CURR), MESH_UPDATECOPY, Errstat2, ErrMsg2)
         CALL SetErrStat(ErrStat2, ErrMsg2, ErrStat, ErrMsg, RoutineName )
   END IF
         
      
   ! MAP: copy final predictions to actual states
   IF (p_FAST%CompMooring == Module_MAP) THEN
      CALL MAP_CopyContState   (MAPp%x( STATE_PRED), MAPp%x( STATE_CURR), MESH_UPDATECOPY, Errstat2, ErrMsg2)
         CALL SetErrStat(ErrStat2, ErrMsg2, ErrStat, ErrMsg, RoutineName )
      CALL MAP_CopyDiscState   (MAPp%xd(STATE_PRED), MAPp%xd(STATE_CURR), MESH_UPDATECOPY, Errstat2, ErrMsg2)  
         CALL SetErrStat(ErrStat2, ErrMsg2, ErrStat, ErrMsg, RoutineName )
      CALL MAP_CopyConstrState (MAPp%z( STATE_PRED), MAPp%z( STATE_CURR), MESH_UPDATECOPY, Errstat2, ErrMsg2)
         CALL SetErrStat(ErrStat2, ErrMsg2, ErrStat, ErrMsg, RoutineName )
      !CALL MAP_CopyOtherState (MAPp%OtherSt(STATE_PRED), MAPp%OtherSt(STATE_CURR), MESH_UPDATECOPY, Errstat2, ErrMsg2)
      !   CALL SetErrStat(ErrStat2, ErrMsg2, ErrStat, ErrMsg, RoutineName )
   ELSEIF (p_FAST%CompMooring == Module_MD) THEN
      CALL MD_CopyContState   (MD%x( STATE_PRED), MD%x( STATE_CURR), MESH_UPDATECOPY, Errstat2, ErrMsg2)
         CALL SetErrStat(ErrStat2, ErrMsg2, ErrStat, ErrMsg, RoutineName )
      CALL MD_CopyDiscState   (MD%xd(STATE_PRED), MD%xd(STATE_CURR), MESH_UPDATECOPY, Errstat2, ErrMsg2)  
         CALL SetErrStat(ErrStat2, ErrMsg2, ErrStat, ErrMsg, RoutineName )
      CALL MD_CopyConstrState (MD%z( STATE_PRED), MD%z( STATE_CURR), MESH_UPDATECOPY, Errstat2, ErrMsg2)
         CALL SetErrStat(ErrStat2, ErrMsg2, ErrStat, ErrMsg, RoutineName )
      CALL MD_CopyOtherState (MD%OtherSt(STATE_PRED), MD%OtherSt(STATE_CURR), MESH_UPDATECOPY, Errstat2, ErrMsg2)
         CALL SetErrStat(ErrStat2, ErrMsg2, ErrStat, ErrMsg, RoutineName )
   ELSEIF (p_FAST%CompMooring == Module_FEAM) THEN
      CALL FEAM_CopyContState   (FEAM%x( STATE_PRED), FEAM%x( STATE_CURR), MESH_UPDATECOPY, Errstat2, ErrMsg2)
         CALL SetErrStat(ErrStat2, ErrMsg2, ErrStat, ErrMsg, RoutineName )
      CALL FEAM_CopyDiscState   (FEAM%xd(STATE_PRED), FEAM%xd(STATE_CURR), MESH_UPDATECOPY, Errstat2, ErrMsg2)  
         CALL SetErrStat(ErrStat2, ErrMsg2, ErrStat, ErrMsg, RoutineName )
      CALL FEAM_CopyConstrState (FEAM%z( STATE_PRED), FEAM%z( STATE_CURR), MESH_UPDATECOPY, Errstat2, ErrMsg2)
         CALL SetErrStat(ErrStat2, ErrMsg2, ErrStat, ErrMsg, RoutineName )
      CALL FEAM_CopyOtherState (FEAM%OtherSt( STATE_PRED), FEAM%OtherSt( STATE_CURR), MESH_UPDATECOPY, Errstat2, ErrMsg2)
         CALL SetErrStat(ErrStat2, ErrMsg2, ErrStat, ErrMsg, RoutineName )
   ELSEIF (p_FAST%CompMooring == Module_Orca) THEN
      CALL Orca_CopyContState   (Orca%x( STATE_PRED), Orca%x( STATE_CURR), MESH_UPDATECOPY, Errstat2, ErrMsg2)
         CALL SetErrStat(ErrStat2, ErrMsg2, ErrStat, ErrMsg, RoutineName )
      CALL Orca_CopyDiscState   (Orca%xd(STATE_PRED), Orca%xd(STATE_CURR), MESH_UPDATECOPY, Errstat2, ErrMsg2)  
         CALL SetErrStat(ErrStat2, ErrMsg2, ErrStat, ErrMsg, RoutineName )
      CALL Orca_CopyConstrState (Orca%z( STATE_PRED), Orca%z( STATE_CURR), MESH_UPDATECOPY, Errstat2, ErrMsg2)
         CALL SetErrStat(ErrStat2, ErrMsg2, ErrStat, ErrMsg, RoutineName )
      CALL Orca_CopyOtherState (Orca%OtherSt( STATE_PRED), Orca%OtherSt( STATE_CURR), MESH_UPDATECOPY, Errstat2, ErrMsg2)
         CALL SetErrStat(ErrStat2, ErrMsg2, ErrStat, ErrMsg, RoutineName )
   END IF
             
         ! IceFloe: copy final predictions to actual states
   IF ( p_FAST%CompIce == Module_IceF ) THEN
      CALL IceFloe_CopyContState   (IceF%x( STATE_PRED), IceF%x( STATE_CURR), MESH_UPDATECOPY, Errstat2, ErrMsg2)
         CALL SetErrStat(ErrStat2, ErrMsg2, ErrStat, ErrMsg, RoutineName )
      CALL IceFloe_CopyDiscState   (IceF%xd(STATE_PRED), IceF%xd(STATE_CURR), MESH_UPDATECOPY, Errstat2, ErrMsg2)  
         CALL SetErrStat(ErrStat2, ErrMsg2, ErrStat, ErrMsg, RoutineName )
      CALL IceFloe_CopyConstrState (IceF%z( STATE_PRED), IceF%z( STATE_CURR), MESH_UPDATECOPY, Errstat2, ErrMsg2)
         CALL SetErrStat(ErrStat2, ErrMsg2, ErrStat, ErrMsg, RoutineName )
      CALL IceFloe_CopyOtherState (IceF%OtherSt(STATE_PRED), IceF%OtherSt(STATE_CURR), MESH_UPDATECOPY, Errstat2, ErrMsg2)
         CALL SetErrStat(ErrStat2, ErrMsg2, ErrStat, ErrMsg, RoutineName )
   ELSEIF ( p_FAST%CompIce == Module_IceD ) THEN
      DO i=1,p_FAST%numIceLegs
         CALL IceD_CopyContState   (IceD%x( i,STATE_PRED), IceD%x( i,STATE_CURR), MESH_UPDATECOPY, Errstat2, ErrMsg2)
            CALL SetErrStat(ErrStat2, ErrMsg2, ErrStat, ErrMsg, RoutineName )
         CALL IceD_CopyDiscState   (IceD%xd(i,STATE_PRED), IceD%xd(i,STATE_CURR), MESH_UPDATECOPY, Errstat2, ErrMsg2)  
            CALL SetErrStat(ErrStat2, ErrMsg2, ErrStat, ErrMsg, RoutineName )
         CALL IceD_CopyConstrState (IceD%z( i,STATE_PRED), IceD%z( i,STATE_CURR), MESH_UPDATECOPY, Errstat2, ErrMsg2)
            CALL SetErrStat(ErrStat2, ErrMsg2, ErrStat, ErrMsg, RoutineName )
         CALL IceD_CopyOtherState (IceD%OtherSt( i,STATE_PRED), IceD%OtherSt( i,STATE_CURR), MESH_UPDATECOPY, Errstat2, ErrMsg2)
            CALL SetErrStat(ErrStat2, ErrMsg2, ErrStat, ErrMsg, RoutineName )
      END DO
   END IF

            
   !++++++++++++++++++++++++++++++++++++++++++++++++++++++++++++++++++++++++++++++++++++++++++++++++++++++++++++++++++++++++++++
   !! We've advanced everything to the next time step: 
   !++++++++++++++++++++++++++++++++++++++++++++++++++++++++++++++++++++++++++++++++++++++++++++++++++++++++++++++++++++++++++++                       
      
   !! update the global time 
  
   m_FAST%t_global = t_global_next 
      
      
   !----------------------------------------------------------------------------------------
   !! Check to see if we should output data this time step:
   !----------------------------------------------------------------------------------------

   CALL WriteOutputToFile(n_t_global_next, t_global_next, p_FAST, y_FAST, ED, BD, AD14, AD, IfW, OpFM, HD, SD, ExtPtfm, &
                          SrvD, MAPp, FEAM, MD, Orca, IceF, IceD, MeshMapData, ErrStat2, ErrMsg2)
      CALL SetErrStat(ErrStat2, ErrMsg2, ErrStat, ErrMsg, RoutineName )

   !----------------------------------------------------------------------------------------
   !! Display simulation status every SttsTime-seconds (i.e., n_SttsTime steps):
   !----------------------------------------------------------------------------------------   
      
   IF (p_FAST%WrSttsTime) then
      IF ( MOD( n_t_global_next, p_FAST%n_SttsTime ) == 0 ) THEN
            CALL SimStatus( m_FAST%TiLstPrn, m_FAST%PrevClockTime, m_FAST%t_global, p_FAST%TMax, p_FAST%TDesc )

      ENDIF
   ENDIF
     
END SUBROUTINE FAST_Solution
!----------------------------------------------------------------------------------------------------------------------------------
! ROUTINES TO OUTPUT WRITE DATA TO FILE AT EACH REQUSTED TIME STEP
!----------------------------------------------------------------------------------------------------------------------------------
FUNCTION NeedWriteOutput(n_t_global, t_global, p_FAST)
   INTEGER(IntKi),           INTENT(IN   ) :: n_t_global          !< Current global time step
   REAL(DbKi),               INTENT(IN   ) :: t_global            !< Current global time
   TYPE(FAST_ParameterType), INTENT(IN   ) :: p_FAST              !< Parameters for the glue code
   
   LOGICAL                                 :: NeedWriteOutput     !< Function result; if true, WriteOutput values are needed on this time step

   IF ( t_global >= p_FAST%TStart )  THEN ! note that if TStart isn't an multiple of DT_out, we will not necessarially start output to the file at TStart
      NeedWriteOutput = MOD( n_t_global, p_FAST%n_DT_Out ) == 0
   ELSE
      NeedWriteOutput = .FALSE.
   END IF

END FUNCTION NeedWriteOutput
!----------------------------------------------------------------------------------------------------------------------------------
!> This routine determines if it's time to write to the output files--based on a previous call to fast_subs::needwriteoutput--, and 
!! calls the routine to write to the files with the output data. It should be called after all the output solves for a given time 
!! have been completed, and assumes y_FAST\%WriteThisStep has been set.
SUBROUTINE WriteOutputToFile(n_t_global, t_global, p_FAST, y_FAST, ED, BD, AD14, AD, IfW, OpFM, HD, SD, ExtPtfm, &
                             SrvD, MAPp, FEAM, MD, Orca, IceF, IceD, MeshMapData, ErrStat, ErrMsg)
!...............................................................................................................................
   INTEGER(IntKi),           INTENT(IN   ) :: n_t_global          !< Current global time step
   REAL(DbKi),               INTENT(IN   ) :: t_global            !< Current global time
   TYPE(FAST_ParameterType), INTENT(IN   ) :: p_FAST              !< Parameters for the glue code
   TYPE(FAST_OutputFileType),INTENT(INOUT) :: y_FAST              !< Output variables for the glue code

   TYPE(ElastoDyn_Data),     INTENT(IN   ) :: ED                  !< ElastoDyn data
   TYPE(BeamDyn_Data),       INTENT(IN   ) :: BD                  !< BeamDyn data
   TYPE(ServoDyn_Data),      INTENT(IN   ) :: SrvD                !< ServoDyn data
   TYPE(AeroDyn14_Data),     INTENT(IN   ) :: AD14                !< AeroDyn14 data
   TYPE(AeroDyn_Data),       INTENT(IN   ) :: AD                  !< AeroDyn data
   TYPE(InflowWind_Data),    INTENT(IN   ) :: IfW                 !< InflowWind data
   TYPE(OpenFOAM_Data),      INTENT(IN   ) :: OpFM                !< OpenFOAM data
   TYPE(HydroDyn_Data),      INTENT(IN   ) :: HD                  !< HydroDyn data
   TYPE(SubDyn_Data),        INTENT(IN   ) :: SD                  !< SubDyn data
   TYPE(ExtPtfm_Data),       INTENT(IN   ) :: ExtPtfm             !< ExtPtfm_MCKF data
   TYPE(MAP_Data),           INTENT(IN   ) :: MAPp                !< MAP data
   TYPE(FEAMooring_Data),    INTENT(IN   ) :: FEAM                !< FEAMooring data
   TYPE(MoorDyn_Data),       INTENT(IN   ) :: MD                  !< MoorDyn data
   TYPE(OrcaFlex_Data),      INTENT(IN   ) :: Orca                !< OrcaFlex interface data
   TYPE(IceFloe_Data),       INTENT(IN   ) :: IceF                !< IceFloe data
   TYPE(IceDyn_Data),        INTENT(IN   ) :: IceD                !< All the IceDyn data used in time-step loop

   TYPE(FAST_ModuleMapType), INTENT(IN   ) :: MeshMapData         !< Data for mapping between modules
   INTEGER(IntKi),           INTENT(  OUT) :: ErrStat             !< Error status of the operation
   CHARACTER(*),             INTENT(  OUT) :: ErrMsg              !< Error message if ErrStat /= ErrID_None


   CHARACTER(*), PARAMETER                 :: RoutineName = 'WriteOutputToFile'
      
   ErrStat = ErrID_None
   ErrMsg  = ""
   
      ! Write time-series channel data
   
  !y_FAST%WriteThisStep = NeedWriteOutput(n_t_global, t_global, p_FAST)
   IF ( y_FAST%WriteThisStep )  THEN

         ! Generate glue-code output file
        if (allocated(AD%y%rotors)) then
         CALL WrOutputLine( t_global, p_FAST, y_FAST, IfW%y%WriteOutput, OpFM%y%WriteOutput, ED%y%WriteOutput, &
               AD%y%rotors(1)%WriteOutput, SrvD%y%WriteOutput, HD%y%WriteOutput, SD%y%WriteOutput, ExtPtfm%y%WriteOutput, MAPp%y%WriteOutput, &
               FEAM%y%WriteOutput, MD%y%WriteOutput, Orca%y%WriteOutput, IceF%y%WriteOutput, IceD%y, BD%y, ErrStat, ErrMsg )
        else
         CALL WrOutputLine( t_global, p_FAST, y_FAST, IfW%y%WriteOutput, OpFM%y%WriteOutput, ED%y%WriteOutput, &
               (/0.0_ReKi/), SrvD%y%WriteOutput, HD%y%WriteOutput, SD%y%WriteOutput, ExtPtfm%y%WriteOutput, MAPp%y%WriteOutput, &
               FEAM%y%WriteOutput, MD%y%WriteOutput, Orca%y%WriteOutput, IceF%y%WriteOutput, IceD%y, BD%y, ErrStat, ErrMsg )
         endif

   ENDIF
      
      ! Write visualization data (and also note that we're ignoring any errors that occur doing so)
   IF ( p_FAST%WrVTK == VTK_Animate ) THEN
      IF ( MOD( n_t_global, p_FAST%n_VTKTime ) == 0 ) THEN
         call WriteVTK(t_global, p_FAST, y_FAST, MeshMapData, ED, BD, AD, IfW, OpFM, HD, SD, ExtPtfm, SrvD, MAPp, FEAM, MD, Orca, IceF, IceD)
      END IF
   END IF
   
            
END SUBROUTINE WriteOutputToFile
!----------------------------------------------------------------------------------------------------------------------------------
!> This routine writes the module output to the primary output file(s).
SUBROUTINE WrOutputLine( t, p_FAST, y_FAST, IfWOutput, OpFMOutput, EDOutput, ADOutput, SrvDOutput, HDOutput, SDOutput, ExtPtfmOutput,&
                        MAPOutput, FEAMOutput, MDOutput, OrcaOutput, IceFOutput, y_IceD, y_BD, ErrStat, ErrMsg)

   IMPLICIT                        NONE
   
      ! Passed variables
   REAL(DbKi), INTENT(IN)                  :: t                                  !< Current simulation time, in seconds
   TYPE(FAST_ParameterType), INTENT(IN)    :: p_FAST                             !< Glue-code simulation parameters
   TYPE(FAST_OutputFileType),INTENT(INOUT) :: y_FAST                             !< Glue-code simulation outputs


   REAL(ReKi),               INTENT(IN)    :: IfWOutput (:)                      !< InflowWind WriteOutput values
   REAL(ReKi),               INTENT(IN)    :: OpFMOutput (:)                     !< OpenFOAM WriteOutput values
   REAL(ReKi),               INTENT(IN)    :: EDOutput (:)                       !< ElastoDyn WriteOutput values
   REAL(ReKi),               INTENT(IN)    :: ADOutput (:)                       !< AeroDyn WriteOutput values
   REAL(ReKi),               INTENT(IN)    :: SrvDOutput (:)                     !< ServoDyn WriteOutput values
   REAL(ReKi),               INTENT(IN)    :: HDOutput (:)                       !< HydroDyn WriteOutput values
   REAL(ReKi),               INTENT(IN)    :: SDOutput (:)                       !< SubDyn WriteOutput values
   REAL(ReKi),               INTENT(IN)    :: ExtPtfmOutput (:)                  !< ExtPtfm_MCKF WriteOutput values
   REAL(ReKi),               INTENT(IN)    :: MAPOutput (:)                      !< MAP WriteOutput values
   REAL(ReKi),               INTENT(IN)    :: FEAMOutput (:)                     !< FEAMooring WriteOutput values
   REAL(ReKi),               INTENT(IN)    :: MDOutput (:)                       !< MoorDyn WriteOutput values
   REAL(ReKi),               INTENT(IN)    :: OrcaOutput (:)                     !< OrcaFlex interface WriteOutput values
   REAL(ReKi),               INTENT(IN)    :: IceFOutput (:)                     !< IceFloe WriteOutput values
   TYPE(IceD_OutputType),    INTENT(IN)    :: y_IceD (:)                         !< IceDyn outputs (WriteOutput values are subset)
   TYPE(BD_OutputType),      INTENT(IN)    :: y_BD (:)                           !< BeamDyn outputs (WriteOutput values are subset)

   INTEGER(IntKi),           INTENT(OUT)   :: ErrStat                            !< Error status
   CHARACTER(*),             INTENT(OUT)   :: ErrMsg                             !< Error message

      ! Local variables.

   CHARACTER(200)                   :: Frmt                                      ! A string to hold a format specifier
   CHARACTER(p_FAST%TChanLen)       :: TmpStr                                    ! temporary string to print the time output as text

   REAL(ReKi)                       :: OutputAry(SIZE(y_FAST%ChannelNames)-1)

   ErrStat = ErrID_None
   ErrMsg  = ''
   
   CALL FillOutputAry(p_FAST, y_FAST, IfWOutput, OpFMOutput, EDOutput, ADOutput, SrvDOutput, HDOutput, SDOutput, ExtPtfmOutput, &
                      MAPOutput, FEAMOutput, MDOutput, OrcaOutput, IceFOutput, y_IceD, y_BD, OutputAry)   

   IF (p_FAST%WrTxtOutFile) THEN

         ! Write one line of tabular output:
   !   Frmt = '(F8.3,'//TRIM(Num2LStr(p%NumOuts))//'(:,A,'//TRIM( p%OutFmt )//'))'
      Frmt = '"'//p_FAST%Delim//'"'//p_FAST%OutFmt      ! format for array elements from individual modules

            ! time
      WRITE( TmpStr, '('//trim(p_FAST%OutFmt_t)//')' ) t
      CALL WrFileNR( y_FAST%UnOu, TmpStr )

         ! write the individual module output (convert to SiKi if necessary, so that we don't need to print so many digits in the exponent)
      CALL WrNumAryFileNR ( y_FAST%UnOu, REAL(OutputAry,SiKi), Frmt, ErrStat, ErrMsg )
         !IF ( ErrStat >= AbortErrLev ) RETURN
      
         ! write a new line (advance to the next line)
      WRITE (y_FAST%UnOu,'()')

   END IF


   IF (p_FAST%WrBinOutFile) THEN

         ! Write data to array for binary output file

      IF ( y_FAST%n_Out == y_FAST%NOutSteps ) THEN
         ErrStat = ErrID_Warn
         ErrMsg = 'Not all data could be written to the binary output file.'
         !CALL ProgWarn( 'Not all data could be written to the binary output file.' )
         !this really would only happen if we have an error somewhere else, right?
         !otherwise, we could allocate a new, larger array and move existing data
      ELSE
         y_FAST%n_Out = y_FAST%n_Out + 1

            ! store time data
         IF ( y_FAST%n_Out == 1_IntKi .OR. p_FAST%WrBinMod == FileFmtID_WithTime ) THEN
            y_FAST%TimeData(y_FAST%n_Out) = t   ! Time associated with these outputs
         END IF

            ! store individual module data
         y_FAST%AllOutData(:, y_FAST%n_Out) = OutputAry
         
      END IF      

   END IF

   RETURN
END SUBROUTINE WrOutputLine
!----------------------------------------------------------------------------------------------------------------------------------
!> Routine that calls FillOutputAry for one instance of a Turbine data structure. This is a separate subroutine so that the FAST
!! driver programs do not need to change or operate on the individual module level. (Called from Simulink interface.) 
SUBROUTINE FillOutputAry_T(Turbine, Outputs)
                   
   TYPE(FAST_TurbineType),   INTENT(IN   ) :: Turbine                          !< all data for one instance of a turbine
   REAL(ReKi),               INTENT(  OUT) :: Outputs(:)                       !< single array of output 
   

      CALL FillOutputAry(Turbine%p_FAST, Turbine%y_FAST, Turbine%IfW%y%WriteOutput, Turbine%OpFM%y%WriteOutput, &
                Turbine%ED%y%WriteOutput, Turbine%AD%y%rotors(1)%WriteOutput, Turbine%SrvD%y%WriteOutput, &
                Turbine%HD%y%WriteOutput, Turbine%SD%y%WriteOutput, Turbine%ExtPtfm%y%WriteOutput, Turbine%MAP%y%WriteOutput, &
                Turbine%FEAM%y%WriteOutput, Turbine%MD%y%WriteOutput, Turbine%Orca%y%WriteOutput, &
                Turbine%IceF%y%WriteOutput, Turbine%IceD%y, Turbine%BD%y, Outputs)   
                        
END SUBROUTINE FillOutputAry_T                        
!----------------------------------------------------------------------------------------------------------------------------------
!> This routine concatenates all of the WriteOutput values from the module Output into one array to be written to the FAST 
!! output file.
SUBROUTINE FillOutputAry(p_FAST, y_FAST, IfWOutput, OpFMOutput, EDOutput, ADOutput, SrvDOutput, HDOutput, SDOutput, ExtPtfmOutput, &
                        MAPOutput, FEAMOutput, MDOutput, OrcaOutput, IceFOutput, y_IceD, y_BD, OutputAry)

   TYPE(FAST_ParameterType), INTENT(IN)    :: p_FAST                             !< Glue-code simulation parameters
   TYPE(FAST_OutputFileType),INTENT(IN)    :: y_FAST                             !< Glue-code simulation outputs

   REAL(ReKi),               INTENT(IN)    :: IfWOutput (:)                      !< InflowWind WriteOutput values
   REAL(ReKi),               INTENT(IN)    :: OpFMOutput (:)                     !< OpenFOAM WriteOutput values
   REAL(ReKi),               INTENT(IN)    :: EDOutput (:)                       !< ElastoDyn WriteOutput values
   REAL(ReKi),               INTENT(IN)    :: ADOutput (:)                       !< AeroDyn WriteOutput values
   REAL(ReKi),               INTENT(IN)    :: SrvDOutput (:)                     !< ServoDyn WriteOutput values
   REAL(ReKi),               INTENT(IN)    :: HDOutput (:)                       !< HydroDyn WriteOutput values
   REAL(ReKi),               INTENT(IN)    :: SDOutput (:)                       !< SubDyn WriteOutput values
   REAL(ReKi),               INTENT(IN)    :: ExtPtfmOutput (:)                  !< ExtPtfm_MCKF WriteOutput values
   REAL(ReKi),               INTENT(IN)    :: MAPOutput (:)                      !< MAP WriteOutput values
   REAL(ReKi),               INTENT(IN)    :: FEAMOutput (:)                     !< FEAMooring WriteOutput values
   REAL(ReKi),               INTENT(IN)    :: MDOutput (:)                       !< MoorDyn WriteOutput values
   REAL(ReKi),               INTENT(IN)    :: OrcaOutput (:)                     !< OrcaFlex interface WriteOutput values
   REAL(ReKi),               INTENT(IN)    :: IceFOutput (:)                     !< IceFloe WriteOutput values
   TYPE(IceD_OutputType),    INTENT(IN)    :: y_IceD (:)                         !< IceDyn outputs (WriteOutput values are subset)
   TYPE(BD_OutputType),      INTENT(IN)    :: y_BD (:)                           !< BeamDyn outputs (WriteOutput values are subset)

   REAL(ReKi),               INTENT(OUT)   :: OutputAry(:)                       !< single array of output 
   
   INTEGER(IntKi)                          :: i                                  ! loop counter
   INTEGER(IntKi)                          :: indxLast                           ! The index of the last row value to be written to AllOutData for this time step (column).
   INTEGER(IntKi)                          :: indxNext                           ! The index of the next row value to be written to AllOutData for this time step (column).
   
   
            ! store individual module data into one array for output

      indxLast = 0
      indxNext = 1
      
      IF (y_FAST%numOuts(Module_Glue) > 1) THEN ! if we output more than just the time channel....
         indxLast = indxNext + SIZE(y_FAST%DriverWriteOutput) - 1
         OutputAry(indxNext:indxLast) = y_FAST%DriverWriteOutput
         indxNext = IndxLast + 1
      END IF

      IF ( y_FAST%numOuts(Module_IfW) > 0 ) THEN
         indxLast = indxNext + SIZE(IfWOutput) - 1
         OutputAry(indxNext:indxLast) = IfWOutput
         indxNext = IndxLast + 1
      ELSEIF ( y_FAST%numOuts(Module_OpFM) > 0 ) THEN
         indxLast = indxNext + SIZE(OpFMOutput) - 1
         OutputAry(indxNext:indxLast) = OpFMOutput
         indxNext = IndxLast + 1
      END IF

      IF ( y_FAST%numOuts(Module_ED) > 0 ) THEN
         indxLast = indxNext + SIZE(EDOutput) - 1
         OutputAry(indxNext:indxLast) = EDOutput
         indxNext = IndxLast + 1
      END IF
         
      IF ( y_FAST%numOuts(Module_BD) > 0 ) THEN
         do i=1,SIZE(y_BD)
            indxLast = indxNext + SIZE(y_BD(i)%WriteOutput) - 1
            OutputAry(indxNext:indxLast) = y_BD(i)%WriteOutput
            indxNext = IndxLast + 1
         end do         
      END IF            
      
      IF ( y_FAST%numOuts(Module_AD) > 0 ) THEN
         indxLast = indxNext + SIZE(ADOutput) - 1
         OutputAry(indxNext:indxLast) = ADOutput
         indxNext = IndxLast + 1
      END IF
         
      IF ( y_FAST%numOuts(Module_SrvD) > 0 ) THEN
         indxLast = indxNext + SIZE(SrvDOutput) - 1
         OutputAry(indxNext:indxLast) = SrvDOutput
         indxNext = IndxLast + 1
      END IF

      IF ( y_FAST%numOuts(Module_HD) > 0 ) THEN
         indxLast = indxNext + SIZE(HDOutput) - 1
         OutputAry(indxNext:indxLast) = HDOutput
         indxNext = IndxLast + 1
      END IF

      IF ( y_FAST%numOuts(Module_SD) > 0 ) THEN
         indxLast = indxNext + SIZE(SDOutput) - 1
         OutputAry(indxNext:indxLast) = SDOutput
         indxNext = IndxLast + 1
      ELSE IF ( y_FAST%numOuts(Module_ExtPtfm) > 0 ) THEN
         indxLast = indxNext + SIZE(ExtPtfmOutput) - 1
         OutputAry(indxNext:indxLast) = ExtPtfmOutput
         indxNext = IndxLast + 1
      END IF
                  
      IF ( y_FAST%numOuts(Module_MAP) > 0 ) THEN
         indxLast = indxNext + SIZE(MAPOutput) - 1
         OutputAry(indxNext:indxLast) = MAPOutput
         indxNext = IndxLast + 1
      ELSEIF ( y_FAST%numOuts(Module_MD) > 0 ) THEN
         indxLast = indxNext + SIZE(MDOutput) - 1
         OutputAry(indxNext:indxLast) = MDOutput
         indxNext = IndxLast + 1
      ELSEIF ( y_FAST%numOuts(Module_FEAM) > 0 ) THEN
         indxLast = indxNext + SIZE(FEAMOutput) - 1
         OutputAry(indxNext:indxLast) = FEAMOutput
         indxNext = IndxLast + 1
      ELSEIF ( y_FAST%numOuts(Module_Orca) > 0 ) THEN
         indxLast = indxNext + SIZE(OrcaOutput) - 1
         OutputAry(indxNext:indxLast) = OrcaOutput
         indxNext = IndxLast + 1
      END IF
         
      IF ( y_FAST%numOuts(Module_IceF) > 0 ) THEN
         indxLast = indxNext + SIZE(IceFOutput) - 1
         OutputAry(indxNext:indxLast) = IceFOutput
         indxNext = IndxLast + 1
      ELSEIF ( y_FAST%numOuts(Module_IceD) > 0 ) THEN
         DO i=1,p_FAST%numIceLegs
            indxLast = indxNext + SIZE(y_IceD(i)%WriteOutput) - 1
            OutputAry(indxNext:indxLast) = y_IceD(i)%WriteOutput
            indxNext = IndxLast + 1
         END DO            
      END IF     
         
END SUBROUTINE FillOutputAry
!----------------------------------------------------------------------------------------------------------------------------------
SUBROUTINE WriteVTK(t_global, p_FAST, y_FAST, MeshMapData, ED, BD, AD, IfW, OpFM, HD, SD, ExtPtfm, SrvD, MAPp, FEAM, MD, Orca, IceF, IceD)
   REAL(DbKi),               INTENT(IN   ) :: t_global            !< Current global time
   TYPE(FAST_ParameterType), INTENT(IN   ) :: p_FAST              !< Parameters for the glue code
   TYPE(FAST_OutputFileType),INTENT(INOUT) :: y_FAST              !< Output variables for the glue code (only because we're updating VTK_LastWaveIndx)
   TYPE(FAST_ModuleMapType), INTENT(IN   ) :: MeshMapData         !< Data for mapping between modules

   TYPE(ElastoDyn_Data),     INTENT(IN   ) :: ED                  !< ElastoDyn data
   TYPE(BeamDyn_Data),       INTENT(IN   ) :: BD                  !< BeamDyn data
   TYPE(ServoDyn_Data),      INTENT(IN   ) :: SrvD                !< ServoDyn data
   TYPE(AeroDyn_Data),       INTENT(IN   ) :: AD                  !< AeroDyn data
   TYPE(InflowWind_Data),    INTENT(IN   ) :: IfW                 !< InflowWind data
   TYPE(OpenFOAM_Data),      INTENT(IN   ) :: OpFM                !< OpenFOAM data
   TYPE(HydroDyn_Data),      INTENT(IN   ) :: HD                  !< HydroDyn data
   TYPE(SubDyn_Data),        INTENT(IN   ) :: SD                  !< SubDyn data
   TYPE(ExtPtfm_Data),       INTENT(IN   ) :: ExtPtfm             !< ExtPtfm_MCKF data
   TYPE(MAP_Data),           INTENT(IN   ) :: MAPp                !< MAP data
   TYPE(FEAMooring_Data),    INTENT(IN   ) :: FEAM                !< FEAMooring data
   TYPE(MoorDyn_Data),       INTENT(IN   ) :: MD                  !< MoorDyn data
   TYPE(OrcaFlex_Data),      INTENT(IN   ) :: Orca                !< OrcaFlex interface data
   TYPE(IceFloe_Data),       INTENT(IN   ) :: IceF                !< IceFloe data
   TYPE(IceDyn_Data),        INTENT(IN   ) :: IceD                !< All the IceDyn data used in time-step loop


   INTEGER(IntKi)                          :: ErrStat2
   CHARACTER(ErrMsgLen)                    :: ErrMSg2
   CHARACTER(*), PARAMETER                 :: RoutineName = 'WriteVTK'


      IF ( p_FAST%VTK_Type == VTK_Surf ) THEN
         CALL WrVTK_Surfaces(t_global, p_FAST, y_FAST, MeshMapData, ED, BD, AD, IfW, OpFM, HD, SD, SrvD, MAPp, FEAM, MD, Orca, IceF, IceD)
      ELSE IF ( p_FAST%VTK_Type == VTK_Basic ) THEN
         CALL WrVTK_BasicMeshes(p_FAST, y_FAST, MeshMapData, ED, BD, AD, IfW, OpFM, HD, SD, SrvD, MAPp, FEAM, MD, Orca, IceF, IceD)
      ELSE IF ( p_FAST%VTK_Type == VTK_All ) THEN
         CALL WrVTK_AllMeshes(p_FAST, y_FAST, MeshMapData, ED, BD, AD, IfW, OpFM, HD, SD, ExtPtfm, SrvD, MAPp, FEAM, MD, Orca, IceF, IceD)
      ELSE IF (p_FAST%VTK_Type==VTK_Old) THEN
         CALL WriteInputMeshesToFile( ED%Input(1), AD%Input(1), SD%Input(1), HD%Input(1), MAPp%Input(1), BD%Input(1,:), TRIM(p_FAST%OutFileRoot)//'.InputMeshes.bin', ErrStat2, ErrMsg2)
         CALL WriteMotionMeshesToFile(t_global, ED%y, SD%Input(1), SD%y, HD%Input(1), MAPp%Input(1), BD%y, BD%Input(1,:), y_FAST%UnGra, ErrStat2, ErrMsg2, TRIM(p_FAST%OutFileRoot)//'.gra') 
   !unOut = -1
   !CALL MeshWrBin ( unOut, AD%y%BladeLoad(2), ErrStat2, ErrMsg2, 'AD_2_ED_loads.bin');  IF (ErrStat2 /= ErrID_None) CALL WrScr(TRIM(ErrMsg2))
   !CALL MeshWrBin ( unOut, ED%Input(1)%BladePtLoads(2),ErrStat2, ErrMsg2, 'AD_2_ED_loads.bin');  IF (ErrStat2 /= ErrID_None) CALL WrScr(TRIM(ErrMsg2))
   !CALL MeshMapWrBin( unOut, AD%y%BladeLoad(2), ED%Input(1)%BladePtLoads(2), MeshMapData%AD_L_2_BDED_B(2), ErrStat2, ErrMsg2, 'AD_2_ED_loads.bin' );  IF (ErrStat2 /= ErrID_None) CALL WrScr(TRIM(ErrMsg2))
   !close( unOut )
      END IF
         
     y_FAST%VTK_count = y_FAST%VTK_count + 1

END SUBROUTINE WriteVTK
!----------------------------------------------------------------------------------------------------------------------------------
!> This routine writes all the committed meshes to VTK-formatted files. It doesn't bother with returning an error code.
SUBROUTINE WrVTK_AllMeshes(p_FAST, y_FAST, MeshMapData, ED, BD, AD, IfW, OpFM, HD, SD, ExtPtfm, SrvD, MAPp, FEAM, MD, Orca, IceF, IceD)
   use FVW_IO, only: WrVTK_FVW

   TYPE(FAST_ParameterType), INTENT(IN   ) :: p_FAST              !< Parameters for the glue code
   TYPE(FAST_OutputFileType),INTENT(IN   ) :: y_FAST              !< Output variables for the glue code
   TYPE(FAST_ModuleMapType), INTENT(IN   ) :: MeshMapData         !< Data for mapping between modules

   TYPE(ElastoDyn_Data),     INTENT(IN   ) :: ED                  !< ElastoDyn data
   TYPE(BeamDyn_Data),       INTENT(IN   ) :: BD                  !< BeamDyn data
   TYPE(ServoDyn_Data),      INTENT(IN   ) :: SrvD                !< ServoDyn data
   TYPE(AeroDyn_Data),       INTENT(IN   ) :: AD                  !< AeroDyn data
   TYPE(InflowWind_Data),    INTENT(IN   ) :: IfW                 !< InflowWind data
   TYPE(OpenFOAM_Data),      INTENT(IN   ) :: OpFM                !< OpenFOAM data
   TYPE(HydroDyn_Data),      INTENT(IN   ) :: HD                  !< HydroDyn data
   TYPE(SubDyn_Data),        INTENT(IN   ) :: SD                  !< SubDyn data
   TYPE(ExtPtfm_Data),       INTENT(IN   ) :: ExtPtfm             !< ExtPtfm data
   TYPE(MAP_Data),           INTENT(IN   ) :: MAPp                !< MAP data
   TYPE(FEAMooring_Data),    INTENT(IN   ) :: FEAM                !< FEAMooring data
   TYPE(MoorDyn_Data),       INTENT(IN   ) :: MD                  !< MoorDyn data
   TYPE(OrcaFlex_Data),      INTENT(IN   ) :: Orca                !< OrcaFlex interface data
   TYPE(IceFloe_Data),       INTENT(IN   ) :: IceF                !< IceFloe data
   TYPE(IceDyn_Data),        INTENT(IN   ) :: IceD                !< All the IceDyn data used in time-step loop


   logical                                 :: outputFields        ! flag to determine if we want to output the HD mesh fields
   INTEGER(IntKi)                          :: NumBl, k
   INTEGER(IntKi)                          :: j                   ! counter for StC instance at location

   INTEGER(IntKi)                          :: ErrStat2
   CHARACTER(ErrMsgLen)                    :: ErrMSg2
   CHARACTER(*), PARAMETER                 :: RoutineName = 'WrVTK_AllMeshes'

   
   
   NumBl = 0
   if (allocated(ED%y%BladeRootMotion)) then
      NumBl = SIZE(ED%y%BladeRootMotion)
   end if
   
   
   
! I'm first going to just put all of the meshes that get mapped together, then decide if we're going to print/plot them all
         
!  ElastoDyn
   if (allocated(ED%Input)) then
   
         !  ElastoDyn outputs (motions)
      DO K=1,NumBl        
         !%BladeLn2Mesh(K) used only when not BD (see below)
         call MeshWrVTK(p_FAST%TurbinePos, ED%y%BladeRootMotion(K), trim(p_FAST%VTK_OutFileRoot)//'.ED_BladeRootMotion'//trim(num2lstr(k)), y_FAST%VTK_count, p_FAST%VTK_fields, ErrStat2, ErrMsg2, p_FAST%VTK_tWidth )
      END DO
      
      call MeshWrVTK(p_FAST%TurbinePos, ED%y%TowerLn2Mesh, trim(p_FAST%VTK_OutFileRoot)//'.ED_TowerLn2Mesh_motion', y_FAST%VTK_count, p_FAST%VTK_fields, ErrStat2, ErrMsg2, p_FAST%VTK_tWidth )     

! these will get output with their sibling input meshes
      !call MeshWrVTK(p_FAST%TurbinePos, ED%y%HubPtMotion, trim(p_FAST%VTK_OutFileRoot)//'.ED_HubPtMotion', y_FAST%VTK_count, p_FAST%VTK_fields, ErrStat2, ErrMsg2, p_FAST%VTK_tWidth )
      !call MeshWrVTK(p_FAST%TurbinePos, ED%y%NacelleMotion, trim(p_FAST%VTK_OutFileRoot)//'.ED_NacelleMotion', y_FAST%VTK_count, p_FAST%VTK_fields, ErrStat2, ErrMsg2, p_FAST%VTK_tWidth )
      !call MeshWrVTK(p_FAST%TurbinePos, ED%y%PlatformPtMesh, trim(p_FAST%VTK_OutFileRoot)//'.ED_PlatformPtMesh_motion', y_FAST%VTK_count, p_FAST%VTK_fields, ErrStat2, ErrMsg2, p_FAST%VTK_tWidth )
      
         !  ElastoDyn inputs (loads)
      ! %BladePtLoads used only when not BD (see below)
      call MeshWrVTK(p_FAST%TurbinePos, ED%Input(1)%TowerPtLoads, trim(p_FAST%VTK_OutFileRoot)//'.ED_TowerPtLoads', y_FAST%VTK_count, p_FAST%VTK_fields, ErrStat2, ErrMsg2, p_FAST%VTK_tWidth, ED%y%TowerLn2Mesh )
      call MeshWrVTK(p_FAST%TurbinePos, ED%Input(1)%HubPtLoad, trim(p_FAST%VTK_OutFileRoot)//'.ED_Hub', y_FAST%VTK_count, p_FAST%VTK_fields, ErrStat2, ErrMsg2, p_FAST%VTK_tWidth, ED%y%HubPtMotion )
      call MeshWrVTK(p_FAST%TurbinePos, ED%Input(1)%NacelleLoads, trim(p_FAST%VTK_OutFileRoot)//'.ED_Nacelle' ,y_FAST%VTK_count, p_FAST%VTK_fields, ErrStat2, ErrMsg2, p_FAST%VTK_tWidth, ED%y%NacelleMotion )
      call MeshWrVTK(p_FAST%TurbinePos, ED%Input(1)%PlatformPtMesh, trim(p_FAST%VTK_OutFileRoot)//'.ED_PlatformPtMesh', y_FAST%VTK_count, p_FAST%VTK_fields, ErrStat2, ErrMsg2, p_FAST%VTK_tWidth, ED%y%PlatformPtMesh )
   end if
   
   
!  BeamDyn
   IF ( p_FAST%CompElast == Module_BD .and. allocated(BD%Input) .and. allocated(BD%y)) THEN
            
      do K=1,NumBl        
            ! BeamDyn inputs
         !call MeshWrVTK(p_FAST%TurbinePos, BD%Input(1,k)%RootMotion, trim(p_FAST%VTK_OutFileRoot)//'.BD_RootMotion'//trim(num2lstr(k)), y_FAST%VTK_count, p_FAST%VTK_fields, ErrStat2, ErrMsg2, p_FAST%VTK_tWidth )
         call MeshWrVTK(p_FAST%TurbinePos, BD%Input(1,k)%HubMotion, trim(p_FAST%VTK_OutFileRoot)//'.BD_HubMotion'//trim(num2lstr(k)), y_FAST%VTK_count, p_FAST%VTK_fields, ErrStat2, ErrMsg2, p_FAST%VTK_tWidth )
      end do
      if (allocated(MeshMapData%y_BD_BldMotion_4Loads)) then
         do K=1,NumBl 
            call MeshWrVTK(p_FAST%TurbinePos, BD%Input(1,k)%DistrLoad, trim(p_FAST%VTK_OutFileRoot)//'.BD_DistrLoad'//trim(num2lstr(k)), y_FAST%VTK_count, p_FAST%VTK_fields, ErrStat2, ErrMsg2, p_FAST%VTK_tWidth, MeshMapData%y_BD_BldMotion_4Loads(k) )
            ! skipping PointLoad
         end do
      elseif (p_FAST%BD_OutputSibling) then
         do K=1,NumBl
            call MeshWrVTK(p_FAST%TurbinePos, BD%Input(1,k)%DistrLoad, trim(p_FAST%VTK_OutFileRoot)//'.BD_Blade'//trim(num2lstr(k)), y_FAST%VTK_count, p_FAST%VTK_fields, ErrStat2, ErrMsg2, p_FAST%VTK_tWidth, BD%y(k)%BldMotion )
            ! skipping PointLoad
         end do
      end if
      
      do K=1,NumBl
            ! BeamDyn outputs
         call MeshWrVTK(p_FAST%TurbinePos, BD%y(k)%ReactionForce, trim(p_FAST%VTK_OutFileRoot)//'.BD_ReactionForce_RootMotion'//trim(num2lstr(k)), y_FAST%VTK_count, p_FAST%VTK_fields, ErrStat2, ErrMsg2, p_FAST%VTK_tWidth, BD%Input(1,k)%RootMotion )
      end do  
      
      if (.not. p_FAST%BD_OutputSibling) then !otherwise this mesh has been put with the DistrLoad mesh
         do K=1,NumBl
               ! BeamDyn outputs
            call MeshWrVTK(p_FAST%TurbinePos, BD%y(k)%BldMotion, trim(p_FAST%VTK_OutFileRoot)//'.BD_BldMotion'//trim(num2lstr(k)), y_FAST%VTK_count, p_FAST%VTK_fields, ErrStat2, ErrMsg2, p_FAST%VTK_tWidth )
         end do
      end if
      
      
   ELSE if (p_FAST%CompElast == Module_ED .and. allocated(ED%Input)) then
      ! ElastoDyn
      DO K=1,NumBl        
         call MeshWrVTK(p_FAST%TurbinePos, ED%y%BladeLn2Mesh(K), trim(p_FAST%VTK_OutFileRoot)//'.ED_BladeLn2Mesh_motion'//trim(num2lstr(k)), y_FAST%VTK_count, p_FAST%VTK_fields, ErrStat2, ErrMsg2, p_FAST%VTK_tWidth )
         call MeshWrVTK(p_FAST%TurbinePos, ED%Input(1)%BladePtLoads(K), trim(p_FAST%VTK_OutFileRoot)//'.ED_BladePtLoads'//trim(num2lstr(k)), y_FAST%VTK_count, p_FAST%VTK_fields, ErrStat2, ErrMsg2, p_FAST%VTK_tWidth, ED%y%BladeLn2Mesh(K) )
      END DO      
   END IF
            
!  ServoDyn
   if (allocated(SrvD%Input)) then
      IF ( ALLOCATED(SrvD%Input(1)%NStC) ) THEN
         do j=1,size(SrvD%Input(1)%NStC)
            IF ( ALLOCATED(SrvD%Input(1)%NStC(j)%Mesh) ) THEN
               IF ( SrvD%Input(1)%NStC(j)%Mesh(1)%Committed ) THEN
                  !call MeshWrVTK(p_FAST%TurbinePos, SrvD%Input(1)%NStC(j)%Mesh(1), trim(p_FAST%VTK_OutFileRoot)//'.SrvD_NStC_Motion'//trim(num2lstr(j)), y_FAST%VTK_count, p_FAST%VTK_fields, ErrStat2, ErrMsg2, p_FAST%VTK_tWidth )
                  call MeshWrVTK(p_FAST%TurbinePos, SrvD%y%NStC(j)%Mesh(1), trim(p_FAST%VTK_OutFileRoot)//'.SrvD_NStC'//trim(num2lstr(j)), y_FAST%VTK_count, p_FAST%VTK_fields, ErrStat2, ErrMsg2, p_FAST%VTK_tWidth, SrvD%Input(1)%NStC(j)%Mesh(1) )
               END IF
            ENDIF
         enddo
      ENDIF
      IF ( ALLOCATED(SrvD%Input(1)%TStC) ) THEN
         do j=1,size(SrvD%Input(1)%TStC)
            IF ( ALLOCATED(SrvD%Input(1)%TStC(j)%Mesh) ) THEN
               IF ( SrvD%Input(1)%TStC(j)%Mesh(1)%Committed ) THEN
                  !call MeshWrVTK(p_FAST%TurbinePos, SrvD%Input(1)%TStC(j)%Mesh(1), trim(p_FAST%VTK_OutFileRoot)//'.SrvD_TStC_Motion', y_FAST%VTK_count, p_FAST%VTK_fields, ErrStat2, ErrMsg2, p_FAST%VTK_tWidth )
                  call MeshWrVTK(p_FAST%TurbinePos, SrvD%y%TStC(j)%Mesh(1), trim(p_FAST%VTK_OutFileRoot)//'.SrvD_TStC'//trim(num2lstr(j)), y_FAST%VTK_count, p_FAST%VTK_fields, ErrStat2, ErrMsg2, p_FAST%VTK_tWidth, SrvD%Input(1)%TStC(j)%Mesh(1) )
               ENDIF
            ENDIF
         enddo
     ENDIF
     IF ( ALLOCATED(SrvD%Input(1)%BStC) ) THEN
        do j=1,size(SrvD%Input(1)%BStC)
           IF ( ALLOCATED(SrvD%Input(1)%BStC(j)%Mesh) ) THEN
              DO K=1,size(SrvD%Input(1)%BStC(j)%Mesh)
                 !call MeshWrVTK(p_FAST%TurbinePos, SrvD%Input(1)%BStC(j)%Mesh(k), trim(p_FAST%VTK_OutFileRoot)//'.SrvD_BStC_Motion', y_FAST%VTK_count, p_FAST%VTK_fields, ErrStat2, ErrMsg2, p_FAST%VTK_tWidth )
                 call MeshWrVTK(p_FAST%TurbinePos, SrvD%y%BStC(j)%Mesh(k), trim(p_FAST%VTK_OutFileRoot)//'.SrvD_BStC'//trim(num2lstr(j))//'B'//trim(num2lstr(k)), y_FAST%VTK_count, p_FAST%VTK_fields, ErrStat2, ErrMsg2, p_FAST%VTK_tWidth, SrvD%Input(1)%BStC(j)%Mesh(k) )
              ENDDO
           END IF
         enddo
      ENDIF
      IF ( ALLOCATED(SrvD%Input(1)%SStC) ) THEN
         do j=1,size(SrvD%Input(1)%SStC)
            IF ( ALLOCATED(SrvD%Input(1)%SStC(j)%Mesh) ) THEN
               IF ( SrvD%Input(1)%SStC(j)%Mesh(1)%Committed ) THEN
                  !call MeshWrVTK(p_FAST%TurbinePos, SrvD%Input(1)%SStC(j)%Mesh(1), trim(p_FAST%VTK_OutFileRoot)//'.SrvD_SStC_Motion', y_FAST%VTK_count, p_FAST%VTK_fields, ErrStat2, ErrMsg2, p_FAST%VTK_tWidth )
                  call MeshWrVTK(p_FAST%TurbinePos, SrvD%y%SStC(j)%Mesh(1), trim(p_FAST%VTK_OutFileRoot)//'.SrvD_SStC'//trim(num2lstr(j)), y_FAST%VTK_count, p_FAST%VTK_fields, ErrStat2, ErrMsg2, p_FAST%VTK_tWidth, SrvD%Input(1)%SStC(j)%Mesh(1) )
               ENDIF
            ENDIF
         enddo
     ENDIF
   end if
   
      
!  AeroDyn   
   IF ( p_FAST%CompAero == Module_AD .and. allocated(AD%Input)) THEN 
               
      if (allocated(AD%Input(1)%rotors(1)%BladeRootMotion)) then      
      
         DO K=1,NumBl   
            call MeshWrVTK(p_FAST%TurbinePos, AD%Input(1)%rotors(1)%BladeRootMotion(K), trim(p_FAST%VTK_OutFileRoot)//'.AD_BladeRootMotion'//trim(num2lstr(k)), y_FAST%VTK_count, p_FAST%VTK_fields, ErrStat2, ErrMsg2, p_FAST%VTK_tWidth )
            !call MeshWrVTK(p_FAST%TurbinePos, AD%Input(1)%BladeMotion(K), trim(p_FAST%VTK_OutFileRoot)//'.AD_BladeMotion'//trim(num2lstr(k)), y_FAST%VTK_count, p_FAST%VTK_fields, ErrStat2, ErrMsg2, p_FAST%VTK_tWidth )
         END DO            

         call MeshWrVTK(p_FAST%TurbinePos, AD%Input(1)%rotors(1)%HubMotion, trim(p_FAST%VTK_OutFileRoot)//'.AD_HubMotion', y_FAST%VTK_count, p_FAST%VTK_fields, ErrStat2, ErrMsg2, p_FAST%VTK_tWidth )
         !call MeshWrVTK(p_FAST%TurbinePos, AD%Input(1)%TowerMotion, trim(p_FAST%VTK_OutFileRoot)//'.AD_TowerMotion', y_FAST%VTK_count, p_FAST%VTK_fields, ErrStat2, ErrMsg2, p_FAST%VTK_tWidth )
               
         DO K=1,NumBl   
            call MeshWrVTK(p_FAST%TurbinePos, AD%y%rotors(1)%BladeLoad(K), trim(p_FAST%VTK_OutFileRoot)//'.AD_Blade'//trim(num2lstr(k)), y_FAST%VTK_count, p_FAST%VTK_fields, ErrStat2, ErrMsg2, p_FAST%VTK_tWidth, AD%Input(1)%rotors(1)%BladeMotion(k) )
         END DO            
         call MeshWrVTK(p_FAST%TurbinePos, AD%y%rotors(1)%TowerLoad, trim(p_FAST%VTK_OutFileRoot)//'.AD_Tower', y_FAST%VTK_count, p_FAST%VTK_fields, ErrStat2, ErrMsg2, p_FAST%VTK_tWidth, AD%Input(1)%rotors(1)%TowerMotion )
         
      end if

         ! FVW submodule of AD15
      if (allocated(AD%m%FVW_u)) then
         if (allocated(AD%m%FVW_u(1)%WingsMesh)) then
            DO K=1,NumBl
               call MeshWrVTK(p_FAST%TurbinePos, AD%m%FVW_u(1)%WingsMesh(k), trim(p_FAST%VTK_OutFileRoot)//'.FVW_WingsMesh'//trim(num2lstr(k)), y_FAST%VTK_count, p_FAST%VTK_fields, ErrStat2, ErrMsg2, p_FAST%VTK_tWidth, AD%Input(1)%rotors(1)%BladeMotion(k) )
               !call MeshWrVTK(p_FAST%TurbinePos, AD%Input(1)%BladeMotion(K), trim(p_FAST%OutFileRoot)//'.AD_BladeMotion'//trim(num2lstr(k)), y_FAST%VTK_count, p_FAST%VTK_fields, ErrStat2, ErrMsg2 )
            END DO
            ! Free wake
            call WrVTK_FVW(AD%p%FVW, AD%x(1)%FVW, AD%z(1)%FVW, AD%m%FVW, trim(p_FAST%VTK_OutFileRoot)//'.FVW', y_FAST%VTK_count, p_FAST%VTK_tWidth, bladeFrame=.FALSE.)  ! bladeFrame==.FALSE. to output in global coords
         end if
      end if
   END IF
   
! HydroDyn            
   IF ( p_FAST%CompHydro == Module_HD .and. allocated(HD%Input)) THEN     
      !TODO: Fix for Visualizaton GJH 4/23/20
      !call MeshWrVTK(p_FAST%TurbinePos, HD%Input(1)%Mesh, trim(p_FAST%VTK_OutFileRoot)//'.HD_Mesh_motion', y_FAST%VTK_count, p_FAST%VTK_fields, ErrStat2, ErrMsg2 )     
      call MeshWrVTK(p_FAST%TurbinePos, HD%Input(1)%Morison%Mesh, trim(p_FAST%VTK_OutFileRoot)//'.HD_Morison_Motion', y_FAST%VTK_count, p_FAST%VTK_fields, ErrStat2, ErrMsg2, p_FAST%VTK_tWidth )
      
      if (HD%y%WamitMesh%Committed) then
!         if (p_FAST%CompSub == Module_NONE) then
!TODO         call MeshWrVTK(p_FAST%TurbinePos, HD%y%WamitMesh, trim(p_FAST%VTK_OutFileRoot)//'.HD_Mesh', y_FAST%VTK_count, p_FAST%VTK_fields, ErrStat2, ErrMsg2, p_FAST%VTK_tWidth, HD%Input(1)%WAMITMesh )
!            outputFields = .false.
!         else
            call MeshWrVTK(p_FAST%TurbinePos, HD%y%WamitMesh, trim(p_FAST%VTK_OutFileRoot)//'.HD_Mesh', y_FAST%VTK_count, p_FAST%VTK_fields, ErrStat2, ErrMsg2, p_FAST%VTK_tWidth, HD%Input(1)%WAMITMesh )
!            outputFields = p_FAST%VTK_fields
!         end if
      endif
      if (HD%y%Morison%Mesh%Committed) then
         call MeshWrVTK(p_FAST%TurbinePos, HD%y%Morison%Mesh, trim(p_FAST%VTK_OutFileRoot)//'.HD_Morison', y_FAST%VTK_count, p_FAST%VTK_fields, ErrStat2, ErrMsg2, p_FAST%VTK_tWidth, HD%Input(1)%Morison%Mesh )
      endif
   END IF
   
! SubDyn   
   IF ( p_FAST%CompSub == Module_SD .and. allocated(SD%Input)) THEN
      !call MeshWrVTK(p_FAST%TurbinePos, SD%Input(1)%TPMesh, trim(p_FAST%VTK_OutFileRoot)//'.SD_TPMesh_motion', y_FAST%VTK_count, p_FAST%VTK_fields, ErrStat2, ErrMsg2, p_FAST%VTK_tWidth )
      call MeshWrVTK(p_FAST%TurbinePos, SD%Input(1)%LMesh, trim(p_FAST%VTK_OutFileRoot)//'.SD_LMesh_y2Mesh', y_FAST%VTK_count, p_FAST%VTK_fields, ErrStat2, ErrMsg2, p_FAST%VTK_tWidth, SD%y%y2Mesh )
      
      call MeshWrVTK(p_FAST%TurbinePos, SD%y%y1Mesh, trim(p_FAST%VTK_OutFileRoot)//'.SD_y1Mesh_TPMesh', y_FAST%VTK_count, p_FAST%VTK_fields, ErrStat2, ErrMsg2, p_FAST%VTK_tWidth, SD%Input(1)%TPMesh )
      !call MeshWrVTK(p_FAST%TurbinePos, SD%y%y2Mesh, trim(p_FAST%VTK_OutFileRoot)//'.SD_y2Mesh_motion', y_FAST%VTK_count, p_FAST%VTK_fields, ErrStat2, ErrMsg2, p_FAST%VTK_tWidth )
   ELSE IF ( p_FAST%CompSub == Module_ExtPtfm .and. allocated(ExtPtfm%Input)) THEN
      call MeshWrVTK(p_FAST%TurbinePos, ExtPtfm%y%PtfmMesh, trim(p_FAST%VTK_OutFileRoot)//'.ExtPtfm', y_FAST%VTK_count, p_FAST%VTK_fields, ErrStat2, ErrMsg2, p_FAST%VTK_tWidth, ExtPtfm%Input(1)%PtfmMesh )
   END IF     
       
! MAP
   IF ( p_FAST%CompMooring == Module_MAP ) THEN
      if (allocated(MAPp%Input)) then
         call MeshWrVTK(p_FAST%TurbinePos, MAPp%y%PtFairleadLoad, trim(p_FAST%VTK_OutFileRoot)//'.MAP_PtFairlead', y_FAST%VTK_count, p_FAST%VTK_fields, ErrStat2, ErrMsg2, p_FAST%VTK_tWidth, MAPp%Input(1)%PtFairDisplacement )
         !call MeshWrVTK(p_FAST%TurbinePos, MAPp%Input(1)%PtFairDisplacement, trim(p_FAST%VTK_OutFileRoot)//'.MAP_PtFair_motion', y_FAST%VTK_count, p_FAST%VTK_fields, ErrStat2, ErrMsg2, p_FAST%VTK_tWidth )
      end if
      
! MoorDyn      
   ELSEIF ( p_FAST%CompMooring == Module_MD ) THEN
      if (allocated(MD%Input)) then
         call MeshWrVTK(p_FAST%TurbinePos, MD%y%PtFairleadLoad, trim(p_FAST%VTK_OutFileRoot)//'.MD_PtFairlead', y_FAST%VTK_count, p_FAST%VTK_fields, ErrStat2, ErrMsg2, p_FAST%VTK_tWidth, MD%Input(1)%PtFairleadDisplacement )
         !call MeshWrVTK(p_FAST%TurbinePos, MD%Input(1)%PtFairleadDisplacement, trim(p_FAST%VTK_OutFileRoot)//'.MD_PtFair_motion', y_FAST%VTK_count, p_FAST%VTK_fields, ErrStat2, ErrMsg2, p_FAST%VTK_tWidth )
      end if
      
! FEAMooring                   
   ELSEIF ( p_FAST%CompMooring == Module_FEAM ) THEN
      if (allocated(FEAM%Input)) then
         call MeshWrVTK(p_FAST%TurbinePos, FEAM%y%PtFairleadLoad, trim(p_FAST%VTK_OutFileRoot)//'.FEAM_PtFairlead', y_FAST%VTK_count, p_FAST%VTK_fields, ErrStat2, ErrMsg2, p_FAST%VTK_tWidth, FEAM%Input(1)%PtFairleadDisplacement )
         !call MeshWrVTK(p_FAST%TurbinePos, FEAM%Input(1)%PtFairleadDisplacement, trim(p_FAST%VTK_OutFileRoot)//'.FEAM_PtFair_motion', y_FAST%VTK_count, p_FAST%VTK_fields, ErrStat2, ErrMsg2, p_FAST%VTK_tWidth )
      end if
      
! Orca      
   ELSEIF ( p_FAST%CompMooring == Module_Orca ) THEN
      if (allocated(Orca%Input)) then
         call MeshWrVTK(p_FAST%TurbinePos, Orca%y%PtfmMesh, trim(p_FAST%VTK_OutFileRoot)//'.Orca_PtfmMesh', y_FAST%VTK_count, p_FAST%VTK_fields, ErrStat2, ErrMsg2, p_FAST%VTK_tWidth, Orca%Input(1)%PtfmMesh )
         !call MeshWrVTK(p_FAST%TurbinePos, Orca%Input(1)%PtfmMesh, trim(p_FAST%VTK_OutFileRoot)//'.Orca_PtfmMesh_motion', y_FAST%VTK_count, p_FAST%VTK_fields, ErrStat2, ErrMsg2, p_FAST%VTK_tWidth )
      end if
   END IF
            
         
! IceFloe      
   IF ( p_FAST%CompIce == Module_IceF ) THEN
      if (allocated(IceF%Input)) then
         call MeshWrVTK(p_FAST%TurbinePos, IceF%y%iceMesh, trim(p_FAST%VTK_OutFileRoot)//'.IceF_iceMesh', y_FAST%VTK_count, p_FAST%VTK_fields, ErrStat2, ErrMsg2, p_FAST%VTK_tWidth, IceF%Input(1)%iceMesh )
         !call MeshWrVTK(p_FAST%TurbinePos, IceF%Input(1)%iceMesh, trim(p_FAST%VTK_OutFileRoot)//'.IceF_iceMesh_motion', y_FAST%VTK_count, p_FAST%VTK_fields, ErrStat2, ErrMsg2, p_FAST%VTK_tWidth )
      end if
      
! IceDyn
   ELSEIF ( p_FAST%CompIce == Module_IceD ) THEN
      if (allocated(IceD%Input)) then
            
         DO k = 1,p_FAST%numIceLegs
            call MeshWrVTK(p_FAST%TurbinePos, IceD%y(k)%PointMesh, trim(p_FAST%VTK_OutFileRoot)//'.IceD_PointMesh'//trim(num2lstr(k)), y_FAST%VTK_count, p_FAST%VTK_fields, ErrStat2, ErrMsg2, p_FAST%VTK_tWidth, IceD%Input(1,k)%PointMesh )
            !call MeshWrVTK(p_FAST%TurbinePos, IceD%Input(1,k)%PointMesh, trim(p_FAST%VTK_OutFileRoot)//'.IceD_PointMesh_motion'//trim(num2lstr(k)), y_FAST%VTK_count, p_FAST%VTK_fields, ErrStat2, ErrMsg2, p_FAST%VTK_tWidth )
         END DO
      end if
      
   END IF
   
   
END SUBROUTINE WrVTK_AllMeshes 
!----------------------------------------------------------------------------------------------------------------------------------
!> This routine writes a minimal subset of meshes (enough to visualize the turbine) to VTK-formatted files. It doesn't bother with 
!! returning an error code.
SUBROUTINE WrVTK_BasicMeshes(p_FAST, y_FAST, MeshMapData, ED, BD, AD, IfW, OpFM, HD, SD, SrvD, MAPp, FEAM, MD, Orca, IceF, IceD)

   TYPE(FAST_ParameterType), INTENT(IN   ) :: p_FAST              !< Parameters for the glue code
   TYPE(FAST_OutputFileType),INTENT(IN   ) :: y_FAST              !< Output variables for the glue code
   TYPE(FAST_ModuleMapType), INTENT(IN   ) :: MeshMapData         !< Data for mapping between modules

   TYPE(ElastoDyn_Data),     INTENT(IN   ) :: ED                  !< ElastoDyn data
   TYPE(BeamDyn_Data),       INTENT(IN   ) :: BD                  !< BeamDyn data
   TYPE(ServoDyn_Data),      INTENT(IN   ) :: SrvD                !< ServoDyn data
   TYPE(AeroDyn_Data),       INTENT(IN   ) :: AD                  !< AeroDyn data
   TYPE(InflowWind_Data),    INTENT(IN   ) :: IfW                 !< InflowWind data
   TYPE(OpenFOAM_Data),      INTENT(IN   ) :: OpFM                !< OpenFOAM data
   TYPE(HydroDyn_Data),      INTENT(IN   ) :: HD                  !< HydroDyn data
   TYPE(SubDyn_Data),        INTENT(IN   ) :: SD                  !< SubDyn data
   TYPE(MAP_Data),           INTENT(IN   ) :: MAPp                !< MAP data
   TYPE(FEAMooring_Data),    INTENT(IN   ) :: FEAM                !< FEAMooring data
   TYPE(MoorDyn_Data),       INTENT(IN   ) :: MD                  !< MoorDyn data
   TYPE(OrcaFlex_Data),      INTENT(IN   ) :: Orca                !< OrcaFlex interface data
   TYPE(IceFloe_Data),       INTENT(IN   ) :: IceF                !< IceFloe data
   TYPE(IceDyn_Data),        INTENT(IN   ) :: IceD                !< All the IceDyn data used in time-step loop

   logical                                 :: OutputFields
   INTEGER(IntKi)                          :: NumBl, k
   INTEGER(IntKi)                          :: ErrStat2
   CHARACTER(ErrMsgLen)                    :: ErrMSg2
   CHARACTER(*), PARAMETER                 :: RoutineName = 'WrVTK_BasicMeshes'


   NumBl = 0
   if (allocated(ED%y%BladeRootMotion)) then
      NumBl = SIZE(ED%y%BladeRootMotion)
   end if

   
! Blades
   IF ( p_FAST%CompAero == Module_AD ) THEN  ! These meshes may have airfoil data associated with nodes...
      DO K=1,NumBl   
         call MeshWrVTK(p_FAST%TurbinePos, AD%Input(1)%rotors(1)%BladeMotion(K), trim(p_FAST%VTK_OutFileRoot)//'.AD_Blade'//trim(num2lstr(k)), &
                        y_FAST%VTK_count, p_FAST%VTK_fields, ErrStat2, ErrMsg2, p_FAST%VTK_tWidth, Sib=AD%y%rotors(1)%BladeLoad(K) )
      END DO                  
   ELSE IF ( p_FAST%CompElast == Module_BD ) THEN
      DO K=1,NumBl                 
         call MeshWrVTK(p_FAST%TurbinePos, BD%y(k)%BldMotion, trim(p_FAST%VTK_OutFileRoot)//'.BD_BldMotion'//trim(num2lstr(k)), &
                        y_FAST%VTK_count, p_FAST%VTK_fields, ErrStat2, ErrMsg2, p_FAST%VTK_tWidth )
      END DO  
   ELSE IF ( p_FAST%CompElast == Module_ED ) THEN
      DO K=1,NumBl        
         call MeshWrVTK(p_FAST%TurbinePos, ED%y%BladeLn2Mesh(K), trim(p_FAST%VTK_OutFileRoot)//'.ED_BladeLn2Mesh_motion'//trim(num2lstr(k)), &
                        y_FAST%VTK_count, p_FAST%VTK_fields, ErrStat2, ErrMsg2, p_FAST%VTK_tWidth )
      END DO  
   END IF   
   
! Nacelle
   call MeshWrVTK(p_FAST%TurbinePos, ED%y%NacelleMotion, trim(p_FAST%VTK_OutFileRoot)//'.ED_Nacelle', y_FAST%VTK_count, &
                  p_FAST%VTK_fields, ErrStat2, ErrMsg2, p_FAST%VTK_tWidth, Sib=ED%Input(1)%NacelleLoads )
            
! Hub
   call MeshWrVTK(p_FAST%TurbinePos, ED%y%HubPtMotion, trim(p_FAST%VTK_OutFileRoot)//'.ED_Hub', y_FAST%VTK_count, &
                  p_FAST%VTK_fields, ErrStat2, ErrMsg2, p_FAST%VTK_tWidth, Sib=ED%Input(1)%HubPtLoad )
! Tower motions
   call MeshWrVTK(p_FAST%TurbinePos, ED%y%TowerLn2Mesh, trim(p_FAST%VTK_OutFileRoot)//'.ED_TowerLn2Mesh_motion', &
                  y_FAST%VTK_count, p_FAST%VTK_fields, ErrStat2, ErrMsg2, p_FAST%VTK_tWidth )

   
   
! Substructure   
!   call MeshWrVTK(p_FAST%TurbinePos, ED%y%PlatformPtMesh, trim(p_FAST%VTK_OutFileRoot)//'.ED_PlatformPtMesh_motion', y_FAST%VTK_count, p_FAST%VTK_fields, ErrStat2, ErrMsg2, p_FAST%VTK_tWidth )
!   IF ( p_FAST%CompSub == Module_SD ) THEN
!     call MeshWrVTK(p_FAST%TurbinePos, SD%Input(1)%TPMesh, trim(p_FAST%VTK_OutFileRoot)//'.SD_TPMesh_motion', y_FAST%VTK_count, p_FAST%VTK_fields, ErrStat2, ErrMsg2, p_FAST%VTK_tWidth )
!      call MeshWrVTK(p_FAST%TurbinePos, SD%y%y2Mesh, trim(p_FAST%VTK_OutFileRoot)//'.SD_y2Mesh_motion', y_FAST%VTK_count, ErrStat2, ErrMsg2, p_FAST%VTK_tWidth )
!   END IF     
      
   IF ( p_FAST%CompHydro == Module_HD ) THEN 
      
      if (p_FAST%CompSub == Module_NONE) then
         call MeshWrVTK(p_FAST%TurbinePos, HD%y%WAMITMesh, trim(p_FAST%VTK_OutFileRoot)//'.HD_AllHdroOrigin', y_FAST%VTK_count, p_FAST%VTK_fields, ErrStat2, ErrMsg2, p_FAST%VTK_tWidth, HD%Input(1)%WAMITMesh )
         outputFields = .false.
      else         
         OutputFields = p_FAST%VTK_fields
      end if
     !TODO: Fix for Visualization GJH 4/23/20 
     call MeshWrVTK(p_FAST%TurbinePos, HD%Input(1)%Morison%Mesh, trim(p_FAST%VTK_OutFileRoot)//'.HD_Morison', &
                    y_FAST%VTK_count, OutputFields, ErrStat2, ErrMsg2, p_FAST%VTK_tWidth, Sib=HD%y%Morison%Mesh )
   END IF
   
   
! Mooring Lines?            
!   IF ( p_FAST%CompMooring == Module_MAP ) THEN
!      call MeshWrVTK(p_FAST%TurbinePos, MAPp%Input(1)%PtFairDisplacement, trim(p_FAST%VTK_OutFileRoot)//'.MAP_PtFair_motion', y_FAST%VTK_count, p_FAST%VTK_fields, ErrStat2, ErrMsg2, p_FAST%VTK_tWidth )
!   ELSEIF ( p_FAST%CompMooring == Module_MD ) THEN
!      call MeshWrVTK(p_FAST%TurbinePos, MD%Input(1)%PtFairleadDisplacement, trim(p_FAST%VTK_OutFileRoot)//'.MD_PtFair_motion', y_FAST%VTK_count, p_FAST%VTK_fields, ErrStat2, ErrMsg2, p_FAST%VTK_tWidth )
!   ELSEIF ( p_FAST%CompMooring == Module_FEAM ) THEN
!      call MeshWrVTK(p_FAST%TurbinePos, FEAM%Input(1)%PtFairleadDisplacement, trim(p_FAST%VTK_OutFileRoot)//'FEAM_PtFair_motion', y_FAST%VTK_count, p_FAST%VTK_fields, ErrStat2, ErrMsg2, p_FAST%VTK_tWidth )
!   END IF
         
   
END SUBROUTINE WrVTK_BasicMeshes 
!----------------------------------------------------------------------------------------------------------------------------------
!> This routine writes a minimal subset of meshes with surfaces to VTK-formatted files. It doesn't bother with 
!! returning an error code.
SUBROUTINE WrVTK_Surfaces(t_global, p_FAST, y_FAST, MeshMapData, ED, BD, AD, IfW, OpFM, HD, SD, SrvD, MAPp, FEAM, MD, Orca, IceF, IceD)
   use FVW_IO, only: WrVTK_FVW

   REAL(DbKi),               INTENT(IN   ) :: t_global            !< Current global time
   TYPE(FAST_ParameterType), INTENT(IN   ) :: p_FAST              !< Parameters for the glue code
   TYPE(FAST_OutputFileType),INTENT(INOUT) :: y_FAST              !< Output variables for the glue code (only because we're updating VTK_LastWaveIndx)
   TYPE(FAST_ModuleMapType), INTENT(IN   ) :: MeshMapData         !< Data for mapping between modules

   TYPE(ElastoDyn_Data),     INTENT(IN   ) :: ED                  !< ElastoDyn data
   TYPE(BeamDyn_Data),       INTENT(IN   ) :: BD                  !< BeamDyn data
   TYPE(ServoDyn_Data),      INTENT(IN   ) :: SrvD                !< ServoDyn data
   TYPE(AeroDyn_Data),       INTENT(IN   ) :: AD                  !< AeroDyn data
   TYPE(InflowWind_Data),    INTENT(IN   ) :: IfW                 !< InflowWind data
   TYPE(OpenFOAM_Data),      INTENT(IN   ) :: OpFM                !< OpenFOAM data
   TYPE(HydroDyn_Data),      INTENT(IN   ) :: HD                  !< HydroDyn data
   TYPE(SubDyn_Data),        INTENT(IN   ) :: SD                  !< SubDyn data
   TYPE(MAP_Data),           INTENT(IN   ) :: MAPp                !< MAP data
   TYPE(FEAMooring_Data),    INTENT(IN   ) :: FEAM                !< FEAMooring data
   TYPE(MoorDyn_Data),       INTENT(IN   ) :: MD                  !< MoorDyn data
   TYPE(OrcaFlex_Data),      INTENT(IN   ) :: Orca                !< OrcaFlex interface data
   TYPE(IceFloe_Data),       INTENT(IN   ) :: IceF                !< IceFloe data
   TYPE(IceDyn_Data),        INTENT(IN   ) :: IceD                !< All the IceDyn data used in time-step loop


   logical, parameter                      :: OutputFields = .FALSE. ! due to confusion about what fields mean on a surface, we are going to just output the basic meshes if people ask for fields
   INTEGER(IntKi)                          :: NumBl, k
   INTEGER(IntKi)                          :: ErrStat2
   CHARACTER(ErrMsgLen)                    :: ErrMSg2
   CHARACTER(*), PARAMETER                 :: RoutineName = 'WrVTK_Surfaces'

   NumBl = 0
   if (allocated(ED%y%BladeRootMotion)) then
      NumBl = SIZE(ED%y%BladeRootMotion)
   end if

! Ground (written at initialization)
   
! Wave elevation
   if ( allocated( p_FAST%VTK_Surface%WaveElev ) ) call WrVTK_WaveElev( t_global, p_FAST, y_FAST, HD)
   
! Nacelle
   call MeshWrVTK_PointSurface (p_FAST%TurbinePos, ED%y%NacelleMotion, trim(p_FAST%VTK_OutFileRoot)//'.NacelleSurface', &
                                y_FAST%VTK_count, OutputFields, ErrStat2, ErrMsg2, p_FAST%VTK_tWidth , verts = p_FAST%VTK_Surface%NacelleBox, Sib=ED%Input(1)%NacelleLoads )
   
   
! Hub
   call MeshWrVTK_PointSurface (p_FAST%TurbinePos, ED%y%HubPtMotion, trim(p_FAST%VTK_OutFileRoot)//'.HubSurface', &
                                y_FAST%VTK_count, OutputFields, ErrStat2, ErrMsg2, p_FAST%VTK_tWidth , &
                                NumSegments=p_FAST%VTK_Surface%NumSectors, radius=p_FAST%VTK_Surface%HubRad, Sib=ED%Input(1)%HubPtLoad )
   
! Tower motions
   call MeshWrVTK_Ln2Surface (p_FAST%TurbinePos, ED%y%TowerLn2Mesh, trim(p_FAST%VTK_OutFileRoot)//'.TowerSurface', &
                              y_FAST%VTK_count, OutputFields, ErrStat2, ErrMsg2, p_FAST%VTK_tWidth, p_FAST%VTK_Surface%NumSectors, p_FAST%VTK_Surface%TowerRad )
   
! Blades
   IF ( p_FAST%CompAero == Module_AD ) THEN  ! These meshes may have airfoil data associated with nodes...
      DO K=1,NumBl
         call MeshWrVTK_Ln2Surface (p_FAST%TurbinePos, AD%Input(1)%rotors(1)%BladeMotion(K), trim(p_FAST%VTK_OutFileRoot)//'.Blade'//trim(num2lstr(k))//'Surface', &
                                    y_FAST%VTK_count, OutputFields, ErrStat2, ErrMsg2, p_FAST%VTK_tWidth , verts=p_FAST%VTK_Surface%BladeShape(K)%AirfoilCoords &
                                    ,Sib=AD%y%rotors(1)%BladeLoad(k) )
      END DO                  
   ELSE IF ( p_FAST%CompElast == Module_BD ) THEN
      DO K=1,NumBl                 
         call MeshWrVTK_Ln2Surface (p_FAST%TurbinePos, BD%y(k)%BldMotion, trim(p_FAST%VTK_OutFileRoot)//'.Blade'//trim(num2lstr(k))//'Surface', &
                                    y_FAST%VTK_count, OutputFields, ErrStat2, ErrMsg2, p_FAST%VTK_tWidth , verts=p_FAST%VTK_Surface%BladeShape(K)%AirfoilCoords )
      END DO  
   ELSE IF ( p_FAST%CompElast == Module_ED ) THEN
      DO K=1,NumBl        
         call MeshWrVTK_Ln2Surface (p_FAST%TurbinePos, ED%y%BladeLn2Mesh(K), trim(p_FAST%VTK_OutFileRoot)//'.Blade'//trim(num2lstr(k))//'Surface', &
                                    y_FAST%VTK_count, OutputFields, ErrStat2, ErrMsg2, p_FAST%VTK_tWidth , verts=p_FAST%VTK_Surface%BladeShape(K)%AirfoilCoords )
      END DO  
   END IF   

! Free wake
   if (allocated(AD%m%FVW_u)) then
      if (allocated(AD%m%FVW_u(1)%WingsMesh)) then
         call WrVTK_FVW(AD%p%FVW, AD%x(1)%FVW, AD%z(1)%FVW, AD%m%FVW, trim(p_FAST%VTK_OutFileRoot)//'.FVW', y_FAST%VTK_count, p_FAST%VTK_tWidth, bladeFrame=.FALSE.)  ! bladeFrame==.FALSE. to output in global coords
      end if   
   end if   

   
! Platform
! call MeshWrVTK_PointSurface (p_FAST%TurbinePos, ED%y%PlatformPtMesh, trim(p_FAST%VTK_OutFileRoot)//'.PlatformSurface', y_FAST%VTK_count, OutputFields, ErrStat2, ErrMsg2, Radius = p_FAST%VTK_Surface%GroundRad )
   
   
! Substructure   
!   call MeshWrVTK(p_FAST%TurbinePos, ED%y%PlatformPtMesh, trim(p_FAST%VTK_OutFileRoot)//'.ED_PlatformPtMesh_motion', y_FAST%VTK_count, OutputFields, ErrStat2, ErrMsg2 )     
!   IF ( p_FAST%CompSub == Module_SD ) THEN
!     call MeshWrVTK(p_FAST%TurbinePos, SD%Input(1)%TPMesh, trim(p_FAST%VTK_OutFileRoot)//'.SD_TPMesh_motion', y_FAST%VTK_count, OutputFields, ErrStat2, ErrMsg2 )     
!      call MeshWrVTK(p_FAST%TurbinePos, SD%y%y2Mesh, trim(p_FAST%VTK_OutFileRoot)//'.SD_y2Mesh_motion', y_FAST%VTK_count, OutputFields, ErrStat2, ErrMsg2 )        
!   END IF 
!TODO: Fix below section for new Morison GJH 4/23/20
   !   
   !IF ( HD%Input(1)%Morison%Mesh%Committed ) THEN 
   !   !if ( p_FAST%CompSub == Module_NONE ) then ! floating
   !   !   OutputFields = .false.
   !   !else
   !   !   OutputFields = p_FAST%VTK_fields
   !   !end if
   !      
   !   call MeshWrVTK_Ln2Surface (p_FAST%TurbinePos, HD%Input(1)%Morison%Mesh, trim(p_FAST%VTK_OutFileRoot)//'.MorisonSurface', &
   !                              y_FAST%VTK_count, OutputFields, ErrStat2, ErrMsg2, p_FAST%VTK_tWidth, p_FAST%VTK_Surface%NumSectors, &
   !                              p_FAST%VTK_Surface%MorisonRad, Sib=HD%y%Morison%Mesh )
   !END IF
   
   
! Mooring Lines?            
!   IF ( p_FAST%CompMooring == Module_MAP ) THEN
!      call MeshWrVTK(p_FAST%TurbinePos, MAPp%Input(1)%PtFairDisplacement, trim(p_FAST%VTK_OutFileRoot)//'.MAP_PtFair_motion', y_FAST%VTK_count, OutputFields, ErrStat2, ErrMsg2 )        
!   ELSEIF ( p_FAST%CompMooring == Module_MD ) THEN
!      call MeshWrVTK(p_FAST%TurbinePos, MD%Input(1)%PtFairleadDisplacement, trim(p_FAST%VTK_OutFileRoot)//'.MD_PtFair_motion', y_FAST%VTK_count, OutputFields, ErrStat2, ErrMsg2 )        
!   ELSEIF ( p_FAST%CompMooring == Module_FEAM ) THEN
!      call MeshWrVTK(p_FAST%TurbinePos, FEAM%Input(1)%PtFairleadDisplacement, trim(p_FAST%VTK_OutFileRoot)//'FEAM_PtFair_motion', y_FAST%VTK_count, OutputFields, ErrStat2, ErrMsg2   )        
!   END IF
         
   
   if (p_FAST%VTK_fields) then
      call WrVTK_BasicMeshes(p_FAST, y_FAST, MeshMapData, ED, BD, AD, IfW, OpFM, HD, SD, SrvD, MAPp, FEAM, MD, Orca, IceF, IceD)
   end if
   
   
END SUBROUTINE WrVTK_Surfaces 
!----------------------------------------------------------------------------------------------------------------------------------
!> This subroutine writes the wave elevation data for a given time step
SUBROUTINE WrVTK_WaveElev(t_global, p_FAST, y_FAST, HD)

   REAL(DbKi),               INTENT(IN   ) :: t_global            !< Current global time
   TYPE(FAST_ParameterType), INTENT(IN   ) :: p_FAST              !< Parameters for the glue code
   TYPE(FAST_OutputFileType),INTENT(INOUT) :: y_FAST              !< Output variables for the glue code

   TYPE(HydroDyn_Data),      INTENT(IN   ) :: HD                  !< HydroDyn data

   ! local variables
   INTEGER(IntKi)                        :: Un                    ! fortran unit number
   INTEGER(IntKi)                        :: n, iy, ix             ! loop counters
   REAL(SiKi)                            :: t
   CHARACTER(1024)                       :: FileName
   INTEGER(IntKi)                        :: NumberOfPoints 
   INTEGER(IntKi), parameter             :: NumberOfLines = 0
   INTEGER(IntKi)                        :: NumberOfPolys
   CHARACTER(1024)                       :: Tstr
   INTEGER(IntKi)                        :: ErrStat2 
   CHARACTER(ErrMsgLen)                  :: ErrMsg2
   CHARACTER(*),PARAMETER                :: RoutineName = 'WrVTK_WaveElev'

   
   NumberOfPoints = size(p_FAST%VTK_surface%WaveElevXY,2)
      ! I'm going to make triangles for now. we should probably just make this a structured file at some point
   NumberOfPolys  = ( p_FAST%VTK_surface%NWaveElevPts(1) - 1 ) * &
                    ( p_FAST%VTK_surface%NWaveElevPts(2) - 1 ) * 2
   
   !.................................................................
   ! write the data that potentially changes each time step:
   !.................................................................
   ! construct the string for the zero-padded VTK write-out step
   write(Tstr, '(i' // trim(Num2LStr(p_FAST%VTK_tWidth)) //'.'// trim(Num2LStr(p_FAST%VTK_tWidth)) // ')') y_FAST%VTK_count
      
   ! PolyData (.vtp) - Serial vtkPolyData (unstructured) file
   FileName = TRIM(p_FAST%VTK_OutFileRoot)//'.WaveSurface.'//TRIM(Tstr)//'.vtp'
      
   call WrVTK_header( FileName, NumberOfPoints, NumberOfLines, NumberOfPolys, Un, ErrStat2, ErrMsg2 )    
      if (ErrStat2 >= AbortErrLev) return
         
! points (nodes, augmented with NumSegments):   
      WRITE(Un,'(A)')         '      <Points>'
      WRITE(Un,'(A)')         '        <DataArray type="Float32" NumberOfComponents="3" format="ascii">'

      ! I'm not going to interpolate in time; I'm just going to get the index of the closest wave time value
      t = REAL(t_global,SiKi)
      call GetWaveElevIndx( t, HD%p%WaveTime, y_FAST%VTK_LastWaveIndx )
      
      n = 1
      do ix=1,p_FAST%VTK_surface%NWaveElevPts(1)
         do iy=1,p_FAST%VTK_surface%NWaveElevPts(2)            
            WRITE(Un,VTK_AryFmt) p_FAST%VTK_surface%WaveElevXY(:,n), p_FAST%VTK_surface%WaveElev(y_FAST%VTK_LastWaveIndx,n) 
            n = n+1
         end do
      end do
                     
      WRITE(Un,'(A)')         '        </DataArray>'
      WRITE(Un,'(A)')         '      </Points>'
  
                  
      WRITE(Un,'(A)')         '      <Polys>'      
      WRITE(Un,'(A)')         '        <DataArray type="Int32" Name="connectivity" format="ascii">'         
      
      do ix=1,p_FAST%VTK_surface%NWaveElevPts(1)-1
         do iy=1,p_FAST%VTK_surface%NWaveElevPts(2)-1
            n = p_FAST%VTK_surface%NWaveElevPts(1)*(ix-1)+iy - 1 ! points start at 0
            
            WRITE(Un,'(3(i7))') n,   n+1,                                    n+p_FAST%VTK_surface%NWaveElevPts(2)
            WRITE(Un,'(3(i7))') n+1, n+1+p_FAST%VTK_surface%NWaveElevPts(2), n+p_FAST%VTK_surface%NWaveElevPts(2)
            
         end do
      end do            
      WRITE(Un,'(A)')         '        </DataArray>'      
      
      WRITE(Un,'(A)')         '        <DataArray type="Int32" Name="offsets" format="ascii">'                  
      do n=1,NumberOfPolys
         WRITE(Un,'(i7)') 3*n
      end do      
      WRITE(Un,'(A)')         '        </DataArray>'
      WRITE(Un,'(A)')         '      </Polys>'      
                  
      call WrVTK_footer( Un )       
      
END SUBROUTINE WrVTK_WaveElev  
!----------------------------------------------------------------------------------------------------------------------------------
!> This function returns the index, Ind, of the XAry closest to XValIn, where XAry is assumed to be periodic. It starts
!! searching at the value of Ind from a previous step.
SUBROUTINE GetWaveElevIndx( XValIn, XAry, Ind )

      ! Argument declarations.

   INTEGER, INTENT(INOUT)       :: Ind                ! Initial and final index into the arrays.

   REAL(SiKi), INTENT(IN)       :: XAry    (:)        !< Array of X values to be interpolated.
   REAL(SiKi), INTENT(IN)       :: XValIn             !< X value to be found

   
   INTEGER                      :: AryLen             ! Length of the arrays.
   REAL(SiKi)                   :: XVal               !< X to be found (wrapped/periodic)
   
   
   AryLen = size(XAry)
   
      ! Wrap XValIn into the range XAry(1) to XAry(AryLen)
   XVal = MOD(XValIn, XAry(AryLen))

   
   
        ! Let's check the limits first.

   IF ( XVal <= XAry(1) )  THEN
      Ind = 1
      RETURN
   ELSE IF ( XVal >= XAry(AryLen) )  THEN
      Ind = AryLen
      RETURN
   ELSE
      ! Set the Ind to the first index if we are at the beginning of XAry
      IF ( XVal <= XAry(2) )  THEN  
         Ind = 1
      END IF      
   END IF


     ! Let's interpolate!

   Ind = MAX( MIN( Ind, AryLen-1 ), 1 )

   DO

      IF ( XVal < XAry(Ind) )  THEN

         Ind = Ind - 1

      ELSE IF ( XVal >= XAry(Ind+1) )  THEN

         Ind = Ind + 1

      ELSE
         
         ! XAry(Ind) <= XVal < XAry(Ind+1)
         ! this would make it the "closest" node, but I'm not going to worry about that for visualization purposes
         !if ( XVal > (XAry(Ind+1) + XAry(Ind))/2.0_SiKi ) Ind = Ind + 1

         RETURN

      END IF

   END DO

   RETURN
END SUBROUTINE GetWaveElevIndx   
!----------------------------------------------------------------------------------------------------------------------------------
!> This routine writes Input Mesh information to a binary file (for debugging). It both opens and closes the file.
SUBROUTINE WriteInputMeshesToFile(u_ED, u_AD, u_SD, u_HD, u_MAP, u_BD, FileName, ErrStat, ErrMsg) 
   TYPE(ED_InputType),        INTENT(IN)  :: u_ED           !< ElastoDyn inputs
   TYPE(AD_InputType),        INTENT(IN)  :: u_AD           !< AeroDyn inputs
   TYPE(SD_InputType),        INTENT(IN)  :: u_SD           !< SubDyn inputs
   TYPE(HydroDyn_InputType),  INTENT(IN)  :: u_HD           !< HydroDyn inputs
   TYPE(MAP_InputType),       INTENT(IN)  :: u_MAP          !< MAP inputs
   TYPE(BD_InputType),        INTENT(IN)  :: u_BD(:)        !< BeamDyn inputs
   CHARACTER(*),              INTENT(IN)  :: FileName       !< Name of file to write this information to
   INTEGER(IntKi)                         :: ErrStat        !< Error status of the operation
   CHARACTER(*)                           :: ErrMsg         !< Error message if ErrStat /= ErrID_None

   INTEGER(IntKi)           :: unOut
   INTEGER(IntKi)           :: K_local
   INTEGER(B4Ki), PARAMETER :: File_ID = 3
   INTEGER(B4Ki)            :: NumBl

      ! Open the binary output file:
   unOut=-1      
   CALL GetNewUnit( unOut, ErrStat, ErrMsg )
   CALL OpenBOutFile ( unOut, TRIM(FileName), ErrStat, ErrMsg )
      IF (ErrStat /= ErrID_None) RETURN

   ! note that I'm not doing anything with the errors here, so it won't tell
   ! you there was a problem writing the data unless it was the last call.

      ! Add a file identification number (in case we ever have to change this):
   WRITE( unOut, IOSTAT=ErrStat )   File_ID

      ! Add how many blade meshes there are:
   NumBl =  SIZE(u_ED%BladePtLoads,1)   ! Note that NumBl is B4Ki 
   WRITE( unOut, IOSTAT=ErrStat )   NumBl
      
      ! Add all of the input meshes:
   DO K_local = 1,NumBl
      CALL MeshWrBin( unOut, u_ED%BladePtLoads(K_local), ErrStat, ErrMsg )
   END DO            
   CALL MeshWrBin( unOut, u_ED%TowerPtLoads,            ErrStat, ErrMsg )
   CALL MeshWrBin( unOut, u_ED%PlatformPtMesh,          ErrStat, ErrMsg )
   CALL MeshWrBin( unOut, u_SD%TPMesh,                  ErrStat, ErrMsg )
   CALL MeshWrBin( unOut, u_SD%LMesh,                   ErrStat, ErrMsg )
   CALL MeshWrBin( unOut, u_HD%Morison%Mesh,      ErrStat, ErrMsg )
   CALL MeshWrBin( unOut, u_HD%WAMITMesh,                    ErrStat, ErrMsg )
   CALL MeshWrBin( unOut, u_MAP%PtFairDisplacement,     ErrStat, ErrMsg )
      ! Add how many BD blade meshes there are:
   NumBl =  SIZE(u_BD,1)   ! Note that NumBl is B4Ki 
   WRITE( unOut, IOSTAT=ErrStat )   NumBl
   
   DO K_local = 1,NumBl
      CALL MeshWrBin( unOut, u_BD(K_local)%RootMotion, ErrStat, ErrMsg )
      CALL MeshWrBin( unOut, u_BD(K_local)%DistrLoad, ErrStat, ErrMsg )
   END DO            
      
      ! Add how many AD blade meshes there are:
   NumBl =  SIZE(u_AD%rotors(1)%BladeMotion,1)   ! Note that NumBl is B4Ki 
   WRITE( unOut, IOSTAT=ErrStat )   NumBl
   
   DO K_local = 1,NumBl
      CALL MeshWrBin( unOut, u_AD%rotors(1)%BladeMotion(k_local), ErrStat, ErrMsg )
   END DO    
      
      ! Close the file
   CLOSE(unOut)
         
END SUBROUTINE WriteInputMeshesToFile   
!----------------------------------------------------------------------------------------------------------------------------------
!> This routine writes motion mesh data to a binary file (for rudimentary visualization and debugging). If unOut < 0, a new file
!! will be opened for writing (FileName). It is up to the caller of this routine to close the file.
SUBROUTINE WriteMotionMeshesToFile(time, y_ED, u_SD, y_SD, u_HD, u_MAP, y_BD, u_BD, UnOut, ErrStat, ErrMsg, FileName) 
   REAL(DbKi),                 INTENT(IN)    :: time           !< current simulation time 
   TYPE(ED_OutputType),        INTENT(IN)    :: y_ED           !< ElastoDyn outputs
   TYPE(SD_InputType),         INTENT(IN)    :: u_SD           !< SubDyn inputs
   TYPE(SD_OutputType),        INTENT(IN)    :: y_SD           !< SubDyn outputs
   TYPE(HydroDyn_InputType),   INTENT(IN)    :: u_HD           !< HydroDyn inputs
   TYPE(MAP_InputType),        INTENT(IN)    :: u_MAP          !< MAP inputs
   TYPE(BD_OutputType),        INTENT(IN)    :: y_BD(:)        !< BeamDyn outputs
   TYPE(BD_InputType),         INTENT(IN)    :: u_BD(:)        !< BeamDyn inputs
   INTEGER(IntKi) ,            INTENT(INOUT) :: unOut          !< Unit number to write where this info should be written. If unOut < 0, a new file will be opened and the opened unit number will be returned.
   CHARACTER(*),               INTENT(IN)    :: FileName       !< If unOut < 0, FileName will be opened for writing this mesh information.
   
   INTEGER(IntKi), INTENT(OUT)               :: ErrStat        !< Error status of the operation
   CHARACTER(*)  , INTENT(OUT)               :: ErrMsg         !< Error message if ErrStat /= ErrID_None
   
   
   REAL(R8Ki)               :: t
      
   INTEGER(IntKi)           :: K_local
   INTEGER(B4Ki), PARAMETER :: File_ID = 101
   INTEGER(B4Ki)            :: NumBl
      
   t = time  ! convert to 8-bytes if necessary (DbKi might not be R8Ki)
   
   ! note that I'm not doing anything with the errors here, so it won't tell
   ! you there was a problem writing the data unless it was the last call.
   
   
      ! Open the binary output file and write a header:
   if (unOut<0) then
      CALL GetNewUnit( unOut, ErrStat, ErrMsg )
      
      CALL OpenBOutFile ( unOut, TRIM(FileName), ErrStat, ErrMsg )
         IF (ErrStat /= ErrID_None) RETURN
               
         ! Add a file identification number (in case we ever have to change this):
      WRITE( unOut, IOSTAT=ErrStat )   File_ID
      
         ! Add how many blade meshes there are:
      NumBl =  SIZE(y_ED%BladeLn2Mesh,1)   ! Note that NumBl is B4Ki 
      WRITE( unOut, IOSTAT=ErrStat )   NumBl
      NumBl =  SIZE(y_BD,1)   ! Note that NumBl is B4Ki 
      WRITE( unOut, IOSTAT=ErrStat )   NumBl
   end if
   
   WRITE( unOut, IOSTAT=ErrStat ) t          
   
      ! Add all of the meshes with motions:
   DO K_local = 1,SIZE(y_ED%BladeLn2Mesh,1)
      CALL MeshWrBin( unOut, y_ED%BladeLn2Mesh(K_local), ErrStat, ErrMsg )
   END DO            
   CALL MeshWrBin( unOut, y_ED%TowerLn2Mesh,            ErrStat, ErrMsg )
   CALL MeshWrBin( unOut, y_ED%PlatformPtMesh,          ErrStat, ErrMsg )
   CALL MeshWrBin( unOut, u_SD%TPMesh,                  ErrStat, ErrMsg )
   CALL MeshWrBin( unOut, y_SD%y2Mesh,                  ErrStat, ErrMsg )
   CALL MeshWrBin( unOut, u_HD%Morison%Mesh,      ErrStat, ErrMsg )
   CALL MeshWrBin( unOut, u_HD%WAMITMesh,                    ErrStat, ErrMsg )
   CALL MeshWrBin( unOut, u_MAP%PtFairDisplacement,     ErrStat, ErrMsg )
   DO K_local = 1,SIZE(y_BD,1)
      CALL MeshWrBin( unOut, u_BD(K_local)%RootMotion, ErrStat, ErrMsg )
      CALL MeshWrBin( unOut, y_BD(K_local)%BldMotion,  ErrStat, ErrMsg )
   END DO            
      
   !   
   !   ! Close the file
   !CLOSE(unOut)
   !      
END SUBROUTINE WriteMotionMeshesToFile   
!----------------------------------------------------------------------------------------------------------------------------------

   
!++++++++++++++++++++++++++++++++++++++++++++++++++++++++++++++++++++++++++++++++++++++++++++++++++++++++++++++++++++++++++++++++++
! Linerization routines   
!++++++++++++++++++++++++++++++++++++++++++++++++++++++++++++++++++++++++++++++++++++++++++++++++++++++++++++++++++++++++++++++++++
!> Routine that calls FAST_Linearize_T for an array of Turbine data structures if the linearization flag is set for each individual turbine. 
SUBROUTINE FAST_Linearize_Tary(t_initial, n_t_global, Turbine, ErrStat, ErrMsg)

   REAL(DbKi),               INTENT(IN   ) :: t_initial           !< initial simulation time (almost always 0)
   INTEGER(IntKi),           INTENT(IN   ) :: n_t_global          !< integer time step   
   TYPE(FAST_TurbineType),   INTENT(INOUT) :: Turbine(:)          !< all data for one instance of a turbine
   INTEGER(IntKi),           INTENT(  OUT) :: ErrStat             !< Error status of the operation
   CHARACTER(*),             INTENT(  OUT) :: ErrMsg              !< Error message if ErrStat /= ErrID_None

      ! local variables
   INTEGER(IntKi)                          :: i_turb, NumTurbines
   INTEGER(IntKi)                          :: ErrStat2            ! local error status
   CHARACTER(ErrMsgLen)                    :: ErrMsg2             ! local error message
   CHARACTER(*),             PARAMETER     :: RoutineName = 'FAST_Linearize_Tary' 
   
   
   NumTurbines = SIZE(Turbine)   
   ErrStat = ErrID_None
   ErrMsg  = ""
      
   DO i_turb = 1,NumTurbines
      
      CALL FAST_Linearize_T(t_initial, n_t_global, Turbine(i_turb), ErrStat2, ErrMsg2 )
         CALL SetErrStat(ErrStat2, ErrMsg2, ErrStat, ErrMsg, RoutineName )
         IF (ErrStat >= AbortErrLev) RETURN
      
   END DO
  
   
END SUBROUTINE FAST_Linearize_Tary
!----------------------------------------------------------------------------------------------------------------------------------
!> Routine that performs lineaization at an operating point for a turbine. This is a separate subroutine so that the FAST
!! driver programs do not need to change or operate on the individual module level. 
SUBROUTINE FAST_Linearize_T(t_initial, n_t_global, Turbine, ErrStat, ErrMsg)

   REAL(DbKi),               INTENT(IN   ) :: t_initial           !< initial simulation time (almost always 0)
   INTEGER(IntKi),           INTENT(IN   ) :: n_t_global          !< integer time step   
   TYPE(FAST_TurbineType),   INTENT(INOUT) :: Turbine             !< all data for one instance of a turbine
   INTEGER(IntKi),           INTENT(  OUT) :: ErrStat             !< Error status of the operation
   CHARACTER(*),             INTENT(  OUT) :: ErrMsg              !< Error message if ErrStat /= ErrID_None

      ! local variables
   REAL(DbKi)                              :: t_global            ! current simulation time
   REAL(DbKi)                              :: next_lin_time       ! next simulation time where linearization analysis should be performed
   INTEGER(IntKi)                          :: iLinTime            ! loop counter
   INTEGER(IntKi)                          :: ErrStat2            ! local error status
   CHARACTER(ErrMsgLen)                    :: ErrMsg2             ! local error message
   CHARACTER(*),             PARAMETER     :: RoutineName = 'FAST_Linearize_T'

            
   ErrStat = ErrID_None
   ErrMsg  = ""
   
   if ( .not. Turbine%p_FAST%Linearize ) return
   
   if (.not. Turbine%p_FAST%CalcSteady) then
   
      if ( Turbine%m_FAST%Lin%NextLinTimeIndx <= Turbine%p_FAST%NLinTimes ) then  !bjj: maybe this logic should go in FAST_Linearize_OP???
      
         next_lin_time = Turbine%m_FAST%Lin%LinTimes( Turbine%m_FAST%Lin%NextLinTimeIndx )
         t_global      = t_initial + n_t_global*Turbine%p_FAST%dt
   
         if ( EqualRealNos( t_global, next_lin_time ) .or. t_global > next_lin_time ) then
         
            CALL FAST_Linearize_OP(t_global, Turbine%p_FAST, Turbine%y_FAST, Turbine%m_FAST, &
                     Turbine%ED, Turbine%BD, Turbine%SrvD, Turbine%AD, Turbine%IfW, Turbine%OpFM, &
                     Turbine%HD, Turbine%SD, Turbine%ExtPtfm, Turbine%MAP, Turbine%FEAM, Turbine%MD, Turbine%Orca, &
                     Turbine%IceF, Turbine%IceD, Turbine%MeshMapData, ErrStat2, ErrMsg2 )  
               CALL SetErrStat(ErrStat2, ErrMsg2, ErrStat, ErrMsg, RoutineName )
               IF (ErrStat >= AbortErrLev) RETURN
         
            if (Turbine%p_FAST%WrVTK == VTK_ModeShapes) then
               if (Turbine%m_FAST%Lin%NextLinTimeIndx > Turbine%p_FAST%NLinTimes) call WrVTKCheckpoint()
            end if
         
         end if

      end if
   
   else ! CalcSteady

      t_global      = t_initial + n_t_global*Turbine%p_FAST%dt
      
      call FAST_CalcSteady( n_t_global, t_global, Turbine%p_FAST, Turbine%y_FAST, Turbine%m_FAST, Turbine%ED, Turbine%BD, Turbine%SrvD, &
                      Turbine%AD, Turbine%IfW, Turbine%OpFM, Turbine%HD, Turbine%SD, Turbine%ExtPtfm, Turbine%MAP, Turbine%FEAM, Turbine%MD, &
                      Turbine%Orca, Turbine%IceF, Turbine%IceD, ErrStat2, ErrMsg2 )
            call SetErrStat(ErrStat2, ErrMsg2, ErrStat, ErrMsg, RoutineName )

      if (Turbine%m_FAST%Lin%FoundSteady) then
      
         do iLinTime=1,Turbine%p_FAST%NLinTimes
            t_global = Turbine%m_FAST%Lin%LinTimes(iLinTime)

            call SetOperatingPoint(iLinTime, Turbine%p_FAST, Turbine%y_FAST, Turbine%m_FAST, Turbine%ED, Turbine%BD, Turbine%SrvD, &
                                      Turbine%AD, Turbine%IfW, Turbine%OpFM, Turbine%HD, Turbine%SD, Turbine%ExtPtfm, &
                                    Turbine%MAP, Turbine%FEAM, Turbine%MD, Turbine%Orca, Turbine%IceF, Turbine%IceD, ErrStat2, ErrMsg2 )
               CALL SetErrStat(ErrStat2, ErrMsg2, ErrStat, ErrMsg, RoutineName )
               
            if (Turbine%p_FAST%DT_UJac < Turbine%p_FAST%TMax) then
               Turbine%m_FAST%calcJacobian = .true.
               Turbine%m_FAST%NextJacCalcTime = t_global
            end if

            CALL CalcOutputs_And_SolveForInputs( -1,  t_global,  STATE_CURR, Turbine%m_FAST%calcJacobian, Turbine%m_FAST%NextJacCalcTime, &
               Turbine%p_FAST, Turbine%m_FAST, .false., Turbine%ED, Turbine%BD, Turbine%SrvD, Turbine%AD14, Turbine%AD, Turbine%IfW, Turbine%OpFM, &
               Turbine%HD, Turbine%SD, Turbine%ExtPtfm, Turbine%MAP, Turbine%FEAM, Turbine%MD, Turbine%Orca, Turbine%IceF, Turbine%IceD, Turbine%MeshMapData, ErrStat2, ErrMsg2 )
               CALL SetErrStat(ErrStat2, ErrMsg2, ErrStat, ErrMsg, RoutineName )
               IF (ErrStat >= AbortErrLev) RETURN

            CALL FAST_Linearize_OP(t_global, Turbine%p_FAST, Turbine%y_FAST, Turbine%m_FAST, &
                     Turbine%ED, Turbine%BD, Turbine%SrvD, Turbine%AD, Turbine%IfW, Turbine%OpFM, &
                     Turbine%HD, Turbine%SD, Turbine%ExtPtfm, Turbine%MAP, Turbine%FEAM, Turbine%MD, Turbine%Orca, &
                     Turbine%IceF, Turbine%IceD, Turbine%MeshMapData, ErrStat2, ErrMsg2 )  
               CALL SetErrStat(ErrStat2, ErrMsg2, ErrStat, ErrMsg, RoutineName )
               IF (ErrStat >= AbortErrLev) RETURN
               
         end do

         if (Turbine%p_FAST%WrVTK == VTK_ModeShapes) CALL WrVTKCheckpoint()
      
      end if
      
   end if
   return
   
contains
   subroutine WrVTKCheckpoint()
         ! we are creating a checkpoint file for each turbine, so setting NumTurbines=1 in the file
      CALL FAST_CreateCheckpoint_T(t_initial, Turbine%p_FAST%n_TMax_m1+1, 1, Turbine, TRIM(Turbine%p_FAST%OutFileRoot)//'.ModeShapeVTK', ErrStat2, ErrMsg2 )
         CALL SetErrStat(ErrStat2, ErrMsg2, ErrStat, ErrMsg, RoutineName )
   end subroutine WrVTKCheckpoint
END SUBROUTINE FAST_Linearize_T   
!----------------------------------------------------------------------------------------------------------------------------------
   
!++++++++++++++++++++++++++++++++++++++++++++++++++++++++++++++++++++++++++++++++++++++++++++++++++++++++++++++++++++++++++++++++++
! PROGRAM EXIT ROUTINES
!++++++++++++++++++++++++++++++++++++++++++++++++++++++++++++++++++++++++++++++++++++++++++++++++++++++++++++++++++++++++++++++++++
!> Routine that calls ExitThisProgram for one instance of a Turbine data structure. This is a separate subroutine so that the FAST
!! driver programs do not need to change or operate on the individual module level. 
!! This routine should be called from glue code only (e.g., FAST_Prog.f90). It should not be called in any of these driver routines.
SUBROUTINE ExitThisProgram_T( Turbine, ErrLevel_in, StopTheProgram, ErrLocMsg, SkipRunTimeMsg )
   
   TYPE(FAST_TurbineType),   INTENT(INOUT) :: Turbine             !< Data for one turbine instance
   INTEGER(IntKi),           INTENT(IN)    :: ErrLevel_in         !< Error level when Error == .TRUE. (required when Error is .TRUE.)
   LOGICAL,                  INTENT(IN)    :: StopTheProgram      !< flag indicating if the program should end (false if there are more turbines to end)
   CHARACTER(*), OPTIONAL,   INTENT(IN)    :: ErrLocMsg           !< an optional message describing the location of the error
   LOGICAL,      OPTIONAL,   INTENT(IN)    :: SkipRunTimeMsg      !< an optional message describing run-time stats
   
   LOGICAL                                 :: SkipRunTimes
   
   IF (PRESENT(SkipRunTimeMsg)) THEN
      SkipRunTimes = SkipRunTimeMsg
   ELSE
      SkipRunTimes = .FALSE.
   END IF
   
   
   IF (PRESENT(ErrLocMsg)) THEN
      
      CALL ExitThisProgram( Turbine%p_FAST, Turbine%y_FAST, Turbine%m_FAST, &
                     Turbine%ED, Turbine%BD, Turbine%SrvD, Turbine%AD14, Turbine%AD, Turbine%IfW, Turbine%OpFM, &
                     Turbine%HD, Turbine%SD, Turbine%ExtPtfm, Turbine%MAP, Turbine%FEAM, Turbine%MD, Turbine%Orca, &
                     Turbine%IceF, Turbine%IceD, Turbine%MeshMapData, ErrLevel_in, StopTheProgram, ErrLocMsg, SkipRunTimes )
   
   ELSE     
      
      CALL ExitThisProgram( Turbine%p_FAST, Turbine%y_FAST, Turbine%m_FAST, &
                     Turbine%ED, Turbine%BD, Turbine%SrvD, Turbine%AD14, Turbine%AD, Turbine%IfW, Turbine%OpFM, &
                     Turbine%HD, Turbine%SD, Turbine%ExtPtfm, Turbine%MAP, Turbine%FEAM, Turbine%MD, Turbine%Orca, &
                     Turbine%IceF, Turbine%IceD, Turbine%MeshMapData, ErrLevel_in, StopTheProgram, SkipRunTimeMsg=SkipRunTimes )
      
   END IF

END SUBROUTINE ExitThisProgram_T
!----------------------------------------------------------------------------------------------------------------------------------
!> This subroutine is called when FAST exits. It calls all the modules' end routines and cleans up variables declared in the
!! main program. If there was an error, it also aborts. Otherwise, it prints the run times and performs a normal exit.
!! This routine should not be called from glue code (e.g., FAST_Prog.f90) or ExitThisProgram_T only. It should not be called in any 
!! of these driver routines.
SUBROUTINE ExitThisProgram( p_FAST, y_FAST, m_FAST, ED, BD, SrvD, AD14, AD, IfW, OpFM, HD, SD, ExtPtfm, &
                            MAPp, FEAM, MD, Orca, IceF, IceD, MeshMapData, ErrLevel_in, StopTheProgram, ErrLocMsg, SkipRunTimeMsg )
!...............................................................................................................................

      ! Passed arguments
   TYPE(FAST_ParameterType), INTENT(INOUT) :: p_FAST              !< Parameters for the glue code
   TYPE(FAST_OutputFileType),INTENT(INOUT) :: y_FAST              !< Output variables for the glue code
   TYPE(FAST_MiscVarType),   INTENT(INOUT) :: m_FAST              !< Miscellaneous variables
     
   TYPE(ElastoDyn_Data),     INTENT(INOUT) :: ED                  !< ElastoDyn data
   TYPE(BeamDyn_Data),       INTENT(INOUT) :: BD                  !< BeamDyn data
   TYPE(ServoDyn_Data),      INTENT(INOUT) :: SrvD                !< ServoDyn data
   TYPE(AeroDyn14_Data),     INTENT(INOUT) :: AD14                !< AeroDyn v14 data
   TYPE(AeroDyn_Data),       INTENT(INOUT) :: AD                  !< AeroDyn data
   TYPE(InflowWind_Data),    INTENT(INOUT) :: IfW                 !< InflowWind data
   TYPE(OpenFOAM_Data),      INTENT(INOUT) :: OpFM                !< OpenFOAM data
   TYPE(HydroDyn_Data),      INTENT(INOUT) :: HD                  !< HydroDyn data
   TYPE(SubDyn_Data),        INTENT(INOUT) :: SD                  !< SubDyn data
   TYPE(ExtPtfm_Data),       INTENT(INOUT) :: ExtPtfm             !< ExtPtfm_MCKF data
   TYPE(MAP_Data),           INTENT(INOUT) :: MAPp                !< MAP data
   TYPE(FEAMooring_Data),    INTENT(INOUT) :: FEAM                !< FEAMooring data
   TYPE(MoorDyn_Data),       INTENT(INOUT) :: MD                  !< Data for the MoorDyn module
   TYPE(OrcaFlex_Data),      INTENT(INOUT) :: Orca                !< OrcaFlex interface data
   TYPE(IceFloe_Data),       INTENT(INOUT) :: IceF                !< IceFloe data
   TYPE(IceDyn_Data),        INTENT(INOUT) :: IceD                !< All the IceDyn data used in time-step loop

   TYPE(FAST_ModuleMapType), INTENT(INOUT) :: MeshMapData         !< Data for mapping between modules

   INTEGER(IntKi),           INTENT(IN)    :: ErrLevel_in         !< Error level when Error == .TRUE. (required when Error is .TRUE.)
   LOGICAL,                  INTENT(IN)    :: StopTheProgram      !< flag indicating if the program should end (false if there are more turbines to end)
   CHARACTER(*), OPTIONAL,   INTENT(IN)    :: ErrLocMsg           !< an optional message describing the location of the error
   LOGICAL,      OPTIONAL,   INTENT(IN)    :: SkipRunTimeMsg      !< an optional message describing run-time stats


      ! Local variables:            
   INTEGER(IntKi)                          :: ErrorLevel
   LOGICAL                                 :: PrintRunTimes
                                          
   INTEGER(IntKi)                          :: ErrStat2            ! Error status
   CHARACTER(ErrMsgLen)                    :: ErrMsg2             ! Error message
   CHARACTER(1224)                         :: SimMsg              ! optional message to print about where the error took place in the simulation
   
   CHARACTER(*), PARAMETER                 :: RoutineName = 'ExitThisProgram'       
   
      
   ErrorLevel = ErrLevel_in
      
      ! for debugging, let's output the meshes and all of their fields
   IF ( ErrorLevel >= AbortErrLev .AND. p_FAST%WrVTK > VTK_None) THEN
      p_FAST%VTK_OutFileRoot = trim(p_FAST%VTK_OutFileRoot)//'.DebugError'
      p_FAST%VTK_fields = .true.
      CALL WrVTK_AllMeshes(p_FAST, y_FAST, MeshMapData, ED, BD, AD, IfW, OpFM, HD, SD, ExtPtfm, SrvD, MAPp, FEAM, MD, Orca, IceF, IceD)
   end if
   
   
      
      ! End all modules
   CALL FAST_EndMods( p_FAST, y_FAST, m_FAST, ED, BD, SrvD, AD14, AD, IfW, HD, SD, ExtPtfm, MAPp, FEAM, MD, Orca, IceF, IceD, ErrStat2, ErrMsg2 )
      IF (ErrStat2 /= ErrID_None) THEN
         CALL WrScr( NewLine//RoutineName//':'//TRIM(ErrMsg2)//NewLine )
         ErrorLevel = MAX(ErrorLevel,ErrStat2)
      END IF
                  
      ! Destroy all data associated with FAST variables:

   CALL FAST_DestroyAll( p_FAST, y_FAST, m_FAST, ED, BD, SrvD, AD14, AD, IfW, OpFM, HD, SD, ExtPtfm, MAPp, FEAM, MD, Orca, IceF, IceD, MeshMapData, ErrStat2, ErrMsg2 )
      IF (ErrStat2 /= ErrID_None) THEN
         CALL WrScr( NewLine//RoutineName//':'//TRIM(ErrMsg2)//NewLine )
         ErrorLevel = MAX(ErrorLevel,ErrStat2)
      END IF

      
   !............................................................................................................................
   ! Set exit error code if there was an error;
   !............................................................................................................................
   IF ( ErrorLevel >= AbortErrLev ) THEN
      
      IF (PRESENT(ErrLocMsg)) THEN
         SimMsg = ErrLocMsg
      ELSE
         SimMsg = 'after the simulation completed'
      END IF
      
      IF (y_FAST%UnSum > 0) THEN
         CLOSE(y_FAST%UnSum)
         y_FAST%UnSum = -1
      END IF
      
                         
      SimMsg = TRIM(FAST_Ver%Name)//' encountered an error '//TRIM(SimMsg)//'.'//NewLine//' Simulation error level: '//TRIM(GetErrStr(ErrorLevel))
      if (StopTheProgram) then
         CALL ProgAbort( trim(SimMsg), TrapErrors=.FALSE., TimeWait=3._ReKi )  ! wait 3 seconds (in case they double-clicked and got an error)
      else
         CALL WrScr(trim(SimMsg))
      end if
                        
   END IF
      
   !............................................................................................................................
   !  Write simulation times and stop
   !............................................................................................................................
   if (present(SkipRunTimeMsg)) then
      PrintRunTimes = .not. SkipRunTimeMsg
   else
      PrintRunTimes = .true.
   end if
   
   IF (p_FAST%WrSttsTime .and. PrintRunTimes) THEN
      CALL RunTimes( m_FAST%StrtTime, m_FAST%UsrTime1, m_FAST%SimStrtTime, m_FAST%UsrTime2, m_FAST%t_global, UnSum=y_FAST%UnSum, DescStrIn=p_FAST%TDesc )
   END IF
   IF (y_FAST%UnSum > 0) THEN
      CLOSE(y_FAST%UnSum)
      y_FAST%UnSum = -1
   END IF

   if (StopTheProgram) then
#if (defined COMPILE_SIMULINK || defined COMPILE_LABVIEW)
      ! for Simulink, this may not be a normal stop. It might call this after an error in the model.
      CALL WrScr( NewLine//' '//TRIM(FAST_Ver%Name)//' completed.'//NewLine )
#else   
      CALL NormStop( )
#endif   
   end if


END SUBROUTINE ExitThisProgram
!----------------------------------------------------------------------------------------------------------------------------------
!> This subroutine is called at program termination. It writes any additional output files,
!! deallocates variables for FAST file I/O and closes files.
SUBROUTINE FAST_EndOutput( p_FAST, y_FAST, m_FAST, ErrStat, ErrMsg )

   TYPE(FAST_ParameterType), INTENT(INOUT) :: p_FAST                    !< FAST Parameters
   TYPE(FAST_OutputFileType),INTENT(INOUT) :: y_FAST                    !< FAST Output
   TYPE(FAST_MiscVarType),   INTENT(IN   ) :: m_FAST                    !< Miscellaneous variables (only for the final time)

   INTEGER(IntKi),           INTENT(OUT)   :: ErrStat                   !< Error status
   CHARACTER(*),             INTENT(OUT)   :: ErrMsg                    !< Message associated with errro status

      ! local variables
   CHARACTER(LEN(y_FAST%FileDescLines)*3)  :: FileDesc                  ! The description of the run, to be written in the binary output file


      ! Initialize some values

   ErrStat = ErrID_None
   ErrMsg  = ''

   !-------------------------------------------------------------------------------------------------
   ! Write the binary output file if requested
   !-------------------------------------------------------------------------------------------------

   IF (p_FAST%WrBinOutFile .AND. y_FAST%n_Out > 0) THEN

      FileDesc = TRIM(y_FAST%FileDescLines(1))//' '//TRIM(y_FAST%FileDescLines(2))//'; '//TRIM(y_FAST%FileDescLines(3))

      CALL WrBinFAST(TRIM(p_FAST%OutFileRoot)//'.outb', Int(p_FAST%WrBinMod, B2Ki), TRIM(FileDesc), &
            y_FAST%ChannelNames, y_FAST%ChannelUnits, y_FAST%TimeData, y_FAST%AllOutData(:,1:y_FAST%n_Out), ErrStat, ErrMsg)

      IF ( ErrStat /= ErrID_None ) CALL WrScr( TRIM(GetErrStr(ErrStat))//' when writing binary output file: '//TRIM(ErrMsg) )

   END IF


   !-------------------------------------------------------------------------------------------------
   ! Close the text tabular output file and summary file (if opened)
   !-------------------------------------------------------------------------------------------------
   IF (y_FAST%UnOu  > 0) THEN ! I/O unit number for the tabular output file
      CLOSE( y_FAST%UnOu )         
      y_FAST%UnOu = -1
   END IF
   
   IF (y_FAST%UnSum > 0) THEN ! I/O unit number for the tabular output file
      CLOSE( y_FAST%UnSum )        
      y_FAST%UnSum = -1
   END IF

   IF (y_FAST%UnGra > 0) THEN ! I/O unit number for the graphics output file
      CLOSE( y_FAST%UnGra )        
      y_FAST%UnGra = -1
   END IF
   
   !-------------------------------------------------------------------------------------------------
   ! Deallocate arrays
   !-------------------------------------------------------------------------------------------------

      ! Output
   IF ( ALLOCATED(y_FAST%AllOutData                  ) ) DEALLOCATE(y_FAST%AllOutData                  )
   IF ( ALLOCATED(y_FAST%TimeData                    ) ) DEALLOCATE(y_FAST%TimeData                    )
   IF ( ALLOCATED(y_FAST%ChannelNames                ) ) DEALLOCATE(y_FAST%ChannelNames                )
   IF ( ALLOCATED(y_FAST%ChannelUnits                ) ) DEALLOCATE(y_FAST%ChannelUnits                )


END SUBROUTINE FAST_EndOutput
!----------------------------------------------------------------------------------------------------------------------------------
!> This routine calls the end routines for each module that was previously initialized.
SUBROUTINE FAST_EndMods( p_FAST, y_FAST, m_FAST, ED, BD, SrvD, AD14, AD, IfW, HD, SD, ExtPtfm, MAPp, FEAM, MD, Orca, IceF, IceD, ErrStat, ErrMsg )

   TYPE(FAST_ParameterType), INTENT(INOUT) :: p_FAST              !< Parameters for the glue code
   TYPE(FAST_OutputFileType),INTENT(INOUT) :: y_FAST              !< Output variables for the glue code
   TYPE(FAST_MiscVarType),   INTENT(INOUT) :: m_FAST              !< Miscellaneous variables
     
   TYPE(ElastoDyn_Data),     INTENT(INOUT) :: ED                  !< ElastoDyn data
   TYPE(BeamDyn_Data),       INTENT(INOUT) :: BD                  !< BeamDyn data
   TYPE(ServoDyn_Data),      INTENT(INOUT) :: SrvD                !< ServoDyn data
   TYPE(AeroDyn14_Data),     INTENT(INOUT) :: AD14                !< AeroDyn v14 data
   TYPE(AeroDyn_Data),       INTENT(INOUT) :: AD                  !< AeroDyn data
   TYPE(InflowWind_Data),    INTENT(INOUT) :: IfW                 !< InflowWind data
   TYPE(HydroDyn_Data),      INTENT(INOUT) :: HD                  !< HydroDyn data
   TYPE(SubDyn_Data),        INTENT(INOUT) :: SD                  !< SubDyn data
   TYPE(ExtPtfm_Data),       INTENT(INOUT) :: ExtPtfm             !< ExtPtfm data
   TYPE(MAP_Data),           INTENT(INOUT) :: MAPp                !< MAP data
   TYPE(FEAMooring_Data),    INTENT(INOUT) :: FEAM                !< FEAMooring data
   TYPE(MoorDyn_Data),       INTENT(INOUT) :: MD                  !< Data for the MoorDyn module
   TYPE(OrcaFlex_Data),      INTENT(INOUT) :: Orca                !< OrcaFlex interface data
   TYPE(IceFloe_Data),       INTENT(INOUT) :: IceF                !< IceFloe data
   TYPE(IceDyn_Data),        INTENT(INOUT) :: IceD                !< All the IceDyn data used in time-step loop
      
   INTEGER(IntKi),           INTENT(  OUT) :: ErrStat             !< Error status of the operation
   CHARACTER(*),             INTENT(  OUT) :: ErrMsg              !< Error message if ErrStat /= ErrID_None
   
   ! local variables
   INTEGER(IntKi)                          :: i, k                ! loop counter
   
   INTEGER(IntKi)                          :: ErrStat2
   CHARACTER(ErrMsgLen)                    :: ErrMsg2
   CHARACTER(*), PARAMETER                 :: RoutineName = 'FAST_EndMods'
                  
      !...............................................................................................................................
      ! End all modules (and write binary FAST output file)
      !...............................................................................................................................

   ErrStat = ErrID_None
   ErrMsg  = ""
            
      
   CALL FAST_EndOutput( p_FAST, y_FAST, m_FAST, ErrStat2, ErrMsg2 )
      CALL SetErrStat(ErrStat2, ErrMsg2, ErrStat, ErrMsg, RoutineName)

   IF ( p_FAST%ModuleInitialized(Module_ED) ) THEN
      CALL ED_End(   ED%Input(1),   ED%p,   ED%x(STATE_CURR),   ED%xd(STATE_CURR),   ED%z(STATE_CURR),   ED%OtherSt(STATE_CURR),   &
                     ED%y,          ED%m,  ErrStat2, ErrMsg2 )
      CALL SetErrStat(ErrStat2, ErrMsg2, ErrStat, ErrMsg, RoutineName)
   END IF

   IF ( p_FAST%ModuleInitialized(Module_BD) ) THEN
         
      DO k=1,p_FAST%nBeams                     
         CALL BD_End(BD%Input(1,k),  BD%p(k),  BD%x(k,STATE_CURR),  BD%xd(k,STATE_CURR),  BD%z(k,STATE_CURR), &
                        BD%OtherSt(k,STATE_CURR),  BD%y(k),  BD%m(k), ErrStat2, ErrMsg2)
         CALL SetErrStat(ErrStat2, ErrMsg2, ErrStat, ErrMsg, RoutineName)            
      END DO
         
   END IF   
   
   
   IF ( p_FAST%ModuleInitialized(Module_AD14) ) THEN
      CALL AD14_End( AD14%Input(1), AD14%p, AD14%x(STATE_CURR), AD14%xd(STATE_CURR), AD14%z(STATE_CURR), &
                     AD14%OtherSt(STATE_CURR), AD14%y, AD14%m, ErrStat2, ErrMsg2 )
      CALL SetErrStat(ErrStat2, ErrMsg2, ErrStat, ErrMsg, RoutineName)
   ELSEIF ( p_FAST%ModuleInitialized(Module_AD) ) THEN
      CALL AD_End(   AD%Input(1), AD%p, AD%x(STATE_CURR), AD%xd(STATE_CURR), AD%z(STATE_CURR), &
                     AD%OtherSt(STATE_CURR), AD%y, AD%m,  ErrStat2, ErrMsg2 )
      CALL SetErrStat(ErrStat2, ErrMsg2, ErrStat, ErrMsg, RoutineName)   
   END IF
      
   IF ( p_FAST%ModuleInitialized(Module_IfW) ) THEN
      CALL InflowWind_End( IfW%Input(1), IfW%p, IfW%x(STATE_CURR), IfW%xd(STATE_CURR), IfW%z(STATE_CURR), IfW%OtherSt(STATE_CURR),   &
                           IfW%y, IfW%m, ErrStat2, ErrMsg2 )
      CALL SetErrStat(ErrStat2, ErrMsg2, ErrStat, ErrMsg, RoutineName)
   END IF   
   
   IF ( p_FAST%ModuleInitialized(Module_SrvD) ) THEN
      CALL SrvD_End( SrvD%Input(1), SrvD%p, SrvD%x(STATE_CURR), SrvD%xd(STATE_CURR), SrvD%z(STATE_CURR), SrvD%OtherSt(STATE_CURR), &
                     SrvD%y, SrvD%m, ErrStat2, ErrMsg2 )
      CALL SetErrStat(ErrStat2, ErrMsg2, ErrStat, ErrMsg, RoutineName)
   END IF

   IF ( p_FAST%ModuleInitialized(Module_HD) ) THEN
      CALL HydroDyn_End( HD%Input(1), HD%p, HD%x(STATE_CURR), HD%xd(STATE_CURR), HD%z(STATE_CURR), HD%OtherSt(STATE_CURR),  &
                         HD%y, HD%m, ErrStat2, ErrMsg2)
      CALL SetErrStat(ErrStat2, ErrMsg2, ErrStat, ErrMsg, RoutineName)
   END IF

   IF ( p_FAST%ModuleInitialized(Module_SD) ) THEN
      CALL SD_End( SD%Input(1), SD%p, SD%x(STATE_CURR), SD%xd(STATE_CURR), SD%z(STATE_CURR), SD%OtherSt(STATE_CURR),   &
                   SD%y, SD%m, ErrStat2, ErrMsg2)
      CALL SetErrStat(ErrStat2, ErrMsg2, ErrStat, ErrMsg, RoutineName)
   ELSE IF ( p_FAST%ModuleInitialized(Module_ExtPtfm) ) THEN
      CALL ExtPtfm_End( ExtPtfm%Input(1), ExtPtfm%p, ExtPtfm%x(STATE_CURR), ExtPtfm%xd(STATE_CURR), ExtPtfm%z(STATE_CURR), &
                        ExtPtfm%OtherSt(STATE_CURR), ExtPtfm%y, ExtPtfm%m, ErrStat2, ErrMsg2)
      CALL SetErrStat(ErrStat2, ErrMsg2, ErrStat, ErrMsg, RoutineName)
   END IF
      
   IF ( p_FAST%ModuleInitialized(Module_MAP) ) THEN
      CALL MAP_End(    MAPp%Input(1),   MAPp%p,   MAPp%x(STATE_CURR),   MAPp%xd(STATE_CURR),   MAPp%z(STATE_CURR),   MAPp%OtherSt,   &
                        MAPp%y,   ErrStat2, ErrMsg2)
      CALL SetErrStat(ErrStat2, ErrMsg2, ErrStat, ErrMsg, RoutineName)
   ELSEIF ( p_FAST%ModuleInitialized(Module_MD) ) THEN
      CALL MD_End(  MD%Input(1), MD%p, MD%x(STATE_CURR), MD%xd(STATE_CURR), MD%z(STATE_CURR), MD%OtherSt(STATE_CURR), &
                    MD%y, MD%m, ErrStat2, ErrMsg2)
      CALL SetErrStat(ErrStat2, ErrMsg2, ErrStat, ErrMsg, RoutineName)
   ELSEIF ( p_FAST%ModuleInitialized(Module_FEAM) ) THEN
      CALL FEAM_End( FEAM%Input(1), FEAM%p, FEAM%x(STATE_CURR), FEAM%xd(STATE_CURR), FEAM%z(STATE_CURR),   &
                     FEAM%OtherSt(STATE_CURR), FEAM%y, FEAM%m, ErrStat2, ErrMsg2)
      CALL SetErrStat(ErrStat2, ErrMsg2, ErrStat, ErrMsg, RoutineName)
   ELSEIF ( p_FAST%ModuleInitialized(Module_Orca) ) THEN
      CALL Orca_End(   Orca%Input(1),  Orca%p,  Orca%x(STATE_CURR),  Orca%xd(STATE_CURR),  Orca%z(STATE_CURR),  Orca%OtherSt(STATE_CURR),  &
                        Orca%y,  Orca%m, ErrStat2, ErrMsg2)
      CALL SetErrStat(ErrStat2, ErrMsg2, ErrStat, ErrMsg, RoutineName)
   END IF
      
   IF ( p_FAST%ModuleInitialized(Module_IceF) ) THEN
      CALL IceFloe_End(IceF%Input(1), IceF%p, IceF%x(STATE_CURR), IceF%xd(STATE_CURR), IceF%z(STATE_CURR),  &
                       IceF%OtherSt(STATE_CURR), IceF%y, IceF%m, ErrStat2, ErrMsg2)
      CALL SetErrStat(ErrStat2, ErrMsg2, ErrStat, ErrMsg, RoutineName)
   ELSEIF ( p_FAST%ModuleInitialized(Module_IceD) ) THEN
         
      DO i=1,p_FAST%numIceLegs                     
         CALL IceD_End(IceD%Input(1,i),  IceD%p(i),  IceD%x(i,STATE_CURR),  IceD%xd(i,STATE_CURR),  IceD%z(i,STATE_CURR), &
                        IceD%OtherSt(i,STATE_CURR),  IceD%y(i),  IceD%m(i), ErrStat2, ErrMsg2)
         CALL SetErrStat(ErrStat2, ErrMsg2, ErrStat, ErrMsg, RoutineName)            
      END DO
         
   END IF   
                     
END SUBROUTINE FAST_EndMods
!----------------------------------------------------------------------------------------------------------------------------------
!> This routine calls the destroy routines for each module. (It is basically a duplicate of FAST_DestroyTurbineType().)
SUBROUTINE FAST_DestroyAll( p_FAST, y_FAST, m_FAST, ED, BD, SrvD, AD14, AD, IfW, OpFM, HD, SD, ExtPtfm, &
                            MAPp, FEAM, MD, Orca, IceF, IceD, MeshMapData, ErrStat, ErrMsg )

   TYPE(FAST_ParameterType), INTENT(INOUT) :: p_FAST              !< Parameters for the glue code
   TYPE(FAST_OutputFileType),INTENT(INOUT) :: y_FAST              !< Output variables for the glue code
   TYPE(FAST_MiscVarType),   INTENT(INOUT) :: m_FAST              !< Miscellaneous variables
     
   TYPE(ElastoDyn_Data),     INTENT(INOUT) :: ED                  !< ElastoDyn data
   TYPE(BeamDyn_Data),       INTENT(INOUT) :: BD                  !< BeamDyn data
   TYPE(ServoDyn_Data),      INTENT(INOUT) :: SrvD                !< ServoDyn data
   TYPE(AeroDyn14_Data),     INTENT(INOUT) :: AD14                !< AeroDyn v14 data
   TYPE(AeroDyn_Data),       INTENT(INOUT) :: AD                  !< AeroDyn data
   TYPE(InflowWind_Data),    INTENT(INOUT) :: IfW                 !< InflowWind data
   TYPE(OpenFOAM_Data),      INTENT(INOUT) :: OpFM                !< OpenFOAM data
   TYPE(HydroDyn_Data),      INTENT(INOUT) :: HD                  !< HydroDyn data
   TYPE(SubDyn_Data),        INTENT(INOUT) :: SD                  !< SubDyn data
   TYPE(ExtPtfm_Data),       INTENT(INOUT) :: ExtPtfm             !< ExtPtfm data
   TYPE(MAP_Data),           INTENT(INOUT) :: MAPp                !< MAP data
   TYPE(FEAMooring_Data),    INTENT(INOUT) :: FEAM                !< FEAMooring data
   TYPE(MoorDyn_Data),       INTENT(INOUT) :: MD                  !< Data for the MoorDyn module
   TYPE(OrcaFlex_Data),      INTENT(INOUT) :: Orca                !< OrcaFlex interface data
   TYPE(IceFloe_Data),       INTENT(INOUT) :: IceF                !< IceFloe data
   TYPE(IceDyn_Data),        INTENT(INOUT) :: IceD                !< All the IceDyn data used in time-step loop

   TYPE(FAST_ModuleMapType), INTENT(INOUT) :: MeshMapData         !< Data for mapping between modules
      
   INTEGER(IntKi),           INTENT(  OUT) :: ErrStat             !< Error status of the operation
   CHARACTER(*),             INTENT(  OUT) :: ErrMsg              !< Error message if ErrStat /= ErrID_None
   
   ! local variables
   INTEGER(IntKi)                          :: ErrStat2
   CHARACTER(ErrMsgLen)                    :: ErrMsg2
   CHARACTER(*), PARAMETER                 :: RoutineName = 'FAST_DestroyAll'


   
   ! -------------------------------------------------------------------------
   ! Deallocate/Destroy structures associated with mesh mapping
   ! -------------------------------------------------------------------------

   ErrStat = ErrID_None
   ErrMsg  = ""
   
   
   ! FAST      
   CALL FAST_DestroyParam( p_FAST, ErrStat2, ErrMsg2 )
      CALL SetErrStat(ErrStat2, ErrMsg2, ErrStat, ErrMsg, RoutineName)
   
   CALL FAST_DestroyOutputFileType( y_FAST, ErrStat2, ErrMsg2 )
      CALL SetErrStat(ErrStat2, ErrMsg2, ErrStat, ErrMsg, RoutineName)
   
   CALL FAST_DestroyMisc( m_FAST, ErrStat2, ErrMsg2 )
      CALL SetErrStat(ErrStat2, ErrMsg2, ErrStat, ErrMsg, RoutineName)
   
   ! ElastoDyn
   CALL FAST_DestroyElastoDyn_Data( ED, ErrStat2, ErrMsg2 )
      CALL SetErrStat(ErrStat2, ErrMsg2, ErrStat, ErrMsg, RoutineName)      
      
   ! BeamDyn
   CALL FAST_DestroyBeamDyn_Data( BD, ErrStat2, ErrMsg2 )
      CALL SetErrStat(ErrStat2, ErrMsg2, ErrStat, ErrMsg, RoutineName)            
      
   ! ServoDyn
   CALL FAST_DestroyServoDyn_Data( SrvD, ErrStat2, ErrMsg2 )
      CALL SetErrStat(ErrStat2, ErrMsg2, ErrStat, ErrMsg, RoutineName)      
   
   ! AeroDyn14
   CALL FAST_DestroyAeroDyn14_Data( AD14, ErrStat2, ErrMsg2 )
      CALL SetErrStat(ErrStat2, ErrMsg2, ErrStat, ErrMsg, RoutineName)      

   ! AeroDyn
   CALL FAST_DestroyAeroDyn_Data( AD, ErrStat2, ErrMsg2 )
      CALL SetErrStat(ErrStat2, ErrMsg2, ErrStat, ErrMsg, RoutineName)            
      
   ! InflowWind
   CALL FAST_DestroyInflowWind_Data( IfW, ErrStat2, ErrMsg2 )
      CALL SetErrStat(ErrStat2, ErrMsg2, ErrStat, ErrMsg, RoutineName)            
      
   ! OpenFOAM
   CALL FAST_DestroyOpenFOAM_Data( OpFM, ErrStat2, ErrMsg2 )
      CALL SetErrStat(ErrStat2, ErrMsg2, ErrStat, ErrMsg, RoutineName)            
            
   ! HydroDyn
   CALL FAST_DestroyHydroDyn_Data( HD, ErrStat2, ErrMsg2 )
      CALL SetErrStat(ErrStat2, ErrMsg2, ErrStat, ErrMsg, RoutineName)      
   
   ! SubDyn
   CALL FAST_DestroySubDyn_Data( SD, ErrStat2, ErrMsg2 )
      CALL SetErrStat(ErrStat2, ErrMsg2, ErrStat, ErrMsg, RoutineName)      
      
   ! ExtPtfm
   CALL FAST_DestroyExtPtfm_Data( ExtPtfm, ErrStat2, ErrMsg2 )
      CALL SetErrStat(ErrStat2, ErrMsg2, ErrStat, ErrMsg, RoutineName)      
      
      
   ! MAP      
   CALL FAST_DestroyMAP_Data( MAPp, ErrStat2, ErrMsg2 )
      CALL SetErrStat(ErrStat2, ErrMsg2, ErrStat, ErrMsg, RoutineName)      
            
   ! FEAMooring 
   CALL FAST_DestroyFEAMooring_Data( FEAM, ErrStat2, ErrMsg2 )
      CALL SetErrStat(ErrStat2, ErrMsg2, ErrStat, ErrMsg, RoutineName)      

   ! MoorDyn 
   CALL FAST_DestroyMoorDyn_Data( MD, ErrStat2, ErrMsg2 )
      CALL SetErrStat(ErrStat2, ErrMsg2, ErrStat, ErrMsg, RoutineName)      

   ! Orca 
   CALL FAST_DestroyOrcaFlex_Data( Orca, ErrStat2, ErrMsg2 )
      CALL SetErrStat(ErrStat2, ErrMsg2, ErrStat, ErrMsg, RoutineName)      
      
      
   ! IceFloe
   CALL FAST_DestroyIceFloe_Data( IceF, ErrStat2, ErrMsg2 )
      CALL SetErrStat(ErrStat2, ErrMsg2, ErrStat, ErrMsg, RoutineName)      
            
   ! IceDyn
   CALL FAST_DestroyIceDyn_Data( IceD, ErrStat2, ErrMsg2 )
      CALL SetErrStat(ErrStat2, ErrMsg2, ErrStat, ErrMsg, RoutineName)      

   ! Module (Mesh) Mapping data
   CALL FAST_DestroyModuleMapType( MeshMapData, ErrStat2, ErrMsg2 )
      CALL SetErrStat(ErrStat2, ErrMsg2, ErrStat, ErrMsg, RoutineName)            
       
      
   
   END SUBROUTINE FAST_DestroyAll
!----------------------------------------------------------------------------------------------------------------------------------
   
   
!++++++++++++++++++++++++++++++++++++++++++++++++++++++++++++++++++++++++++++++++++++++++++++++++++++++++++++++++++++++++++++++++++
! CHECKPOINT/RESTART ROUTINES
!++++++++++++++++++++++++++++++++++++++++++++++++++++++++++++++++++++++++++++++++++++++++++++++++++++++++++++++++++++++++++++++++++
!> Routine that calls FAST_CreateCheckpoint_T for an array of Turbine data structures. 
SUBROUTINE FAST_CreateCheckpoint_Tary(t_initial, n_t_global, Turbine, CheckpointRoot, ErrStat, ErrMsg)

   REAL(DbKi),               INTENT(IN   ) :: t_initial           !< initial time
   INTEGER(IntKi),           INTENT(IN   ) :: n_t_global          !< loop counter
   TYPE(FAST_TurbineType),   INTENT(INOUT) :: Turbine(:)          !< all data for all turbines
   CHARACTER(*),             INTENT(IN   ) :: CheckpointRoot      !< Rootname of checkpoint file
   INTEGER(IntKi),           INTENT(  OUT) :: ErrStat             !< Error status of the operation
   CHARACTER(*),             INTENT(  OUT) :: ErrMsg              !< Error message if ErrStat /= ErrID_None

      ! local variables
   INTEGER(IntKi)                          :: NumTurbines         ! Number of turbines in this simulation
   INTEGER(IntKi)                          :: i_turb
   INTEGER                                 :: Unit
   INTEGER(IntKi)                          :: ErrStat2            ! local error status
   CHARACTER(ErrMsgLen)                    :: ErrMsg2             ! local error message
   CHARACTER(*),             PARAMETER     :: RoutineName = 'FAST_CreateCheckpoint_Tary' 
   
   
   NumTurbines = SIZE(Turbine)   
   ErrStat = ErrID_None
   ErrMsg  = ""
   
   ! TRIM(CheckpointRoot)//'.'//TRIM(Num2LStr(Turbine%TurbID))//
   
      !! This allows us to put all the turbine data in one file.
   Unit = -1         
   DO i_turb = 1,NumTurbines
      CALL FAST_CreateCheckpoint_T(t_initial, n_t_global, NumTurbines, Turbine(i_turb), CheckpointRoot, ErrStat2, ErrMsg2, Unit )
         CALL SetErrStat(ErrStat2, ErrMsg2, ErrStat, ErrMsg, RoutineName )
         if (ErrStat >= AbortErrLev ) then
            if (Unit > 0) close(Unit)
            RETURN
         end if
         
   END DO
               
   
END SUBROUTINE FAST_CreateCheckpoint_Tary
!----------------------------------------------------------------------------------------------------------------------------------
!> Routine that packs all of the data from one turbine instance into arrays and writes checkpoint files. If Unit is present and 
!! greater than 0, it will append the data to an already open file. Otherwise, it opens a new file and writes header information
!! before writing the turbine data to the file.
SUBROUTINE FAST_CreateCheckpoint_T(t_initial, n_t_global, NumTurbines, Turbine, CheckpointRoot, ErrStat, ErrMsg, Unit )

   USE BladedInterface, ONLY: CallBladedDLL  ! Hack for Bladed-style DLL
   USE BladedInterface, ONLY: GH_DISCON_STATUS_CHECKPOINT

   REAL(DbKi),               INTENT(IN   ) :: t_initial           !< initial time
   INTEGER(IntKi),           INTENT(IN   ) :: n_t_global          !< loop counter
   INTEGER(IntKi),           INTENT(IN   ) :: NumTurbines         !< Number of turbines in this simulation
   TYPE(FAST_TurbineType),   INTENT(INOUT) :: Turbine             !< all data for one instance of a turbine (INTENT(OUT) only because of hack for Bladed DLL)
   CHARACTER(*),             INTENT(IN   ) :: CheckpointRoot      !< Rootname of checkpoint file
   INTEGER(IntKi),           INTENT(  OUT) :: ErrStat             !< Error status of the operation
   CHARACTER(*),             INTENT(  OUT) :: ErrMsg              !< Error message if ErrStat /= ErrID_None
   INTEGER(IntKi), OPTIONAL, INTENT(INOUT) :: Unit                !< unit number for output file 
   
      ! local variables:
   REAL(ReKi),               ALLOCATABLE   :: ReKiBuf(:)
   REAL(DbKi),               ALLOCATABLE   :: DbKiBuf(:)
   INTEGER(IntKi),           ALLOCATABLE   :: IntKiBuf(:)
   
   INTEGER(B4Ki)                           :: ArraySizes(3) 
   
   INTEGER(IntKi)                          :: unOut               ! unit number for output file 
   INTEGER(IntKi)                          :: old_avrSwap1        ! previous value of avrSwap(1) !hack for Bladed DLL checkpoint/restore
   INTEGER(IntKi)                          :: ErrStat2            ! local error status
   CHARACTER(ErrMsgLen)                    :: ErrMsg2             ! local error message
   CHARACTER(*),             PARAMETER     :: RoutineName = 'FAST_CreateCheckpoint_T' 
  
   CHARACTER(1024)                         :: FileName            ! Name of the (output) checkpoint file
   CHARACTER(1024)                         :: DLLFileName         ! Name of the (output) checkpoint file
   
      ! init error status
   ErrStat = ErrID_None
   ErrMsg  = ""
   
      ! Get the arrays of data to be stored in the output file
   CALL FAST_PackTurbineType( ReKiBuf, DbKiBuf, IntKiBuf, Turbine, ErrStat2, ErrMsg2 )
      CALL SetErrStat(ErrStat2, ErrMsg2, ErrStat, ErrMsg, RoutineName )
      if (ErrStat >= AbortErrLev ) then
         call cleanup()
         RETURN
      end if
      
      
   ArraySizes = 0   
   IF ( ALLOCATED(ReKiBuf)  ) ArraySizes(1) = SIZE(ReKiBuf)
   IF ( ALLOCATED(DbKiBuf)  ) ArraySizes(2) = SIZE(DbKiBuf)
   IF ( ALLOCATED(IntKiBuf) ) ArraySizes(3) = SIZE(IntKiBuf)

   FileName    = TRIM(CheckpointRoot)//'.chkp'
   DLLFileName = TRIM(CheckpointRoot)//'.dll.chkp'

   unOut=-1      
   IF (PRESENT(Unit)) unOut = Unit
         
   IF ( unOut < 0 ) THEN

      CALL GetNewUnit( unOut, ErrStat2, ErrMsg2 )      
      CALL OpenBOutFile ( unOut, FileName, ErrStat2, ErrMsg2)
         CALL SetErrStat(ErrStat2, ErrMsg2, ErrStat, ErrMsg, RoutineName )
         if (ErrStat >= AbortErrLev ) then
            call cleanup()
            IF (.NOT. PRESENT(Unit)) THEN
               CLOSE(unOut)
               unOut = -1
            END IF
                        
            RETURN
         end if
  
         ! checkpoint file header:
      WRITE (unOut, IOSTAT=ErrStat2)   INT(ReKi              ,B4Ki)     ! let's make sure we've got the correct number of bytes for reals on restart.
      WRITE (unOut, IOSTAT=ErrStat2)   INT(DbKi              ,B4Ki)     ! let's make sure we've got the correct number of bytes for doubles on restart.
      WRITE (unOut, IOSTAT=ErrStat2)   INT(IntKi             ,B4Ki)     ! let's make sure we've got the correct number of bytes for integers on restart.
      WRITE (unOut, IOSTAT=ErrStat2)   AbortErrLev
      WRITE (unOut, IOSTAT=ErrStat2)   NumTurbines                      ! Number of turbines
      WRITE (unOut, IOSTAT=ErrStat2)   t_initial                        ! initial time
      WRITE (unOut, IOSTAT=ErrStat2)   n_t_global                       ! current time step
   
   END IF
      
      
      ! data from current turbine at time step:
   WRITE (unOut, IOSTAT=ErrStat2)   ArraySizes                       ! Number of reals, doubles, and integers written to file
   WRITE (unOut, IOSTAT=ErrStat2)   ReKiBuf                          ! Packed reals
   WRITE (unOut, IOSTAT=ErrStat2)   DbKiBuf                          ! Packed doubles
   WRITE (unOut, IOSTAT=ErrStat2)   IntKiBuf                         ! Packed integers
      
      
   IF ( ALLOCATED(ReKiBuf)  ) DEALLOCATE(ReKiBuf)
   IF ( ALLOCATED(DbKiBuf)  ) DEALLOCATE(DbKiBuf)
   IF ( ALLOCATED(IntKiBuf) ) DEALLOCATE(IntKiBuf)
   
      !CALL FAST_CreateCheckpoint(t_initial, n_t_global, Turbine%p_FAST, Turbine%y_FAST, Turbine%m_FAST, &
      !            Turbine%ED, Turbine%SrvD, Turbine%AD, Turbine%IfW, &
      !            Turbine%HD, Turbine%SD, Turbine%MAP, Turbine%FEAM, Turbine%MD, &
      !            Turbine%IceF, Turbine%IceD, Turbine%MeshMapData, ErrStat, ErrMsg )              
   
      
   IF (Turbine%TurbID == NumTurbines .OR. .NOT. PRESENT(Unit)) THEN
      CLOSE(unOut)
      unOut = -1
   END IF
   
   IF (PRESENT(Unit)) Unit = unOut
      
      ! A hack to pack Bladed-style DLL data
   IF (Turbine%SrvD%p%UseBladedInterface) THEN
      if (Turbine%SrvD%m%dll_data%avrSWAP( 1) > 0   ) then
            ! store value to be overwritten
         old_avrSwap1 = Turbine%SrvD%m%dll_data%avrSWAP( 1) 
         FileName     = Turbine%SrvD%m%dll_data%DLL_InFile
            ! overwrite values:
         Turbine%SrvD%m%dll_data%DLL_InFile = DLLFileName
         Turbine%SrvD%m%dll_data%avrSWAP(50) = REAL( LEN_TRIM(DLLFileName) ) +1 ! No. of characters in the "INFILE"  argument (-) (we add one for the C NULL CHARACTER)
         Turbine%SrvD%m%dll_data%avrSWAP( 1) = GH_DISCON_STATUS_CHECKPOINT
         Turbine%SrvD%m%dll_data%SimStatus = Turbine%SrvD%m%dll_data%avrSWAP( 1)
         CALL CallBladedDLL(Turbine%SrvD%Input(1), Turbine%SrvD%p, Turbine%SrvD%m%dll_data, ErrStat2, ErrMsg2)
            CALL SetErrStat(ErrStat2, ErrMsg2, ErrStat, ErrMsg, RoutineName )

            ! put values back:
         Turbine%SrvD%m%dll_data%DLL_InFile = FileName
         Turbine%SrvD%m%dll_data%avrSWAP(50) = REAL( LEN_TRIM(FileName) ) +1 ! No. of characters in the "INFILE"  argument (-) (we add one for the C NULL CHARACTER)
         Turbine%SrvD%m%dll_data%avrSWAP( 1) = old_avrSwap1
         Turbine%SrvD%m%dll_data%SimStatus = Turbine%SrvD%m%dll_data%avrSWAP( 1)
      end if      
   END IF
   
   call cleanup()
   
contains
   subroutine cleanup()
      IF ( ALLOCATED(ReKiBuf)  ) DEALLOCATE(ReKiBuf)
      IF ( ALLOCATED(DbKiBuf)  ) DEALLOCATE(DbKiBuf)
      IF ( ALLOCATED(IntKiBuf) ) DEALLOCATE(IntKiBuf)   
   end subroutine cleanup                  
END SUBROUTINE FAST_CreateCheckpoint_T
!----------------------------------------------------------------------------------------------------------------------------------
!> Routine that calls FAST_RestoreFromCheckpoint_T for an array of Turbine data structures. 
SUBROUTINE FAST_RestoreFromCheckpoint_Tary(t_initial, n_t_global, Turbine, CheckpointRoot, ErrStat, ErrMsg  )

   REAL(DbKi),               INTENT(IN   ) :: t_initial           !< initial time (for comparing with time from checkpoint file)
   INTEGER(IntKi),           INTENT(  OUT) :: n_t_global          !< loop counter
   TYPE(FAST_TurbineType),   INTENT(INOUT) :: Turbine(:)          !< all data for one instance of a turbine !intent(INOUT) instead of (IN) to attempt to avoid memory warnings in gnu compilers
   CHARACTER(*),             INTENT(IN   ) :: CheckpointRoot      !< Rootname of checkpoint file
   INTEGER(IntKi),           INTENT(  OUT) :: ErrStat             !< Error status of the operation
   CHARACTER(*),             INTENT(  OUT) :: ErrMsg              !< Error message if ErrStat /= ErrID_None

      ! local variables
   REAL(DbKi)                              :: t_initial_out
   INTEGER(IntKi)                          :: NumTurbines_out
   INTEGER(IntKi)                          :: NumTurbines         ! Number of turbines in this simulation
   INTEGER(IntKi)                          :: i_turb
   INTEGER                                 :: Unit
   INTEGER(IntKi)                          :: ErrStat2            ! local error status
   CHARACTER(ErrMsgLen)                    :: ErrMsg2             ! local error message
   CHARACTER(*),             PARAMETER     :: RoutineName = 'FAST_RestoreFromCheckpoint_Tary' 
   
   
   NumTurbines = SIZE(Turbine)   
   ErrStat = ErrID_None
   ErrMsg  = ""
   
      ! Init NWTC_Library, display copyright and version information:
   CALL FAST_ProgStart( FAST_Ver )
   
      ! Restore data from checkpoint file
   Unit = -1         
   DO i_turb = 1,NumTurbines
      CALL FAST_RestoreFromCheckpoint_T(t_initial_out, n_t_global, NumTurbines_out, Turbine(i_turb), CheckpointRoot, ErrStat2, ErrMsg2, Unit )
         CALL SetErrStat(ErrStat2, ErrMsg2, ErrStat, ErrMsg, RoutineName )

         IF (t_initial_out /= t_initial) CALL SetErrStat(ErrID_Fatal, "invalid value of t_initial.", ErrStat, ErrMsg, RoutineName )
         IF (NumTurbines_out /= NumTurbines) CALL SetErrStat(ErrID_Fatal, "invalid value of NumTurbines.", ErrStat, ErrMsg, RoutineName )
         IF (ErrStat >= AbortErrLev) RETURN
   END DO

   CALL WrScr( ' Restarting simulation at '//TRIM(Num2LStr(n_t_global*Turbine(1)%p_FAST%DT))//' seconds.' )
   
   
END SUBROUTINE FAST_RestoreFromCheckpoint_Tary
!----------------------------------------------------------------------------------------------------------------------------------
!> This routine is the inverse of FAST_CreateCheckpoint_T. It reads data from a checkpoint file and populates data structures for 
!! the turbine instance.
SUBROUTINE FAST_RestoreFromCheckpoint_T(t_initial, n_t_global, NumTurbines, Turbine, CheckpointRoot, ErrStat, ErrMsg, Unit )
   USE BladedInterface, ONLY: CallBladedDLL  ! Hack for Bladed-style DLL
   USE BladedInterface, ONLY: GH_DISCON_STATUS_RESTARTING

   REAL(DbKi),               INTENT(INOUT) :: t_initial           !< initial time
   INTEGER(IntKi),           INTENT(INOUT) :: n_t_global          !< loop counter
   INTEGER(IntKi),           INTENT(INOUT) :: NumTurbines         !< Number of turbines in this simulation
   TYPE(FAST_TurbineType),   INTENT(INOUT) :: Turbine             !< all data for one instance of a turbine (bjj: note that is intent INOUT instead of OUT only because of a gfortran compiler memory issue)
   CHARACTER(*),             INTENT(IN   ) :: CheckpointRoot      !< Rootname of checkpoint file
   INTEGER(IntKi),           INTENT(  OUT) :: ErrStat             !< Error status of the operation
   CHARACTER(*),             INTENT(  OUT) :: ErrMsg              !< Error message if ErrStat /= ErrID_None
   INTEGER(IntKi), OPTIONAL, INTENT(INOUT) :: Unit                !< unit number for output file 
   
      ! local variables:
   REAL(ReKi),               ALLOCATABLE   :: ReKiBuf(:)
   REAL(DbKi),               ALLOCATABLE   :: DbKiBuf(:)
   INTEGER(IntKi),           ALLOCATABLE   :: IntKiBuf(:)
   
   INTEGER(B4Ki)                           :: ArraySizes(3) 
   
   INTEGER(IntKi)                          :: unIn                ! unit number for input file 
   INTEGER(IntKi)                          :: old_avrSwap1        ! previous value of avrSwap(1) !hack for Bladed DLL checkpoint/restore
   INTEGER(IntKi)                          :: ErrStat2            ! local error status
   CHARACTER(ErrMsgLen)                    :: ErrMsg2             ! local error message
   CHARACTER(*),             PARAMETER     :: RoutineName = 'FAST_RestoreFromCheckpoint_T' 

   CHARACTER(1024)                         :: FileName            ! Name of the (input) checkpoint file
   CHARACTER(1024)                         :: DLLFileName         ! Name of the (input) checkpoint file

            
   ErrStat=ErrID_None
   ErrMsg=""
   
   FileName    = TRIM(CheckpointRoot)//'.chkp'
   DLLFileName = TRIM(CheckpointRoot)//'.dll.chkp'
   ! FileName = TRIM(CheckpointRoot)//'.cp'   
   unIn=-1      
   IF (PRESENT(Unit)) unIn = Unit
         
   IF ( unIn < 0 ) THEN
   
      CALL GetNewUnit( unIn, ErrStat2, ErrMsg2 )
      
      CALL OpenBInpFile ( unIn, FileName, ErrStat2, ErrMsg2)
         CALL SetErrStat(ErrStat2, ErrMsg2, ErrStat, ErrMsg, RoutineName )
         IF (ErrStat >= AbortErrLev ) RETURN
   
         ! checkpoint file header:
      READ (unIn, IOSTAT=ErrStat2)   ArraySizes     ! let's make sure we've got the correct number of bytes for reals, doubles, and integers on restart.
      
      IF ( ArraySizes(1) /= ReKi  ) CALL SetErrStat(ErrID_Fatal,"ReKi on restart is different than when checkpoint file was created.",ErrStat,ErrMsg,RoutineName)
      IF ( ArraySizes(2) /= DbKi  ) CALL SetErrStat(ErrID_Fatal,"DbKi on restart is different than when checkpoint file was created.",ErrStat,ErrMsg,RoutineName)
      IF ( ArraySizes(3) /= IntKi ) CALL SetErrStat(ErrID_Fatal,"IntKi on restart is different than when checkpoint file was created.",ErrStat,ErrMsg,RoutineName)
      IF (ErrStat >= AbortErrLev) THEN
         CLOSE(unIn)
         unIn = -1
         IF (PRESENT(Unit)) Unit = unIn
         RETURN
      END IF
      
      READ (unIn, IOSTAT=ErrStat2)   AbortErrLev
      READ (unIn, IOSTAT=ErrStat2)   NumTurbines                      ! Number of turbines
      READ (unIn, IOSTAT=ErrStat2)   t_initial                        ! initial time
      READ (unIn, IOSTAT=ErrStat2)   n_t_global                       ! current time step
   
   END IF
      
      ! in case the Turbine data structure isn't empty on entry of this routine:
   call FAST_DestroyTurbineType( Turbine, ErrStat2, ErrMsg2 )   
   
      ! data from current time step:
   READ (unIn, IOSTAT=ErrStat2)   ArraySizes                       ! Number of reals, doubles, and integers written to file
   
   ALLOCATE(ReKiBuf( ArraySizes(1)), STAT=ErrStat2)
      IF (ErrStat2 /=0) CALL SetErrStat(ErrID_Fatal, "Could not allocate ReKiBuf", ErrStat, ErrMsg, RoutineName )
   ALLOCATE(DbKiBuf( ArraySizes(2)), STAT=ErrStat2)
      IF (ErrStat2 /=0) CALL SetErrStat(ErrID_Fatal, "Could not allocate DbKiBuf", ErrStat, ErrMsg, RoutineName )
   ALLOCATE(IntKiBuf(ArraySizes(3)), STAT=ErrStat2)
      IF (ErrStat2 /=0) CALL SetErrStat(ErrID_Fatal, "Could not allocate IntKiBuf", ErrStat, ErrMsg, RoutineName )
      
      ! Read the packed arrays
   IF (ErrStat < AbortErrLev) THEN
      
      READ (unIn, IOSTAT=ErrStat2)   ReKiBuf    ! Packed reals
         IF (ErrStat2 /=0) CALL SetErrStat(ErrID_Fatal, "Could not read ReKiBuf", ErrStat, ErrMsg, RoutineName )         
      READ (unIn, IOSTAT=ErrStat2)   DbKiBuf    ! Packed doubles
         IF (ErrStat2 /=0) CALL SetErrStat(ErrID_Fatal, "Could not read DbKiBuf", ErrStat, ErrMsg, RoutineName )         
      READ (unIn, IOSTAT=ErrStat2)   IntKiBuf   ! Packed integers
         IF (ErrStat2 /=0) CALL SetErrStat(ErrID_Fatal, "Could not read IntKiBuf", ErrStat, ErrMsg, RoutineName )         
                  
   END IF
                           
      ! Put the arrays back in the data types
   IF (ErrStat < AbortErrLev) THEN
      CALL FAST_UnpackTurbineType( ReKiBuf, DbKiBuf, IntKiBuf, Turbine, ErrStat2, ErrMsg2 )
         CALL SetErrStat(ErrStat2, ErrMsg2, ErrStat, ErrMsg, RoutineName )
   END IF
   
   
      ! close file if necessary (do this after unpacking turbine data, so that TurbID is set)     
   IF (Turbine%TurbID == NumTurbines .OR. .NOT. PRESENT(Unit)) THEN
      CLOSE(unIn)
      unIn = -1
   END IF
   
   IF (PRESENT(Unit)) Unit = unIn
      
   
   IF ( ALLOCATED(ReKiBuf)  ) DEALLOCATE(ReKiBuf)
   IF ( ALLOCATED(DbKiBuf)  ) DEALLOCATE(DbKiBuf)
   IF ( ALLOCATED(IntKiBuf) ) DEALLOCATE(IntKiBuf)    
   
   
      ! A sort-of hack to restore MAP DLL data (in particular Turbine%MAP%OtherSt%C_Obj%object)
    ! these must be the same variables that are used in MAP_Init because they get allocated in the DLL and
    ! destroyed in MAP_End (also, inside the DLL)
   IF (Turbine%p_FAST%CompMooring == Module_MAP) THEN
      CALL MAP_Restart( Turbine%MAP%Input(1), Turbine%MAP%p, Turbine%MAP%x(STATE_CURR), Turbine%MAP%xd(STATE_CURR), &
                        Turbine%MAP%z(STATE_CURR), Turbine%MAP%OtherSt, Turbine%MAP%y, ErrStat2, ErrMsg2 )   
         CALL SetErrStat(ErrStat2, ErrMsg2, ErrStat, ErrMsg, RoutineName )                           
   END IF
   
   
      ! A hack to restore Bladed-style DLL data
   if (Turbine%SrvD%p%UseBladedInterface) then
      if (Turbine%SrvD%m%dll_data%avrSWAP( 1) > 0   ) then ! this isn't allocated if UseBladedInterface is FALSE
            ! store value to be overwritten
         old_avrSwap1 = Turbine%SrvD%m%dll_data%avrSWAP( 1) 
         FileName     = Turbine%SrvD%m%dll_data%DLL_InFile
            ! overwrite values before calling DLL:
         Turbine%SrvD%m%dll_data%DLL_InFile = DLLFileName
         Turbine%SrvD%m%dll_data%avrSWAP(50) = REAL( LEN_TRIM(DLLFileName) ) +1 ! No. of characters in the "INFILE"  argument (-) (we add one for the C NULL CHARACTER)
         Turbine%SrvD%m%dll_data%avrSWAP( 1) = GH_DISCON_STATUS_RESTARTING
         Turbine%SrvD%m%dll_data%SimStatus = Turbine%SrvD%m%dll_data%avrSWAP( 1)
         CALL CallBladedDLL(Turbine%SrvD%Input(1), Turbine%SrvD%p,  Turbine%SrvD%m%dll_data, ErrStat2, ErrMsg2)
            CALL SetErrStat(ErrStat2, ErrMsg2, ErrStat, ErrMsg, RoutineName )                           
            ! put values back:
         Turbine%SrvD%m%dll_data%DLL_InFile = FileName
         Turbine%SrvD%m%dll_data%avrSWAP(50) = REAL( LEN_TRIM(FileName) ) +1 ! No. of characters in the "INFILE"  argument (-) (we add one for the C NULL CHARACTER)
         Turbine%SrvD%m%dll_data%avrSWAP( 1) = old_avrSwap1
         Turbine%SrvD%m%dll_data%SimStatus = Turbine%SrvD%m%dll_data%avrSWAP( 1)
      end if      
   end if   
   
      ! deal with sibling meshes here:
   ! (ignoring for now; they are not going to be siblings on restart)
   
   ! deal with files that were open:
   IF (Turbine%p_FAST%WrTxtOutFile) THEN
      CALL OpenFunkFileAppend ( Turbine%y_FAST%UnOu, TRIM(Turbine%p_FAST%OutFileRoot)//'.out', ErrStat2, ErrMsg2)
      IF ( ErrStat2 >= AbortErrLev ) RETURN
      CALL SetErrStat(ErrStat2, ErrMsg2, ErrStat, ErrMsg, RoutineName )
      CALL WrFileNR ( Turbine%y_FAST%UnOu, '#Restarting here')
      WRITE(Turbine%y_FAST%UnOu, '()')
   END IF
   ! (ignoring for now; will have fort.x files if any were open [though I printed a warning about not outputting binary files earlier])
      

END SUBROUTINE FAST_RestoreFromCheckpoint_T
!----------------------------------------------------------------------------------------------------------------------------------

!----------------------------------------------------------------------------------------------------------------------------------
!> Routine that calls FAST_RestoreForVTKModeShape_T for an array of Turbine data structures. 
SUBROUTINE FAST_RestoreForVTKModeShape_Tary(t_initial, Turbine, InputFileName, ErrStat, ErrMsg  )

   REAL(DbKi),               INTENT(IN   ) :: t_initial           !< initial time (for comparing with time from checkpoint file)
   TYPE(FAST_TurbineType),   INTENT(INOUT) :: Turbine(:)          !< all data for one instance of a turbine !intent(INOUT) instead of (IN) to attempt to avoid memory warnings in gnu compilers
   CHARACTER(*),             INTENT(IN   ) :: InputFileName       !< Name of the input file
   INTEGER(IntKi),           INTENT(  OUT) :: ErrStat             !< Error status of the operation
   CHARACTER(*),             INTENT(  OUT) :: ErrMsg              !< Error message if ErrStat /= ErrID_None

      ! local variables
   INTEGER(IntKi)                          :: i_turb
   INTEGER(IntKi)                          :: n_t_global          !< loop counter
   INTEGER(IntKi)                          :: NumTurbines         ! Number of turbines in this simulation
   INTEGER(IntKi)                          :: ErrStat2            ! local error status
   CHARACTER(ErrMsgLen)                    :: ErrMsg2             ! local error message
   CHARACTER(*),             PARAMETER     :: RoutineName = 'FAST_RestoreForVTKModeShape_Tary'
   
   
   ErrStat = ErrID_None
   ErrMsg  = ""

   NumTurbines = SIZE(Turbine)
   if (NumTurbines /=1) then
      call SetErrStat(ErrID_Fatal, "Mode-shape visualization is not available for multiple turbines.", ErrStat, ErrMsg, RoutineName)
      return
   end if
   

   CALL ReadModeShapeFile( Turbine(1)%p_FAST, trim(InputFileName), ErrStat2, ErrMsg2, checkpointOnly=.true. )
      CALL SetErrStat(ErrStat2, ErrMsg2, ErrStat, ErrMsg, RoutineName )
      if (ErrStat >= AbortErrLev) return
   
   CALL FAST_RestoreFromCheckpoint_Tary( t_initial, n_t_global, Turbine, trim(Turbine(1)%p_FAST%VTK_modes%CheckpointRoot), ErrStat2, ErrMsg2 )
      CALL SetErrStat(ErrStat2, ErrMsg2, ErrStat, ErrMsg, RoutineName )


   DO i_turb = 1,NumTurbines
      if (.not. allocated(Turbine(i_turb)%m_FAST%Lin%LinTimes)) then
         call SetErrStat(ErrID_Fatal, "Mode-shape visualization requires a checkpoint file from a simulation with linearization analysis, but NLinTimes is 0.", ErrStat, ErrMsg, RoutineName)
         return
      end if
      
      CALL FAST_RestoreForVTKModeShape_T(t_initial, Turbine(i_turb)%p_FAST, Turbine(i_turb)%y_FAST, Turbine(i_turb)%m_FAST, &
                  Turbine(i_turb)%ED, Turbine(i_turb)%BD, Turbine(i_turb)%SrvD, Turbine(i_turb)%AD14, Turbine(i_turb)%AD, Turbine(i_turb)%IfW, Turbine(i_turb)%OpFM, &
                  Turbine(i_turb)%HD, Turbine(i_turb)%SD, Turbine(i_turb)%ExtPtfm, Turbine(i_turb)%MAP, Turbine(i_turb)%FEAM, Turbine(i_turb)%MD, Turbine(i_turb)%Orca, &
                  Turbine(i_turb)%IceF, Turbine(i_turb)%IceD, Turbine(i_turb)%MeshMapData, trim(InputFileName), ErrStat2, ErrMsg2 )
      CALL SetErrStat(ErrStat2, ErrMsg2, ErrStat, ErrMsg, RoutineName )
   END DO

   
END SUBROUTINE FAST_RestoreForVTKModeShape_Tary

!----------------------------------------------------------------------------------------------------------------------------------
!> This routine calculates the motions generated by mode shapes and outputs VTK data for it
SUBROUTINE FAST_RestoreForVTKModeShape_T(t_initial, p_FAST, y_FAST, m_FAST, ED, BD, SrvD, AD14, AD, IfW, OpFM, HD, SD, ExtPtfm, &
                         MAPp, FEAM, MD, Orca, IceF, IceD, MeshMapData, InputFileName, ErrStat, ErrMsg )

   REAL(DbKi),               INTENT(IN   ) :: t_initial           !< initial time

   TYPE(FAST_ParameterType), INTENT(INOUT) :: p_FAST              !< Parameters for the glue code
   TYPE(FAST_OutputFileType),INTENT(INOUT) :: y_FAST              !< Output variables for the glue code
   TYPE(FAST_MiscVarType),   INTENT(INOUT) :: m_FAST              !< Miscellaneous variables
     
   TYPE(ElastoDyn_Data),     INTENT(INOUT) :: ED                  !< ElastoDyn data
   TYPE(BeamDyn_Data),       INTENT(INOUT) :: BD                  !< BeamDyn data
   TYPE(ServoDyn_Data),      INTENT(INOUT) :: SrvD                !< ServoDyn data
   TYPE(AeroDyn14_Data),     INTENT(INOUT) :: AD14                !< AeroDyn14 data
   TYPE(AeroDyn_Data),       INTENT(INOUT) :: AD                  !< AeroDyn data
   TYPE(InflowWind_Data),    INTENT(INOUT) :: IfW                 !< InflowWind data
   TYPE(OpenFOAM_Data),      INTENT(INOUT) :: OpFM                !< OpenFOAM data
   TYPE(HydroDyn_Data),      INTENT(INOUT) :: HD                  !< HydroDyn data
   TYPE(SubDyn_Data),        INTENT(INOUT) :: SD                  !< SubDyn data
   TYPE(ExtPtfm_Data),       INTENT(INOUT) :: ExtPtfm             !< ExtPtfm_MCKF data
   TYPE(MAP_Data),           INTENT(INOUT) :: MAPp                !< MAP data
   TYPE(FEAMooring_Data),    INTENT(INOUT) :: FEAM                !< FEAMooring data
   TYPE(MoorDyn_Data),       INTENT(INOUT) :: MD                  !< Data for the MoorDyn module
   TYPE(OrcaFlex_Data),      INTENT(INOUT) :: Orca                !< OrcaFlex interface data
   TYPE(IceFloe_Data),       INTENT(INOUT) :: IceF                !< IceFloe data
   TYPE(IceDyn_Data),        INTENT(INOUT) :: IceD                !< All the IceDyn data used in time-step loop

   TYPE(FAST_ModuleMapType), INTENT(INOUT) :: MeshMapData         !< Data for mapping between modules
   CHARACTER(*),             INTENT(IN   ) :: InputFileName       !< Name of the input file
      
   INTEGER(IntKi),           INTENT(  OUT) :: ErrStat             !< Error status of the operation
   CHARACTER(*),             INTENT(  OUT) :: ErrMsg              !< Error message if ErrStat /= ErrID_None
   
   ! local variables
   REAL(DbKi)                              :: dt                  ! time
   REAL(DbKi)                              :: tprime              ! time
   INTEGER(IntKi)                          :: nt                
   
   INTEGER(IntKi)                          :: iLinTime            ! generic loop counters
   INTEGER(IntKi)                          :: it                  ! generic loop counters
   INTEGER(IntKi)                          :: iMode               ! generic loop counters
   INTEGER(IntKi)                          :: ModeNo              ! mode number
   INTEGER(IntKi)                          :: NLinTimes
   
   INTEGER(IntKi)                          :: ErrStat2
   CHARACTER(ErrMsgLen)                    :: ErrMsg2
   CHARACTER(*), PARAMETER                 :: RoutineName = 'FAST_RestoreForVTKModeShape_T'
   CHARACTER(1024)                         :: VTK_RootName


   ErrStat = ErrID_None
   ErrMsg  = ""
   
   CALL ReadModeShapeFile( p_FAST, trim(InputFileName), ErrStat2, ErrMsg2 )
      CALL SetErrStat(ErrStat2, ErrMsg2, ErrStat, ErrMsg, RoutineName )
      if (ErrStat >= AbortErrLev) return   
   
   call ReadModeShapeMatlabFile( p_FAST, ErrStat2, ErrMsg2 )
      CALL SetErrStat(ErrStat2, ErrMsg2, ErrStat, ErrMsg, RoutineName )
      if (ErrStat >= AbortErrLev ) return
   
   y_FAST%WriteThisStep = .true.
   y_FAST%UnSum = -1
   
   NLinTimes = min( p_FAST%VTK_modes%VTKNLinTimes, size(p_FAST%VTK_modes%x_eig_magnitude,2), p_FAST%NLinTimes )

   VTK_RootName = p_FAST%VTK_OutFileRoot
   
   select case (p_FAST%VTK_modes%VTKLinTim)
   case (1)
   
      do iMode = 1,p_FAST%VTK_modes%VTKLinModes
         ModeNo = p_FAST%VTK_modes%VTKModes(iMode)
         
         call  GetTimeConstants(p_FAST%VTK_modes%DampedFreq_Hz(ModeNo), p_FAST%VTK_fps, nt, dt, p_FAST%VTK_tWidth )
         if (nt > 500) cycle
         
         p_FAST%VTK_OutFileRoot = trim(VTK_RootName)//'.Mode'//trim(num2lstr(ModeNo))
         y_FAST%VTK_count = 1  ! we are skipping the reference meshes by starting at 1
         do iLinTime = 1,NLinTimes
            tprime = m_FAST%Lin%LinTimes(iLinTime) - m_FAST%Lin%LinTimes(1)

            if (p_FAST%DT_UJac < p_FAST%TMax) then
               m_FAST%calcJacobian = .true.
               m_FAST%NextJacCalcTime = m_FAST%Lin%LinTimes(iLinTime)
            end if

            call SetOperatingPoint(iLinTime, p_FAST, y_FAST, m_FAST, ED, BD, SrvD, AD, IfW, OpFM, HD, SD, ExtPtfm, &
                                    MAPp, FEAM, MD, Orca, IceF, IceD, ErrStat2, ErrMsg2 )
               CALL SetErrStat(ErrStat2, ErrMsg2, ErrStat, ErrMsg, RoutineName )

               ! set perturbation of states based on x_eig magnitude and phase
            call PerturbOP(tprime, iLinTime, ModeNo, p_FAST, y_FAST, ED, BD, SrvD, AD, IfW, OpFM, HD, SD, ExtPtfm, MAPp, FEAM, MD, Orca, &
                        IceF, IceD, ErrStat2, ErrMsg2 )
               CALL SetErrStat(ErrStat2, ErrMsg2, ErrStat, ErrMsg, RoutineName )
               IF (ErrStat >= AbortErrLev) RETURN

            CALL CalcOutputs_And_SolveForInputs( -1,  m_FAST%Lin%LinTimes(iLinTime),  STATE_CURR, m_FAST%calcJacobian, m_FAST%NextJacCalcTime, &
               p_FAST, m_FAST, .true., ED, BD, SrvD, AD14, AD, IfW, OpFM, HD, SD, ExtPtfm, MAPp, FEAM, MD, Orca, IceF, IceD, MeshMapData, ErrStat2, ErrMsg2 )
               CALL SetErrStat(ErrStat2, ErrMsg2, ErrStat, ErrMsg, RoutineName )
               IF (ErrStat >= AbortErrLev) RETURN

            call WriteVTK(m_FAST%Lin%LinTimes(iLinTime), p_FAST, y_FAST, MeshMapData, ED, BD, AD, IfW, OpFM, HD, SD, ExtPtfm, SrvD, MAPp, FEAM, MD, Orca, IceF, IceD)

         end do ! iLinTime
      end do ! iMode
   
   case (2)
   
      do iMode = 1,p_FAST%VTK_modes%VTKLinModes
         ModeNo = p_FAST%VTK_modes%VTKModes(iMode)

         call  GetTimeConstants(p_FAST%VTK_modes%DampedFreq_Hz(ModeNo), p_FAST%VTK_fps, nt, dt, p_FAST%VTK_tWidth )
         if (nt > 500) cycle
         
         do iLinTime = 1,NLinTimes
            p_FAST%VTK_OutFileRoot = trim(VTK_RootName)//'.Mode'//trim(num2lstr(ModeNo))//'.LinTime'//trim(num2lstr(iLinTime))
            y_FAST%VTK_count = 1  ! we are skipping the reference meshes by starting at 1

            if (p_FAST%DT_UJac < p_FAST%TMax) then
               m_FAST%calcJacobian = .true.
               m_FAST%NextJacCalcTime = m_FAST%Lin%LinTimes(iLinTime)
            end if
            
            do it = 1,nt
               tprime = (it-1)*dt
               
               call SetOperatingPoint(iLinTime, p_FAST, y_FAST, m_FAST, ED, BD, SrvD, AD, IfW, OpFM, HD, SD, ExtPtfm, &
                                     MAPp, FEAM, MD, Orca, IceF, IceD, ErrStat2, ErrMsg2 )
                  CALL SetErrStat(ErrStat2, ErrMsg2, ErrStat, ErrMsg, RoutineName )
                  
                  ! set perturbation of states based on x_eig magnitude and phase
               call PerturbOP(tprime, iLinTime, ModeNo, p_FAST, y_FAST, ED, BD, SrvD, AD, IfW, OpFM, HD, SD, ExtPtfm, MAPp, FEAM, MD, Orca, &
                         IceF, IceD, ErrStat2, ErrMsg2 )
                  CALL SetErrStat(ErrStat2, ErrMsg2, ErrStat, ErrMsg, RoutineName )
                  IF (ErrStat >= AbortErrLev) RETURN

               CALL CalcOutputs_And_SolveForInputs( -1, m_FAST%Lin%LinTimes(iLinTime),  STATE_CURR, m_FAST%calcJacobian, m_FAST%NextJacCalcTime, &
                  p_FAST, m_FAST, .true., ED, BD, SrvD, AD14, AD, IfW, OpFM, HD, SD, ExtPtfm, MAPp, FEAM, MD, Orca, IceF, IceD, MeshMapData, ErrStat2, ErrMsg2 )
                  CALL SetErrStat(ErrStat2, ErrMsg2, ErrStat, ErrMsg, RoutineName )
                  IF (ErrStat >= AbortErrLev) RETURN

               call WriteVTK(m_FAST%Lin%LinTimes(iLinTime)+tprime, p_FAST, y_FAST, MeshMapData, ED, BD, AD, IfW, OpFM, HD, SD, ExtPtfm, SrvD, MAPp, FEAM, MD, Orca, IceF, IceD)

            end do
            
            
         end do ! iLinTime
      end do   ! iMode
   
   end select
   
END SUBROUTINE FAST_RestoreForVTKModeShape_T
!----------------------------------------------------------------------------------------------------------------------------------
SUBROUTINE GetTimeConstants(DampedFreq_Hz, VTK_fps, nt, dt, VTK_tWidth )
   REAL(R8Ki),     INTENT(IN   ) :: DampedFreq_Hz
   REAL(DbKi),     INTENT(IN   ) :: VTK_fps
   INTEGER(IntKi), INTENT(  OUT) :: nt  !< number of steps
   REAL(DbKi),     INTENT(  OUT) :: dt  !< time step
   INTEGER(IntKi), INTENT(  OUT) :: VTK_tWidth
   
   REAL(DbKi)                              :: cycle_time          ! time for one cycle of mode
   INTEGER(IntKi)                          :: NCycles
   INTEGER(IntKi), PARAMETER               :: MinFrames = 5
   
   if (DampedFreq_Hz <= 0.0_DbKi) then
      nt = huge(nt)
      dt = epsilon(dt)
      VTK_tWidth = 1
      return
   end if
   
   nt = 1
   NCycles = 0
   do while (nt<MinFrames)
      NCycles = NCycles + 1
      cycle_time = NCycles * 1.0_DbKi / DampedFreq_Hz
            
      nt = NINT( max(1.0_DbKi, VTK_fps) * cycle_time )
   end do
         
   dt = cycle_time / nt
   
   VTK_tWidth = CEILING( log10( real(nt) ) ) + 1
   
END SUBROUTINE GetTimeConstants
!----------------------------------------------------------------------------------------------------------------------------------
SUBROUTINE ReadModeShapeMatlabFile(p_FAST, ErrStat, ErrMsg)
   TYPE(FAST_ParameterType), INTENT(INOUT) :: p_FAST              !< Parameters for the glue code
   INTEGER(IntKi),           INTENT(  OUT) :: ErrStat             !< Error status of the operation
   CHARACTER(*),             INTENT(  OUT) :: ErrMsg              !< Error message if ErrStat /= ErrID_None
   
   ! local variables
   INTEGER(IntKi)                          :: ErrStat2
   CHARACTER(ErrMsgLen)                    :: ErrMsg2
   CHARACTER(*), PARAMETER                 :: RoutineName = 'ReadModeShapeMatlabFile'
   
   INTEGER(4)                              :: FileType
   INTEGER(4)                              :: nModes
   INTEGER(4)                              :: nStates
   INTEGER(4)                              :: NLinTimes
   INTEGER(IntKi)                          :: iMode
   INTEGER(IntKi)                          :: UnIn

   ErrStat = ErrID_None
   ErrMsg  = ""

      !  Open data file.
   CALL GetNewUnit( UnIn, ErrStat2, ErrMsg2 )

   CALL OpenBInpFile ( UnIn, trim(p_FAST%VTK_modes%MatlabFileName), ErrStat2, ErrMsg2 )
      CALL SetErrStat( ErrStat2, ErrMsg2, ErrStat, ErrMsg, RoutineName )
      IF (ErrStat >= AbortErrLev) RETURN
      
      ! Process the requested data records of this file.

   CALL WrScr ( NewLine//' =======================================================' )
   CALL WrScr ( ' Reading in data from file "'//TRIM( p_FAST%VTK_modes%MatlabFileName )//'".'//NewLine )


      ! Read some of the header information.

   READ (UnIn, IOSTAT=ErrStat2)  FileType    ! placeholder for future file format changes
   IF ( ErrStat2 /= 0 )  THEN
      CALL SetErrStat ( ErrID_Fatal, 'Fatal error reading FileType from file "'//TRIM( p_FAST%VTK_modes%MatlabFileName )//'".', ErrStat, ErrMsg, RoutineName )
      RETURN
   ENDIF   

   READ (UnIn, IOSTAT=ErrStat2)  nModes    ! number of modes in the file
   IF ( ErrStat2 /= 0 )  THEN
      CALL SetErrStat ( ErrID_Fatal, 'Fatal error reading nModes from file "'//TRIM( p_FAST%VTK_modes%MatlabFileName )//'".', ErrStat, ErrMsg, RoutineName )
      RETURN
   ENDIF   

   READ (UnIn, IOSTAT=ErrStat2)  nStates    ! number of states in the file
   IF ( ErrStat2 /= 0 )  THEN
      CALL SetErrStat ( ErrID_Fatal, 'Fatal error reading nStates from file "'//TRIM( p_FAST%VTK_modes%MatlabFileName )//'".', ErrStat, ErrMsg, RoutineName )
      RETURN
   ENDIF   

   READ (UnIn, IOSTAT=ErrStat2)  NLinTimes    ! number of linearization times / azimuths in the file
   IF ( ErrStat2 /= 0 )  THEN
      CALL SetErrStat ( ErrID_Fatal, 'Fatal error reading NLinTimes from file "'//TRIM( p_FAST%VTK_modes%MatlabFileName )//'".', ErrStat, ErrMsg, RoutineName )
      RETURN
   ENDIF   
   
   ALLOCATE( p_FAST%VTK_Modes%NaturalFreq_Hz(nModes), &
             p_FAST%VTK_Modes%DampingRatio(  nModes), &
             p_FAST%VTK_Modes%DampedFreq_Hz( nModes),   STAT=ErrStat2 )
      IF ( ErrStat2 /= 0 )  THEN
         CALL SetErrStat ( ErrID_Fatal, 'Error allocating arrays to read from file.', ErrStat, ErrMsg, RoutineName )
         RETURN
      ENDIF

      
   READ(UnIn, IOSTAT=ErrStat2) p_FAST%VTK_Modes%NaturalFreq_Hz ! read entire array
   IF ( ErrStat2 /= 0 )  THEN
      CALL SetErrStat ( ErrID_Fatal, 'Fatal error reading NaturalFreq_Hz array from file "'//TRIM( p_FAST%VTK_modes%MatlabFileName )//'".', ErrStat, ErrMsg, RoutineName )
      RETURN
   ENDIF
   
   READ(UnIn, IOSTAT=ErrStat2) p_FAST%VTK_Modes%DampingRatio ! read entire array
   IF ( ErrStat2 /= 0 )  THEN
      CALL SetErrStat ( ErrID_Fatal, 'Fatal error reading DampingRatio array from file "'//TRIM( p_FAST%VTK_modes%MatlabFileName )//'".', ErrStat, ErrMsg, RoutineName )
      RETURN
   ENDIF

   READ(UnIn, IOSTAT=ErrStat2) p_FAST%VTK_Modes%DampedFreq_Hz ! read entire array
   IF ( ErrStat2 /= 0 )  THEN
      CALL SetErrStat ( ErrID_Fatal, 'Fatal error reading DampedFreq_Hz array from file "'//TRIM( p_FAST%VTK_modes%MatlabFileName )//'".', ErrStat, ErrMsg, RoutineName )
      RETURN
   ENDIF
   
   if (nModes < p_FAST%VTK_Modes%VTKLinModes) CALL SetErrStat(ErrID_Severe,'Number of modes requested exceeds the number of modes in the linearization analysis file "'//TRIM( p_FAST%VTK_modes%MatlabFileName )//'".', ErrStat, ErrMsg, RoutineName)
   if (NLinTimes /= p_FAST%NLinTimes) CALL SetErrStat(ErrID_Severe,'Number of times linearization was performed is not the same as the number of linearization times in the linearization analysis file "'//TRIM( p_FAST%VTK_modes%MatlabFileName )//'".', ErrStat, ErrMsg, RoutineName)
   
   
      !Let's read only the number of modes we need to use
   nModes = min( nModes, p_FAST%VTK_Modes%VTKLinModes )
   
   ALLOCATE( p_FAST%VTK_Modes%x_eig_magnitude(nStates, NLinTimes, nModes), &
             p_FAST%VTK_Modes%x_eig_phase(    nStates, NLinTimes, nModes), STAT=ErrStat2 )
      IF ( ErrStat2 /= 0 )  THEN
         CALL SetErrStat ( ErrID_Fatal, 'Error allocating arrays to read from file.', ErrStat, ErrMsg, RoutineName )
         RETURN
      ENDIF
   
    do iMode = 1,nModes
    
      READ(UnIn, IOSTAT=ErrStat2) p_FAST%VTK_Modes%x_eig_magnitude(:,:,iMode) ! read data for one mode
      IF ( ErrStat2 /= 0 )  THEN
         CALL SetErrStat ( ErrID_Fatal, 'Fatal error reading x_eig_magnitude from file "'//TRIM( p_FAST%VTK_modes%MatlabFileName )//'".', ErrStat, ErrMsg, RoutineName )
         RETURN
      ENDIF
      
      READ(UnIn, IOSTAT=ErrStat2) p_FAST%VTK_Modes%x_eig_phase(:,:,iMode) ! read data for one mode
      IF ( ErrStat2 /= 0 )  THEN
         CALL SetErrStat ( ErrID_Fatal, 'Fatal error reading x_eig_phase from file "'//TRIM( p_FAST%VTK_modes%MatlabFileName )//'".', ErrStat, ErrMsg, RoutineName )
         RETURN
      ENDIF

    end do

END SUBROUTINE ReadModeShapeMatlabFile
!----------------------------------------------------------------------------------------------------------------------------------
SUBROUTINE ReadModeShapeFile(p_FAST, InputFile, ErrStat, ErrMsg, checkpointOnly)
   TYPE(FAST_ParameterType),     INTENT(INOUT) :: p_FAST          !< Parameters for the glue code
   CHARACTER(*),                 INTENT(IN   ) :: InputFile       !< Name of the text input file to read
   INTEGER(IntKi),               INTENT(  OUT) :: ErrStat         !< Error status of the operation
   CHARACTER(*),                 INTENT(  OUT) :: ErrMsg          !< Error message if ErrStat /= ErrID_None
   LOGICAL,      OPTIONAL,       INTENT(IN   ) :: checkpointOnly  !< Whether to return after reading checkpoint file name
   
   ! local variables
   INTEGER(IntKi)                          :: ErrStat2
   CHARACTER(ErrMsgLen)                    :: ErrMsg2
   CHARACTER(*), PARAMETER                 :: RoutineName = 'ReadModeShapeFile'
   
   CHARACTER(1024)                         :: PriPath            ! Path name of the primary file
   INTEGER(IntKi)                          :: i
   INTEGER(IntKi)                          :: UnIn
   INTEGER(IntKi)                          :: UnEc
   LOGICAL                                 :: VTKLinTimes1

   ErrStat = ErrID_None
   ErrMsg  = ""
   UnEc = -1

   CALL GetPath( InputFile, PriPath )    ! Input files will be relative to the path where the primary input file is located.
   
      !  Open data file.
   CALL GetNewUnit( UnIn, ErrStat2, ErrMsg2 )

   CALL OpenFInpFile ( UnIn, InputFile, ErrStat2, ErrMsg2 )
      CALL SetErrStat( ErrStat2, ErrMsg2, ErrStat, ErrMsg, RoutineName )
      IF (ErrStat >= AbortErrLev) RETURN
      
      
   CALL ReadCom( UnIn, InputFile, 'File header: (line 1)', ErrStat2, ErrMsg2, UnEc )
      CALL SetErrStat( ErrStat2, ErrMsg2, ErrStat, ErrMsg, RoutineName )
      
   CALL ReadCom( UnIn, InputFile, 'File header: (line 2)', ErrStat2, ErrMsg2, UnEc )
      CALL SetErrStat( ErrStat2, ErrMsg2, ErrStat, ErrMsg, RoutineName )
   
   !----------- FILE NAMES ----------------------------------------------------
   CALL ReadCom( UnIn, InputFile, 'Section Header: File Names', ErrStat2, ErrMsg2, UnEc )
      CALL SetErrStat( ErrStat2, ErrMsg2, ErrStat, ErrMsg, RoutineName )

   CALL ReadVar( UnIn, InputFile, p_FAST%VTK_modes%CheckpointRoot, 'CheckpointRoot', 'Name of the checkpoint file written by FAST when linearization data was produced', ErrStat2, ErrMsg2, UnEc )
      CALL SetErrStat( ErrStat2, ErrMsg2, ErrStat, ErrMsg, RoutineName )
      
   IF ( PathIsRelative( p_FAST%VTK_modes%CheckpointRoot ) ) p_FAST%VTK_modes%CheckpointRoot = TRIM(PriPath)//TRIM(p_FAST%VTK_modes%CheckpointRoot)
      
   if (present(checkpointOnly)) then
      if (checkpointOnly) then
         call cleanup()
         return
      end if
   end if
   
      
   CALL ReadVar( UnIn, InputFile, p_FAST%VTK_modes%MatlabFileName, 'MatlabFileName', 'Name of the file with eigenvectors written by Matlab', ErrStat2, ErrMsg2, UnEc )
      CALL SetErrStat( ErrStat2, ErrMsg2, ErrStat, ErrMsg, RoutineName )
      IF ( ErrStat >= AbortErrLev ) THEN
         CALL Cleanup()
         RETURN
      END IF
   IF ( PathIsRelative( p_FAST%VTK_modes%MatlabFileName ) ) p_FAST%VTK_modes%MatlabFileName = TRIM(PriPath)//TRIM(p_FAST%VTK_modes%MatlabFileName)
   
   !----------- VISUALIZATION OPTIONS ------------------------------------------
   
   CALL ReadCom( UnIn, InputFile, 'Section Header: Visualization Options', ErrStat2, ErrMsg2, UnEc )
      CALL SetErrStat( ErrStat2, ErrMsg2, ErrStat, ErrMsg, RoutineName )

   CALL ReadVar( UnIn, InputFile, p_FAST%VTK_modes%VTKLinModes, 'VTKLinModes', 'Number of modes to visualize', ErrStat2, ErrMsg2, UnEc )
      CALL SetErrStat( ErrStat2, ErrMsg2, ErrStat, ErrMsg, RoutineName )
      

   if (p_FAST%VTK_modes%VTKLinModes <= 0) CALL SetErrStat( ErrID_Fatal, "VTKLinModes must be a positive number.", ErrStat, ErrMsg, RoutineName )

   if (ErrStat >= AbortErrLev) then
      CALL Cleanup()
      RETURN
   end if

   
   call AllocAry( p_FAST%VTK_modes%VTKModes, p_FAST%VTK_modes%VTKLinModes, 'VTKModes', ErrStat2, ErrMsg2)
      call SetErrStat( ErrStat2, ErrMsg2, ErrStat, ErrMsg, RoutineName )
      if ( ErrStat >= AbortErrLev ) then
         call Cleanup()
         return
      end if

   p_FAST%VTK_modes%VTKModes = -1
      
   CALL ReadAry( UnIn, InputFile, p_FAST%VTK_modes%VTKModes, p_FAST%VTK_modes%VTKLinModes, 'VTKModes', 'List of modes to visualize', ErrStat2, ErrMsg2, UnEc )
   ! note that we don't check the ErrStat here; if the user entered fewer than p_FAST%VTK_modes%VTKLinModes values, we will use the
   ! last entry to fill in remaining values.
   !Check 1st value, we need at least one good value from user or throw error
   IF (p_FAST%VTK_modes%VTKModes(1) < 0 ) THEN
      call SetErrStat( ErrID_Fatal, "VTKModes must contain positive numbers.", ErrStat, ErrMsg, RoutineName )
         CALL CleanUp()
         RETURN
   ELSE
      DO i = 2, p_FAST%VTK_modes%VTKLinModes
         IF ( p_FAST%VTK_modes%VTKModes(i) < 0 ) THEN
            p_FAST%VTK_modes%VTKModes(i)=p_FAST%VTK_modes%VTKModes(i-1) + 1
         ENDIF
      ENDDO
   ENDIF


   CALL ReadVar( UnIn, InputFile, p_FAST%VTK_modes%VTKLinScale, 'VTKLinScale', 'Mode shape visualization scaling factor', ErrStat2, ErrMsg2, UnEc )
      CALL SetErrStat( ErrStat2, ErrMsg2, ErrStat, ErrMsg, RoutineName )
   
   CALL ReadVar( UnIn, InputFile, p_FAST%VTK_modes%VTKLinTim, 'VTKLinTim', 'Switch to make one animation for all LinTimes together (1) or separate animations for each LinTimes(2)', ErrStat2, ErrMsg2, UnEc )
      CALL SetErrStat( ErrStat2, ErrMsg2, ErrStat, ErrMsg, RoutineName )
      
   CALL ReadVar( UnIn, InputFile, VTKLinTimes1, 'VTKLinTimes1', 'If VTKLinTim=2, visualize modes at LinTimes(1) only?', ErrStat2, ErrMsg2, UnEc )
      CALL SetErrStat( ErrStat2, ErrMsg2, ErrStat, ErrMsg, RoutineName )
      

   CALL ReadVar( UnIn, InputFile, p_FAST%VTK_modes%VTKLinPhase, 'VTKLinPhase', 'Phase when making one animation for all LinTimes together (used only when VTKLinTim=1)', ErrStat2, ErrMsg2, UnEc )
      CALL SetErrStat( ErrStat2, ErrMsg2, ErrStat, ErrMsg, RoutineName )
      
! overwrite these based on inputs:
      
      if (p_FAST%VTK_modes%VTKLinTim == 2) then
         p_FAST%VTK_modes%VTKLinPhase = 0      ! "Phase when making one animation for all LinTimes together (used only when VTKLinTim=1)" -
         
         if (VTKLinTimes1) then
            p_FAST%VTK_modes%VTKNLinTimes = 1
         else
            p_FAST%VTK_modes%VTKNLinTimes = p_FAST%NLinTimes
         end if
      else
         p_FAST%VTK_modes%VTKNLinTimes = p_FAST%NLinTimes
      end if
      
contains
   SUBROUTINE Cleanup()
      IF (UnIn > 0) CLOSE(UnIn)
   END SUBROUTINE Cleanup

END SUBROUTINE ReadModeShapeFile
!----------------------------------------------------------------------------------------------------------------------------------
END MODULE FAST_Subs
!----------------------------------------------------------------------------------------------------------------------------------<|MERGE_RESOLUTION|>--- conflicted
+++ resolved
@@ -675,121 +675,6 @@
    
    
    ! ........................
-<<<<<<< HEAD
-=======
-   ! initialize ServoDyn 
-   ! ........................
-   ALLOCATE( SrvD%Input( p_FAST%InterpOrder+1 ), SrvD%InputTimes( p_FAST%InterpOrder+1 ), STAT = ErrStat2 )
-      IF (ErrStat2 /= 0) THEN
-         CALL SetErrStat(ErrID_Fatal,"Error allocating SrvD%Input and SrvD%InputTimes.",ErrStat,ErrMsg,RoutineName)
-         CALL Cleanup()
-         RETURN
-      END IF
-      
-   IF ( p_FAST%CompServo == Module_SrvD ) THEN
-      Init%InData_SrvD%InputFile     = p_FAST%ServoFile
-      Init%InData_SrvD%RootName      = TRIM(p_FAST%OutFileRoot)//'.'//TRIM(y_FAST%Module_Abrev(Module_SrvD))
-      Init%InData_SrvD%NumBl         = NumBl
-      Init%InData_SrvD%Gravity       = (/ 0.0_ReKi, 0.0_ReKi, -Init%OutData_ED%Gravity /)       ! "Gravitational acceleration vector" m/s^2
-      Init%InData_SrvD%NacPosition(1:3)        = ED%Input(1)%NacelleLoads%Position(1:3,1)
-      Init%InData_SrvD%NacOrientation(1:3,1:3) = ED%Input(1)%NacelleLoads%RefOrientation(1:3,1:3,1)  ! R8Ki
-      Init%InData_SrvD%TwrBasePos    = Init%OutData_ED%TwrBasePos
-      Init%InData_SrvD%TwrBaseOrient = Init%OutData_ED%TwrBaseOrient                      ! R8Ki
-      Init%InData_SrvD%PlatformPos(1:3)        = ED%y%PlatformPtMesh%Position(1:3,1)
-      Init%InData_SrvD%PlatformOrient(1:3,1:3) = ED%y%PlatformPtMesh%Orientation(1:3,1:3,1)  ! R8Ki
-      Init%InData_SrvD%TMax          = p_FAST%TMax
-      Init%InData_SrvD%AirDens       = AirDens
-      Init%InData_SrvD%AvgWindSpeed  = Init%OutData_IfW%WindFileInfo%MWS
-      Init%InData_SrvD%Linearize     = p_FAST%Linearize
-      Init%InData_SrvD%TrimCase      = p_FAST%TrimCase
-      Init%InData_SrvD%TrimGain      = p_FAST%TrimGain
-      Init%InData_SrvD%RotSpeedRef   = Init%OutData_ED%RotSpeed
-
-      CALL AllocAry( Init%InData_SrvD%BladeRootPosition,      3, Init%OutData_ED%NumBl, 'Init%InData_SrvD%BladeRootPosition', errStat2, ErrMsg2)
-         CALL SetErrStat(ErrStat2,ErrMsg2,ErrStat,ErrMsg,RoutineName)
-      CALL AllocAry( Init%InData_SrvD%BladeRootOrientation,3, 3, Init%OutData_ED%NumBl, 'Init%InData_SrvD%BladeRootOrientation', errStat2, ErrMsg2)
-         CALL SetErrStat(ErrStat2,ErrMsg2,ErrStat,ErrMsg,RoutineName)
-         IF (ErrStat >= AbortErrLev) THEN
-            CALL Cleanup()
-            RETURN
-         END IF
-      do k=1,Init%OutData_ED%NumBl
-         Init%InData_SrvD%BladeRootPosition(:,k)      = ED%y%BladeRootMotion(k)%Position(:,1)
-         Init%InData_SrvD%BladeRootOrientation(:,:,k) = ED%y%BladeRootMotion(k)%RefOrientation(:,:,1)
-      enddo
-
-      
-      IF ( PRESENT(ExternInitData) ) THEN
-         Init%InData_SrvD%NumSC2Ctrl = ExternInitData%NumSC2Ctrl
-         Init%InData_SrvD%NumCtrl2SC = ExternInitData%NumCtrl2SC
-      ELSE
-         Init%InData_SrvD%NumSC2Ctrl = 0
-         Init%InData_SrvD%NumCtrl2SC = 0
-      END IF      
-            
-      CALL AllocAry(Init%InData_SrvD%BlPitchInit, Init%OutData_ED%NumBl, 'BlPitchInit', ErrStat2, ErrMsg2)
-         CALL SetErrStat(ErrStat2,ErrMsg2,ErrStat,ErrMsg,RoutineName)
-
-      if (ErrStat >= abortErrLev) then ! make sure allocatable arrays are valid before setting them
-         CALL Cleanup()
-         RETURN
-      end if
-
-      Init%InData_SrvD%BlPitchInit   = Init%OutData_ED%BlPitch
-      CALL SrvD_Init( Init%InData_SrvD, SrvD%Input(1), SrvD%p, SrvD%x(STATE_CURR), SrvD%xd(STATE_CURR), SrvD%z(STATE_CURR), &
-                      SrvD%OtherSt(STATE_CURR), SrvD%y, SrvD%m, p_FAST%dt_module( MODULE_SrvD ), Init%OutData_SrvD, ErrStat2, ErrMsg2 )
-         CALL SetErrStat(ErrStat2,ErrMsg2,ErrStat,ErrMsg,RoutineName)
-      p_FAST%ModuleInitialized(Module_SrvD) = .TRUE.
-
-      !IF ( Init%OutData_SrvD%CouplingScheme == ExplicitLoose ) THEN ...  bjj: abort if we're doing anything else!
-
-      CALL SetModuleSubstepTime(Module_SrvD, p_FAST, y_FAST, ErrStat2, ErrMsg2)
-         CALL SetErrStat(ErrStat2,ErrMsg2,ErrStat,ErrMsg,RoutineName)
-
-      !! initialize SrvD%y%ElecPwr and SrvD%y%GenTq because they are one timestep different (used as input for the next step)?
-                  
-      allocate( y_FAST%Lin%Modules(MODULE_SrvD)%Instance(1), stat=ErrStat2)
-      if (ErrStat2 /= 0 ) then
-         call SetErrStat(ErrID_Fatal, "Error allocating Lin%Modules(SrvD).", ErrStat, ErrMsg, RoutineName )
-      else
-         if (allocated(Init%OutData_SrvD%LinNames_y)) call move_alloc(Init%OutData_SrvD%LinNames_y,y_FAST%Lin%Modules(MODULE_SrvD)%Instance(1)%Names_y )
-         if (allocated(Init%OutData_SrvD%LinNames_u)) call move_alloc(Init%OutData_SrvD%LinNames_u,y_FAST%Lin%Modules(MODULE_SrvD)%Instance(1)%Names_u )
-         if (allocated(Init%OutData_SrvD%RotFrame_y)) call move_alloc(Init%OutData_SrvD%RotFrame_y,y_FAST%Lin%Modules(MODULE_SrvD)%Instance(1)%RotFrame_y )
-         if (allocated(Init%OutData_SrvD%RotFrame_u)) call move_alloc(Init%OutData_SrvD%RotFrame_u,y_FAST%Lin%Modules(MODULE_SrvD)%Instance(1)%RotFrame_u )
-         if (allocated(Init%OutData_SrvD%IsLoad_u  )) call move_alloc(Init%OutData_SrvD%IsLoad_u  ,y_FAST%Lin%Modules(MODULE_SrvD)%Instance(1)%IsLoad_u   )
-
-         if (allocated(Init%OutData_SrvD%WriteOutputHdr)) y_FAST%Lin%Modules(MODULE_SrvD)%Instance(1)%NumOutputs = size(Init%OutData_SrvD%WriteOutputHdr)
-      end if
-      
-      IF (ErrStat >= AbortErrLev) THEN
-         CALL Cleanup()
-         RETURN
-      END IF
-      
-   ! ........................
-   ! some checks for AeroDyn and ElastoDyn inputs with the high-speed shaft brake hack in ElastoDyn:
-   ! (DO NOT COPY THIS CODE!)
-   ! ........................   
-         ! bjj: this is a hack to get high-speed shaft braking in FAST v8
-      
-      IF ( Init%OutData_SrvD%UseHSSBrake ) THEN
-         IF ( p_FAST%CompAero == Module_AD14 ) THEN
-            IF ( AD14%p%DYNINFL ) THEN
-               CALL SetErrStat(ErrID_Fatal,'AeroDyn v14 "DYNINFL" InfModel is invalid for models with high-speed shaft braking.',ErrStat,ErrMsg,RoutineName)
-            END IF
-         END IF
-         
-
-         IF ( ED%p%method == Method_RK4 ) THEN ! bjj: should be using ElastoDyn's Method_ABM4 Method_AB4 parameters
-            CALL SetErrStat(ErrID_Fatal,'ElastoDyn must use the AB4 or ABM4 integration method to implement high-speed shaft braking.',ErrStat,ErrMsg,RoutineName)
-         ENDIF
-      END IF ! Init%OutData_SrvD%UseHSSBrake
-      
-      
-   END IF
-
-   ! ........................
->>>>>>> 36412808
    ! set some VTK parameters required before HydroDyn init (so we can get wave elevations for visualization)
    ! ........................
    

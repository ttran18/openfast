--- conflicted
+++ resolved
@@ -1851,13 +1851,10 @@
       p%TurbineType = Type_Offshore_Floating
    ELSEIF ( p%CompSub == Module_ExtPtfm ) THEN
       p%TurbineType = Type_Offshore_Fixed
-<<<<<<< HEAD
-=======
    ELSEIF ( p%MHK == 1 ) THEN
       p%TurbineType = Type_MHK_Fixed
    ELSEIF ( p%MHK == 2 ) THEN
       p%TurbineType = Type_MHK_Floating
->>>>>>> 8d2b7994
    ELSE      
       p%TurbineType = Type_LandBased
    END IF

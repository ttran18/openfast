--- conflicted
+++ resolved
@@ -2001,15 +2001,12 @@
       IF (p%CompHydro /= Module_HD) CALL SetErrStat( ErrID_Fatal, 'HydroDyn must be used when IceDyn is used. Set CompHydro > 0 or CompIce = 0 in the FAST input file.', ErrStat, ErrMsg, RoutineName )
    END IF
 
-<<<<<<< HEAD
    IF (p%CompElast == Module_BD .and. (p%CompAero == Module_AD14 .or. p%CompAero == Module_ADsk) ) CALL SetErrStat( ErrID_Fatal, 'AeroDyn14 or AeroDisk cannot be used when BeamDyn is used. Change CompAero or CompElast in the FAST input file.', ErrStat, ErrMsg, RoutineName )
 
    ! No method at the moment for getting disk average velocity from OpFM
    if (p%CompAero == Module_ADsk .and. p%CompInflow == MODULE_OpFM) call SetErrStat( ErrID_Fatal, 'AeroDisk cannot be used with OpenFOAM or the library interface', ErrStat, ErrMsg, RoutineName ) 
-=======
-   IF (p%CompElast == Module_BD .and. p%CompAero == Module_AD14 ) CALL SetErrStat( ErrID_Fatal, 'AeroDyn14 cannot be used when BeamDyn is used. Change CompAero or CompElast in the FAST input file.', ErrStat, ErrMsg, RoutineName )
+
    if (p%CompInflow == MODULE_OpFM .and. p%CompAero == Module_AD14 ) CALL SetErrStat( ErrID_Fatal, 'AeroDyn14 cannot be used when OpenFOAM is used. Change CompAero or CompInflow in the FAST input file.', ErrStat, ErrMsg, RoutineName )
->>>>>>> 28f2647a
    
    IF (p%MHK /= 0 .and. p%MHK /= 1 .and. p%MHK /= 2) CALL SetErrStat( ErrID_Fatal, 'MHK switch is invalid. Set MHK to 0, 1, or 2 in the FAST input file.', ErrStat, ErrMsg, RoutineName )
 

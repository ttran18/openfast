!**********************************************************************************************************************************
! FAST_Solver.f90, FAST_Subs.f90, FAST_Lin.f90, and FAST_Mods.f90 make up the FAST glue code in the FAST Modularization Framework.
! FAST_Prog.f90, FAST_Library.f90, FAST_Prog.c are different drivers for this code.
!..................................................................................................................................
! LICENSING
! Copyright (C) 2013-2016  National Renewable Energy Laboratory
!
!    This file is part of FAST.
!
! Licensed under the Apache License, Version 2.0 (the "License");
! you may not use this file except in compliance with the License.
! You may obtain a copy of the License at
!
!     http://www.apache.org/licenses/LICENSE-2.0
!
! Unless required by applicable law or agreed to in writing, software
! distributed under the License is distributed on an "AS IS" BASIS,
! WITHOUT WARRANTIES OR CONDITIONS OF ANY KIND, either express or implied.
! See the License for the specific language governing permissions and
! limitations under the License.
!**********************************************************************************************************************************
MODULE FAST_Subs

   USE FAST_Solver
   USE FAST_Linear
   USE Waves, ONLY : WaveGrid_n
   USE SC_DataEx

   IMPLICIT NONE

CONTAINS
!++++++++++++++++++++++++++++++++++++++++++++++++++++++++++++++++++++++++++++++++++++++++++++++++++++++++++++++++++++++++++++++++++
! INITIALIZATION ROUTINES
!++++++++++++++++++++++++++++++++++++++++++++++++++++++++++++++++++++++++++++++++++++++++++++++++++++++++++++++++++++++++++++++++++
!> a wrapper routine to call FAST_Initialize at the full-turbine simulation level (makes easier to write top-level driver)
SUBROUTINE FAST_InitializeAll_T( t_initial, TurbID, Turbine, ErrStat, ErrMsg, InFile, ExternInitData )

   REAL(DbKi),                        INTENT(IN   ) :: t_initial      !< initial time
   INTEGER(IntKi),                    INTENT(IN   ) :: TurbID         !< turbine Identifier (1-NumTurbines)
   TYPE(FAST_TurbineType),            INTENT(INOUT) :: Turbine        !< all data for one instance of a turbine
   INTEGER(IntKi),                    INTENT(  OUT) :: ErrStat        !< Error status of the operation
   CHARACTER(*),                      INTENT(  OUT) :: ErrMsg         !< Error message if ErrStat /= ErrID_None
   CHARACTER(*),             OPTIONAL,INTENT(IN   ) :: InFile         !< A CHARACTER string containing the name of the primary FAST input file (if not present, we'll get it from the command line)
   TYPE(FAST_ExternInitType),OPTIONAL,INTENT(IN   ) :: ExternInitData !< Initialization input data from an external source (Simulink)

   Turbine%TurbID = TurbID


   IF (PRESENT(InFile)) THEN
      IF (PRESENT(ExternInitData)) THEN
         CALL FAST_InitializeAll( t_initial, Turbine%p_FAST, Turbine%y_FAST, Turbine%m_FAST, &
                     Turbine%ED, Turbine%BD, Turbine%SrvD, Turbine%AD14, Turbine%AD, Turbine%IfW, Turbine%OpFM, Turbine%SC_DX,&
                     Turbine%HD, Turbine%SD, Turbine%ExtPtfm, Turbine%MAP, Turbine%FEAM, Turbine%MD, Turbine%Orca, &
                     Turbine%IceF, Turbine%IceD, Turbine%MeshMapData, ErrStat, ErrMsg, InFile, ExternInitData )
      ELSE
         CALL FAST_InitializeAll( t_initial, Turbine%p_FAST, Turbine%y_FAST, Turbine%m_FAST, &
                     Turbine%ED, Turbine%BD, Turbine%SrvD, Turbine%AD14, Turbine%AD, Turbine%IfW, Turbine%OpFM, Turbine%SC_DX, &
                     Turbine%HD, Turbine%SD, Turbine%ExtPtfm, Turbine%MAP, Turbine%FEAM, Turbine%MD, Turbine%Orca, &
                     Turbine%IceF, Turbine%IceD, Turbine%MeshMapData, ErrStat, ErrMsg, InFile  )
      END IF
   ELSE
      CALL FAST_InitializeAll( t_initial, Turbine%p_FAST, Turbine%y_FAST, Turbine%m_FAST, &
                     Turbine%ED, Turbine%BD, Turbine%SrvD, Turbine%AD14, Turbine%AD, Turbine%IfW, Turbine%OpFM, Turbine%SC_DX, &
                     Turbine%HD, Turbine%SD, Turbine%ExtPtfm, Turbine%MAP, Turbine%FEAM, Turbine%MD, Turbine%Orca, &
                     Turbine%IceF, Turbine%IceD, Turbine%MeshMapData, ErrStat, ErrMsg )
   END IF


END SUBROUTINE FAST_InitializeAll_T
!----------------------------------------------------------------------------------------------------------------------------------
!> Routine to call Init routine for each module. This routine sets all of the init input data for each module.
SUBROUTINE FAST_InitializeAll( t_initial, p_FAST, y_FAST, m_FAST, ED, BD, SrvD, AD14, AD, IfW, OpFM, SC_DX, HD, SD, ExtPtfm, &
                               MAPp, FEAM, MD, Orca, IceF, IceD, MeshMapData, ErrStat, ErrMsg, InFile, ExternInitData )

   use ElastoDyn_Parameters, only: Method_RK4

   REAL(DbKi),               INTENT(IN   ) :: t_initial           !< initial time
   TYPE(FAST_ParameterType), INTENT(INOUT) :: p_FAST              !< Parameters for the glue code
   TYPE(FAST_OutputFileType),INTENT(INOUT) :: y_FAST              !< Output variables for the glue code
   TYPE(FAST_MiscVarType),   INTENT(INOUT) :: m_FAST              !< Miscellaneous variables

   TYPE(ElastoDyn_Data),     INTENT(INOUT) :: ED                  !< ElastoDyn data
   TYPE(BeamDyn_Data),       INTENT(INOUT) :: BD                  !< BeamDyn data
   TYPE(ServoDyn_Data),      INTENT(INOUT) :: SrvD                !< ServoDyn data
   TYPE(AeroDyn14_Data),     INTENT(INOUT) :: AD14                !< AeroDyn14 data
   TYPE(AeroDyn_Data),       INTENT(INOUT) :: AD                  !< AeroDyn data
   TYPE(InflowWind_Data),    INTENT(INOUT) :: IfW                 !< InflowWind data
   TYPE(OpenFOAM_Data),      INTENT(INOUT) :: OpFM                !< OpenFOAM data
   TYPE(SCDataEx_Data),      INTENT(INOUT) :: SC_DX               !< SuperController exchange data
   TYPE(HydroDyn_Data),      INTENT(INOUT) :: HD                  !< HydroDyn data
   TYPE(SubDyn_Data),        INTENT(INOUT) :: SD                  !< SubDyn data
   TYPE(ExtPtfm_Data),       INTENT(INOUT) :: ExtPtfm             !< ExtPtfm_MCKF data
   TYPE(MAP_Data),           INTENT(INOUT) :: MAPp                !< MAP data
   TYPE(FEAMooring_Data),    INTENT(INOUT) :: FEAM                !< FEAMooring data
   TYPE(MoorDyn_Data),       INTENT(INOUT) :: MD                  !< Data for the MoorDyn module
   TYPE(OrcaFlex_Data),      INTENT(INOUT) :: Orca                !< OrcaFlex interface data

   TYPE(IceFloe_Data),       INTENT(INOUT) :: IceF                !< IceFloe data
   TYPE(IceDyn_Data),        INTENT(INOUT) :: IceD                !< All the IceDyn data used in time-step loop

   TYPE(FAST_ModuleMapType), INTENT(INOUT) :: MeshMapData         !< Data for mapping between modules

   INTEGER(IntKi),           INTENT(  OUT) :: ErrStat             !< Error status of the operation
   CHARACTER(*),             INTENT(  OUT) :: ErrMsg              !< Error message if ErrStat /= ErrID_None
   CHARACTER(*), OPTIONAL,   INTENT(IN   ) :: InFile              !< A CHARACTER string containing the name of the primary FAST input file (if not present, we'll get it from the command line)

   TYPE(FAST_ExternInitType), OPTIONAL, INTENT(IN) :: ExternInitData !< Initialization input data from an external source (Simulink)

   ! local variables
   CHARACTER(1024)                         :: InputFile           !< A CHARACTER string containing the name of the primary FAST input file
   TYPE(FAST_InitData)                     :: Init                !< Initialization data for all modules


   REAL(ReKi)                              :: AirDens             ! air density for initialization/normalization of OpenFOAM data
   REAL(DbKi)                              :: dt_IceD             ! tmp dt variable to ensure IceDyn doesn't specify different dt values for different legs (IceDyn instances)
   REAL(DbKi)                              :: dt_BD               ! tmp dt variable to ensure BeamDyn doesn't specify different dt values for different instances
   INTEGER(IntKi)                          :: ErrStat2
   INTEGER(IntKi)                          :: IceDim              ! dimension we're pre-allocating for number of IceDyn legs/instances
   INTEGER(IntKi)                          :: I                   ! generic loop counter
   INTEGER(IntKi)                          :: k                   ! blade loop counter
   logical                                 :: CallStart
   
   
   INTEGER(IntKi)                          :: NumBl
   
   CHARACTER(ErrMsgLen)                    :: ErrMsg2

   CHARACTER(*), PARAMETER                 :: RoutineName = 'FAST_InitializeAll'


   !..........
   ErrStat = ErrID_None
   ErrMsg  = ""

   y_FAST%UnSum = -1                                                    ! set the summary file unit to -1 to indicate it's not open
   y_FAST%UnOu  = -1                                                    ! set the text output file unit to -1 to indicate it's not open
   y_FAST%UnGra = -1                                                    ! set the binary graphics output file unit to -1 to indicate it's not open

   p_FAST%WrVTK = VTK_Unknown                                           ! set this so that we can potentially output VTK information on initialization error
   p_FAST%VTK_tWidth = 1                                                ! initialize in case of error before reading the full file
   p_FAST%n_VTKTime  = 1                                                ! initialize in case of error before reading the full file
   y_FAST%VTK_LastWaveIndx = 1                                          ! Start looking for wave data at the first index
   y_FAST%VTK_count = 0                                                 ! first VTK file has 0 as output
   y_FAST%n_Out = 0                                                     ! set the number of ouptut channels to 0 to indicate there's nothing to write to the binary file
   p_FAST%ModuleInitialized = .FALSE.                                   ! (array initialization) no modules are initialized
   
      ! Get the current time
   CALL DATE_AND_TIME ( Values=m_FAST%StrtTime )                        ! Let's time the whole simulation
   CALL CPU_TIME ( m_FAST%UsrTime1 )                                    ! Initial time (this zeros the start time when used as a MATLAB function)
   m_FAST%UsrTime1 = MAX( 0.0_ReKi, m_FAST%UsrTime1 )                   ! CPU_TIME: If a meaningful time cannot be returned, a processor-dependent negative value is returned


   m_FAST%t_global        = t_initial - 20.                             ! initialize this to a number < t_initial for error message in ProgAbort
   m_FAST%calcJacobian    = .TRUE.                                      ! we need to calculate the Jacobian
   m_FAST%NextJacCalcTime = m_FAST%t_global                             ! We want to calculate the Jacobian on the first step
   p_FAST%TDesc           = ''
!   p_FAST%CheckHSSBrTrqC = .false.

   y_FAST%Lin%WindSpeed = 0.0_ReKi

   if (present(ExternInitData)) then
      CallStart = .not. ExternInitData%FarmIntegration ! .and. ExternInitData%TurbineID == 1
      if (ExternInitData%TurbineID > 0) p_FAST%TDesc = 'T'//trim(num2lstr(ExternInitData%TurbineID))
   else
      CallStart = .true.
   end if


      ! Init NWTC_Library, display copyright and version information:
   if (CallStart) then
      AbortErrLev = ErrID_Fatal                                 ! Until we read otherwise from the FAST input file, we abort only on FATAL errors
      CALL FAST_ProgStart( FAST_Ver )
      p_FAST%WrSttsTime = .TRUE.
   else
      ! if we don't call the start data (e.g., from FAST.Farm), we won't override AbortErrLev either
      CALL DispNVD( FAST_Ver )
      p_FAST%WrSttsTime = .FALSE.
   end if

   IF (PRESENT(InFile)) THEN
      p_FAST%UseDWM = .FALSE.
      InputFile = InFile
   ELSE
      CALL GetInputFileName(InputFile,p_FAST%UseDWM,ErrStat2,ErrMsg2)
         CALL SetErrStat( ErrStat2, ErrMsg2, ErrStat, ErrMsg, RoutineName )
         IF (ErrStat >= AbortErrLev) THEN
            CALL Cleanup()
            RETURN
         END IF
   END IF

   ! ... Open and read input files ...
   ! also, set turbine reference position for graphics output
   p_FAST%UseSC = .FALSE.
   if (PRESENT(ExternInitData)) then
      p_FAST%TurbinePos = ExternInitData%TurbinePos
      p_FAST%WaveFieldMod = ExternInitData%WaveFieldMod
      if( (ExternInitData%NumSC2CtrlGlob .gt. 0) .or. (ExternInitData%NumSC2Ctrl .gt. 0) .or. (ExternInitData%NumCtrl2SC .gt. 0)) then
         p_FAST%UseSC = .TRUE.
      end if

      if (ExternInitData%FarmIntegration) then ! we're integrating with FAST.Farm
         CALL FAST_Init( p_FAST, m_FAST, y_FAST, t_initial, InputFile, ErrStat2, ErrMsg2, ExternInitData%TMax, OverrideAbortLev=.false., RootName=ExternInitData%RootName )
      else
         CALL FAST_Init( p_FAST, m_FAST, y_FAST, t_initial, InputFile, ErrStat2, ErrMsg2, ExternInitData%TMax, ExternInitData%TurbineID )  ! We have the name of the input file and the simulation length from somewhere else (e.g. Simulink)
      end if

   else
      p_FAST%TurbinePos = 0.0_ReKi
      p_FAST%WaveFieldMod = 0
      CALL FAST_Init( p_FAST, m_FAST, y_FAST, t_initial, InputFile, ErrStat2, ErrMsg2 )                       ! We have the name of the input file from somewhere else (e.g. Simulink)
   end if

   CALL SetErrStat(ErrStat2, ErrMsg2, ErrStat, ErrMsg, RoutineName )
   IF (ErrStat >= AbortErrLev) THEN
      CALL Cleanup()
      RETURN
   END IF


   !...............................................................................................................................

   p_FAST%dt_module = p_FAST%dt ! initialize time steps for each module

   ! ........................
   ! initialize ElastoDyn (must be done first)
   ! ........................

   ALLOCATE( ED%Input( p_FAST%InterpOrder+1 ), ED%InputTimes( p_FAST%InterpOrder+1 ),STAT = ErrStat2 )
      IF (ErrStat2 /= 0) THEN
         CALL SetErrStat(ErrID_Fatal,"Error allocating ED%Input and ED%InputTimes.",ErrStat,ErrMsg,RoutineName)
         CALL Cleanup()
         RETURN
      END IF

   Init%InData_ED%Linearize = p_FAST%Linearize
   Init%InData_ED%InputFile = p_FAST%EDFile
   IF ( p_FAST%CompAero == Module_AD14 ) THEN
      Init%InData_ED%ADInputFile = p_FAST%AeroFile
   ELSE
      Init%InData_ED%ADInputFile = ""
   END IF

   Init%InData_ED%RootName      = TRIM(p_FAST%OutFileRoot)//'.'//TRIM(y_FAST%Module_Abrev(Module_ED))
   Init%InData_ED%CompElast     = p_FAST%CompElast == Module_ED

   CALL ED_Init( Init%InData_ED, ED%Input(1), ED%p, ED%x(STATE_CURR), ED%xd(STATE_CURR), ED%z(STATE_CURR), ED%OtherSt(STATE_CURR), &
                  ED%y, ED%m, p_FAST%dt_module( MODULE_ED ), Init%OutData_ED, ErrStat2, ErrMsg2 )
      CALL SetErrStat(ErrStat2,ErrMsg2,ErrStat,ErrMsg,RoutineName)

   p_FAST%ModuleInitialized(Module_ED) = .TRUE.
   CALL SetModuleSubstepTime(Module_ED, p_FAST, y_FAST, ErrStat2, ErrMsg2)
      CALL SetErrStat(ErrStat2,ErrMsg2,ErrStat,ErrMsg,RoutineName)

      ! bjj: added this check per jmj; perhaps it would be better in ElastoDyn, but I'll leave it here for now:
   IF ( p_FAST%TurbineType == Type_Offshore_Floating ) THEN
      IF ( ED%p%TowerBsHt < 0.0_ReKi .AND. .NOT. EqualRealNos( ED%p%TowerBsHt, 0.0_ReKi ) ) THEN
         CALL SetErrStat(ErrID_Fatal,"ElastoDyn TowerBsHt must not be negative for floating offshore systems.",ErrStat,ErrMsg,RoutineName)
      END IF
   END IF

   allocate( y_FAST%Lin%Modules(MODULE_ED)%Instance(1), stat=ErrStat2)
   if (ErrStat2 /= 0 ) then
      call SetErrStat(ErrID_Fatal, "Error allocating Lin%Modules(ED).", ErrStat, ErrMsg, RoutineName )
   else

      if (allocated(Init%OutData_ED%LinNames_y)) call move_alloc(Init%OutData_ED%LinNames_y,y_FAST%Lin%Modules(MODULE_ED)%Instance(1)%Names_y)
      if (allocated(Init%OutData_ED%LinNames_x)) call move_alloc(Init%OutData_ED%LinNames_x,y_FAST%Lin%Modules(MODULE_ED)%Instance(1)%Names_x)
      if (allocated(Init%OutData_ED%LinNames_u)) call move_alloc(Init%OutData_ED%LinNames_u,y_FAST%Lin%Modules(MODULE_ED)%Instance(1)%Names_u)
      if (allocated(Init%OutData_ED%RotFrame_y)) call move_alloc(Init%OutData_ED%RotFrame_y,y_FAST%Lin%Modules(MODULE_ED)%Instance(1)%RotFrame_y)
      if (allocated(Init%OutData_ED%RotFrame_x)) call move_alloc(Init%OutData_ED%RotFrame_x,y_FAST%Lin%Modules(MODULE_ED)%Instance(1)%RotFrame_x)
      if (allocated(Init%OutData_ED%DerivOrder_x)) call move_alloc(Init%OutData_ED%DerivOrder_x,y_FAST%Lin%Modules(MODULE_ED)%Instance(1)%DerivOrder_x)
      if (allocated(Init%OutData_ED%RotFrame_u)) call move_alloc(Init%OutData_ED%RotFrame_u,y_FAST%Lin%Modules(MODULE_ED)%Instance(1)%RotFrame_u)
      if (allocated(Init%OutData_ED%IsLoad_u  )) call move_alloc(Init%OutData_ED%IsLoad_u  ,y_FAST%Lin%Modules(MODULE_ED)%Instance(1)%IsLoad_u  )

      if (allocated(Init%OutData_ED%WriteOutputHdr)) y_FAST%Lin%Modules(MODULE_ED)%Instance(1)%NumOutputs = size(Init%OutData_ED%WriteOutputHdr)
   end if

   IF (ErrStat >= AbortErrLev) THEN
      CALL Cleanup()
      RETURN
   END IF
      
   NumBl = Init%OutData_ED%NumBl
      
   
   if (p_FAST%CalcSteady) then
      if ( EqualRealNos(Init%OutData_ED%RotSpeed, 0.0_ReKi) ) then
         p_FAST%TrimCase = TrimCase_none
         p_FAST%NLinTimes = 1
         p_FAST%LinInterpOrder = 0 ! constant values
      elseif ( Init%OutData_ED%isFixed_GenDOF ) then
         p_FAST%TrimCase = TrimCase_none
      end if
   end if


   ! ........................
   ! initialize BeamDyn
   ! ........................
   IF ( p_FAST%CompElast == Module_BD ) THEN
      p_FAST%nBeams = Init%OutData_ED%NumBl          ! initialize number of BeamDyn instances = number of blades
   ELSE
      p_FAST%nBeams = 0
   END IF

   ALLOCATE( BD%Input( p_FAST%InterpOrder+1, p_FAST%nBeams ), BD%InputTimes( p_FAST%InterpOrder+1, p_FAST%nBeams ), STAT = ErrStat2 )
      IF (ErrStat2 /= 0) THEN
         CALL SetErrStat(ErrID_Fatal,"Error allocating BD%Input and BD%InputTimes.",ErrStat,ErrMsg,RoutineName)
         CALL Cleanup()
         RETURN
      END IF

   ALLOCATE( BD%x(           p_FAST%nBeams,2), &
             BD%xd(          p_FAST%nBeams,2), &
             BD%z(           p_FAST%nBeams,2), &
             BD%OtherSt(     p_FAST%nBeams,2), &
             BD%p(           p_FAST%nBeams  ), &
             BD%u(           p_FAST%nBeams  ), &
             BD%y(           p_FAST%nBeams  ), &
             BD%m(           p_FAST%nBeams  ), &
             Init%OutData_BD(p_FAST%nBeams  ), &
                                             STAT = ErrStat2 )
      IF (ErrStat2 /= 0) THEN
         CALL SetErrStat(ErrID_Fatal,"Error allocating BeamDyn state, input, and output data.",ErrStat,ErrMsg,RoutineName)
         CALL Cleanup()
         RETURN
      END IF

   IF (p_FAST%CompElast == Module_BD) THEN

      Init%InData_BD%DynamicSolve = .TRUE.       ! FAST can only couple to BeamDyn when dynamic solve is used.

      Init%InData_BD%Linearize = p_FAST%Linearize
      Init%InData_BD%gravity      = (/ 0.0_ReKi, 0.0_ReKi, -Init%OutData_ED%Gravity /)       ! "Gravitational acceleration" m/s^2

         ! now initialize BeamDyn for all beams
      dt_BD = p_FAST%dt_module( MODULE_BD )

      Init%InData_BD%HubPos = ED%y%HubPtMotion%Position(:,1)
      Init%InData_BD%HubRot = ED%y%HubPtMotion%RefOrientation(:,:,1)

      p_FAST%BD_OutputSibling = .true.

      allocate( y_FAST%Lin%Modules(MODULE_BD)%Instance(p_FAST%nBeams), stat=ErrStat2)
      if (ErrStat2 /= 0 ) then
         call SetErrStat(ErrID_Fatal, "Error allocating Lin%Modules(BD).", ErrStat, ErrMsg, RoutineName )
         CALL Cleanup()
         RETURN
      end if

      DO k=1,p_FAST%nBeams
         Init%InData_BD%RootName     = TRIM(p_FAST%OutFileRoot)//'.'//TRIM(y_FAST%Module_Abrev(Module_BD))//TRIM( Num2LStr(k) )


         Init%InData_BD%InputFile    = p_FAST%BDBldFile(k)

         Init%InData_BD%GlbPos       = ED%y%BladeRootMotion(k)%Position(:,1)          ! {:}    - - "Initial Position Vector of the local blade coordinate system"
         Init%InData_BD%GlbRot       = ED%y%BladeRootMotion(k)%RefOrientation(:,:,1)  ! {:}{:} - - "Initial direction cosine matrix of the local blade coordinate system"

         Init%InData_BD%RootDisp     = ED%y%BladeRootMotion(k)%TranslationDisp(:,1)   ! {:}    - - "Initial root displacement"
         Init%InData_BD%RootOri      = ED%y%BladeRootMotion(k)%Orientation(:,:,1)     ! {:}{:} - - "Initial root orientation"
         Init%InData_BD%RootVel(1:3) = ED%y%BladeRootMotion(k)%TranslationVel(:,1)    ! {:}    - - "Initial root velocities and angular veolcities"
         Init%InData_BD%RootVel(4:6) = ED%y%BladeRootMotion(k)%RotationVel(:,1)       ! {:}    - - "Initial root velocities and angular veolcities"

         CALL BD_Init( Init%InData_BD, BD%Input(1,k), BD%p(k),  BD%x(k,STATE_CURR), BD%xd(k,STATE_CURR), BD%z(k,STATE_CURR), &
                           BD%OtherSt(k,STATE_CURR), BD%y(k),  BD%m(k), dt_BD, Init%OutData_BD(k), ErrStat2, ErrMsg2 )
            CALL SetErrStat(ErrStat2,ErrMsg2,ErrStat,ErrMsg,RoutineName)

         !bjj: we're going to force this to have the same timestep because I don't want to have to deal with n BD modules with n timesteps.
         IF ( k == 1 ) THEN
            p_FAST%dt_module( MODULE_BD ) = dt_BD

            p_FAST%ModuleInitialized(Module_BD) = .TRUE. ! this really should be once per BD instance, but BD doesn't care so I won't go through the effort to track this
            CALL SetModuleSubstepTime(Module_BD, p_FAST, y_FAST, ErrStat2, ErrMsg2)
               CALL SetErrStat(ErrStat2,ErrMsg2,ErrStat,ErrMsg,RoutineName)
         ELSEIF ( .NOT. EqualRealNos( p_FAST%dt_module( MODULE_BD ),dt_BD )) THEN
            CALL SetErrStat(ErrID_Fatal,"All instances of BeamDyn (one per blade) must have the same time step.",ErrStat,ErrMsg,RoutineName)
         END IF

            ! We're going to do fewer computations if the BD input and output meshes that couple to AD are siblings:
         if (BD%p(k)%BldMotionNodeLoc /= BD_MESH_QP) p_FAST%BD_OutputSibling = .false.

         if (ErrStat>=AbortErrLev) exit !exit this loop so we don't get p_FAST%nBeams of the same errors
         
         if (size(y_FAST%Lin%Modules(MODULE_BD)%Instance) >= k) then ! for aero maps, we only use the first instance:
            if (allocated(Init%OutData_BD(k)%LinNames_y)) call move_alloc(Init%OutData_BD(k)%LinNames_y, y_FAST%Lin%Modules(MODULE_BD)%Instance(k)%Names_y )
            if (allocated(Init%OutData_BD(k)%LinNames_x)) call move_alloc(Init%OutData_BD(k)%LinNames_x, y_FAST%Lin%Modules(MODULE_BD)%Instance(k)%Names_x )
            if (allocated(Init%OutData_BD(k)%LinNames_u)) call move_alloc(Init%OutData_BD(k)%LinNames_u, y_FAST%Lin%Modules(MODULE_BD)%Instance(k)%Names_u )
            if (allocated(Init%OutData_BD(k)%RotFrame_y)) call move_alloc(Init%OutData_BD(k)%RotFrame_y, y_FAST%Lin%Modules(MODULE_BD)%Instance(k)%RotFrame_y )
            if (allocated(Init%OutData_BD(k)%RotFrame_x)) call move_alloc(Init%OutData_BD(k)%RotFrame_x, y_FAST%Lin%Modules(MODULE_BD)%Instance(k)%RotFrame_x )
            if (allocated(Init%OutData_BD(k)%RotFrame_u)) call move_alloc(Init%OutData_BD(k)%RotFrame_u, y_FAST%Lin%Modules(MODULE_BD)%Instance(k)%RotFrame_u )
            if (allocated(Init%OutData_BD(k)%IsLoad_u  )) call move_alloc(Init%OutData_BD(k)%IsLoad_u  , y_FAST%Lin%Modules(MODULE_BD)%Instance(k)%IsLoad_u   )
            if (allocated(Init%OutData_BD(k)%DerivOrder_x)) call move_alloc(Init%OutData_BD(k)%DerivOrder_x, y_FAST%Lin%Modules(MODULE_BD)%Instance(k)%DerivOrder_x )
         
            if (allocated(Init%OutData_BD(k)%WriteOutputHdr)) y_FAST%Lin%Modules(MODULE_BD)%Instance(k)%NumOutputs = size(Init%OutData_BD(k)%WriteOutputHdr)
         end if
         
      END DO
      
      IF (ErrStat >= AbortErrLev) THEN
         CALL Cleanup()
         RETURN
      END IF
      

   END IF


   ! ........................
   ! initialize AeroDyn
   ! ........................
   ALLOCATE( AD14%Input( p_FAST%InterpOrder+1 ), AD14%InputTimes( p_FAST%InterpOrder+1 ), STAT = ErrStat2 )
      IF (ErrStat2 /= 0) THEN
         CALL SetErrStat(ErrID_Fatal,"Error allocating AD14%Input and AD14%InputTimes.",ErrStat,ErrMsg,RoutineName)
         CALL Cleanup()
         RETURN
      END IF

   ALLOCATE( AD%Input( p_FAST%InterpOrder+1 ), AD%InputTimes( p_FAST%InterpOrder+1 ), STAT = ErrStat2 )
      IF (ErrStat2 /= 0) THEN
         CALL SetErrStat(ErrID_Fatal,"Error allocating AD%Input and AD%InputTimes.",ErrStat,ErrMsg,RoutineName)
         CALL Cleanup()
         RETURN
      END IF


   IF ( p_FAST%CompAero == Module_AD14 ) THEN

      CALL AD_SetInitInput(Init%InData_AD14, Init%OutData_ED, ED%y, p_FAST, ErrStat2, ErrMsg2)            ! set the values in Init%InData_AD14
         CALL SetErrStat(ErrStat2,ErrMsg2,ErrStat,ErrMsg,RoutineName)

      CALL AD14_Init( Init%InData_AD14, AD14%Input(1), AD14%p, AD14%x(STATE_CURR), AD14%xd(STATE_CURR), AD14%z(STATE_CURR), &
                     AD14%OtherSt(STATE_CURR), AD14%y, AD14%m, p_FAST%dt_module( MODULE_AD14 ), Init%OutData_AD14, ErrStat2, ErrMsg2 )
         CALL SetErrStat(ErrStat2,ErrMsg2,ErrStat,ErrMsg,RoutineName)

      p_FAST%ModuleInitialized(Module_AD14) = .TRUE.
      CALL SetModuleSubstepTime(Module_AD14, p_FAST, y_FAST, ErrStat2, ErrMsg2)
         CALL SetErrStat(ErrStat2,ErrMsg2,ErrStat,ErrMsg,RoutineName)

         ! bjj: this really shouldn't be in the FAST glue code, but I'm going to put this check here so people don't use an invalid model
         !    and send me emails to debug numerical issues in their results.
      IF ( AD14%p%TwrProps%PJM_Version .AND. p_FAST%TurbineType == Type_Offshore_Floating ) THEN
         CALL SetErrStat(ErrID_Fatal,'AeroDyn v14 tower influence model "NEWTOWER" is invalid for models of floating offshore turbines.',ErrStat,ErrMsg,RoutineName)
      END IF

      AirDens = Init%OutData_AD14%AirDens

      IF (ErrStat >= AbortErrLev) THEN
         CALL Cleanup()
         RETURN
      END IF

   ELSEIF ( p_FAST%CompAero == Module_AD ) THEN

      allocate(Init%InData_AD%rotors(1), stat=errStat) 
      if (errStat/=0) then
         call SetErrStat( ErrID_Fatal, 'Allocating rotors', errStat, errMsg, RoutineName )
         call Cleanup()
         return
      end if
   
      Init%InData_AD%rotors(1)%NumBlades  = NumBl
      
      
         ! set initialization data for AD
      CALL AllocAry( Init%InData_AD%rotors(1)%BladeRootPosition,      3, Init%InData_AD%rotors(1)%NumBlades, 'Init%InData_AD%BladeRootPosition', errStat2, ErrMsg2)
         CALL SetErrStat(ErrStat2,ErrMsg2,ErrStat,ErrMsg,RoutineName)
      CALL AllocAry( Init%InData_AD%rotors(1)%BladeRootOrientation,3, 3, Init%InData_AD%rotors(1)%NumBlades, 'Init%InData_AD%BladeRootOrientation', errStat2, ErrMsg2)
         CALL SetErrStat(ErrStat2,ErrMsg2,ErrStat,ErrMsg,RoutineName)
         IF (ErrStat >= AbortErrLev) THEN
            CALL Cleanup()
            RETURN
         END IF
      Init%InData_AD%Gravity            = Init%OutData_ED%Gravity
      Init%InData_AD%Linearize          = p_FAST%Linearize
      Init%InData_AD%InputFile          = p_FAST%AeroFile
      Init%InData_AD%RootName           = p_FAST%OutFileRoot
      
      
      Init%InData_AD%rotors(1)%HubPosition        = ED%y%HubPtMotion%Position(:,1)
      Init%InData_AD%rotors(1)%HubOrientation     = ED%y%HubPtMotion%RefOrientation(:,:,1)
      Init%InData_AD%rotors(1)%NacelleOrientation = ED%y%NacelleMotion%RefOrientation(:,:,1)
      
      do k=1,NumBl
         Init%InData_AD%rotors(1)%BladeRootPosition(:,k)      = ED%y%BladeRootMotion(k)%Position(:,1)
         Init%InData_AD%rotors(1)%BladeRootOrientation(:,:,k) = ED%y%BladeRootMotion(k)%RefOrientation(:,:,1)
      end do


      CALL AD_Init( Init%InData_AD, AD%Input(1), AD%p, AD%x(STATE_CURR), AD%xd(STATE_CURR), AD%z(STATE_CURR), &
                    AD%OtherSt(STATE_CURR), AD%y, AD%m, p_FAST%dt_module( MODULE_AD ), Init%OutData_AD, ErrStat2, ErrMsg2 )
         CALL SetErrStat(ErrStat2,ErrMsg2,ErrStat,ErrMsg,RoutineName)

      p_FAST%ModuleInitialized(Module_AD) = .TRUE.
      CALL SetModuleSubstepTime(Module_AD, p_FAST, y_FAST, ErrStat2, ErrMsg2)
         CALL SetErrStat(ErrStat2,ErrMsg2,ErrStat,ErrMsg,RoutineName)

      allocate( y_FAST%Lin%Modules(MODULE_AD)%Instance(1), stat=ErrStat2)
      if (ErrStat2 /= 0 ) then
         call SetErrStat(ErrID_Fatal, "Error allocating Lin%Modules(AD).", ErrStat, ErrMsg, RoutineName )
      else
         if (allocated(Init%OutData_AD%rotors(1)%LinNames_u  )) call move_alloc(Init%OutData_AD%rotors(1)%LinNames_u  ,y_FAST%Lin%Modules(MODULE_AD)%Instance(1)%Names_u )
         if (allocated(Init%OutData_AD%rotors(1)%LinNames_y  )) call move_alloc(Init%OutData_AD%rotors(1)%LinNames_y  ,y_FAST%Lin%Modules(MODULE_AD)%Instance(1)%Names_y )
         if (allocated(Init%OutData_AD%rotors(1)%LinNames_x  )) call move_alloc(Init%OutData_AD%rotors(1)%LinNames_x  ,y_FAST%Lin%Modules(MODULE_AD)%Instance(1)%Names_x )
         if (allocated(Init%OutData_AD%rotors(1)%RotFrame_u  )) call move_alloc(Init%OutData_AD%rotors(1)%RotFrame_u  ,y_FAST%Lin%Modules(MODULE_AD)%Instance(1)%RotFrame_u )
         if (allocated(Init%OutData_AD%rotors(1)%RotFrame_y  )) call move_alloc(Init%OutData_AD%rotors(1)%RotFrame_y  ,y_FAST%Lin%Modules(MODULE_AD)%Instance(1)%RotFrame_y )
         if (allocated(Init%OutData_AD%rotors(1)%RotFrame_x  )) call move_alloc(Init%OutData_AD%rotors(1)%RotFrame_x  ,y_FAST%Lin%Modules(MODULE_AD)%Instance(1)%RotFrame_x )
         if (allocated(Init%OutData_AD%rotors(1)%IsLoad_u    )) call move_alloc(Init%OutData_AD%rotors(1)%IsLoad_u    ,y_FAST%Lin%Modules(MODULE_AD)%Instance(1)%IsLoad_u   )
         if (allocated(Init%OutData_AD%rotors(1)%DerivOrder_x)) call move_alloc(Init%OutData_AD%rotors(1)%DerivOrder_x,y_FAST%Lin%Modules(MODULE_AD)%Instance(1)%DerivOrder_x )

         if (allocated(Init%OutData_AD%rotors(1)%WriteOutputHdr)) y_FAST%Lin%Modules(MODULE_AD)%Instance(1)%NumOutputs = size(Init%OutData_AD%rotors(1)%WriteOutputHdr)
      end if

      IF (ErrStat >= AbortErrLev) THEN
         CALL Cleanup()
         RETURN
      END IF       
      
      AirDens = Init%OutData_AD%rotors(1)%AirDens
      
   ELSE
      AirDens = 0.0_ReKi
   END IF ! CompAero


   ! ........................
   ! initialize InflowWind
   ! ........................
   ALLOCATE( IfW%Input( p_FAST%InterpOrder+1 ), IfW%InputTimes( p_FAST%InterpOrder+1 ), STAT = ErrStat2 )
      IF (ErrStat2 /= 0) THEN
         CALL SetErrStat(ErrID_Fatal,"Error allocating IfW%Input and IfW%InputTimes.",ErrStat,ErrMsg,RoutineName)
         CALL Cleanup()
         RETURN
      END IF

   IF ( p_FAST%CompInflow == Module_IfW ) THEN

      Init%InData_IfW%Linearize        = p_FAST%Linearize
      Init%InData_IfW%InputFileName    = p_FAST%InflowFile
      Init%InData_IfW%RootName         = TRIM(p_FAST%OutFileRoot)//'.'//TRIM(y_FAST%Module_Abrev(Module_IfW))
      Init%InData_IfW%UseInputFile     = .TRUE.
      Init%InData_IfW%FixedWindFileRootName = .FALSE.

      Init%InData_IfW%NumWindPoints = 0
      IF ( p_FAST%CompServo == Module_SrvD ) Init%InData_IfW%NumWindPoints = Init%InData_IfW%NumWindPoints + 1
      IF ( p_FAST%CompAero  == Module_AD14 ) THEN
         Init%InData_IfW%NumWindPoints = Init%InData_IfW%NumWindPoints + NumBl * AD14%Input(1)%InputMarkers(1)%NNodes + AD14%Input(1)%Twr_InputMarkers%NNodes
      ELSEIF ( p_FAST%CompAero  == Module_AD ) THEN
         ! Blade         
         DO k=1,NumBl
            Init%InData_IfW%NumWindPoints = Init%InData_IfW%NumWindPoints + AD%Input(1)%rotors(1)%BladeMotion(k)%NNodes
         END DO
         ! Tower
         Init%InData_IfW%NumWindPoints = Init%InData_IfW%NumWindPoints + AD%Input(1)%rotors(1)%TowerMotion%NNodes
         ! Nacelle
         if (AD%Input(1)%rotors(1)%NacelleMotion%Committed) then
            Init%InData_IfW%NumWindPoints = Init%InData_IfW%NumWindPoints + AD%Input(1)%rotors(1)%NacelleMotion%NNodes ! 1 point         
         endif
         ! Wake
         if (allocated(AD%OtherSt(STATE_CURR)%WakeLocationPoints)) then
            Init%InData_IfW%NumWindPoints = Init%InData_IfW%NumWindPoints + size(AD%OtherSt(STATE_CURR)%WakeLocationPoints,DIM=2)
         end if
         
      END IF

      ! lidar
      Init%InData_IfW%lidar%Tmax                   = p_FAST%TMax
      Init%InData_IfW%lidar%HubPosition            = ED%y%HubPtMotion%Position(:,1)

      IF ( PRESENT(ExternInitData) ) THEN
         Init%InData_IfW%Use4Dext = ExternInitData%FarmIntegration

         if (Init%InData_IfW%Use4Dext) then
            Init%InData_IfW%FDext%n      = ExternInitData%windGrid_n
            Init%InData_IfW%FDext%delta  = ExternInitData%windGrid_delta
            Init%InData_IfW%FDext%pZero  = ExternInitData%windGrid_pZero
         end if

         ! bjj: these lidar inputs should come from an InflowWind input file; I'm hard coding them here for now
         Init%InData_IfW%lidar%SensorType          = ExternInitData%SensorType
         Init%InData_IfW%lidar%LidRadialVel        = ExternInitData%LidRadialVel
         Init%InData_IfW%lidar%RotorApexOffsetPos  = 0.0
         Init%InData_IfW%lidar%NumPulseGate        = 0
      ELSE
         Init%InData_IfW%lidar%SensorType          = SensorType_None
         Init%InData_IfW%Use4Dext                  = .false.
      END IF

      CALL InflowWind_Init( Init%InData_IfW, IfW%Input(1), IfW%p, IfW%x(STATE_CURR), IfW%xd(STATE_CURR), IfW%z(STATE_CURR),  &
                     IfW%OtherSt(STATE_CURR), IfW%y, IfW%m, p_FAST%dt_module( MODULE_IfW ), Init%OutData_IfW, ErrStat2, ErrMsg2 )
         CALL SetErrStat(ErrStat2,ErrMsg2,ErrStat,ErrMsg,RoutineName)

      p_FAST%ModuleInitialized(Module_IfW) = .TRUE.
      CALL SetModuleSubstepTime(Module_IfW, p_FAST, y_FAST, ErrStat2, ErrMsg2)
         CALL SetErrStat(ErrStat2,ErrMsg2,ErrStat,ErrMsg,RoutineName)

      allocate( y_FAST%Lin%Modules(MODULE_IfW)%Instance(1), stat=ErrStat2)
      if (ErrStat2 /= 0 ) then
         call SetErrStat(ErrID_Fatal, "Error allocating Lin%Modules(IfW).", ErrStat, ErrMsg, RoutineName )
      else
         if (allocated(Init%OutData_IfW%LinNames_y)) call move_alloc(Init%OutData_IfW%LinNames_y,y_FAST%Lin%Modules(MODULE_IfW)%Instance(1)%Names_y )
         if (allocated(Init%OutData_IfW%LinNames_u)) call move_alloc(Init%OutData_IfW%LinNames_u,y_FAST%Lin%Modules(MODULE_IfW)%Instance(1)%Names_u )
         if (allocated(Init%OutData_IfW%RotFrame_y)) call move_alloc(Init%OutData_IfW%RotFrame_y,y_FAST%Lin%Modules(MODULE_IfW)%Instance(1)%RotFrame_y )
         if (allocated(Init%OutData_IfW%RotFrame_u)) call move_alloc(Init%OutData_IfW%RotFrame_u,y_FAST%Lin%Modules(MODULE_IfW)%Instance(1)%RotFrame_u )
         if (allocated(Init%OutData_IfW%IsLoad_u  )) call move_alloc(Init%OutData_IfW%IsLoad_u  ,y_FAST%Lin%Modules(MODULE_IfW)%Instance(1)%IsLoad_u   )

         if (allocated(Init%OutData_IfW%WriteOutputHdr)) y_FAST%Lin%Modules(MODULE_IfW)%Instance(1)%NumOutputs = size(Init%OutData_IfW%WriteOutputHdr)
         y_FAST%Lin%WindSpeed = Init%OutData_IfW%WindFileInfo%MWS
      end if

      IF (ErrStat >= AbortErrLev) THEN
         CALL Cleanup()
         RETURN
      END IF

   ELSEIF ( p_FAST%CompInflow == Module_OpFM ) THEN

      IF ( PRESENT(ExternInitData) ) THEN
         Init%InData_OpFM%NumActForcePtsBlade = ExternInitData%NumActForcePtsBlade
         Init%InData_OpFM%NumActForcePtsTower = ExternInitData%NumActForcePtsTower
      ELSE
         CALL SetErrStat( ErrID_Fatal, 'OpenFOAM integration can be used only with external input data (not the stand-alone executable).', ErrStat, ErrMsg, RoutineName )
         CALL Cleanup()
         RETURN
      END IF
      Init%InData_OpFM%BladeLength = Init%OutData_ED%BladeLength
      Init%InData_OpFM%TowerHeight = Init%OutData_ED%TowerHeight
      Init%InData_OpFM%TowerBaseHeight = Init%OutData_ED%TowerBaseHeight
      ALLOCATE(Init%InData_OpFM%StructBldRNodes( SIZE(Init%OutData_ED%BldRNodes)),  STAT=ErrStat2)
      Init%InData_OpFM%StructBldRNodes(:) = Init%OutData_ED%BldRNodes(:)
      ALLOCATE(Init%InData_OpFM%StructTwrHNodes( SIZE(Init%OutData_ED%TwrHNodes)),  STAT=ErrStat2)
      Init%InData_OpFM%StructTwrHNodes(:) = Init%OutData_ED%TwrHNodes(:)
      IF (ErrStat2 /= 0) THEN
         CALL SetErrStat(ErrID_Fatal,"Error allocating OpFM%InitInput.",ErrStat,ErrMsg,RoutineName)
         CALL Cleanup()
         RETURN
      END IF
         ! set up the data structures for integration with OpenFOAM
      CALL Init_OpFM( Init%InData_OpFM, p_FAST, AirDens, AD14%Input(1), AD%Input(1), Init%OutData_AD, AD%y, ED%y, OpFM, Init%OutData_OpFM, ErrStat2, ErrMsg2 )
         CALL SetErrStat(ErrStat2,ErrMsg2,ErrStat,ErrMsg,RoutineName)

      IF (ErrStat >= AbortErrLev) THEN
         CALL Cleanup()
         RETURN
      END IF

      !bjj: fix me!!! to do
      Init%OutData_IfW%WindFileInfo%MWS = 0.0_ReKi

   ELSE
      Init%OutData_IfW%WindFileInfo%MWS = 0.0_ReKi
   END IF   ! CompInflow

   ! ........................
   ! initialize SuperController
   ! ........................
      IF ( PRESENT(ExternInitData) ) THEN
            ! set up the data structures for integration with supercontroller
         IF ( p_FAST%UseSC ) THEN
            CALL SC_DX_Init( ExternInitData%NumSC2CtrlGlob, ExternInitData%NumSC2Ctrl, ExternInitData%NumCtrl2SC, SC_DX, ErrStat2, ErrMsg2 )
            CALL SetErrStat(ErrStat2, ErrMsg2, ErrStat, ErrMsg, RoutineName )
         ELSE
            SC_DX%u%c_obj%toSC_Len       = 0
            SC_DX%u%c_obj%toSC           = C_NULL_PTR
            SC_DX%y%c_obj%fromSC_Len     = 0
            SC_DX%y%c_obj%fromSC         = C_NULL_PTR
            SC_DX%y%c_obj%fromSCglob_Len = 0
            SC_DX%y%c_obj%fromSCglob     = C_NULL_PTR
         END IF
      END IF

      IF (ErrStat >= AbortErrLev) THEN
         CALL Cleanup()
         RETURN
      END IF

   ! ........................
   ! some checks for AeroDyn14's Dynamic Inflow with Mean Wind Speed from InflowWind:
   ! (DO NOT COPY THIS CODE!)
   ! bjj: AeroDyn14 should not need this rule of thumb; it should check the instantaneous values when the code runs
   ! ........................

   IF ( p_FAST%CompAero == Module_AD14 ) THEN
      IF (AD14%p%DynInfl) THEN
         IF ( Init%OutData_IfW%WindFileInfo%MWS  < 8.0 ) THEN
            CALL SetErrStat(ErrID_Fatal,'AeroDyn v14 "DYNINFL" InfModel is invalid for models with wind speeds less than 8 m/s.',ErrStat,ErrMsg,RoutineName)
            !CALL SetErrStat(ErrID_Info,'Estimated average inflow wind speed is less than 8 m/s. Dynamic Inflow will be turned off.',ErrStat,ErrMess,RoutineName )
         END IF
      END IF
   END IF


   ! ........................
   ! set some VTK parameters required before HydroDyn init (so we can get wave elevations for visualization)
   ! ........................

      ! get wave elevation data for visualization
   if ( p_FAST%WrVTK > VTK_None ) then
      call SetVTKParameters_B4HD(p_FAST, Init%OutData_ED, Init%InData_HD, BD, ErrStat2, ErrMsg2)
         CALL SetErrStat(ErrStat2,ErrMsg2,ErrStat,ErrMsg,RoutineName)
         IF (ErrStat >= AbortErrLev) THEN
            CALL Cleanup()
            RETURN
         END IF
   end if


   ! ........................
   ! initialize HydroDyn
   ! ........................
   ALLOCATE( HD%Input( p_FAST%InterpOrder+1 ), HD%InputTimes( p_FAST%InterpOrder+1 ), STAT = ErrStat2 )
      IF (ErrStat2 /= 0) THEN
         CALL SetErrStat(ErrID_Fatal,"Error allocating HD%Input and HD%InputTimes.",ErrStat,ErrMsg,RoutineName)
         CALL Cleanup()
         RETURN
      END IF

   IF ( p_FAST%CompHydro == Module_HD ) THEN

      Init%InData_HD%Gravity       = Init%OutData_ED%Gravity
      Init%InData_HD%UseInputFile  = .TRUE.
      Init%InData_HD%InputFile     = p_FAST%HydroFile
      Init%InData_HD%OutRootName   = p_FAST%OutFileRoot
      Init%InData_HD%TMax          = p_FAST%TMax
      Init%InData_HD%hasIce        = p_FAST%CompIce /= Module_None
      Init%InData_HD%Linearize     = p_FAST%Linearize

         ! these values support wave field handling
      Init%InData_HD%WaveFieldMod  = p_FAST%WaveFieldMod
      Init%InData_HD%PtfmLocationX = p_FAST%TurbinePos(1)
      Init%InData_HD%PtfmLocationY = p_FAST%TurbinePos(2)

      CALL HydroDyn_Init( Init%InData_HD, HD%Input(1), HD%p,  HD%x(STATE_CURR), HD%xd(STATE_CURR), HD%z(STATE_CURR), &
                          HD%OtherSt(STATE_CURR), HD%y, HD%m, p_FAST%dt_module( MODULE_HD ), Init%OutData_HD, ErrStat2, ErrMsg2 )
         CALL SetErrStat(ErrStat2,ErrMsg2,ErrStat,ErrMsg,RoutineName)

      p_FAST%ModuleInitialized(Module_HD) = .TRUE.
      CALL SetModuleSubstepTime(Module_HD, p_FAST, y_FAST, ErrStat2, ErrMsg2)
         CALL SetErrStat(ErrStat2,ErrMsg2,ErrStat,ErrMsg,RoutineName)

      allocate( y_FAST%Lin%Modules(MODULE_HD)%Instance(1), stat=ErrStat2)
      if (ErrStat2 /= 0 ) then
         call SetErrStat(ErrID_Fatal, "Error allocating Lin%Modules(HD).", ErrStat, ErrMsg, RoutineName )
      else
         if (allocated(Init%OutData_HD%LinNames_y)) call move_alloc(Init%OutData_HD%LinNames_y,y_FAST%Lin%Modules(MODULE_HD)%Instance(1)%Names_y )
         if (allocated(Init%OutData_HD%LinNames_u)) call move_alloc(Init%OutData_HD%LinNames_u,y_FAST%Lin%Modules(MODULE_HD)%Instance(1)%Names_u )
         if (allocated(Init%OutData_HD%LinNames_x)) call move_alloc(Init%OutData_HD%LinNames_x, y_FAST%Lin%Modules(MODULE_HD)%Instance(1)%Names_x )
         if (allocated(Init%OutData_HD%DerivOrder_x)) call move_alloc(Init%OutData_HD%DerivOrder_x,y_FAST%Lin%Modules(MODULE_HD)%Instance(1)%DerivOrder_x)
         if (allocated(Init%OutData_HD%IsLoad_u  )) call move_alloc(Init%OutData_HD%IsLoad_u  ,y_FAST%Lin%Modules(MODULE_HD)%Instance(1)%IsLoad_u   )

         if (allocated(Init%OutData_HD%WriteOutputHdr)) y_FAST%Lin%Modules(MODULE_HD)%Instance(1)%NumOutputs = size(Init%OutData_HD%WriteOutputHdr)
      end if

      IF (ErrStat >= AbortErrLev) THEN
         CALL Cleanup()
         RETURN
      END IF
   END IF   ! CompHydro

   ! ........................
   ! initialize SubDyn or ExtPtfm_MCKF
   ! ........................
   ALLOCATE( SD%Input( p_FAST%InterpOrder+1 ), SD%InputTimes( p_FAST%InterpOrder+1 ), STAT = ErrStat2 )
      IF (ErrStat2 /= 0) THEN
         CALL SetErrStat(ErrID_Fatal,"Error allocating SD%Input and SD%InputTimes.",ErrStat,ErrMsg,RoutineName)
         CALL Cleanup()
         RETURN
      END IF

   ALLOCATE( ExtPtfm%Input( p_FAST%InterpOrder+1 ), ExtPtfm%InputTimes( p_FAST%InterpOrder+1 ), STAT = ErrStat2 )
      IF (ErrStat2 /= 0) THEN
         CALL SetErrStat(ErrID_Fatal,"Error allocating ExtPtfm%Input and ExtPtfm%InputTimes.",ErrStat,ErrMsg,RoutineName)
         CALL Cleanup()
         RETURN
      END IF

   IF ( p_FAST%CompSub == Module_SD ) THEN

      IF ( p_FAST%CompHydro == Module_HD ) THEN
         Init%InData_SD%WtrDpth = Init%OutData_HD%WtrDpth
      ELSE
         Init%InData_SD%WtrDpth = 0.0_ReKi
      END IF
            
      Init%InData_SD%Linearize     = p_FAST%Linearize
      Init%InData_SD%g             = Init%OutData_ED%Gravity     
      !Ini%tInData_SD%UseInputFile = .TRUE. 
      Init%InData_SD%SDInputFile   = p_FAST%SubFile
      Init%InData_SD%RootName      = p_FAST%OutFileRoot
      Init%InData_SD%TP_RefPoint   = ED%y%PlatformPtMesh%Position(:,1)  ! "Interface point" where loads will be transferred to
      Init%InData_SD%SubRotateZ    = 0.0                                        ! Used by driver to rotate structure around z
      
            
      CALL SD_Init( Init%InData_SD, SD%Input(1), SD%p,  SD%x(STATE_CURR), SD%xd(STATE_CURR), SD%z(STATE_CURR),  &
                    SD%OtherSt(STATE_CURR), SD%y, SD%m, p_FAST%dt_module( MODULE_SD ), Init%OutData_SD, ErrStat2, ErrMsg2 )
         CALL SetErrStat(ErrStat2,ErrMsg2,ErrStat,ErrMsg,RoutineName)

      p_FAST%ModuleInitialized(Module_SD) = .TRUE.
      CALL SetModuleSubstepTime(Module_SD, p_FAST, y_FAST, ErrStat2, ErrMsg2)
         CALL SetErrStat(ErrStat2,ErrMsg2,ErrStat,ErrMsg,RoutineName)

      allocate( y_FAST%Lin%Modules(MODULE_SD)%Instance(1), stat=ErrStat2)
      if (ErrStat2 /= 0 ) then
         call SetErrStat(ErrID_Fatal, "Error allocating Lin%Modules(SD).", ErrStat, ErrMsg, RoutineName )
      else
         if (allocated(Init%OutData_SD%LinNames_y)) call move_alloc(Init%OutData_SD%LinNames_y,y_FAST%Lin%Modules(MODULE_SD)%Instance(1)%Names_y)
         if (allocated(Init%OutData_SD%LinNames_x)) call move_alloc(Init%OutData_SD%LinNames_x,y_FAST%Lin%Modules(MODULE_SD)%Instance(1)%Names_x)
         if (allocated(Init%OutData_SD%LinNames_u)) call move_alloc(Init%OutData_SD%LinNames_u,y_FAST%Lin%Modules(MODULE_SD)%Instance(1)%Names_u)
         if (allocated(Init%OutData_SD%RotFrame_y)) call move_alloc(Init%OutData_SD%RotFrame_y,y_FAST%Lin%Modules(MODULE_SD)%Instance(1)%RotFrame_y)
         if (allocated(Init%OutData_SD%RotFrame_x)) call move_alloc(Init%OutData_SD%RotFrame_x,y_FAST%Lin%Modules(MODULE_SD)%Instance(1)%RotFrame_x)
         if (allocated(Init%OutData_SD%RotFrame_u)) call move_alloc(Init%OutData_SD%RotFrame_u,y_FAST%Lin%Modules(MODULE_SD)%Instance(1)%RotFrame_u)
         if (allocated(Init%OutData_SD%IsLoad_u  )) call move_alloc(Init%OutData_SD%IsLoad_u  ,y_FAST%Lin%Modules(MODULE_SD)%Instance(1)%IsLoad_u  )
         if (allocated(Init%OutData_SD%WriteOutputHdr)) y_FAST%Lin%Modules(MODULE_SD)%Instance(1)%NumOutputs = size(Init%OutData_SD%WriteOutputHdr)
         if (allocated(Init%OutData_SD%DerivOrder_x)) call move_alloc(Init%OutData_SD%DerivOrder_x,y_FAST%Lin%Modules(MODULE_SD)%Instance(1)%DerivOrder_x)
      end if
               
      IF (ErrStat >= AbortErrLev) THEN
         CALL Cleanup()
         RETURN
      END IF
   ELSE IF ( p_FAST%CompSub == Module_ExtPtfm ) THEN

      Init%InData_ExtPtfm%InputFile = p_FAST%SubFile
      Init%InData_ExtPtfm%RootName  = trim(p_FAST%OutFileRoot)//'.'//TRIM(y_FAST%Module_Abrev(Module_ExtPtfm))
      Init%InData_ExtPtfm%Linearize = p_FAST%Linearize
      Init%InData_ExtPtfm%PtfmRefzt = ED%p%PtfmRefzt ! Required

      CALL ExtPtfm_Init( Init%InData_ExtPtfm, ExtPtfm%Input(1), ExtPtfm%p,  &
                         ExtPtfm%x(STATE_CURR), ExtPtfm%xd(STATE_CURR), ExtPtfm%z(STATE_CURR),  ExtPtfm%OtherSt(STATE_CURR), &
                         ExtPtfm%y, ExtPtfm%m, p_FAST%dt_module( MODULE_ExtPtfm ), Init%OutData_ExtPtfm, ErrStat2, ErrMsg2 )
         CALL SetErrStat(ErrStat2,ErrMsg2,ErrStat,ErrMsg,RoutineName)

      p_FAST%ModuleInitialized(MODULE_ExtPtfm) = .TRUE.
      CALL SetModuleSubstepTime(MODULE_ExtPtfm, p_FAST, y_FAST, ErrStat2, ErrMsg2)
         CALL SetErrStat(ErrStat2,ErrMsg2,ErrStat,ErrMsg,RoutineName)

      allocate( y_FAST%Lin%Modules(MODULE_ExtPtfm)%Instance(1), stat=ErrStat2)
      if (ErrStat2 /= 0 ) then
         call SetErrStat(ErrID_Fatal, "Error allocating Lin%Modules(ExtPtfm).", ErrStat, ErrMsg, RoutineName )
      else
         if (allocated(Init%OutData_ExtPtfm%LinNames_y)) call move_alloc(Init%OutData_ExtPtfm%LinNames_y,y_FAST%Lin%Modules(MODULE_ExtPtfm)%Instance(1)%Names_y)
         if (allocated(Init%OutData_ExtPtfm%LinNames_x)) call move_alloc(Init%OutData_ExtPtfm%LinNames_x,y_FAST%Lin%Modules(MODULE_ExtPtfm)%Instance(1)%Names_x)
         if (allocated(Init%OutData_ExtPtfm%LinNames_u)) call move_alloc(Init%OutData_ExtPtfm%LinNames_u,y_FAST%Lin%Modules(MODULE_ExtPtfm)%Instance(1)%Names_u)
         if (allocated(Init%OutData_ExtPtfm%RotFrame_y)) call move_alloc(Init%OutData_ExtPtfm%RotFrame_y,y_FAST%Lin%Modules(MODULE_ExtPtfm)%Instance(1)%RotFrame_y)
         if (allocated(Init%OutData_ExtPtfm%RotFrame_x)) call move_alloc(Init%OutData_ExtPtfm%RotFrame_x,y_FAST%Lin%Modules(MODULE_ExtPtfm)%Instance(1)%RotFrame_x)
         if (allocated(Init%OutData_ExtPtfm%RotFrame_u)) call move_alloc(Init%OutData_ExtPtfm%RotFrame_u,y_FAST%Lin%Modules(MODULE_ExtPtfm)%Instance(1)%RotFrame_u)
         if (allocated(Init%OutData_ExtPtfm%IsLoad_u  )) call move_alloc(Init%OutData_ExtPtfm%IsLoad_u  ,y_FAST%Lin%Modules(MODULE_ExtPtfm)%Instance(1)%IsLoad_u  )
         if (allocated(Init%OutData_ExtPtfm%WriteOutputHdr)) y_FAST%Lin%Modules(MODULE_ExtPtfm)%Instance(1)%NumOutputs = size(Init%OutData_ExtPtfm%WriteOutputHdr)
         if (allocated(Init%OutData_ExtPtfm%DerivOrder_x)) call move_alloc(Init%OutData_ExtPtfm%DerivOrder_x,y_FAST%Lin%Modules(MODULE_ExtPtfm)%Instance(1)%DerivOrder_x)
      end if

      IF (ErrStat >= AbortErrLev) THEN
         CALL Cleanup()
         RETURN
      END IF

   END IF

   ! ------------------------------
   ! initialize CompMooring modules
   ! ------------------------------
   ALLOCATE( MAPp%Input( p_FAST%InterpOrder+1 ), MAPp%InputTimes( p_FAST%InterpOrder+1 ), STAT = ErrStat2 )
      IF (ErrStat2 /= 0) THEN
         CALL SetErrStat(ErrID_Fatal,"Error allocating MAPp%Input and MAPp%InputTimes.",ErrStat,ErrMsg,RoutineName)
         CALL Cleanup()
         RETURN
      END IF
   ALLOCATE( MD%Input( p_FAST%InterpOrder+1 ), MD%InputTimes( p_FAST%InterpOrder+1 ), STAT = ErrStat2 )
      IF (ErrStat2 /= 0) THEN
         CALL SetErrStat(ErrID_Fatal,"Error allocating MD%Input and MD%InputTimes.",ErrStat,ErrMsg,RoutineName)
         CALL Cleanup()
         RETURN
      END IF
   ALLOCATE( FEAM%Input( p_FAST%InterpOrder+1 ), FEAM%InputTimes( p_FAST%InterpOrder+1 ), STAT = ErrStat2 )
      IF (ErrStat2 /= 0) THEN
         CALL SetErrStat(ErrID_Fatal,"Error allocating FEAM%Input and FEAM%InputTimes.",ErrStat,ErrMsg,RoutineName)
         CALL Cleanup()
         RETURN
      END IF
   ALLOCATE( Orca%Input( p_FAST%InterpOrder+1 ), Orca%InputTimes( p_FAST%InterpOrder+1 ), STAT = ErrStat2 )
      IF (ErrStat2 /= 0) THEN
         CALL SetErrStat(ErrID_Fatal,"Error allocating Orca%Input and Orca%InputTimes.",ErrStat,ErrMsg,RoutineName)
         CALL Cleanup()
         RETURN
      END IF

   ! ........................
   ! initialize MAP
   ! ........................
   IF (p_FAST%CompMooring == Module_MAP) THEN
      !bjj: until we modify this, MAP requires HydroDyn to be used. (perhaps we could send air density from AeroDyn or something...)

      CALL WrScr(NewLine) !bjj: I'm printing two blank lines here because MAP seems to be writing over the last line on the screen.


!      Init%InData_MAP%rootname          =  p_FAST%OutFileRoot        ! Output file name
      Init%InData_MAP%gravity           =  Init%OutData_ED%Gravity    ! This need to be according to g used in ElastoDyn
      Init%InData_MAP%sea_density       =  Init%OutData_HD%WtrDens    ! This needs to be set according to seawater density in HydroDyn
      Init%InData_MAP%depth             =  Init%OutData_HD%WtrDpth    ! This need to be set according to the water depth in HydroDyn

   ! differences for MAP++
      Init%InData_MAP%file_name         =  p_FAST%MooringFile        ! This needs to be set according to what is in the FAST input file.
      Init%InData_MAP%summary_file_name =  TRIM(p_FAST%OutFileRoot)//'.MAP.sum'        ! Output file name
      Init%InData_MAP%depth             = -Init%OutData_HD%WtrDpth    ! This need to be set according to the water depth in HydroDyn

      Init%InData_MAP%LinInitInp%Linearize = p_FAST%Linearize

      CALL MAP_Init( Init%InData_MAP, MAPp%Input(1), MAPp%p,  MAPp%x(STATE_CURR), MAPp%xd(STATE_CURR), MAPp%z(STATE_CURR), MAPp%OtherSt, &
                      MAPp%y, p_FAST%dt_module( MODULE_MAP ), Init%OutData_MAP, ErrStat2, ErrMsg2 )
         CALL SetErrStat(ErrStat2,ErrMsg2,ErrStat,ErrMsg,RoutineName)

      p_FAST%ModuleInitialized(Module_MAP) = .TRUE.
      CALL SetModuleSubstepTime(Module_MAP, p_FAST, y_FAST, ErrStat2, ErrMsg2)
         CALL SetErrStat(ErrStat2,ErrMsg2,ErrStat,ErrMsg,RoutineName)

      allocate( y_FAST%Lin%Modules(Module_MAP)%Instance(1), stat=ErrStat2)
      if (ErrStat2 /= 0 ) then
         call SetErrStat(ErrID_Fatal, "Error allocating Lin%Modules(MAP).", ErrStat, ErrMsg, RoutineName )
      else
         if (allocated(Init%OutData_MAP%LinInitOut%LinNames_y)) call move_alloc(Init%OutData_MAP%LinInitOut%LinNames_y,y_FAST%Lin%Modules(Module_MAP)%Instance(1)%Names_y )
         if (allocated(Init%OutData_MAP%LinInitOut%LinNames_u)) call move_alloc(Init%OutData_MAP%LinInitOut%LinNames_u,y_FAST%Lin%Modules(Module_MAP)%Instance(1)%Names_u )
         if (allocated(Init%OutData_MAP%LinInitOut%IsLoad_u  )) call move_alloc(Init%OutData_MAP%LinInitOut%IsLoad_u  ,y_FAST%Lin%Modules(Module_MAP)%Instance(1)%IsLoad_u   )

         if (allocated(Init%OutData_MAP%WriteOutputHdr)) y_FAST%Lin%Modules(Module_MAP)%Instance(1)%NumOutputs = size(Init%OutData_MAP%WriteOutputHdr)
      end if

      IF (ErrStat >= AbortErrLev) THEN
         CALL Cleanup()
         RETURN
      END IF
   ! ........................
   ! initialize MoorDyn
   ! ........................
   ELSEIF (p_FAST%CompMooring == Module_MD) THEN
   
      ! some new allocations needed with version that's compatible with farm-level use
      ALLOCATE( Init%InData_MD%PtfmInit(6,1), Init%InData_MD%TurbineRefPos(3,1), STAT = ErrStat2 )
      IF (ErrStat2 /= 0) THEN
         CALL SetErrStat(ErrID_Fatal,"Error allocating MoorDyn PtfmInit and TurbineRefPos initialization inputs.",ErrStat,ErrMsg,RoutineName)
         CALL Cleanup()
         RETURN
      END IF

      Init%InData_MD%FileName  = p_FAST%MooringFile         ! This needs to be set according to what is in the FAST input file.
      Init%InData_MD%RootName  = p_FAST%OutFileRoot

      Init%InData_MD%PtfmInit(:,1)  = Init%OutData_ED%PlatformPos ! initial position of the platform (when a FAST module, MoorDyn just takes one row in this matrix)
      Init%InData_MD%FarmSize = 0                                 ! 0 here indicates normal FAST module use of MoorDyn, for a single turbine
      Init%InData_MD%TurbineRefPos(:,1) = 0.0_DbKi                ! for normal FAST use, the global reference frame is at 0,0,0
      Init%InData_MD%g         = Init%OutData_ED%Gravity     ! This need to be according to g used in ElastoDyn
      Init%InData_MD%rhoW      = Init%OutData_HD%WtrDens     ! This needs to be set according to seawater density in HydroDyn
      Init%InData_MD%WtrDepth  = Init%OutData_HD%WtrDpth    ! This need to be set according to the water depth in HydroDyn

      Init%InData_MD%Linearize = p_FAST%Linearize

      !:::::::::::::::::::::::::::::::::::::::::::::::::::::::::::::::::::::::::::::::::::::
      !@mhall: for now, passing some hardcoded wave kinematics grid info from HD to MD 
      
!         ALLOCATE ( Init%InData_MD%WaveVel  (HD%p%NStepWave, WaveGrid_n, 3) )
!         ALLOCATE ( Init%InData_MD%WaveAcc  (HD%p%NStepWave, WaveGrid_n, 3) )
!         ALLOCATE ( Init%InData_MD%WavePDyn (HD%p%NStepWave, WaveGrid_n) )
!         ALLOCATE ( Init%InData_MD%WaveElev (HD%p%NStepWave, WaveGrid_n) )
!         ALLOCATE ( Init%InData_MD%WaveTime (HD%p%NStepWave) )
      
!      Init%InData_MD%WaveVel  = Init%OutData_HD%WaveVel 
!      Init%InData_MD%WaveAcc  = Init%OutData_HD%WaveAcc 
!      Init%InData_MD%WavePDyn = Init%OutData_HD%WaveDynP
!      Init%InData_MD%WaveElev = Init%OutData_HD%WaveElev
!      Init%InData_MD%WaveTime = Init%OutData_HD%WaveTime
      
     !CALL MOVE_ALLOC( Init%OutData_HD%WaveVel  , Init%InData_MD%WaveVel   )   
     !CALL MOVE_ALLOC( Init%OutData_HD%WaveAcc  , Init%InData_MD%WaveAcc   )   
     !CALL MOVE_ALLOC( Init%OutData_HD%WaveDynP , Init%InData_MD%WavePDyn  )   
     !CALL MOVE_ALLOC( Init%OutData_HD%WaveElev , Init%InData_MD%WaveElev  )   
     !CALL MOVE_ALLOC( Init%OutData_HD%WaveTime , Init%InData_MD%WaveTime  )   

      !:::::::::::::::::::::::::::::::::::::::::::::::::::::::::::::::::::::::::::::::::::::
          
      CALL MD_Init( Init%InData_MD, MD%Input(1), MD%p, MD%x(STATE_CURR), MD%xd(STATE_CURR), MD%z(STATE_CURR), &
                    MD%OtherSt(STATE_CURR), MD%y, MD%m, p_FAST%dt_module( MODULE_MD ), Init%OutData_MD, ErrStat2, ErrMsg2 )
         CALL SetErrStat(ErrStat2,ErrMsg2,ErrStat,ErrMsg,RoutineName)

      p_FAST%ModuleInitialized(Module_MD) = .TRUE.
      CALL SetModuleSubstepTime(Module_MD, p_FAST, y_FAST, ErrStat2, ErrMsg2)
         CALL SetErrStat(ErrStat2,ErrMsg2,ErrStat,ErrMsg,RoutineName)
      
      allocate( y_FAST%Lin%Modules(MODULE_MD)%Instance(1), stat=ErrStat2)
      if (ErrStat2 /= 0 ) then
         call SetErrStat(ErrID_Fatal, "Error allocating Lin%Modules(MD).", ErrStat, ErrMsg, RoutineName )
      else
         if (allocated(Init%OutData_MD%LinNames_y)) call move_alloc(Init%OutData_MD%LinNames_y,y_FAST%Lin%Modules(MODULE_MD)%Instance(1)%Names_y)
         if (allocated(Init%OutData_MD%LinNames_x)) call move_alloc(Init%OutData_MD%LinNames_x,y_FAST%Lin%Modules(MODULE_MD)%Instance(1)%Names_x)
         if (allocated(Init%OutData_MD%LinNames_u)) call move_alloc(Init%OutData_MD%LinNames_u,y_FAST%Lin%Modules(MODULE_MD)%Instance(1)%Names_u)
         if (allocated(Init%OutData_MD%RotFrame_y)) call move_alloc(Init%OutData_MD%RotFrame_y,y_FAST%Lin%Modules(MODULE_MD)%Instance(1)%RotFrame_y)
         if (allocated(Init%OutData_MD%RotFrame_x)) call move_alloc(Init%OutData_MD%RotFrame_x,y_FAST%Lin%Modules(MODULE_MD)%Instance(1)%RotFrame_x)
         if (allocated(Init%OutData_MD%RotFrame_u)) call move_alloc(Init%OutData_MD%RotFrame_u,y_FAST%Lin%Modules(MODULE_MD)%Instance(1)%RotFrame_u)
         if (allocated(Init%OutData_MD%IsLoad_u  )) call move_alloc(Init%OutData_MD%IsLoad_u  ,y_FAST%Lin%Modules(MODULE_MD)%Instance(1)%IsLoad_u  )
         if (allocated(Init%OutData_MD%WriteOutputHdr)) y_FAST%Lin%Modules(MODULE_MD)%Instance(1)%NumOutputs = size(Init%OutData_MD%WriteOutputHdr)
         if (allocated(Init%OutData_MD%DerivOrder_x)) call move_alloc(Init%OutData_MD%DerivOrder_x,y_FAST%Lin%Modules(MODULE_MD)%Instance(1)%DerivOrder_x)
      end if
               
      IF (ErrStat >= AbortErrLev) THEN
         CALL Cleanup()
         RETURN
      END IF
   ! ........................
   ! initialize FEAM
   ! ........................
   ELSEIF (p_FAST%CompMooring == Module_FEAM) THEN

      Init%InData_FEAM%InputFile   = p_FAST%MooringFile         ! This needs to be set according to what is in the FAST input file.
      Init%InData_FEAM%RootName    = TRIM(p_FAST%OutFileRoot)//'.'//TRIM(y_FAST%Module_Abrev(Module_FEAM))

      Init%InData_FEAM%PtfmInit    = Init%OutData_ED%PlatformPos !ED%x(STATE_CURR)%QT(1:6)   ! initial position of the platform !bjj: this should come from Init%OutData_ED, not x_ED
      Init%InData_FEAM%NStepWave   = 1                          ! an arbitrary number > 0 (to set the size of the wave data, which currently contains all zero values)
      Init%InData_FEAM%gravity     = Init%OutData_ED%Gravity     ! This need to be according to g used in ElastoDyn
      Init%InData_FEAM%WtrDens     = Init%OutData_HD%WtrDens     ! This needs to be set according to seawater density in HydroDyn
!      Init%InData_FEAM%depth       =  Init%OutData_HD%WtrDpth    ! This need to be set according to the water depth in HydroDyn

      CALL FEAM_Init( Init%InData_FEAM, FEAM%Input(1), FEAM%p,  FEAM%x(STATE_CURR), FEAM%xd(STATE_CURR), FEAM%z(STATE_CURR), &
                      FEAM%OtherSt(STATE_CURR), FEAM%y, FEAM%m, p_FAST%dt_module( MODULE_FEAM ), Init%OutData_FEAM, ErrStat2, ErrMsg2 )
         CALL SetErrStat(ErrStat2,ErrMsg2,ErrStat,ErrMsg,RoutineName)

      p_FAST%ModuleInitialized(Module_FEAM) = .TRUE.
      CALL SetModuleSubstepTime(Module_FEAM, p_FAST, y_FAST, ErrStat2, ErrMsg2)
         CALL SetErrStat(ErrStat2,ErrMsg2,ErrStat,ErrMsg,RoutineName)

      IF (ErrStat >= AbortErrLev) THEN
         CALL Cleanup()
         RETURN
      END IF
   ! ........................
   ! initialize OrcaFlex Interface
   ! ........................
   ELSEIF (p_FAST%CompMooring == Module_Orca) THEN

      Init%InData_Orca%InputFile = p_FAST%MooringFile
      Init%InData_Orca%RootName  = p_FAST%OutFileRoot
      Init%InData_Orca%TMax      = p_FAST%TMax

      CALL Orca_Init( Init%InData_Orca, Orca%Input(1), Orca%p,  Orca%x(STATE_CURR), Orca%xd(STATE_CURR), Orca%z(STATE_CURR), Orca%OtherSt(STATE_CURR), &
                      Orca%y, Orca%m, p_FAST%dt_module( MODULE_Orca ), Init%OutData_Orca, ErrStat2, ErrMsg2 )
         CALL SetErrStat(ErrStat2,ErrMsg2,ErrStat,ErrMsg,RoutineName)

      p_FAST%ModuleInitialized(MODULE_Orca) = .TRUE.
      CALL SetModuleSubstepTime(MODULE_Orca, p_FAST, y_FAST, ErrStat2, ErrMsg2)
         CALL SetErrStat(ErrStat2,ErrMsg2,ErrStat,ErrMsg,RoutineName)

      IF (ErrStat >= AbortErrLev) THEN
         CALL Cleanup()
         RETURN
      END IF
   END IF

   ! ------------------------------
   ! initialize CompIce modules
   ! ------------------------------
   ALLOCATE( IceF%Input( p_FAST%InterpOrder+1 ), IceF%InputTimes( p_FAST%InterpOrder+1 ), STAT = ErrStat2 )
      IF (ErrStat2 /= 0) THEN
         CALL SetErrStat(ErrID_Fatal,"Error allocating IceF%Input and IceF%InputTimes.",ErrStat,ErrMsg,RoutineName)
         CALL Cleanup()
         RETURN
      END IF

      ! We need this to be allocated (else we have issues passing nonallocated arrays and using the first index of Input(),
      !   but we don't need the space of IceD_MaxLegs if we're not using it.
   IF ( p_FAST%CompIce /= Module_IceD ) THEN
      IceDim = 1
   ELSE
      IceDim = IceD_MaxLegs
   END IF

      ! because there may be multiple instances of IceDyn, we'll allocate arrays for that here
      ! we could allocate these after
   ALLOCATE( IceD%Input( p_FAST%InterpOrder+1, IceDim ), IceD%InputTimes( p_FAST%InterpOrder+1, IceDim ), STAT = ErrStat2 )
      IF (ErrStat2 /= 0) THEN
         CALL SetErrStat(ErrID_Fatal,"Error allocating IceD%Input and IceD%InputTimes.",ErrStat,ErrMsg,RoutineName)
         CALL Cleanup()
         RETURN
      END IF

     ALLOCATE( IceD%x(           IceDim,2), &
               IceD%xd(          IceDim,2), &
               IceD%z(           IceDim,2), &
               IceD%OtherSt(     IceDim,2), &
               IceD%p(           IceDim  ), &
               IceD%u(           IceDim  ), &
               IceD%y(           IceDim  ), &
               IceD%m(           IceDim  ), &
                                             STAT = ErrStat2 )
      IF (ErrStat2 /= 0) THEN
         CALL SetErrStat(ErrID_Fatal,"Error allocating IceD state, input, and output data.",ErrStat,ErrMsg,RoutineName)
         CALL Cleanup()
         RETURN
      END IF


   ! ........................
   ! initialize IceFloe
   ! ........................
   IF ( p_FAST%CompIce == Module_IceF ) THEN

      Init%InData_IceF%InputFile     = p_FAST%IceFile
      Init%InData_IceF%RootName      = TRIM(p_FAST%OutFileRoot)//'.'//TRIM(y_FAST%Module_Abrev(Module_IceF))
      Init%InData_IceF%simLength     = p_FAST%TMax  !bjj: IceFloe stores this as single-precision (ReKi) TMax is DbKi
      Init%InData_IceF%MSL2SWL       = Init%OutData_HD%MSL2SWL
      Init%InData_IceF%gravity       = Init%OutData_ED%Gravity

      CALL IceFloe_Init( Init%InData_IceF, IceF%Input(1), IceF%p,  IceF%x(STATE_CURR), IceF%xd(STATE_CURR), IceF%z(STATE_CURR), &
                         IceF%OtherSt(STATE_CURR), IceF%y, IceF%m, p_FAST%dt_module( MODULE_IceF ), Init%OutData_IceF, ErrStat2, ErrMsg2 )
         CALL SetErrStat(ErrStat2,ErrMsg2,ErrStat,ErrMsg,RoutineName)

      p_FAST%ModuleInitialized(Module_IceF) = .TRUE.
      CALL SetModuleSubstepTime(Module_IceF, p_FAST, y_FAST, ErrStat2, ErrMsg2)
         CALL SetErrStat(ErrStat2,ErrMsg2,ErrStat,ErrMsg,RoutineName)

      IF (ErrStat >= AbortErrLev) THEN
         CALL Cleanup()
         RETURN
      END IF
   ! ........................
   ! initialize IceDyn
   ! ........................
   ELSEIF ( p_FAST%CompIce == Module_IceD ) THEN

      Init%InData_IceD%InputFile     = p_FAST%IceFile
      Init%InData_IceD%RootName      = TRIM(p_FAST%OutFileRoot)//'.'//TRIM(y_FAST%Module_Abrev(Module_IceD))//'1'
      Init%InData_IceD%MSL2SWL       = Init%OutData_HD%MSL2SWL
      Init%InData_IceD%WtrDens       = Init%OutData_HD%WtrDens
      Init%InData_IceD%gravity       = Init%OutData_ED%Gravity
      Init%InData_IceD%TMax          = p_FAST%TMax
      Init%InData_IceD%LegNum        = 1

      CALL IceD_Init( Init%InData_IceD, IceD%Input(1,1), IceD%p(1),  IceD%x(1,STATE_CURR), IceD%xd(1,STATE_CURR), IceD%z(1,STATE_CURR), &
                      IceD%OtherSt(1,STATE_CURR), IceD%y(1), IceD%m(1), p_FAST%dt_module( MODULE_IceD ), Init%OutData_IceD, ErrStat2, ErrMsg2 )
         CALL SetErrStat(ErrStat2,ErrMsg2,ErrStat,ErrMsg,RoutineName)

      p_FAST%ModuleInitialized(Module_IceD) = .TRUE.
      CALL SetModuleSubstepTime(Module_IceD, p_FAST, y_FAST, ErrStat2, ErrMsg2)
         CALL SetErrStat(ErrStat2,ErrMsg2,ErrStat,ErrMsg,RoutineName)

         ! now initialize IceD for additional legs (if necessary)
      dt_IceD           = p_FAST%dt_module( MODULE_IceD )
      p_FAST%numIceLegs = Init%OutData_IceD%numLegs

      IF (p_FAST%numIceLegs > IceD_MaxLegs) THEN
         CALL SetErrStat(ErrID_Fatal,'IceDyn-FAST coupling is supported for up to '//TRIM(Num2LStr(IceD_MaxLegs))//' legs, but ' &
                           //TRIM(Num2LStr(p_FAST%numIceLegs))//' legs were specified.',ErrStat,ErrMsg,RoutineName)
      END IF


      DO i=2,p_FAST%numIceLegs  ! basically, we just need IceDyn to set up its meshes for inputs/outputs and possibly initial values for states
         Init%InData_IceD%LegNum = i
         Init%InData_IceD%RootName = TRIM(p_FAST%OutFileRoot)//'.'//TRIM(y_FAST%Module_Abrev(Module_IceD))//TRIM(Num2LStr(i))

         CALL IceD_Init( Init%InData_IceD, IceD%Input(1,i), IceD%p(i),  IceD%x(i,STATE_CURR), IceD%xd(i,STATE_CURR), IceD%z(i,STATE_CURR), &
                            IceD%OtherSt(i,STATE_CURR), IceD%y(i), IceD%m(i), dt_IceD, Init%OutData_IceD, ErrStat2, ErrMsg2 )
            CALL SetErrStat(ErrStat2,ErrMsg2,ErrStat,ErrMsg,RoutineName)

         !bjj: we're going to force this to have the same timestep because I don't want to have to deal with n IceD modules with n timesteps.
         IF (.NOT. EqualRealNos( p_FAST%dt_module( MODULE_IceD ),dt_IceD )) THEN
            CALL SetErrStat(ErrID_Fatal,"All instances of IceDyn (one per support-structure leg) must be the same",ErrStat,ErrMsg,RoutineName)
         END IF
      END DO

      IF (ErrStat >= AbortErrLev) THEN
         CALL Cleanup()
         RETURN
      END IF

   END IF


   ! ........................
   ! initialize ServoDyn 
   ! ........................
   ALLOCATE( SrvD%Input( p_FAST%InterpOrder+1 ), SrvD%InputTimes( p_FAST%InterpOrder+1 ), STAT = ErrStat2 )
      IF (ErrStat2 /= 0) THEN
         CALL SetErrStat(ErrID_Fatal,"Error allocating SrvD%Input and SrvD%InputTimes.",ErrStat,ErrMsg,RoutineName)
         CALL Cleanup()
         RETURN
      END IF
      
   IF ( p_FAST%CompServo == Module_SrvD ) THEN
      Init%InData_SrvD%InputFile     = p_FAST%ServoFile
      Init%InData_SrvD%RootName      = TRIM(p_FAST%OutFileRoot)//'.'//TRIM(y_FAST%Module_Abrev(Module_SrvD))
      Init%InData_SrvD%NumBl         = Init%OutData_ED%NumBl
      Init%InData_SrvD%Gravity       = (/ 0.0_ReKi, 0.0_ReKi, -Init%OutData_ED%Gravity /)       ! "Gravitational acceleration vector" m/s^2
      Init%InData_SrvD%NacPosition(1:3)        = ED%Input(1)%NacelleLoads%Position(1:3,1)
      Init%InData_SrvD%NacOrientation(1:3,1:3) = ED%Input(1)%NacelleLoads%RefOrientation(1:3,1:3,1)  ! R8Ki
      Init%InData_SrvD%TwrBasePos    = Init%OutData_ED%TwrBasePos
      Init%InData_SrvD%TwrBaseOrient = Init%OutData_ED%TwrBaseOrient                      ! R8Ki
      Init%InData_SrvD%PlatformPos(1:3)        = ED%y%PlatformPtMesh%Position(1:3,1)
      Init%InData_SrvD%PlatformOrient(1:3,1:3) = ED%y%PlatformPtMesh%Orientation(1:3,1:3,1)  ! R8Ki
      Init%InData_SrvD%TMax          = p_FAST%TMax
      Init%InData_SrvD%AirDens       = AirDens
      Init%InData_SrvD%AvgWindSpeed  = Init%OutData_IfW%WindFileInfo%MWS
      Init%InData_SrvD%Linearize     = p_FAST%Linearize
      Init%InData_SrvD%TrimCase      = p_FAST%TrimCase
      Init%InData_SrvD%TrimGain      = p_FAST%TrimGain
      Init%InData_SrvD%RotSpeedRef   = Init%OutData_ED%RotSpeed
      Init%InData_SrvD%InterpOrder   = p_FAST%InterpOrder

      CALL AllocAry( Init%InData_SrvD%BladeRootPosition,      3, Init%OutData_ED%NumBl, 'Init%InData_SrvD%BladeRootPosition', errStat2, ErrMsg2)
         CALL SetErrStat(ErrStat2,ErrMsg2,ErrStat,ErrMsg,RoutineName)
      CALL AllocAry( Init%InData_SrvD%BladeRootOrientation,3, 3, Init%OutData_ED%NumBl, 'Init%InData_SrvD%BladeRootOrientation', errStat2, ErrMsg2)
         CALL SetErrStat(ErrStat2,ErrMsg2,ErrStat,ErrMsg,RoutineName)
         IF (ErrStat >= AbortErrLev) THEN
            CALL Cleanup()
            RETURN
         END IF
      do k=1,Init%OutData_ED%NumBl
         Init%InData_SrvD%BladeRootPosition(:,k)      = ED%y%BladeRootMotion(k)%Position(:,1)
         Init%InData_SrvD%BladeRootOrientation(:,:,k) = ED%y%BladeRootMotion(k)%RefOrientation(:,:,1)
      enddo

      
      IF ( PRESENT(ExternInitData) ) THEN
         Init%InData_SrvD%NumSC2CtrlGlob = ExternInitData%NumSC2CtrlGlob
         IF ( (Init%InData_SrvD%NumSC2CtrlGlob > 0) ) THEN
            CALL AllocAry( Init%InData_SrvD%fromSCGlob, Init%InData_SrvD%NumSC2CtrlGlob, 'Init%InData_SrvD%fromSCGlob', ErrStat2, ErrMsg2)
               CALL SetErrStat(ErrStat2,ErrMsg2,ErrStat,ErrMsg,RoutineName)
               IF (ErrStat >= AbortErrLev) THEN
                  CALL Cleanup()
                  RETURN
               END IF
               
            do i=1,Init%InData_SrvD%NumSC2CtrlGlob
               Init%InData_SrvD%fromSCGlob(i) = ExternInitData%fromSCGlob(i)
            end do
         END IF

         Init%InData_SrvD%NumSC2Ctrl = ExternInitData%NumSC2Ctrl
         IF ( (Init%InData_SrvD%NumSC2Ctrl > 0) ) THEN
            CALL AllocAry( Init%InData_SrvD%fromSC, Init%InData_SrvD%NumSC2Ctrl, 'Init%InData_SrvD%fromSC', ErrStat2, ErrMsg2)
               CALL SetErrStat(ErrStat2,ErrMsg2,ErrStat,ErrMsg,RoutineName)
               IF (ErrStat >= AbortErrLev) THEN
                  CALL Cleanup()
                  RETURN
               END IF
            
            do i=1,Init%InData_SrvD%NumSC2Ctrl
               Init%InData_SrvD%fromSC(i) = ExternInitData%fromSC(i)
            end do
         END IF

         Init%InData_SrvD%NumCtrl2SC = ExternInitData%NumCtrl2SC

      ELSE
         Init%InData_SrvD%NumSC2CtrlGlob = 0
         Init%InData_SrvD%NumSC2Ctrl = 0
         Init%InData_SrvD%NumCtrl2SC = 0
      END IF     

      ! Set cable controls inputs (if requested by other modules)  -- There is probably a nicer way to do this, but this will work for now.
      call SetSrvDCableControls()
  
            
      CALL AllocAry(Init%InData_SrvD%BlPitchInit, Init%OutData_ED%NumBl, 'BlPitchInit', ErrStat2, ErrMsg2)
         CALL SetErrStat(ErrStat2,ErrMsg2,ErrStat,ErrMsg,RoutineName)

      if (ErrStat >= abortErrLev) then ! make sure allocatable arrays are valid before setting them
         CALL Cleanup()
         RETURN
      end if

      Init%InData_SrvD%BlPitchInit   = Init%OutData_ED%BlPitch
      CALL SrvD_Init( Init%InData_SrvD, SrvD%Input(1), SrvD%p, SrvD%x(STATE_CURR), SrvD%xd(STATE_CURR), SrvD%z(STATE_CURR), &
                      SrvD%OtherSt(STATE_CURR), SrvD%y, SrvD%m, p_FAST%dt_module( MODULE_SrvD ), Init%OutData_SrvD, ErrStat2, ErrMsg2 )
         CALL SetErrStat(ErrStat2,ErrMsg2,ErrStat,ErrMsg,RoutineName)
      p_FAST%ModuleInitialized(Module_SrvD) = .TRUE.

      !IF ( Init%OutData_SrvD%CouplingScheme == ExplicitLoose ) THEN ...  bjj: abort if we're doing anything else!

      CALL SetModuleSubstepTime(Module_SrvD, p_FAST, y_FAST, ErrStat2, ErrMsg2)
         CALL SetErrStat(ErrStat2,ErrMsg2,ErrStat,ErrMsg,RoutineName)

      !! initialize SrvD%y%ElecPwr and SrvD%y%GenTq because they are one timestep different (used as input for the next step)?
                  
      allocate( y_FAST%Lin%Modules(MODULE_SrvD)%Instance(1), stat=ErrStat2)
      if (ErrStat2 /= 0 ) then
         call SetErrStat(ErrID_Fatal, "Error allocating Lin%Modules(SrvD).", ErrStat, ErrMsg, RoutineName )
      else
         if (allocated(Init%OutData_SrvD%LinNames_y)) call move_alloc(Init%OutData_SrvD%LinNames_y,y_FAST%Lin%Modules(MODULE_SrvD)%Instance(1)%Names_y )
         if (allocated(Init%OutData_SrvD%LinNames_u)) call move_alloc(Init%OutData_SrvD%LinNames_u,y_FAST%Lin%Modules(MODULE_SrvD)%Instance(1)%Names_u )
         if (allocated(Init%OutData_SrvD%RotFrame_y)) call move_alloc(Init%OutData_SrvD%RotFrame_y,y_FAST%Lin%Modules(MODULE_SrvD)%Instance(1)%RotFrame_y )
         if (allocated(Init%OutData_SrvD%RotFrame_u)) call move_alloc(Init%OutData_SrvD%RotFrame_u,y_FAST%Lin%Modules(MODULE_SrvD)%Instance(1)%RotFrame_u )
         if (allocated(Init%OutData_SrvD%IsLoad_u  )) call move_alloc(Init%OutData_SrvD%IsLoad_u  ,y_FAST%Lin%Modules(MODULE_SrvD)%Instance(1)%IsLoad_u   )

         if (allocated(Init%OutData_SrvD%WriteOutputHdr)) y_FAST%Lin%Modules(MODULE_SrvD)%Instance(1)%NumOutputs = size(Init%OutData_SrvD%WriteOutputHdr)
      end if
      
      IF (ErrStat >= AbortErrLev) THEN
         CALL Cleanup()
         RETURN
      END IF
      
   ! ........................
   ! some checks for AeroDyn and ElastoDyn inputs with the high-speed shaft brake hack in ElastoDyn:
   ! (DO NOT COPY THIS CODE!)
   ! ........................   
         ! bjj: this is a hack to get high-speed shaft braking in FAST v8
      
      IF ( Init%OutData_SrvD%UseHSSBrake ) THEN
         IF ( p_FAST%CompAero == Module_AD14 ) THEN
            IF ( AD14%p%DYNINFL ) THEN
               CALL SetErrStat(ErrID_Fatal,'AeroDyn v14 "DYNINFL" InfModel is invalid for models with high-speed shaft braking.',ErrStat,ErrMsg,RoutineName)
            END IF
         END IF
         

         IF ( ED%p%method == Method_RK4 ) THEN ! bjj: should be using ElastoDyn's Method_ABM4 Method_AB4 parameters
            CALL SetErrStat(ErrID_Fatal,'ElastoDyn must use the AB4 or ABM4 integration method to implement high-speed shaft braking.',ErrStat,ErrMsg,RoutineName)
         ENDIF
      END IF ! Init%OutData_SrvD%UseHSSBrake
      
      
   END IF


   ! ........................
   ! Set up output for glue code (must be done after all modules are initialized so we have their WriteOutput information)
   ! ........................

   CALL FAST_InitOutput( p_FAST, y_FAST, Init, ErrStat2, ErrMsg2 )
      CALL SetErrStat(ErrStat2,ErrMsg2,ErrStat,ErrMsg,RoutineName)


   ! -------------------------------------------------------------------------
   ! Initialize mesh-mapping data
   ! -------------------------------------------------------------------------

   CALL InitModuleMappings(p_FAST, ED, BD, AD14, AD, HD, SD, ExtPtfm, SrvD, MAPp, FEAM, MD, Orca, IceF, IceD, MeshMapData, ErrStat2, ErrMsg2)
      CALL SetErrStat(ErrStat2,ErrMsg2,ErrStat,ErrMsg,RoutineName)

      IF (ErrStat >= AbortErrLev) THEN
         CALL Cleanup()
         RETURN
      ELSEIF (ErrStat /= ErrID_None) THEN
         ! a little work-around in case the mesh mapping info messages get too long
         CALL WrScr( NewLine//TRIM(ErrMsg)//NewLine )
         ErrStat = ErrID_None
         ErrMsg = ""
      END IF

   ! -------------------------------------------------------------------------
   ! Initialize for linearization:
   ! -------------------------------------------------------------------------
   if ( p_FAST%Linearize ) then      
      ! NOTE: In the following call, we use Init%OutData_AD%BladeProps(1)%NumBlNds as the number of aero nodes on EACH blade, which 
      !       is consistent with the current AD implementation, but if AD changes this, then it must be handled here, too!
      if (p_FAST%CompAero == MODULE_AD) then
         call Init_Lin(p_FAST, y_FAST, m_FAST, AD, ED, NumBl, Init%OutData_AD%rotors(1)%BladeProps(1)%NumBlNds, ErrStat2, ErrMsg2) 
      else
         call Init_Lin(p_FAST, y_FAST, m_FAST, AD, ED, NumBl, -1, ErrStat2, ErrMsg2) 
      endif     
         call SetErrStat(ErrStat2,ErrMsg2,ErrStat,ErrMsg,RoutineName)

         if (ErrStat >= AbortErrLev) then
            call Cleanup()
            return
         end if
   end if


   ! -------------------------------------------------------------------------
   ! Initialize data for VTK output
   ! -------------------------------------------------------------------------
   if ( p_FAST%WrVTK > VTK_None ) then
      call SetVTKParameters(p_FAST, Init%OutData_ED, Init%OutData_AD, Init%InData_HD, Init%OutData_HD, ED, BD, AD, HD, ErrStat2, ErrMsg2)
         call SetErrStat(ErrStat2,ErrMsg2,ErrStat,ErrMsg,RoutineName)
   end if

   ! -------------------------------------------------------------------------
   ! Write initialization data to FAST summary file:
   ! -------------------------------------------------------------------------
   if (p_FAST%SumPrint)  then
       CALL FAST_WrSum( p_FAST, y_FAST, MeshMapData, ErrStat2, ErrMsg2 )
          CALL SetErrStat(ErrStat2,ErrMsg2,ErrStat,ErrMsg,RoutineName)
   endif


   ! -------------------------------------------------------------------------
   ! other misc variables initialized here:
   ! -------------------------------------------------------------------------

   m_FAST%t_global        = t_initial

   ! Initialize external inputs for first step
   if ( p_FAST%CompServo == MODULE_SrvD ) then
      m_FAST%ExternInput%GenTrq     = SrvD%Input(1)%ExternalGenTrq !0.0_ReKi
      m_FAST%ExternInput%ElecPwr    = SrvD%Input(1)%ExternalElecPwr
      m_FAST%ExternInput%YawPosCom  = SrvD%Input(1)%ExternalYawPosCom
      m_FAST%ExternInput%YawRateCom = SrvD%Input(1)%ExternalYawRateCom
      m_FAST%ExternInput%HSSBrFrac  = SrvD%Input(1)%ExternalHSSBrFrac

      do i=1,SIZE(SrvD%Input(1)%ExternalBlPitchCom)
         m_FAST%ExternInput%BlPitchCom(i) = SrvD%Input(1)%ExternalBlPitchCom(i)
      end do

      do i=1,SIZE(SrvD%Input(1)%ExternalBlAirfoilCom)
         m_FAST%ExternInput%BlAirfoilCom(i) = SrvD%Input(1)%ExternalBlAirfoilCom(i)
      end do

         ! Cable Controls (only 20 channels are passed to simulink, but may be less or more in SrvD)
      if (allocated(SrvD%Input(1)%ExternalCableDeltaL)) then
         do i=1,min(SIZE(m_FAST%ExternInput%CableDeltaL),SIZE(SrvD%Input(1)%ExternalCableDeltaL))
            m_FAST%ExternInput%CableDeltaL(i) = SrvD%Input(1)%ExternalCableDeltaL(i)
         end do
      else  ! Initialize to zero for consistency
         m_FAST%ExternInput%CableDeltaL = 0.0_Reki
      endif
      if (allocated(SrvD%Input(1)%ExternalCableDeltaLdot)) then
         do i=1,min(SIZE(m_FAST%ExternInput%CableDeltaLdot),SIZE(SrvD%Input(1)%ExternalCableDeltaLdot))
            m_FAST%ExternInput%CableDeltaLdot(i) = SrvD%Input(1)%ExternalCableDeltaLdot(i)
         end do
      else  ! Initialize to zero for consistency
         m_FAST%ExternInput%CableDeltaLdot = 0.0_Reki
      endif
   end if

   m_FAST%ExternInput%LidarFocus = 1.0_ReKi  ! make this non-zero (until we add the initial position in the InflowWind input file)


   !...............................................................................................................................
   ! Destroy initializion data
   !...............................................................................................................................
   CALL Cleanup()

CONTAINS
   SUBROUTINE Cleanup()
   !...............................................................................................................................
   ! Destroy initializion data
   !...............................................................................................................................
      CALL FAST_DestroyInitData( Init, ErrStat2, ErrMsg2 )
         CALL SetErrStat(ErrStat2,ErrMsg2,ErrStat,ErrMsg,RoutineName)

   END SUBROUTINE Cleanup

   SUBROUTINE SetSrvDCableControls()
      ! There is probably a better method for doint this, but this will work for now.  Kind of an ugly bit of hacking.
      Init%InData_SrvD%NumCableControl = 0
      if (allocated(Init%OutData_SD%CableCChanRqst)) then
         Init%InData_SrvD%NumCableControl = max(Init%InData_SrvD%NumCableControl, size(Init%OutData_SD%CableCChanRqst))
      endif
      if (allocated(Init%OutData_MD%CableCChanRqst)) then
         Init%InData_SrvD%NumCableControl = max(Init%InData_SrvD%NumCableControl, size(Init%OutData_MD%CableCChanRqst))
      endif
      ! Set an array listing which modules requested which channels.
      !     They may not all be requested, so check the arrays returned from them during initialization.
      if (Init%InData_SrvD%NumCableControl > 0) then
         call AllocAry(Init%InData_SrvD%CableControlRequestor, Init%InData_SrvD%NumCableControl, 'CableControlRequestor', ErrStat2, ErrMsg2)
            call SetErrStat(ErrStat2,ErrMsg2,ErrStat,ErrMsg,RoutineName)
         if (ErrStat >= abortErrLev) then ! make sure allocatable arrays are valid before setting them
            call Cleanup()
            return
         endif
         !  Fill a string array that we pass to SrvD containing info about which module is using which of the
         !  requested channels.  This is not strictly necessary, but will greatly simplify troubleshooting erros
         !  with the setup later.
         Init%InData_SrvD%CableControlRequestor = ''
         do I=1,Init%InData_SrvD%NumCableControl
            ! SD -- lots of logic here since we don't know if SD did the requesting of the channels
            if (allocated(Init%OutData_SD%CableCChanRqst)) then
               if (I <= size(Init%OutData_SD%CableCChanRqst)) then
                  if (Init%OutData_SD%CableCChanRqst(I)) then
                     if (len_trim(Init%InData_SrvD%CableControlRequestor(I))>0) Init%InData_SrvD%CableControlRequestor(I) = trim(Init%InData_SrvD%CableControlRequestor(I))//', '
                     Init%InData_SrvD%CableControlRequestor(I) = trim(Init%InData_SrvD%CableControlRequestor(I))//trim(y_FAST%Module_Ver( Module_SD )%Name)
                  endif
               endif
            endif
            ! MD -- lots of logic here since we don't know if MD did the requesting of the channels
            if (allocated(Init%OutData_MD%CableCChanRqst)) then
               if (I <= size(Init%OutData_MD%CableCChanRqst)) then
                  if (Init%OutData_MD%CableCChanRqst(I)) then
                     if (len_trim(Init%InData_SrvD%CableControlRequestor(I))>0) Init%InData_SrvD%CableControlRequestor(I) = trim(Init%InData_SrvD%CableControlRequestor(I))//', '
                     Init%InData_SrvD%CableControlRequestor(I) = trim(Init%InData_SrvD%CableControlRequestor(I))//trim(y_FAST%Module_Ver( Module_MD )%Name)
                  endif
               endif
            endif
         enddo
      endif

      !  Now that we actually know which channels are requested, resize the arrays sent into SD and MD.  They can both handle
      !  larger and sparse arrays. They will simply ignore the channels they aren't looking for.,
      if (Init%InData_SrvD%NumCableControl > 0) then
         !  SD has one array (CableDeltaL)
         if (allocated(SD%Input)) then
            if (allocated(SD%Input(1)%CableDeltaL)) then
               if (size(SD%Input(1)%CableDeltaL)<Init%InData_SrvD%NumCableControl) then
                  deallocate(SD%Input(1)%CableDeltaL)
                  call AllocAry(SD%Input(1)%CableDeltaL,Init%InData_SrvD%NumCableControl,'SD%Input(1)%CableDeltaL', ErrStat2, ErrMsg2)
                     call SetErrStat(ErrStat2,ErrMsg2,ErrStat,ErrMsg,RoutineName)
                  if (ErrStat >= abortErrLev) then ! make sure allocatable arrays are valid before setting them
                     call Cleanup()
                     return
                  endif
                  SD%Input(1)%CableDeltaL = 0.0_ReKi
               endif
            endif
         endif
         ! Resize the MD arrays as needed -- They may have requested different inputs, but we are passing larger arrays if necessary.
         !  MD has two arrays (DeltaL, DeltaLdot)
         if (allocated(MD%Input)) then
            if (allocated(MD%Input(1)%DeltaL)) then
               if (size(MD%Input(1)%DeltaL)<Init%InData_SrvD%NumCableControl) then
                  deallocate(MD%Input(1)%DeltaL)
                  call AllocAry(MD%Input(1)%DeltaL,Init%InData_SrvD%NumCableControl,'MD%Input(1)%DeltaL', ErrStat2, ErrMsg2)
                     call SetErrStat(ErrStat2,ErrMsg2,ErrStat,ErrMsg,RoutineName)
                  if (ErrStat >= abortErrLev) then ! make sure allocatable arrays are valid before setting them
                     call Cleanup()
                     return
                  endif
                  MD%Input(1)%DeltaL = 0.0_ReKi
               endif
            endif
         endif
         if (allocated(MD%Input)) then
            if (allocated(MD%Input(1)%DeltaLdot)) then
               if (size(MD%Input(1)%DeltaLdot)<Init%InData_SrvD%NumCableControl) then
                  deallocate(MD%Input(1)%DeltaLdot)
                  call AllocAry(MD%Input(1)%DeltaLdot,Init%InData_SrvD%NumCableControl,'MD%Input(1)%DeltaLdot', ErrStat2, ErrMsg2)
                     call SetErrStat(ErrStat2,ErrMsg2,ErrStat,ErrMsg,RoutineName)
                  if (ErrStat >= abortErrLev) then ! make sure allocatable arrays are valid before setting them
                     call Cleanup()
                     return
                  endif
                  MD%Input(1)%DeltaLdot = 0.0_ReKi
               endif
            endif
         endif
      endif
   END SUBROUTINE SetSrvDCableControls

END SUBROUTINE FAST_InitializeAll

!----------------------------------------------------------------------------------------------------------------------------------
!> This function returns a string describing the glue code and some of the compilation options we're using.
FUNCTION GetVersion(ThisProgVer)

   ! Passed Variables:

   TYPE(ProgDesc), INTENT( IN    ) :: ThisProgVer     !< program name/date/version description
   CHARACTER(1024)                 :: GetVersion      !< String containing a description of the compiled precision.

   CHARACTER(200)                  :: git_commit

   GetVersion = TRIM(GetNVD(ThisProgVer))//', compiled'

   IF ( Cmpl4SFun )  THEN     ! FAST has been compiled as an S-Function for Simulink
      GetVersion = TRIM(GetVersion)//' as a DLL S-Function for Simulink'
   ELSEIF ( Cmpl4LV )  THEN     ! FAST has been compiled as a DLL for Labview
      GetVersion = TRIM(GetVersion)//' as a DLL for LabVIEW'
   ENDIF

   GetVersion = TRIM(GetVersion)//' as a '//TRIM(Num2LStr(BITS_IN_ADDR))//'-bit application using'

   ! determine precision

      IF ( ReKi == SiKi )  THEN     ! Single precision
         GetVersion = TRIM(GetVersion)//' single'
      ELSEIF ( ReKi == R8Ki )  THEN ! Double precision
         GetVersion = TRIM(GetVersion)// ' double'
      ELSE                          ! Unknown precision
         GetVersion = TRIM(GetVersion)//' unknown'
      ENDIF


!   GetVersion = TRIM(GetVersion)//' precision with '//OS_Desc
   GetVersion = TRIM(GetVersion)//' precision'

   ! add git info
   git_commit = QueryGitVersion()
   GetVersion = TRIM(GetVersion)//' at commit '//git_commit

   RETURN
END FUNCTION GetVersion

!----------------------------------------------------------------------------------------------------------------------------------
!> This subroutine is called at the start (or restart) of a FAST program (or FAST.Farm). It initializes the NWTC subroutine library,
!! displays the copyright notice, and displays some version information (including addressing scheme and precision).
SUBROUTINE FAST_ProgStart(ThisProgVer)
   TYPE(ProgDesc), INTENT(IN) :: ThisProgVer     !< program name/date/version description

   ! ... Initialize NWTC Library (open console, set pi constants) ...
   ! sets the pi constants, open console for output, etc...
   CALL NWTC_Init( ProgNameIN=ThisProgVer%Name, EchoLibVer=.FALSE. )

   ! Display the copyright notice
   CALL DispCopyrightLicense( ThisProgVer%Name )

   CALL DispCompileRuntimeInfo

END SUBROUTINE FAST_ProgStart
!----------------------------------------------------------------------------------------------------------------------------------
!> This routine gets the name of the FAST input file from the command line. It also returns a logical indicating if this there
!! was a "DWM" argument after the file name.
SUBROUTINE GetInputFileName(InputFile,UseDWM,ErrStat,ErrMsg)
   CHARACTER(*),             INTENT(OUT)           :: InputFile         !< A CHARACTER string containing the name of the primary FAST input file (if not present, we'll get it from the command line)
   LOGICAL,                  INTENT(OUT)           :: UseDWM            !< whether the last argument from the command line is "DWM"
   INTEGER(IntKi),           INTENT(OUT)           :: ErrStat           !< Error status
   CHARACTER(*),             INTENT(OUT)           :: ErrMsg            !< Error message

   INTEGER(IntKi)                                  :: ErrStat2          ! local error stat
   CHARACTER(1024)                                 :: LastArg           ! A second command-line argument that will allow DWM module to be used in AeroDyn

   ErrStat = ErrID_None
   ErrMsg = ''

   UseDWM = .FALSE.  ! by default, we're not going to use the DWM module
   InputFile = ""  ! initialize to empty string to make sure it's input from the command line
   CALL CheckArgs( InputFile, ErrStat2, LastArg )  ! if ErrStat2 /= ErrID_None, we'll ignore and deal with the problem when we try to read the input file

   IF (LEN_TRIM(InputFile) == 0) THEN ! no input file was specified
      ErrStat = ErrID_Fatal
      ErrMsg  = 'The required input file was not specified on the command line.'
      RETURN
   END IF

   IF (LEN_TRIM(LastArg) > 0) THEN ! see if DWM was specified as the second option
      CALL Conv2UC( LastArg )
      IF ( TRIM(LastArg) == "DWM" ) THEN
         UseDWM    = .TRUE.
      END IF
   END IF

END SUBROUTINE GetInputFileName
!----------------------------------------------------------------------------------------------------------------------------------
!> This subroutine checks for command-line arguments, gets the root name of the input files
!! (including full path name), and creates the names of the output files.
SUBROUTINE FAST_Init( p, m_FAST, y_FAST, t_initial, InputFile, ErrStat, ErrMsg, TMax, TurbID, OverrideAbortLev, RootName )

      IMPLICIT                        NONE

   ! Passed variables

   TYPE(FAST_ParameterType), INTENT(INOUT)         :: p                 !< The parameter data for the FAST (glue-code) simulation
   TYPE(FAST_MiscVarType),   INTENT(INOUT)         :: m_FAST            !< Miscellaneous variables
   TYPE(FAST_OutputFileType),INTENT(INOUT)         :: y_FAST            !< The output data for the FAST (glue-code) simulation
   REAL(DbKi),               INTENT(IN)            :: t_initial         !< the beginning time of the simulation
   INTEGER(IntKi),           INTENT(OUT)           :: ErrStat           !< Error status
   CHARACTER(*),             INTENT(OUT)           :: ErrMsg            !< Error message
   CHARACTER(*),             INTENT(IN)            :: InputFile         !< A CHARACTER string containing the name of the primary FAST input file (if not present, we'll get it from the command line)
   REAL(DbKi),               INTENT(IN), OPTIONAL  :: TMax              !< the length of the simulation (from Simulink or FAST.Farm)
   INTEGER(IntKi),           INTENT(IN), OPTIONAL  :: TurbID            !< an ID for naming the tubine output file
   LOGICAL,                  INTENT(IN), OPTIONAL  :: OverrideAbortLev  !< whether or not we should override the abort error level (e.g., FAST.Farm)
   CHARACTER(*),             INTENT(IN), OPTIONAL  :: RootName          !< A CHARACTER string containing the root name of FAST output files, overriding normal naming convention
      ! Local variables

   INTEGER                      :: i                                    ! loop counter
   !CHARACTER(1024)              :: DirName                              ! A CHARACTER string containing the path of the current working directory


   LOGICAL                      :: OverrideAbortErrLev
   CHARACTER(*), PARAMETER      :: RoutineName = "FAST_Init"

   INTEGER(IntKi)               :: ErrStat2
   CHARACTER(ErrMsgLen)         :: ErrMsg2

      ! Initialize some variables
   ErrStat = ErrID_None
   ErrMsg = ''

   IF (PRESENT(OverrideAbortLev)) THEN
      OverrideAbortErrLev = OverrideAbortLev
   ELSE
      OverrideAbortErrLev = .true.
   END IF



   !...............................................................................................................................
   ! Set the root name of the output files based on the input file name
   !...............................................................................................................................

   if (present(RootName)) then
      p%OutFileRoot = RootName
   else
         ! Determine the root name of the primary file (will be used for output files)
      CALL GetRoot( InputFile, p%OutFileRoot )
      IF ( Cmpl4SFun )  p%OutFileRoot = TRIM( p%OutFileRoot )//'.SFunc'
      IF ( PRESENT(TurbID) ) THEN
         IF ( TurbID > 0 ) THEN
            p%OutFileRoot = TRIM( p%OutFileRoot )//'.T'//TRIM(Num2LStr(TurbID))
         END IF
      END IF

   end if
   p%VTK_OutFileRoot = p%OutFileRoot !initialize this here in case of error before it is set later


   !...............................................................................................................................
   ! Initialize the module name/date/version info:
   !...............................................................................................................................

   y_FAST%Module_Ver( Module_Glue   ) = FAST_Ver
   
   DO i=2,NumModules
      y_FAST%Module_Ver(i)%Date = 'unknown date'
      y_FAST%Module_Ver(i)%Ver  = 'unknown version'
   END DO
   y_FAST%Module_Ver( Module_IfW    )%Name = 'InflowWind'
   y_FAST%Module_Ver( Module_OpFM   )%Name = 'OpenFOAM integration'
   y_FAST%Module_Ver( Module_ED     )%Name = 'ElastoDyn'
   y_FAST%Module_Ver( Module_BD     )%Name = 'BeamDyn'
   y_FAST%Module_Ver( Module_AD14   )%Name = 'AeroDyn14'
   y_FAST%Module_Ver( Module_AD     )%Name = 'AeroDyn'
   y_FAST%Module_Ver( Module_SrvD   )%Name = 'ServoDyn'
   y_FAST%Module_Ver( Module_HD     )%Name = 'HydroDyn'
   y_FAST%Module_Ver( Module_SD     )%Name = 'SubDyn'
   y_FAST%Module_Ver( Module_ExtPtfm)%Name = 'ExtPtfm_MCKF'
   y_FAST%Module_Ver( Module_MAP    )%Name = 'MAP'
   y_FAST%Module_Ver( Module_FEAM   )%Name = 'FEAMooring'
   y_FAST%Module_Ver( Module_MD     )%Name = 'MoorDyn'
   y_FAST%Module_Ver( Module_Orca   )%Name = 'OrcaFlexInterface'
   y_FAST%Module_Ver( Module_IceF   )%Name = 'IceFloe'
   y_FAST%Module_Ver( Module_IceD   )%Name = 'IceDyn'
         
   y_FAST%Module_Abrev( Module_Glue   ) = 'FAST'
   y_FAST%Module_Abrev( Module_IfW    ) = 'IfW'
   y_FAST%Module_Abrev( Module_OpFM   ) = 'OpFM'
   y_FAST%Module_Abrev( Module_ED     ) = 'ED'
   y_FAST%Module_Abrev( Module_BD     ) = 'BD'
   y_FAST%Module_Abrev( Module_AD14   ) = 'AD'
   y_FAST%Module_Abrev( Module_AD     ) = 'AD'
   y_FAST%Module_Abrev( Module_SrvD   ) = 'SrvD'
   y_FAST%Module_Abrev( Module_HD     ) = 'HD'
   y_FAST%Module_Abrev( Module_SD     ) = 'SD'
   y_FAST%Module_Abrev( Module_ExtPtfm) = 'ExtPtfm'
   y_FAST%Module_Abrev( Module_MAP    ) = 'MAP'
   y_FAST%Module_Abrev( Module_FEAM   ) = 'FEAM'
   y_FAST%Module_Abrev( Module_MD     ) = 'MD'
   y_FAST%Module_Abrev( Module_Orca   ) = 'Orca'
   y_FAST%Module_Abrev( Module_IceF   ) = 'IceF'
   y_FAST%Module_Abrev( Module_IceD   ) = 'IceD'

   p%n_substeps = 1                                                ! number of substeps for between modules and global/FAST time
   p%BD_OutputSibling = .false.

   !...............................................................................................................................
   ! Read the primary file for the glue code:
   !...............................................................................................................................
   CALL FAST_ReadPrimaryFile( InputFile, p, m_FAST, OverrideAbortErrLev, ErrStat2, ErrMsg2 )
      CALL SetErrStat( ErrStat2, ErrMsg2, ErrStat, ErrMsg, RoutineName )

      ! make sure some linearization variables are consistant
   if (.not. p%Linearize)  p%CalcSteady = .false.
   if (.not. p%CalcSteady) p%TrimCase = TrimCase_none
   m_FAST%Lin%FoundSteady = .false.
   p%LinInterpOrder = p%InterpOrder ! 1 ! always use linear (or constant) interpolation on rotor?

      ! overwrite TMax if necessary)
   IF (PRESENT(TMax)) THEN
      p%TMax = TMax
      !p%TMax = MAX( TMax, p%TMax )
   END IF

   IF ( ErrStat >= AbortErrLev ) RETURN


   p%KMax = 1                 ! after more checking, we may put this in the input file...
   !IF (p%CompIce == Module_IceF) p%KMax = 2
   p%SizeJac_Opt1 = 0  ! initialize this vector to zero; after we figure out what size the ED/SD/HD/BD meshes are, we'll fill this

   p%numIceLegs = 0           ! initialize number of support-structure legs in contact with ice (IceDyn will set this later)

   p%nBeams = 0               ! initialize number of BeamDyn instances (will be set later)

      ! determine what kind of turbine we're modeling:
   IF ( p%CompHydro == Module_HD ) THEN
      IF ( p%CompSub == Module_SD ) THEN
         p%TurbineType = Type_Offshore_Fixed
      ELSE
         p%TurbineType = Type_Offshore_Floating
      END IF
   ELSEIF ( p%CompMooring == Module_Orca ) THEN
      p%TurbineType = Type_Offshore_Floating
   ELSEIF ( p%CompSub == Module_ExtPtfm ) THEN
      p%TurbineType = Type_Offshore_Fixed
   ELSE
      p%TurbineType = Type_LandBased
   END IF


   p%n_TMax_m1  = CEILING( ( (p%TMax - t_initial) / p%DT ) ) - 1 ! We're going to go from step 0 to n_TMax (thus the -1 here)

   if (p%TMax < 1.0_DbKi) then ! log10(0) gives floating point divide-by-zero error
      p%TChanLen = MinChanLen
   else
      p%TChanLen = max( MinChanLen, int(log10(p%TMax))+7 )
   end if
   p%OutFmt_t = 'F'//trim(num2lstr( p%TChanLen ))//'.4' ! 'F10.4'

   !...............................................................................................................................
   ! Do some error checking on the inputs (validation):
   !...............................................................................................................................
   call ValidateInputData(p, m_FAST, ErrStat2, ErrMsg2)
      CALL SetErrStat( ErrStat2, ErrMsg2, ErrStat, ErrMsg, RoutineName )



   IF ( ErrStat >= AbortErrLev ) RETURN


   RETURN
END SUBROUTINE FAST_Init
!----------------------------------------------------------------------------------------------------------------------------------
!> This routine validates FAST data.
SUBROUTINE ValidateInputData(p, m_FAST, ErrStat, ErrMsg)

   TYPE(FAST_ParameterType), INTENT(INOUT)         :: p                 !< The parameter data for the FAST (glue-code) simulation
   TYPE(FAST_MiscVarType),   INTENT(IN   )         :: m_FAST            !< The misc data for the FAST (glue-code) simulation
   INTEGER(IntKi),           INTENT(  OUT)         :: ErrStat           !< Error status
   CHARACTER(*),             INTENT(  OUT)         :: ErrMsg            !< Error message

   REAL(DbKi)                                      :: TmpTime           ! A temporary variable for error checking

   INTEGER(IntKi)                                  :: i
   INTEGER(IntKi)                                  :: ErrStat2
   CHARACTER(ErrMsgLen)                            :: ErrMsg2
   CHARACTER(*), PARAMETER                         :: RoutineName='ValidateInputData'

   ErrStat = ErrID_None
   ErrMsg  = ""


   IF ( p%TMax < 0.0_DbKi  )  THEN
      CALL SetErrStat( ErrID_Fatal, 'TMax must not be a negative number.', ErrStat, ErrMsg, RoutineName )
   ELSE IF ( p%TMax < p%TStart )  THEN
      CALL SetErrStat( ErrID_Fatal, 'TMax must not be less than TStart.', ErrStat, ErrMsg, RoutineName )
   END IF

   IF ( p%n_ChkptTime < p%n_TMax_m1 ) THEN
      if (.NOT. p%WrBinOutFile) CALL SetErrStat( ErrID_Severe, 'It is highly recommended that time-marching output files be generated in binary format when generating checkpoint files.', ErrStat, ErrMsg, RoutineName )
      if (p%CompMooring==MODULE_Orca) CALL SetErrStat( ErrID_Fatal, 'Restart capability for OrcaFlexInterface is not supported. Set ChkptTime larger than TMax.', ErrStat, ErrMsg, RoutineName )
      ! also check for other features that aren't supported with restart (like ServoDyn's user-defined control routines)
   END IF

   IF ( p%DT <= 0.0_DbKi )  THEN
      CALL SetErrStat( ErrID_Fatal, 'DT must be greater than 0.', ErrStat, ErrMsg, RoutineName )
   ELSE ! Test DT and TMax to ensure numerical stability -- HINT: see the use of OnePlusEps
      TmpTime = p%TMax*EPSILON(p%DT)
      IF ( p%DT <= TmpTime ) THEN
         CALL SetErrStat( ErrID_Fatal, 'DT must be greater than '//TRIM ( Num2LStr( TmpTime ) )//' seconds.', ErrStat, ErrMsg, RoutineName )
      END IF
   END IF

      ! Check that InputFileData%OutFmt is a valid format specifier and will fit over the column headings
   CALL ChkRealFmtStr( p%OutFmt, 'OutFmt', p%FmtWidth, ErrStat2, ErrMsg2 )
      call SetErrStat(ErrStat2, ErrMsg2, ErrStat, ErrMsg, RoutineName)

   IF ( p%WrTxtOutFile .and. p%FmtWidth < MinChanLen ) CALL SetErrStat( ErrID_Warn, 'OutFmt produces a column width of '// &
         TRIM(Num2LStr(p%FmtWidth))//'), which may be too small.', ErrStat, ErrMsg, RoutineName )

   IF ( p%WrTxtOutFile .AND. p%TChanLen > ChanLen  )  THEN ! ( p%TMax > 9999.999_DbKi )
      CALL SetErrStat( ErrID_Warn, 'TMax is too large for a '//trim(num2lstr(ChanLen))//'-character time column in text tabular (time-marching) output files.'// &
                                   ' Postprocessors with this limitation may not work.', ErrStat, ErrMsg, RoutineName )
   END IF

   IF ( p%TStart      <  0.0_DbKi ) CALL SetErrStat( ErrID_Fatal, 'TStart must not be less than 0 seconds.', ErrStat, ErrMsg, RoutineName )
!  IF ( p%SttsTime    <= 0.0_DbKi ) CALL SetErrStat( ErrID_Fatal, 'SttsTime must be greater than 0 seconds.', ErrStat, ErrMsg, RoutineName )
   IF ( p%n_SttsTime  < 1_IntKi   ) CALL SetErrStat( ErrID_Fatal, 'SttsTime must be greater than 0 seconds.', ErrStat, ErrMsg, RoutineName )
   IF ( p%n_ChkptTime < 1_IntKi   ) CALL SetErrStat( ErrID_Fatal, 'ChkptTime must be greater than 0 seconds.', ErrStat, ErrMsg, RoutineName )
   IF ( p%KMax        < 1_IntKi   ) CALL SetErrStat( ErrID_Fatal, 'KMax must be greater than 0.', ErrStat, ErrMsg, RoutineName )

   IF (p%CompElast   == Module_Unknown) CALL SetErrStat( ErrID_Fatal, 'CompElast must be 1 (ElastoDyn) or 2 (BeamDyn).', ErrStat, ErrMsg, RoutineName )
   IF (p%CompAero    == Module_Unknown) CALL SetErrStat( ErrID_Fatal, 'CompAero must be 0 (None), 1 (AeroDyn14), or 2 (AeroDyn).', ErrStat, ErrMsg, RoutineName )
   IF (p%CompServo   == Module_Unknown) CALL SetErrStat( ErrID_Fatal, 'CompServo must be 0 (None) or 1 (ServoDyn).', ErrStat, ErrMsg, RoutineName )
   IF (p%CompHydro   == Module_Unknown) CALL SetErrStat( ErrID_Fatal, 'CompHydro must be 0 (None) or 1 (HydroDyn).', ErrStat, ErrMsg, RoutineName )
   IF (p%CompSub     == Module_Unknown) CALL SetErrStat( ErrID_Fatal, 'CompSub must be 0 (None), 1 (SubDyn), or 2 (ExtPtfm_MCKF).', ErrStat, ErrMsg, RoutineName )
   IF (p%CompMooring == Module_Unknown) CALL SetErrStat( ErrID_Fatal, 'CompMooring must be 0 (None), 1 (MAP), 2 (FEAMooring), 3 (MoorDyn), or 4 (OrcaFlex).', ErrStat, ErrMsg, RoutineName )
   IF (p%CompIce     == Module_Unknown) CALL SetErrStat( ErrID_Fatal, 'CompIce must be 0 (None) or 1 (IceFloe).', ErrStat, ErrMsg, RoutineName )
   IF (p%CompHydro /= Module_HD) THEN
      IF (p%CompMooring == Module_MAP) THEN
         CALL SetErrStat( ErrID_Fatal, 'HydroDyn must be used when MAP is used. Set CompHydro > 0 or CompMooring = 0 in the FAST input file.', ErrStat, ErrMsg, RoutineName )
      ELSEIF (p%CompMooring == Module_FEAM) THEN
         CALL SetErrStat( ErrID_Fatal, 'HydroDyn must be used when FEAMooring is used. Set CompHydro > 0 or CompMooring = 0 in the FAST input file.', ErrStat, ErrMsg, RoutineName )
      ELSEIF (p%CompMooring == Module_MD) THEN
         CALL SetErrStat( ErrID_Fatal, 'HydroDyn must be used when MoorDyn is used. Set CompHydro > 0 or CompMooring = 0 in the FAST input file.', ErrStat, ErrMsg, RoutineName )
      END IF
   ELSE
      IF (p%CompMooring == Module_Orca) CALL SetErrStat( ErrID_Fatal, 'HydroDyn cannot be used if OrcaFlex is used. Set CompHydro = 0 or CompMooring < 4 in the FAST input file.', ErrStat, ErrMsg, RoutineName )
      IF (p%CompSub == Module_ExtPtfm) CALL SetErrStat( ErrID_Fatal, 'HydroDyn cannot be used if ExtPtfm_MCKF is used. Set CompHydro = 0 or CompSub < 2 in the FAST input file.', ErrStat, ErrMsg, RoutineName )
   END IF


   IF (p%CompIce == Module_IceF) THEN
      IF (p%CompSub   /= Module_SD) CALL SetErrStat( ErrID_Fatal, 'SubDyn must be used when IceFloe is used. Set CompSub > 0 or CompIce = 0 in the FAST input file.', ErrStat, ErrMsg, RoutineName )
      IF (p%CompHydro /= Module_HD) CALL SetErrStat( ErrID_Fatal, 'HydroDyn must be used when IceFloe is used. Set CompHydro > 0 or CompIce = 0 in the FAST input file.', ErrStat, ErrMsg, RoutineName )
   ELSEIF (p%CompIce == Module_IceD) THEN
      IF (p%CompSub   /= Module_SD) CALL SetErrStat( ErrID_Fatal, 'SubDyn must be used when IceDyn is used. Set CompSub > 0 or CompIce = 0 in the FAST input file.', ErrStat, ErrMsg, RoutineName )
      IF (p%CompHydro /= Module_HD) CALL SetErrStat( ErrID_Fatal, 'HydroDyn must be used when IceDyn is used. Set CompHydro > 0 or CompIce = 0 in the FAST input file.', ErrStat, ErrMsg, RoutineName )
   END IF

   IF (p%CompElast == Module_BD .and. p%CompAero == Module_AD14 ) CALL SetErrStat( ErrID_Fatal, 'AeroDyn14 cannot be used when BeamDyn is used. Change CompAero or CompElast in the FAST input file.', ErrStat, ErrMsg, RoutineName )

!   IF ( p%InterpOrder < 0 .OR. p%InterpOrder > 2 ) THEN
   IF ( p%InterpOrder < 1 .OR. p%InterpOrder > 2 ) THEN
      CALL SetErrStat( ErrID_Fatal, 'InterpOrder must be 1 or 2.', ErrStat, ErrMsg, RoutineName ) ! 5/13/14 bjj: MAS and JMJ compromise for certain integrators is that InterpOrder cannot be 0
      p%InterpOrder = 1    ! Avoid problems in error handling by setting this to 0
   END IF

   IF ( p%NumCrctn < 0_IntKi ) THEN
      CALL SetErrStat( ErrID_Fatal, 'NumCrctn must be 0 or greater.', ErrStat, ErrMsg, RoutineName )
   END IF


   if ( p%WrVTK == VTK_Unknown ) then
      call SetErrStat(ErrID_Fatal, 'WrVTK must be 0 (none), 1 (initialization only), 2 (animation), or 3 (mode shapes).', ErrStat, ErrMsg, RoutineName)
   else
      if ( p%VTK_type == VTK_Unknown ) then
         call SetErrStat(ErrID_Fatal, 'VTK_type must be 1 (surfaces), 2 (basic meshes:lines/points), or 3 (all meshes).', ErrStat, ErrMsg, RoutineName)
         ! note I'm not going to write that 4 (old) is an option
      end if

      if (p%WrVTK == VTK_ModeShapes .and. .not. p%Linearize) then
         call SetErrStat(ErrID_Fatal, 'WrVTK cannot be 3 (mode shapes) when Linearize is false. (Mode shapes require linearization analysis.)', ErrStat, ErrMsg, RoutineName)
      end if
   end if

   if (p%Linearize) then

      if (p%CalcSteady) then
         if (p%NLinTimes < 1) call SetErrStat(ErrID_Fatal,'NLinTimes must be at least 1 for linearization analysis.',ErrStat, ErrMsg, RoutineName)
         if (p%TrimCase /= TrimCase_yaw .and. p%TrimCase /= TrimCase_torque .and. p%TrimCase /= TrimCase_pitch) then
            call SetErrStat(ErrID_Fatal,'TrimCase must be either 1, 2, or 3.',ErrStat, ErrMsg, RoutineName)
         end if

         if (p%TrimTol <= epsilon(p%TrimTol)) call SetErrStat(ErrID_Fatal,'TrimTol must be larger than '//trim(num2lstr(epsilon(p%TrimTol)))//'.',ErrStat, ErrMsg, RoutineName)
         if (p%Twr_Kdmp < 0.0_ReKi) call SetErrStat(ErrID_Fatal,'Twr_Kdmp must not be negative.',ErrStat, ErrMsg, RoutineName)
         if (p%Bld_Kdmp < 0.0_ReKi) call SetErrStat(ErrID_Fatal,'Bld_Kdmp must not be negative.',ErrStat, ErrMsg, RoutineName)
      else

         if (.not. allocated(m_FAST%Lin%LinTimes)) then
            call SetErrStat(ErrID_Fatal, 'NLinTimes must be at least 1 for linearization analysis.',ErrStat, ErrMsg, RoutineName)
         else
            do i=1,p%NLinTimes
               if (m_FAST%Lin%LinTimes(i) < 0) call SetErrStat(ErrID_Fatal,'LinTimes must be positive values.',ErrStat, ErrMsg, RoutineName)
            end do
            do i=2,p%NLinTimes
               if (m_FAST%Lin%LinTimes(i) <= m_FAST%Lin%LinTimes(i-1)) call SetErrStat(ErrID_Fatal,'LinTimes must be unique values entered in increasing order.',ErrStat, ErrMsg, RoutineName)
            end do

            if (m_FAST%Lin%LinTimes(p%NLinTimes) > p%TMax) call SetErrStat(ErrID_Info, 'Tmax is less than the last linearization time. Linearization analysis will not be performed after TMax.',ErrStat, ErrMsg, RoutineName)
         end if

      end if

      if (p%LinInputs < LIN_NONE .or. p%LinInputs > LIN_ALL) call SetErrStat(ErrID_Fatal,'LinInputs must be 0, 1, or 2.',ErrStat, ErrMsg, RoutineName)
      if (p%LinOutputs < LIN_NONE .or. p%LinOutputs > LIN_ALL) call SetErrStat(ErrID_Fatal,'LinOutputs must be 0, 1, or 2.',ErrStat, ErrMsg, RoutineName)

      if (p%LinOutJac) then
         if ( p%LinInputs /= LIN_ALL .or. p%LinOutputs /= LIN_ALL) then
            call SetErrStat(ErrID_Info,'LinOutJac can be used only when LinInputs=LinOutputs=2.',ErrStat, ErrMsg, RoutineName)
            p%LinOutJac = .false.
         end if
      end if

      ! now, make sure we haven't asked for any modules that we can't yet linearize:
      if (p%CompInflow == MODULE_OpFM) call SetErrStat(ErrID_Fatal,'Linearization is not implemented for the OpenFOAM coupling.',ErrStat, ErrMsg, RoutineName)
      if (p%CompAero == MODULE_AD14) call SetErrStat(ErrID_Fatal,'Linearization is not implemented for the AeroDyn v14 module.',ErrStat, ErrMsg, RoutineName)
      !if (p%CompSub   == MODULE_SD) call SetErrStat(ErrID_Fatal,'Linearization is not implemented for the SubDyn module.',ErrStat, ErrMsg, RoutineName)
      if (p%CompSub /= MODULE_None .and. p%CompSub /= MODULE_SD )     call SetErrStat(ErrID_Fatal,'Linearization is not implemented for the ExtPtfm_MCKF substructure module.',ErrStat, ErrMsg, RoutineName)
      if (p%CompMooring /= MODULE_None .and. p%CompMooring == MODULE_FEAM) call SetErrStat(ErrID_Fatal,'Linearization is not implemented for the FEAMooring mooring module.',ErrStat, ErrMsg, RoutineName)
      if (p%CompIce /= MODULE_None) call SetErrStat(ErrID_Fatal,'Linearization is not implemented for any of the ice loading modules.',ErrStat, ErrMsg, RoutineName)

   end if


   if ( p%TurbineType /= Type_LandBased .and. .not. EqualRealNos(p%TurbinePos(3), 0.0_SiKi) ) then
    call SetErrStat(ErrID_Fatal, 'Height of turbine location, TurbinePos(3), must be 0 for offshore turbines.', ErrStat, ErrMsg, RoutineName)
   end if

   !...............................................................................................................................

      ! temporary check on p_FAST%DT_out

   IF ( .NOT. EqualRealNos( p%DT_out, p%DT ) ) THEN
      IF ( p%DT_out < p%DT ) THEN
         CALL SetErrStat( ErrID_Fatal, 'DT_out must be at least DT ('//TRIM(Num2LStr(p%DT))//' s).', ErrStat, ErrMsg, RoutineName )
      ELSEIF ( .NOT. EqualRealNos( p%DT_out, p%DT * p%n_DT_Out )  ) THEN
         CALL SetErrStat( ErrID_Fatal, 'DT_out must be an integer multiple of DT.', ErrStat, ErrMsg, RoutineName )
      END IF
   END IF



END SUBROUTINE ValidateInputData
!----------------------------------------------------------------------------------------------------------------------------------
!> This routine initializes the output for the glue code, including writing the header for the primary output file.
SUBROUTINE FAST_InitOutput( p_FAST, y_FAST, Init, ErrStat, ErrMsg )

   IMPLICIT NONE

      ! Passed variables
   TYPE(FAST_ParameterType),       INTENT(IN)           :: p_FAST                                !< Glue-code simulation parameters
   TYPE(FAST_OutputFileType),      INTENT(INOUT)        :: y_FAST                                !< Glue-code simulation outputs
   TYPE(FAST_InitData),            INTENT(IN)           :: Init                                  !< Initialization data for all modules

   INTEGER(IntKi),                 INTENT(OUT)          :: ErrStat                               !< Error status
   CHARACTER(*),                   INTENT(OUT)          :: ErrMsg                                !< Error message corresponding to ErrStat


      ! Local variables.

   INTEGER(IntKi)                   :: I, J                                            ! Generic index for DO loops.
   INTEGER(IntKi)                   :: indxNext                                        ! The index of the next value to be written to an array
   INTEGER(IntKi)                   :: NumOuts                                         ! number of channels to be written to the output file(s)



   !......................................................
   ! Set the description lines to be printed in the output file
   !......................................................
   y_FAST%FileDescLines(1)  = 'Predictions were generated on '//CurDate()//' at '//CurTime()//' using '//TRIM(GetVersion(FAST_Ver))
   y_FAST%FileDescLines(2)  = 'linked with ' //' '//TRIM(GetNVD(NWTC_Ver            ))  ! we'll get the rest of the linked modules in the section below
   y_FAST%FileDescLines(3)  = 'Description from the FAST input file: '//TRIM(p_FAST%FTitle)

   !......................................................
   ! We'll fill out the rest of FileDescLines(2),
   ! and save the module version info for later use, too:
   !......................................................

   y_FAST%Module_Ver( Module_ED ) = Init%OutData_ED%Ver
   y_FAST%FileDescLines(2) = TRIM(y_FAST%FileDescLines(2) ) //'; '//TRIM(GetNVD(y_FAST%Module_Ver( Module_ED )  ))

   IF ( p_FAST%CompElast == Module_BD )  THEN
      y_FAST%Module_Ver( Module_BD ) = Init%OutData_BD(1)%Ver ! call copy routine for this type if it every uses dynamic memory
      y_FAST%FileDescLines(2)  = TRIM(y_FAST%FileDescLines(2) ) //'; '//TRIM(GetNVD(y_FAST%Module_Ver( Module_BD )))
   END IF


   IF ( p_FAST%CompInflow == Module_IfW )  THEN
      y_FAST%Module_Ver( Module_IfW ) = Init%OutData_IfW%Ver ! call copy routine for this type if it every uses dynamic memory
      y_FAST%FileDescLines(2)  = TRIM(y_FAST%FileDescLines(2) ) //'; '//TRIM(GetNVD(y_FAST%Module_Ver( Module_IfW )))
   ELSEIF ( p_FAST%CompInflow == Module_OpFM )  THEN
      y_FAST%Module_Ver( Module_OpFM ) = Init%OutData_OpFM%Ver ! call copy routine for this type if it every uses dynamic memory
      y_FAST%FileDescLines(2)  = TRIM(y_FAST%FileDescLines(2) ) //'; '//TRIM(GetNVD(y_FAST%Module_Ver( Module_OpFM )))
   END IF

   IF ( p_FAST%CompAero == Module_AD14 )  THEN
      y_FAST%Module_Ver( Module_AD14  ) = Init%OutData_AD14%Ver
      y_FAST%FileDescLines(2)  = TRIM(y_FAST%FileDescLines(2) ) //'; '//TRIM(GetNVD(y_FAST%Module_Ver( Module_AD14  ) ))
   ELSEIF ( p_FAST%CompAero == Module_AD )  THEN
      y_FAST%Module_Ver( Module_AD  ) = Init%OutData_AD%Ver
      y_FAST%FileDescLines(2)  = TRIM(y_FAST%FileDescLines(2) ) //'; '//TRIM(GetNVD(y_FAST%Module_Ver( Module_AD  ) ))
   END IF

   IF ( p_FAST%CompServo == Module_SrvD ) THEN
      y_FAST%Module_Ver( Module_SrvD ) = Init%OutData_SrvD%Ver
      y_FAST%FileDescLines(2)  = TRIM(y_FAST%FileDescLines(2) ) //'; '//TRIM(GetNVD(y_FAST%Module_Ver( Module_SrvD )))
   END IF

   IF ( p_FAST%CompHydro == Module_HD ) THEN
      y_FAST%Module_Ver( Module_HD )   = Init%OutData_HD%Ver
      y_FAST%FileDescLines(2)  = TRIM(y_FAST%FileDescLines(2) ) //'; '//TRIM(GetNVD(y_FAST%Module_Ver( Module_HD )))
   END IF

   IF ( p_FAST%CompSub == Module_SD ) THEN
      y_FAST%Module_Ver( Module_SD )   = Init%OutData_SD%Ver
      y_FAST%FileDescLines(2)  = TRIM(y_FAST%FileDescLines(2) ) //'; '//TRIM(GetNVD(y_FAST%Module_Ver( Module_SD )))
   ELSE IF ( p_FAST%CompSub == Module_ExtPtfm ) THEN
      y_FAST%Module_Ver( Module_ExtPtfm )   = Init%OutData_ExtPtfm%Ver
      y_FAST%FileDescLines(2)  = TRIM(y_FAST%FileDescLines(2) ) //'; '//TRIM(GetNVD(y_FAST%Module_Ver( Module_ExtPtfm )))
   END IF

   IF ( p_FAST%CompMooring == Module_MAP ) THEN
      y_FAST%Module_Ver( Module_MAP )   = Init%OutData_MAP%Ver
      y_FAST%FileDescLines(2)  = TRIM(y_FAST%FileDescLines(2) ) //'; '//TRIM(GetNVD(y_FAST%Module_Ver( Module_MAP )))
   ELSEIF ( p_FAST%CompMooring == Module_MD ) THEN
      y_FAST%Module_Ver( Module_MD )   = Init%OutData_MD%Ver
      y_FAST%FileDescLines(2)  = TRIM(y_FAST%FileDescLines(2) ) //'; '//TRIM(GetNVD(y_FAST%Module_Ver( Module_MD )))
   ELSEIF ( p_FAST%CompMooring == Module_FEAM ) THEN
      y_FAST%Module_Ver( Module_FEAM )   = Init%OutData_FEAM%Ver
      y_FAST%FileDescLines(2)  = TRIM(y_FAST%FileDescLines(2) ) //'; '//TRIM(GetNVD(y_FAST%Module_Ver( Module_FEAM )))
   ELSEIF ( p_FAST%CompMooring == Module_Orca ) THEN
      y_FAST%Module_Ver( Module_Orca )   = Init%OutData_Orca%Ver
      y_FAST%FileDescLines(2)  = TRIM(y_FAST%FileDescLines(2) ) //'; '//TRIM(GetNVD(y_FAST%Module_Ver( Module_Orca)))
   END IF

   IF ( p_FAST%CompIce == Module_IceF ) THEN
      y_FAST%Module_Ver( Module_IceF )   = Init%OutData_IceF%Ver
      y_FAST%FileDescLines(2)  = TRIM(y_FAST%FileDescLines(2) ) //'; '//TRIM(GetNVD(y_FAST%Module_Ver( Module_IceF )))
   ELSEIF ( p_FAST%CompIce == Module_IceD ) THEN
      y_FAST%Module_Ver( Module_IceD )   = Init%OutData_IceD%Ver
      y_FAST%FileDescLines(2)  = TRIM(y_FAST%FileDescLines(2) ) //'; '//TRIM(GetNVD(y_FAST%Module_Ver( Module_IceD )))
   END IF

   !......................................................
   ! Set the number of output columns from each module
   !......................................................
   y_FAST%numOuts = 0    ! Inintialize entire array
   
   IF ( ALLOCATED( Init%OutData_IfW%WriteOutputHdr  ) ) y_FAST%numOuts(Module_IfW)  = SIZE(Init%OutData_IfW%WriteOutputHdr)
   IF ( ALLOCATED( Init%OutData_OpFM%WriteOutputHdr ) ) y_FAST%numOuts(Module_OpFM) = SIZE(Init%OutData_OpFM%WriteOutputHdr)
   IF ( ALLOCATED( Init%OutData_ED%WriteOutputHdr   ) ) y_FAST%numOuts(Module_ED)   = SIZE(Init%OutData_ED%WriteOutputHdr)
do i=1,p_FAST%nBeams
   IF ( ALLOCATED( Init%OutData_BD(i)%WriteOutputHdr) ) y_FAST%numOuts(Module_BD)   = y_FAST%numOuts(Module_BD) + SIZE(Init%OutData_BD(i)%WriteOutputHdr)
end do
!ad14 doesn't have outputs:
                                                       y_FAST%numOuts(Module_AD14) = 0
                                                       
   IF ( ALLOCATED( Init%OutData_AD%rotors)) then
      IF ( ALLOCATED( Init%OutData_AD%rotors(1)%WriteOutputHdr)) y_FAST%numOuts(Module_AD) = SIZE(Init%OutData_AD%rotors(1)%WriteOutputHdr)
   ENDIF
   IF ( ALLOCATED( Init%OutData_SrvD%WriteOutputHdr   ) ) y_FAST%numOuts(Module_SrvD)   = SIZE(Init%OutData_SrvD%WriteOutputHdr)
   IF ( ALLOCATED( Init%OutData_HD%WriteOutputHdr     ) ) y_FAST%numOuts(Module_HD)     = SIZE(Init%OutData_HD%WriteOutputHdr)
   IF ( ALLOCATED( Init%OutData_SD%WriteOutputHdr     ) ) y_FAST%numOuts(Module_SD)     = SIZE(Init%OutData_SD%WriteOutputHdr)
   IF ( ALLOCATED( Init%OutData_ExtPtfm%WriteOutputHdr) ) y_FAST%numOuts(Module_ExtPtfm)= SIZE(Init%OutData_ExtPtfm%WriteOutputHdr)
   IF ( ALLOCATED( Init%OutData_MAP%WriteOutputHdr    ) ) y_FAST%numOuts(Module_MAP)    = SIZE(Init%OutData_MAP%WriteOutputHdr)
   IF ( ALLOCATED( Init%OutData_FEAM%WriteOutputHdr   ) ) y_FAST%numOuts(Module_FEAM)   = SIZE(Init%OutData_FEAM%WriteOutputHdr)
   IF ( ALLOCATED( Init%OutData_MD%WriteOutputHdr     ) ) y_FAST%numOuts(Module_MD)     = SIZE(Init%OutData_MD%WriteOutputHdr)
   IF ( ALLOCATED( Init%OutData_Orca%WriteOutputHdr   ) ) y_FAST%numOuts(Module_Orca)   = SIZE(Init%OutData_Orca%WriteOutputHdr)
   IF ( ALLOCATED( Init%OutData_IceF%WriteOutputHdr   ) ) y_FAST%numOuts(Module_IceF)   = SIZE(Init%OutData_IceF%WriteOutputHdr)
   IF ( ALLOCATED( Init%OutData_IceD%WriteOutputHdr   ) ) y_FAST%numOuts(Module_IceD)   = SIZE(Init%OutData_IceD%WriteOutputHdr)*p_FAST%numIceLegs

   !......................................................
   ! Initialize the output channel names and units
   !......................................................
      y_FAST%numOuts(Module_Glue) = 1 ! time

   
   NumOuts   = SUM( y_FAST%numOuts )

   CALL AllocAry( y_FAST%ChannelNames,NumOuts, 'ChannelNames', ErrStat, ErrMsg )
      IF ( ErrStat /= ErrID_None ) RETURN
   CALL AllocAry( y_FAST%ChannelUnits,NumOuts, 'ChannelUnits', ErrStat, ErrMsg )
      IF ( ErrStat /= ErrID_None ) RETURN

      ! Glue outputs: 
   y_FAST%ChannelNames(1) = 'Time'
   y_FAST%ChannelUnits(1) = '(s)'

   
   indxNext = y_FAST%numOuts(Module_Glue) + 1
   
   DO i=1,y_FAST%numOuts(Module_IfW) !InflowWind
      y_FAST%ChannelNames(indxNext) = Init%OutData_IfW%WriteOutputHdr(i)
      y_FAST%ChannelUnits(indxNext) = Init%OutData_IfW%WriteOutputUnt(i)
      indxNext = indxNext + 1
   END DO

   DO i=1,y_FAST%numOuts(Module_OpFM) !OpenFOAM
      y_FAST%ChannelNames(indxNext) = Init%OutData_OpFM%WriteOutputHdr(i)
      y_FAST%ChannelUnits(indxNext) = Init%OutData_OpFM%WriteOutputUnt(i)
      indxNext = indxNext + 1
   END DO

   DO i=1,y_FAST%numOuts(Module_ED) !ElastoDyn
      y_FAST%ChannelNames(indxNext) = Init%OutData_ED%WriteOutputHdr(i)
      y_FAST%ChannelUnits(indxNext) = Init%OutData_ED%WriteOutputUnt(i)
      indxNext = indxNext + 1
   END DO

   IF ( y_FAST%numOuts(Module_BD) > 0_IntKi ) THEN !BeamDyn
      do i=1,p_FAST%nBeams
         if ( allocated(Init%OutData_BD(i)%WriteOutputHdr) ) then
            do j=1,size(Init%OutData_BD(i)%WriteOutputHdr)
               y_FAST%ChannelNames(indxNext) = 'B'//TRIM(Num2Lstr(i))//trim(Init%OutData_BD(i)%WriteOutputHdr(j))
               y_FAST%ChannelUnits(indxNext) = Init%OutData_BD(i)%WriteOutputUnt(j)
               indxNext = indxNext + 1
            end do ! j
         end if
      end do
   END IF


   ! none for AeroDyn14

   DO i=1,y_FAST%numOuts(Module_AD) !AeroDyn
      y_FAST%ChannelNames(indxNext) = Init%OutData_AD%rotors(1)%WriteOutputHdr(i)
      y_FAST%ChannelUnits(indxNext) = Init%OutData_AD%rotors(1)%WriteOutputUnt(i)
      indxNext = indxNext + 1
   END DO

   DO i=1,y_FAST%numOuts(Module_SrvD) !ServoDyn
      y_FAST%ChannelNames(indxNext) = Init%OutData_SrvD%WriteOutputHdr(i)
      y_FAST%ChannelUnits(indxNext) = Init%OutData_SrvD%WriteOutputUnt(i)
      indxNext = indxNext + 1
   END DO

   DO i=1,y_FAST%numOuts(Module_HD) !HydroDyn
      y_FAST%ChannelNames(indxNext) = Init%OutData_HD%WriteOutputHdr(i)
      y_FAST%ChannelUnits(indxNext) = Init%OutData_HD%WriteOutputUnt(i)
      indxNext = indxNext + 1
   END DO

   DO i=1,y_FAST%numOuts(Module_SD) !SubDyn
      y_FAST%ChannelNames(indxNext) = Init%OutData_SD%WriteOutputHdr(i)
      y_FAST%ChannelUnits(indxNext) = Init%OutData_SD%WriteOutputUnt(i)
      indxNext = indxNext + 1
   END DO

   DO i=1,y_FAST%numOuts(Module_ExtPtfm) !ExtPtfm_MCKF
      y_FAST%ChannelNames(indxNext) = Init%OutData_ExtPtfm%WriteOutputHdr(i)
      y_FAST%ChannelUnits(indxNext) = Init%OutData_ExtPtfm%WriteOutputUnt(i)
      indxNext = indxNext + 1
   END DO

   DO i=1,y_FAST%numOuts(Module_MAP) !MAP
      y_FAST%ChannelNames(indxNext) = Init%OutData_MAP%WriteOutputHdr(i)
      y_FAST%ChannelUnits(indxNext) = Init%OutData_MAP%WriteOutputUnt(i)
      indxNext = indxNext + 1
   END DO

   DO i=1,y_FAST%numOuts(Module_MD) !MoorDyn
      y_FAST%ChannelNames(indxNext) = Init%OutData_MD%WriteOutputHdr(i)
      y_FAST%ChannelUnits(indxNext) = Init%OutData_MD%WriteOutputUnt(i)
      indxNext = indxNext + 1
   END DO

   DO i=1,y_FAST%numOuts(Module_FEAM) !FEAMooring
      y_FAST%ChannelNames(indxNext) = Init%OutData_FEAM%WriteOutputHdr(i)
      y_FAST%ChannelUnits(indxNext) = Init%OutData_FEAM%WriteOutputUnt(i)
      indxNext = indxNext + 1
   END DO

   DO i=1,y_FAST%numOuts(Module_Orca) !OrcaFlex
      y_FAST%ChannelNames(indxNext) = Init%OutData_Orca%WriteOutputHdr(i)
      y_FAST%ChannelUnits(indxNext) = Init%OutData_Orca%WriteOutputUnt(i)
      indxNext = indxNext + 1
   END DO

   DO i=1,y_FAST%numOuts(Module_IceF) !IceFloe
      y_FAST%ChannelNames(indxNext) = Init%OutData_IceF%WriteOutputHdr(i)
      y_FAST%ChannelUnits(indxNext) = Init%OutData_IceF%WriteOutputUnt(i)
      indxNext = indxNext + 1
   END DO

   IF ( y_FAST%numOuts(Module_IceD) > 0_IntKi ) THEN !IceDyn
      DO I=1,p_FAST%numIceLegs
         DO J=1,SIZE(Init%OutData_IceD%WriteOutputHdr)
            y_FAST%ChannelNames(indxNext) =TRIM(Init%OutData_IceD%WriteOutputHdr(J))//'L'//TRIM(Num2Lstr(I))  !bjj: do we want this "Lx" at the end?
            y_FAST%ChannelUnits(indxNext) = Init%OutData_IceD%WriteOutputUnt(J)
            indxNext = indxNext + 1
         END DO ! J
      END DO ! I
   END IF


   !......................................................
   ! Open the text output file and print the headers
   !......................................................

   IF (p_FAST%WrTxtOutFile) THEN

      y_FAST%ActualChanLen = max( MinChanLen, p_FAST%FmtWidth )
      DO I=1,NumOuts
         y_FAST%ActualChanLen = max( y_FAST%ActualChanLen, LEN_TRIM(y_FAST%ChannelNames(I)) )
         y_FAST%ActualChanLen = max( y_FAST%ActualChanLen, LEN_TRIM(y_FAST%ChannelUnits(I)) )
      ENDDO ! I

      y_FAST%OutFmt_a = '"'//p_FAST%Delim//'"'//p_FAST%OutFmt      ! format for array elements from individual modules
      if (p_FAST%FmtWidth < y_FAST%ActualChanLen) then
         y_FAST%OutFmt_a = trim(y_FAST%OutFmt_a)//','//trim(num2lstr(y_FAST%ActualChanLen - p_FAST%FmtWidth))//'x'
      end if

      CALL GetNewUnit( y_FAST%UnOu, ErrStat, ErrMsg )
         IF ( ErrStat >= AbortErrLev ) RETURN

      CALL OpenFOutFile ( y_FAST%UnOu, TRIM(p_FAST%OutFileRoot)//'.out', ErrStat, ErrMsg )
         IF ( ErrStat >= AbortErrLev ) RETURN

         ! Add some file information:

      WRITE (y_FAST%UnOu,'(/,A)')  TRIM( y_FAST%FileDescLines(1) )
      WRITE (y_FAST%UnOu,'(1X,A)') TRIM( y_FAST%FileDescLines(2) )
      WRITE (y_FAST%UnOu,'()' )    !print a blank line
      WRITE (y_FAST%UnOu,'(A)'   ) TRIM( y_FAST%FileDescLines(3) )
      WRITE (y_FAST%UnOu,'()' )    !print a blank line


         !......................................................
         ! Write the names of the output parameters on one line:
         !......................................................
      if (p_FAST%Delim /= " ") then ! trim trailing spaces if not space delimited:

         CALL WrFileNR ( y_FAST%UnOu, trim(y_FAST%ChannelNames(1)) ) ! first one is time, with a special format

         DO I=2,NumOuts
            CALL WrFileNR ( y_FAST%UnOu, p_FAST%Delim//trim(y_FAST%ChannelNames(I)) )
         ENDDO ! I
      else

         CALL WrFileNR ( y_FAST%UnOu, y_FAST%ChannelNames(1)(1:p_FAST%TChanLen) ) ! first one is time, with a special format

         DO I=2,NumOuts
            CALL WrFileNR ( y_FAST%UnOu, p_FAST%Delim//y_FAST%ChannelNames(I)(1:y_FAST%ActualChanLen) )
         ENDDO ! I
      end if

      WRITE (y_FAST%UnOu,'()')

         !......................................................
         ! Write the units of the output parameters on one line:
         !......................................................

      if (p_FAST%Delim /= " ") then

         CALL WrFileNR ( y_FAST%UnOu, trim(y_FAST%ChannelUnits(1)) )

         DO I=2,NumOuts
            CALL WrFileNR ( y_FAST%UnOu, p_FAST%Delim//trim(y_FAST%ChannelUnits(I)) )
         ENDDO ! I
      else

         CALL WrFileNR ( y_FAST%UnOu, y_FAST%ChannelUnits(1)(1:p_FAST%TChanLen) )

         DO I=2,NumOuts
            CALL WrFileNR ( y_FAST%UnOu, p_FAST%Delim//y_FAST%ChannelUnits(I)(1:y_FAST%ActualChanLen) )
         ENDDO ! I
      end if

      WRITE (y_FAST%UnOu,'()')

   END IF

   !......................................................
   ! Allocate data for binary output file
   !......................................................
   IF (p_FAST%WrBinOutFile) THEN

         ! calculate the size of the array of outputs we need to store
      y_FAST%NOutSteps = CEILING ( (p_FAST%TMax - p_FAST%TStart) / p_FAST%DT_OUT ) + 1

      CALL AllocAry( y_FAST%AllOutData, NumOuts-1, y_FAST%NOutSteps, 'AllOutData', ErrStat, ErrMsg ) ! this does not include the time channel
      IF ( ErrStat >= AbortErrLev ) RETURN
      y_FAST%AllOutData = 0.0_ReKi

      IF ( p_FAST%WrBinMod == FileFmtID_WithTime ) THEN   ! we store the entire time array
         CALL AllocAry( y_FAST%TimeData, y_FAST%NOutSteps, 'TimeData', ErrStat, ErrMsg )
         IF ( ErrStat >= AbortErrLev ) RETURN
      ELSE
         CALL AllocAry( y_FAST%TimeData, 2_IntKi, 'TimeData', ErrStat, ErrMsg )
         IF ( ErrStat >= AbortErrLev ) RETURN

         y_FAST%TimeData(1) = 0.0_DbKi           ! This is the first output time, which we will set later
         y_FAST%TimeData(2) = p_FAST%DT_out      ! This is the (constant) time between subsequent writes to the output file
      END IF

      y_FAST%n_Out = 0  !number of steps actually written to the file

   END IF

   y_FAST%VTK_count = 0  ! first VTK file has 0 as output

RETURN
END SUBROUTINE FAST_InitOutput
!----------------------------------------------------------------------------------------------------------------------------------
!> This routine reads in the primary FAST input file, does some validation, and places the values it reads in the
!!   parameter structure (p). It prints to an echo file if requested.
SUBROUTINE FAST_ReadPrimaryFile( InputFile, p, m_FAST, OverrideAbortErrLev, ErrStat, ErrMsg )

   IMPLICIT                        NONE

      ! Passed variables
   TYPE(FAST_ParameterType), INTENT(INOUT) :: p                               !< The parameter data for the FAST (glue-code) simulation
   TYPE(FAST_MiscVarType),   INTENT(INOUT) :: m_FAST                          !< Miscellaneous variables
   CHARACTER(*),             INTENT(IN)    :: InputFile                       !< Name of the file containing the primary input data
   LOGICAL,                  INTENT(IN)    :: OverrideAbortErrLev             !< Determines if we should override AbortErrLev
   INTEGER(IntKi),           INTENT(OUT)   :: ErrStat                         !< Error status
   CHARACTER(*),             INTENT(OUT)   :: ErrMsg                          !< Error message

      ! Local variables:
   REAL(DbKi)                    :: TmpRate                                   ! temporary variable to read VTK_fps before converting to #steps based on DT
   REAL(DbKi)                    :: TmpTime                                   ! temporary variable to read SttsTime and ChkptTime before converting to #steps based on DT
   INTEGER(IntKi)                :: I                                         ! loop counter
   INTEGER(IntKi)                :: UnIn                                      ! Unit number for reading file
   INTEGER(IntKi)                :: UnEc                                      ! I/O unit for echo file. If > 0, file is open for writing.

   INTEGER(IntKi)                :: IOS                                       ! Temporary Error status
   INTEGER(IntKi)                :: ErrStat2                                  ! Temporary Error status
   INTEGER(IntKi)                :: OutFileFmt                                ! An integer that indicates what kind of tabular output should be generated (1=text, 2=binary, 3=both)
   LOGICAL                       :: Echo                                      ! Determines if an echo file should be written
   LOGICAL                       :: TabDelim                                  ! Determines if text output should be delimited by tabs (true) or space (false)
   CHARACTER(ErrMsgLen)          :: ErrMsg2                                   ! Temporary Error message
   CHARACTER(1024)               :: PriPath                                   ! Path name of the primary file

   CHARACTER(10)                 :: AbortLevel                                ! String that indicates which error level should be used to abort the program: WARNING, SEVERE, or FATAL
   CHARACTER(30)                 :: Line                                      ! string for default entry in input file

   CHARACTER(*),   PARAMETER     :: RoutineName = 'FAST_ReadPrimaryFile'


      ! Initialize some variables:
   UnEc = -1
   Echo = .FALSE.                        ! Don't echo until we've read the "Echo" flag
   CALL GetPath( InputFile, PriPath )    ! Input files will be relative to the path where the primary input file is located.


      ! Get an available unit number for the file.

   CALL GetNewUnit( UnIn, ErrStat, ErrMsg )
   IF ( ErrStat >= AbortErrLev ) RETURN


      ! Open the Primary input file.

   CALL OpenFInpFile ( UnIn, InputFile, ErrStat2, ErrMsg2 )
      CALL SetErrStat( ErrStat2, ErrMsg2,ErrStat,ErrMsg,RoutineName)
      if ( ErrStat >= AbortErrLev ) then
         call cleanup()
         RETURN
      end if


   ! Read the lines up/including to the "Echo" simulation control variable
   ! If echo is FALSE, don't write these lines to the echo file.
   ! If Echo is TRUE, rewind and write on the second try.

   I = 1 !set the number of times we've read the file
   DO
   !-------------------------- HEADER ---------------------------------------------

      CALL ReadCom( UnIn, InputFile, 'File header: Module Version (line 1)', ErrStat2, ErrMsg2, UnEc )
         CALL SetErrStat( ErrStat2, ErrMsg2,ErrStat,ErrMsg,RoutineName)
         if ( ErrStat >= AbortErrLev ) then
            call cleanup()
            RETURN
         end if

      CALL ReadStr( UnIn, InputFile, p%FTitle, 'FTitle', 'File Header: File Description (line 2)', ErrStat2, ErrMsg2, UnEc )
         CALL SetErrStat( ErrStat2, ErrMsg2,ErrStat,ErrMsg,RoutineName)
         if ( ErrStat >= AbortErrLev ) then
            call cleanup()
            RETURN
         end if


   !---------------------- SIMULATION CONTROL --------------------------------------
      CALL ReadCom( UnIn, InputFile, 'Section Header: Simulation Control', ErrStat2, ErrMsg2, UnEc )
         CALL SetErrStat( ErrStat2, ErrMsg2,ErrStat,ErrMsg,RoutineName)
         if ( ErrStat >= AbortErrLev ) then
            call cleanup()
            RETURN
         end if


         ! Echo - Echo input data to <RootName>.ech (flag):
      CALL ReadVar( UnIn, InputFile, Echo, "Echo", "Echo input data to <RootName>.ech (flag)", ErrStat2, ErrMsg2, UnEc)
         CALL SetErrStat( ErrStat2, ErrMsg2,ErrStat,ErrMsg,RoutineName)
         if ( ErrStat >= AbortErrLev ) then
            call cleanup()
            RETURN
         end if


      IF (.NOT. Echo .OR. I > 1) EXIT !exit this loop

         ! Otherwise, open the echo file, then rewind the input file and echo everything we've read

      I = I + 1         ! make sure we do this only once (increment counter that says how many times we've read this file)

      CALL OpenEcho ( UnEc, TRIM(p%OutFileRoot)//'.ech', ErrStat2, ErrMsg2, FAST_Ver )
         CALL SetErrStat( ErrStat2, ErrMsg2,ErrStat,ErrMsg,RoutineName)
         if ( ErrStat >= AbortErrLev ) then
            call cleanup()
            RETURN
         end if

      IF ( UnEc > 0 )  WRITE (UnEc,'(/,A,/)')  'Data from '//TRIM(FAST_Ver%Name)//' primary input file "'//TRIM( InputFile )//'":'

      REWIND( UnIn, IOSTAT=ErrStat2 )
         IF (ErrStat2 /= 0_IntKi ) THEN
            CALL SetErrStat( ErrID_Fatal, 'Error rewinding file "'//TRIM(InputFile)//'".',ErrStat,ErrMsg,RoutineName)
            call cleanup()
            RETURN
         END IF

   END DO

   CALL WrScr( TRIM(FAST_Ver%Name)//' input file heading:' )
   CALL WrScr( '    '//TRIM( p%FTitle ) )
   CALL WrScr('')


      ! AbortLevel - Error level when simulation should abort:
   CALL ReadVar( UnIn, InputFile, AbortLevel, "AbortLevel", "Error level when simulation should abort (string)", &
                        ErrStat2, ErrMsg2, UnEc)
      CALL SetErrStat( ErrStat2, ErrMsg2,ErrStat,ErrMsg,RoutineName)
      if ( ErrStat >= AbortErrLev ) then
         call cleanup()
         RETURN
      end if

      IF (OverrideAbortErrLev) THEN
      ! Let's set the abort level here.... knowing that everything before this aborted only on FATAL errors!
         CALL Conv2UC( AbortLevel ) !convert to upper case
         SELECT CASE( TRIM(AbortLevel) )
            CASE ( "WARNING" )
               AbortErrLev = ErrID_Warn
            CASE ( "SEVERE" )
               AbortErrLev = ErrID_Severe
            CASE ( "FATAL" )
               AbortErrLev = ErrID_Fatal
            CASE DEFAULT
               CALL SetErrStat( ErrID_Fatal, 'Invalid AbortLevel specified in FAST input file. '// &
                                'Valid entries are "WARNING", "SEVERE", or "FATAL".',ErrStat,ErrMsg,RoutineName)
               call cleanup()
               RETURN
         END SELECT
      END IF


      ! TMax - Total run time (s):
   CALL ReadVar( UnIn, InputFile, p%TMax, "TMax", "Total run time (s)", ErrStat2, ErrMsg2, UnEc)
      CALL SetErrStat( ErrStat2, ErrMsg2, ErrStat, ErrMsg, RoutineName)
      if ( ErrStat >= AbortErrLev ) then
         call cleanup()
         RETURN
      end if

      ! DT - Recommended module time step (s):
   CALL ReadVar( UnIn, InputFile, p%DT, "DT", "Recommended module time step (s)", ErrStat2, ErrMsg2, UnEc)
      CALL SetErrStat( ErrStat2, ErrMsg2, ErrStat, ErrMsg, RoutineName)
      if ( ErrStat >= AbortErrLev ) then
         call cleanup()
         RETURN
      end if

      if ( EqualRealNos(p%DT, 0.0_DbKi) ) then
         ! add a fatal error here because we're going to divide by DT later in this routine:
         CALL SetErrStat( ErrID_Fatal, 'DT cannot be zero.', ErrStat, ErrMsg, RoutineName)
         call cleanup()
         return
      end if


      ! InterpOrder - Interpolation order for inputs and outputs {0=nearest neighbor ,1=linear, 2=quadratic}
   CALL ReadVar( UnIn, InputFile, p%InterpOrder, "InterpOrder", "Interpolation order "//&
                   "for inputs and outputs {0=nearest neighbor ,1=linear, 2=quadratic} (-)", ErrStat2, ErrMsg2, UnEc)
      CALL SetErrStat( ErrStat2, ErrMsg2, ErrStat, ErrMsg, RoutineName)
      if ( ErrStat >= AbortErrLev ) then
         call cleanup()
         RETURN
      end if

      ! NumCrctn - Number of predictor-corrector iterations {1=explicit calculation, i.e., no corrections}
   CALL ReadVar( UnIn, InputFile, p%NumCrctn, "NumCrctn", "Number of corrections"//&
                   "{0=explicit calculation, i.e., no corrections} (-)", ErrStat2, ErrMsg2, UnEc)
      CALL SetErrStat( ErrStat2, ErrMsg2, ErrStat, ErrMsg, RoutineName)
      if ( ErrStat >= AbortErrLev ) then
         call cleanup()
         RETURN
      end if

      ! DT_UJac - Time between calls to get Jacobians (s)
   CALL ReadVar( UnIn, InputFile, p%DT_UJac, "DT_UJac", "Time between calls to get Jacobians (s)", ErrStat2, ErrMsg2, UnEc)
      CALL SetErrStat( ErrStat2, ErrMsg2, ErrStat, ErrMsg, RoutineName)
      if ( ErrStat >= AbortErrLev ) then
         call cleanup()
         RETURN
      end if

      ! UJacSclFact - Scaling factor used in Jacobians (-)
   CALL ReadVar( UnIn, InputFile, p%UJacSclFact, "UJacSclFact", "Scaling factor used in Jacobians (-)", ErrStat2, ErrMsg2, UnEc)
      CALL SetErrStat( ErrStat2, ErrMsg2, ErrStat, ErrMsg, RoutineName)
      if ( ErrStat >= AbortErrLev ) then
         call cleanup()
         RETURN
      end if

   !---------------------- FEATURE SWITCHES AND FLAGS --------------------------------
   CALL ReadCom( UnIn, InputFile, 'Section Header: Feature Switches and Flags', ErrStat2, ErrMsg2, UnEc )
      CALL SetErrStat( ErrStat2, ErrMsg2, ErrStat, ErrMsg, RoutineName)
      if ( ErrStat >= AbortErrLev ) then
         call cleanup()
         RETURN
      end if

      ! CompElast - Compute structural dynamics (switch) {1=ElastoDyn; 2=ElastoDyn + BeamDyn for blades}:
   CALL ReadVar( UnIn, InputFile, p%CompElast, "CompElast", "Compute structural dynamics (switch) {1=ElastoDyn; 2=ElastoDyn + BeamDyn for blades}", ErrStat2, ErrMsg2, UnEc)
      CALL SetErrStat( ErrStat2, ErrMsg2, ErrStat, ErrMsg, RoutineName)
      if ( ErrStat >= AbortErrLev ) then
         call cleanup()
         RETURN
      end if

          ! immediately convert to values used inside the code:
         IF ( p%CompElast == 1 ) THEN
            p%CompElast = Module_ED
         ELSEIF ( p%CompElast == 2 ) THEN
            p%CompElast = Module_BD
         ELSE
            p%CompElast = Module_Unknown
         END IF

      ! CompInflow - inflow wind velocities (switch) {0=still air; 1=InflowWind}:
   CALL ReadVar( UnIn, InputFile, p%CompInflow, "CompInflow", "inflow wind velocities (switch) {0=still air; 1=InflowWind}", ErrStat2, ErrMsg2, UnEc)
      CALL SetErrStat( ErrStat2, ErrMsg2, ErrStat, ErrMsg, RoutineName)
      if ( ErrStat >= AbortErrLev ) then
         call cleanup()
         RETURN
      end if

          ! immediately convert to values used inside the code:
         IF ( p%CompInflow == 0 ) THEN
            p%CompInflow = Module_NONE
         ELSEIF ( p%CompInflow == 1 ) THEN
            p%CompInflow = Module_IfW
         ELSEIF ( p%CompInflow == 2 ) THEN
            p%CompInflow = Module_OpFM
         ELSE
            p%CompInflow = Module_Unknown
         END IF

      ! CompAero - Compute aerodynamic loads (switch) {0=None; 1=AeroDyn}:
   CALL ReadVar( UnIn, InputFile, p%CompAero, "CompAero", "Compute aerodynamic loads (switch) {0=None; 1=AeroDyn}", ErrStat2, ErrMsg2, UnEc)
      CALL SetErrStat( ErrStat2, ErrMsg2, ErrStat, ErrMsg, RoutineName)
      if ( ErrStat >= AbortErrLev ) then
         call cleanup()
         RETURN
      end if

          ! immediately convert to values used inside the code:
         IF ( p%CompAero == 0 ) THEN
            p%CompAero = Module_NONE
         ELSEIF ( p%CompAero == 1 ) THEN
            p%CompAero = Module_AD14
         ELSEIF ( p%CompAero == 2 ) THEN
            p%CompAero = Module_AD
         ELSE
            p%CompAero = Module_Unknown
         END IF

      ! CompServo - Compute control and electrical-drive dynamics (switch) {0=None; 1=ServoDyn}:
   CALL ReadVar( UnIn, InputFile, p%CompServo, "CompServo", "Compute control and electrical-drive dynamics (switch) {0=None; 1=ServoDyn}", ErrStat2, ErrMsg2, UnEc)
      CALL SetErrStat( ErrStat2, ErrMsg2, ErrStat, ErrMsg, RoutineName)
      if ( ErrStat >= AbortErrLev ) then
         call cleanup()
         RETURN
      end if

          ! immediately convert to values used inside the code:
         IF ( p%CompServo == 0 ) THEN
            p%CompServo = Module_NONE
         ELSEIF ( p%CompServo == 1 ) THEN
            p%CompServo = Module_SrvD
         ELSE
            p%CompServo = Module_Unknown
         END IF


      ! CompHydro - Compute hydrodynamic loads (switch) {0=None; 1=HydroDyn}:
   CALL ReadVar( UnIn, InputFile, p%CompHydro, "CompHydro", "Compute hydrodynamic loads (switch) {0=None; 1=HydroDyn}", ErrStat2, ErrMsg2, UnEc)
      CALL SetErrStat( ErrStat2, ErrMsg2, ErrStat, ErrMsg, RoutineName)
      if ( ErrStat >= AbortErrLev ) then
         call cleanup()
         RETURN
      end if

          ! immediately convert to values used inside the code:
         IF ( p%CompHydro == 0 ) THEN
            p%CompHydro = Module_NONE
         ELSEIF ( p%CompHydro == 1 ) THEN
            p%CompHydro = Module_HD
         ELSE
            p%CompHydro = Module_Unknown
         END IF

      ! CompSub - Compute sub-structural dynamics (switch) {0=None; 1=SubDyn; 2=ExtPtfm_MCKF}:
   CALL ReadVar( UnIn, InputFile, p%CompSub, "CompSub", "Compute sub-structural dynamics (switch) {0=None; 1=SubDyn}", ErrStat2, ErrMsg2, UnEc)
      CALL SetErrStat( ErrStat2, ErrMsg2, ErrStat, ErrMsg, RoutineName)
      if ( ErrStat >= AbortErrLev ) then
         call cleanup()
         RETURN
      end if

          ! immediately convert to values used inside the code:
         IF ( p%CompSub == 0 ) THEN
            p%CompSub = Module_NONE
         ELSEIF ( p%CompSub == 1 ) THEN
            p%CompSub = Module_SD
         ELSEIF ( p%CompSub == 2 ) THEN
            p%CompSub = Module_ExtPtfm
         ELSE
            p%CompSub = Module_Unknown
         END IF

      ! CompMooring - Compute mooring line dynamics (flag):
   CALL ReadVar( UnIn, InputFile, p%CompMooring, "CompMooring", "Compute mooring system (switch) {0=None; 1=MAP; 2=FEAMooring; 3=MoorDyn; 4=OrcaFlex}", ErrStat2, ErrMsg2, UnEc)
      CALL SetErrStat( ErrStat2, ErrMsg2, ErrStat, ErrMsg, RoutineName)
      if ( ErrStat >= AbortErrLev ) then
         call cleanup()
         RETURN
      end if

          ! immediately convert to values used inside the code:
         IF ( p%CompMooring == 0 ) THEN
            p%CompMooring = Module_NONE
         ELSEIF ( p%CompMooring == 1 ) THEN
            p%CompMooring = Module_MAP
         ELSEIF ( p%CompMooring == 2 ) THEN
            p%CompMooring = Module_FEAM
         ELSEIF ( p%CompMooring == 3 ) THEN
            p%CompMooring = Module_MD
         ELSEIF ( p%CompMooring == 4 ) THEN
            p%CompMooring = Module_Orca
         ELSE
            p%CompMooring = Module_Unknown
         END IF

      ! CompIce - Compute ice loads (switch) {0=None; 1=IceFloe}:
   CALL ReadVar( UnIn, InputFile, p%CompIce, "CompIce", "Compute ice loads (switch) {0=None; 1=IceFloe}", ErrStat2, ErrMsg2, UnEc)
      CALL SetErrStat( ErrStat2, ErrMsg2, ErrStat, ErrMsg, RoutineName)
      if ( ErrStat >= AbortErrLev ) then
         call cleanup()
         RETURN
      end if

          ! immediately convert to values used inside the code:
         IF ( p%CompIce == 0 ) THEN
            p%CompIce = Module_NONE
         ELSEIF ( p%CompIce == 1 ) THEN
            p%CompIce = Module_IceF
         ELSEIF ( p%CompIce == 2 ) THEN
            p%CompIce = Module_IceD
         ELSE
            p%CompIce = Module_Unknown
         END IF


   !---------------------- INPUT FILES ---------------------------------------------
   CALL ReadCom( UnIn, InputFile, 'Section Header: Input Files', ErrStat2, ErrMsg2, UnEc )
      CALL SetErrStat( ErrStat2, ErrMsg2, ErrStat, ErrMsg, RoutineName)
      if ( ErrStat >= AbortErrLev ) then
         call cleanup()
         RETURN
      end if

      ! EDFile - Name of file containing ElastoDyn input parameters (-):
   CALL ReadVar( UnIn, InputFile, p%EDFile, "EDFile", "Name of file containing ElastoDyn input parameters (-)", ErrStat2, ErrMsg2, UnEc)
      CALL SetErrStat( ErrStat2, ErrMsg2, ErrStat, ErrMsg, RoutineName)
      if ( ErrStat >= AbortErrLev ) then
         call cleanup()
         RETURN
      end if
   IF ( PathIsRelative( p%EDFile ) ) p%EDFile = TRIM(PriPath)//TRIM(p%EDFile)

DO i=1,MaxNBlades
      ! BDBldFile - Name of file containing BeamDyn blade input parameters (-):
   CALL ReadVar( UnIn, InputFile, p%BDBldFile(i), "BDBldFile("//TRIM(num2LStr(i))//")", "Name of file containing BeamDyn blade "//trim(num2lstr(i))//"input parameters (-)", ErrStat2, ErrMsg2, UnEc)
      CALL SetErrStat( ErrStat2, ErrMsg2, ErrStat, ErrMsg, RoutineName)
      if ( ErrStat >= AbortErrLev ) then
         call cleanup()
         RETURN
      end if
   IF ( PathIsRelative( p%BDBldFile(i) ) ) p%BDBldFile(i) = TRIM(PriPath)//TRIM(p%BDBldFile(i))
END DO

      ! InflowFile - Name of file containing inflow wind input parameters (-):
   CALL ReadVar( UnIn, InputFile, p%InflowFile, "InflowFile", "Name of file containing inflow wind input parameters (-)", ErrStat2, ErrMsg2, UnEc)
      CALL SetErrStat( ErrStat2, ErrMsg2, ErrStat, ErrMsg, RoutineName)
      if ( ErrStat >= AbortErrLev ) then
         call cleanup()
         RETURN
      end if
   IF ( PathIsRelative( p%InflowFile ) ) p%InflowFile = TRIM(PriPath)//TRIM(p%InflowFile)

      ! AeroFile - Name of file containing aerodynamic input parameters (-):
   CALL ReadVar( UnIn, InputFile, p%AeroFile, "AeroFile", "Name of file containing aerodynamic input parameters (-)", ErrStat2, ErrMsg2, UnEc)
      CALL SetErrStat( ErrStat2, ErrMsg2, ErrStat, ErrMsg, RoutineName)
      if ( ErrStat >= AbortErrLev ) then
         call cleanup()
         RETURN
      end if
   IF ( PathIsRelative( p%AeroFile ) ) p%AeroFile = TRIM(PriPath)//TRIM(p%AeroFile)

      ! ServoFile - Name of file containing control and electrical-drive input parameters (-):
   CALL ReadVar( UnIn, InputFile, p%ServoFile, "ServoFile", "Name of file containing control and electrical-drive input parameters (-)", ErrStat2, ErrMsg2, UnEc)
      CALL SetErrStat( ErrStat2, ErrMsg2, ErrStat, ErrMsg, RoutineName)
      if ( ErrStat >= AbortErrLev ) then
         call cleanup()
         RETURN
      end if
   IF ( PathIsRelative( p%ServoFile ) ) p%ServoFile = TRIM(PriPath)//TRIM(p%ServoFile)

      ! HydroFile - Name of file containing hydrodynamic input parameters (-):
   CALL ReadVar( UnIn, InputFile, p%HydroFile, "HydroFile", "Name of file containing hydrodynamic input parameters (-)", ErrStat2, ErrMsg2, UnEc)
      CALL SetErrStat( ErrStat2, ErrMsg2, ErrStat, ErrMsg, RoutineName)
      if ( ErrStat >= AbortErrLev ) then
         call cleanup()
         RETURN
      end if
   IF ( PathIsRelative( p%HydroFile ) ) p%HydroFile = TRIM(PriPath)//TRIM(p%HydroFile)

      ! SubFile - Name of file containing sub-structural input parameters (-):
   CALL ReadVar( UnIn, InputFile, p%SubFile, "SubFile", "Name of file containing sub-structural input parameters (-)", ErrStat2, ErrMsg2, UnEc)
      CALL SetErrStat( ErrStat2, ErrMsg2, ErrStat, ErrMsg, RoutineName)
      if ( ErrStat >= AbortErrLev ) then
         call cleanup()
         RETURN
      end if
   IF ( PathIsRelative( p%SubFile ) ) p%SubFile = TRIM(PriPath)//TRIM(p%SubFile)

      ! MooringFile - Name of file containing mooring system input parameters (-):
   CALL ReadVar( UnIn, InputFile, p%MooringFile, "MooringFile", "Name of file containing mooring system input parameters (-)", ErrStat2, ErrMsg2, UnEc)
      CALL SetErrStat( ErrStat2, ErrMsg2, ErrStat, ErrMsg, RoutineName)
      if ( ErrStat >= AbortErrLev ) then
         call cleanup()
         RETURN
      end if
   IF ( PathIsRelative( p%MooringFile ) ) p%MooringFile = TRIM(PriPath)//TRIM(p%MooringFile)

      ! IceFile - Name of file containing ice input parameters (-):
   CALL ReadVar( UnIn, InputFile, p%IceFile, "IceFile", "Name of file containing ice input parameters (-)", ErrStat2, ErrMsg2, UnEc)
      CALL SetErrStat( ErrStat2, ErrMsg2, ErrStat, ErrMsg, RoutineName)
      if ( ErrStat >= AbortErrLev ) then
         call cleanup()
         RETURN
      end if
   IF ( PathIsRelative( p%IceFile ) ) p%IceFile = TRIM(PriPath)//TRIM(p%IceFile)


   !---------------------- OUTPUT --------------------------------------------------
   CALL ReadCom( UnIn, InputFile, 'Section Header: Output', ErrStat2, ErrMsg2, UnEc )
      CALL SetErrStat( ErrStat2, ErrMsg2, ErrStat, ErrMsg, RoutineName)
      if ( ErrStat >= AbortErrLev ) then
         call cleanup()
         RETURN
      end if

      ! SumPrint - Print summary data to <RootName>.sum (flag):
   CALL ReadVar( UnIn, InputFile, p%SumPrint, "SumPrint", "Print summary data to <RootName>.sum (flag)", ErrStat2, ErrMsg2, UnEc)
      CALL SetErrStat( ErrStat2, ErrMsg2, ErrStat, ErrMsg, RoutineName)
      if ( ErrStat >= AbortErrLev ) then
         call cleanup()
         RETURN
      end if

      ! SttsTime - Amount of time between screen status messages (s):
   CALL ReadVar( UnIn, InputFile, TmpTime, "SttsTime", "Amount of time between screen status messages (s)", ErrStat2, ErrMsg2, UnEc)
      CALL SetErrStat( ErrStat2, ErrMsg2, ErrStat, ErrMsg, RoutineName)
      if ( ErrStat >= AbortErrLev ) then
         call cleanup()
         RETURN
      end if

      IF (TmpTime > p%TMax) THEN
         p%n_SttsTime = HUGE(p%n_SttsTime)
      ELSE
         p%n_SttsTime = NINT( TmpTime / p%DT )
      END IF

      ! ChkptTime - Amount of time between creating checkpoint files for potential restart (s):
   CALL ReadVar( UnIn, InputFile, TmpTime, "ChkptTime", "Amount of time between creating checkpoint files for potential restart (s)", ErrStat2, ErrMsg2, UnEc)
      CALL SetErrStat( ErrStat2, ErrMsg2, ErrStat, ErrMsg, RoutineName)
      if ( ErrStat >= AbortErrLev ) then
         call cleanup()
         RETURN
      end if

      IF (TmpTime > p%TMax) THEN
         p%n_ChkptTime = HUGE(p%n_ChkptTime)
      ELSE
         p%n_ChkptTime = NINT( TmpTime / p%DT )
      END IF

      ! DT_Out - Time step for tabular output (s):
   CALL ReadVar( UnIn, InputFile, Line, "DT_Out", "Time step for tabular output (s)", ErrStat2, ErrMsg2, UnEc)
   !CALL ReadVar( UnIn, InputFile, p%DT_Out, "DT_Out", "Time step for tabular output (s)", ErrStat2, ErrMsg2, UnEc)
      CALL SetErrStat( ErrStat2, ErrMsg2, ErrStat, ErrMsg, RoutineName)
      if ( ErrStat >= AbortErrLev ) then
         call cleanup()
         RETURN
      end if

      CALL Conv2UC( Line )
      IF ( INDEX(Line, "DEFAULT" ) == 1 ) THEN
         p%DT_Out = p%DT
      ELSE
         ! If it's not "default", read this variable; otherwise use the value in p%DT
         READ( Line, *, IOSTAT=IOS) p%DT_Out
            CALL CheckIOS ( IOS, InputFile, 'DT_Out', NumType, ErrStat2, ErrMsg2 )
            CALL SetErrStat( ErrStat2, ErrMsg2, ErrStat, ErrMsg, RoutineName)
            if ( ErrStat >= AbortErrLev ) then
               call cleanup()
               RETURN
            end if
      END IF

      p%n_DT_Out = NINT( p%DT_Out / p%DT )

      ! TStart - Time to begin tabular output (s):
   CALL ReadVar( UnIn, InputFile, p%TStart, "TStart", "Time to begin tabular output (s)", ErrStat2, ErrMsg2, UnEc)
      CALL SetErrStat( ErrStat2, ErrMsg2, ErrStat, ErrMsg, RoutineName)
      if ( ErrStat >= AbortErrLev ) then
         call cleanup()
         RETURN
      end if


      !> OutFileFmt - Format for tabular (time-marching) output file (switch) {1: text file [<RootName>.out], 2: binary file [<RootName>.outb], 4: HDF5 [<RootName>.h5], add for combinations}
      !!
      !!  Combinations of output files are possible by adding the values corresponding to each file.  The possible combination of options are therefore
      !!
      !! | `OutFileFmt` | Description                                                          |
      !! |:------------:|:---------------------------------------------------------------------|
      !! | 1            | Text file only `<RootName>.out`                                      |
      !! | 2            | Binary file only `<RootName>.outb`                                   |
      !! | 3            | Text and binary files                                                |
      !! | 4            | uncompressed binary file `<RootName>.outbu`                          |
      !! | 5            | Text and uncompressed binary files                                   |
      !! | 6  => 4      | Binary (not written) and uncompressed binary files; same as 4        |
      !! | 7  => 5      | Text, Binary (not written), and uncompressed binary files; same as 5 |
      !!

      ! OutFileFmt - Format for tabular (time-marching) output file(s) (1: text file [<RootName>.out], 2: binary file [<RootName>.outb], 3: both) (-):
   CALL ReadVar( UnIn, InputFile, OutFileFmt, "OutFileFmt", "Format for tabular (time-marching) output file(s) {0: uncompressed binary and text file, 1: text file [<RootName>.out], 2: compressed binary file [<RootName>.outb], 3: both text and compressed binary, 4: uncompressed binary <RootName>.outb]; add for combinations) (-)", ErrStat2, ErrMsg2, UnEc)
      CALL SetErrStat( ErrStat2, ErrMsg2, ErrStat, ErrMsg, RoutineName)
      if ( ErrStat >= AbortErrLev ) then
         call cleanup()
         RETURN
      end if

     if (OutFileFmt == 0) OutFileFmt = 5

         ! convert integer to binary representation of which file formats to generate:
      p%WrTxtOutFile = mod(OutFileFmt,2) == 1

      OutFileFmt = OutFileFmt / 2 ! integer division
      p%WrBinOutFile = mod(OutFileFmt,2) == 1

      OutFileFmt = OutFileFmt / 2 ! integer division
      if (mod(OutFileFmt,2) == 1) then
         ! This is a feature for the regression testing system.  It writes binary output stored as uncompressed double floating point data instead of compressed int16 data.
         ! If the compressed binary version was requested, that will not be generated
         if (p%WrBinOutFile) then
            call SetErrStat(ErrID_Warn,'Binary compressed file will not be generated because the uncompressed version was also requested.', ErrStat, ErrMsg, RoutineName)
         else
            p%WrBinOutFile = .true.
         end if
         p%WrBinMod = FileFmtID_NoCompressWithoutTime    ! A format specifier for the binary output file format (3=don't include time channel and do not pack data)
      else
         p%WrBinMod = FileFmtID_ChanLen_In               ! A format specifier for the binary output file format (4=don't include time channel; do include channel width; do pack data)
      end if

      OutFileFmt = OutFileFmt / 2 ! integer division

      if (OutFileFmt /= 0) then
         call SetErrStat( ErrID_Fatal, "OutFileFmt must be 0, 1, 2, or 3.",ErrStat,ErrMsg,RoutineName)
         call cleanup()
         return
      end if

      ! TabDelim - Use tab delimiters in text tabular output file? (flag):
   CALL ReadVar( UnIn, InputFile, TabDelim, "TabDelim", "Use tab delimiters in text tabular output file? (flag)", ErrStat2, ErrMsg2, UnEc)
      CALL SetErrStat( ErrStat2, ErrMsg2, ErrStat, ErrMsg, RoutineName)
      if ( ErrStat >= AbortErrLev ) then
         call cleanup()
         RETURN
      end if

      IF ( TabDelim ) THEN
         p%Delim = TAB
      ELSE
         p%Delim = ' '
      END IF

      ! OutFmt - Format used for text tabular output (except time).  Resulting field should be 10 characters. (-):
   CALL ReadVar( UnIn, InputFile, p%OutFmt, "OutFmt", "Format used for text tabular output (except time).  Resulting field should be 10 characters. (-)", ErrStat2, ErrMsg2, UnEc)
      CALL SetErrStat( ErrStat2, ErrMsg2, ErrStat, ErrMsg, RoutineName)
      if ( ErrStat >= AbortErrLev ) then
         call cleanup()
         RETURN
      end if


   !---------------------- LINEARIZATION -----------------------------------------------
   CALL ReadCom( UnIn, InputFile, 'Section Header: Linearization', ErrStat2, ErrMsg2, UnEc )
      CALL SetErrStat( ErrStat2, ErrMsg2, ErrStat, ErrMsg, RoutineName)
      if ( ErrStat >= AbortErrLev ) then
         call cleanup()
         RETURN
      end if


      ! Linearize - Linearization analysis (flag)
   CALL ReadVar( UnIn, InputFile, p%Linearize, "Linearize", "Linearization analysis (flag)", ErrStat2, ErrMsg2, UnEc)
      CALL SetErrStat( ErrStat2, ErrMsg2, ErrStat, ErrMsg, RoutineName)
      if ( ErrStat >= AbortErrLev ) then
         call cleanup()
         RETURN
      end if


      ! CalcSteady - Calculate a steady-state periodic operating point before linearization? [unused if Linearize=False] (flag)
   CALL ReadVar( UnIn, InputFile, p%CalcSteady, "CalcSteady", "Calculate a steady-state periodic operating point before linearization? (flag)", ErrStat2, ErrMsg2, UnEc)
      CALL SetErrStat( ErrStat2, ErrMsg2, ErrStat, ErrMsg, RoutineName)

      ! TrimCase - Controller parameter to be trimmed {1:yaw; 2:torque; 3:pitch} [used only if CalcSteady=True] (-)
   CALL ReadVar( UnIn, InputFile, p%TrimCase, "TrimCase", "Controller parameter to be trimmed {1:yaw; 2:torque; 3:pitch} (-)", ErrStat2, ErrMsg2, UnEc)
      CALL SetErrStat( ErrStat2, ErrMsg2, ErrStat, ErrMsg, RoutineName)

      ! TrimTol - Tolerance for the rotational speed convergence [used only if CalcSteady=True] (-)
   CALL ReadVar( UnIn, InputFile, p%TrimTol, "TrimTol", "Tolerance for the rotational speed convergence (-)", ErrStat2, ErrMsg2, UnEc)
      CALL SetErrStat( ErrStat2, ErrMsg2, ErrStat, ErrMsg, RoutineName)

      ! TrimGain - Proportional gain for the rotational speed error (>0) [used only if CalcSteady=True] (rad/(rad/s) for yaw or pitch; Nm/(rad/s) for torque)
   CALL ReadVar( UnIn, InputFile, p%TrimGain, "TrimGain", "Proportional gain for the rotational speed error (>0) (rad/(rad/s) for yaw or pitch; Nm/(rad/s) for torque)", ErrStat2, ErrMsg2, UnEc)
      CALL SetErrStat( ErrStat2, ErrMsg2, ErrStat, ErrMsg, RoutineName)

      ! Twr_Kdmp - Damping factor for the tower [used only if CalcSteady=True] (N/(m/s))
   CALL ReadVar( UnIn, InputFile, p%Twr_Kdmp, "Twr_Kdmp", "Damping factor for the tower (N/(m/s))", ErrStat2, ErrMsg2, UnEc)
      CALL SetErrStat( ErrStat2, ErrMsg2, ErrStat, ErrMsg, RoutineName)

      ! Bld_Kdmp - Damping factor for the blades [used only if CalcSteady=True] (N/(m/s))
   CALL ReadVar( UnIn, InputFile, p%Bld_Kdmp, "Bld_Kdmp", "Damping factor for the blades (N/(m/s))", ErrStat2, ErrMsg2, UnEc)
      CALL SetErrStat( ErrStat2, ErrMsg2, ErrStat, ErrMsg, RoutineName)

      if ( ErrStat >= AbortErrLev ) then
         call cleanup()
         RETURN
      end if

      ! NLinTimes - Number of times to linearize (or number of equally spaced azimuth steps in periodic linearized model) (-) [>=1]
   CALL ReadVar( UnIn, InputFile, p%NLinTimes, "NLinTimes", "Number of times to linearize (-) [>=1]", ErrStat2, ErrMsg2, UnEc)
      CALL SetErrStat( ErrStat2, ErrMsg2, ErrStat, ErrMsg, RoutineName)
      if ( ErrStat >= AbortErrLev ) then
         call cleanup()
         RETURN
      end if

   if (.not. p%Linearize) then
      p%CalcSteady = .false.
      p%NLinTimes = 0
   end if

         ! LinTimes - Times to linearize (s) [1 to NLinTimes]
   if (.not. p%CalcSteady .and. p%NLinTimes >= 1 ) then
      call AllocAry( m_FAST%Lin%LinTimes, p%NLinTimes, 'LinTimes', ErrStat2, ErrMsg2 )
         CALL SetErrStat( ErrStat2, ErrMsg2, ErrStat, ErrMsg, RoutineName)
         if ( ErrStat >= AbortErrLev ) then
            call cleanup()
            RETURN
         end if

      CALL ReadAry( UnIn, InputFile, m_FAST%Lin%LinTimes, p%NLinTimes, "LinTimes", "Times to linearize (s) [1 to NLinTimes]", ErrStat2, ErrMsg2, UnEc)
   else
      CALL ReadCom( UnIn, InputFile, 'Times to linearize (s) [1 to NLinTimes] ', ErrStat2, ErrMsg2, UnEc )
   end if
   CALL SetErrStat( ErrStat2, ErrMsg2,ErrStat,ErrMsg,RoutineName)
   if ( ErrStat >= AbortErrLev ) then
      call cleanup()
      RETURN
   end if

      ! LinInputs - Include inputs in linearization (switch) {0=none; 1=standard; 2=all module inputs (debug)}
   CALL ReadVar( UnIn, InputFile, p%LinInputs, "LinInputs", "Include inputs in linearization (switch) {0=none; 1=standard; 2=all module inputs (debug)}", ErrStat2, ErrMsg2, UnEc)
      CALL SetErrStat( ErrStat2, ErrMsg2, ErrStat, ErrMsg, RoutineName)
      if ( ErrStat >= AbortErrLev ) then
         call cleanup()
         RETURN
      end if

      ! LinOutputs - Include outputs in linearization (switch) (0=none; 1=from OutList(s); 2=all module outputs (debug))
   CALL ReadVar( UnIn, InputFile, p%LinOutputs, "LinOutputs", "Include outputs in linearization (switch) (0=none; 1=from OutList(s); 2=all module outputs (debug))", ErrStat2, ErrMsg2, UnEc)
      CALL SetErrStat( ErrStat2, ErrMsg2, ErrStat, ErrMsg, RoutineName)
      if ( ErrStat >= AbortErrLev ) then
         call cleanup()
         RETURN
      end if

      ! LinOutJac - Include full Jacabians in linearization output (for debug) (flag)
   CALL ReadVar( UnIn, InputFile, p%LinOutJac, "LinOutJac", "Include full Jacabians in linearization output (for debug) (flag)", ErrStat2, ErrMsg2, UnEc)
      CALL SetErrStat( ErrStat2, ErrMsg2, ErrStat, ErrMsg, RoutineName)
      if ( ErrStat >= AbortErrLev ) then
         call cleanup()
         RETURN
      end if

      ! LinOutMod - Write module-level linearization output files in addition to output for full system? (flag)
   CALL ReadVar( UnIn, InputFile, p%LinOutMod, "LinOutMod", "Write module-level linearization output files in addition to output for full system? (flag)", ErrStat2, ErrMsg2, UnEc)
      CALL SetErrStat( ErrStat2, ErrMsg2, ErrStat, ErrMsg, RoutineName)
      if ( ErrStat >= AbortErrLev ) then
         call cleanup()
         RETURN
      end if

   !---------------------- VISUALIZATION -----------------------------------------------
   CALL ReadCom( UnIn, InputFile, 'Section Header: Visualization', ErrStat2, ErrMsg2, UnEc )
      CALL SetErrStat( ErrStat2, ErrMsg2, ErrStat, ErrMsg, RoutineName)
      if ( ErrStat >= AbortErrLev ) then
         call cleanup()
         RETURN
      end if

      ! WrVTK - VTK Visualization data output: (switch) {0=none; 1=initialization data only; 2=animation; 3=mode shapes}:
   CALL ReadVar( UnIn, InputFile, p%WrVTK, "WrVTK", "Write VTK visualization files (0=none; 1=initialization data only; 2=animation; 3=mode shapes)", ErrStat2, ErrMsg2, UnEc)
      CALL SetErrStat( ErrStat2, ErrMsg2, ErrStat, ErrMsg, RoutineName)
      if ( ErrStat >= AbortErrLev ) then
         call cleanup()
         RETURN
      end if

      IF ( p%WrVTK < 0 .OR. p%WrVTK > 3 ) THEN
         p%WrVTK = VTK_Unknown
      END IF

      ! VTK_Type - Type of  VTK visualization data: (switch) {1=surfaces; 2=basic meshes (lines/points); 3=all meshes (debug)}:
   CALL ReadVar( UnIn, InputFile, p%VTK_Type, "VTK_Type", "Type of  VTK visualization data: (1=surfaces; 2=basic meshes (lines/points); 3=all meshes)", ErrStat2, ErrMsg2, UnEc)
      CALL SetErrStat( ErrStat2, ErrMsg2, ErrStat, ErrMsg, RoutineName)
      if ( ErrStat >= AbortErrLev ) then
         call cleanup()
         RETURN
      end if

          ! immediately convert to values used inside the code:
         IF ( p%VTK_Type == 0 ) THEN
            p%VTK_Type = VTK_None
         ELSEIF ( p%VTK_Type == 1 ) THEN
            p%VTK_Type = VTK_Surf
         ELSEIF ( p%VTK_Type == 2 ) THEN
            p%VTK_Type = VTK_Basic
         ELSEIF ( p%VTK_Type == 3 ) THEN
            p%VTK_Type = VTK_All
         ELSEIF ( p%VTK_Type == 4 ) THEN
            p%VTK_Type = VTK_Old
         ELSE
            p%VTK_Type = VTK_Unknown
         END IF

         !! equivalent:
         !IF ( p%VTK_Type < 0 .OR. p%VTK_Type > 4 ) THEN
         !   p%VTK_Type = VTK_Unknown
         !END IF

      ! VTK_fields - Write mesh fields to VTK data files? (flag) {true/false}:
   CALL ReadVar( UnIn, InputFile, p%VTK_fields, "VTK_fields", "Write mesh fields to VTK data files? (flag)", ErrStat2, ErrMsg2, UnEc)
      CALL SetErrStat( ErrStat2, ErrMsg2, ErrStat, ErrMsg, RoutineName)
      if ( ErrStat >= AbortErrLev ) then
         call cleanup()
         RETURN
      end if

      ! VTK_fps - Frame rate for VTK output (frames per second) {will use closest integer multiple of DT}
   CALL ReadVar( UnIn, InputFile, p%VTK_fps, "VTK_fps", "Frame rate for VTK output(fps)", ErrStat2, ErrMsg2, UnEc)
      CALL SetErrStat( ErrStat2, ErrMsg2, ErrStat, ErrMsg, RoutineName)
      if ( ErrStat >= AbortErrLev ) then
         call cleanup()
         RETURN
      end if


      ! convert frames-per-second to seconds per sample:
      if ( EqualRealNos(p%VTK_fps, 0.0_DbKi) ) then
         TmpTime = p%TMax + p%DT
      else
         TmpTime = 1.0_DbKi / p%VTK_fps
      end if

      ! now save the number of time steps between VTK file output:
      IF (p%WrVTK == VTK_ModeShapes) THEN
         p%n_VTKTime = 1
      ELSE IF (TmpTime > p%TMax) THEN
         p%n_VTKTime = HUGE(p%n_VTKTime)
      ELSE
         p%n_VTKTime = NINT( TmpTime / p%DT )
         ! I'll warn if p%n_VTKTime*p%DT is not TmpTime
         IF (p%WrVTK == VTK_Animate) THEN
            TmpRate = p%n_VTKTime*p%DT
            if (.not. EqualRealNos(TmpRate, TmpTime)) then
               call SetErrStat(ErrID_Info, '1/VTK_fps is not an integer multiple of DT. FAST will output VTK information at '//&
                              trim(num2lstr(1.0_DbKi/TmpRate))//' fps, the closest rate possible.',ErrStat,ErrMsg,RoutineName)
            end if
         END IF

      END IF

   call cleanup()
   RETURN

CONTAINS
   !...............................................................................................................................
   subroutine cleanup()
      CLOSE( UnIn )
      IF ( UnEc > 0 ) CLOSE ( UnEc )
   end subroutine cleanup
   !...............................................................................................................................
END SUBROUTINE FAST_ReadPrimaryFile
!----------------------------------------------------------------------------------------------------------------------------------
!> This subroutine sets up some of the information needed for plotting VTK surfaces. It initializes only the data needed before
!! HD initialization. (HD needs some of this data so it can return the wave elevation data we want.)
SUBROUTINE SetVTKParameters_B4HD(p_FAST, InitOutData_ED, InitInData_HD, BD, ErrStat, ErrMsg)

   TYPE(FAST_ParameterType),     INTENT(INOUT) :: p_FAST           !< The parameters of the glue code
   TYPE(ED_InitOutputType),      INTENT(IN   ) :: InitOutData_ED   !< The initialization output from structural dynamics module
   TYPE(HydroDyn_InitInputType), INTENT(INOUT) :: InitInData_HD    !< The initialization input to HydroDyn
   TYPE(BeamDyn_Data),           INTENT(IN   ) :: BD               !< BeamDyn data
   INTEGER(IntKi),               INTENT(  OUT) :: ErrStat          !< Error status of the operation
   CHARACTER(*),                 INTENT(  OUT) :: ErrMsg           !< Error message if ErrStat /= ErrID_None


   REAL(SiKi)                              :: BladeLength, Width, WidthBy2
   REAL(SiKi)                              :: dx, dy
   INTEGER(IntKi)                          :: i, j, n
   INTEGER(IntKi)                          :: ErrStat2
   CHARACTER(ErrMsgLen)                    :: ErrMsg2
   CHARACTER(*), PARAMETER                 :: RoutineName = 'SetVTKParameters_B4HD'


   ErrStat = ErrID_None
   ErrMsg  = ""

      ! Get radius for ground (blade length + hub radius):
   if ( p_FAST%CompElast == Module_BD ) then
      BladeLength = TwoNorm(BD%y(1)%BldMotion%Position(:,1) - BD%y(1)%BldMotion%Position(:,BD%y(1)%BldMotion%Nnodes))
   else
      BladeLength = InitOutData_ED%BladeLength
   end if
   p_FAST%VTK_Surface%HubRad    = InitOutData_ED%HubRad
   p_FAST%VTK_Surface%GroundRad = BladeLength + p_FAST%VTK_Surface%HubRad

   !........................................................................................................
   ! We don't use the rest of this routine for stick-figure output
   if (p_FAST%VTK_Type /= VTK_Surf) return
   !........................................................................................................

      ! initialize wave elevation data:
   if ( p_FAST%CompHydro == Module_HD ) then

      p_FAST%VTK_surface%NWaveElevPts(1) = 25
      p_FAST%VTK_surface%NWaveElevPts(2) = 25

      call allocAry( InitInData_HD%WaveElevXY, 2, p_FAST%VTK_surface%NWaveElevPts(1)*p_FAST%VTK_surface%NWaveElevPts(2), 'WaveElevXY', ErrStat2, ErrMsg2)
         call SetErrStat(ErrStat2, ErrMsg2, ErrStat, ErrMsg, RoutineName)
         if (ErrStat >= AbortErrLev) return

      Width = p_FAST%VTK_Surface%GroundRad * VTK_GroundFactor
      dx = Width / (p_FAST%VTK_surface%NWaveElevPts(1) - 1)
      dy = Width / (p_FAST%VTK_surface%NWaveElevPts(2) - 1)

      WidthBy2 = Width / 2.0_SiKi
      n = 1
      do i=1,p_FAST%VTK_surface%NWaveElevPts(1)
         do j=1,p_FAST%VTK_surface%NWaveElevPts(2)
            InitInData_HD%WaveElevXY(1,n) = dx*(i-1) - WidthBy2 !+ p_FAST%TurbinePos(1) ! HD takes p_FAST%TurbinePos into account already
            InitInData_HD%WaveElevXY(2,n) = dy*(j-1) - WidthBy2 !+ p_FAST%TurbinePos(2)
            n = n+1
         end do
      end do

   end if


END SUBROUTINE SetVTKParameters_B4HD
!----------------------------------------------------------------------------------------------------------------------------------
!> This subroutine sets up the information needed for plotting VTK surfaces.
SUBROUTINE SetVTKParameters(p_FAST, InitOutData_ED, InitOutData_AD, InitInData_HD, InitOutData_HD, ED, BD, AD, HD, ErrStat, ErrMsg)

   TYPE(FAST_ParameterType),     INTENT(INOUT) :: p_FAST           !< The parameters of the glue code
   TYPE(ED_InitOutputType),      INTENT(IN   ) :: InitOutData_ED   !< The initialization output from structural dynamics module
   TYPE(AD_InitOutputType),      INTENT(INOUT) :: InitOutData_AD   !< The initialization output from AeroDyn
   TYPE(HydroDyn_InitInputType), INTENT(INOUT) :: InitInData_HD    !< The initialization input to HydroDyn
   TYPE(HydroDyn_InitOutputType),INTENT(INOUT) :: InitOutData_HD   !< The initialization output from HydroDyn
   TYPE(ElastoDyn_Data),         INTENT(IN   ) :: ED               !< ElastoDyn data
   TYPE(BeamDyn_Data),           INTENT(IN   ) :: BD               !< BeamDyn data
   TYPE(AeroDyn_Data),           INTENT(IN   ) :: AD               !< AeroDyn data
   TYPE(HydroDyn_Data),          INTENT(IN   ) :: HD               !< HydroDyn data
   INTEGER(IntKi),               INTENT(  OUT) :: ErrStat          !< Error status of the operation
   CHARACTER(*),                 INTENT(  OUT) :: ErrMsg           !< Error message if ErrStat /= ErrID_None

   REAL(SiKi)                              :: RefPoint(3), RefLengths(2)
   REAL(SiKi)                              :: x, y
   REAL(SiKi)                              :: TwrDiam_top, TwrDiam_base, TwrRatio, TwrLength
   INTEGER(IntKi)                          :: topNode, baseNode
   INTEGER(IntKi)                          :: NumBl, k
   CHARACTER(1024)                         :: vtkroot
   INTEGER(IntKi)                          :: ErrStat2
   CHARACTER(ErrMsgLen)                    :: ErrMsg2
   CHARACTER(*), PARAMETER                 :: RoutineName = 'SetVTKParameters'


   ErrStat = ErrID_None
   ErrMsg  = ""

   ! get the name of the output directory for vtk files (in a subdirectory called "vtk" of the output directory), and
   ! create the VTK directory if it does not exist

   call GetPath ( p_FAST%OutFileRoot, p_FAST%VTK_OutFileRoot, vtkroot ) ! the returned p_FAST%VTK_OutFileRoot includes a file separator character at the end
   p_FAST%VTK_OutFileRoot = trim(p_FAST%VTK_OutFileRoot) // 'vtk'

   call MKDIR( trim(p_FAST%VTK_OutFileRoot) )

   p_FAST%VTK_OutFileRoot = trim( p_FAST%VTK_OutFileRoot ) // PathSep // trim(vtkroot)


   ! calculate the number of digits in 'y_FAST%NOutSteps' (Maximum number of output steps to be written)
   ! this will be used to pad the write-out step in the VTK filename with zeros in calls to MeshWrVTK()
   if (p_FAST%WrVTK == VTK_ModeShapes .AND. p_FAST%VTK_modes%VTKLinTim==1) then
      if (p_FAST%NLinTimes < 1) p_FAST%NLinTimes = 1 !in case we reached here with an error
      p_FAST%VTK_tWidth = CEILING( log10( real( p_FAST%NLinTimes) ) ) + 1
   else
      p_FAST%VTK_tWidth = CEILING( log10( real(p_FAST%n_TMax_m1+1, ReKi) / p_FAST%n_VTKTime ) ) + 1
   end if

   ! determine number of blades
   NumBl = InitOutData_ED%NumBl

   ! initialize the vtk data

   p_FAST%VTK_Surface%NumSectors = 25
   ! NOTE: we set p_FAST%VTK_Surface%GroundRad and p_FAST%VTK_Surface%HubRad in SetVTKParameters_B4HD


   ! write the ground or seabed reference polygon:
   RefPoint = p_FAST%TurbinePos
   if (p_FAST%CompHydro == MODULE_HD) then
      RefLengths = p_FAST%VTK_Surface%GroundRad*VTK_GroundFactor/2.0_SiKi

      ! note that p_FAST%TurbinePos(3) must be 0 for offshore turbines
      RefPoint(3) = p_FAST%TurbinePos(3) - InitOutData_HD%WtrDpth
      call WrVTK_Ground ( RefPoint, RefLengths, trim(p_FAST%VTK_OutFileRoot) // '.SeabedSurface', ErrStat2, ErrMsg2 )

      RefPoint(3) = p_FAST%TurbinePos(3) - InitOutData_HD%MSL2SWL
      call WrVTK_Ground ( RefPoint, RefLengths, trim(p_FAST%VTK_OutFileRoot) // '.StillWaterSurface', ErrStat2, ErrMsg2 )
   else
      RefLengths = p_FAST%VTK_Surface%GroundRad !array = scalar
      call WrVTK_Ground ( RefPoint, RefLengths, trim(p_FAST%VTK_OutFileRoot) // '.GroundSurface', ErrStat2, ErrMsg2 )
   end if


   !........................................................................................................
   ! We don't use the rest of this routine for stick-figure output
   if (p_FAST%VTK_Type /= VTK_Surf) return
   !........................................................................................................

      ! we're going to create a box using these dimensions
   y  =          ED%y%HubPtMotion%Position(3,  1) - ED%y%NacelleMotion%Position(3,  1)
   x  = TwoNorm( ED%y%HubPtMotion%Position(1:2,1) - ED%y%NacelleMotion%Position(1:2,1) ) - p_FAST%VTK_Surface%HubRad


   p_FAST%VTK_Surface%NacelleBox(:,1) = (/ -x,  y, 0.0_SiKi /)
   p_FAST%VTK_Surface%NacelleBox(:,2) = (/  x,  y, 0.0_SiKi /)
   p_FAST%VTK_Surface%NacelleBox(:,3) = (/  x, -y, 0.0_SiKi /)
   p_FAST%VTK_Surface%NacelleBox(:,4) = (/ -x, -y, 0.0_SiKi /)
   p_FAST%VTK_Surface%NacelleBox(:,5) = (/ -x, -y, 2*y      /)
   p_FAST%VTK_Surface%NacelleBox(:,6) = (/  x, -y, 2*y      /)
   p_FAST%VTK_Surface%NacelleBox(:,7) = (/  x,  y, 2*y      /)
   p_FAST%VTK_Surface%NacelleBox(:,8) = (/ -x,  y, 2*y      /)

   !.......................
   ! tapered tower
   !.......................

   CALL AllocAry(p_FAST%VTK_Surface%TowerRad,ED%y%TowerLn2Mesh%NNodes,'VTK_Surface%TowerRad',ErrStat2,ErrMsg2)
      CALL SetErrStat(ErrStat2,ErrMsg2,ErrStat,ErrMsg,RoutineName)
      IF (ErrStat >= AbortErrLev) RETURN

   topNode   = ED%y%TowerLn2Mesh%NNodes - 1
   baseNode  = ED%y%TowerLn2Mesh%refNode
   TwrLength = TwoNorm( ED%y%TowerLn2Mesh%position(:,topNode) - ED%y%TowerLn2Mesh%position(:,baseNode) ) ! this is the assumed length of the tower
   TwrRatio  = TwrLength / 87.6_SiKi  ! use ratio of the tower length to the length of the 5MW tower
   TwrDiam_top  = 3.87*TwrRatio
   TwrDiam_base = 6.0*TwrRatio

   TwrRatio = 0.5 * (TwrDiam_top - TwrDiam_base) / TwrLength
   do k=1,ED%y%TowerLn2Mesh%NNodes
      TwrLength = TwoNorm( ED%y%TowerLn2Mesh%position(:,k) - ED%y%TowerLn2Mesh%position(:,baseNode) )
      p_FAST%VTK_Surface%TowerRad(k) = 0.5*TwrDiam_Base + TwrRatio*TwrLength
   end do



   !.......................
   ! blade surfaces
   !.......................
   allocate(p_FAST%VTK_Surface%BladeShape(NumBl),stat=ErrStat2)
   if (errStat2/=0) then
      call setErrStat(ErrID_Fatal,'Error allocating VTK_Surface%BladeShape.',ErrStat,ErrMsg,RoutineName)
      return
   end if

   IF ( p_FAST%CompAero == Module_AD ) THEN  ! These meshes may have airfoil data associated with nodes...

      IF (ALLOCATED(InitOutData_AD%rotors(1)%BladeShape)) THEN
         do k=1,NumBl   
            call move_alloc( InitOutData_AD%rotors(1)%BladeShape(k)%AirfoilCoords, p_FAST%VTK_Surface%BladeShape(k)%AirfoilCoords )
         end do
      ELSE
#ifndef USE_DEFAULT_BLADE_SURFACE
         call setErrStat(ErrID_Fatal,'Cannot do surface visualization without airfoil coordinates defined in AeroDyn.',ErrStat,ErrMsg,RoutineName)
         return
      END IF
   ELSE
      call setErrStat(ErrID_Fatal,'Cannot do surface visualization without using AeroDyn.',ErrStat,ErrMsg,RoutineName)
      return
   END IF
#else
      ! AD used without airfoil coordinates specified

         rootNode = 1
      
         DO K=1,NumBl   
            tipNode  = AD%Input(1)%rotors(1)%BladeMotion(K)%NNodes
            cylNode  = min(3,AD%Input(1)%rotors(1)%BladeMotion(K)%Nnodes)
         
            call SetVTKDefaultBladeParams(AD%Input(1)%rotors(1)%BladeMotion(K), p_FAST%VTK_Surface%BladeShape(K), tipNode, rootNode, cylNode, ErrStat2, ErrMsg2)
               CALL SetErrStat(ErrStat2,ErrMsg2,ErrStat,ErrMsg,RoutineName)
               IF (ErrStat >= AbortErrLev) RETURN
         END DO
      END IF

   ELSE IF ( p_FAST%CompElast == Module_BD ) THEN
      rootNode = 1
      DO K=1,NumBl
         tipNode  = BD%y(k)%BldMotion%NNodes
         cylNode  = min(3,BD%y(k)%BldMotion%NNodes)

         call SetVTKDefaultBladeParams(BD%y(k)%BldMotion, p_FAST%VTK_Surface%BladeShape(K), tipNode, rootNode, cylNode, ErrStat2, ErrMsg2)
            CALL SetErrStat(ErrStat2,ErrMsg2,ErrStat,ErrMsg,RoutineName)
            IF (ErrStat >= AbortErrLev) RETURN
      END DO
   ELSE
      DO K=1,NumBl
         rootNode = ED%y%BladeLn2Mesh(K)%NNodes
         tipNode  = ED%y%BladeLn2Mesh(K)%NNodes-1
         cylNode  = min(2,ED%y%BladeLn2Mesh(K)%NNodes)

         call SetVTKDefaultBladeParams(ED%y%BladeLn2Mesh(K), p_FAST%VTK_Surface%BladeShape(K), tipNode, rootNode, cylNode, ErrStat2, ErrMsg2)
            CALL SetErrStat(ErrStat2,ErrMsg2,ErrStat,ErrMsg,RoutineName)
            IF (ErrStat >= AbortErrLev) RETURN
      END DO
   END IF
#endif


   !.......................
   ! wave elevation
   !.......................

   !bjj: interpolate here instead of each time step?
   if ( allocated(InitOutData_HD%WaveElevSeries) ) then
      call move_alloc( InitInData_HD%WaveElevXY, p_FAST%VTK_Surface%WaveElevXY )
      call move_alloc( InitOutData_HD%WaveElevSeries, p_FAST%VTK_Surface%WaveElev )

         ! put the following lines in loops to avoid stack-size issues:
      do k=1,size(p_FAST%VTK_Surface%WaveElevXY,2)
         p_FAST%VTK_Surface%WaveElevXY(:,k) = p_FAST%VTK_Surface%WaveElevXY(:,k) + p_FAST%TurbinePos(1:2)
      end do

      ! note that p_FAST%TurbinePos(3) must be 0 for offshore turbines
      !do k=1,size(p_FAST%VTK_Surface%WaveElev,2)
      !   p_FAST%VTK_Surface%WaveElev(:,k) = p_FAST%VTK_Surface%WaveElev(:,k) + p_FAST%TurbinePos(3)  ! not sure this is really accurate if p_FAST%TurbinePos(3) is non-zero
      !end do

   end if

   !.......................
   ! morison surfaces
   !.......................
   
   IF ( HD%Input(1)%Morison%Mesh%Committed ) THEN      
    !TODO: FIX for visualization GJH 4/23/20  
    !  call move_alloc(InitOutData_HD%Morison%Morison_Rad, p_FAST%VTK_Surface%MorisonRad)
      
   END IF

END SUBROUTINE SetVTKParameters
!----------------------------------------------------------------------------------------------------------------------------------
!> This subroutine comes up with some default airfoils for blade surfaces for a given blade mesh, M.
SUBROUTINE SetVTKDefaultBladeParams(M, BladeShape, tipNode, rootNode, cylNode, ErrStat, ErrMsg)

   TYPE(MeshType),               INTENT(IN   ) :: M                !< The Mesh the defaults should be calculated for
   TYPE(FAST_VTK_BLSurfaceType), INTENT(INOUT) :: BladeShape       !< BladeShape to set to default values
   INTEGER(IntKi),               INTENT(IN   ) :: rootNode         !< Index of root node (innermost node) for this mesh
   INTEGER(IntKi),               INTENT(IN   ) :: tipNode          !< Index of tip node (outermost node) for this mesh
   INTEGER(IntKi),               INTENT(IN   ) :: cylNode          !< Index of last node to have a cylinder shape
   INTEGER(IntKi),               INTENT(  OUT) :: ErrStat          !< Error status of the operation
   CHARACTER(*),                 INTENT(  OUT) :: ErrMsg           !< Error message if ErrStat /= ErrID_None


   REAL(SiKi)                                  :: bladeLength, chord, pitchAxis
   REAL(SiKi)                                  :: bladeLengthFract, bladeLengthFract2, ratio, posLength ! temporary quantities
   REAL(SiKi)                                  :: cylinderLength, x, y, angle
   INTEGER(IntKi)                              :: i, j
   INTEGER(IntKi)                              :: ErrStat2
   CHARACTER(ErrMsgLen)                        :: ErrMsg2
   CHARACTER(*), PARAMETER                     :: RoutineName = 'SetVTKDefaultBladeParams'

   !Note: jmj does not like this default option

   integer, parameter :: N = 66

   ! default airfoil shape coordinates; uses S809 values from http://wind.nrel.gov/airfoils/Shapes/S809_Shape.html:
   real, parameter, dimension(N) :: xc=(/ 1.0,0.996203,0.98519,0.967844,0.945073,0.917488,0.885293,0.848455,0.80747,0.763042,0.715952,0.667064,0.617331,0.56783,0.519832,0.474243,0.428461,0.382612,0.33726,0.29297,0.250247,0.209576,0.171409,0.136174,0.104263,0.076035,0.051823,0.03191,0.01659,0.006026,0.000658,0.000204,0.0,0.000213,0.001045,0.001208,0.002398,0.009313,0.02323,0.04232,0.065877,0.093426,0.124111,0.157653,0.193738,0.231914,0.271438,0.311968,0.35337,0.395329,0.438273,0.48192,0.527928,0.576211,0.626092,0.676744,0.727211,0.776432,0.823285,0.86663,0.905365,0.938474,0.965086,0.984478,0.996141,1.0 /)
   real, parameter, dimension(N) :: yc=(/ 0.0,0.000487,0.002373,0.00596,0.011024,0.017033,0.023458,0.03028,0.037766,0.045974,0.054872,0.064353,0.074214,0.084095,0.093268,0.099392,0.10176,0.10184,0.10007,0.096703,0.091908,0.085851,0.078687,0.07058,0.061697,0.052224,0.042352,0.032299,0.02229,0.012615,0.003723,0.001942,-0.00002,-0.001794,-0.003477,-0.003724,-0.005266,-0.011499,-0.020399,-0.030269,-0.040821,-0.051923,-0.063082,-0.07373,-0.083567,-0.092442,-0.099905,-0.105281,-0.108181,-0.108011,-0.104552,-0.097347,-0.086571,-0.073979,-0.060644,-0.047441,-0.0351,-0.024204,-0.015163,-0.008204,-0.003363,-0.000487,0.000743,0.000775,0.00029,0.0 /)

   call AllocAry(BladeShape%AirfoilCoords, 2, N, M%NNodes, 'BladeShape%AirfoilCoords', ErrStat2, ErrMsg2)
      CALL SetErrStat(ErrStat2,ErrMsg2,ErrStat,ErrMsg,RoutineName)
      IF (ErrStat >= AbortErrLev) RETURN

   ! Chord length and pitch axis location are given by scaling law
   bladeLength       = TwoNorm( M%position(:,tipNode) - M%Position(:,rootNode) )
   cylinderLength    = TwoNorm( M%Position(:,cylNode) - M%Position(:,rootNode) )
   bladeLengthFract  = 0.22*bladeLength
   bladeLengthFract2 = bladeLength-bladeLengthFract != 0.78*bladeLength

   DO i=1,M%Nnodes
      posLength = TwoNorm( M%Position(:,i) - M%Position(:,rootNode) )

      IF (posLength .LE. bladeLengthFract) THEN
         ratio     = posLength/bladeLengthFract
         chord     =  (0.06 + 0.02*ratio)*bladeLength
         pitchAxis =   0.25 + 0.125*ratio
      ELSE
         chord     = (0.08 - 0.06*(posLength-bladeLengthFract)/bladeLengthFract2)*bladeLength
         pitchAxis = 0.375
      END IF

      IF (posLength .LE. cylinderLength) THEN
         ! create a cylinder for this node

         chord = chord/2.0_SiKi

         DO j=1,N
            ! normalized x,y coordinates for airfoil
            x = yc(j)
            y = xc(j) - 0.5

            angle = ATAN2( y, x)

               ! x,y coordinates for cylinder
            BladeShape%AirfoilCoords(1,j,i) = chord*COS(angle) ! x (note that "chord" is really representing chord/2 here)
            BladeShape%AirfoilCoords(2,j,i) = chord*SIN(angle) ! y (note that "chord" is really representing chord/2 here)
         END DO

      ELSE
         ! create an airfoil for this node

         DO j=1,N
            ! normalized x,y coordinates for airfoil, assuming an upwind turbine
            x = yc(j)
            y = xc(j) - pitchAxis

               ! x,y coordinates for airfoil
            BladeShape%AirfoilCoords(1,j,i) =  chord*x
            BladeShape%AirfoilCoords(2,j,i) =  chord*y
         END DO

      END IF

   END DO ! nodes on mesh

END SUBROUTINE SetVTKDefaultBladeParams
!----------------------------------------------------------------------------------------------------------------------------------
!> This routine writes the ground or seabed reference surface information in VTK format.
!! see VTK file information format for XML, here: http://www.vtk.org/wp-content/uploads/2015/04/file-formats.pdf
SUBROUTINE WrVTK_Ground ( RefPoint, HalfLengths, FileRootName, ErrStat, ErrMsg )

   REAL(SiKi),      INTENT(IN)           :: RefPoint(3)     !< reference point (plane will be created around it)
   REAL(SiKi),      INTENT(IN)           :: HalfLengths(2)  !< half of the X-Y lengths of plane surrounding RefPoint
   CHARACTER(*),    INTENT(IN)           :: FileRootName    !< Name of the file to write the output in (excluding extension)

   INTEGER(IntKi),  INTENT(OUT)          :: ErrStat         !< Indicates whether an error occurred (see NWTC_Library)
   CHARACTER(*),    INTENT(OUT)          :: ErrMsg          !< Error message associated with the ErrStat


   ! local variables
   INTEGER(IntKi)                        :: Un            ! fortran unit number
   INTEGER(IntKi)                        :: ix            ! loop counters
   CHARACTER(1024)                       :: FileName
   INTEGER(IntKi), parameter             :: NumberOfPoints = 4
   INTEGER(IntKi), parameter             :: NumberOfLines = 0
   INTEGER(IntKi), parameter             :: NumberOfPolys = 1

   INTEGER(IntKi)                        :: ErrStat2
   CHARACTER(ErrMsgLen)                  :: ErrMsg2
   CHARACTER(*),PARAMETER                :: RoutineName = 'WrVTK_Ground'

   ErrStat = ErrID_None
   ErrMsg  = ""

   !.................................................................
   ! write the data that potentially changes each time step:
   !.................................................................

   ! PolyData (.vtp) - Serial vtkPolyData (unstructured) file
   FileName = TRIM(FileRootName)//'.vtp'

   call WrVTK_header( FileName, NumberOfPoints, NumberOfLines, NumberOfPolys, Un, ErrStat2, ErrMsg2 )
      call SetErrStat(ErrStat2,ErrMsg2,ErrStat,ErrMsg,RoutineName)
      if (ErrStat >= AbortErrLev) return

! points (nodes, augmented with NumSegments):
      WRITE(Un,'(A)')         '      <Points>'
      WRITE(Un,'(A)')         '        <DataArray type="Float32" NumberOfComponents="3" format="ascii">'

      WRITE(Un,VTK_AryFmt) RefPoint(1) + HalfLengths(1) , RefPoint(2) + HalfLengths(2), RefPoint(3)
      WRITE(Un,VTK_AryFmt) RefPoint(1) + HalfLengths(1) , RefPoint(2) - HalfLengths(2), RefPoint(3)
      WRITE(Un,VTK_AryFmt) RefPoint(1) - HalfLengths(1) , RefPoint(2) - HalfLengths(2), RefPoint(3)
      WRITE(Un,VTK_AryFmt) RefPoint(1) - HalfLengths(1) , RefPoint(2) + HalfLengths(2), RefPoint(3)

      WRITE(Un,'(A)')         '        </DataArray>'
      WRITE(Un,'(A)')         '      </Points>'


      WRITE(Un,'(A)')         '      <Polys>'
      WRITE(Un,'(A)')         '        <DataArray type="Int32" Name="connectivity" format="ascii">'
      WRITE(Un,'('//trim(num2lstr(NumberOfPoints))//'(i7))') (ix, ix=0,NumberOfPoints-1)
      WRITE(Un,'(A)')         '        </DataArray>'

      WRITE(Un,'(A)')         '        <DataArray type="Int32" Name="offsets" format="ascii">'
      WRITE(Un,'(i7)') NumberOfPoints
      WRITE(Un,'(A)')         '        </DataArray>'
      WRITE(Un,'(A)')         '      </Polys>'

      call WrVTK_footer( Un )

END SUBROUTINE WrVTK_Ground
!----------------------------------------------------------------------------------------------------------------------------------
!> This subroutine sets up the information needed to initialize AeroDyn, then initializes AeroDyn
SUBROUTINE AD_SetInitInput(InitInData_AD14, InitOutData_ED, y_ED, p_FAST, ErrStat, ErrMsg)

   ! Passed variables:
   TYPE(AD14_InitInputType),INTENT(INOUT) :: InitInData_AD14  !< The initialization input to AeroDyn14
   TYPE(ED_InitOutputType), INTENT(IN)    :: InitOutData_ED   !< The initialization output from structural dynamics module
   TYPE(ED_OutputType),     INTENT(IN)    :: y_ED             !< The outputs of the structural dynamics module (meshes with position/RefOrientation set)
   TYPE(FAST_ParameterType),INTENT(IN)    :: p_FAST           !< The parameters of the glue code
   INTEGER(IntKi)                         :: ErrStat          !< Error status of the operation
   CHARACTER(*)                           :: ErrMsg           !< Error message if ErrStat /= ErrID_None

      ! Local variables

   !TYPE(AD_InitOptions)       :: ADOptions                  ! Options for AeroDyn

   INTEGER                    :: K


   ErrStat = ErrID_None
   ErrMsg  = ""


      ! Set up the AeroDyn parameters
   InitInData_AD14%ADFileName   = p_FAST%AeroFile
   InitInData_AD14%OutRootName  = p_FAST%OutFileRoot
   InitInData_AD14%WrSumFile    = p_FAST%SumPrint
   InitInData_AD14%NumBl        = InitOutData_ED%NumBl
   InitInData_AD14%UseDWM       = p_FAST%UseDWM

   InitInData_AD14%DWM%IfW%InputFileName   = p_FAST%InflowFile

      ! Hub position and orientation (relative here, but does not need to be)

   InitInData_AD14%TurbineComponents%Hub%Position(:)      = y_ED%HubPtMotion14%Position(:,1) - y_ED%HubPtMotion14%Position(:,1)  ! bjj: was 0; mesh was changed by adding p_ED%HubHt to 3rd component
   InitInData_AD14%TurbineComponents%Hub%Orientation(:,:) = y_ED%HubPtMotion14%RefOrientation(:,:,1)
   InitInData_AD14%TurbineComponents%Hub%TranslationVel   = 0.0_ReKi ! bjj: we don't need this field
   InitInData_AD14%TurbineComponents%Hub%RotationVel      = 0.0_ReKi ! bjj: we don't need this field

      ! Blade root position and orientation (relative here, but does not need to be)

   IF (.NOT. ALLOCATED( InitInData_AD14%TurbineComponents%Blade ) ) THEN
      ALLOCATE( InitInData_AD14%TurbineComponents%Blade( InitInData_AD14%NumBl ), STAT = ErrStat )
      IF ( ErrStat /= 0 ) THEN
         ErrStat = ErrID_Fatal
         ErrMsg = ' Error allocating space for InitInData_AD%TurbineComponents%Blade.'
         RETURN
      ELSE
         ErrStat = ErrID_None !reset to ErrID_None, just in case ErrID_None /= 0
      END IF
   END IF

   DO K=1, InitInData_AD14%NumBl
      InitInData_AD14%TurbineComponents%Blade(K)%Position        = y_ED%BladeRootMotion14%Position(:,K)
      InitInData_AD14%TurbineComponents%Blade(K)%Orientation     = y_ED%BladeRootMotion14%RefOrientation(:,:,K)
      InitInData_AD14%TurbineComponents%Blade(K)%TranslationVel  = 0.0_ReKi ! bjj: we don't need this field
      InitInData_AD14%TurbineComponents%Blade(K)%RotationVel     = 0.0_ReKi ! bjj: we don't need this field
   END DO


      ! Blade length
   IF (p_FAST%CompElast == Module_ED) THEN  ! note, we can't get here if we're using BeamDyn....
      InitInData_AD14%TurbineComponents%BladeLength = InitOutData_ED%BladeLength
   END IF


      ! Tower mesh ( here only because we currently need line2 meshes to contain the same nodes/elements )

   InitInData_AD14%NumTwrNodes = y_ED%TowerLn2Mesh%NNodes - 2
   IF (.NOT. ALLOCATED( InitInData_AD14%TwrNodeLocs ) ) THEN
      ALLOCATE( InitInData_AD14%TwrNodeLocs( 3, InitInData_AD14%NumTwrNodes ), STAT = ErrStat )
      IF ( ErrStat /= 0 ) THEN
         ErrStat = ErrID_Fatal
         ErrMsg = ' Error allocating space for InitInData_AD%TwrNodeLocs.'
         RETURN
      ELSE
         ErrStat = ErrID_None
      END IF
   END IF

   IF ( InitInData_AD14%NumTwrNodes > 0 ) THEN
      InitInData_AD14%TwrNodeLocs = y_ED%TowerLn2Mesh%Position(:,1:InitInData_AD14%NumTwrNodes)  ! ED has extra nodes at beginning and top and bottom of tower
   END IF

      ! hub height
   InitInData_AD14%HubHt = InitOutData_ED%HubHt


   RETURN
END SUBROUTINE AD_SetInitInput
!----------------------------------------------------------------------------------------------------------------------------------
!> This routine sets the number of subcycles (substeps) for modules at initialization, checking to make sure that their requested
!! time step is valid.
SUBROUTINE SetModuleSubstepTime(ModuleID, p_FAST, y_FAST, ErrStat, ErrMsg)
   INTEGER(IntKi),           INTENT(IN   ) :: ModuleID            !< ID of the module to check time step and set
   TYPE(FAST_ParameterType), INTENT(INOUT) :: p_FAST              !< Parameters for the glue code
   TYPE(FAST_OutputFileType),INTENT(IN   ) :: y_FAST              !< Output variables for the glue code
   INTEGER(IntKi),           INTENT(  OUT) :: ErrStat             !< Error status of the operation
   CHARACTER(*),             INTENT(  OUT) :: ErrMsg              !< Error message if ErrStat /= ErrID_None


   ErrStat = ErrID_None
   ErrMsg  = ""

   IF ( EqualRealNos( p_FAST%dt_module( ModuleID ), p_FAST%dt ) ) THEN
      p_FAST%n_substeps(ModuleID) = 1
   ELSE
      IF ( p_FAST%dt_module( ModuleID ) > p_FAST%dt ) THEN
         ErrStat = ErrID_Fatal
         ErrMsg = "The "//TRIM(y_FAST%Module_Ver(ModuleID)%Name)//" module time step ("//&
                          TRIM(Num2LStr(p_FAST%dt_module( ModuleID )))// &
                    " s) cannot be larger than FAST time step ("//TRIM(Num2LStr(p_FAST%dt))//" s)."
      ELSE
            ! calculate the number of subcycles:
         p_FAST%n_substeps(ModuleID) = NINT( p_FAST%dt / p_FAST%dt_module( ModuleID ) )

            ! let's make sure THE module DT is an exact integer divisor of the global (FAST) time step:
         IF ( .NOT. EqualRealNos( p_FAST%dt, p_FAST%dt_module( ModuleID ) * p_FAST%n_substeps(ModuleID) )  ) THEN
            ErrStat = ErrID_Fatal
            ErrMsg  = "The "//TRIM(y_FAST%Module_Ver(ModuleID)%Name)//" module time step ("//&
                              TRIM(Num2LStr(p_FAST%dt_module( ModuleID )))// &
                              " s) must be an integer divisor of the FAST time step ("//TRIM(Num2LStr(p_FAST%dt))//" s)."
         END IF

      END IF
   END IF

   RETURN

END SUBROUTINE SetModuleSubstepTime
!----------------------------------------------------------------------------------------------------------------------------------
!> This writes data to the FAST summary file.
SUBROUTINE FAST_WrSum( p_FAST, y_FAST, MeshMapData, ErrStat, ErrMsg )

   TYPE(FAST_ParameterType), INTENT(IN)    :: p_FAST                             !< Glue-code simulation parameters
   TYPE(FAST_OutputFileType),INTENT(INOUT) :: y_FAST                             !< Glue-code simulation outputs (changes value of UnSum)
   TYPE(FAST_ModuleMapType), INTENT(IN)    :: MeshMapData                        !< Data for mapping between modules
   INTEGER(IntKi),           INTENT(OUT)   :: ErrStat                            !< Error status (level)
   CHARACTER(*),             INTENT(OUT)   :: ErrMsg                             !< Message describing error reported in ErrStat

      ! local variables
   REAL(ReKi)                              :: TmpRate                            ! temporary rate for vtk output
   INTEGER(IntKi)                          :: I                                  ! temporary counter
   INTEGER(IntKi)                          :: J                                  ! temporary counter
   INTEGER(IntKi)                          :: Module_Number                      ! loop counter through the modules
   CHARACTER(200)                          :: Fmt                                ! temporary format string
   CHARACTER(200)                          :: DescStr                            ! temporary string to write text
   CHARACTER(*), PARAMETER                 :: NotUsedTxt = " [not called]"       ! text written if a module is not called
   CHARACTER(ChanLen)                      :: ChanTxt(2)                         ! temp strings to help with formatting with unknown ChanLen size

      ! Get a unit number and open the file:

   CALL GetNewUnit( y_FAST%UnSum, ErrStat, ErrMsg )
      IF ( ErrStat >= AbortErrLev ) RETURN

   CALL OpenFOutFile ( y_FAST%UnSum, TRIM(p_FAST%OutFileRoot)//'.sum', ErrStat, ErrMsg )
      IF ( ErrStat >= AbortErrLev ) RETURN

         ! Add some file information:

   !.......................... Module Versions .....................................................
   !bjj: modules in this list are ordered by the order they are specified in the FAST input file

   WRITE (y_FAST%UnSum,'(/A)') 'FAST Summary File'
   WRITE (y_FAST%UnSum,'(/A)')  TRIM( y_FAST%FileDescLines(1) )

   WRITE (y_FAST%UnSum,'(2X,A)'   )  'compiled with'
   Fmt = '(4x,A)'
   WRITE (y_FAST%UnSum,Fmt)  TRIM( GetNVD(        NWTC_Ver ) )
   WRITE (y_FAST%UnSum,Fmt)  TRIM( GetNVD( y_FAST%Module_Ver( Module_ED )   ) )

   DescStr = GetNVD( y_FAST%Module_Ver( Module_BD ) )
   IF ( p_FAST%CompElast /= Module_BD ) DescStr = TRIM(DescStr)//NotUsedTxt
   WRITE (y_FAST%UnSum,Fmt)  TRIM( DescStr )

   DescStr = GetNVD( y_FAST%Module_Ver( Module_IfW ) )
   IF ( p_FAST%CompInflow /= Module_IfW ) DescStr = TRIM(DescStr)//NotUsedTxt
   WRITE (y_FAST%UnSum,Fmt)  TRIM( DescStr )

   ! I'm not going to write the openfoam module info to the summary file
   !DescStr = GetNVD( y_FAST%Module_Ver( Module_OpFM ) )
   !IF ( p_FAST%CompInflow /= Module_OpFM ) DescStr = TRIM(DescStr)//NotUsedTxt
   !WRITE (y_FAST%UnSum,Fmt)  TRIM( DescStr )

   DescStr = GetNVD( y_FAST%Module_Ver( Module_AD14 ) )
   IF ( p_FAST%CompAero /= Module_AD14 ) DescStr = TRIM(DescStr)//NotUsedTxt
   WRITE (y_FAST%UnSum,Fmt)  TRIM( DescStr )

   DescStr = GetNVD( y_FAST%Module_Ver( Module_AD ) )
   IF ( p_FAST%CompAero /= Module_AD ) DescStr = TRIM(DescStr)//NotUsedTxt
   WRITE (y_FAST%UnSum,Fmt)  TRIM( DescStr )

   DescStr = GetNVD( y_FAST%Module_Ver( Module_SrvD ) )
   IF ( p_FAST%CompServo /= Module_SrvD ) DescStr = TRIM(DescStr)//NotUsedTxt
   WRITE (y_FAST%UnSum,Fmt)  TRIM( DescStr )

   DescStr = GetNVD( y_FAST%Module_Ver( Module_HD ) )
   IF ( p_FAST%CompHydro /= Module_HD  ) DescStr = TRIM(DescStr)//NotUsedTxt
   WRITE (y_FAST%UnSum,Fmt)  TRIM( DescStr )

   DescStr = GetNVD( y_FAST%Module_Ver( Module_SD ) )
   IF ( p_FAST%CompSub /= Module_SD ) DescStr = TRIM(DescStr)//NotUsedTxt
   WRITE (y_FAST%UnSum,Fmt)  TRIM( DescStr )

   DescStr = GetNVD( y_FAST%Module_Ver( Module_ExtPtfm ) )
   IF ( p_FAST%CompSub /= Module_ExtPtfm ) DescStr = TRIM(DescStr)//NotUsedTxt
   WRITE (y_FAST%UnSum,Fmt)  TRIM( DescStr )

   DescStr = GetNVD( y_FAST%Module_Ver( Module_MAP ) )
   IF ( p_FAST%CompMooring /= Module_MAP ) DescStr = TRIM(DescStr)//NotUsedTxt
   WRITE (y_FAST%UnSum,Fmt)  TRIM( DescStr )

   DescStr = GetNVD( y_FAST%Module_Ver( Module_FEAM ) )
   IF ( p_FAST%CompMooring /= Module_FEAM ) DescStr = TRIM(DescStr)//NotUsedTxt
   WRITE (y_FAST%UnSum,Fmt)  TRIM( DescStr )

   DescStr = GetNVD( y_FAST%Module_Ver( Module_MD ) )
   IF ( p_FAST%CompMooring /= Module_MD ) DescStr = TRIM(DescStr)//NotUsedTxt
   WRITE (y_FAST%UnSum,Fmt)  TRIM( DescStr )

   DescStr = GetNVD( y_FAST%Module_Ver( Module_Orca ) )
   IF ( p_FAST%CompMooring /= Module_Orca ) DescStr = TRIM(DescStr)//NotUsedTxt
   WRITE (y_FAST%UnSum,Fmt)  TRIM( DescStr )

   DescStr = GetNVD( y_FAST%Module_Ver( Module_IceF ) )
   IF ( p_FAST%CompIce /= Module_IceF ) DescStr = TRIM(DescStr)//NotUsedTxt
   WRITE (y_FAST%UnSum,Fmt)  TRIM( DescStr )

   DescStr = GetNVD( y_FAST%Module_Ver( Module_IceD ) )
   IF ( p_FAST%CompIce /= Module_IceD ) DescStr = TRIM(DescStr)//NotUsedTxt
   WRITE (y_FAST%UnSum,Fmt)  TRIM( DescStr )


   !.......................... Information from FAST input File ......................................
! OTHER information we could print here:
! current working directory
! output file root name
! output file time step
! output file format (text/binary)
! coupling method

   SELECT CASE ( p_FAST%TurbineType )
   CASE ( Type_LandBased )
      DescStr = 'Modeling a land-based turbine'
   CASE ( Type_Offshore_Fixed )
      DescStr = 'Modeling a fixed-bottom offshore turbine'
   CASE ( Type_Offshore_Floating )
      DescStr = 'Modeling a floating offshore turbine'
   CASE DEFAULT ! This should never happen
      DescStr=""
   END SELECT
   WRITE(y_FAST%UnSum,'(//A)') TRIM(DescStr)

   WRITE (y_FAST%UnSum,'(A)' )   'Description from the FAST input file: '
   WRITE (y_FAST%UnSum,'(2X,A)')  TRIM(p_FAST%FTitle)

   !.......................... Requested Features ...................................................

   SELECT CASE ( p_FAST%InterpOrder )
   CASE (0)
      DescStr = ' (nearest neighbor)'
   CASE (1)
      DescStr = ' (linear)'
   CASE (2)
      DescStr = ' (quadratic)'
   CASE DEFAULT
      DescStr = ' ( )'
   END SELECT

   WRITE(y_FAST%UnSum,'(/A,I1,A)'  ) 'Interpolation order for input/output time histories: ', p_FAST%InterpOrder, TRIM(DescStr)
   WRITE(y_FAST%UnSum,'( A,I2)'    ) 'Number of correction iterations: ', p_FAST%NumCrctn


   !.......................... Information About Coupling ...................................................

   IF ( ALLOCATED( MeshMapData%Jacobian_Opt1 ) ) then ! we're using option 1

      IF ( p_FAST%CompSub /= Module_None .OR. p_FAST%CompElast == Module_BD .OR. p_FAST%CompMooring == Module_Orca ) THEN  ! SubDyn-BeamDyn-HydroDyn-ElastoDyn-ExtPtfm
         DescStr = 'ElastoDyn, SubDyn, HydroDyn, OrcaFlex, ExtPtfm_MCKF, and/or BeamDyn'
      ELSE ! IF ( p_FAST%CompHydro == Module_HD ) THEN
         DescStr = "ElastoDyn to HydroDyn"
      END IF

      WRITE(y_FAST%UnSum,'( A,I6)'  ) 'Number of rows in Jacobian matrix used for coupling '//TRIM(DescStr)//': ', &
                                       SIZE(MeshMapData%Jacobian_Opt1, 1)
   END IF

   !.......................... Time step information: ...................................................

   WRITE (y_FAST%UnSum,'(//,2X,A)') " Requested Time Steps  "
   WRITE (y_FAST%UnSum,   '(2X,A)') "-------------------------------------------------"
   Fmt = '(2X,A17,2X,A15,2X,A13)'
   WRITE (y_FAST%UnSum, Fmt ) "Component        ", "Time Step (s)  ", "Subcycles (-)"
   WRITE (y_FAST%UnSum, Fmt ) "-----------------", "---------------", "-------------"
   Fmt = '(2X,A17,2X,'//TRIM(p_FAST%OutFmt)//',:,T37,2X,I8,:,A)'
   WRITE (y_FAST%UnSum, Fmt ) "FAST (glue code) ", p_FAST%DT
   DO Module_Number=2,NumModules ! assumes glue-code is module number 1 (i.e., MODULE_Glue == 1)
      IF (p_FAST%ModuleInitialized(Module_Number)) THEN
         WRITE (y_FAST%UnSum, Fmt ) y_FAST%Module_Ver(Module_Number)%Name, p_FAST%DT_module(Module_Number), p_FAST%n_substeps(Module_Number)
      END IF
   END DO
   IF ( p_FAST%n_DT_Out  == 1_IntKi ) THEN
      WRITE (y_FAST%UnSum, Fmt ) "FAST output files", p_FAST%DT_out, 1_IntKi   ! we'll write "1" instead of "1^-1"
   ELSE
      WRITE (y_FAST%UnSum, Fmt ) "FAST output files", p_FAST%DT_out, p_FAST%n_DT_Out,"^-1"
   END IF

   IF (p_FAST%WrVTK == VTK_Animate) THEN

      TmpRate = p_FAST%DT*p_FAST%n_VTKTime

      IF ( p_FAST%n_VTKTime == 1_IntKi ) THEN
         WRITE (y_FAST%UnSum, Fmt ) "VTK output files ", p_FAST%DT, 1_IntKi   ! we'll write "1" instead of "1^-1"
      ELSE
         WRITE (y_FAST%UnSum, Fmt ) "VTK output files ", TmpRate, p_FAST%n_VTKTime,"^-1"
      END IF
   ELSE
      TmpRate = p_FAST%VTK_fps
   END IF

      ! bjj: fix this; possibly add names of which files will be generated?
   IF (p_FAST%WrVTK == VTK_Animate .or. p_FAST%WrVTK == VTK_ModeShapes) THEN
      Fmt = '(2X,A17,2X,'//TRIM(p_FAST%OutFmt)//',:,T37,:,A)'

      WRITE (y_FAST%UnSum,'(//,2X,A)') " Requested Visualization Output"
      WRITE (y_FAST%UnSum,   '(2X,A)') "-------------------------------------------------"
      WRITE (y_FAST%UnSum,     Fmt   ) "Frame rate", 1.0_DbKi/TmpRate, " fps"
   END IF


   !.......................... Requested Output Channels ............................................

   WRITE (y_FAST%UnSum,'(//,2X,A)') " Requested Channels in FAST Output File(s)  "
   WRITE (y_FAST%UnSum,   '(2X,A)') "--------------------------------------------"
   Fmt = '(2X,A6,2(2X,A'//TRIM(num2lstr(ChanLen))//'),2X,A)'
   ChanTxt(1) = 'Name'
   ChanTxt(2) = 'Units'
   WRITE (y_FAST%UnSum, Fmt ) "Number", ChanTxt, "Generated by"
   ChanTxt = '--------------------' !this ought to be sufficiently long
   WRITE (y_FAST%UnSum, Fmt ) "------", ChanTxt, "------------"

   Fmt = '(4X,I4,2(2X,A'//TRIM(num2lstr(ChanLen))//'),2X,A)'
   I = 0
   DO Module_Number = 1,NumModules
      DO J = 1,y_FAST%numOuts( Module_Number )
         I = I + 1
         WRITE (y_FAST%UnSum, Fmt ) I, y_FAST%ChannelNames(I), y_FAST%ChannelUnits(I), TRIM(y_FAST%Module_Ver( Module_Number )%Name)
      END DO
   END DO


   !.......................... End of Summary File ............................................

   ! bjj: note that I'm not closing the summary file here, though at the present time we don't write to this file again.
   ! In the future, we may want to write additional information to this file during the simulation.
   ! bjj 4/21/2015: closing the file now because of restart. If it needs to be open later, we can change it again.

   CLOSE( y_FAST%UnSum )
   y_FAST%UnSum = -1

END SUBROUTINE FAST_WrSum
!----------------------------------------------------------------------------------------------------------------------------------

!++++++++++++++++++++++++++++++++++++++++++++++++++++++++++++++++++++++++++++++++++++++++++++++++++++++++++++++++++++++++++++++++++
! TIME-STEP SOLVER ROUTINES (includes initialization after first call to calcOutput at t=0)
!++++++++++++++++++++++++++++++++++++++++++++++++++++++++++++++++++++++++++++++++++++++++++++++++++++++++++++++++++++++++++++++++++
!> Routine that calls FAST_Solution0 for one instance of a Turbine data structure. This is a separate subroutine so that the FAST
!! driver programs do not need to change or operate on the individual module level.
SUBROUTINE FAST_Solution0_T(Turbine, ErrStat, ErrMsg)

   TYPE(FAST_TurbineType),   INTENT(INOUT) :: Turbine             !< all data for one instance of a turbine
   INTEGER(IntKi),           INTENT(  OUT) :: ErrStat             !< Error status of the operation
   CHARACTER(*),             INTENT(  OUT) :: ErrMsg              !< Error message if ErrStat /= ErrID_None


   CALL FAST_Solution0(Turbine%p_FAST, Turbine%y_FAST, Turbine%m_FAST, &
                     Turbine%ED, Turbine%BD, Turbine%SrvD, Turbine%AD14, Turbine%AD, Turbine%IfW, Turbine%OpFM, Turbine%SC_DX,&
                     Turbine%HD, Turbine%SD, Turbine%ExtPtfm, Turbine%MAP, Turbine%FEAM, Turbine%MD, Turbine%Orca, &
                     Turbine%IceF, Turbine%IceD, Turbine%MeshMapData, ErrStat, ErrMsg )

END SUBROUTINE FAST_Solution0_T
!----------------------------------------------------------------------------------------------------------------------------------
!> Routine that calls CalcOutput for the first time of the simulation (at t=0). After the initial solve, data arrays are initialized.
SUBROUTINE FAST_Solution0(p_FAST, y_FAST, m_FAST, ED, BD, SrvD, AD14, AD, IfW, OpFM, SC_DX, HD, SD, ExtPtfm, &
                          MAPp, FEAM, MD, Orca, IceF, IceD, MeshMapData, ErrStat, ErrMsg )

   TYPE(FAST_ParameterType), INTENT(IN   ) :: p_FAST              !< Parameters for the glue code
   TYPE(FAST_OutputFileType),INTENT(INOUT) :: y_FAST              !< Output variables for the glue code
   TYPE(FAST_MiscVarType),   INTENT(INOUT) :: m_FAST              !< Miscellaneous variables

   TYPE(ElastoDyn_Data),     INTENT(INOUT) :: ED                  !< ElastoDyn data
   TYPE(BeamDyn_Data),       INTENT(INOUT) :: BD                  !< BeamDyn data
   TYPE(ServoDyn_Data),      INTENT(INOUT) :: SrvD                !< ServoDyn data
   TYPE(AeroDyn14_Data),     INTENT(INOUT) :: AD14                !< AeroDyn14 data
   TYPE(AeroDyn_Data),       INTENT(INOUT) :: AD                  !< AeroDyn data
   TYPE(InflowWind_Data),    INTENT(INOUT) :: IfW                 !< InflowWind data
   TYPE(OpenFOAM_Data),      INTENT(INOUT) :: OpFM                !< OpenFOAM data
   TYPE(SCDataEx_Data),      INTENT(INOUT) :: SC_DX               !< Supercontroller exchange data
   TYPE(HydroDyn_Data),      INTENT(INOUT) :: HD                  !< HydroDyn data
   TYPE(SubDyn_Data),        INTENT(INOUT) :: SD                  !< SubDyn data
   TYPE(ExtPtfm_Data),       INTENT(INOUT) :: ExtPtfm             !< ExtPtfm_MCKF data
   TYPE(MAP_Data),           INTENT(INOUT) :: MAPp                !< MAP data
   TYPE(FEAMooring_Data),    INTENT(INOUT) :: FEAM                !< FEAMooring data
   TYPE(MoorDyn_Data),       INTENT(INOUT) :: MD                  !< Data for the MoorDyn module
   TYPE(OrcaFlex_Data),      INTENT(INOUT) :: Orca                !< OrcaFlex interface data
   TYPE(IceFloe_Data),       INTENT(INOUT) :: IceF                !< IceFloe data
   TYPE(IceDyn_Data),        INTENT(INOUT) :: IceD                !< All the IceDyn data used in time-step loop

   TYPE(FAST_ModuleMapType), INTENT(INOUT) :: MeshMapData         !< Data for mapping between modules

   INTEGER(IntKi),           INTENT(  OUT) :: ErrStat             !< Error status of the operation
   CHARACTER(*),             INTENT(  OUT) :: ErrMsg              !< Error message if ErrStat /= ErrID_None

   ! local variables
   INTEGER(IntKi), PARAMETER               :: n_t_global = -1     ! loop counter
   INTEGER(IntKi), PARAMETER               :: n_t_global_next = 0 ! loop counter
   REAL(DbKi)                              :: t_initial           ! next simulation time (t_global_next)

   INTEGER(IntKi)                          :: ErrStat2
   CHARACTER(ErrMsgLen)                    :: ErrMsg2
   CHARACTER(*), PARAMETER                 :: RoutineName = 'FAST_Solution0'


   !NOTE: m_FAST%t_global is t_initial in this routine

   ErrStat = ErrID_None
   ErrMsg  = ""

   t_initial = m_FAST%t_global ! which is used in place of t_global_next
   y_FAST%WriteThisStep = NeedWriteOutput(n_t_global_next, t_initial, p_FAST)

   IF (p_FAST%WrSttsTime) then
      CALL SimStatus_FirstTime( m_FAST%TiLstPrn, m_FAST%PrevClockTime, m_FAST%SimStrtTime, m_FAST%UsrTime2, t_initial, p_FAST%TMax, p_FAST%TDesc )
   END IF


   ! Solve input-output relations; this section of code corresponds to Eq. (35) in Gasmi et al. (2013)
   ! This code will be specific to the underlying modules

      ! the initial ServoDyn and IfW/Lidar inputs from Simulink:
   IF ( p_FAST%CompServo == Module_SrvD ) CALL SrvD_SetExternalInputs( p_FAST, m_FAST, SrvD%Input(1) )
   IF ( p_FAST%CompInflow == Module_IfW ) CALL IfW_SetExternalInputs( IfW%p, m_FAST, ED%y, IfW%Input(1) )

   CALL CalcOutputs_And_SolveForInputs(  n_t_global, t_initial,  STATE_CURR, m_FAST%calcJacobian, m_FAST%NextJacCalcTime, &
                        p_FAST, m_FAST, y_FAST%WriteThisStep, ED, BD, SrvD, AD14, AD, IfW, OpFM, HD, SD, ExtPtfm, &
                        MAPp, FEAM, MD, Orca, IceF, IceD, MeshMapData, ErrStat2, ErrMsg2 )
      CALL SetErrStat(ErrStat2, ErrMsg2, ErrStat, ErrMsg, RoutineName )

   if (p_FAST%UseSC ) then
      call SC_DX_SetInputs(p_FAST, SrvD%y, SC_DX, ErrStat2, ErrMsg2 )
      call SetErrStat( ErrStat2, ErrMsg2, ErrStat, ErrMsg, RoutineName )
   end if

   !----------------------------------------------------------------------------------------
   ! Check to see if we should output data this time step:
   !----------------------------------------------------------------------------------------

   CALL WriteOutputToFile(n_t_global_next, t_initial, p_FAST, y_FAST, ED, BD, AD14, AD, IfW, OpFM, HD, SD, ExtPtfm, SrvD, MAPp, FEAM, MD, Orca, IceF, IceD, MeshMapData, ErrStat2, ErrMsg2)
      CALL SetErrStat(ErrStat2, ErrMsg2, ErrStat, ErrMsg, RoutineName )

      ! turn off VTK output when
   if (p_FAST%WrVTK == VTK_InitOnly) then
      ! Write visualization data for initialization (and also note that we're ignoring any errors that occur doing so)

      call WriteVTK(t_initial, p_FAST, y_FAST, MeshMapData, ED, BD, AD, IfW, OpFM, HD, SD, ExtPtfm, SrvD, MAPp, FEAM, MD, Orca, IceF, IceD)

   end if


   !...............
   ! Copy values of these initial guesses for interpolation/extrapolation and
   ! initialize predicted states for j_pc loop (use MESH_NEWCOPY here so we can use MESH_UPDATE copy later)
   !...............

   ! Initialize Input-Output arrays for interpolation/extrapolation:

   CALL FAST_InitIOarrays( m_FAST%t_global, p_FAST, y_FAST, m_FAST, ED, BD, SrvD, AD14, AD, IfW, HD, SD, ExtPtfm, &
                           MAPp, FEAM, MD, Orca, IceF, IceD, ErrStat2, ErrMsg2 )
      CALL SetErrStat(ErrStat2, ErrMsg2, ErrStat, ErrMsg, RoutineName )


END SUBROUTINE FAST_Solution0
!----------------------------------------------------------------------------------------------------------------------------------
!> This routine initializes the input and output arrays stored for extrapolation. They are initialized after the first input-output solve so that the first
!! extrapolations are used with values from the solution, not just initial guesses. It also creates new copies of the state variables, which need to
!! be stored for the predictor-corrector loop.
SUBROUTINE FAST_InitIOarrays( t_initial, p_FAST, y_FAST, m_FAST, ED, BD, SrvD, AD14, AD, IfW, HD, SD, ExtPtfm, &
                              MAPp, FEAM, MD, Orca, IceF, IceD, ErrStat, ErrMsg )

   REAL(DbKi),               INTENT(IN   ) :: t_initial           !< start time of the simulation
   TYPE(FAST_ParameterType), INTENT(IN   ) :: p_FAST              !< Parameters for the glue code
   TYPE(FAST_OutputFileType),INTENT(IN   ) :: y_FAST              !< Output variables for the glue code
   TYPE(FAST_MiscVarType),   INTENT(IN   ) :: m_FAST              !< Miscellaneous variables

   TYPE(ElastoDyn_Data),     INTENT(INOUT) :: ED                  !< ElastoDyn data
   TYPE(BeamDyn_Data),       INTENT(INOUT) :: BD                  !< BeamDyn data
   TYPE(ServoDyn_Data),      INTENT(INOUT) :: SrvD                !< ServoDyn data
   TYPE(AeroDyn14_Data),     INTENT(INOUT) :: AD14                !< AeroDyn v14 data
   TYPE(AeroDyn_Data),       INTENT(INOUT) :: AD                  !< AeroDyn data
   TYPE(InflowWind_Data),    INTENT(INOUT) :: IfW                 !< InflowWind data
   TYPE(HydroDyn_Data),      INTENT(INOUT) :: HD                  !< HydroDyn data
   TYPE(SubDyn_Data),        INTENT(INOUT) :: SD                  !< SubDyn data
   TYPE(ExtPtfm_Data),       INTENT(INOUT) :: ExtPtfm             !< ExtPtfm_MCKF data
   TYPE(MAP_Data),           INTENT(INOUT) :: MAPp                !< MAP data
   TYPE(FEAMooring_Data),    INTENT(INOUT) :: FEAM                !< FEAMooring data
   TYPE(MoorDyn_Data),       INTENT(INOUT) :: MD                  !< MoorDyn data
   TYPE(OrcaFlex_Data),      INTENT(INOUT) :: Orca                !< OrcaFlex interface data
   TYPE(IceFloe_Data),       INTENT(INOUT) :: IceF                !< IceFloe data
   TYPE(IceDyn_Data),        INTENT(INOUT) :: IceD                !< All the IceDyn data used in time-step loop

   INTEGER(IntKi),           INTENT(  OUT) :: ErrStat             !< Error status of the operation
   CHARACTER(*),             INTENT(  OUT) :: ErrMsg              !< Error message if ErrStat /= ErrID_None

   ! local variables
   INTEGER(IntKi)                          :: i, j, k             ! loop counters
   INTEGER(IntKi)                          :: ErrStat2
   CHARACTER(ErrMsgLen)                    :: ErrMsg2
   CHARACTER(*), PARAMETER                 :: RoutineName = 'FAST_InitIOarrays'


   ErrStat = ErrID_None
   ErrMsg  = ""

   ! We fill ED%InputTimes with negative times, but the ED%Input values are identical for each of those times; this allows
   ! us to use, e.g., quadratic interpolation that effectively acts as a zeroth-order extrapolation and first-order extrapolation
   ! for the first and second time steps.  (The interpolation order in the ExtrapInput routines are determined as
   ! order = SIZE(ED%Input)


   DO j = 1, p_FAST%InterpOrder + 1
      ED%InputTimes(j) = t_initial - (j - 1) * p_FAST%dt
   END DO

   DO j = 2, p_FAST%InterpOrder + 1
      CALL ED_CopyInput (ED%Input(1),  ED%Input(j),  MESH_NEWCOPY, Errstat2, ErrMsg2)
         CALL SetErrStat( Errstat2, ErrMsg2, ErrStat, ErrMsg, RoutineName )
   END DO
   CALL ED_CopyInput (ED%Input(1),  ED%u,  MESH_NEWCOPY, Errstat2, ErrMsg2) ! do this to initialize meshes/allocatable arrays for output of ExtrapInterp routine
      CALL SetErrStat( Errstat2, ErrMsg2, ErrStat, ErrMsg, RoutineName )

      ! Initialize predicted states for j_pc loop:
   CALL ED_CopyContState   (ED%x( STATE_CURR), ED%x( STATE_PRED), MESH_NEWCOPY, Errstat2, ErrMsg2)
      CALL SetErrStat( Errstat2, ErrMsg2, ErrStat, ErrMsg, RoutineName )
   CALL ED_CopyDiscState   (ED%xd(STATE_CURR), ED%xd(STATE_PRED), MESH_NEWCOPY, Errstat2, ErrMsg2)
      CALL SetErrStat( Errstat2, ErrMsg2, ErrStat, ErrMsg, RoutineName )
   CALL ED_CopyConstrState (ED%z( STATE_CURR), ED%z( STATE_PRED), MESH_NEWCOPY, Errstat2, ErrMsg2)
      CALL SetErrStat( Errstat2, ErrMsg2, ErrStat, ErrMsg, RoutineName )
   CALL ED_CopyOtherState (ED%OtherSt( STATE_CURR), ED%OtherSt( STATE_PRED), MESH_NEWCOPY, Errstat2, ErrMsg2)
      CALL SetErrStat( Errstat2, ErrMsg2, ErrStat, ErrMsg, RoutineName )


   IF  (p_FAST%CompElast == Module_BD ) THEN

      DO k = 1,p_FAST%nBeams

            ! Copy values for interpolation/extrapolation:
         DO j = 1, p_FAST%InterpOrder + 1
            BD%InputTimes(j,k) = t_initial - (j - 1) * p_FAST%dt
         END DO

         DO j = 2, p_FAST%InterpOrder + 1
            CALL BD_CopyInput (BD%Input(1,k),  BD%Input(j,k),  MESH_NEWCOPY, Errstat2, ErrMsg2)
               CALL SetErrStat( Errstat2, ErrMsg2, ErrStat, ErrMsg, RoutineName )
         END DO
         CALL BD_CopyInput (BD%Input(1,k),  BD%u(k),  MESH_NEWCOPY, Errstat2, ErrMsg2) ! do this to initialize meshes/allocatable arrays for output of ExtrapInterp routine
            CALL SetErrStat( Errstat2, ErrMsg2, ErrStat, ErrMsg, RoutineName )


            ! Initialize predicted states for j_pc loop:
         CALL BD_CopyContState   (BD%x( k,STATE_CURR), BD%x( k,STATE_PRED), MESH_NEWCOPY, Errstat2, ErrMsg2)
            CALL SetErrStat( Errstat2, ErrMsg2, ErrStat, ErrMsg, RoutineName )
         CALL BD_CopyDiscState   (BD%xd(k,STATE_CURR), BD%xd(k,STATE_PRED), MESH_NEWCOPY, Errstat2, ErrMsg2)
            CALL SetErrStat( Errstat2, ErrMsg2, ErrStat, ErrMsg, RoutineName )
         CALL BD_CopyConstrState (BD%z( k,STATE_CURR), BD%z( k,STATE_PRED), MESH_NEWCOPY, Errstat2, ErrMsg2)
            CALL SetErrStat( Errstat2, ErrMsg2, ErrStat, ErrMsg, RoutineName )
         CALL BD_CopyOtherState (BD%OtherSt( k,STATE_CURR), BD%OtherSt( k,STATE_PRED), MESH_NEWCOPY, Errstat2, ErrMsg2)
            CALL SetErrStat( Errstat2, ErrMsg2, ErrStat, ErrMsg, RoutineName )

      END DO ! nBeams

   END IF ! CompElast


   IF ( p_FAST%CompServo == Module_SrvD ) THEN
      ! Initialize Input-Output arrays for interpolation/extrapolation:

      DO j = 1, p_FAST%InterpOrder + 1
         SrvD%InputTimes(j) = t_initial - (j - 1) * p_FAST%dt
         !SrvD_OutputTimes(j) = t_initial - (j - 1) * dt
      END DO

      DO j = 2, p_FAST%InterpOrder + 1
         CALL SrvD_CopyInput (SrvD%Input(1),  SrvD%Input(j),  MESH_NEWCOPY, Errstat2, ErrMsg2)
            CALL SetErrStat( Errstat2, ErrMsg2, ErrStat, ErrMsg, RoutineName )
      END DO
      CALL SrvD_CopyInput (SrvD%Input(1),  SrvD%u,  MESH_NEWCOPY, Errstat2, ErrMsg2) ! do this to initialize meshes/allocatable arrays for output of ExtrapInterp routine
         CALL SetErrStat( Errstat2, ErrMsg2, ErrStat, ErrMsg, RoutineName )

         ! Initialize predicted states for j_pc loop:
      CALL SrvD_CopyContState   (SrvD%x( STATE_CURR), SrvD%x( STATE_PRED), MESH_NEWCOPY, Errstat2, ErrMsg2)
         CALL SetErrStat( Errstat2, ErrMsg2, ErrStat, ErrMsg, RoutineName )
      CALL SrvD_CopyDiscState   (SrvD%xd(STATE_CURR), SrvD%xd(STATE_PRED), MESH_NEWCOPY, Errstat2, ErrMsg2)
         CALL SetErrStat( Errstat2, ErrMsg2, ErrStat, ErrMsg, RoutineName )
      CALL SrvD_CopyConstrState (SrvD%z( STATE_CURR), SrvD%z( STATE_PRED), MESH_NEWCOPY, Errstat2, ErrMsg2)
         CALL SetErrStat( Errstat2, ErrMsg2, ErrStat, ErrMsg, RoutineName )
      CALL SrvD_CopyOtherState( SrvD%OtherSt(STATE_CURR), SrvD%OtherSt(STATE_PRED), MESH_NEWCOPY, Errstat2, ErrMsg2)
            CALL SetErrStat( Errstat2, ErrMsg2, ErrStat, ErrMsg, RoutineName )

   END IF ! CompServo


   IF ( p_FAST%CompAero == Module_AD14 ) THEN
         ! Copy values for interpolation/extrapolation:

      DO j = 1, p_FAST%InterpOrder + 1
         AD14%InputTimes(j) = t_initial - (j - 1) * p_FAST%dt
      END DO

      DO j = 2, p_FAST%InterpOrder + 1
         CALL AD14_CopyInput (AD14%Input(1),  AD14%Input(j),  MESH_NEWCOPY, Errstat2, ErrMsg2)
            CALL SetErrStat( Errstat2, ErrMsg2, ErrStat, ErrMsg, RoutineName )
      END DO
      CALL AD14_CopyInput (AD14%Input(1),  AD14%u,  MESH_NEWCOPY, Errstat2, ErrMsg2) ! do this to initialize meshes/allocatable arrays for output of ExtrapInterp routine
         CALL SetErrStat( Errstat2, ErrMsg2, ErrStat, ErrMsg, RoutineName )


         ! Initialize predicted states for j_pc loop:
      CALL AD14_CopyContState   (AD14%x( STATE_CURR), AD14%x( STATE_PRED), MESH_NEWCOPY, Errstat2, ErrMsg2)
         CALL SetErrStat( Errstat2, ErrMsg2, ErrStat, ErrMsg, RoutineName )
      CALL AD14_CopyDiscState   (AD14%xd(STATE_CURR), AD14%xd(STATE_PRED), MESH_NEWCOPY, Errstat2, ErrMsg2)
         CALL SetErrStat( Errstat2, ErrMsg2, ErrStat, ErrMsg, RoutineName )
      CALL AD14_CopyConstrState (AD14%z( STATE_CURR), AD14%z( STATE_PRED), MESH_NEWCOPY, Errstat2, ErrMsg2)
         CALL SetErrStat( Errstat2, ErrMsg2, ErrStat, ErrMsg, RoutineName )
      CALL AD14_CopyOtherState( AD14%OtherSt(STATE_CURR), AD14%OtherSt(STATE_PRED), MESH_NEWCOPY, Errstat2, ErrMsg2)
         CALL SetErrStat( Errstat2, ErrMsg2, ErrStat, ErrMsg, RoutineName )

   ELSEIF ( p_FAST%CompAero == Module_AD ) THEN
         ! Copy values for interpolation/extrapolation:

      DO j = 1, p_FAST%InterpOrder + 1
         AD%InputTimes(j) = t_initial - (j - 1) * p_FAST%dt
      END DO

      DO j = 2, p_FAST%InterpOrder + 1
         CALL AD_CopyInput (AD%Input(1),  AD%Input(j),  MESH_NEWCOPY, Errstat2, ErrMsg2)
            CALL SetErrStat( Errstat2, ErrMsg2, ErrStat, ErrMsg, RoutineName )
      END DO
      CALL AD_CopyInput (AD%Input(1),  AD%u,  MESH_NEWCOPY, Errstat2, ErrMsg2) ! do this to initialize meshes/allocatable arrays for output of ExtrapInterp routine
         CALL SetErrStat( Errstat2, ErrMsg2, ErrStat, ErrMsg, RoutineName )


         ! Initialize predicted states for j_pc loop:
      CALL AD_CopyContState(AD%x(STATE_CURR), AD%x(STATE_PRED), MESH_NEWCOPY, Errstat2, ErrMsg2)
         CALL SetErrStat( Errstat2, ErrMsg2, ErrStat, ErrMsg, RoutineName )
      CALL AD_CopyDiscState(AD%xd(STATE_CURR), AD%xd(STATE_PRED), MESH_NEWCOPY, Errstat2, ErrMsg2)
         CALL SetErrStat( Errstat2, ErrMsg2, ErrStat, ErrMsg, RoutineName )
      CALL AD_CopyConstrState(AD%z(STATE_CURR), AD%z(STATE_PRED), MESH_NEWCOPY, Errstat2, ErrMsg2)
         CALL SetErrStat( Errstat2, ErrMsg2, ErrStat, ErrMsg, RoutineName )
      CALL AD_CopyOtherState(AD%OtherSt(STATE_CURR), AD%OtherSt(STATE_PRED), MESH_NEWCOPY, Errstat2, ErrMsg2)
         CALL SetErrStat( Errstat2, ErrMsg2, ErrStat, ErrMsg, RoutineName )

   END IF ! CompAero == Module_AD



   IF ( p_FAST%CompInflow == Module_IfW ) THEN
         ! Copy values for interpolation/extrapolation:

      DO j = 1, p_FAST%InterpOrder + 1
         IfW%InputTimes(j) = t_initial - (j - 1) * p_FAST%dt
         !IfW%OutputTimes(i) = t_initial - (j - 1) * dt
      END DO

      DO j = 2, p_FAST%InterpOrder + 1
         CALL InflowWind_CopyInput (IfW%Input(1),  IfW%Input(j),  MESH_NEWCOPY, Errstat2, ErrMsg2)
            CALL SetErrStat( Errstat2, ErrMsg2, ErrStat, ErrMsg, RoutineName )
      END DO
      CALL InflowWind_CopyInput (IfW%Input(1),  IfW%u,  MESH_NEWCOPY, Errstat2, ErrMsg2) ! do this to initialize meshes/allocatable arrays for output of ExtrapInterp routine
         CALL SetErrStat( Errstat2, ErrMsg2, ErrStat, ErrMsg, RoutineName )


         ! Initialize predicted states for j_pc loop:
      CALL InflowWind_CopyContState   (IfW%x( STATE_CURR), IfW%x( STATE_PRED), MESH_NEWCOPY, Errstat2, ErrMsg2)
         CALL SetErrStat( Errstat2, ErrMsg2, ErrStat, ErrMsg, RoutineName )
      CALL InflowWind_CopyDiscState   (IfW%xd(STATE_CURR), IfW%xd(STATE_PRED), MESH_NEWCOPY, Errstat2, ErrMsg2)
         CALL SetErrStat( Errstat2, ErrMsg2, ErrStat, ErrMsg, RoutineName )
      CALL InflowWind_CopyConstrState (IfW%z( STATE_CURR), IfW%z( STATE_PRED), MESH_NEWCOPY, Errstat2, ErrMsg2)
         CALL SetErrStat( Errstat2, ErrMsg2, ErrStat, ErrMsg, RoutineName )
      CALL InflowWind_CopyOtherState( IfW%OtherSt(STATE_CURR), IfW%OtherSt(STATE_PRED), MESH_NEWCOPY, Errstat2, ErrMsg2)
            CALL SetErrStat( Errstat2, ErrMsg2, ErrStat, ErrMsg, RoutineName )

   END IF ! CompInflow == Module_IfW


   IF ( p_FAST%CompHydro == Module_HD ) THEN
         ! Copy values for interpolation/extrapolation:
      DO j = 1, p_FAST%InterpOrder + 1
         HD%InputTimes(j) = t_initial - (j - 1) * p_FAST%dt
         !HD_OutputTimes(i) = t_initial - (j - 1) * dt
      END DO

      DO j = 2, p_FAST%InterpOrder + 1
         CALL HydroDyn_CopyInput (HD%Input(1),  HD%Input(j),  MESH_NEWCOPY, Errstat2, ErrMsg2)
            CALL SetErrStat( Errstat2, ErrMsg2, ErrStat, ErrMsg, RoutineName )
      END DO
      CALL HydroDyn_CopyInput (HD%Input(1),  HD%u,  MESH_NEWCOPY, Errstat2, ErrMsg2) ! do this to initialize meshes/allocatable arrays for output of ExtrapInterp routine
         CALL SetErrStat( Errstat2, ErrMsg2, ErrStat, ErrMsg, RoutineName )


         ! Initialize predicted states for j_pc loop:
      CALL HydroDyn_CopyContState   (HD%x( STATE_CURR), HD%x( STATE_PRED), MESH_NEWCOPY, Errstat2, ErrMsg2)
         CALL SetErrStat( Errstat2, ErrMsg2, ErrStat, ErrMsg, RoutineName )
      CALL HydroDyn_CopyDiscState   (HD%xd(STATE_CURR), HD%xd(STATE_PRED), MESH_NEWCOPY, Errstat2, ErrMsg2)
         CALL SetErrStat( Errstat2, ErrMsg2, ErrStat, ErrMsg, RoutineName )
      CALL HydroDyn_CopyConstrState (HD%z( STATE_CURR), HD%z( STATE_PRED), MESH_NEWCOPY, Errstat2, ErrMsg2)
         CALL SetErrStat( Errstat2, ErrMsg2, ErrStat, ErrMsg, RoutineName )
      CALL HydroDyn_CopyOtherState( HD%OtherSt(STATE_CURR), HD%OtherSt(STATE_PRED), MESH_NEWCOPY, Errstat2, ErrMsg2)
         CALL SetErrStat( Errstat2, ErrMsg2, ErrStat, ErrMsg, RoutineName )

   END IF !CompHydro


   IF  (p_FAST%CompSub == Module_SD ) THEN

         ! Copy values for interpolation/extrapolation:
      DO j = 1, p_FAST%InterpOrder + 1
         SD%InputTimes(j) = t_initial - (j - 1) * p_FAST%dt
         !SD_OutputTimes(i) = t_initial - (j - 1) * dt
      END DO

      DO j = 2, p_FAST%InterpOrder + 1
         CALL SD_CopyInput (SD%Input(1),  SD%Input(j),  MESH_NEWCOPY, Errstat2, ErrMsg2)
            CALL SetErrStat( Errstat2, ErrMsg2, ErrStat, ErrMsg, RoutineName )
      END DO
      CALL SD_CopyInput (SD%Input(1),  SD%u,  MESH_NEWCOPY, Errstat2, ErrMsg2) ! do this to initialize meshes/allocatable arrays for output of ExtrapInterp routine
         CALL SetErrStat( Errstat2, ErrMsg2, ErrStat, ErrMsg, RoutineName )


         ! Initialize predicted states for j_pc loop:
      CALL SD_CopyContState   (SD%x( STATE_CURR), SD%x( STATE_PRED), MESH_NEWCOPY, Errstat2, ErrMsg2)
         CALL SetErrStat( Errstat2, ErrMsg2, ErrStat, ErrMsg, RoutineName )
      CALL SD_CopyDiscState   (SD%xd(STATE_CURR), SD%xd(STATE_PRED), MESH_NEWCOPY, Errstat2, ErrMsg2)
         CALL SetErrStat( Errstat2, ErrMsg2, ErrStat, ErrMsg, RoutineName )
      CALL SD_CopyConstrState (SD%z( STATE_CURR), SD%z( STATE_PRED), MESH_NEWCOPY, Errstat2, ErrMsg2)
         CALL SetErrStat( Errstat2, ErrMsg2, ErrStat, ErrMsg, RoutineName )
      CALL SD_CopyOtherState( SD%OtherSt(STATE_CURR), SD%OtherSt(STATE_PRED), MESH_NEWCOPY, Errstat2, ErrMsg2)
         CALL SetErrStat( Errstat2, ErrMsg2, ErrStat, ErrMsg, RoutineName )

   ELSE IF (p_FAST%CompSub == Module_ExtPtfm ) THEN

         ! Copy values for interpolation/extrapolation:
      DO j = 1, p_FAST%InterpOrder + 1
         ExtPtfm%InputTimes(j) = t_initial - (j - 1) * p_FAST%dt
      END DO

      DO j = 2, p_FAST%InterpOrder + 1
         CALL ExtPtfm_CopyInput (ExtPtfm%Input(1),  ExtPtfm%Input(j),  MESH_NEWCOPY, Errstat2, ErrMsg2)
            CALL SetErrStat( Errstat2, ErrMsg2, ErrStat, ErrMsg, RoutineName )
      END DO
      CALL ExtPtfm_CopyInput (ExtPtfm%Input(1),  ExtPtfm%u,  MESH_NEWCOPY, Errstat2, ErrMsg2) ! do this to initialize meshes/allocatable arrays for output of ExtrapInterp routine
         CALL SetErrStat( Errstat2, ErrMsg2, ErrStat, ErrMsg, RoutineName )


         ! Initialize predicted states for j_pc loop:
      CALL ExtPtfm_CopyContState   (ExtPtfm%x( STATE_CURR), ExtPtfm%x( STATE_PRED), MESH_NEWCOPY, Errstat2, ErrMsg2)
         CALL SetErrStat( Errstat2, ErrMsg2, ErrStat, ErrMsg, RoutineName )
      CALL ExtPtfm_CopyDiscState   (ExtPtfm%xd(STATE_CURR), ExtPtfm%xd(STATE_PRED), MESH_NEWCOPY, Errstat2, ErrMsg2)
         CALL SetErrStat( Errstat2, ErrMsg2, ErrStat, ErrMsg, RoutineName )
      CALL ExtPtfm_CopyConstrState (ExtPtfm%z( STATE_CURR), ExtPtfm%z( STATE_PRED), MESH_NEWCOPY, Errstat2, ErrMsg2)
         CALL SetErrStat( Errstat2, ErrMsg2, ErrStat, ErrMsg, RoutineName )
      CALL ExtPtfm_CopyOtherState( ExtPtfm%OtherSt(STATE_CURR), ExtPtfm%OtherSt(STATE_PRED), MESH_NEWCOPY, Errstat2, ErrMsg2)
         CALL SetErrStat( Errstat2, ErrMsg2, ErrStat, ErrMsg, RoutineName )
   END IF ! CompSub


   IF (p_FAST%CompMooring == Module_MAP) THEN
         ! Copy values for interpolation/extrapolation:

      DO j = 1, p_FAST%InterpOrder + 1
         MAPp%InputTimes(j) = t_initial - (j - 1) * p_FAST%dt
         !MAP_OutputTimes(i) = t_initial - (j - 1) * dt
      END DO

      DO j = 2, p_FAST%InterpOrder + 1
         CALL MAP_CopyInput (MAPp%Input(1),  MAPp%Input(j),  MESH_NEWCOPY, Errstat2, ErrMsg2)
            CALL SetErrStat( Errstat2, ErrMsg2, ErrStat, ErrMsg, RoutineName )
      END DO
      CALL MAP_CopyInput (MAPp%Input(1),  MAPp%u,  MESH_NEWCOPY, Errstat2, ErrMsg2) ! do this to initialize meshes/allocatable arrays for output of ExtrapInterp routine
         CALL SetErrStat( Errstat2, ErrMsg2, ErrStat, ErrMsg, RoutineName )

         ! Initialize predicted states for j_pc loop:
      CALL MAP_CopyContState   (MAPp%x( STATE_CURR), MAPp%x( STATE_PRED), MESH_NEWCOPY, Errstat2, ErrMsg2)
         CALL SetErrStat( Errstat2, ErrMsg2, ErrStat, ErrMsg, RoutineName )
      CALL MAP_CopyDiscState   (MAPp%xd(STATE_CURR), MAPp%xd(STATE_PRED), MESH_NEWCOPY, Errstat2, ErrMsg2)
         CALL SetErrStat( Errstat2, ErrMsg2, ErrStat, ErrMsg, RoutineName )
      CALL MAP_CopyConstrState (MAPp%z( STATE_CURR), MAPp%z( STATE_PRED), MESH_NEWCOPY, Errstat2, ErrMsg2)
         CALL SetErrStat( Errstat2, ErrMsg2, ErrStat, ErrMsg, RoutineName )
      IF ( p_FAST%n_substeps( MODULE_MAP ) > 1 ) THEN
         CALL MAP_CopyOtherState( MAPp%OtherSt, MAPp%OtherSt_old, MESH_NEWCOPY, Errstat2, ErrMsg2)
            CALL SetErrStat( Errstat2, ErrMsg2, ErrStat, ErrMsg, RoutineName )
      END IF

   ELSEIF (p_FAST%CompMooring == Module_MD) THEN
         ! Copy values for interpolation/extrapolation:

      DO j = 1, p_FAST%InterpOrder + 1
         MD%InputTimes(j) = t_initial - (j - 1) * p_FAST%dt
         !MD_OutputTimes(i) = t_initial - (j - 1) * dt
      END DO

      DO j = 2, p_FAST%InterpOrder + 1
         CALL MD_CopyInput (MD%Input(1),  MD%Input(j),  MESH_NEWCOPY, Errstat2, ErrMsg2)
            CALL SetErrStat( Errstat2, ErrMsg2, ErrStat, ErrMsg, RoutineName )
      END DO
      CALL MD_CopyInput (MD%Input(1),  MD%u,  MESH_NEWCOPY, Errstat2, ErrMsg2) ! do this to initialize meshes/allocatable arrays for output of ExtrapInterp routine
         CALL SetErrStat( Errstat2, ErrMsg2, ErrStat, ErrMsg, RoutineName )

         ! Initialize predicted states for j_pc loop:
      CALL MD_CopyContState   (MD%x( STATE_CURR), MD%x( STATE_PRED), MESH_NEWCOPY, Errstat2, ErrMsg2)
         CALL SetErrStat( Errstat2, ErrMsg2, ErrStat, ErrMsg, RoutineName )
      CALL MD_CopyDiscState   (MD%xd(STATE_CURR), MD%xd(STATE_PRED), MESH_NEWCOPY, Errstat2, ErrMsg2)
         CALL SetErrStat( Errstat2, ErrMsg2, ErrStat, ErrMsg, RoutineName )
      CALL MD_CopyConstrState (MD%z( STATE_CURR), MD%z( STATE_PRED), MESH_NEWCOPY, Errstat2, ErrMsg2)
         CALL SetErrStat( Errstat2, ErrMsg2, ErrStat, ErrMsg, RoutineName )
      CALL MD_CopyOtherState( MD%OtherSt(STATE_CURR), MD%OtherSt(STATE_PRED), MESH_NEWCOPY, Errstat2, ErrMsg2)
         CALL SetErrStat( Errstat2, ErrMsg2, ErrStat, ErrMsg, RoutineName )

   ELSEIF (p_FAST%CompMooring == Module_FEAM) THEN
         ! Copy values for interpolation/extrapolation:

      DO j = 1, p_FAST%InterpOrder + 1
         FEAM%InputTimes(j) = t_initial - (j - 1) * p_FAST%dt
         !FEAM_OutputTimes(i) = t_initial - (j - 1) * dt
      END DO

      DO j = 2, p_FAST%InterpOrder + 1
         CALL FEAM_CopyInput (FEAM%Input(1),  FEAM%Input(j),  MESH_NEWCOPY, Errstat2, ErrMsg2)
            CALL SetErrStat( Errstat2, ErrMsg2, ErrStat, ErrMsg, RoutineName )
      END DO
      CALL FEAM_CopyInput (FEAM%Input(1),  FEAM%u,  MESH_NEWCOPY, Errstat2, ErrMsg2) ! do this to initialize meshes/allocatable arrays for output of ExtrapInterp routine
         CALL SetErrStat( Errstat2, ErrMsg2, ErrStat, ErrMsg, RoutineName )

         ! Initialize predicted states for j_pc loop:
      CALL FEAM_CopyContState   (FEAM%x( STATE_CURR), FEAM%x( STATE_PRED), MESH_NEWCOPY, Errstat2, ErrMsg2)
         CALL SetErrStat( Errstat2, ErrMsg2, ErrStat, ErrMsg, RoutineName )
      CALL FEAM_CopyDiscState   (FEAM%xd(STATE_CURR), FEAM%xd(STATE_PRED), MESH_NEWCOPY, Errstat2, ErrMsg2)
         CALL SetErrStat( Errstat2, ErrMsg2, ErrStat, ErrMsg, RoutineName )
      CALL FEAM_CopyConstrState (FEAM%z( STATE_CURR), FEAM%z( STATE_PRED), MESH_NEWCOPY, Errstat2, ErrMsg2)
         CALL SetErrStat( Errstat2, ErrMsg2, ErrStat, ErrMsg, RoutineName )
      CALL FEAM_CopyOtherState( FEAM%OtherSt(STATE_CURR), FEAM%OtherSt(STATE_PRED), MESH_NEWCOPY, Errstat2, ErrMsg2)
         CALL SetErrStat( Errstat2, ErrMsg2, ErrStat, ErrMsg, RoutineName )

   ELSEIF (p_FAST%CompMooring == Module_Orca) THEN
         ! Copy values for interpolation/extrapolation:

      DO j = 1, p_FAST%InterpOrder + 1
         Orca%InputTimes(j) = t_initial - (j - 1) * p_FAST%dt
      END DO

      DO j = 2, p_FAST%InterpOrder + 1
         CALL Orca_CopyInput (Orca%Input(1),  Orca%Input(j),  MESH_NEWCOPY, Errstat2, ErrMsg2)
            CALL SetErrStat( Errstat2, ErrMsg2, ErrStat, ErrMsg, RoutineName )
      END DO
      CALL Orca_CopyInput (Orca%Input(1),  Orca%u,  MESH_NEWCOPY, Errstat2, ErrMsg2) ! do this to initialize meshes/allocatable arrays for output of ExtrapInterp routine
         CALL SetErrStat( Errstat2, ErrMsg2, ErrStat, ErrMsg, RoutineName )

         ! Initialize predicted states for j_pc loop:
      CALL Orca_CopyContState   (Orca%x( STATE_CURR), Orca%x( STATE_PRED), MESH_NEWCOPY, Errstat2, ErrMsg2)
         CALL SetErrStat( Errstat2, ErrMsg2, ErrStat, ErrMsg, RoutineName )
      CALL Orca_CopyDiscState   (Orca%xd(STATE_CURR), Orca%xd(STATE_PRED), MESH_NEWCOPY, Errstat2, ErrMsg2)
         CALL SetErrStat( Errstat2, ErrMsg2, ErrStat, ErrMsg, RoutineName )
      CALL Orca_CopyConstrState (Orca%z( STATE_CURR), Orca%z( STATE_PRED), MESH_NEWCOPY, Errstat2, ErrMsg2)
         CALL SetErrStat( Errstat2, ErrMsg2, ErrStat, ErrMsg, RoutineName )
      CALL Orca_CopyOtherState( Orca%OtherSt(STATE_CURR), Orca%OtherSt(STATE_PRED), MESH_NEWCOPY, Errstat2, ErrMsg2)
         CALL SetErrStat( Errstat2, ErrMsg2, ErrStat, ErrMsg, RoutineName )
   END IF ! CompMooring


   IF  (p_FAST%CompIce == Module_IceF ) THEN

         ! Copy values for interpolation/extrapolation:
      DO j = 1, p_FAST%InterpOrder + 1
         IceF%InputTimes(j) = t_initial - (j - 1) * p_FAST%dt
         !IceF_OutputTimes(i) = t_initial - (j - 1) * dt
      END DO

      DO j = 2, p_FAST%InterpOrder + 1
         CALL IceFloe_CopyInput (IceF%Input(1),  IceF%Input(j),  MESH_NEWCOPY, Errstat2, ErrMsg2)
            CALL SetErrStat( Errstat2, ErrMsg2, ErrStat, ErrMsg, RoutineName )
      END DO
      CALL IceFloe_CopyInput (IceF%Input(1),  IceF%u,  MESH_NEWCOPY, Errstat2, ErrMsg2) ! do this to initialize meshes/allocatable arrays for output of ExtrapInterp routine
         CALL SetErrStat( Errstat2, ErrMsg2, ErrStat, ErrMsg, RoutineName )


         ! Initialize predicted states for j_pc loop:
      CALL IceFloe_CopyContState   (IceF%x( STATE_CURR), IceF%x( STATE_PRED), MESH_NEWCOPY, Errstat2, ErrMsg2)
         CALL SetErrStat( Errstat2, ErrMsg2, ErrStat, ErrMsg, RoutineName )
      CALL IceFloe_CopyDiscState   (IceF%xd(STATE_CURR), IceF%xd(STATE_PRED), MESH_NEWCOPY, Errstat2, ErrMsg2)
         CALL SetErrStat( Errstat2, ErrMsg2, ErrStat, ErrMsg, RoutineName )
      CALL IceFloe_CopyConstrState (IceF%z( STATE_CURR), IceF%z( STATE_PRED), MESH_NEWCOPY, Errstat2, ErrMsg2)
         CALL SetErrStat( Errstat2, ErrMsg2, ErrStat, ErrMsg, RoutineName )
      CALL IceFloe_CopyOtherState( IceF%OtherSt(STATE_CURR), IceF%OtherSt(STATE_PRED), MESH_NEWCOPY, Errstat2, ErrMsg2)
         CALL SetErrStat( Errstat2, ErrMsg2, ErrStat, ErrMsg, RoutineName )

   ELSEIF  (p_FAST%CompIce == Module_IceD ) THEN

      DO i = 1,p_FAST%numIceLegs

            ! Copy values for interpolation/extrapolation:
         DO j = 1, p_FAST%InterpOrder + 1
            IceD%InputTimes(j,i) = t_initial - (j - 1) * p_FAST%dt
            !IceD%OutputTimes(j,i) = t_initial - (j - 1) * dt
         END DO

         DO j = 2, p_FAST%InterpOrder + 1
            CALL IceD_CopyInput (IceD%Input(1,i),  IceD%Input(j,i),  MESH_NEWCOPY, Errstat2, ErrMsg2)
               CALL SetErrStat( Errstat2, ErrMsg2, ErrStat, ErrMsg, RoutineName )
         END DO
         CALL IceD_CopyInput (IceD%Input(1,i),  IceD%u(i),  MESH_NEWCOPY, Errstat2, ErrMsg2) ! do this to initialize meshes/allocatable arrays for output of ExtrapInterp routine
            CALL SetErrStat( Errstat2, ErrMsg2, ErrStat, ErrMsg, RoutineName )


            ! Initialize predicted states for j_pc loop:
         CALL IceD_CopyContState   (IceD%x( i,STATE_CURR), IceD%x( i,STATE_PRED), MESH_NEWCOPY, Errstat2, ErrMsg2)
            CALL SetErrStat( Errstat2, ErrMsg2, ErrStat, ErrMsg, RoutineName )
         CALL IceD_CopyDiscState   (IceD%xd(i,STATE_CURR), IceD%xd(i,STATE_PRED), MESH_NEWCOPY, Errstat2, ErrMsg2)
            CALL SetErrStat( Errstat2, ErrMsg2, ErrStat, ErrMsg, RoutineName )
         CALL IceD_CopyConstrState (IceD%z( i,STATE_CURR), IceD%z( i,STATE_PRED), MESH_NEWCOPY, Errstat2, ErrMsg2)
            CALL SetErrStat( Errstat2, ErrMsg2, ErrStat, ErrMsg, RoutineName )
         CALL IceD_CopyOtherState( IceD%OtherSt(i,STATE_CURR), IceD%OtherSt(i,STATE_PRED), MESH_NEWCOPY, Errstat2, ErrMsg2)
            CALL SetErrStat( Errstat2, ErrMsg2, ErrStat, ErrMsg, RoutineName )

      END DO ! numIceLegs

   END IF ! CompIce


END SUBROUTINE FAST_InitIOarrays
!----------------------------------------------------------------------------------------------------------------------------------
!> Routine that calls FAST_Solution for one instance of a Turbine data structure. This is a separate subroutine so that the FAST
!! driver programs do not need to change or operate on the individual module level.
SUBROUTINE FAST_Solution_T(t_initial, n_t_global, Turbine, ErrStat, ErrMsg )

   REAL(DbKi),               INTENT(IN   ) :: t_initial           !< initial time
   INTEGER(IntKi),           INTENT(IN   ) :: n_t_global          !< loop counter
   TYPE(FAST_TurbineType),   INTENT(INOUT) :: Turbine             !< all data for one instance of a turbine
   INTEGER(IntKi),           INTENT(  OUT) :: ErrStat             !< Error status of the operation
   CHARACTER(*),             INTENT(  OUT) :: ErrMsg              !< Error message if ErrStat /= ErrID_None

   CALL FAST_Solution(t_initial, n_t_global, Turbine%p_FAST, Turbine%y_FAST, Turbine%m_FAST, &
                  Turbine%ED, Turbine%BD, Turbine%SrvD, Turbine%AD14, Turbine%AD, Turbine%IfW, Turbine%OpFM, Turbine%SC_DX, &
                  Turbine%HD, Turbine%SD, Turbine%ExtPtfm, Turbine%MAP, Turbine%FEAM, Turbine%MD, Turbine%Orca, &
                  Turbine%IceF, Turbine%IceD, Turbine%MeshMapData, ErrStat, ErrMsg )

END SUBROUTINE FAST_Solution_T
!----------------------------------------------------------------------------------------------------------------------------------
!> This routine takes data from n_t_global and gets values at n_t_global + 1
SUBROUTINE FAST_Solution(t_initial, n_t_global, p_FAST, y_FAST, m_FAST, ED, BD, SrvD, AD14, AD, IfW, OpFM, SC_DX, HD, SD, ExtPtfm, &
                         MAPp, FEAM, MD, Orca, IceF, IceD, MeshMapData, ErrStat, ErrMsg )

   REAL(DbKi),               INTENT(IN   ) :: t_initial           !< initial time
   INTEGER(IntKi),           INTENT(IN   ) :: n_t_global          !< loop counter

   TYPE(FAST_ParameterType), INTENT(IN   ) :: p_FAST              !< Parameters for the glue code
   TYPE(FAST_OutputFileType),INTENT(INOUT) :: y_FAST              !< Output variables for the glue code
   TYPE(FAST_MiscVarType),   INTENT(INOUT) :: m_FAST              !< Miscellaneous variables

   TYPE(ElastoDyn_Data),     INTENT(INOUT) :: ED                  !< ElastoDyn data
   TYPE(BeamDyn_Data),       INTENT(INOUT) :: BD                  !< BeamDyn data
   TYPE(ServoDyn_Data),      INTENT(INOUT) :: SrvD                !< ServoDyn data
   TYPE(AeroDyn14_Data),     INTENT(INOUT) :: AD14                !< AeroDyn14 data
   TYPE(AeroDyn_Data),       INTENT(INOUT) :: AD                  !< AeroDyn data
   TYPE(InflowWind_Data),    INTENT(INOUT) :: IfW                 !< InflowWind data
   TYPE(OpenFOAM_Data),      INTENT(INOUT) :: OpFM                !< OpenFOAM data
   TYPE(SCDataEx_Data),      INTENT(INOUT) :: SC_DX               !< Supercontroller Exchange data
   TYPE(HydroDyn_Data),      INTENT(INOUT) :: HD                  !< HydroDyn data
   TYPE(SubDyn_Data),        INTENT(INOUT) :: SD                  !< SubDyn data
   TYPE(ExtPtfm_Data),       INTENT(INOUT) :: ExtPtfm             !< ExtPtfm_MCKF data
   TYPE(MAP_Data),           INTENT(INOUT) :: MAPp                !< MAP data
   TYPE(FEAMooring_Data),    INTENT(INOUT) :: FEAM                !< FEAMooring data
   TYPE(MoorDyn_Data),       INTENT(INOUT) :: MD                  !< Data for the MoorDyn module
   TYPE(OrcaFlex_Data),      INTENT(INOUT) :: Orca                !< OrcaFlex interface data
   TYPE(IceFloe_Data),       INTENT(INOUT) :: IceF                !< IceFloe data
   TYPE(IceDyn_Data),        INTENT(INOUT) :: IceD                !< All the IceDyn data used in time-step loop

   TYPE(FAST_ModuleMapType), INTENT(INOUT) :: MeshMapData         !< Data for mapping between modules

   INTEGER(IntKi),           INTENT(  OUT) :: ErrStat             !< Error status of the operation
   CHARACTER(*),             INTENT(  OUT) :: ErrMsg              !< Error message if ErrStat /= ErrID_None

   ! local variables
   REAL(DbKi)                              :: t_global_next       ! next simulation time (m_FAST%t_global + p_FAST%dt)
   INTEGER(IntKi)                          :: n_t_global_next     ! n_t_global + 1
   INTEGER(IntKi)                          :: j_pc                ! predictor-corrector loop counter
   INTEGER(IntKi)                          :: NumCorrections      ! number of corrections for this time step
   INTEGER(IntKi), parameter               :: MaxCorrections = 20 ! maximum number of corrections allowed
   LOGICAL                                 :: WriteThisStep       ! Whether WriteOutput values will be printed

   INTEGER(IntKi)                          :: I, k                ! generic loop counters

   !REAL(ReKi)                              :: ControlInputGuess   ! value of controller inputs


   INTEGER(IntKi)                          :: ErrStat2
   CHARACTER(ErrMsgLen)                    :: ErrMsg2
   CHARACTER(*), PARAMETER                 :: RoutineName = 'FAST_Solution'


   ErrStat  = ErrID_None
   ErrMsg   = ""
   ErrStat2 = ErrID_None
   ErrMsg2  = ""

   n_t_global_next = n_t_global+1
   t_global_next = t_initial + n_t_global_next*p_FAST%DT  ! = m_FAST%t_global + p_FAST%dt

   y_FAST%WriteThisStep = NeedWriteOutput(n_t_global_next, t_global_next, p_FAST)

      !! determine if the Jacobian should be calculated this time
   IF ( m_FAST%calcJacobian ) THEN ! this was true (possibly at initialization), so we'll advance the time for the next calculation of the Jacobian

      if (p_FAST%CompMooring == Module_Orca .and. n_t_global < 5) then
         m_FAST%NextJacCalcTime = m_FAST%t_global + p_FAST%DT  ! the jacobian calculated with OrcaFlex at t=0 is incorrect, but is okay on the 2nd step (it's not okay for OrcaFlex version 10, so I increased this to 5)
      else
         m_FAST%NextJacCalcTime = m_FAST%t_global + p_FAST%DT_UJac
      end if

   END IF

      ! set number of corrections to be used for this time step:
   IF ( p_FAST%CompElast == Module_BD ) THEN ! BD accelerations have fewer spikes with these corrections on the first several time steps
      if (n_t_global > 2) then ! this 2 should probably be related to p_FAST%InterpOrder
         NumCorrections = p_FAST%NumCrctn
      elseif (n_t_global == 0) then
         NumCorrections = max(p_FAST%NumCrctn,16)
      else
         NumCorrections = max(p_FAST%NumCrctn,1)
      end if
   ELSE
      NumCorrections = p_FAST%NumCrctn
   END IF

      ! the ServoDyn inputs from Simulink are for t, not t+dt, so we're going to overwrite the inputs from
      ! the previous step before we extrapolate these inputs:
   IF ( p_FAST%CompServo == Module_SrvD ) CALL SrvD_SetExternalInputs( p_FAST, m_FAST, SrvD%Input(1) )

   IF ( p_FAST%UseSC ) THEN
      CALL SC_DX_SetOutputs(p_FAST, SrvD%Input(1), SC_DX, ErrStat2, ErrMsg2 )
      CALL SetErrStat(ErrStat2, ErrMsg2, ErrStat, ErrMsg, RoutineName )
   END IF

   !++++++++++++++++++++++++++++++++++++++++++++++++++++++++++++++++++++++++++++++++++++++++++++++++++++++++++++++++++++++++++++
   !! ## Step 1.a: Extrapolate Inputs
   !!
   !! gives predicted values at t+dt
   !++++++++++++++++++++++++++++++++++++++++++++++++++++++++++++++++++++++++++++++++++++++++++++++++++++++++++++++++++++++++++++
   CALL FAST_ExtrapInterpMods( t_global_next, p_FAST, m_FAST, ED, BD, SrvD, AD14, AD, IfW, HD, SD, ExtPtfm, &
                               MAPp, FEAM, MD, Orca, IceF, IceD, ErrStat2, ErrMsg2 )
      CALL SetErrStat(ErrStat2, ErrMsg2, ErrStat, ErrMsg, RoutineName )


   !! predictor-corrector loop:
   j_pc = 0
   do while (j_pc <= NumCorrections)
      WriteThisStep = y_FAST%WriteThisStep .AND. j_pc==NumCorrections

   !++++++++++++++++++++++++++++++++++++++++++++++++++++++++++++++++++++++++++++++++++++++++++++++++++++++++++++++++++++++++++++
   !! ## Step 1.b: Advance states (yield state and constraint values at t_global_next)
   !!
   !! STATE_CURR values of x, xd, z, and OtherSt contain values at m_FAST%t_global;
   !! STATE_PRED values contain values at t_global_next.
   !++++++++++++++++++++++++++++++++++++++++++++++++++++++++++++++++++++++++++++++++++++++++++++++++++++++++++++++++++++++++++++

      CALL FAST_AdvanceStates( t_initial, n_t_global, p_FAST, m_FAST, ED, BD, SrvD, AD14, AD, IfW, OpFM, HD, SD, ExtPtfm, &
                               MAPp, FEAM, MD, Orca, IceF, IceD, MeshMapData, ErrStat2, ErrMsg2, WriteThisStep )
         CALL SetErrStat(ErrStat2, ErrMsg2, ErrStat, ErrMsg, RoutineName )
         IF (ErrStat >= AbortErrLev) RETURN

   !++++++++++++++++++++++++++++++++++++++++++++++++++++++++++++++++++++++++++++++++++++++++++++++++++++++++++++++++++++++++++++
   !! ## Step 1.c: Input-Output Solve
   !++++++++++++++++++++++++++++++++++++++++++++++++++++++++++++++++++++++++++++++++++++++++++++++++++++++++++++++++++++++++++++
      ! save predicted inputs for comparison with corrected value later
      !IF (p_FAST%CheckHSSBrTrqC) THEN
      !   ControlInputGuess = ED%Input(1)%HSSBrTrqC
      !END IF

      CALL CalcOutputs_And_SolveForInputs( n_t_global, t_global_next,  STATE_PRED, m_FAST%calcJacobian, m_FAST%NextJacCalcTime, &
         p_FAST, m_FAST, WriteThisStep, ED, BD, SrvD, AD14, AD, IfW, OpFM, HD, SD, ExtPtfm, MAPp, FEAM, MD, Orca, IceF, IceD, MeshMapData, ErrStat2, ErrMsg2 )
         CALL SetErrStat(ErrStat2, ErrMsg2, ErrStat, ErrMsg, RoutineName )
         IF (ErrStat >= AbortErrLev) RETURN

   !++++++++++++++++++++++++++++++++++++++++++++++++++++++++++++++++++++++++++++++++++++++++++++++++++++++++++++++++++++++++++++
   !! ## Step 2: Correct (continue in loop)
   !++++++++++++++++++++++++++++++++++++++++++++++++++++++++++++++++++++++++++++++++++++++++++++++++++++++++++++++++++++++++++++
      j_pc = j_pc + 1

      !   ! Check if the predicted inputs were significantly different than the corrected inputs
      !   ! (values before and after CalcOutputs_And_SolveForInputs)
      !if (j_pc > NumCorrections) then
      !
      !   !if (p_FAST%CheckHSSBrTrqC) then
      !   !   if ( abs(ControlInputGuess - ED%Input(1)%HSSBrTrqC) > 50.0_ReKi ) then ! I randomly picked 50 N-m
      !   !      NumCorrections = min(p_FAST%NumCrctn + 1, MaxCorrections)
      !   !      ! print *, 'correction:', t_global_next, NumCorrections
      !   !      cycle
      !   !   end if
      !   !end if
      !
      !   ! check pitch position input to structural code (not implemented, yet)
      !end if

   enddo ! j_pc

   if (p_FAST%UseSC ) then
      call SC_DX_SetInputs(p_FAST, SrvD%y, SC_DX, ErrStat2, ErrMsg2 )
      call SetErrStat( ErrStat2, ErrMsg2, ErrStat, ErrMsg, RoutineName )
   end if

   !++++++++++++++++++++++++++++++++++++++++++++++++++++++++++++++++++++++++++++++++++++++++++++++++++++++++++++++++++++++++++++
   !! ## Step 3: Save all final variables (advance to next time)
   !++++++++++++++++++++++++++++++++++++++++++++++++++++++++++++++++++++++++++++++++++++++++++++++++++++++++++++++++++++++++++++

   !----------------------------------------------------------------------------------------
   !! copy the final predicted states from step t_global_next to actual states for that step
   !----------------------------------------------------------------------------------------

      ! ElastoDyn: copy final predictions to actual states
   CALL ED_CopyContState   (ED%x( STATE_PRED), ED%x( STATE_CURR), MESH_UPDATECOPY, Errstat2, ErrMsg2)
      CALL SetErrStat(ErrStat2, ErrMsg2, ErrStat, ErrMsg, RoutineName )
   CALL ED_CopyDiscState   (ED%xd(STATE_PRED), ED%xd(STATE_CURR), MESH_UPDATECOPY, Errstat2, ErrMsg2)
      CALL SetErrStat(ErrStat2, ErrMsg2, ErrStat, ErrMsg, RoutineName )
   CALL ED_CopyConstrState (ED%z( STATE_PRED), ED%z( STATE_CURR), MESH_UPDATECOPY, Errstat2, ErrMsg2)
      CALL SetErrStat(ErrStat2, ErrMsg2, ErrStat, ErrMsg, RoutineName )
   CALL ED_CopyOtherState (ED%OtherSt( STATE_PRED), ED%OtherSt( STATE_CURR), MESH_UPDATECOPY, Errstat2, ErrMsg2)
      CALL SetErrStat(ErrStat2, ErrMsg2, ErrStat, ErrMsg, RoutineName )


      ! BeamDyn: copy final predictions to actual states
   IF ( p_FAST%CompElast == Module_BD ) THEN
      DO k=1,p_FAST%nBeams
         CALL BD_CopyContState   (BD%x( k,STATE_PRED), BD%x( k,STATE_CURR), MESH_UPDATECOPY, Errstat2, ErrMsg2)
            CALL SetErrStat(ErrStat2, ErrMsg2, ErrStat, ErrMsg, RoutineName )
         CALL BD_CopyDiscState   (BD%xd(k,STATE_PRED), BD%xd(k,STATE_CURR), MESH_UPDATECOPY, Errstat2, ErrMsg2)
            CALL SetErrStat(ErrStat2, ErrMsg2, ErrStat, ErrMsg, RoutineName )
         CALL BD_CopyConstrState (BD%z( k,STATE_PRED), BD%z( k,STATE_CURR), MESH_UPDATECOPY, Errstat2, ErrMsg2)
            CALL SetErrStat(ErrStat2, ErrMsg2, ErrStat, ErrMsg, RoutineName )
         CALL BD_CopyOtherState (BD%OtherSt( k,STATE_PRED), BD%OtherSt( k,STATE_CURR), MESH_UPDATECOPY, Errstat2, ErrMsg2)
            CALL SetErrStat(ErrStat2, ErrMsg2, ErrStat, ErrMsg, RoutineName )
      END DO
   END IF


      ! AeroDyn: copy final predictions to actual states; copy current outputs to next
   IF ( p_FAST%CompAero == Module_AD14 ) THEN
      CALL AD14_CopyContState   (AD14%x( STATE_PRED), AD14%x( STATE_CURR), MESH_UPDATECOPY, Errstat2, ErrMsg2)
         CALL SetErrStat(ErrStat2, ErrMsg2, ErrStat, ErrMsg, RoutineName )
      CALL AD14_CopyDiscState   (AD14%xd(STATE_PRED), AD14%xd(STATE_CURR), MESH_UPDATECOPY, Errstat2, ErrMsg2)
         CALL SetErrStat(ErrStat2, ErrMsg2, ErrStat, ErrMsg, RoutineName )
      CALL AD14_CopyConstrState (AD14%z( STATE_PRED), AD14%z( STATE_CURR), MESH_UPDATECOPY, Errstat2, ErrMsg2)
         CALL SetErrStat(ErrStat2, ErrMsg2, ErrStat, ErrMsg, RoutineName )
      CALL AD14_CopyOtherState (AD14%OtherSt(STATE_PRED), AD14%OtherSt(STATE_CURR), MESH_UPDATECOPY, Errstat2, ErrMsg2)
         CALL SetErrStat(ErrStat2, ErrMsg2, ErrStat, ErrMsg, RoutineName )
   ELSEIF ( p_FAST%CompAero == Module_AD ) THEN
      CALL AD_CopyContState   (AD%x( STATE_PRED), AD%x( STATE_CURR), MESH_UPDATECOPY, Errstat2, ErrMsg2)
         CALL SetErrStat(ErrStat2, ErrMsg2, ErrStat, ErrMsg, RoutineName )
      CALL AD_CopyDiscState   (AD%xd(STATE_PRED), AD%xd(STATE_CURR), MESH_UPDATECOPY, Errstat2, ErrMsg2)
         CALL SetErrStat(ErrStat2, ErrMsg2, ErrStat, ErrMsg, RoutineName )
      CALL AD_CopyConstrState (AD%z( STATE_PRED), AD%z( STATE_CURR), MESH_UPDATECOPY, Errstat2, ErrMsg2)
         CALL SetErrStat(ErrStat2, ErrMsg2, ErrStat, ErrMsg, RoutineName )
      CALL AD_CopyOtherState (AD%OtherSt(STATE_PRED), AD%OtherSt(STATE_CURR), MESH_UPDATECOPY, Errstat2, ErrMsg2)
         CALL SetErrStat(ErrStat2, ErrMsg2, ErrStat, ErrMsg, RoutineName )
   END IF


   ! InflowWind: copy final predictions to actual states; copy current outputs to next
   IF ( p_FAST%CompInflow == Module_IfW ) THEN
      CALL InflowWind_CopyContState   (IfW%x( STATE_PRED), IfW%x( STATE_CURR), MESH_UPDATECOPY, Errstat2, ErrMsg2)
         CALL SetErrStat(ErrStat2, ErrMsg2, ErrStat, ErrMsg, RoutineName )
      CALL InflowWind_CopyDiscState   (IfW%xd(STATE_PRED), IfW%xd(STATE_CURR), MESH_UPDATECOPY, Errstat2, ErrMsg2)
         CALL SetErrStat(ErrStat2, ErrMsg2, ErrStat, ErrMsg, RoutineName )
      CALL InflowWind_CopyConstrState (IfW%z( STATE_PRED), IfW%z( STATE_CURR), MESH_UPDATECOPY, Errstat2, ErrMsg2)
         CALL SetErrStat(ErrStat2, ErrMsg2, ErrStat, ErrMsg, RoutineName )
      CALL InflowWind_CopyOtherState (IfW%OtherSt( STATE_PRED), IfW%OtherSt( STATE_CURR), MESH_UPDATECOPY, Errstat2, ErrMsg2)
         CALL SetErrStat(ErrStat2, ErrMsg2, ErrStat, ErrMsg, RoutineName )
   END IF


   ! ServoDyn: copy final predictions to actual states; copy current outputs to next
   IF ( p_FAST%CompServo == Module_SrvD ) THEN
      CALL SrvD_CopyContState   (SrvD%x( STATE_PRED), SrvD%x( STATE_CURR), MESH_UPDATECOPY, Errstat2, ErrMsg2)
         CALL SetErrStat(ErrStat2, ErrMsg2, ErrStat, ErrMsg, RoutineName )
      CALL SrvD_CopyDiscState   (SrvD%xd(STATE_PRED), SrvD%xd(STATE_CURR), MESH_UPDATECOPY, Errstat2, ErrMsg2)
         CALL SetErrStat(ErrStat2, ErrMsg2, ErrStat, ErrMsg, RoutineName )
      CALL SrvD_CopyConstrState (SrvD%z( STATE_PRED), SrvD%z( STATE_CURR), MESH_UPDATECOPY, Errstat2, ErrMsg2)
         CALL SetErrStat(ErrStat2, ErrMsg2, ErrStat, ErrMsg, RoutineName )
      CALL SrvD_CopyOtherState (SrvD%OtherSt( STATE_PRED), SrvD%OtherSt( STATE_CURR), MESH_UPDATECOPY, Errstat2, ErrMsg2)
         CALL SetErrStat(ErrStat2, ErrMsg2, ErrStat, ErrMsg, RoutineName )
   END IF


   ! HydroDyn: copy final predictions to actual states
   IF ( p_FAST%CompHydro == Module_HD ) THEN
      CALL HydroDyn_CopyContState   (HD%x( STATE_PRED), HD%x( STATE_CURR), MESH_UPDATECOPY, Errstat2, ErrMsg2)
         CALL SetErrStat(ErrStat2, ErrMsg2, ErrStat, ErrMsg, RoutineName )
      CALL HydroDyn_CopyDiscState   (HD%xd(STATE_PRED), HD%xd(STATE_CURR), MESH_UPDATECOPY, Errstat2, ErrMsg2)
         CALL SetErrStat(ErrStat2, ErrMsg2, ErrStat, ErrMsg, RoutineName )
      CALL HydroDyn_CopyConstrState (HD%z( STATE_PRED), HD%z( STATE_CURR), MESH_UPDATECOPY, Errstat2, ErrMsg2)
         CALL SetErrStat(ErrStat2, ErrMsg2, ErrStat, ErrMsg, RoutineName )
      CALL HydroDyn_CopyOtherState (HD%OtherSt(STATE_PRED), HD%OtherSt(STATE_CURR), MESH_UPDATECOPY, Errstat2, ErrMsg2)
         CALL SetErrStat(ErrStat2, ErrMsg2, ErrStat, ErrMsg, RoutineName )
   END IF


   ! SubDyn: copy final predictions to actual states
   IF ( p_FAST%CompSub == Module_SD ) THEN
      CALL SD_CopyContState   (SD%x( STATE_PRED), SD%x( STATE_CURR), MESH_UPDATECOPY, Errstat2, ErrMsg2)
         CALL SetErrStat(ErrStat2, ErrMsg2, ErrStat, ErrMsg, RoutineName )
      CALL SD_CopyDiscState   (SD%xd(STATE_PRED), SD%xd(STATE_CURR), MESH_UPDATECOPY, Errstat2, ErrMsg2)
         CALL SetErrStat(ErrStat2, ErrMsg2, ErrStat, ErrMsg, RoutineName )
      CALL SD_CopyConstrState (SD%z( STATE_PRED), SD%z( STATE_CURR), MESH_UPDATECOPY, Errstat2, ErrMsg2)
         CALL SetErrStat(ErrStat2, ErrMsg2, ErrStat, ErrMsg, RoutineName )
      CALL SD_CopyOtherState (SD%OtherSt(STATE_PRED), SD%OtherSt(STATE_CURR), MESH_UPDATECOPY, Errstat2, ErrMsg2)
         CALL SetErrStat(ErrStat2, ErrMsg2, ErrStat, ErrMsg, RoutineName )
   ELSE IF ( p_FAST%CompSub == Module_ExtPtfm ) THEN
      CALL ExtPtfm_CopyContState   (ExtPtfm%x( STATE_PRED), ExtPtfm%x( STATE_CURR), MESH_UPDATECOPY, Errstat2, ErrMsg2)
         CALL SetErrStat(ErrStat2, ErrMsg2, ErrStat, ErrMsg, RoutineName )
      CALL ExtPtfm_CopyDiscState   (ExtPtfm%xd(STATE_PRED), ExtPtfm%xd(STATE_CURR), MESH_UPDATECOPY, Errstat2, ErrMsg2)
         CALL SetErrStat(ErrStat2, ErrMsg2, ErrStat, ErrMsg, RoutineName )
      CALL ExtPtfm_CopyConstrState (ExtPtfm%z( STATE_PRED), ExtPtfm%z( STATE_CURR), MESH_UPDATECOPY, Errstat2, ErrMsg2)
         CALL SetErrStat(ErrStat2, ErrMsg2, ErrStat, ErrMsg, RoutineName )
      CALL ExtPtfm_CopyOtherState (ExtPtfm%OtherSt(STATE_PRED), ExtPtfm%OtherSt(STATE_CURR), MESH_UPDATECOPY, Errstat2, ErrMsg2)
         CALL SetErrStat(ErrStat2, ErrMsg2, ErrStat, ErrMsg, RoutineName )
   END IF


   ! MAP: copy final predictions to actual states
   IF (p_FAST%CompMooring == Module_MAP) THEN
      CALL MAP_CopyContState   (MAPp%x( STATE_PRED), MAPp%x( STATE_CURR), MESH_UPDATECOPY, Errstat2, ErrMsg2)
         CALL SetErrStat(ErrStat2, ErrMsg2, ErrStat, ErrMsg, RoutineName )
      CALL MAP_CopyDiscState   (MAPp%xd(STATE_PRED), MAPp%xd(STATE_CURR), MESH_UPDATECOPY, Errstat2, ErrMsg2)
         CALL SetErrStat(ErrStat2, ErrMsg2, ErrStat, ErrMsg, RoutineName )
      CALL MAP_CopyConstrState (MAPp%z( STATE_PRED), MAPp%z( STATE_CURR), MESH_UPDATECOPY, Errstat2, ErrMsg2)
         CALL SetErrStat(ErrStat2, ErrMsg2, ErrStat, ErrMsg, RoutineName )
      !CALL MAP_CopyOtherState (MAPp%OtherSt(STATE_PRED), MAPp%OtherSt(STATE_CURR), MESH_UPDATECOPY, Errstat2, ErrMsg2)
      !   CALL SetErrStat(ErrStat2, ErrMsg2, ErrStat, ErrMsg, RoutineName )
   ELSEIF (p_FAST%CompMooring == Module_MD) THEN
      CALL MD_CopyContState   (MD%x( STATE_PRED), MD%x( STATE_CURR), MESH_UPDATECOPY, Errstat2, ErrMsg2)
         CALL SetErrStat(ErrStat2, ErrMsg2, ErrStat, ErrMsg, RoutineName )
      CALL MD_CopyDiscState   (MD%xd(STATE_PRED), MD%xd(STATE_CURR), MESH_UPDATECOPY, Errstat2, ErrMsg2)
         CALL SetErrStat(ErrStat2, ErrMsg2, ErrStat, ErrMsg, RoutineName )
      CALL MD_CopyConstrState (MD%z( STATE_PRED), MD%z( STATE_CURR), MESH_UPDATECOPY, Errstat2, ErrMsg2)
         CALL SetErrStat(ErrStat2, ErrMsg2, ErrStat, ErrMsg, RoutineName )
      CALL MD_CopyOtherState (MD%OtherSt(STATE_PRED), MD%OtherSt(STATE_CURR), MESH_UPDATECOPY, Errstat2, ErrMsg2)
         CALL SetErrStat(ErrStat2, ErrMsg2, ErrStat, ErrMsg, RoutineName )
   ELSEIF (p_FAST%CompMooring == Module_FEAM) THEN
      CALL FEAM_CopyContState   (FEAM%x( STATE_PRED), FEAM%x( STATE_CURR), MESH_UPDATECOPY, Errstat2, ErrMsg2)
         CALL SetErrStat(ErrStat2, ErrMsg2, ErrStat, ErrMsg, RoutineName )
      CALL FEAM_CopyDiscState   (FEAM%xd(STATE_PRED), FEAM%xd(STATE_CURR), MESH_UPDATECOPY, Errstat2, ErrMsg2)
         CALL SetErrStat(ErrStat2, ErrMsg2, ErrStat, ErrMsg, RoutineName )
      CALL FEAM_CopyConstrState (FEAM%z( STATE_PRED), FEAM%z( STATE_CURR), MESH_UPDATECOPY, Errstat2, ErrMsg2)
         CALL SetErrStat(ErrStat2, ErrMsg2, ErrStat, ErrMsg, RoutineName )
      CALL FEAM_CopyOtherState (FEAM%OtherSt( STATE_PRED), FEAM%OtherSt( STATE_CURR), MESH_UPDATECOPY, Errstat2, ErrMsg2)
         CALL SetErrStat(ErrStat2, ErrMsg2, ErrStat, ErrMsg, RoutineName )
   ELSEIF (p_FAST%CompMooring == Module_Orca) THEN
      CALL Orca_CopyContState   (Orca%x( STATE_PRED), Orca%x( STATE_CURR), MESH_UPDATECOPY, Errstat2, ErrMsg2)
         CALL SetErrStat(ErrStat2, ErrMsg2, ErrStat, ErrMsg, RoutineName )
      CALL Orca_CopyDiscState   (Orca%xd(STATE_PRED), Orca%xd(STATE_CURR), MESH_UPDATECOPY, Errstat2, ErrMsg2)
         CALL SetErrStat(ErrStat2, ErrMsg2, ErrStat, ErrMsg, RoutineName )
      CALL Orca_CopyConstrState (Orca%z( STATE_PRED), Orca%z( STATE_CURR), MESH_UPDATECOPY, Errstat2, ErrMsg2)
         CALL SetErrStat(ErrStat2, ErrMsg2, ErrStat, ErrMsg, RoutineName )
      CALL Orca_CopyOtherState (Orca%OtherSt( STATE_PRED), Orca%OtherSt( STATE_CURR), MESH_UPDATECOPY, Errstat2, ErrMsg2)
         CALL SetErrStat(ErrStat2, ErrMsg2, ErrStat, ErrMsg, RoutineName )
   END IF

         ! IceFloe: copy final predictions to actual states
   IF ( p_FAST%CompIce == Module_IceF ) THEN
      CALL IceFloe_CopyContState   (IceF%x( STATE_PRED), IceF%x( STATE_CURR), MESH_UPDATECOPY, Errstat2, ErrMsg2)
         CALL SetErrStat(ErrStat2, ErrMsg2, ErrStat, ErrMsg, RoutineName )
      CALL IceFloe_CopyDiscState   (IceF%xd(STATE_PRED), IceF%xd(STATE_CURR), MESH_UPDATECOPY, Errstat2, ErrMsg2)
         CALL SetErrStat(ErrStat2, ErrMsg2, ErrStat, ErrMsg, RoutineName )
      CALL IceFloe_CopyConstrState (IceF%z( STATE_PRED), IceF%z( STATE_CURR), MESH_UPDATECOPY, Errstat2, ErrMsg2)
         CALL SetErrStat(ErrStat2, ErrMsg2, ErrStat, ErrMsg, RoutineName )
      CALL IceFloe_CopyOtherState (IceF%OtherSt(STATE_PRED), IceF%OtherSt(STATE_CURR), MESH_UPDATECOPY, Errstat2, ErrMsg2)
         CALL SetErrStat(ErrStat2, ErrMsg2, ErrStat, ErrMsg, RoutineName )
   ELSEIF ( p_FAST%CompIce == Module_IceD ) THEN
      DO i=1,p_FAST%numIceLegs
         CALL IceD_CopyContState   (IceD%x( i,STATE_PRED), IceD%x( i,STATE_CURR), MESH_UPDATECOPY, Errstat2, ErrMsg2)
            CALL SetErrStat(ErrStat2, ErrMsg2, ErrStat, ErrMsg, RoutineName )
         CALL IceD_CopyDiscState   (IceD%xd(i,STATE_PRED), IceD%xd(i,STATE_CURR), MESH_UPDATECOPY, Errstat2, ErrMsg2)
            CALL SetErrStat(ErrStat2, ErrMsg2, ErrStat, ErrMsg, RoutineName )
         CALL IceD_CopyConstrState (IceD%z( i,STATE_PRED), IceD%z( i,STATE_CURR), MESH_UPDATECOPY, Errstat2, ErrMsg2)
            CALL SetErrStat(ErrStat2, ErrMsg2, ErrStat, ErrMsg, RoutineName )
         CALL IceD_CopyOtherState (IceD%OtherSt( i,STATE_PRED), IceD%OtherSt( i,STATE_CURR), MESH_UPDATECOPY, Errstat2, ErrMsg2)
            CALL SetErrStat(ErrStat2, ErrMsg2, ErrStat, ErrMsg, RoutineName )
      END DO
   END IF


   !++++++++++++++++++++++++++++++++++++++++++++++++++++++++++++++++++++++++++++++++++++++++++++++++++++++++++++++++++++++++++++
   !! We've advanced everything to the next time step:
   !++++++++++++++++++++++++++++++++++++++++++++++++++++++++++++++++++++++++++++++++++++++++++++++++++++++++++++++++++++++++++++

   !! update the global time

   m_FAST%t_global = t_global_next


   !----------------------------------------------------------------------------------------
   !! Check to see if we should output data this time step:
   !----------------------------------------------------------------------------------------

   CALL WriteOutputToFile(n_t_global_next, t_global_next, p_FAST, y_FAST, ED, BD, AD14, AD, IfW, OpFM, HD, SD, ExtPtfm, &
                          SrvD, MAPp, FEAM, MD, Orca, IceF, IceD, MeshMapData, ErrStat2, ErrMsg2)
      CALL SetErrStat(ErrStat2, ErrMsg2, ErrStat, ErrMsg, RoutineName )

   !----------------------------------------------------------------------------------------
   !! Display simulation status every SttsTime-seconds (i.e., n_SttsTime steps):
   !----------------------------------------------------------------------------------------

   IF (p_FAST%WrSttsTime) then
      IF ( MOD( n_t_global_next, p_FAST%n_SttsTime ) == 0 ) THEN
            CALL SimStatus( m_FAST%TiLstPrn, m_FAST%PrevClockTime, m_FAST%t_global, p_FAST%TMax, p_FAST%TDesc )

      ENDIF
   ENDIF

END SUBROUTINE FAST_Solution
!----------------------------------------------------------------------------------------------------------------------------------
! ROUTINES TO OUTPUT WRITE DATA TO FILE AT EACH REQUSTED TIME STEP
!----------------------------------------------------------------------------------------------------------------------------------
FUNCTION NeedWriteOutput(n_t_global, t_global, p_FAST)
   INTEGER(IntKi),           INTENT(IN   ) :: n_t_global          !< Current global time step
   REAL(DbKi),               INTENT(IN   ) :: t_global            !< Current global time
   TYPE(FAST_ParameterType), INTENT(IN   ) :: p_FAST              !< Parameters for the glue code

   LOGICAL                                 :: NeedWriteOutput     !< Function result; if true, WriteOutput values are needed on this time step

   IF ( t_global >= p_FAST%TStart )  THEN ! note that if TStart isn't an multiple of DT_out, we will not necessarially start output to the file at TStart
      NeedWriteOutput = MOD( n_t_global, p_FAST%n_DT_Out ) == 0
   ELSE
      NeedWriteOutput = .FALSE.
   END IF

END FUNCTION NeedWriteOutput
!----------------------------------------------------------------------------------------------------------------------------------
!> This routine determines if it's time to write to the output files--based on a previous call to fast_subs::needwriteoutput--, and
!! calls the routine to write to the files with the output data. It should be called after all the output solves for a given time
!! have been completed, and assumes y_FAST\%WriteThisStep has been set.
SUBROUTINE WriteOutputToFile(n_t_global, t_global, p_FAST, y_FAST, ED, BD, AD14, AD, IfW, OpFM, HD, SD, ExtPtfm, &
                             SrvD, MAPp, FEAM, MD, Orca, IceF, IceD, MeshMapData, ErrStat, ErrMsg)
!...............................................................................................................................
   INTEGER(IntKi),           INTENT(IN   ) :: n_t_global          !< Current global time step
   REAL(DbKi),               INTENT(IN   ) :: t_global            !< Current global time
   TYPE(FAST_ParameterType), INTENT(IN   ) :: p_FAST              !< Parameters for the glue code
   TYPE(FAST_OutputFileType),INTENT(INOUT) :: y_FAST              !< Output variables for the glue code

   TYPE(ElastoDyn_Data),     INTENT(IN   ) :: ED                  !< ElastoDyn data
   TYPE(BeamDyn_Data),       INTENT(IN   ) :: BD                  !< BeamDyn data
   TYPE(ServoDyn_Data),      INTENT(IN   ) :: SrvD                !< ServoDyn data
   TYPE(AeroDyn14_Data),     INTENT(IN   ) :: AD14                !< AeroDyn14 data
   TYPE(AeroDyn_Data),       INTENT(IN   ) :: AD                  !< AeroDyn data
   TYPE(InflowWind_Data),    INTENT(IN   ) :: IfW                 !< InflowWind data
   TYPE(OpenFOAM_Data),      INTENT(IN   ) :: OpFM                !< OpenFOAM data
   TYPE(HydroDyn_Data),      INTENT(IN   ) :: HD                  !< HydroDyn data
   TYPE(SubDyn_Data),        INTENT(IN   ) :: SD                  !< SubDyn data
   TYPE(ExtPtfm_Data),       INTENT(IN   ) :: ExtPtfm             !< ExtPtfm_MCKF data
   TYPE(MAP_Data),           INTENT(IN   ) :: MAPp                !< MAP data
   TYPE(FEAMooring_Data),    INTENT(IN   ) :: FEAM                !< FEAMooring data
   TYPE(MoorDyn_Data),       INTENT(IN   ) :: MD                  !< MoorDyn data
   TYPE(OrcaFlex_Data),      INTENT(IN   ) :: Orca                !< OrcaFlex interface data
   TYPE(IceFloe_Data),       INTENT(IN   ) :: IceF                !< IceFloe data
   TYPE(IceDyn_Data),        INTENT(IN   ) :: IceD                !< All the IceDyn data used in time-step loop

   TYPE(FAST_ModuleMapType), INTENT(IN   ) :: MeshMapData         !< Data for mapping between modules
   INTEGER(IntKi),           INTENT(  OUT) :: ErrStat             !< Error status of the operation
   CHARACTER(*),             INTENT(  OUT) :: ErrMsg              !< Error message if ErrStat /= ErrID_None


   CHARACTER(*), PARAMETER                 :: RoutineName = 'WriteOutputToFile'

   ErrStat = ErrID_None
   ErrMsg  = ""

      ! Write time-series channel data

  !y_FAST%WriteThisStep = NeedWriteOutput(n_t_global, t_global, p_FAST)
   IF ( y_FAST%WriteThisStep )  THEN

         ! Generate glue-code output file
         CALL WrOutputLine( t_global, p_FAST, y_FAST, IfW%y%WriteOutput, OpFM%y%WriteOutput, ED%y%WriteOutput, &
               AD%y, SrvD%y%WriteOutput, HD%y%WriteOutput, SD%y%WriteOutput, ExtPtfm%y%WriteOutput, MAPp%y%WriteOutput, &
               FEAM%y%WriteOutput, MD%y%WriteOutput, Orca%y%WriteOutput, IceF%y%WriteOutput, IceD%y, BD%y, ErrStat, ErrMsg )

   ENDIF

      ! Write visualization data (and also note that we're ignoring any errors that occur doing so)
   IF ( p_FAST%WrVTK == VTK_Animate ) THEN
      IF ( MOD( n_t_global, p_FAST%n_VTKTime ) == 0 ) THEN
         call WriteVTK(t_global, p_FAST, y_FAST, MeshMapData, ED, BD, AD, IfW, OpFM, HD, SD, ExtPtfm, SrvD, MAPp, FEAM, MD, Orca, IceF, IceD)
      END IF
   END IF


END SUBROUTINE WriteOutputToFile
!----------------------------------------------------------------------------------------------------------------------------------
!> This routine writes the module output to the primary output file(s).
SUBROUTINE WrOutputLine( t, p_FAST, y_FAST, IfWOutput, OpFMOutput, EDOutput, y_AD, SrvDOutput, HDOutput, SDOutput, ExtPtfmOutput,&
                        MAPOutput, FEAMOutput, MDOutput, OrcaOutput, IceFOutput, y_IceD, y_BD, ErrStat, ErrMsg)

   IMPLICIT                        NONE

      ! Passed variables
   REAL(DbKi), INTENT(IN)                  :: t                                  !< Current simulation time, in seconds
   TYPE(FAST_ParameterType), INTENT(IN)    :: p_FAST                             !< Glue-code simulation parameters
   TYPE(FAST_OutputFileType),INTENT(INOUT) :: y_FAST                             !< Glue-code simulation outputs


   REAL(ReKi),               INTENT(IN)    :: IfWOutput (:)                      !< InflowWind WriteOutput values
   REAL(ReKi),               INTENT(IN)    :: OpFMOutput (:)                     !< OpenFOAM WriteOutput values
   REAL(ReKi),               INTENT(IN)    :: EDOutput (:)                       !< ElastoDyn WriteOutput values
   TYPE(AD_OutputType),      INTENT(IN)    :: y_AD                               !< AeroDyn outputs (WriteOutput values are subset of allocated Rotors)
   REAL(ReKi),               INTENT(IN)    :: SrvDOutput (:)                     !< ServoDyn WriteOutput values
   REAL(ReKi),               INTENT(IN)    :: HDOutput (:)                       !< HydroDyn WriteOutput values
   REAL(ReKi),               INTENT(IN)    :: SDOutput (:)                       !< SubDyn WriteOutput values
   REAL(ReKi),               INTENT(IN)    :: ExtPtfmOutput (:)                  !< ExtPtfm_MCKF WriteOutput values
   REAL(ReKi),               INTENT(IN)    :: MAPOutput (:)                      !< MAP WriteOutput values
   REAL(ReKi),               INTENT(IN)    :: FEAMOutput (:)                     !< FEAMooring WriteOutput values
   REAL(ReKi),               INTENT(IN)    :: MDOutput (:)                       !< MoorDyn WriteOutput values
   REAL(ReKi),               INTENT(IN)    :: OrcaOutput (:)                     !< OrcaFlex interface WriteOutput values
   REAL(ReKi),               INTENT(IN)    :: IceFOutput (:)                     !< IceFloe WriteOutput values
   TYPE(IceD_OutputType),    INTENT(IN)    :: y_IceD (:)                         !< IceDyn outputs (WriteOutput values are subset)
   TYPE(BD_OutputType),      INTENT(IN)    :: y_BD (:)                           !< BeamDyn outputs (WriteOutput values are subset)

   INTEGER(IntKi),           INTENT(OUT)   :: ErrStat                            !< Error status
   CHARACTER(*),             INTENT(OUT)   :: ErrMsg                             !< Error message

      ! Local variables.

   CHARACTER(200)                   :: Frmt                                      ! A string to hold a format specifier
   CHARACTER(p_FAST%TChanLen)       :: TmpStr                                    ! temporary string to print the time output as text

   REAL(ReKi)                       :: OutputAry(SIZE(y_FAST%ChannelNames)-1)

   ErrStat = ErrID_None
   ErrMsg  = ''
   
   CALL FillOutputAry(p_FAST, y_FAST, IfWOutput, OpFMOutput, EDOutput, y_AD, SrvDOutput, HDOutput, SDOutput, ExtPtfmOutput, &
                      MAPOutput, FEAMOutput, MDOutput, OrcaOutput, IceFOutput, y_IceD, y_BD, OutputAry)   

   IF (p_FAST%WrTxtOutFile) THEN

         ! Write one line of tabular output:
   !   Frmt = '(F8.3,'//TRIM(Num2LStr(p%NumOuts))//'(:,A,'//TRIM( p%OutFmt )//'))'
      Frmt = '"'//p_FAST%Delim//'"'//p_FAST%OutFmt      ! format for array elements from individual modules

            ! time
      WRITE( TmpStr, '('//trim(p_FAST%OutFmt_t)//')' ) t
      CALL WrFileNR( y_FAST%UnOu, TmpStr )

         ! write the individual module output (convert to SiKi if necessary, so that we don't need to print so many digits in the exponent)
      CALL WrNumAryFileNR ( y_FAST%UnOu, REAL(OutputAry,SiKi), Frmt, ErrStat, ErrMsg )
         !IF ( ErrStat >= AbortErrLev ) RETURN

         ! write a new line (advance to the next line)
      WRITE (y_FAST%UnOu,'()')

   END IF


   IF (p_FAST%WrBinOutFile) THEN

         ! Write data to array for binary output file

      IF ( y_FAST%n_Out == y_FAST%NOutSteps ) THEN
         ErrStat = ErrID_Warn
         ErrMsg = 'Not all data could be written to the binary output file.'
         !CALL ProgWarn( 'Not all data could be written to the binary output file.' )
         !this really would only happen if we have an error somewhere else, right?
         !otherwise, we could allocate a new, larger array and move existing data
      ELSE
         y_FAST%n_Out = y_FAST%n_Out + 1

            ! store time data
         IF ( y_FAST%n_Out == 1_IntKi .OR. p_FAST%WrBinMod == FileFmtID_WithTime ) THEN
            y_FAST%TimeData(y_FAST%n_Out) = t   ! Time associated with these outputs
         END IF

            ! store individual module data
         y_FAST%AllOutData(:, y_FAST%n_Out) = OutputAry

      END IF

   END IF

   RETURN
END SUBROUTINE WrOutputLine
!----------------------------------------------------------------------------------------------------------------------------------
!> Routine that calls FillOutputAry for one instance of a Turbine data structure. This is a separate subroutine so that the FAST
!! driver programs do not need to change or operate on the individual module level. (Called from Simulink interface.)
SUBROUTINE FillOutputAry_T(Turbine, Outputs)

   TYPE(FAST_TurbineType),   INTENT(IN   ) :: Turbine                          !< all data for one instance of a turbine
   REAL(ReKi),               INTENT(  OUT) :: Outputs(:)                       !< single array of output


      CALL FillOutputAry(Turbine%p_FAST, Turbine%y_FAST, Turbine%IfW%y%WriteOutput, Turbine%OpFM%y%WriteOutput, &
                Turbine%ED%y%WriteOutput, Turbine%AD%y, Turbine%SrvD%y%WriteOutput, &
                Turbine%HD%y%WriteOutput, Turbine%SD%y%WriteOutput, Turbine%ExtPtfm%y%WriteOutput, Turbine%MAP%y%WriteOutput, &
                Turbine%FEAM%y%WriteOutput, Turbine%MD%y%WriteOutput, Turbine%Orca%y%WriteOutput, &
                Turbine%IceF%y%WriteOutput, Turbine%IceD%y, Turbine%BD%y, Outputs)

END SUBROUTINE FillOutputAry_T
!----------------------------------------------------------------------------------------------------------------------------------
!> This routine concatenates all of the WriteOutput values from the module Output into one array to be written to the FAST
!! output file.
SUBROUTINE FillOutputAry(p_FAST, y_FAST, IfWOutput, OpFMOutput, EDOutput, y_AD, SrvDOutput, HDOutput, SDOutput, ExtPtfmOutput, &
                        MAPOutput, FEAMOutput, MDOutput, OrcaOutput, IceFOutput, y_IceD, y_BD, OutputAry)

   TYPE(FAST_ParameterType), INTENT(IN)    :: p_FAST                             !< Glue-code simulation parameters
   TYPE(FAST_OutputFileType),INTENT(IN)    :: y_FAST                             !< Glue-code simulation outputs

   REAL(ReKi),               INTENT(IN)    :: IfWOutput (:)                      !< InflowWind WriteOutput values
   REAL(ReKi),               INTENT(IN)    :: OpFMOutput (:)                     !< OpenFOAM WriteOutput values
   REAL(ReKi),               INTENT(IN)    :: EDOutput (:)                       !< ElastoDyn WriteOutput values
   TYPE(AD_OutputType),      INTENT(IN)    :: y_AD                               !< AeroDyn outputs (WriteOutput values are subset of allocated Rotors)
   REAL(ReKi),               INTENT(IN)    :: SrvDOutput (:)                     !< ServoDyn WriteOutput values
   REAL(ReKi),               INTENT(IN)    :: HDOutput (:)                       !< HydroDyn WriteOutput values
   REAL(ReKi),               INTENT(IN)    :: SDOutput (:)                       !< SubDyn WriteOutput values
   REAL(ReKi),               INTENT(IN)    :: ExtPtfmOutput (:)                  !< ExtPtfm_MCKF WriteOutput values
   REAL(ReKi),               INTENT(IN)    :: MAPOutput (:)                      !< MAP WriteOutput values
   REAL(ReKi),               INTENT(IN)    :: FEAMOutput (:)                     !< FEAMooring WriteOutput values
   REAL(ReKi),               INTENT(IN)    :: MDOutput (:)                       !< MoorDyn WriteOutput values
   REAL(ReKi),               INTENT(IN)    :: OrcaOutput (:)                     !< OrcaFlex interface WriteOutput values
   REAL(ReKi),               INTENT(IN)    :: IceFOutput (:)                     !< IceFloe WriteOutput values
   TYPE(IceD_OutputType),    INTENT(IN)    :: y_IceD (:)                         !< IceDyn outputs (WriteOutput values are subset)
   TYPE(BD_OutputType),      INTENT(IN)    :: y_BD (:)                           !< BeamDyn outputs (WriteOutput values are subset)

   REAL(ReKi),               INTENT(OUT)   :: OutputAry(:)                       !< single array of output

   INTEGER(IntKi)                          :: i                                  ! loop counter
   INTEGER(IntKi)                          :: indxLast                           ! The index of the last row value to be written to AllOutData for this time step (column).
   INTEGER(IntKi)                          :: indxNext                           ! The index of the next row value to be written to AllOutData for this time step (column).


            ! store individual module data into one array for output

      indxLast = 0
      indxNext = 1
      
      IF (y_FAST%numOuts(Module_Glue) > 1) THEN ! if we output more than just the time channel....
         indxLast = indxNext + SIZE(y_FAST%DriverWriteOutput) - 1
         OutputAry(indxNext:indxLast) = y_FAST%DriverWriteOutput
         indxNext = IndxLast + 1
      END IF

      IF ( y_FAST%numOuts(Module_IfW) > 0 ) THEN
         indxLast = indxNext + SIZE(IfWOutput) - 1
         OutputAry(indxNext:indxLast) = IfWOutput
         indxNext = IndxLast + 1
      ELSEIF ( y_FAST%numOuts(Module_OpFM) > 0 ) THEN
         indxLast = indxNext + SIZE(OpFMOutput) - 1
         OutputAry(indxNext:indxLast) = OpFMOutput
         indxNext = IndxLast + 1
      END IF

      IF ( y_FAST%numOuts(Module_ED) > 0 ) THEN
         indxLast = indxNext + SIZE(EDOutput) - 1
         OutputAry(indxNext:indxLast) = EDOutput
         indxNext = IndxLast + 1
      END IF

      IF ( y_FAST%numOuts(Module_BD) > 0 ) THEN
         do i=1,SIZE(y_BD)
            indxLast = indxNext + SIZE(y_BD(i)%WriteOutput) - 1
            OutputAry(indxNext:indxLast) = y_BD(i)%WriteOutput
            indxNext = IndxLast + 1
         end do
      END IF

      IF ( y_FAST%numOuts(Module_AD) > 0 ) THEN
         do i=1,SIZE(y_AD%Rotors)
            if (allocated(y_AD%Rotors(i)%WriteOutput)) then
               indxLast = indxNext + SIZE(y_AD%Rotors(i)%WriteOutput) - 1
               OutputAry(indxNext:indxLast) = y_AD%Rotors(i)%WriteOutput
               indxNext = IndxLast + 1
            endif
         end do         
      END IF            
         
      IF ( y_FAST%numOuts(Module_SrvD) > 0 ) THEN
         indxLast = indxNext + SIZE(SrvDOutput) - 1
         OutputAry(indxNext:indxLast) = SrvDOutput
         indxNext = IndxLast + 1
      END IF

      IF ( y_FAST%numOuts(Module_HD) > 0 ) THEN
         indxLast = indxNext + SIZE(HDOutput) - 1
         OutputAry(indxNext:indxLast) = HDOutput
         indxNext = IndxLast + 1
      END IF

      IF ( y_FAST%numOuts(Module_SD) > 0 ) THEN
         indxLast = indxNext + SIZE(SDOutput) - 1
         OutputAry(indxNext:indxLast) = SDOutput
         indxNext = IndxLast + 1
      ELSE IF ( y_FAST%numOuts(Module_ExtPtfm) > 0 ) THEN
         indxLast = indxNext + SIZE(ExtPtfmOutput) - 1
         OutputAry(indxNext:indxLast) = ExtPtfmOutput
         indxNext = IndxLast + 1
      END IF

      IF ( y_FAST%numOuts(Module_MAP) > 0 ) THEN
         indxLast = indxNext + SIZE(MAPOutput) - 1
         OutputAry(indxNext:indxLast) = MAPOutput
         indxNext = IndxLast + 1
      ELSEIF ( y_FAST%numOuts(Module_MD) > 0 ) THEN
         indxLast = indxNext + SIZE(MDOutput) - 1
         OutputAry(indxNext:indxLast) = MDOutput
         indxNext = IndxLast + 1
      ELSEIF ( y_FAST%numOuts(Module_FEAM) > 0 ) THEN
         indxLast = indxNext + SIZE(FEAMOutput) - 1
         OutputAry(indxNext:indxLast) = FEAMOutput
         indxNext = IndxLast + 1
      ELSEIF ( y_FAST%numOuts(Module_Orca) > 0 ) THEN
         indxLast = indxNext + SIZE(OrcaOutput) - 1
         OutputAry(indxNext:indxLast) = OrcaOutput
         indxNext = IndxLast + 1
      END IF

      IF ( y_FAST%numOuts(Module_IceF) > 0 ) THEN
         indxLast = indxNext + SIZE(IceFOutput) - 1
         OutputAry(indxNext:indxLast) = IceFOutput
         indxNext = IndxLast + 1
      ELSEIF ( y_FAST%numOuts(Module_IceD) > 0 ) THEN
         DO i=1,p_FAST%numIceLegs
            indxLast = indxNext + SIZE(y_IceD(i)%WriteOutput) - 1
            OutputAry(indxNext:indxLast) = y_IceD(i)%WriteOutput
            indxNext = IndxLast + 1
         END DO
      END IF

END SUBROUTINE FillOutputAry
!----------------------------------------------------------------------------------------------------------------------------------
SUBROUTINE WriteVTK(t_global, p_FAST, y_FAST, MeshMapData, ED, BD, AD, IfW, OpFM, HD, SD, ExtPtfm, SrvD, MAPp, FEAM, MD, Orca, IceF, IceD)
   REAL(DbKi),               INTENT(IN   ) :: t_global            !< Current global time
   TYPE(FAST_ParameterType), INTENT(IN   ) :: p_FAST              !< Parameters for the glue code
   TYPE(FAST_OutputFileType),INTENT(INOUT) :: y_FAST              !< Output variables for the glue code (only because we're updating VTK_LastWaveIndx)
   TYPE(FAST_ModuleMapType), INTENT(IN   ) :: MeshMapData         !< Data for mapping between modules

   TYPE(ElastoDyn_Data),     INTENT(IN   ) :: ED                  !< ElastoDyn data
   TYPE(BeamDyn_Data),       INTENT(IN   ) :: BD                  !< BeamDyn data
   TYPE(ServoDyn_Data),      INTENT(IN   ) :: SrvD                !< ServoDyn data
   TYPE(AeroDyn_Data),       INTENT(IN   ) :: AD                  !< AeroDyn data
   TYPE(InflowWind_Data),    INTENT(IN   ) :: IfW                 !< InflowWind data
   TYPE(OpenFOAM_Data),      INTENT(IN   ) :: OpFM                !< OpenFOAM data
   TYPE(HydroDyn_Data),      INTENT(IN   ) :: HD                  !< HydroDyn data
   TYPE(SubDyn_Data),        INTENT(IN   ) :: SD                  !< SubDyn data
   TYPE(ExtPtfm_Data),       INTENT(IN   ) :: ExtPtfm             !< ExtPtfm_MCKF data
   TYPE(MAP_Data),           INTENT(IN   ) :: MAPp                !< MAP data
   TYPE(FEAMooring_Data),    INTENT(IN   ) :: FEAM                !< FEAMooring data
   TYPE(MoorDyn_Data),       INTENT(IN   ) :: MD                  !< MoorDyn data
   TYPE(OrcaFlex_Data),      INTENT(IN   ) :: Orca                !< OrcaFlex interface data
   TYPE(IceFloe_Data),       INTENT(IN   ) :: IceF                !< IceFloe data
   TYPE(IceDyn_Data),        INTENT(IN   ) :: IceD                !< All the IceDyn data used in time-step loop


   INTEGER(IntKi)                          :: ErrStat2
   CHARACTER(ErrMsgLen)                    :: ErrMSg2
   CHARACTER(*), PARAMETER                 :: RoutineName = 'WriteVTK'


      IF ( p_FAST%VTK_Type == VTK_Surf ) THEN
         CALL WrVTK_Surfaces(t_global, p_FAST, y_FAST, MeshMapData, ED, BD, AD, IfW, OpFM, HD, SD, SrvD, MAPp, FEAM, MD, Orca, IceF, IceD)
      ELSE IF ( p_FAST%VTK_Type == VTK_Basic ) THEN
         CALL WrVTK_BasicMeshes(p_FAST, y_FAST, MeshMapData, ED, BD, AD, IfW, OpFM, HD, SD, SrvD, MAPp, FEAM, MD, Orca, IceF, IceD)
      ELSE IF ( p_FAST%VTK_Type == VTK_All ) THEN
         CALL WrVTK_AllMeshes(p_FAST, y_FAST, MeshMapData, ED, BD, AD, IfW, OpFM, HD, SD, ExtPtfm, SrvD, MAPp, FEAM, MD, Orca, IceF, IceD)
      ELSE IF (p_FAST%VTK_Type==VTK_Old) THEN
         CALL WriteInputMeshesToFile( ED%Input(1), AD%Input(1), SD%Input(1), HD%Input(1), MAPp%Input(1), BD%Input(1,:), TRIM(p_FAST%OutFileRoot)//'.InputMeshes.bin', ErrStat2, ErrMsg2)
         CALL WriteMotionMeshesToFile(t_global, ED%y, SD%Input(1), SD%y, HD%Input(1), MAPp%Input(1), BD%y, BD%Input(1,:), y_FAST%UnGra, ErrStat2, ErrMsg2, TRIM(p_FAST%OutFileRoot)//'.gra')
   !unOut = -1
   !CALL MeshWrBin ( unOut, AD%y%BladeLoad(2), ErrStat2, ErrMsg2, 'AD_2_ED_loads.bin');  IF (ErrStat2 /= ErrID_None) CALL WrScr(TRIM(ErrMsg2))
   !CALL MeshWrBin ( unOut, ED%Input(1)%BladePtLoads(2),ErrStat2, ErrMsg2, 'AD_2_ED_loads.bin');  IF (ErrStat2 /= ErrID_None) CALL WrScr(TRIM(ErrMsg2))
   !CALL MeshMapWrBin( unOut, AD%y%BladeLoad(2), ED%Input(1)%BladePtLoads(2), MeshMapData%AD_L_2_BDED_B(2), ErrStat2, ErrMsg2, 'AD_2_ED_loads.bin' );  IF (ErrStat2 /= ErrID_None) CALL WrScr(TRIM(ErrMsg2))
   !close( unOut )
      END IF

     y_FAST%VTK_count = y_FAST%VTK_count + 1

END SUBROUTINE WriteVTK
!----------------------------------------------------------------------------------------------------------------------------------
!> This routine writes all the committed meshes to VTK-formatted files. It doesn't bother with returning an error code.
SUBROUTINE WrVTK_AllMeshes(p_FAST, y_FAST, MeshMapData, ED, BD, AD, IfW, OpFM, HD, SD, ExtPtfm, SrvD, MAPp, FEAM, MD, Orca, IceF, IceD)
   use FVW_IO, only: WrVTK_FVW

   TYPE(FAST_ParameterType), INTENT(IN   ) :: p_FAST              !< Parameters for the glue code
   TYPE(FAST_OutputFileType),INTENT(IN   ) :: y_FAST              !< Output variables for the glue code
   TYPE(FAST_ModuleMapType), INTENT(IN   ) :: MeshMapData         !< Data for mapping between modules

   TYPE(ElastoDyn_Data),     INTENT(IN   ) :: ED                  !< ElastoDyn data
   TYPE(BeamDyn_Data),       INTENT(IN   ) :: BD                  !< BeamDyn data
   TYPE(ServoDyn_Data),      INTENT(IN   ) :: SrvD                !< ServoDyn data
   TYPE(AeroDyn_Data),       INTENT(IN   ) :: AD                  !< AeroDyn data
   TYPE(InflowWind_Data),    INTENT(IN   ) :: IfW                 !< InflowWind data
   TYPE(OpenFOAM_Data),      INTENT(IN   ) :: OpFM                !< OpenFOAM data
   TYPE(HydroDyn_Data),      INTENT(IN   ) :: HD                  !< HydroDyn data
   TYPE(SubDyn_Data),        INTENT(IN   ) :: SD                  !< SubDyn data
   TYPE(ExtPtfm_Data),       INTENT(IN   ) :: ExtPtfm             !< ExtPtfm data
   TYPE(MAP_Data),           INTENT(IN   ) :: MAPp                !< MAP data
   TYPE(FEAMooring_Data),    INTENT(IN   ) :: FEAM                !< FEAMooring data
   TYPE(MoorDyn_Data),       INTENT(IN   ) :: MD                  !< MoorDyn data
   TYPE(OrcaFlex_Data),      INTENT(IN   ) :: Orca                !< OrcaFlex interface data
   TYPE(IceFloe_Data),       INTENT(IN   ) :: IceF                !< IceFloe data
   TYPE(IceDyn_Data),        INTENT(IN   ) :: IceD                !< All the IceDyn data used in time-step loop


   logical                                 :: outputFields        ! flag to determine if we want to output the HD mesh fields
   INTEGER(IntKi)                          :: NumBl, k
   INTEGER(IntKi)                          :: j                   ! counter for StC instance at location

   INTEGER(IntKi)                          :: ErrStat2
   CHARACTER(ErrMsgLen)                    :: ErrMSg2
   CHARACTER(*), PARAMETER                 :: RoutineName = 'WrVTK_AllMeshes'



   NumBl = 0
   if (allocated(ED%y%BladeRootMotion)) then
      NumBl = SIZE(ED%y%BladeRootMotion)
   end if



! I'm first going to just put all of the meshes that get mapped together, then decide if we're going to print/plot them all

!  ElastoDyn
   if (allocated(ED%Input)) then

         !  ElastoDyn outputs (motions)
      DO K=1,NumBl
         !%BladeLn2Mesh(K) used only when not BD (see below)
         call MeshWrVTK(p_FAST%TurbinePos, ED%y%BladeRootMotion(K), trim(p_FAST%VTK_OutFileRoot)//'.ED_BladeRootMotion'//trim(num2lstr(k)), y_FAST%VTK_count, p_FAST%VTK_fields, ErrStat2, ErrMsg2, p_FAST%VTK_tWidth )
      END DO

      call MeshWrVTK(p_FAST%TurbinePos, ED%y%TowerLn2Mesh, trim(p_FAST%VTK_OutFileRoot)//'.ED_TowerLn2Mesh_motion', y_FAST%VTK_count, p_FAST%VTK_fields, ErrStat2, ErrMsg2, p_FAST%VTK_tWidth )

! these will get output with their sibling input meshes
      !call MeshWrVTK(p_FAST%TurbinePos, ED%y%HubPtMotion, trim(p_FAST%VTK_OutFileRoot)//'.ED_HubPtMotion', y_FAST%VTK_count, p_FAST%VTK_fields, ErrStat2, ErrMsg2, p_FAST%VTK_tWidth )
      !call MeshWrVTK(p_FAST%TurbinePos, ED%y%NacelleMotion, trim(p_FAST%VTK_OutFileRoot)//'.ED_NacelleMotion', y_FAST%VTK_count, p_FAST%VTK_fields, ErrStat2, ErrMsg2, p_FAST%VTK_tWidth )
      !call MeshWrVTK(p_FAST%TurbinePos, ED%y%PlatformPtMesh, trim(p_FAST%VTK_OutFileRoot)//'.ED_PlatformPtMesh_motion', y_FAST%VTK_count, p_FAST%VTK_fields, ErrStat2, ErrMsg2, p_FAST%VTK_tWidth )

         !  ElastoDyn inputs (loads)
      ! %BladePtLoads used only when not BD (see below)
      call MeshWrVTK(p_FAST%TurbinePos, ED%Input(1)%TowerPtLoads, trim(p_FAST%VTK_OutFileRoot)//'.ED_TowerPtLoads', y_FAST%VTK_count, p_FAST%VTK_fields, ErrStat2, ErrMsg2, p_FAST%VTK_tWidth, ED%y%TowerLn2Mesh )
      call MeshWrVTK(p_FAST%TurbinePos, ED%Input(1)%HubPtLoad, trim(p_FAST%VTK_OutFileRoot)//'.ED_Hub', y_FAST%VTK_count, p_FAST%VTK_fields, ErrStat2, ErrMsg2, p_FAST%VTK_tWidth, ED%y%HubPtMotion )
      call MeshWrVTK(p_FAST%TurbinePos, ED%Input(1)%NacelleLoads, trim(p_FAST%VTK_OutFileRoot)//'.ED_Nacelle' ,y_FAST%VTK_count, p_FAST%VTK_fields, ErrStat2, ErrMsg2, p_FAST%VTK_tWidth, ED%y%NacelleMotion )
      call MeshWrVTK(p_FAST%TurbinePos, ED%Input(1)%PlatformPtMesh, trim(p_FAST%VTK_OutFileRoot)//'.ED_PlatformPtMesh', y_FAST%VTK_count, p_FAST%VTK_fields, ErrStat2, ErrMsg2, p_FAST%VTK_tWidth, ED%y%PlatformPtMesh )
   end if


!  BeamDyn
   IF ( p_FAST%CompElast == Module_BD .and. allocated(BD%Input) .and. allocated(BD%y)) THEN

      do K=1,NumBl
            ! BeamDyn inputs
         !call MeshWrVTK(p_FAST%TurbinePos, BD%Input(1,k)%RootMotion, trim(p_FAST%VTK_OutFileRoot)//'.BD_RootMotion'//trim(num2lstr(k)), y_FAST%VTK_count, p_FAST%VTK_fields, ErrStat2, ErrMsg2, p_FAST%VTK_tWidth )
         call MeshWrVTK(p_FAST%TurbinePos, BD%Input(1,k)%HubMotion, trim(p_FAST%VTK_OutFileRoot)//'.BD_HubMotion'//trim(num2lstr(k)), y_FAST%VTK_count, p_FAST%VTK_fields, ErrStat2, ErrMsg2, p_FAST%VTK_tWidth )
      end do
      if (allocated(MeshMapData%y_BD_BldMotion_4Loads)) then
         do K=1,NumBl
            call MeshWrVTK(p_FAST%TurbinePos, BD%Input(1,k)%DistrLoad, trim(p_FAST%VTK_OutFileRoot)//'.BD_DistrLoad'//trim(num2lstr(k)), y_FAST%VTK_count, p_FAST%VTK_fields, ErrStat2, ErrMsg2, p_FAST%VTK_tWidth, MeshMapData%y_BD_BldMotion_4Loads(k) )
            ! skipping PointLoad
         end do
      elseif (p_FAST%BD_OutputSibling) then
         do K=1,NumBl
            call MeshWrVTK(p_FAST%TurbinePos, BD%Input(1,k)%DistrLoad, trim(p_FAST%VTK_OutFileRoot)//'.BD_Blade'//trim(num2lstr(k)), y_FAST%VTK_count, p_FAST%VTK_fields, ErrStat2, ErrMsg2, p_FAST%VTK_tWidth, BD%y(k)%BldMotion )
            ! skipping PointLoad
         end do
      end if

      do K=1,NumBl
            ! BeamDyn outputs
         call MeshWrVTK(p_FAST%TurbinePos, BD%y(k)%ReactionForce, trim(p_FAST%VTK_OutFileRoot)//'.BD_ReactionForce_RootMotion'//trim(num2lstr(k)), y_FAST%VTK_count, p_FAST%VTK_fields, ErrStat2, ErrMsg2, p_FAST%VTK_tWidth, BD%Input(1,k)%RootMotion )
      end do

      if (.not. p_FAST%BD_OutputSibling) then !otherwise this mesh has been put with the DistrLoad mesh
         do K=1,NumBl
               ! BeamDyn outputs
            call MeshWrVTK(p_FAST%TurbinePos, BD%y(k)%BldMotion, trim(p_FAST%VTK_OutFileRoot)//'.BD_BldMotion'//trim(num2lstr(k)), y_FAST%VTK_count, p_FAST%VTK_fields, ErrStat2, ErrMsg2, p_FAST%VTK_tWidth )
         end do
      end if


   ELSE if (p_FAST%CompElast == Module_ED .and. allocated(ED%Input)) then
      ! ElastoDyn
      DO K=1,NumBl
         call MeshWrVTK(p_FAST%TurbinePos, ED%y%BladeLn2Mesh(K), trim(p_FAST%VTK_OutFileRoot)//'.ED_BladeLn2Mesh_motion'//trim(num2lstr(k)), y_FAST%VTK_count, p_FAST%VTK_fields, ErrStat2, ErrMsg2, p_FAST%VTK_tWidth )
         call MeshWrVTK(p_FAST%TurbinePos, ED%Input(1)%BladePtLoads(K), trim(p_FAST%VTK_OutFileRoot)//'.ED_BladePtLoads'//trim(num2lstr(k)), y_FAST%VTK_count, p_FAST%VTK_fields, ErrStat2, ErrMsg2, p_FAST%VTK_tWidth, ED%y%BladeLn2Mesh(K) )
      END DO
   END IF

!  ServoDyn
   if (allocated(SrvD%Input)) then
      IF ( ALLOCATED(SrvD%Input(1)%NStCMotionMesh) ) THEN
         do j=1,size(SrvD%Input(1)%NStCMotionMesh)
            IF ( SrvD%Input(1)%NStCMotionMesh(j)%Committed ) THEN
               call MeshWrVTK(p_FAST%TurbinePos, SrvD%y%NStCLoadMesh(j), trim(p_FAST%VTK_OutFileRoot)//'.SrvD_NStC'//trim(num2lstr(j)), y_FAST%VTK_count, p_FAST%VTK_fields, ErrStat2, ErrMsg2, p_FAST%VTK_tWidth, SrvD%Input(1)%NStCMotionMesh(j) )
            ENDIF
         enddo
      ENDIF
      IF ( ALLOCATED(SrvD%Input(1)%TStCMotionMesh) ) THEN
         do j=1,size(SrvD%Input(1)%TStCMotionMesh)
            IF ( SrvD%Input(1)%TStCMotionMesh(j)%Committed ) THEN
               call MeshWrVTK(p_FAST%TurbinePos, SrvD%y%TStCLoadMesh(j), trim(p_FAST%VTK_OutFileRoot)//'.SrvD_TStC'//trim(num2lstr(j)), y_FAST%VTK_count, p_FAST%VTK_fields, ErrStat2, ErrMsg2, p_FAST%VTK_tWidth, SrvD%Input(1)%TStCMotionMesh(j) )
            ENDIF
         enddo
     ENDIF
     IF ( ALLOCATED(SrvD%Input(1)%BStCMotionMesh) ) THEN
        do j=1,size(SrvD%Input(1)%BStCMotionMesh,2)
           DO K=1,size(SrvD%Input(1)%BStCMotionMesh,1)
              call MeshWrVTK(p_FAST%TurbinePos, SrvD%y%BStCLoadMesh(k,j), trim(p_FAST%VTK_OutFileRoot)//'.SrvD_BStC'//trim(num2lstr(j))//'B'//trim(num2lstr(k)), y_FAST%VTK_count, p_FAST%VTK_fields, ErrStat2, ErrMsg2, p_FAST%VTK_tWidth, SrvD%Input(1)%BStCMotionMesh(k,j) )
           ENDDO
         enddo
      ENDIF
      IF ( ALLOCATED(SrvD%Input(1)%SStCMotionMesh) ) THEN
         do j=1,size(SrvD%Input(1)%SStCMotionMesh)
            IF ( SrvD%Input(1)%SStCMotionMesh(j)%Committed ) THEN
               call MeshWrVTK(p_FAST%TurbinePos, SrvD%y%SStCLoadMesh(j), trim(p_FAST%VTK_OutFileRoot)//'.SrvD_SStC'//trim(num2lstr(j)), y_FAST%VTK_count, p_FAST%VTK_fields, ErrStat2, ErrMsg2, p_FAST%VTK_tWidth, SrvD%Input(1)%SStCMotionMesh(j) )
            ENDIF
         enddo
     ENDIF
   end if
   
      
!  AeroDyn   
   IF ( p_FAST%CompAero == Module_AD .and. allocated(AD%Input)) THEN 
               
      if (allocated(AD%Input(1)%rotors(1)%BladeRootMotion)) then      
      
         DO K=1,NumBl   
            call MeshWrVTK(p_FAST%TurbinePos, AD%Input(1)%rotors(1)%BladeRootMotion(K), trim(p_FAST%VTK_OutFileRoot)//'.AD_BladeRootMotion'//trim(num2lstr(k)), y_FAST%VTK_count, p_FAST%VTK_fields, ErrStat2, ErrMsg2, p_FAST%VTK_tWidth )
            !call MeshWrVTK(p_FAST%TurbinePos, AD%Input(1)%BladeMotion(K), trim(p_FAST%VTK_OutFileRoot)//'.AD_BladeMotion'//trim(num2lstr(k)), y_FAST%VTK_count, p_FAST%VTK_fields, ErrStat2, ErrMsg2, p_FAST%VTK_tWidth )
         END DO

         call MeshWrVTK(p_FAST%TurbinePos, AD%Input(1)%rotors(1)%HubMotion, trim(p_FAST%VTK_OutFileRoot)//'.AD_HubMotion', y_FAST%VTK_count, p_FAST%VTK_fields, ErrStat2, ErrMsg2, p_FAST%VTK_tWidth )
         !call MeshWrVTK(p_FAST%TurbinePos, AD%Input(1)%TowerMotion, trim(p_FAST%VTK_OutFileRoot)//'.AD_TowerMotion', y_FAST%VTK_count, p_FAST%VTK_fields, ErrStat2, ErrMsg2, p_FAST%VTK_tWidth )
               
         if (allocated(AD%y%rotors(1)%BladeLoad)) then
            DO K=1,NumBl   
               call MeshWrVTK(p_FAST%TurbinePos, AD%y%rotors(1)%BladeLoad(K), trim(p_FAST%VTK_OutFileRoot)//'.AD_Blade'//trim(num2lstr(k)), y_FAST%VTK_count, p_FAST%VTK_fields, ErrStat2, ErrMsg2, p_FAST%VTK_tWidth, AD%Input(1)%rotors(1)%BladeMotion(k) )
            END DO            
         endif
         call MeshWrVTK(p_FAST%TurbinePos, AD%y%rotors(1)%TowerLoad, trim(p_FAST%VTK_OutFileRoot)//'.AD_Tower', y_FAST%VTK_count, p_FAST%VTK_fields, ErrStat2, ErrMsg2, p_FAST%VTK_tWidth, AD%Input(1)%rotors(1)%TowerMotion )
         
      end if

         ! FVW submodule of AD15
      if (allocated(AD%m%FVW_u)) then
         if (allocated(AD%m%FVW_u(1)%WingsMesh)) then
            DO K=1,NumBl
               call MeshWrVTK(p_FAST%TurbinePos, AD%m%FVW_u(1)%WingsMesh(k), trim(p_FAST%VTK_OutFileRoot)//'.FVW_WingsMesh'//trim(num2lstr(k)), y_FAST%VTK_count, p_FAST%VTK_fields, ErrStat2, ErrMsg2, p_FAST%VTK_tWidth, AD%Input(1)%rotors(1)%BladeMotion(k) )
               !call MeshWrVTK(p_FAST%TurbinePos, AD%Input(1)%BladeMotion(K), trim(p_FAST%OutFileRoot)//'.AD_BladeMotion'//trim(num2lstr(k)), y_FAST%VTK_count, p_FAST%VTK_fields, ErrStat2, ErrMsg2 )
            END DO
            ! Free wake
            call WrVTK_FVW(AD%p%FVW, AD%x(1)%FVW, AD%z(1)%FVW, AD%m%FVW, trim(p_FAST%VTK_OutFileRoot)//'.FVW', y_FAST%VTK_count, p_FAST%VTK_tWidth, bladeFrame=.FALSE.)  ! bladeFrame==.FALSE. to output in global coords
         end if
      end if
   END IF
   
! HydroDyn            
   IF ( p_FAST%CompHydro == Module_HD .and. allocated(HD%Input)) THEN     
      !TODO: Fix for Visualizaton GJH 4/23/20
      !call MeshWrVTK(p_FAST%TurbinePos, HD%Input(1)%Mesh, trim(p_FAST%VTK_OutFileRoot)//'.HD_Mesh_motion', y_FAST%VTK_count, p_FAST%VTK_fields, ErrStat2, ErrMsg2 )     
      call MeshWrVTK(p_FAST%TurbinePos, HD%Input(1)%Morison%Mesh, trim(p_FAST%VTK_OutFileRoot)//'.HD_Morison_Motion', y_FAST%VTK_count, p_FAST%VTK_fields, ErrStat2, ErrMsg2, p_FAST%VTK_tWidth )
      
      if (HD%y%WamitMesh%Committed) then
!         if (p_FAST%CompSub == Module_NONE) then
!TODO         call MeshWrVTK(p_FAST%TurbinePos, HD%y%WamitMesh, trim(p_FAST%VTK_OutFileRoot)//'.HD_Mesh', y_FAST%VTK_count, p_FAST%VTK_fields, ErrStat2, ErrMsg2, p_FAST%VTK_tWidth, HD%Input(1)%WAMITMesh )
!            outputFields = .false.
!         else
            call MeshWrVTK(p_FAST%TurbinePos, HD%y%WamitMesh, trim(p_FAST%VTK_OutFileRoot)//'.HD_Mesh', y_FAST%VTK_count, p_FAST%VTK_fields, ErrStat2, ErrMsg2, p_FAST%VTK_tWidth, HD%Input(1)%WAMITMesh )
!            outputFields = p_FAST%VTK_fields
!         end if
      endif
      if (HD%y%Morison%Mesh%Committed) then
         call MeshWrVTK(p_FAST%TurbinePos, HD%y%Morison%Mesh, trim(p_FAST%VTK_OutFileRoot)//'.HD_Morison', y_FAST%VTK_count, p_FAST%VTK_fields, ErrStat2, ErrMsg2, p_FAST%VTK_tWidth, HD%Input(1)%Morison%Mesh )
      endif
   END IF

! SubDyn
   IF ( p_FAST%CompSub == Module_SD .and. allocated(SD%Input)) THEN
      !call MeshWrVTK(p_FAST%TurbinePos, SD%Input(1)%TPMesh, trim(p_FAST%VTK_OutFileRoot)//'.SD_TPMesh_motion', y_FAST%VTK_count, p_FAST%VTK_fields, ErrStat2, ErrMsg2, p_FAST%VTK_tWidth )
      call MeshWrVTK(p_FAST%TurbinePos, SD%Input(1)%LMesh, trim(p_FAST%VTK_OutFileRoot)//'.SD_LMesh_y2Mesh', y_FAST%VTK_count, p_FAST%VTK_fields, ErrStat2, ErrMsg2, p_FAST%VTK_tWidth, SD%y%y2Mesh )

      call MeshWrVTK(p_FAST%TurbinePos, SD%y%y1Mesh, trim(p_FAST%VTK_OutFileRoot)//'.SD_y1Mesh_TPMesh', y_FAST%VTK_count, p_FAST%VTK_fields, ErrStat2, ErrMsg2, p_FAST%VTK_tWidth, SD%Input(1)%TPMesh )
      !call MeshWrVTK(p_FAST%TurbinePos, SD%y%y2Mesh, trim(p_FAST%VTK_OutFileRoot)//'.SD_y2Mesh_motion', y_FAST%VTK_count, p_FAST%VTK_fields, ErrStat2, ErrMsg2, p_FAST%VTK_tWidth )
   ELSE IF ( p_FAST%CompSub == Module_ExtPtfm .and. allocated(ExtPtfm%Input)) THEN
      call MeshWrVTK(p_FAST%TurbinePos, ExtPtfm%y%PtfmMesh, trim(p_FAST%VTK_OutFileRoot)//'.ExtPtfm', y_FAST%VTK_count, p_FAST%VTK_fields, ErrStat2, ErrMsg2, p_FAST%VTK_tWidth, ExtPtfm%Input(1)%PtfmMesh )
   END IF

! MAP
   IF ( p_FAST%CompMooring == Module_MAP ) THEN
      if (allocated(MAPp%Input)) then
         call MeshWrVTK(p_FAST%TurbinePos, MAPp%y%PtFairleadLoad, trim(p_FAST%VTK_OutFileRoot)//'.MAP_PtFairlead', y_FAST%VTK_count, p_FAST%VTK_fields, ErrStat2, ErrMsg2, p_FAST%VTK_tWidth, MAPp%Input(1)%PtFairDisplacement )
         !call MeshWrVTK(p_FAST%TurbinePos, MAPp%Input(1)%PtFairDisplacement, trim(p_FAST%VTK_OutFileRoot)//'.MAP_PtFair_motion', y_FAST%VTK_count, p_FAST%VTK_fields, ErrStat2, ErrMsg2, p_FAST%VTK_tWidth )
      end if

! MoorDyn
   ELSEIF ( p_FAST%CompMooring == Module_MD ) THEN
      if (allocated(MD%Input)) then
<<<<<<< HEAD
         call MeshWrVTK(p_FAST%TurbinePos, MD%y%CoupledLoads, trim(p_FAST%VTK_OutFileRoot)//'.MD_PtFairlead', y_FAST%VTK_count, p_FAST%VTK_fields, ErrStat2, ErrMsg2, p_FAST%VTK_tWidth, MD%Input(1)%CoupledKinematics )
         !call MeshWrVTK(p_FAST%TurbinePos, MD%Input(1)%CoupledKinematics, trim(p_FAST%VTK_OutFileRoot)//'.MD_PtFair_motion', y_FAST%VTK_count, p_FAST%VTK_fields, ErrStat2, ErrMsg2, p_FAST%VTK_tWidth )
=======
         call MeshWrVTK(p_FAST%TurbinePos, MD%y%PtFairleadLoad(1), trim(p_FAST%VTK_OutFileRoot)//'.MD_PtFairlead', y_FAST%VTK_count, p_FAST%VTK_fields, ErrStat2, ErrMsg2, p_FAST%VTK_tWidth, MD%Input(1)%PtFairleadDisplacement(1) )
         !call MeshWrVTK(p_FAST%TurbinePos, MD%Input(1)%PtFairleadDisplacement, trim(p_FAST%VTK_OutFileRoot)//'.MD_PtFair_motion', y_FAST%VTK_count, p_FAST%VTK_fields, ErrStat2, ErrMsg2, p_FAST%VTK_tWidth )
>>>>>>> 356bc618
      end if

! FEAMooring
   ELSEIF ( p_FAST%CompMooring == Module_FEAM ) THEN
      if (allocated(FEAM%Input)) then
         call MeshWrVTK(p_FAST%TurbinePos, FEAM%y%PtFairleadLoad, trim(p_FAST%VTK_OutFileRoot)//'.FEAM_PtFairlead', y_FAST%VTK_count, p_FAST%VTK_fields, ErrStat2, ErrMsg2, p_FAST%VTK_tWidth, FEAM%Input(1)%PtFairleadDisplacement )
         !call MeshWrVTK(p_FAST%TurbinePos, FEAM%Input(1)%PtFairleadDisplacement, trim(p_FAST%VTK_OutFileRoot)//'.FEAM_PtFair_motion', y_FAST%VTK_count, p_FAST%VTK_fields, ErrStat2, ErrMsg2, p_FAST%VTK_tWidth )
      end if

! Orca
   ELSEIF ( p_FAST%CompMooring == Module_Orca ) THEN
      if (allocated(Orca%Input)) then
         call MeshWrVTK(p_FAST%TurbinePos, Orca%y%PtfmMesh, trim(p_FAST%VTK_OutFileRoot)//'.Orca_PtfmMesh', y_FAST%VTK_count, p_FAST%VTK_fields, ErrStat2, ErrMsg2, p_FAST%VTK_tWidth, Orca%Input(1)%PtfmMesh )
         !call MeshWrVTK(p_FAST%TurbinePos, Orca%Input(1)%PtfmMesh, trim(p_FAST%VTK_OutFileRoot)//'.Orca_PtfmMesh_motion', y_FAST%VTK_count, p_FAST%VTK_fields, ErrStat2, ErrMsg2, p_FAST%VTK_tWidth )
      end if
   END IF


! IceFloe
   IF ( p_FAST%CompIce == Module_IceF ) THEN
      if (allocated(IceF%Input)) then
         call MeshWrVTK(p_FAST%TurbinePos, IceF%y%iceMesh, trim(p_FAST%VTK_OutFileRoot)//'.IceF_iceMesh', y_FAST%VTK_count, p_FAST%VTK_fields, ErrStat2, ErrMsg2, p_FAST%VTK_tWidth, IceF%Input(1)%iceMesh )
         !call MeshWrVTK(p_FAST%TurbinePos, IceF%Input(1)%iceMesh, trim(p_FAST%VTK_OutFileRoot)//'.IceF_iceMesh_motion', y_FAST%VTK_count, p_FAST%VTK_fields, ErrStat2, ErrMsg2, p_FAST%VTK_tWidth )
      end if

! IceDyn
   ELSEIF ( p_FAST%CompIce == Module_IceD ) THEN
      if (allocated(IceD%Input)) then

         DO k = 1,p_FAST%numIceLegs
            call MeshWrVTK(p_FAST%TurbinePos, IceD%y(k)%PointMesh, trim(p_FAST%VTK_OutFileRoot)//'.IceD_PointMesh'//trim(num2lstr(k)), y_FAST%VTK_count, p_FAST%VTK_fields, ErrStat2, ErrMsg2, p_FAST%VTK_tWidth, IceD%Input(1,k)%PointMesh )
            !call MeshWrVTK(p_FAST%TurbinePos, IceD%Input(1,k)%PointMesh, trim(p_FAST%VTK_OutFileRoot)//'.IceD_PointMesh_motion'//trim(num2lstr(k)), y_FAST%VTK_count, p_FAST%VTK_fields, ErrStat2, ErrMsg2, p_FAST%VTK_tWidth )
         END DO
      end if

   END IF


END SUBROUTINE WrVTK_AllMeshes
!----------------------------------------------------------------------------------------------------------------------------------
!> This routine writes a minimal subset of meshes (enough to visualize the turbine) to VTK-formatted files. It doesn't bother with
!! returning an error code.
SUBROUTINE WrVTK_BasicMeshes(p_FAST, y_FAST, MeshMapData, ED, BD, AD, IfW, OpFM, HD, SD, SrvD, MAPp, FEAM, MD, Orca, IceF, IceD)

   TYPE(FAST_ParameterType), INTENT(IN   ) :: p_FAST              !< Parameters for the glue code
   TYPE(FAST_OutputFileType),INTENT(IN   ) :: y_FAST              !< Output variables for the glue code
   TYPE(FAST_ModuleMapType), INTENT(IN   ) :: MeshMapData         !< Data for mapping between modules

   TYPE(ElastoDyn_Data),     INTENT(IN   ) :: ED                  !< ElastoDyn data
   TYPE(BeamDyn_Data),       INTENT(IN   ) :: BD                  !< BeamDyn data
   TYPE(ServoDyn_Data),      INTENT(IN   ) :: SrvD                !< ServoDyn data
   TYPE(AeroDyn_Data),       INTENT(IN   ) :: AD                  !< AeroDyn data
   TYPE(InflowWind_Data),    INTENT(IN   ) :: IfW                 !< InflowWind data
   TYPE(OpenFOAM_Data),      INTENT(IN   ) :: OpFM                !< OpenFOAM data
   TYPE(HydroDyn_Data),      INTENT(IN   ) :: HD                  !< HydroDyn data
   TYPE(SubDyn_Data),        INTENT(IN   ) :: SD                  !< SubDyn data
   TYPE(MAP_Data),           INTENT(IN   ) :: MAPp                !< MAP data
   TYPE(FEAMooring_Data),    INTENT(IN   ) :: FEAM                !< FEAMooring data
   TYPE(MoorDyn_Data),       INTENT(IN   ) :: MD                  !< MoorDyn data
   TYPE(OrcaFlex_Data),      INTENT(IN   ) :: Orca                !< OrcaFlex interface data
   TYPE(IceFloe_Data),       INTENT(IN   ) :: IceF                !< IceFloe data
   TYPE(IceDyn_Data),        INTENT(IN   ) :: IceD                !< All the IceDyn data used in time-step loop

   logical                                 :: OutputFields
   INTEGER(IntKi)                          :: NumBl, k
   INTEGER(IntKi)                          :: ErrStat2
   CHARACTER(ErrMsgLen)                    :: ErrMSg2
   CHARACTER(*), PARAMETER                 :: RoutineName = 'WrVTK_BasicMeshes'


   NumBl = 0
   if (allocated(ED%y%BladeRootMotion)) then
      NumBl = SIZE(ED%y%BladeRootMotion)
   end if


! Blades
   IF ( p_FAST%CompAero == Module_AD ) THEN  ! These meshes may have airfoil data associated with nodes...
      DO K=1,NumBl   
         call MeshWrVTK(p_FAST%TurbinePos, AD%Input(1)%rotors(1)%BladeMotion(K), trim(p_FAST%VTK_OutFileRoot)//'.AD_Blade'//trim(num2lstr(k)), &
                        y_FAST%VTK_count, p_FAST%VTK_fields, ErrStat2, ErrMsg2, p_FAST%VTK_tWidth, Sib=AD%y%rotors(1)%BladeLoad(K) )
      END DO                  
   ELSE IF ( p_FAST%CompElast == Module_BD ) THEN
      DO K=1,NumBl
         call MeshWrVTK(p_FAST%TurbinePos, BD%y(k)%BldMotion, trim(p_FAST%VTK_OutFileRoot)//'.BD_BldMotion'//trim(num2lstr(k)), &
                        y_FAST%VTK_count, p_FAST%VTK_fields, ErrStat2, ErrMsg2, p_FAST%VTK_tWidth )
      END DO
   ELSE IF ( p_FAST%CompElast == Module_ED ) THEN
      DO K=1,NumBl
         call MeshWrVTK(p_FAST%TurbinePos, ED%y%BladeLn2Mesh(K), trim(p_FAST%VTK_OutFileRoot)//'.ED_BladeLn2Mesh_motion'//trim(num2lstr(k)), &
                        y_FAST%VTK_count, p_FAST%VTK_fields, ErrStat2, ErrMsg2, p_FAST%VTK_tWidth )
      END DO
   END IF

! Nacelle
   call MeshWrVTK(p_FAST%TurbinePos, ED%y%NacelleMotion, trim(p_FAST%VTK_OutFileRoot)//'.ED_Nacelle', y_FAST%VTK_count, &
                  p_FAST%VTK_fields, ErrStat2, ErrMsg2, p_FAST%VTK_tWidth, Sib=ED%Input(1)%NacelleLoads )

! Hub
   call MeshWrVTK(p_FAST%TurbinePos, ED%y%HubPtMotion, trim(p_FAST%VTK_OutFileRoot)//'.ED_Hub', y_FAST%VTK_count, &
                  p_FAST%VTK_fields, ErrStat2, ErrMsg2, p_FAST%VTK_tWidth, Sib=ED%Input(1)%HubPtLoad )
! Tower motions
   call MeshWrVTK(p_FAST%TurbinePos, ED%y%TowerLn2Mesh, trim(p_FAST%VTK_OutFileRoot)//'.ED_TowerLn2Mesh_motion', &
                  y_FAST%VTK_count, p_FAST%VTK_fields, ErrStat2, ErrMsg2, p_FAST%VTK_tWidth )



! Substructure
!   call MeshWrVTK(p_FAST%TurbinePos, ED%y%PlatformPtMesh, trim(p_FAST%VTK_OutFileRoot)//'.ED_PlatformPtMesh_motion', y_FAST%VTK_count, p_FAST%VTK_fields, ErrStat2, ErrMsg2, p_FAST%VTK_tWidth )
!   IF ( p_FAST%CompSub == Module_SD ) THEN
!     call MeshWrVTK(p_FAST%TurbinePos, SD%Input(1)%TPMesh, trim(p_FAST%VTK_OutFileRoot)//'.SD_TPMesh_motion', y_FAST%VTK_count, p_FAST%VTK_fields, ErrStat2, ErrMsg2, p_FAST%VTK_tWidth )
!      call MeshWrVTK(p_FAST%TurbinePos, SD%y%y2Mesh, trim(p_FAST%VTK_OutFileRoot)//'.SD_y2Mesh_motion', y_FAST%VTK_count, ErrStat2, ErrMsg2, p_FAST%VTK_tWidth )
!   END IF

   IF ( p_FAST%CompHydro == Module_HD ) THEN

      if (p_FAST%CompSub == Module_NONE) then
         call MeshWrVTK(p_FAST%TurbinePos, HD%y%WAMITMesh, trim(p_FAST%VTK_OutFileRoot)//'.HD_AllHdroOrigin', y_FAST%VTK_count, p_FAST%VTK_fields, ErrStat2, ErrMsg2, p_FAST%VTK_tWidth, HD%Input(1)%WAMITMesh )
         outputFields = .false.
      else
         OutputFields = p_FAST%VTK_fields
      end if
     !TODO: Fix for Visualization GJH 4/23/20 
     call MeshWrVTK(p_FAST%TurbinePos, HD%Input(1)%Morison%Mesh, trim(p_FAST%VTK_OutFileRoot)//'.HD_Morison', &
                    y_FAST%VTK_count, OutputFields, ErrStat2, ErrMsg2, p_FAST%VTK_tWidth, Sib=HD%y%Morison%Mesh )
   END IF


! Mooring Lines?
!   IF ( p_FAST%CompMooring == Module_MAP ) THEN
!      call MeshWrVTK(p_FAST%TurbinePos, MAPp%Input(1)%PtFairDisplacement, trim(p_FAST%VTK_OutFileRoot)//'.MAP_PtFair_motion', y_FAST%VTK_count, p_FAST%VTK_fields, ErrStat2, ErrMsg2, p_FAST%VTK_tWidth )
!   ELSEIF ( p_FAST%CompMooring == Module_MD ) THEN
!      call MeshWrVTK(p_FAST%TurbinePos, MD%Input(1)%CoupledKinematics, trim(p_FAST%VTK_OutFileRoot)//'.MD_PtFair_motion', y_FAST%VTK_count, p_FAST%VTK_fields, ErrStat2, ErrMsg2, p_FAST%VTK_tWidth )
!   ELSEIF ( p_FAST%CompMooring == Module_FEAM ) THEN
!      call MeshWrVTK(p_FAST%TurbinePos, FEAM%Input(1)%PtFairleadDisplacement, trim(p_FAST%VTK_OutFileRoot)//'FEAM_PtFair_motion', y_FAST%VTK_count, p_FAST%VTK_fields, ErrStat2, ErrMsg2, p_FAST%VTK_tWidth )
!   END IF


END SUBROUTINE WrVTK_BasicMeshes
!----------------------------------------------------------------------------------------------------------------------------------
!> This routine writes a minimal subset of meshes with surfaces to VTK-formatted files. It doesn't bother with
!! returning an error code.
SUBROUTINE WrVTK_Surfaces(t_global, p_FAST, y_FAST, MeshMapData, ED, BD, AD, IfW, OpFM, HD, SD, SrvD, MAPp, FEAM, MD, Orca, IceF, IceD)
   use FVW_IO, only: WrVTK_FVW

   REAL(DbKi),               INTENT(IN   ) :: t_global            !< Current global time
   TYPE(FAST_ParameterType), INTENT(IN   ) :: p_FAST              !< Parameters for the glue code
   TYPE(FAST_OutputFileType),INTENT(INOUT) :: y_FAST              !< Output variables for the glue code (only because we're updating VTK_LastWaveIndx)
   TYPE(FAST_ModuleMapType), INTENT(IN   ) :: MeshMapData         !< Data for mapping between modules

   TYPE(ElastoDyn_Data),     INTENT(IN   ) :: ED                  !< ElastoDyn data
   TYPE(BeamDyn_Data),       INTENT(IN   ) :: BD                  !< BeamDyn data
   TYPE(ServoDyn_Data),      INTENT(IN   ) :: SrvD                !< ServoDyn data
   TYPE(AeroDyn_Data),       INTENT(IN   ) :: AD                  !< AeroDyn data
   TYPE(InflowWind_Data),    INTENT(IN   ) :: IfW                 !< InflowWind data
   TYPE(OpenFOAM_Data),      INTENT(IN   ) :: OpFM                !< OpenFOAM data
   TYPE(HydroDyn_Data),      INTENT(IN   ) :: HD                  !< HydroDyn data
   TYPE(SubDyn_Data),        INTENT(IN   ) :: SD                  !< SubDyn data
   TYPE(MAP_Data),           INTENT(IN   ) :: MAPp                !< MAP data
   TYPE(FEAMooring_Data),    INTENT(IN   ) :: FEAM                !< FEAMooring data
   TYPE(MoorDyn_Data),       INTENT(IN   ) :: MD                  !< MoorDyn data
   TYPE(OrcaFlex_Data),      INTENT(IN   ) :: Orca                !< OrcaFlex interface data
   TYPE(IceFloe_Data),       INTENT(IN   ) :: IceF                !< IceFloe data
   TYPE(IceDyn_Data),        INTENT(IN   ) :: IceD                !< All the IceDyn data used in time-step loop


   logical, parameter                      :: OutputFields = .FALSE. ! due to confusion about what fields mean on a surface, we are going to just output the basic meshes if people ask for fields
   INTEGER(IntKi)                          :: NumBl, k
   INTEGER(IntKi)                          :: ErrStat2
   CHARACTER(ErrMsgLen)                    :: ErrMSg2
   CHARACTER(*), PARAMETER                 :: RoutineName = 'WrVTK_Surfaces'

   NumBl = 0
   if (allocated(ED%y%BladeRootMotion)) then
      NumBl = SIZE(ED%y%BladeRootMotion)
   end if

! Ground (written at initialization)

! Wave elevation
   if ( allocated( p_FAST%VTK_Surface%WaveElev ) ) call WrVTK_WaveElev( t_global, p_FAST, y_FAST, HD)

! Nacelle
   call MeshWrVTK_PointSurface (p_FAST%TurbinePos, ED%y%NacelleMotion, trim(p_FAST%VTK_OutFileRoot)//'.NacelleSurface', &
                                y_FAST%VTK_count, OutputFields, ErrStat2, ErrMsg2, p_FAST%VTK_tWidth , verts = p_FAST%VTK_Surface%NacelleBox, Sib=ED%Input(1)%NacelleLoads )


! Hub
   call MeshWrVTK_PointSurface (p_FAST%TurbinePos, ED%y%HubPtMotion, trim(p_FAST%VTK_OutFileRoot)//'.HubSurface', &
                                y_FAST%VTK_count, OutputFields, ErrStat2, ErrMsg2, p_FAST%VTK_tWidth , &
                                NumSegments=p_FAST%VTK_Surface%NumSectors, radius=p_FAST%VTK_Surface%HubRad, Sib=ED%Input(1)%HubPtLoad )

! Tower motions
   call MeshWrVTK_Ln2Surface (p_FAST%TurbinePos, ED%y%TowerLn2Mesh, trim(p_FAST%VTK_OutFileRoot)//'.TowerSurface', &
                              y_FAST%VTK_count, OutputFields, ErrStat2, ErrMsg2, p_FAST%VTK_tWidth, p_FAST%VTK_Surface%NumSectors, p_FAST%VTK_Surface%TowerRad )

! Blades
   IF ( p_FAST%CompAero == Module_AD ) THEN  ! These meshes may have airfoil data associated with nodes...
      DO K=1,NumBl
         call MeshWrVTK_Ln2Surface (p_FAST%TurbinePos, AD%Input(1)%rotors(1)%BladeMotion(K), trim(p_FAST%VTK_OutFileRoot)//'.Blade'//trim(num2lstr(k))//'Surface', &
                                    y_FAST%VTK_count, OutputFields, ErrStat2, ErrMsg2, p_FAST%VTK_tWidth , verts=p_FAST%VTK_Surface%BladeShape(K)%AirfoilCoords &
                                    ,Sib=AD%y%rotors(1)%BladeLoad(k) )
      END DO                  
   ELSE IF ( p_FAST%CompElast == Module_BD ) THEN
      DO K=1,NumBl
         call MeshWrVTK_Ln2Surface (p_FAST%TurbinePos, BD%y(k)%BldMotion, trim(p_FAST%VTK_OutFileRoot)//'.Blade'//trim(num2lstr(k))//'Surface', &
                                    y_FAST%VTK_count, OutputFields, ErrStat2, ErrMsg2, p_FAST%VTK_tWidth , verts=p_FAST%VTK_Surface%BladeShape(K)%AirfoilCoords )
      END DO
   ELSE IF ( p_FAST%CompElast == Module_ED ) THEN
      DO K=1,NumBl
         call MeshWrVTK_Ln2Surface (p_FAST%TurbinePos, ED%y%BladeLn2Mesh(K), trim(p_FAST%VTK_OutFileRoot)//'.Blade'//trim(num2lstr(k))//'Surface', &
                                    y_FAST%VTK_count, OutputFields, ErrStat2, ErrMsg2, p_FAST%VTK_tWidth , verts=p_FAST%VTK_Surface%BladeShape(K)%AirfoilCoords )
      END DO
   END IF

! Free wake
   if (allocated(AD%m%FVW_u)) then
      if (allocated(AD%m%FVW_u(1)%WingsMesh)) then
         call WrVTK_FVW(AD%p%FVW, AD%x(1)%FVW, AD%z(1)%FVW, AD%m%FVW, trim(p_FAST%VTK_OutFileRoot)//'.FVW', y_FAST%VTK_count, p_FAST%VTK_tWidth, bladeFrame=.FALSE.)  ! bladeFrame==.FALSE. to output in global coords
      end if
   end if


! Platform
! call MeshWrVTK_PointSurface (p_FAST%TurbinePos, ED%y%PlatformPtMesh, trim(p_FAST%VTK_OutFileRoot)//'.PlatformSurface', y_FAST%VTK_count, OutputFields, ErrStat2, ErrMsg2, Radius = p_FAST%VTK_Surface%GroundRad )


! Substructure
!   call MeshWrVTK(p_FAST%TurbinePos, ED%y%PlatformPtMesh, trim(p_FAST%VTK_OutFileRoot)//'.ED_PlatformPtMesh_motion', y_FAST%VTK_count, OutputFields, ErrStat2, ErrMsg2 )
!   IF ( p_FAST%CompSub == Module_SD ) THEN
!     call MeshWrVTK(p_FAST%TurbinePos, SD%Input(1)%TPMesh, trim(p_FAST%VTK_OutFileRoot)//'.SD_TPMesh_motion', y_FAST%VTK_count, OutputFields, ErrStat2, ErrMsg2 )     
!      call MeshWrVTK(p_FAST%TurbinePos, SD%y%y2Mesh, trim(p_FAST%VTK_OutFileRoot)//'.SD_y2Mesh_motion', y_FAST%VTK_count, OutputFields, ErrStat2, ErrMsg2 )        
!   END IF 
!TODO: Fix below section for new Morison GJH 4/23/20
   !   
   !IF ( HD%Input(1)%Morison%Mesh%Committed ) THEN 
   !   !if ( p_FAST%CompSub == Module_NONE ) then ! floating
   !   !   OutputFields = .false.
   !   !else
   !   !   OutputFields = p_FAST%VTK_fields
   !   !end if
   !      
   !   call MeshWrVTK_Ln2Surface (p_FAST%TurbinePos, HD%Input(1)%Morison%Mesh, trim(p_FAST%VTK_OutFileRoot)//'.MorisonSurface', &
   !                              y_FAST%VTK_count, OutputFields, ErrStat2, ErrMsg2, p_FAST%VTK_tWidth, p_FAST%VTK_Surface%NumSectors, &
   !                              p_FAST%VTK_Surface%MorisonRad, Sib=HD%y%Morison%Mesh )
   !END IF
   
   
! Mooring Lines?            
!   IF ( p_FAST%CompMooring == Module_MAP ) THEN
!      call MeshWrVTK(p_FAST%TurbinePos, MAPp%Input(1)%PtFairDisplacement, trim(p_FAST%VTK_OutFileRoot)//'.MAP_PtFair_motion', y_FAST%VTK_count, OutputFields, ErrStat2, ErrMsg2 )
!   ELSEIF ( p_FAST%CompMooring == Module_MD ) THEN
!      call MeshWrVTK(p_FAST%TurbinePos, MD%Input(1)%CoupledKinematics, trim(p_FAST%VTK_OutFileRoot)//'.MD_PtFair_motion', y_FAST%VTK_count, OutputFields, ErrStat2, ErrMsg2 )        
!   ELSEIF ( p_FAST%CompMooring == Module_FEAM ) THEN
!      call MeshWrVTK(p_FAST%TurbinePos, FEAM%Input(1)%PtFairleadDisplacement, trim(p_FAST%VTK_OutFileRoot)//'FEAM_PtFair_motion', y_FAST%VTK_count, OutputFields, ErrStat2, ErrMsg2   )
!   END IF


   if (p_FAST%VTK_fields) then
      call WrVTK_BasicMeshes(p_FAST, y_FAST, MeshMapData, ED, BD, AD, IfW, OpFM, HD, SD, SrvD, MAPp, FEAM, MD, Orca, IceF, IceD)
   end if


END SUBROUTINE WrVTK_Surfaces
!----------------------------------------------------------------------------------------------------------------------------------
!> This subroutine writes the wave elevation data for a given time step
SUBROUTINE WrVTK_WaveElev(t_global, p_FAST, y_FAST, HD)

   REAL(DbKi),               INTENT(IN   ) :: t_global            !< Current global time
   TYPE(FAST_ParameterType), INTENT(IN   ) :: p_FAST              !< Parameters for the glue code
   TYPE(FAST_OutputFileType),INTENT(INOUT) :: y_FAST              !< Output variables for the glue code

   TYPE(HydroDyn_Data),      INTENT(IN   ) :: HD                  !< HydroDyn data

   ! local variables
   INTEGER(IntKi)                        :: Un                    ! fortran unit number
   INTEGER(IntKi)                        :: n, iy, ix             ! loop counters
   REAL(SiKi)                            :: t
   CHARACTER(1024)                       :: FileName
   INTEGER(IntKi)                        :: NumberOfPoints
   INTEGER(IntKi), parameter             :: NumberOfLines = 0
   INTEGER(IntKi)                        :: NumberOfPolys
   CHARACTER(1024)                       :: Tstr
   INTEGER(IntKi)                        :: ErrStat2
   CHARACTER(ErrMsgLen)                  :: ErrMsg2
   CHARACTER(*),PARAMETER                :: RoutineName = 'WrVTK_WaveElev'


   NumberOfPoints = size(p_FAST%VTK_surface%WaveElevXY,2)
      ! I'm going to make triangles for now. we should probably just make this a structured file at some point
   NumberOfPolys  = ( p_FAST%VTK_surface%NWaveElevPts(1) - 1 ) * &
                    ( p_FAST%VTK_surface%NWaveElevPts(2) - 1 ) * 2

   !.................................................................
   ! write the data that potentially changes each time step:
   !.................................................................
   ! construct the string for the zero-padded VTK write-out step
   write(Tstr, '(i' // trim(Num2LStr(p_FAST%VTK_tWidth)) //'.'// trim(Num2LStr(p_FAST%VTK_tWidth)) // ')') y_FAST%VTK_count

   ! PolyData (.vtp) - Serial vtkPolyData (unstructured) file
   FileName = TRIM(p_FAST%VTK_OutFileRoot)//'.WaveSurface.'//TRIM(Tstr)//'.vtp'

   call WrVTK_header( FileName, NumberOfPoints, NumberOfLines, NumberOfPolys, Un, ErrStat2, ErrMsg2 )
      if (ErrStat2 >= AbortErrLev) return

! points (nodes, augmented with NumSegments):
      WRITE(Un,'(A)')         '      <Points>'
      WRITE(Un,'(A)')         '        <DataArray type="Float32" NumberOfComponents="3" format="ascii">'

      ! I'm not going to interpolate in time; I'm just going to get the index of the closest wave time value
      t = REAL(t_global,SiKi)
      call GetWaveElevIndx( t, HD%p%WaveTime, y_FAST%VTK_LastWaveIndx )

      n = 1
      do ix=1,p_FAST%VTK_surface%NWaveElevPts(1)
         do iy=1,p_FAST%VTK_surface%NWaveElevPts(2)
            WRITE(Un,VTK_AryFmt) p_FAST%VTK_surface%WaveElevXY(:,n), p_FAST%VTK_surface%WaveElev(y_FAST%VTK_LastWaveIndx,n)
            n = n+1
         end do
      end do

      WRITE(Un,'(A)')         '        </DataArray>'
      WRITE(Un,'(A)')         '      </Points>'


      WRITE(Un,'(A)')         '      <Polys>'
      WRITE(Un,'(A)')         '        <DataArray type="Int32" Name="connectivity" format="ascii">'

      do ix=1,p_FAST%VTK_surface%NWaveElevPts(1)-1
         do iy=1,p_FAST%VTK_surface%NWaveElevPts(2)-1
            n = p_FAST%VTK_surface%NWaveElevPts(1)*(ix-1)+iy - 1 ! points start at 0

            WRITE(Un,'(3(i7))') n,   n+1,                                    n+p_FAST%VTK_surface%NWaveElevPts(2)
            WRITE(Un,'(3(i7))') n+1, n+1+p_FAST%VTK_surface%NWaveElevPts(2), n+p_FAST%VTK_surface%NWaveElevPts(2)

         end do
      end do
      WRITE(Un,'(A)')         '        </DataArray>'

      WRITE(Un,'(A)')         '        <DataArray type="Int32" Name="offsets" format="ascii">'
      do n=1,NumberOfPolys
         WRITE(Un,'(i7)') 3*n
      end do
      WRITE(Un,'(A)')         '        </DataArray>'
      WRITE(Un,'(A)')         '      </Polys>'

      call WrVTK_footer( Un )

END SUBROUTINE WrVTK_WaveElev
!----------------------------------------------------------------------------------------------------------------------------------
!> This function returns the index, Ind, of the XAry closest to XValIn, where XAry is assumed to be periodic. It starts
!! searching at the value of Ind from a previous step.
SUBROUTINE GetWaveElevIndx( XValIn, XAry, Ind )

      ! Argument declarations.

   INTEGER, INTENT(INOUT)       :: Ind                ! Initial and final index into the arrays.

   REAL(SiKi), INTENT(IN)       :: XAry    (:)        !< Array of X values to be interpolated.
   REAL(SiKi), INTENT(IN)       :: XValIn             !< X value to be found


   INTEGER                      :: AryLen             ! Length of the arrays.
   REAL(SiKi)                   :: XVal               !< X to be found (wrapped/periodic)


   AryLen = size(XAry)

      ! Wrap XValIn into the range XAry(1) to XAry(AryLen)
   XVal = MOD(XValIn, XAry(AryLen))



        ! Let's check the limits first.

   IF ( XVal <= XAry(1) )  THEN
      Ind = 1
      RETURN
   ELSE IF ( XVal >= XAry(AryLen) )  THEN
      Ind = AryLen
      RETURN
   ELSE
      ! Set the Ind to the first index if we are at the beginning of XAry
      IF ( XVal <= XAry(2) )  THEN
         Ind = 1
      END IF
   END IF


     ! Let's interpolate!

   Ind = MAX( MIN( Ind, AryLen-1 ), 1 )

   DO

      IF ( XVal < XAry(Ind) )  THEN

         Ind = Ind - 1

      ELSE IF ( XVal >= XAry(Ind+1) )  THEN

         Ind = Ind + 1

      ELSE

         ! XAry(Ind) <= XVal < XAry(Ind+1)
         ! this would make it the "closest" node, but I'm not going to worry about that for visualization purposes
         !if ( XVal > (XAry(Ind+1) + XAry(Ind))/2.0_SiKi ) Ind = Ind + 1

         RETURN

      END IF

   END DO

   RETURN
END SUBROUTINE GetWaveElevIndx
!----------------------------------------------------------------------------------------------------------------------------------
!> This routine writes Input Mesh information to a binary file (for debugging). It both opens and closes the file.
SUBROUTINE WriteInputMeshesToFile(u_ED, u_AD, u_SD, u_HD, u_MAP, u_BD, FileName, ErrStat, ErrMsg)
   TYPE(ED_InputType),        INTENT(IN)  :: u_ED           !< ElastoDyn inputs
   TYPE(AD_InputType),        INTENT(IN)  :: u_AD           !< AeroDyn inputs
   TYPE(SD_InputType),        INTENT(IN)  :: u_SD           !< SubDyn inputs
   TYPE(HydroDyn_InputType),  INTENT(IN)  :: u_HD           !< HydroDyn inputs
   TYPE(MAP_InputType),       INTENT(IN)  :: u_MAP          !< MAP inputs
   TYPE(BD_InputType),        INTENT(IN)  :: u_BD(:)        !< BeamDyn inputs
   CHARACTER(*),              INTENT(IN)  :: FileName       !< Name of file to write this information to
   INTEGER(IntKi)                         :: ErrStat        !< Error status of the operation
   CHARACTER(*)                           :: ErrMsg         !< Error message if ErrStat /= ErrID_None

   INTEGER(IntKi)           :: unOut
   INTEGER(IntKi)           :: K_local
   INTEGER(B4Ki), PARAMETER :: File_ID = 3
   INTEGER(B4Ki)            :: NumBl

      ! Open the binary output file:
   unOut=-1
   CALL GetNewUnit( unOut, ErrStat, ErrMsg )
   CALL OpenBOutFile ( unOut, TRIM(FileName), ErrStat, ErrMsg )
      IF (ErrStat /= ErrID_None) RETURN

   ! note that I'm not doing anything with the errors here, so it won't tell
   ! you there was a problem writing the data unless it was the last call.

      ! Add a file identification number (in case we ever have to change this):
   WRITE( unOut, IOSTAT=ErrStat )   File_ID

      ! Add how many blade meshes there are:
   NumBl =  SIZE(u_ED%BladePtLoads,1)   ! Note that NumBl is B4Ki
   WRITE( unOut, IOSTAT=ErrStat )   NumBl

      ! Add all of the input meshes:
   DO K_local = 1,NumBl
      CALL MeshWrBin( unOut, u_ED%BladePtLoads(K_local), ErrStat, ErrMsg )
   END DO
   CALL MeshWrBin( unOut, u_ED%TowerPtLoads,            ErrStat, ErrMsg )
   CALL MeshWrBin( unOut, u_ED%PlatformPtMesh,          ErrStat, ErrMsg )
   CALL MeshWrBin( unOut, u_SD%TPMesh,                  ErrStat, ErrMsg )
   CALL MeshWrBin( unOut, u_SD%LMesh,                   ErrStat, ErrMsg )
   CALL MeshWrBin( unOut, u_HD%Morison%Mesh,      ErrStat, ErrMsg )
   CALL MeshWrBin( unOut, u_HD%WAMITMesh,                    ErrStat, ErrMsg )
   CALL MeshWrBin( unOut, u_MAP%PtFairDisplacement,     ErrStat, ErrMsg )
      ! Add how many BD blade meshes there are:
   NumBl =  SIZE(u_BD,1)   ! Note that NumBl is B4Ki
   WRITE( unOut, IOSTAT=ErrStat )   NumBl

   DO K_local = 1,NumBl
      CALL MeshWrBin( unOut, u_BD(K_local)%RootMotion, ErrStat, ErrMsg )
      CALL MeshWrBin( unOut, u_BD(K_local)%DistrLoad, ErrStat, ErrMsg )
   END DO

      ! Add how many AD blade meshes there are:
   NumBl =  SIZE(u_AD%rotors(1)%BladeMotion,1)   ! Note that NumBl is B4Ki 
   WRITE( unOut, IOSTAT=ErrStat )   NumBl

   DO K_local = 1,NumBl
      CALL MeshWrBin( unOut, u_AD%rotors(1)%BladeMotion(k_local), ErrStat, ErrMsg )
   END DO    
      
      ! Close the file
   CLOSE(unOut)

END SUBROUTINE WriteInputMeshesToFile
!----------------------------------------------------------------------------------------------------------------------------------
!> This routine writes motion mesh data to a binary file (for rudimentary visualization and debugging). If unOut < 0, a new file
!! will be opened for writing (FileName). It is up to the caller of this routine to close the file.
SUBROUTINE WriteMotionMeshesToFile(time, y_ED, u_SD, y_SD, u_HD, u_MAP, y_BD, u_BD, UnOut, ErrStat, ErrMsg, FileName)
   REAL(DbKi),                 INTENT(IN)    :: time           !< current simulation time
   TYPE(ED_OutputType),        INTENT(IN)    :: y_ED           !< ElastoDyn outputs
   TYPE(SD_InputType),         INTENT(IN)    :: u_SD           !< SubDyn inputs
   TYPE(SD_OutputType),        INTENT(IN)    :: y_SD           !< SubDyn outputs
   TYPE(HydroDyn_InputType),   INTENT(IN)    :: u_HD           !< HydroDyn inputs
   TYPE(MAP_InputType),        INTENT(IN)    :: u_MAP          !< MAP inputs
   TYPE(BD_OutputType),        INTENT(IN)    :: y_BD(:)        !< BeamDyn outputs
   TYPE(BD_InputType),         INTENT(IN)    :: u_BD(:)        !< BeamDyn inputs
   INTEGER(IntKi) ,            INTENT(INOUT) :: unOut          !< Unit number to write where this info should be written. If unOut < 0, a new file will be opened and the opened unit number will be returned.
   CHARACTER(*),               INTENT(IN)    :: FileName       !< If unOut < 0, FileName will be opened for writing this mesh information.

   INTEGER(IntKi), INTENT(OUT)               :: ErrStat        !< Error status of the operation
   CHARACTER(*)  , INTENT(OUT)               :: ErrMsg         !< Error message if ErrStat /= ErrID_None


   REAL(R8Ki)               :: t

   INTEGER(IntKi)           :: K_local
   INTEGER(B4Ki), PARAMETER :: File_ID = 101
   INTEGER(B4Ki)            :: NumBl

   t = time  ! convert to 8-bytes if necessary (DbKi might not be R8Ki)

   ! note that I'm not doing anything with the errors here, so it won't tell
   ! you there was a problem writing the data unless it was the last call.


      ! Open the binary output file and write a header:
   if (unOut<0) then
      CALL GetNewUnit( unOut, ErrStat, ErrMsg )

      CALL OpenBOutFile ( unOut, TRIM(FileName), ErrStat, ErrMsg )
         IF (ErrStat /= ErrID_None) RETURN

         ! Add a file identification number (in case we ever have to change this):
      WRITE( unOut, IOSTAT=ErrStat )   File_ID

         ! Add how many blade meshes there are:
      NumBl =  SIZE(y_ED%BladeLn2Mesh,1)   ! Note that NumBl is B4Ki
      WRITE( unOut, IOSTAT=ErrStat )   NumBl
      NumBl =  SIZE(y_BD,1)   ! Note that NumBl is B4Ki
      WRITE( unOut, IOSTAT=ErrStat )   NumBl
   end if

   WRITE( unOut, IOSTAT=ErrStat ) t

      ! Add all of the meshes with motions:
   DO K_local = 1,SIZE(y_ED%BladeLn2Mesh,1)
      CALL MeshWrBin( unOut, y_ED%BladeLn2Mesh(K_local), ErrStat, ErrMsg )
   END DO
   CALL MeshWrBin( unOut, y_ED%TowerLn2Mesh,            ErrStat, ErrMsg )
   CALL MeshWrBin( unOut, y_ED%PlatformPtMesh,          ErrStat, ErrMsg )
   CALL MeshWrBin( unOut, u_SD%TPMesh,                  ErrStat, ErrMsg )
   CALL MeshWrBin( unOut, y_SD%y2Mesh,                  ErrStat, ErrMsg )
   CALL MeshWrBin( unOut, u_HD%Morison%Mesh,      ErrStat, ErrMsg )
   CALL MeshWrBin( unOut, u_HD%WAMITMesh,                    ErrStat, ErrMsg )
   CALL MeshWrBin( unOut, u_MAP%PtFairDisplacement,     ErrStat, ErrMsg )
   DO K_local = 1,SIZE(y_BD,1)
      CALL MeshWrBin( unOut, u_BD(K_local)%RootMotion, ErrStat, ErrMsg )
      CALL MeshWrBin( unOut, y_BD(K_local)%BldMotion,  ErrStat, ErrMsg )
   END DO

   !
   !   ! Close the file
   !CLOSE(unOut)
   !
END SUBROUTINE WriteMotionMeshesToFile
!----------------------------------------------------------------------------------------------------------------------------------


!++++++++++++++++++++++++++++++++++++++++++++++++++++++++++++++++++++++++++++++++++++++++++++++++++++++++++++++++++++++++++++++++++
! Linerization routines
!++++++++++++++++++++++++++++++++++++++++++++++++++++++++++++++++++++++++++++++++++++++++++++++++++++++++++++++++++++++++++++++++++
!> Routine that calls FAST_Linearize_T for an array of Turbine data structures if the linearization flag is set for each individual turbine.
SUBROUTINE FAST_Linearize_Tary(t_initial, n_t_global, Turbine, ErrStat, ErrMsg)

   REAL(DbKi),               INTENT(IN   ) :: t_initial           !< initial simulation time (almost always 0)
   INTEGER(IntKi),           INTENT(IN   ) :: n_t_global          !< integer time step
   TYPE(FAST_TurbineType),   INTENT(INOUT) :: Turbine(:)          !< all data for one instance of a turbine
   INTEGER(IntKi),           INTENT(  OUT) :: ErrStat             !< Error status of the operation
   CHARACTER(*),             INTENT(  OUT) :: ErrMsg              !< Error message if ErrStat /= ErrID_None

      ! local variables
   INTEGER(IntKi)                          :: i_turb, NumTurbines
   INTEGER(IntKi)                          :: ErrStat2            ! local error status
   CHARACTER(ErrMsgLen)                    :: ErrMsg2             ! local error message
   CHARACTER(*),             PARAMETER     :: RoutineName = 'FAST_Linearize_Tary'


   NumTurbines = SIZE(Turbine)
   ErrStat = ErrID_None
   ErrMsg  = ""

   DO i_turb = 1,NumTurbines

      CALL FAST_Linearize_T(t_initial, n_t_global, Turbine(i_turb), ErrStat2, ErrMsg2 )
         CALL SetErrStat(ErrStat2, ErrMsg2, ErrStat, ErrMsg, RoutineName )
         IF (ErrStat >= AbortErrLev) RETURN

   END DO


END SUBROUTINE FAST_Linearize_Tary
!----------------------------------------------------------------------------------------------------------------------------------
!> Routine that performs lineaization at an operating point for a turbine. This is a separate subroutine so that the FAST
!! driver programs do not need to change or operate on the individual module level.
SUBROUTINE FAST_Linearize_T(t_initial, n_t_global, Turbine, ErrStat, ErrMsg)

   REAL(DbKi),               INTENT(IN   ) :: t_initial           !< initial simulation time (almost always 0)
   INTEGER(IntKi),           INTENT(IN   ) :: n_t_global          !< integer time step
   TYPE(FAST_TurbineType),   INTENT(INOUT) :: Turbine             !< all data for one instance of a turbine
   INTEGER(IntKi),           INTENT(  OUT) :: ErrStat             !< Error status of the operation
   CHARACTER(*),             INTENT(  OUT) :: ErrMsg              !< Error message if ErrStat /= ErrID_None

      ! local variables
   REAL(DbKi)                              :: t_global            ! current simulation time
   REAL(DbKi)                              :: next_lin_time       ! next simulation time where linearization analysis should be performed
   INTEGER(IntKi)                          :: iLinTime            ! loop counter
   INTEGER(IntKi)                          :: ErrStat2            ! local error status
   CHARACTER(ErrMsgLen)                    :: ErrMsg2             ! local error message
   CHARACTER(*),             PARAMETER     :: RoutineName = 'FAST_Linearize_T'


   ErrStat = ErrID_None
   ErrMsg  = ""

   if ( .not. Turbine%p_FAST%Linearize ) return

   if (.not. Turbine%p_FAST%CalcSteady) then

      if ( Turbine%m_FAST%Lin%NextLinTimeIndx <= Turbine%p_FAST%NLinTimes ) then  !bjj: maybe this logic should go in FAST_Linearize_OP???

         next_lin_time = Turbine%m_FAST%Lin%LinTimes( Turbine%m_FAST%Lin%NextLinTimeIndx )
         t_global      = t_initial + n_t_global*Turbine%p_FAST%dt

         if ( EqualRealNos( t_global, next_lin_time ) .or. t_global > next_lin_time ) then

            CALL FAST_Linearize_OP(t_global, Turbine%p_FAST, Turbine%y_FAST, Turbine%m_FAST, &
                     Turbine%ED, Turbine%BD, Turbine%SrvD, Turbine%AD, Turbine%IfW, Turbine%OpFM, &
                     Turbine%HD, Turbine%SD, Turbine%ExtPtfm, Turbine%MAP, Turbine%FEAM, Turbine%MD, Turbine%Orca, &
                     Turbine%IceF, Turbine%IceD, Turbine%MeshMapData, ErrStat2, ErrMsg2 )
               CALL SetErrStat(ErrStat2, ErrMsg2, ErrStat, ErrMsg, RoutineName )
               IF (ErrStat >= AbortErrLev) RETURN

            if (Turbine%p_FAST%WrVTK == VTK_ModeShapes) then
               if (Turbine%m_FAST%Lin%NextLinTimeIndx > Turbine%p_FAST%NLinTimes) call WrVTKCheckpoint()
            end if

         end if

      end if

   else ! CalcSteady

      t_global      = t_initial + n_t_global*Turbine%p_FAST%dt

      call FAST_CalcSteady( n_t_global, t_global, Turbine%p_FAST, Turbine%y_FAST, Turbine%m_FAST, Turbine%ED, Turbine%BD, Turbine%SrvD, &
                      Turbine%AD, Turbine%IfW, Turbine%OpFM, Turbine%HD, Turbine%SD, Turbine%ExtPtfm, Turbine%MAP, Turbine%FEAM, Turbine%MD, &
                      Turbine%Orca, Turbine%IceF, Turbine%IceD, ErrStat2, ErrMsg2 )
            call SetErrStat(ErrStat2, ErrMsg2, ErrStat, ErrMsg, RoutineName )

      if (Turbine%m_FAST%Lin%FoundSteady) then

         do iLinTime=1,Turbine%p_FAST%NLinTimes
            t_global = Turbine%m_FAST%Lin%LinTimes(iLinTime)

            call SetOperatingPoint(iLinTime, Turbine%p_FAST, Turbine%y_FAST, Turbine%m_FAST, Turbine%ED, Turbine%BD, Turbine%SrvD, &
                                      Turbine%AD, Turbine%IfW, Turbine%OpFM, Turbine%HD, Turbine%SD, Turbine%ExtPtfm, &
                                    Turbine%MAP, Turbine%FEAM, Turbine%MD, Turbine%Orca, Turbine%IceF, Turbine%IceD, ErrStat2, ErrMsg2 )
               CALL SetErrStat(ErrStat2, ErrMsg2, ErrStat, ErrMsg, RoutineName )

            if (Turbine%p_FAST%DT_UJac < Turbine%p_FAST%TMax) then
               Turbine%m_FAST%calcJacobian = .true.
               Turbine%m_FAST%NextJacCalcTime = t_global
            end if

            CALL CalcOutputs_And_SolveForInputs( -1,  t_global,  STATE_CURR, Turbine%m_FAST%calcJacobian, Turbine%m_FAST%NextJacCalcTime, &
               Turbine%p_FAST, Turbine%m_FAST, .false., Turbine%ED, Turbine%BD, Turbine%SrvD, Turbine%AD14, Turbine%AD, Turbine%IfW, Turbine%OpFM, &
               Turbine%HD, Turbine%SD, Turbine%ExtPtfm, Turbine%MAP, Turbine%FEAM, Turbine%MD, Turbine%Orca, Turbine%IceF, Turbine%IceD, Turbine%MeshMapData, ErrStat2, ErrMsg2 )
               CALL SetErrStat(ErrStat2, ErrMsg2, ErrStat, ErrMsg, RoutineName )
               IF (ErrStat >= AbortErrLev) RETURN

            CALL FAST_Linearize_OP(t_global, Turbine%p_FAST, Turbine%y_FAST, Turbine%m_FAST, &
                     Turbine%ED, Turbine%BD, Turbine%SrvD, Turbine%AD, Turbine%IfW, Turbine%OpFM, &
                     Turbine%HD, Turbine%SD, Turbine%ExtPtfm, Turbine%MAP, Turbine%FEAM, Turbine%MD, Turbine%Orca, &
                     Turbine%IceF, Turbine%IceD, Turbine%MeshMapData, ErrStat2, ErrMsg2 )
               CALL SetErrStat(ErrStat2, ErrMsg2, ErrStat, ErrMsg, RoutineName )
               IF (ErrStat >= AbortErrLev) RETURN

         end do

         if (Turbine%p_FAST%WrVTK == VTK_ModeShapes) CALL WrVTKCheckpoint()

      end if

   end if
   return

contains
   subroutine WrVTKCheckpoint()
         ! we are creating a checkpoint file for each turbine, so setting NumTurbines=1 in the file
      CALL FAST_CreateCheckpoint_T(t_initial, Turbine%p_FAST%n_TMax_m1+1, 1, Turbine, TRIM(Turbine%p_FAST%OutFileRoot)//'.ModeShapeVTK', ErrStat2, ErrMsg2 )
         CALL SetErrStat(ErrStat2, ErrMsg2, ErrStat, ErrMsg, RoutineName )
   end subroutine WrVTKCheckpoint
END SUBROUTINE FAST_Linearize_T
!----------------------------------------------------------------------------------------------------------------------------------

!++++++++++++++++++++++++++++++++++++++++++++++++++++++++++++++++++++++++++++++++++++++++++++++++++++++++++++++++++++++++++++++++++
! PROGRAM EXIT ROUTINES
!++++++++++++++++++++++++++++++++++++++++++++++++++++++++++++++++++++++++++++++++++++++++++++++++++++++++++++++++++++++++++++++++++
!> Routine that calls ExitThisProgram for one instance of a Turbine data structure. This is a separate subroutine so that the FAST
!! driver programs do not need to change or operate on the individual module level.
!! This routine should be called from glue code only (e.g., FAST_Prog.f90). It should not be called in any of these driver routines.
SUBROUTINE ExitThisProgram_T( Turbine, ErrLevel_in, StopTheProgram, ErrLocMsg, SkipRunTimeMsg )

   TYPE(FAST_TurbineType),   INTENT(INOUT) :: Turbine             !< Data for one turbine instance
   INTEGER(IntKi),           INTENT(IN)    :: ErrLevel_in         !< Error level when Error == .TRUE. (required when Error is .TRUE.)
   LOGICAL,                  INTENT(IN)    :: StopTheProgram      !< flag indicating if the program should end (false if there are more turbines to end)
   CHARACTER(*), OPTIONAL,   INTENT(IN)    :: ErrLocMsg           !< an optional message describing the location of the error
   LOGICAL,      OPTIONAL,   INTENT(IN)    :: SkipRunTimeMsg      !< an optional message describing run-time stats

   LOGICAL                                 :: SkipRunTimes

   IF (PRESENT(SkipRunTimeMsg)) THEN
      SkipRunTimes = SkipRunTimeMsg
   ELSE
      SkipRunTimes = .FALSE.
   END IF


   IF (PRESENT(ErrLocMsg)) THEN

      CALL ExitThisProgram( Turbine%p_FAST, Turbine%y_FAST, Turbine%m_FAST, &
                     Turbine%ED, Turbine%BD, Turbine%SrvD, Turbine%AD14, Turbine%AD, Turbine%IfW, Turbine%OpFM, &
                     Turbine%HD, Turbine%SD, Turbine%ExtPtfm, Turbine%MAP, Turbine%FEAM, Turbine%MD, Turbine%Orca, &
                     Turbine%IceF, Turbine%IceD, Turbine%MeshMapData, ErrLevel_in, StopTheProgram, ErrLocMsg, SkipRunTimes )

   ELSE

      CALL ExitThisProgram( Turbine%p_FAST, Turbine%y_FAST, Turbine%m_FAST, &
                     Turbine%ED, Turbine%BD, Turbine%SrvD, Turbine%AD14, Turbine%AD, Turbine%IfW, Turbine%OpFM, &
                     Turbine%HD, Turbine%SD, Turbine%ExtPtfm, Turbine%MAP, Turbine%FEAM, Turbine%MD, Turbine%Orca, &
                     Turbine%IceF, Turbine%IceD, Turbine%MeshMapData, ErrLevel_in, StopTheProgram, SkipRunTimeMsg=SkipRunTimes )

   END IF

END SUBROUTINE ExitThisProgram_T
!----------------------------------------------------------------------------------------------------------------------------------
!> This subroutine is called when FAST exits. It calls all the modules' end routines and cleans up variables declared in the
!! main program. If there was an error, it also aborts. Otherwise, it prints the run times and performs a normal exit.
!! This routine should not be called from glue code (e.g., FAST_Prog.f90) or ExitThisProgram_T only. It should not be called in any
!! of these driver routines.
SUBROUTINE ExitThisProgram( p_FAST, y_FAST, m_FAST, ED, BD, SrvD, AD14, AD, IfW, OpFM, HD, SD, ExtPtfm, &
                            MAPp, FEAM, MD, Orca, IceF, IceD, MeshMapData, ErrLevel_in, StopTheProgram, ErrLocMsg, SkipRunTimeMsg )
!...............................................................................................................................

      ! Passed arguments
   TYPE(FAST_ParameterType), INTENT(INOUT) :: p_FAST              !< Parameters for the glue code
   TYPE(FAST_OutputFileType),INTENT(INOUT) :: y_FAST              !< Output variables for the glue code
   TYPE(FAST_MiscVarType),   INTENT(INOUT) :: m_FAST              !< Miscellaneous variables

   TYPE(ElastoDyn_Data),     INTENT(INOUT) :: ED                  !< ElastoDyn data
   TYPE(BeamDyn_Data),       INTENT(INOUT) :: BD                  !< BeamDyn data
   TYPE(ServoDyn_Data),      INTENT(INOUT) :: SrvD                !< ServoDyn data
   TYPE(AeroDyn14_Data),     INTENT(INOUT) :: AD14                !< AeroDyn v14 data
   TYPE(AeroDyn_Data),       INTENT(INOUT) :: AD                  !< AeroDyn data
   TYPE(InflowWind_Data),    INTENT(INOUT) :: IfW                 !< InflowWind data
   TYPE(OpenFOAM_Data),      INTENT(INOUT) :: OpFM                !< OpenFOAM data
   TYPE(HydroDyn_Data),      INTENT(INOUT) :: HD                  !< HydroDyn data
   TYPE(SubDyn_Data),        INTENT(INOUT) :: SD                  !< SubDyn data
   TYPE(ExtPtfm_Data),       INTENT(INOUT) :: ExtPtfm             !< ExtPtfm_MCKF data
   TYPE(MAP_Data),           INTENT(INOUT) :: MAPp                !< MAP data
   TYPE(FEAMooring_Data),    INTENT(INOUT) :: FEAM                !< FEAMooring data
   TYPE(MoorDyn_Data),       INTENT(INOUT) :: MD                  !< Data for the MoorDyn module
   TYPE(OrcaFlex_Data),      INTENT(INOUT) :: Orca                !< OrcaFlex interface data
   TYPE(IceFloe_Data),       INTENT(INOUT) :: IceF                !< IceFloe data
   TYPE(IceDyn_Data),        INTENT(INOUT) :: IceD                !< All the IceDyn data used in time-step loop

   TYPE(FAST_ModuleMapType), INTENT(INOUT) :: MeshMapData         !< Data for mapping between modules

   INTEGER(IntKi),           INTENT(IN)    :: ErrLevel_in         !< Error level when Error == .TRUE. (required when Error is .TRUE.)
   LOGICAL,                  INTENT(IN)    :: StopTheProgram      !< flag indicating if the program should end (false if there are more turbines to end)
   CHARACTER(*), OPTIONAL,   INTENT(IN)    :: ErrLocMsg           !< an optional message describing the location of the error
   LOGICAL,      OPTIONAL,   INTENT(IN)    :: SkipRunTimeMsg      !< an optional message describing run-time stats


      ! Local variables:
   INTEGER(IntKi)                          :: ErrorLevel
   LOGICAL                                 :: PrintRunTimes

   INTEGER(IntKi)                          :: ErrStat2            ! Error status
   CHARACTER(ErrMsgLen)                    :: ErrMsg2             ! Error message
   CHARACTER(1224)                         :: SimMsg              ! optional message to print about where the error took place in the simulation

   CHARACTER(*), PARAMETER                 :: RoutineName = 'ExitThisProgram'


   ErrorLevel = ErrLevel_in

      ! for debugging, let's output the meshes and all of their fields
   IF ( ErrorLevel >= AbortErrLev .AND. p_FAST%WrVTK > VTK_None) THEN
      p_FAST%VTK_OutFileRoot = trim(p_FAST%VTK_OutFileRoot)//'.DebugError'
      p_FAST%VTK_fields = .true.
      CALL WrVTK_AllMeshes(p_FAST, y_FAST, MeshMapData, ED, BD, AD, IfW, OpFM, HD, SD, ExtPtfm, SrvD, MAPp, FEAM, MD, Orca, IceF, IceD)
   end if



      ! End all modules
   CALL FAST_EndMods( p_FAST, y_FAST, m_FAST, ED, BD, SrvD, AD14, AD, IfW, HD, SD, ExtPtfm, MAPp, FEAM, MD, Orca, IceF, IceD, ErrStat2, ErrMsg2 )
      IF (ErrStat2 /= ErrID_None) THEN
         CALL WrScr( NewLine//RoutineName//':'//TRIM(ErrMsg2)//NewLine )
         ErrorLevel = MAX(ErrorLevel,ErrStat2)
      END IF

      ! Destroy all data associated with FAST variables:

   CALL FAST_DestroyAll( p_FAST, y_FAST, m_FAST, ED, BD, SrvD, AD14, AD, IfW, OpFM, HD, SD, ExtPtfm, MAPp, FEAM, MD, Orca, IceF, IceD, MeshMapData, ErrStat2, ErrMsg2 )
      IF (ErrStat2 /= ErrID_None) THEN
         CALL WrScr( NewLine//RoutineName//':'//TRIM(ErrMsg2)//NewLine )
         ErrorLevel = MAX(ErrorLevel,ErrStat2)
      END IF


   !............................................................................................................................
   ! Set exit error code if there was an error;
   !............................................................................................................................
   IF ( ErrorLevel >= AbortErrLev ) THEN

      IF (PRESENT(ErrLocMsg)) THEN
         SimMsg = ErrLocMsg
      ELSE
         SimMsg = 'after the simulation completed'
      END IF

      IF (y_FAST%UnSum > 0) THEN
         CLOSE(y_FAST%UnSum)
         y_FAST%UnSum = -1
      END IF
      
                         
      SimMsg = TRIM(FAST_Ver%Name)//' encountered an error '//TRIM(SimMsg)//'.'//NewLine//' Simulation error level: '//TRIM(GetErrStr(ErrorLevel))
      if (StopTheProgram) then
         CALL ProgAbort( trim(SimMsg), TrapErrors=.FALSE., TimeWait=3._ReKi )  ! wait 3 seconds (in case they double-clicked and got an error)
      else
         CALL WrScr(trim(SimMsg))
      end if

   END IF

   !............................................................................................................................
   !  Write simulation times and stop
   !............................................................................................................................
   if (present(SkipRunTimeMsg)) then
      PrintRunTimes = .not. SkipRunTimeMsg
   else
      PrintRunTimes = .true.
   end if

   IF (p_FAST%WrSttsTime .and. PrintRunTimes) THEN
      CALL RunTimes( m_FAST%StrtTime, m_FAST%UsrTime1, m_FAST%SimStrtTime, m_FAST%UsrTime2, m_FAST%t_global, UnSum=y_FAST%UnSum, DescStrIn=p_FAST%TDesc )
   END IF
   IF (y_FAST%UnSum > 0) THEN
      CLOSE(y_FAST%UnSum)
      y_FAST%UnSum = -1
   END IF

   if (StopTheProgram) then
#if (defined COMPILE_SIMULINK || defined COMPILE_LABVIEW)
      ! for Simulink, this may not be a normal stop. It might call this after an error in the model.
      CALL WrScr( NewLine//' '//TRIM(FAST_Ver%Name)//' completed.'//NewLine )
#else
      CALL NormStop( )
#endif
   end if


END SUBROUTINE ExitThisProgram
!----------------------------------------------------------------------------------------------------------------------------------
!> This subroutine is called at program termination. It writes any additional output files,
!! deallocates variables for FAST file I/O and closes files.
SUBROUTINE FAST_EndOutput( p_FAST, y_FAST, m_FAST, ErrStat, ErrMsg )

   TYPE(FAST_ParameterType), INTENT(INOUT) :: p_FAST                    !< FAST Parameters
   TYPE(FAST_OutputFileType),INTENT(INOUT) :: y_FAST                    !< FAST Output
   TYPE(FAST_MiscVarType),   INTENT(IN   ) :: m_FAST                    !< Miscellaneous variables (only for the final time)

   INTEGER(IntKi),           INTENT(OUT)   :: ErrStat                   !< Error status
   CHARACTER(*),             INTENT(OUT)   :: ErrMsg                    !< Message associated with errro status

      ! local variables
   CHARACTER(LEN(y_FAST%FileDescLines)*3)  :: FileDesc                  ! The description of the run, to be written in the binary output file


      ! Initialize some values

   ErrStat = ErrID_None
   ErrMsg  = ''

   !-------------------------------------------------------------------------------------------------
   ! Write the binary output file if requested
   !-------------------------------------------------------------------------------------------------

   IF (p_FAST%WrBinOutFile .AND. y_FAST%n_Out > 0) THEN

      FileDesc = TRIM(y_FAST%FileDescLines(1))//' '//TRIM(y_FAST%FileDescLines(2))//'; '//TRIM(y_FAST%FileDescLines(3))

      CALL WrBinFAST(TRIM(p_FAST%OutFileRoot)//'.outb', Int(p_FAST%WrBinMod, B2Ki), TRIM(FileDesc), &
            y_FAST%ChannelNames, y_FAST%ChannelUnits, y_FAST%TimeData, y_FAST%AllOutData(:,1:y_FAST%n_Out), ErrStat, ErrMsg)

      IF ( ErrStat /= ErrID_None ) CALL WrScr( TRIM(GetErrStr(ErrStat))//' when writing binary output file: '//TRIM(ErrMsg) )

   END IF


   !-------------------------------------------------------------------------------------------------
   ! Close the text tabular output file and summary file (if opened)
   !-------------------------------------------------------------------------------------------------
   IF (y_FAST%UnOu  > 0) THEN ! I/O unit number for the tabular output file
      CLOSE( y_FAST%UnOu )
      y_FAST%UnOu = -1
   END IF

   IF (y_FAST%UnSum > 0) THEN ! I/O unit number for the tabular output file
      CLOSE( y_FAST%UnSum )
      y_FAST%UnSum = -1
   END IF

   IF (y_FAST%UnGra > 0) THEN ! I/O unit number for the graphics output file
      CLOSE( y_FAST%UnGra )
      y_FAST%UnGra = -1
   END IF

   !-------------------------------------------------------------------------------------------------
   ! Deallocate arrays
   !-------------------------------------------------------------------------------------------------

      ! Output
   IF ( ALLOCATED(y_FAST%AllOutData                  ) ) DEALLOCATE(y_FAST%AllOutData                  )
   IF ( ALLOCATED(y_FAST%TimeData                    ) ) DEALLOCATE(y_FAST%TimeData                    )
   IF ( ALLOCATED(y_FAST%ChannelNames                ) ) DEALLOCATE(y_FAST%ChannelNames                )
   IF ( ALLOCATED(y_FAST%ChannelUnits                ) ) DEALLOCATE(y_FAST%ChannelUnits                )


END SUBROUTINE FAST_EndOutput
!----------------------------------------------------------------------------------------------------------------------------------
!> This routine calls the end routines for each module that was previously initialized.
SUBROUTINE FAST_EndMods( p_FAST, y_FAST, m_FAST, ED, BD, SrvD, AD14, AD, IfW, HD, SD, ExtPtfm, MAPp, FEAM, MD, Orca, IceF, IceD, ErrStat, ErrMsg )

   TYPE(FAST_ParameterType), INTENT(INOUT) :: p_FAST              !< Parameters for the glue code
   TYPE(FAST_OutputFileType),INTENT(INOUT) :: y_FAST              !< Output variables for the glue code
   TYPE(FAST_MiscVarType),   INTENT(INOUT) :: m_FAST              !< Miscellaneous variables

   TYPE(ElastoDyn_Data),     INTENT(INOUT) :: ED                  !< ElastoDyn data
   TYPE(BeamDyn_Data),       INTENT(INOUT) :: BD                  !< BeamDyn data
   TYPE(ServoDyn_Data),      INTENT(INOUT) :: SrvD                !< ServoDyn data
   TYPE(AeroDyn14_Data),     INTENT(INOUT) :: AD14                !< AeroDyn v14 data
   TYPE(AeroDyn_Data),       INTENT(INOUT) :: AD                  !< AeroDyn data
   TYPE(InflowWind_Data),    INTENT(INOUT) :: IfW                 !< InflowWind data
   TYPE(HydroDyn_Data),      INTENT(INOUT) :: HD                  !< HydroDyn data
   TYPE(SubDyn_Data),        INTENT(INOUT) :: SD                  !< SubDyn data
   TYPE(ExtPtfm_Data),       INTENT(INOUT) :: ExtPtfm             !< ExtPtfm data
   TYPE(MAP_Data),           INTENT(INOUT) :: MAPp                !< MAP data
   TYPE(FEAMooring_Data),    INTENT(INOUT) :: FEAM                !< FEAMooring data
   TYPE(MoorDyn_Data),       INTENT(INOUT) :: MD                  !< Data for the MoorDyn module
   TYPE(OrcaFlex_Data),      INTENT(INOUT) :: Orca                !< OrcaFlex interface data
   TYPE(IceFloe_Data),       INTENT(INOUT) :: IceF                !< IceFloe data
   TYPE(IceDyn_Data),        INTENT(INOUT) :: IceD                !< All the IceDyn data used in time-step loop

   INTEGER(IntKi),           INTENT(  OUT) :: ErrStat             !< Error status of the operation
   CHARACTER(*),             INTENT(  OUT) :: ErrMsg              !< Error message if ErrStat /= ErrID_None

   ! local variables
   INTEGER(IntKi)                          :: i, k                ! loop counter

   INTEGER(IntKi)                          :: ErrStat2
   CHARACTER(ErrMsgLen)                    :: ErrMsg2
   CHARACTER(*), PARAMETER                 :: RoutineName = 'FAST_EndMods'

      !...............................................................................................................................
      ! End all modules (and write binary FAST output file)
      !...............................................................................................................................

   ErrStat = ErrID_None
   ErrMsg  = ""


   CALL FAST_EndOutput( p_FAST, y_FAST, m_FAST, ErrStat2, ErrMsg2 )
      CALL SetErrStat(ErrStat2, ErrMsg2, ErrStat, ErrMsg, RoutineName)

   IF ( p_FAST%ModuleInitialized(Module_ED) ) THEN
      CALL ED_End(   ED%Input(1),   ED%p,   ED%x(STATE_CURR),   ED%xd(STATE_CURR),   ED%z(STATE_CURR),   ED%OtherSt(STATE_CURR),   &
                     ED%y,          ED%m,  ErrStat2, ErrMsg2 )
      CALL SetErrStat(ErrStat2, ErrMsg2, ErrStat, ErrMsg, RoutineName)
   END IF

   IF ( p_FAST%ModuleInitialized(Module_BD) ) THEN

      DO k=1,p_FAST%nBeams
         CALL BD_End(BD%Input(1,k),  BD%p(k),  BD%x(k,STATE_CURR),  BD%xd(k,STATE_CURR),  BD%z(k,STATE_CURR), &
                        BD%OtherSt(k,STATE_CURR),  BD%y(k),  BD%m(k), ErrStat2, ErrMsg2)
         CALL SetErrStat(ErrStat2, ErrMsg2, ErrStat, ErrMsg, RoutineName)
      END DO

   END IF


   IF ( p_FAST%ModuleInitialized(Module_AD14) ) THEN
      CALL AD14_End( AD14%Input(1), AD14%p, AD14%x(STATE_CURR), AD14%xd(STATE_CURR), AD14%z(STATE_CURR), &
                     AD14%OtherSt(STATE_CURR), AD14%y, AD14%m, ErrStat2, ErrMsg2 )
      CALL SetErrStat(ErrStat2, ErrMsg2, ErrStat, ErrMsg, RoutineName)
   ELSEIF ( p_FAST%ModuleInitialized(Module_AD) ) THEN
      CALL AD_End(   AD%Input(1), AD%p, AD%x(STATE_CURR), AD%xd(STATE_CURR), AD%z(STATE_CURR), &
                     AD%OtherSt(STATE_CURR), AD%y, AD%m,  ErrStat2, ErrMsg2 )
      CALL SetErrStat(ErrStat2, ErrMsg2, ErrStat, ErrMsg, RoutineName)
   END IF

   IF ( p_FAST%ModuleInitialized(Module_IfW) ) THEN
      CALL InflowWind_End( IfW%Input(1), IfW%p, IfW%x(STATE_CURR), IfW%xd(STATE_CURR), IfW%z(STATE_CURR), IfW%OtherSt(STATE_CURR),   &
                           IfW%y, IfW%m, ErrStat2, ErrMsg2 )
      CALL SetErrStat(ErrStat2, ErrMsg2, ErrStat, ErrMsg, RoutineName)
   END IF

   IF ( p_FAST%ModuleInitialized(Module_SrvD) ) THEN
      CALL SrvD_End( SrvD%Input(1), SrvD%p, SrvD%x(STATE_CURR), SrvD%xd(STATE_CURR), SrvD%z(STATE_CURR), SrvD%OtherSt(STATE_CURR), &
                     SrvD%y, SrvD%m, ErrStat2, ErrMsg2 )
      CALL SetErrStat(ErrStat2, ErrMsg2, ErrStat, ErrMsg, RoutineName)
   END IF

   IF ( p_FAST%ModuleInitialized(Module_HD) ) THEN
      CALL HydroDyn_End( HD%Input(1), HD%p, HD%x(STATE_CURR), HD%xd(STATE_CURR), HD%z(STATE_CURR), HD%OtherSt(STATE_CURR),  &
                         HD%y, HD%m, ErrStat2, ErrMsg2)
      CALL SetErrStat(ErrStat2, ErrMsg2, ErrStat, ErrMsg, RoutineName)
   END IF

   IF ( p_FAST%ModuleInitialized(Module_SD) ) THEN
      CALL SD_End( SD%Input(1), SD%p, SD%x(STATE_CURR), SD%xd(STATE_CURR), SD%z(STATE_CURR), SD%OtherSt(STATE_CURR),   &
                   SD%y, SD%m, ErrStat2, ErrMsg2)
      CALL SetErrStat(ErrStat2, ErrMsg2, ErrStat, ErrMsg, RoutineName)
   ELSE IF ( p_FAST%ModuleInitialized(Module_ExtPtfm) ) THEN
      CALL ExtPtfm_End( ExtPtfm%Input(1), ExtPtfm%p, ExtPtfm%x(STATE_CURR), ExtPtfm%xd(STATE_CURR), ExtPtfm%z(STATE_CURR), &
                        ExtPtfm%OtherSt(STATE_CURR), ExtPtfm%y, ExtPtfm%m, ErrStat2, ErrMsg2)
      CALL SetErrStat(ErrStat2, ErrMsg2, ErrStat, ErrMsg, RoutineName)
   END IF

   IF ( p_FAST%ModuleInitialized(Module_MAP) ) THEN
      CALL MAP_End(    MAPp%Input(1),   MAPp%p,   MAPp%x(STATE_CURR),   MAPp%xd(STATE_CURR),   MAPp%z(STATE_CURR),   MAPp%OtherSt,   &
                        MAPp%y,   ErrStat2, ErrMsg2)
      CALL SetErrStat(ErrStat2, ErrMsg2, ErrStat, ErrMsg, RoutineName)
   ELSEIF ( p_FAST%ModuleInitialized(Module_MD) ) THEN
      CALL MD_End(  MD%Input(1), MD%p, MD%x(STATE_CURR), MD%xd(STATE_CURR), MD%z(STATE_CURR), MD%OtherSt(STATE_CURR), &
                    MD%y, MD%m, ErrStat2, ErrMsg2)
      CALL SetErrStat(ErrStat2, ErrMsg2, ErrStat, ErrMsg, RoutineName)
   ELSEIF ( p_FAST%ModuleInitialized(Module_FEAM) ) THEN
      CALL FEAM_End( FEAM%Input(1), FEAM%p, FEAM%x(STATE_CURR), FEAM%xd(STATE_CURR), FEAM%z(STATE_CURR),   &
                     FEAM%OtherSt(STATE_CURR), FEAM%y, FEAM%m, ErrStat2, ErrMsg2)
      CALL SetErrStat(ErrStat2, ErrMsg2, ErrStat, ErrMsg, RoutineName)
   ELSEIF ( p_FAST%ModuleInitialized(Module_Orca) ) THEN
      CALL Orca_End(   Orca%Input(1),  Orca%p,  Orca%x(STATE_CURR),  Orca%xd(STATE_CURR),  Orca%z(STATE_CURR),  Orca%OtherSt(STATE_CURR),  &
                        Orca%y,  Orca%m, ErrStat2, ErrMsg2)
      CALL SetErrStat(ErrStat2, ErrMsg2, ErrStat, ErrMsg, RoutineName)
   END IF

   IF ( p_FAST%ModuleInitialized(Module_IceF) ) THEN
      CALL IceFloe_End(IceF%Input(1), IceF%p, IceF%x(STATE_CURR), IceF%xd(STATE_CURR), IceF%z(STATE_CURR),  &
                       IceF%OtherSt(STATE_CURR), IceF%y, IceF%m, ErrStat2, ErrMsg2)
      CALL SetErrStat(ErrStat2, ErrMsg2, ErrStat, ErrMsg, RoutineName)
   ELSEIF ( p_FAST%ModuleInitialized(Module_IceD) ) THEN

      DO i=1,p_FAST%numIceLegs
         CALL IceD_End(IceD%Input(1,i),  IceD%p(i),  IceD%x(i,STATE_CURR),  IceD%xd(i,STATE_CURR),  IceD%z(i,STATE_CURR), &
                        IceD%OtherSt(i,STATE_CURR),  IceD%y(i),  IceD%m(i), ErrStat2, ErrMsg2)
         CALL SetErrStat(ErrStat2, ErrMsg2, ErrStat, ErrMsg, RoutineName)
      END DO

   END IF

END SUBROUTINE FAST_EndMods
!----------------------------------------------------------------------------------------------------------------------------------
!> This routine calls the destroy routines for each module. (It is basically a duplicate of FAST_DestroyTurbineType().)
SUBROUTINE FAST_DestroyAll( p_FAST, y_FAST, m_FAST, ED, BD, SrvD, AD14, AD, IfW, OpFM, HD, SD, ExtPtfm, &
                            MAPp, FEAM, MD, Orca, IceF, IceD, MeshMapData, ErrStat, ErrMsg )

   TYPE(FAST_ParameterType), INTENT(INOUT) :: p_FAST              !< Parameters for the glue code
   TYPE(FAST_OutputFileType),INTENT(INOUT) :: y_FAST              !< Output variables for the glue code
   TYPE(FAST_MiscVarType),   INTENT(INOUT) :: m_FAST              !< Miscellaneous variables

   TYPE(ElastoDyn_Data),     INTENT(INOUT) :: ED                  !< ElastoDyn data
   TYPE(BeamDyn_Data),       INTENT(INOUT) :: BD                  !< BeamDyn data
   TYPE(ServoDyn_Data),      INTENT(INOUT) :: SrvD                !< ServoDyn data
   TYPE(AeroDyn14_Data),     INTENT(INOUT) :: AD14                !< AeroDyn v14 data
   TYPE(AeroDyn_Data),       INTENT(INOUT) :: AD                  !< AeroDyn data
   TYPE(InflowWind_Data),    INTENT(INOUT) :: IfW                 !< InflowWind data
   TYPE(OpenFOAM_Data),      INTENT(INOUT) :: OpFM                !< OpenFOAM data
   TYPE(HydroDyn_Data),      INTENT(INOUT) :: HD                  !< HydroDyn data
   TYPE(SubDyn_Data),        INTENT(INOUT) :: SD                  !< SubDyn data
   TYPE(ExtPtfm_Data),       INTENT(INOUT) :: ExtPtfm             !< ExtPtfm data
   TYPE(MAP_Data),           INTENT(INOUT) :: MAPp                !< MAP data
   TYPE(FEAMooring_Data),    INTENT(INOUT) :: FEAM                !< FEAMooring data
   TYPE(MoorDyn_Data),       INTENT(INOUT) :: MD                  !< Data for the MoorDyn module
   TYPE(OrcaFlex_Data),      INTENT(INOUT) :: Orca                !< OrcaFlex interface data
   TYPE(IceFloe_Data),       INTENT(INOUT) :: IceF                !< IceFloe data
   TYPE(IceDyn_Data),        INTENT(INOUT) :: IceD                !< All the IceDyn data used in time-step loop

   TYPE(FAST_ModuleMapType), INTENT(INOUT) :: MeshMapData         !< Data for mapping between modules

   INTEGER(IntKi),           INTENT(  OUT) :: ErrStat             !< Error status of the operation
   CHARACTER(*),             INTENT(  OUT) :: ErrMsg              !< Error message if ErrStat /= ErrID_None

   ! local variables
   INTEGER(IntKi)                          :: ErrStat2
   CHARACTER(ErrMsgLen)                    :: ErrMsg2
   CHARACTER(*), PARAMETER                 :: RoutineName = 'FAST_DestroyAll'



   ! -------------------------------------------------------------------------
   ! Deallocate/Destroy structures associated with mesh mapping
   ! -------------------------------------------------------------------------

   ErrStat = ErrID_None
   ErrMsg  = ""


   ! FAST
   CALL FAST_DestroyParam( p_FAST, ErrStat2, ErrMsg2 )
      CALL SetErrStat(ErrStat2, ErrMsg2, ErrStat, ErrMsg, RoutineName)

   CALL FAST_DestroyOutputFileType( y_FAST, ErrStat2, ErrMsg2 )
      CALL SetErrStat(ErrStat2, ErrMsg2, ErrStat, ErrMsg, RoutineName)

   CALL FAST_DestroyMisc( m_FAST, ErrStat2, ErrMsg2 )
      CALL SetErrStat(ErrStat2, ErrMsg2, ErrStat, ErrMsg, RoutineName)

   ! ElastoDyn
   CALL FAST_DestroyElastoDyn_Data( ED, ErrStat2, ErrMsg2 )
      CALL SetErrStat(ErrStat2, ErrMsg2, ErrStat, ErrMsg, RoutineName)

   ! BeamDyn
   CALL FAST_DestroyBeamDyn_Data( BD, ErrStat2, ErrMsg2 )
      CALL SetErrStat(ErrStat2, ErrMsg2, ErrStat, ErrMsg, RoutineName)

   ! ServoDyn
   CALL FAST_DestroyServoDyn_Data( SrvD, ErrStat2, ErrMsg2 )
      CALL SetErrStat(ErrStat2, ErrMsg2, ErrStat, ErrMsg, RoutineName)

   ! AeroDyn14
   CALL FAST_DestroyAeroDyn14_Data( AD14, ErrStat2, ErrMsg2 )
      CALL SetErrStat(ErrStat2, ErrMsg2, ErrStat, ErrMsg, RoutineName)

   ! AeroDyn
   CALL FAST_DestroyAeroDyn_Data( AD, ErrStat2, ErrMsg2 )
      CALL SetErrStat(ErrStat2, ErrMsg2, ErrStat, ErrMsg, RoutineName)

   ! InflowWind
   CALL FAST_DestroyInflowWind_Data( IfW, ErrStat2, ErrMsg2 )
      CALL SetErrStat(ErrStat2, ErrMsg2, ErrStat, ErrMsg, RoutineName)

   ! OpenFOAM
   CALL FAST_DestroyOpenFOAM_Data( OpFM, ErrStat2, ErrMsg2 )
      CALL SetErrStat(ErrStat2, ErrMsg2, ErrStat, ErrMsg, RoutineName)

   ! HydroDyn
   CALL FAST_DestroyHydroDyn_Data( HD, ErrStat2, ErrMsg2 )
      CALL SetErrStat(ErrStat2, ErrMsg2, ErrStat, ErrMsg, RoutineName)

   ! SubDyn
   CALL FAST_DestroySubDyn_Data( SD, ErrStat2, ErrMsg2 )
      CALL SetErrStat(ErrStat2, ErrMsg2, ErrStat, ErrMsg, RoutineName)

   ! ExtPtfm
   CALL FAST_DestroyExtPtfm_Data( ExtPtfm, ErrStat2, ErrMsg2 )
      CALL SetErrStat(ErrStat2, ErrMsg2, ErrStat, ErrMsg, RoutineName)


   ! MAP
   CALL FAST_DestroyMAP_Data( MAPp, ErrStat2, ErrMsg2 )
      CALL SetErrStat(ErrStat2, ErrMsg2, ErrStat, ErrMsg, RoutineName)

   ! FEAMooring
   CALL FAST_DestroyFEAMooring_Data( FEAM, ErrStat2, ErrMsg2 )
      CALL SetErrStat(ErrStat2, ErrMsg2, ErrStat, ErrMsg, RoutineName)

   ! MoorDyn
   CALL FAST_DestroyMoorDyn_Data( MD, ErrStat2, ErrMsg2 )
      CALL SetErrStat(ErrStat2, ErrMsg2, ErrStat, ErrMsg, RoutineName)

   ! Orca
   CALL FAST_DestroyOrcaFlex_Data( Orca, ErrStat2, ErrMsg2 )
      CALL SetErrStat(ErrStat2, ErrMsg2, ErrStat, ErrMsg, RoutineName)


   ! IceFloe
   CALL FAST_DestroyIceFloe_Data( IceF, ErrStat2, ErrMsg2 )
      CALL SetErrStat(ErrStat2, ErrMsg2, ErrStat, ErrMsg, RoutineName)

   ! IceDyn
   CALL FAST_DestroyIceDyn_Data( IceD, ErrStat2, ErrMsg2 )
      CALL SetErrStat(ErrStat2, ErrMsg2, ErrStat, ErrMsg, RoutineName)

   ! Module (Mesh) Mapping data
   CALL FAST_DestroyModuleMapType( MeshMapData, ErrStat2, ErrMsg2 )
      CALL SetErrStat(ErrStat2, ErrMsg2, ErrStat, ErrMsg, RoutineName)



   END SUBROUTINE FAST_DestroyAll
!----------------------------------------------------------------------------------------------------------------------------------


!++++++++++++++++++++++++++++++++++++++++++++++++++++++++++++++++++++++++++++++++++++++++++++++++++++++++++++++++++++++++++++++++++
! CHECKPOINT/RESTART ROUTINES
!++++++++++++++++++++++++++++++++++++++++++++++++++++++++++++++++++++++++++++++++++++++++++++++++++++++++++++++++++++++++++++++++++
!> Routine that calls FAST_CreateCheckpoint_T for an array of Turbine data structures.
SUBROUTINE FAST_CreateCheckpoint_Tary(t_initial, n_t_global, Turbine, CheckpointRoot, ErrStat, ErrMsg)

   REAL(DbKi),               INTENT(IN   ) :: t_initial           !< initial time
   INTEGER(IntKi),           INTENT(IN   ) :: n_t_global          !< loop counter
   TYPE(FAST_TurbineType),   INTENT(INOUT) :: Turbine(:)          !< all data for all turbines
   CHARACTER(*),             INTENT(IN   ) :: CheckpointRoot      !< Rootname of checkpoint file
   INTEGER(IntKi),           INTENT(  OUT) :: ErrStat             !< Error status of the operation
   CHARACTER(*),             INTENT(  OUT) :: ErrMsg              !< Error message if ErrStat /= ErrID_None

      ! local variables
   INTEGER(IntKi)                          :: NumTurbines         ! Number of turbines in this simulation
   INTEGER(IntKi)                          :: i_turb
   INTEGER                                 :: Unit
   INTEGER(IntKi)                          :: ErrStat2            ! local error status
   CHARACTER(ErrMsgLen)                    :: ErrMsg2             ! local error message
   CHARACTER(*),             PARAMETER     :: RoutineName = 'FAST_CreateCheckpoint_Tary'


   NumTurbines = SIZE(Turbine)
   ErrStat = ErrID_None
   ErrMsg  = ""

   ! TRIM(CheckpointRoot)//'.'//TRIM(Num2LStr(Turbine%TurbID))//

      !! This allows us to put all the turbine data in one file.
   Unit = -1
   DO i_turb = 1,NumTurbines
      CALL FAST_CreateCheckpoint_T(t_initial, n_t_global, NumTurbines, Turbine(i_turb), CheckpointRoot, ErrStat2, ErrMsg2, Unit )
         CALL SetErrStat(ErrStat2, ErrMsg2, ErrStat, ErrMsg, RoutineName )
         if (ErrStat >= AbortErrLev ) then
            if (Unit > 0) close(Unit)
            RETURN
         end if

   END DO


END SUBROUTINE FAST_CreateCheckpoint_Tary
!----------------------------------------------------------------------------------------------------------------------------------
!> Routine that packs all of the data from one turbine instance into arrays and writes checkpoint files. If Unit is present and
!! greater than 0, it will append the data to an already open file. Otherwise, it opens a new file and writes header information
!! before writing the turbine data to the file.
SUBROUTINE FAST_CreateCheckpoint_T(t_initial, n_t_global, NumTurbines, Turbine, CheckpointRoot, ErrStat, ErrMsg, Unit )

   USE BladedInterface, ONLY: CallBladedDLL  ! Hack for Bladed-style DLL
   USE BladedInterface, ONLY: GH_DISCON_STATUS_CHECKPOINT

   REAL(DbKi),               INTENT(IN   ) :: t_initial           !< initial time
   INTEGER(IntKi),           INTENT(IN   ) :: n_t_global          !< loop counter
   INTEGER(IntKi),           INTENT(IN   ) :: NumTurbines         !< Number of turbines in this simulation
   TYPE(FAST_TurbineType),   INTENT(INOUT) :: Turbine             !< all data for one instance of a turbine (INTENT(OUT) only because of hack for Bladed DLL)
   CHARACTER(*),             INTENT(IN   ) :: CheckpointRoot      !< Rootname of checkpoint file
   INTEGER(IntKi),           INTENT(  OUT) :: ErrStat             !< Error status of the operation
   CHARACTER(*),             INTENT(  OUT) :: ErrMsg              !< Error message if ErrStat /= ErrID_None
   INTEGER(IntKi), OPTIONAL, INTENT(INOUT) :: Unit                !< unit number for output file

      ! local variables:
   REAL(ReKi),               ALLOCATABLE   :: ReKiBuf(:)
   REAL(DbKi),               ALLOCATABLE   :: DbKiBuf(:)
   INTEGER(IntKi),           ALLOCATABLE   :: IntKiBuf(:)

   INTEGER(B4Ki)                           :: ArraySizes(3)

   INTEGER(IntKi)                          :: unOut               ! unit number for output file
   INTEGER(IntKi)                          :: old_avrSwap1        ! previous value of avrSwap(1) !hack for Bladed DLL checkpoint/restore
   INTEGER(IntKi)                          :: ErrStat2            ! local error status
   CHARACTER(ErrMsgLen)                    :: ErrMsg2             ! local error message
   CHARACTER(*),             PARAMETER     :: RoutineName = 'FAST_CreateCheckpoint_T'

   CHARACTER(1024)                         :: FileName            ! Name of the (output) checkpoint file
   CHARACTER(1024)                         :: DLLFileName         ! Name of the (output) checkpoint file

      ! init error status
   ErrStat = ErrID_None
   ErrMsg  = ""

      ! Get the arrays of data to be stored in the output file
   CALL FAST_PackTurbineType( ReKiBuf, DbKiBuf, IntKiBuf, Turbine, ErrStat2, ErrMsg2 )
      CALL SetErrStat(ErrStat2, ErrMsg2, ErrStat, ErrMsg, RoutineName )
      if (ErrStat >= AbortErrLev ) then
         call cleanup()
         RETURN
      end if


   ArraySizes = 0
   IF ( ALLOCATED(ReKiBuf)  ) ArraySizes(1) = SIZE(ReKiBuf)
   IF ( ALLOCATED(DbKiBuf)  ) ArraySizes(2) = SIZE(DbKiBuf)
   IF ( ALLOCATED(IntKiBuf) ) ArraySizes(3) = SIZE(IntKiBuf)

   FileName    = TRIM(CheckpointRoot)//'.chkp'
   DLLFileName = TRIM(CheckpointRoot)//'.dll.chkp'

   unOut=-1
   IF (PRESENT(Unit)) unOut = Unit

   IF ( unOut < 0 ) THEN

      CALL GetNewUnit( unOut, ErrStat2, ErrMsg2 )
      CALL OpenBOutFile ( unOut, FileName, ErrStat2, ErrMsg2)
         CALL SetErrStat(ErrStat2, ErrMsg2, ErrStat, ErrMsg, RoutineName )
         if (ErrStat >= AbortErrLev ) then
            call cleanup()
            IF (.NOT. PRESENT(Unit)) THEN
               CLOSE(unOut)
               unOut = -1
            END IF

            RETURN
         end if

         ! checkpoint file header:
      WRITE (unOut, IOSTAT=ErrStat2)   INT(ReKi              ,B4Ki)     ! let's make sure we've got the correct number of bytes for reals on restart.
      WRITE (unOut, IOSTAT=ErrStat2)   INT(DbKi              ,B4Ki)     ! let's make sure we've got the correct number of bytes for doubles on restart.
      WRITE (unOut, IOSTAT=ErrStat2)   INT(IntKi             ,B4Ki)     ! let's make sure we've got the correct number of bytes for integers on restart.
      WRITE (unOut, IOSTAT=ErrStat2)   AbortErrLev
      WRITE (unOut, IOSTAT=ErrStat2)   NumTurbines                      ! Number of turbines
      WRITE (unOut, IOSTAT=ErrStat2)   t_initial                        ! initial time
      WRITE (unOut, IOSTAT=ErrStat2)   n_t_global                       ! current time step

   END IF


      ! data from current turbine at time step:
   WRITE (unOut, IOSTAT=ErrStat2)   ArraySizes                       ! Number of reals, doubles, and integers written to file
   WRITE (unOut, IOSTAT=ErrStat2)   ReKiBuf                          ! Packed reals
   WRITE (unOut, IOSTAT=ErrStat2)   DbKiBuf                          ! Packed doubles
   WRITE (unOut, IOSTAT=ErrStat2)   IntKiBuf                         ! Packed integers


   IF ( ALLOCATED(ReKiBuf)  ) DEALLOCATE(ReKiBuf)
   IF ( ALLOCATED(DbKiBuf)  ) DEALLOCATE(DbKiBuf)
   IF ( ALLOCATED(IntKiBuf) ) DEALLOCATE(IntKiBuf)

      !CALL FAST_CreateCheckpoint(t_initial, n_t_global, Turbine%p_FAST, Turbine%y_FAST, Turbine%m_FAST, &
      !            Turbine%ED, Turbine%SrvD, Turbine%AD, Turbine%IfW, &
      !            Turbine%HD, Turbine%SD, Turbine%MAP, Turbine%FEAM, Turbine%MD, &
      !            Turbine%IceF, Turbine%IceD, Turbine%MeshMapData, ErrStat, ErrMsg )


   IF (Turbine%TurbID == NumTurbines .OR. .NOT. PRESENT(Unit)) THEN
      CLOSE(unOut)
      unOut = -1
   END IF

   IF (PRESENT(Unit)) Unit = unOut

      ! A hack to pack Bladed-style DLL data
   IF (Turbine%SrvD%p%UseBladedInterface) THEN
      if (Turbine%SrvD%m%dll_data%avrSWAP( 1) > 0   ) then
            ! store value to be overwritten
         old_avrSwap1 = Turbine%SrvD%m%dll_data%avrSWAP( 1)
         FileName     = Turbine%SrvD%m%dll_data%DLL_InFile
            ! overwrite values:
         Turbine%SrvD%m%dll_data%DLL_InFile = DLLFileName
         Turbine%SrvD%m%dll_data%avrSWAP(50) = REAL( LEN_TRIM(DLLFileName) ) +1 ! No. of characters in the "INFILE"  argument (-) (we add one for the C NULL CHARACTER)
         Turbine%SrvD%m%dll_data%avrSWAP( 1) = GH_DISCON_STATUS_CHECKPOINT
         Turbine%SrvD%m%dll_data%SimStatus = Turbine%SrvD%m%dll_data%avrSWAP( 1)
         CALL CallBladedDLL(Turbine%SrvD%Input(1), Turbine%SrvD%p, Turbine%SrvD%m%dll_data, ErrStat2, ErrMsg2)
            CALL SetErrStat(ErrStat2, ErrMsg2, ErrStat, ErrMsg, RoutineName )

            ! put values back:
         Turbine%SrvD%m%dll_data%DLL_InFile = FileName
         Turbine%SrvD%m%dll_data%avrSWAP(50) = REAL( LEN_TRIM(FileName) ) +1 ! No. of characters in the "INFILE"  argument (-) (we add one for the C NULL CHARACTER)
         Turbine%SrvD%m%dll_data%avrSWAP( 1) = old_avrSwap1
         Turbine%SrvD%m%dll_data%SimStatus = Turbine%SrvD%m%dll_data%avrSWAP( 1)
      end if
   END IF

   call cleanup()

contains
   subroutine cleanup()
      IF ( ALLOCATED(ReKiBuf)  ) DEALLOCATE(ReKiBuf)
      IF ( ALLOCATED(DbKiBuf)  ) DEALLOCATE(DbKiBuf)
      IF ( ALLOCATED(IntKiBuf) ) DEALLOCATE(IntKiBuf)
   end subroutine cleanup
END SUBROUTINE FAST_CreateCheckpoint_T
!----------------------------------------------------------------------------------------------------------------------------------
!> Routine that calls FAST_RestoreFromCheckpoint_T for an array of Turbine data structures.
SUBROUTINE FAST_RestoreFromCheckpoint_Tary(t_initial, n_t_global, Turbine, CheckpointRoot, ErrStat, ErrMsg  )

   REAL(DbKi),               INTENT(IN   ) :: t_initial           !< initial time (for comparing with time from checkpoint file)
   INTEGER(IntKi),           INTENT(  OUT) :: n_t_global          !< loop counter
   TYPE(FAST_TurbineType),   INTENT(INOUT) :: Turbine(:)          !< all data for one instance of a turbine !intent(INOUT) instead of (IN) to attempt to avoid memory warnings in gnu compilers
   CHARACTER(*),             INTENT(IN   ) :: CheckpointRoot      !< Rootname of checkpoint file
   INTEGER(IntKi),           INTENT(  OUT) :: ErrStat             !< Error status of the operation
   CHARACTER(*),             INTENT(  OUT) :: ErrMsg              !< Error message if ErrStat /= ErrID_None

      ! local variables
   REAL(DbKi)                              :: t_initial_out
   INTEGER(IntKi)                          :: NumTurbines_out
   INTEGER(IntKi)                          :: NumTurbines         ! Number of turbines in this simulation
   INTEGER(IntKi)                          :: i_turb
   INTEGER                                 :: Unit
   INTEGER(IntKi)                          :: ErrStat2            ! local error status
   CHARACTER(ErrMsgLen)                    :: ErrMsg2             ! local error message
   CHARACTER(*),             PARAMETER     :: RoutineName = 'FAST_RestoreFromCheckpoint_Tary'


   NumTurbines = SIZE(Turbine)
   ErrStat = ErrID_None
   ErrMsg  = ""

      ! Init NWTC_Library, display copyright and version information:
   CALL FAST_ProgStart( FAST_Ver )

      ! Restore data from checkpoint file
   Unit = -1
   DO i_turb = 1,NumTurbines
      CALL FAST_RestoreFromCheckpoint_T(t_initial_out, n_t_global, NumTurbines_out, Turbine(i_turb), CheckpointRoot, ErrStat2, ErrMsg2, Unit )
         CALL SetErrStat(ErrStat2, ErrMsg2, ErrStat, ErrMsg, RoutineName )

         IF (t_initial_out /= t_initial) CALL SetErrStat(ErrID_Fatal, "invalid value of t_initial.", ErrStat, ErrMsg, RoutineName )
         IF (NumTurbines_out /= NumTurbines) CALL SetErrStat(ErrID_Fatal, "invalid value of NumTurbines.", ErrStat, ErrMsg, RoutineName )
         IF (ErrStat >= AbortErrLev) RETURN
   END DO

   CALL WrScr( ' Restarting simulation at '//TRIM(Num2LStr(n_t_global*Turbine(1)%p_FAST%DT))//' seconds.' )


END SUBROUTINE FAST_RestoreFromCheckpoint_Tary
!----------------------------------------------------------------------------------------------------------------------------------
!> This routine is the inverse of FAST_CreateCheckpoint_T. It reads data from a checkpoint file and populates data structures for
!! the turbine instance.
SUBROUTINE FAST_RestoreFromCheckpoint_T(t_initial, n_t_global, NumTurbines, Turbine, CheckpointRoot, ErrStat, ErrMsg, Unit )
   USE BladedInterface, ONLY: CallBladedDLL  ! Hack for Bladed-style DLL
   USE BladedInterface, ONLY: GH_DISCON_STATUS_RESTARTING

   REAL(DbKi),               INTENT(INOUT) :: t_initial           !< initial time
   INTEGER(IntKi),           INTENT(INOUT) :: n_t_global          !< loop counter
   INTEGER(IntKi),           INTENT(INOUT) :: NumTurbines         !< Number of turbines in this simulation
   TYPE(FAST_TurbineType),   INTENT(INOUT) :: Turbine             !< all data for one instance of a turbine (bjj: note that is intent INOUT instead of OUT only because of a gfortran compiler memory issue)
   CHARACTER(*),             INTENT(IN   ) :: CheckpointRoot      !< Rootname of checkpoint file
   INTEGER(IntKi),           INTENT(  OUT) :: ErrStat             !< Error status of the operation
   CHARACTER(*),             INTENT(  OUT) :: ErrMsg              !< Error message if ErrStat /= ErrID_None
   INTEGER(IntKi), OPTIONAL, INTENT(INOUT) :: Unit                !< unit number for output file

      ! local variables:
   REAL(ReKi),               ALLOCATABLE   :: ReKiBuf(:)
   REAL(DbKi),               ALLOCATABLE   :: DbKiBuf(:)
   INTEGER(IntKi),           ALLOCATABLE   :: IntKiBuf(:)

   INTEGER(B4Ki)                           :: ArraySizes(3)

   INTEGER(IntKi)                          :: unIn                ! unit number for input file
   INTEGER(IntKi)                          :: old_avrSwap1        ! previous value of avrSwap(1) !hack for Bladed DLL checkpoint/restore
   INTEGER(IntKi)                          :: ErrStat2            ! local error status
   CHARACTER(ErrMsgLen)                    :: ErrMsg2             ! local error message
   CHARACTER(*),             PARAMETER     :: RoutineName = 'FAST_RestoreFromCheckpoint_T'

   CHARACTER(1024)                         :: FileName            ! Name of the (input) checkpoint file
   CHARACTER(1024)                         :: DLLFileName         ! Name of the (input) checkpoint file


   ErrStat=ErrID_None
   ErrMsg=""

   FileName    = TRIM(CheckpointRoot)//'.chkp'
   DLLFileName = TRIM(CheckpointRoot)//'.dll.chkp'
   ! FileName = TRIM(CheckpointRoot)//'.cp'
   unIn=-1
   IF (PRESENT(Unit)) unIn = Unit

   IF ( unIn < 0 ) THEN

      CALL GetNewUnit( unIn, ErrStat2, ErrMsg2 )

      CALL OpenBInpFile ( unIn, FileName, ErrStat2, ErrMsg2)
         CALL SetErrStat(ErrStat2, ErrMsg2, ErrStat, ErrMsg, RoutineName )
         IF (ErrStat >= AbortErrLev ) RETURN

         ! checkpoint file header:
      READ (unIn, IOSTAT=ErrStat2)   ArraySizes     ! let's make sure we've got the correct number of bytes for reals, doubles, and integers on restart.

      IF ( ArraySizes(1) /= ReKi  ) CALL SetErrStat(ErrID_Fatal,"ReKi on restart is different than when checkpoint file was created.",ErrStat,ErrMsg,RoutineName)
      IF ( ArraySizes(2) /= DbKi  ) CALL SetErrStat(ErrID_Fatal,"DbKi on restart is different than when checkpoint file was created.",ErrStat,ErrMsg,RoutineName)
      IF ( ArraySizes(3) /= IntKi ) CALL SetErrStat(ErrID_Fatal,"IntKi on restart is different than when checkpoint file was created.",ErrStat,ErrMsg,RoutineName)
      IF (ErrStat >= AbortErrLev) THEN
         CLOSE(unIn)
         unIn = -1
         IF (PRESENT(Unit)) Unit = unIn
         RETURN
      END IF

      READ (unIn, IOSTAT=ErrStat2)   AbortErrLev
      READ (unIn, IOSTAT=ErrStat2)   NumTurbines                      ! Number of turbines
      READ (unIn, IOSTAT=ErrStat2)   t_initial                        ! initial time
      READ (unIn, IOSTAT=ErrStat2)   n_t_global                       ! current time step

   END IF

      ! in case the Turbine data structure isn't empty on entry of this routine:
   call FAST_DestroyTurbineType( Turbine, ErrStat2, ErrMsg2 )

      ! data from current time step:
   READ (unIn, IOSTAT=ErrStat2)   ArraySizes                       ! Number of reals, doubles, and integers written to file

   ALLOCATE(ReKiBuf( ArraySizes(1)), STAT=ErrStat2)
      IF (ErrStat2 /=0) CALL SetErrStat(ErrID_Fatal, "Could not allocate ReKiBuf", ErrStat, ErrMsg, RoutineName )
   ALLOCATE(DbKiBuf( ArraySizes(2)), STAT=ErrStat2)
      IF (ErrStat2 /=0) CALL SetErrStat(ErrID_Fatal, "Could not allocate DbKiBuf", ErrStat, ErrMsg, RoutineName )
   ALLOCATE(IntKiBuf(ArraySizes(3)), STAT=ErrStat2)
      IF (ErrStat2 /=0) CALL SetErrStat(ErrID_Fatal, "Could not allocate IntKiBuf", ErrStat, ErrMsg, RoutineName )

      ! Read the packed arrays
   IF (ErrStat < AbortErrLev) THEN

      READ (unIn, IOSTAT=ErrStat2)   ReKiBuf    ! Packed reals
         IF (ErrStat2 /=0) CALL SetErrStat(ErrID_Fatal, "Could not read ReKiBuf", ErrStat, ErrMsg, RoutineName )
      READ (unIn, IOSTAT=ErrStat2)   DbKiBuf    ! Packed doubles
         IF (ErrStat2 /=0) CALL SetErrStat(ErrID_Fatal, "Could not read DbKiBuf", ErrStat, ErrMsg, RoutineName )
      READ (unIn, IOSTAT=ErrStat2)   IntKiBuf   ! Packed integers
         IF (ErrStat2 /=0) CALL SetErrStat(ErrID_Fatal, "Could not read IntKiBuf", ErrStat, ErrMsg, RoutineName )

   END IF

      ! Put the arrays back in the data types
   IF (ErrStat < AbortErrLev) THEN
      CALL FAST_UnpackTurbineType( ReKiBuf, DbKiBuf, IntKiBuf, Turbine, ErrStat2, ErrMsg2 )
         CALL SetErrStat(ErrStat2, ErrMsg2, ErrStat, ErrMsg, RoutineName )
   END IF


      ! close file if necessary (do this after unpacking turbine data, so that TurbID is set)
   IF (Turbine%TurbID == NumTurbines .OR. .NOT. PRESENT(Unit)) THEN
      CLOSE(unIn)
      unIn = -1
   END IF

   IF (PRESENT(Unit)) Unit = unIn


   IF ( ALLOCATED(ReKiBuf)  ) DEALLOCATE(ReKiBuf)
   IF ( ALLOCATED(DbKiBuf)  ) DEALLOCATE(DbKiBuf)
   IF ( ALLOCATED(IntKiBuf) ) DEALLOCATE(IntKiBuf)


      ! A sort-of hack to restore MAP DLL data (in particular Turbine%MAP%OtherSt%C_Obj%object)
    ! these must be the same variables that are used in MAP_Init because they get allocated in the DLL and
    ! destroyed in MAP_End (also, inside the DLL)
   IF (Turbine%p_FAST%CompMooring == Module_MAP) THEN
      CALL MAP_Restart( Turbine%MAP%Input(1), Turbine%MAP%p, Turbine%MAP%x(STATE_CURR), Turbine%MAP%xd(STATE_CURR), &
                        Turbine%MAP%z(STATE_CURR), Turbine%MAP%OtherSt, Turbine%MAP%y, ErrStat2, ErrMsg2 )
         CALL SetErrStat(ErrStat2, ErrMsg2, ErrStat, ErrMsg, RoutineName )
   END IF


      ! A hack to restore Bladed-style DLL data
   if (Turbine%SrvD%p%UseBladedInterface) then
      if (Turbine%SrvD%m%dll_data%avrSWAP( 1) > 0   ) then ! this isn't allocated if UseBladedInterface is FALSE
            ! store value to be overwritten
         old_avrSwap1 = Turbine%SrvD%m%dll_data%avrSWAP( 1)
         FileName     = Turbine%SrvD%m%dll_data%DLL_InFile
            ! overwrite values before calling DLL:
         Turbine%SrvD%m%dll_data%DLL_InFile = DLLFileName
         Turbine%SrvD%m%dll_data%avrSWAP(50) = REAL( LEN_TRIM(DLLFileName) ) +1 ! No. of characters in the "INFILE"  argument (-) (we add one for the C NULL CHARACTER)
         Turbine%SrvD%m%dll_data%avrSWAP( 1) = GH_DISCON_STATUS_RESTARTING
         Turbine%SrvD%m%dll_data%SimStatus = Turbine%SrvD%m%dll_data%avrSWAP( 1)
         CALL CallBladedDLL(Turbine%SrvD%Input(1), Turbine%SrvD%p,  Turbine%SrvD%m%dll_data, ErrStat2, ErrMsg2)
            CALL SetErrStat(ErrStat2, ErrMsg2, ErrStat, ErrMsg, RoutineName )
            ! put values back:
         Turbine%SrvD%m%dll_data%DLL_InFile = FileName
         Turbine%SrvD%m%dll_data%avrSWAP(50) = REAL( LEN_TRIM(FileName) ) +1 ! No. of characters in the "INFILE"  argument (-) (we add one for the C NULL CHARACTER)
         Turbine%SrvD%m%dll_data%avrSWAP( 1) = old_avrSwap1
         Turbine%SrvD%m%dll_data%SimStatus = Turbine%SrvD%m%dll_data%avrSWAP( 1)
      end if
   end if

      ! deal with sibling meshes here:
   ! (ignoring for now; they are not going to be siblings on restart)

   ! deal with files that were open:
   IF (Turbine%p_FAST%WrTxtOutFile) THEN
      CALL OpenFunkFileAppend ( Turbine%y_FAST%UnOu, TRIM(Turbine%p_FAST%OutFileRoot)//'.out', ErrStat2, ErrMsg2)
      IF ( ErrStat2 >= AbortErrLev ) RETURN
      CALL SetErrStat(ErrStat2, ErrMsg2, ErrStat, ErrMsg, RoutineName )
      CALL WrFileNR ( Turbine%y_FAST%UnOu, '#Restarting here')
      WRITE(Turbine%y_FAST%UnOu, '()')
   END IF
   ! (ignoring for now; will have fort.x files if any were open [though I printed a warning about not outputting binary files earlier])


END SUBROUTINE FAST_RestoreFromCheckpoint_T
!----------------------------------------------------------------------------------------------------------------------------------

!----------------------------------------------------------------------------------------------------------------------------------
!> Routine that calls FAST_RestoreForVTKModeShape_T for an array of Turbine data structures.
SUBROUTINE FAST_RestoreForVTKModeShape_Tary(t_initial, Turbine, InputFileName, ErrStat, ErrMsg  )

   REAL(DbKi),               INTENT(IN   ) :: t_initial           !< initial time (for comparing with time from checkpoint file)
   TYPE(FAST_TurbineType),   INTENT(INOUT) :: Turbine(:)          !< all data for one instance of a turbine !intent(INOUT) instead of (IN) to attempt to avoid memory warnings in gnu compilers
   CHARACTER(*),             INTENT(IN   ) :: InputFileName       !< Name of the input file
   INTEGER(IntKi),           INTENT(  OUT) :: ErrStat             !< Error status of the operation
   CHARACTER(*),             INTENT(  OUT) :: ErrMsg              !< Error message if ErrStat /= ErrID_None

      ! local variables
   INTEGER(IntKi)                          :: i_turb
   INTEGER(IntKi)                          :: n_t_global          !< loop counter
   INTEGER(IntKi)                          :: NumTurbines         ! Number of turbines in this simulation
   INTEGER(IntKi)                          :: ErrStat2            ! local error status
   CHARACTER(ErrMsgLen)                    :: ErrMsg2             ! local error message
   CHARACTER(*),             PARAMETER     :: RoutineName = 'FAST_RestoreForVTKModeShape_Tary'


   ErrStat = ErrID_None
   ErrMsg  = ""

   NumTurbines = SIZE(Turbine)
   if (NumTurbines /=1) then
      call SetErrStat(ErrID_Fatal, "Mode-shape visualization is not available for multiple turbines.", ErrStat, ErrMsg, RoutineName)
      return
   end if


   CALL ReadModeShapeFile( Turbine(1)%p_FAST, trim(InputFileName), ErrStat2, ErrMsg2, checkpointOnly=.true. )
      CALL SetErrStat(ErrStat2, ErrMsg2, ErrStat, ErrMsg, RoutineName )
      if (ErrStat >= AbortErrLev) return

   CALL FAST_RestoreFromCheckpoint_Tary( t_initial, n_t_global, Turbine, trim(Turbine(1)%p_FAST%VTK_modes%CheckpointRoot), ErrStat2, ErrMsg2 )
      CALL SetErrStat(ErrStat2, ErrMsg2, ErrStat, ErrMsg, RoutineName )


   DO i_turb = 1,NumTurbines
      if (.not. allocated(Turbine(i_turb)%m_FAST%Lin%LinTimes)) then
         call SetErrStat(ErrID_Fatal, "Mode-shape visualization requires a checkpoint file from a simulation with linearization analysis, but NLinTimes is 0.", ErrStat, ErrMsg, RoutineName)
         return
      end if

      CALL FAST_RestoreForVTKModeShape_T(t_initial, Turbine(i_turb)%p_FAST, Turbine(i_turb)%y_FAST, Turbine(i_turb)%m_FAST, &
                  Turbine(i_turb)%ED, Turbine(i_turb)%BD, Turbine(i_turb)%SrvD, Turbine(i_turb)%AD14, Turbine(i_turb)%AD, Turbine(i_turb)%IfW, Turbine(i_turb)%OpFM, &
                  Turbine(i_turb)%HD, Turbine(i_turb)%SD, Turbine(i_turb)%ExtPtfm, Turbine(i_turb)%MAP, Turbine(i_turb)%FEAM, Turbine(i_turb)%MD, Turbine(i_turb)%Orca, &
                  Turbine(i_turb)%IceF, Turbine(i_turb)%IceD, Turbine(i_turb)%MeshMapData, trim(InputFileName), ErrStat2, ErrMsg2 )
      CALL SetErrStat(ErrStat2, ErrMsg2, ErrStat, ErrMsg, RoutineName )
   END DO


END SUBROUTINE FAST_RestoreForVTKModeShape_Tary

!----------------------------------------------------------------------------------------------------------------------------------
!> This routine calculates the motions generated by mode shapes and outputs VTK data for it
SUBROUTINE FAST_RestoreForVTKModeShape_T(t_initial, p_FAST, y_FAST, m_FAST, ED, BD, SrvD, AD14, AD, IfW, OpFM, HD, SD, ExtPtfm, &
                         MAPp, FEAM, MD, Orca, IceF, IceD, MeshMapData, InputFileName, ErrStat, ErrMsg )

   REAL(DbKi),               INTENT(IN   ) :: t_initial           !< initial time

   TYPE(FAST_ParameterType), INTENT(INOUT) :: p_FAST              !< Parameters for the glue code
   TYPE(FAST_OutputFileType),INTENT(INOUT) :: y_FAST              !< Output variables for the glue code
   TYPE(FAST_MiscVarType),   INTENT(INOUT) :: m_FAST              !< Miscellaneous variables

   TYPE(ElastoDyn_Data),     INTENT(INOUT) :: ED                  !< ElastoDyn data
   TYPE(BeamDyn_Data),       INTENT(INOUT) :: BD                  !< BeamDyn data
   TYPE(ServoDyn_Data),      INTENT(INOUT) :: SrvD                !< ServoDyn data
   TYPE(AeroDyn14_Data),     INTENT(INOUT) :: AD14                !< AeroDyn14 data
   TYPE(AeroDyn_Data),       INTENT(INOUT) :: AD                  !< AeroDyn data
   TYPE(InflowWind_Data),    INTENT(INOUT) :: IfW                 !< InflowWind data
   TYPE(OpenFOAM_Data),      INTENT(INOUT) :: OpFM                !< OpenFOAM data
   TYPE(HydroDyn_Data),      INTENT(INOUT) :: HD                  !< HydroDyn data
   TYPE(SubDyn_Data),        INTENT(INOUT) :: SD                  !< SubDyn data
   TYPE(ExtPtfm_Data),       INTENT(INOUT) :: ExtPtfm             !< ExtPtfm_MCKF data
   TYPE(MAP_Data),           INTENT(INOUT) :: MAPp                !< MAP data
   TYPE(FEAMooring_Data),    INTENT(INOUT) :: FEAM                !< FEAMooring data
   TYPE(MoorDyn_Data),       INTENT(INOUT) :: MD                  !< Data for the MoorDyn module
   TYPE(OrcaFlex_Data),      INTENT(INOUT) :: Orca                !< OrcaFlex interface data
   TYPE(IceFloe_Data),       INTENT(INOUT) :: IceF                !< IceFloe data
   TYPE(IceDyn_Data),        INTENT(INOUT) :: IceD                !< All the IceDyn data used in time-step loop

   TYPE(FAST_ModuleMapType), INTENT(INOUT) :: MeshMapData         !< Data for mapping between modules
   CHARACTER(*),             INTENT(IN   ) :: InputFileName       !< Name of the input file

   INTEGER(IntKi),           INTENT(  OUT) :: ErrStat             !< Error status of the operation
   CHARACTER(*),             INTENT(  OUT) :: ErrMsg              !< Error message if ErrStat /= ErrID_None

   ! local variables
   REAL(DbKi)                              :: dt                  ! time
   REAL(DbKi)                              :: tprime              ! time
   INTEGER(IntKi)                          :: nt

   INTEGER(IntKi)                          :: iLinTime            ! generic loop counters
   INTEGER(IntKi)                          :: it                  ! generic loop counters
   INTEGER(IntKi)                          :: iMode               ! generic loop counters
   INTEGER(IntKi)                          :: ModeNo              ! mode number
   INTEGER(IntKi)                          :: NLinTimes

   INTEGER(IntKi)                          :: ErrStat2
   CHARACTER(ErrMsgLen)                    :: ErrMsg2
   CHARACTER(*), PARAMETER                 :: RoutineName = 'FAST_RestoreForVTKModeShape_T'
   CHARACTER(1024)                         :: VTK_RootName


   ErrStat = ErrID_None
   ErrMsg  = ""

   CALL ReadModeShapeFile( p_FAST, trim(InputFileName), ErrStat2, ErrMsg2 )
      CALL SetErrStat(ErrStat2, ErrMsg2, ErrStat, ErrMsg, RoutineName )
      if (ErrStat >= AbortErrLev) return

   call ReadModeShapeMatlabFile( p_FAST, ErrStat2, ErrMsg2 )
      CALL SetErrStat(ErrStat2, ErrMsg2, ErrStat, ErrMsg, RoutineName )
      if (ErrStat >= AbortErrLev ) return

   y_FAST%WriteThisStep = .true.
   y_FAST%UnSum = -1

   NLinTimes = min( p_FAST%VTK_modes%VTKNLinTimes, size(p_FAST%VTK_modes%x_eig_magnitude,2), p_FAST%NLinTimes )

   VTK_RootName = p_FAST%VTK_OutFileRoot

   select case (p_FAST%VTK_modes%VTKLinTim)
   case (1)

      do iMode = 1,p_FAST%VTK_modes%VTKLinModes
         ModeNo = p_FAST%VTK_modes%VTKModes(iMode)

         call  GetTimeConstants(p_FAST%VTK_modes%DampedFreq_Hz(ModeNo), p_FAST%VTK_fps, nt, dt, p_FAST%VTK_tWidth )
         if (nt > 500) cycle

         p_FAST%VTK_OutFileRoot = trim(VTK_RootName)//'.Mode'//trim(num2lstr(ModeNo))
         y_FAST%VTK_count = 1  ! we are skipping the reference meshes by starting at 1
         do iLinTime = 1,NLinTimes
            tprime = m_FAST%Lin%LinTimes(iLinTime) - m_FAST%Lin%LinTimes(1)

            if (p_FAST%DT_UJac < p_FAST%TMax) then
               m_FAST%calcJacobian = .true.
               m_FAST%NextJacCalcTime = m_FAST%Lin%LinTimes(iLinTime)
            end if

            call SetOperatingPoint(iLinTime, p_FAST, y_FAST, m_FAST, ED, BD, SrvD, AD, IfW, OpFM, HD, SD, ExtPtfm, &
                                    MAPp, FEAM, MD, Orca, IceF, IceD, ErrStat2, ErrMsg2 )
               CALL SetErrStat(ErrStat2, ErrMsg2, ErrStat, ErrMsg, RoutineName )

               ! set perturbation of states based on x_eig magnitude and phase
            call PerturbOP(tprime, iLinTime, ModeNo, p_FAST, y_FAST, ED, BD, SrvD, AD, IfW, OpFM, HD, SD, ExtPtfm, MAPp, FEAM, MD, Orca, &
                        IceF, IceD, ErrStat2, ErrMsg2 )
               CALL SetErrStat(ErrStat2, ErrMsg2, ErrStat, ErrMsg, RoutineName )
               IF (ErrStat >= AbortErrLev) RETURN

            CALL CalcOutputs_And_SolveForInputs( -1,  m_FAST%Lin%LinTimes(iLinTime),  STATE_CURR, m_FAST%calcJacobian, m_FAST%NextJacCalcTime, &
               p_FAST, m_FAST, .true., ED, BD, SrvD, AD14, AD, IfW, OpFM, HD, SD, ExtPtfm, MAPp, FEAM, MD, Orca, IceF, IceD, MeshMapData, ErrStat2, ErrMsg2 )
               CALL SetErrStat(ErrStat2, ErrMsg2, ErrStat, ErrMsg, RoutineName )
               IF (ErrStat >= AbortErrLev) RETURN

            call WriteVTK(m_FAST%Lin%LinTimes(iLinTime), p_FAST, y_FAST, MeshMapData, ED, BD, AD, IfW, OpFM, HD, SD, ExtPtfm, SrvD, MAPp, FEAM, MD, Orca, IceF, IceD)

         end do ! iLinTime
      end do ! iMode

   case (2)

      do iMode = 1,p_FAST%VTK_modes%VTKLinModes
         ModeNo = p_FAST%VTK_modes%VTKModes(iMode)

         call  GetTimeConstants(p_FAST%VTK_modes%DampedFreq_Hz(ModeNo), p_FAST%VTK_fps, nt, dt, p_FAST%VTK_tWidth )
         if (nt > 500) cycle

         do iLinTime = 1,NLinTimes
            p_FAST%VTK_OutFileRoot = trim(VTK_RootName)//'.Mode'//trim(num2lstr(ModeNo))//'.LinTime'//trim(num2lstr(iLinTime))
            y_FAST%VTK_count = 1  ! we are skipping the reference meshes by starting at 1

            if (p_FAST%DT_UJac < p_FAST%TMax) then
               m_FAST%calcJacobian = .true.
               m_FAST%NextJacCalcTime = m_FAST%Lin%LinTimes(iLinTime)
            end if

            do it = 1,nt
               tprime = (it-1)*dt

               call SetOperatingPoint(iLinTime, p_FAST, y_FAST, m_FAST, ED, BD, SrvD, AD, IfW, OpFM, HD, SD, ExtPtfm, &
                                     MAPp, FEAM, MD, Orca, IceF, IceD, ErrStat2, ErrMsg2 )
                  CALL SetErrStat(ErrStat2, ErrMsg2, ErrStat, ErrMsg, RoutineName )

                  ! set perturbation of states based on x_eig magnitude and phase
               call PerturbOP(tprime, iLinTime, ModeNo, p_FAST, y_FAST, ED, BD, SrvD, AD, IfW, OpFM, HD, SD, ExtPtfm, MAPp, FEAM, MD, Orca, &
                         IceF, IceD, ErrStat2, ErrMsg2 )
                  CALL SetErrStat(ErrStat2, ErrMsg2, ErrStat, ErrMsg, RoutineName )
                  IF (ErrStat >= AbortErrLev) RETURN

               CALL CalcOutputs_And_SolveForInputs( -1, m_FAST%Lin%LinTimes(iLinTime),  STATE_CURR, m_FAST%calcJacobian, m_FAST%NextJacCalcTime, &
                  p_FAST, m_FAST, .true., ED, BD, SrvD, AD14, AD, IfW, OpFM, HD, SD, ExtPtfm, MAPp, FEAM, MD, Orca, IceF, IceD, MeshMapData, ErrStat2, ErrMsg2 )
                  CALL SetErrStat(ErrStat2, ErrMsg2, ErrStat, ErrMsg, RoutineName )
                  IF (ErrStat >= AbortErrLev) RETURN

               call WriteVTK(m_FAST%Lin%LinTimes(iLinTime)+tprime, p_FAST, y_FAST, MeshMapData, ED, BD, AD, IfW, OpFM, HD, SD, ExtPtfm, SrvD, MAPp, FEAM, MD, Orca, IceF, IceD)

            end do


         end do ! iLinTime
      end do   ! iMode

   end select

END SUBROUTINE FAST_RestoreForVTKModeShape_T
!----------------------------------------------------------------------------------------------------------------------------------
SUBROUTINE GetTimeConstants(DampedFreq_Hz, VTK_fps, nt, dt, VTK_tWidth )
   REAL(R8Ki),     INTENT(IN   ) :: DampedFreq_Hz
   REAL(DbKi),     INTENT(IN   ) :: VTK_fps
   INTEGER(IntKi), INTENT(  OUT) :: nt  !< number of steps
   REAL(DbKi),     INTENT(  OUT) :: dt  !< time step
   INTEGER(IntKi), INTENT(  OUT) :: VTK_tWidth

   REAL(DbKi)                              :: cycle_time          ! time for one cycle of mode
   INTEGER(IntKi)                          :: NCycles
   INTEGER(IntKi), PARAMETER               :: MinFrames = 5

   if (DampedFreq_Hz <= 0.0_DbKi) then
      nt = huge(nt)
      dt = epsilon(dt)
      VTK_tWidth = 1
      return
   end if

   nt = 1
   NCycles = 0
   do while (nt<MinFrames)
      NCycles = NCycles + 1
      cycle_time = NCycles * 1.0_DbKi / DampedFreq_Hz

      nt = NINT( max(1.0_DbKi, VTK_fps) * cycle_time )
   end do

   dt = cycle_time / nt

   VTK_tWidth = CEILING( log10( real(nt) ) ) + 1

END SUBROUTINE GetTimeConstants
!----------------------------------------------------------------------------------------------------------------------------------
SUBROUTINE ReadModeShapeMatlabFile(p_FAST, ErrStat, ErrMsg)
   TYPE(FAST_ParameterType), INTENT(INOUT) :: p_FAST              !< Parameters for the glue code
   INTEGER(IntKi),           INTENT(  OUT) :: ErrStat             !< Error status of the operation
   CHARACTER(*),             INTENT(  OUT) :: ErrMsg              !< Error message if ErrStat /= ErrID_None

   ! local variables
   INTEGER(IntKi)                          :: ErrStat2
   CHARACTER(ErrMsgLen)                    :: ErrMsg2
   CHARACTER(*), PARAMETER                 :: RoutineName = 'ReadModeShapeMatlabFile'

   INTEGER(4)                              :: FileType
   INTEGER(4)                              :: nModes
   INTEGER(4)                              :: nStates
   INTEGER(4)                              :: NLinTimes
   INTEGER(IntKi)                          :: iMode
   INTEGER(IntKi)                          :: UnIn

   ErrStat = ErrID_None
   ErrMsg  = ""

      !  Open data file.
   CALL GetNewUnit( UnIn, ErrStat2, ErrMsg2 )

   CALL OpenBInpFile ( UnIn, trim(p_FAST%VTK_modes%MatlabFileName), ErrStat2, ErrMsg2 )
      CALL SetErrStat( ErrStat2, ErrMsg2, ErrStat, ErrMsg, RoutineName )
      IF (ErrStat >= AbortErrLev) RETURN

      ! Process the requested data records of this file.

   CALL WrScr ( NewLine//' =======================================================' )
   CALL WrScr ( ' Reading in data from file "'//TRIM( p_FAST%VTK_modes%MatlabFileName )//'".'//NewLine )


      ! Read some of the header information.

   READ (UnIn, IOSTAT=ErrStat2)  FileType    ! placeholder for future file format changes
   IF ( ErrStat2 /= 0 )  THEN
      CALL SetErrStat ( ErrID_Fatal, 'Fatal error reading FileType from file "'//TRIM( p_FAST%VTK_modes%MatlabFileName )//'".', ErrStat, ErrMsg, RoutineName )
      RETURN
   ENDIF

   READ (UnIn, IOSTAT=ErrStat2)  nModes    ! number of modes in the file
   IF ( ErrStat2 /= 0 )  THEN
      CALL SetErrStat ( ErrID_Fatal, 'Fatal error reading nModes from file "'//TRIM( p_FAST%VTK_modes%MatlabFileName )//'".', ErrStat, ErrMsg, RoutineName )
      RETURN
   ENDIF

   READ (UnIn, IOSTAT=ErrStat2)  nStates    ! number of states in the file
   IF ( ErrStat2 /= 0 )  THEN
      CALL SetErrStat ( ErrID_Fatal, 'Fatal error reading nStates from file "'//TRIM( p_FAST%VTK_modes%MatlabFileName )//'".', ErrStat, ErrMsg, RoutineName )
      RETURN
   ENDIF

   READ (UnIn, IOSTAT=ErrStat2)  NLinTimes    ! number of linearization times / azimuths in the file
   IF ( ErrStat2 /= 0 )  THEN
      CALL SetErrStat ( ErrID_Fatal, 'Fatal error reading NLinTimes from file "'//TRIM( p_FAST%VTK_modes%MatlabFileName )//'".', ErrStat, ErrMsg, RoutineName )
      RETURN
   ENDIF

   ALLOCATE( p_FAST%VTK_Modes%NaturalFreq_Hz(nModes), &
             p_FAST%VTK_Modes%DampingRatio(  nModes), &
             p_FAST%VTK_Modes%DampedFreq_Hz( nModes),   STAT=ErrStat2 )
      IF ( ErrStat2 /= 0 )  THEN
         CALL SetErrStat ( ErrID_Fatal, 'Error allocating arrays to read from file.', ErrStat, ErrMsg, RoutineName )
         RETURN
      ENDIF


   READ(UnIn, IOSTAT=ErrStat2) p_FAST%VTK_Modes%NaturalFreq_Hz ! read entire array
   IF ( ErrStat2 /= 0 )  THEN
      CALL SetErrStat ( ErrID_Fatal, 'Fatal error reading NaturalFreq_Hz array from file "'//TRIM( p_FAST%VTK_modes%MatlabFileName )//'".', ErrStat, ErrMsg, RoutineName )
      RETURN
   ENDIF

   READ(UnIn, IOSTAT=ErrStat2) p_FAST%VTK_Modes%DampingRatio ! read entire array
   IF ( ErrStat2 /= 0 )  THEN
      CALL SetErrStat ( ErrID_Fatal, 'Fatal error reading DampingRatio array from file "'//TRIM( p_FAST%VTK_modes%MatlabFileName )//'".', ErrStat, ErrMsg, RoutineName )
      RETURN
   ENDIF

   READ(UnIn, IOSTAT=ErrStat2) p_FAST%VTK_Modes%DampedFreq_Hz ! read entire array
   IF ( ErrStat2 /= 0 )  THEN
      CALL SetErrStat ( ErrID_Fatal, 'Fatal error reading DampedFreq_Hz array from file "'//TRIM( p_FAST%VTK_modes%MatlabFileName )//'".', ErrStat, ErrMsg, RoutineName )
      RETURN
   ENDIF

   if (nModes < p_FAST%VTK_Modes%VTKLinModes) CALL SetErrStat(ErrID_Severe,'Number of modes requested exceeds the number of modes in the linearization analysis file "'//TRIM( p_FAST%VTK_modes%MatlabFileName )//'".', ErrStat, ErrMsg, RoutineName)
   if (NLinTimes /= p_FAST%NLinTimes) CALL SetErrStat(ErrID_Severe,'Number of times linearization was performed is not the same as the number of linearization times in the linearization analysis file "'//TRIM( p_FAST%VTK_modes%MatlabFileName )//'".', ErrStat, ErrMsg, RoutineName)


      !Let's read only the number of modes we need to use
   nModes = min( nModes, p_FAST%VTK_Modes%VTKLinModes )

   ALLOCATE( p_FAST%VTK_Modes%x_eig_magnitude(nStates, NLinTimes, nModes), &
             p_FAST%VTK_Modes%x_eig_phase(    nStates, NLinTimes, nModes), STAT=ErrStat2 )
      IF ( ErrStat2 /= 0 )  THEN
         CALL SetErrStat ( ErrID_Fatal, 'Error allocating arrays to read from file.', ErrStat, ErrMsg, RoutineName )
         RETURN
      ENDIF

    do iMode = 1,nModes

      READ(UnIn, IOSTAT=ErrStat2) p_FAST%VTK_Modes%x_eig_magnitude(:,:,iMode) ! read data for one mode
      IF ( ErrStat2 /= 0 )  THEN
         CALL SetErrStat ( ErrID_Fatal, 'Fatal error reading x_eig_magnitude from file "'//TRIM( p_FAST%VTK_modes%MatlabFileName )//'".', ErrStat, ErrMsg, RoutineName )
         RETURN
      ENDIF

      READ(UnIn, IOSTAT=ErrStat2) p_FAST%VTK_Modes%x_eig_phase(:,:,iMode) ! read data for one mode
      IF ( ErrStat2 /= 0 )  THEN
         CALL SetErrStat ( ErrID_Fatal, 'Fatal error reading x_eig_phase from file "'//TRIM( p_FAST%VTK_modes%MatlabFileName )//'".', ErrStat, ErrMsg, RoutineName )
         RETURN
      ENDIF

    end do

END SUBROUTINE ReadModeShapeMatlabFile
!----------------------------------------------------------------------------------------------------------------------------------
SUBROUTINE ReadModeShapeFile(p_FAST, InputFile, ErrStat, ErrMsg, checkpointOnly)
   TYPE(FAST_ParameterType),     INTENT(INOUT) :: p_FAST          !< Parameters for the glue code
   CHARACTER(*),                 INTENT(IN   ) :: InputFile       !< Name of the text input file to read
   INTEGER(IntKi),               INTENT(  OUT) :: ErrStat         !< Error status of the operation
   CHARACTER(*),                 INTENT(  OUT) :: ErrMsg          !< Error message if ErrStat /= ErrID_None
   LOGICAL,      OPTIONAL,       INTENT(IN   ) :: checkpointOnly  !< Whether to return after reading checkpoint file name

   ! local variables
   INTEGER(IntKi)                          :: ErrStat2
   CHARACTER(ErrMsgLen)                    :: ErrMsg2
   CHARACTER(*), PARAMETER                 :: RoutineName = 'ReadModeShapeFile'

   CHARACTER(1024)                         :: PriPath            ! Path name of the primary file
   INTEGER(IntKi)                          :: i
   INTEGER(IntKi)                          :: UnIn
   INTEGER(IntKi)                          :: UnEc
   LOGICAL                                 :: VTKLinTimes1

   ErrStat = ErrID_None
   ErrMsg  = ""
   UnEc = -1

   CALL GetPath( InputFile, PriPath )    ! Input files will be relative to the path where the primary input file is located.

      !  Open data file.
   CALL GetNewUnit( UnIn, ErrStat2, ErrMsg2 )

   CALL OpenFInpFile ( UnIn, InputFile, ErrStat2, ErrMsg2 )
      CALL SetErrStat( ErrStat2, ErrMsg2, ErrStat, ErrMsg, RoutineName )
      IF (ErrStat >= AbortErrLev) RETURN


   CALL ReadCom( UnIn, InputFile, 'File header: (line 1)', ErrStat2, ErrMsg2, UnEc )
      CALL SetErrStat( ErrStat2, ErrMsg2, ErrStat, ErrMsg, RoutineName )

   CALL ReadCom( UnIn, InputFile, 'File header: (line 2)', ErrStat2, ErrMsg2, UnEc )
      CALL SetErrStat( ErrStat2, ErrMsg2, ErrStat, ErrMsg, RoutineName )

   !----------- FILE NAMES ----------------------------------------------------
   CALL ReadCom( UnIn, InputFile, 'Section Header: File Names', ErrStat2, ErrMsg2, UnEc )
      CALL SetErrStat( ErrStat2, ErrMsg2, ErrStat, ErrMsg, RoutineName )

   CALL ReadVar( UnIn, InputFile, p_FAST%VTK_modes%CheckpointRoot, 'CheckpointRoot', 'Name of the checkpoint file written by FAST when linearization data was produced', ErrStat2, ErrMsg2, UnEc )
      CALL SetErrStat( ErrStat2, ErrMsg2, ErrStat, ErrMsg, RoutineName )

   IF ( PathIsRelative( p_FAST%VTK_modes%CheckpointRoot ) ) p_FAST%VTK_modes%CheckpointRoot = TRIM(PriPath)//TRIM(p_FAST%VTK_modes%CheckpointRoot)

   if (present(checkpointOnly)) then
      if (checkpointOnly) then
         call cleanup()
         return
      end if
   end if


   CALL ReadVar( UnIn, InputFile, p_FAST%VTK_modes%MatlabFileName, 'MatlabFileName', 'Name of the file with eigenvectors written by Matlab', ErrStat2, ErrMsg2, UnEc )
      CALL SetErrStat( ErrStat2, ErrMsg2, ErrStat, ErrMsg, RoutineName )
      IF ( ErrStat >= AbortErrLev ) THEN
         CALL Cleanup()
         RETURN
      END IF
   IF ( PathIsRelative( p_FAST%VTK_modes%MatlabFileName ) ) p_FAST%VTK_modes%MatlabFileName = TRIM(PriPath)//TRIM(p_FAST%VTK_modes%MatlabFileName)

   !----------- VISUALIZATION OPTIONS ------------------------------------------

   CALL ReadCom( UnIn, InputFile, 'Section Header: Visualization Options', ErrStat2, ErrMsg2, UnEc )
      CALL SetErrStat( ErrStat2, ErrMsg2, ErrStat, ErrMsg, RoutineName )

   CALL ReadVar( UnIn, InputFile, p_FAST%VTK_modes%VTKLinModes, 'VTKLinModes', 'Number of modes to visualize', ErrStat2, ErrMsg2, UnEc )
      CALL SetErrStat( ErrStat2, ErrMsg2, ErrStat, ErrMsg, RoutineName )


   if (p_FAST%VTK_modes%VTKLinModes <= 0) CALL SetErrStat( ErrID_Fatal, "VTKLinModes must be a positive number.", ErrStat, ErrMsg, RoutineName )

   if (ErrStat >= AbortErrLev) then
      CALL Cleanup()
      RETURN
   end if


   call AllocAry( p_FAST%VTK_modes%VTKModes, p_FAST%VTK_modes%VTKLinModes, 'VTKModes', ErrStat2, ErrMsg2)
      call SetErrStat( ErrStat2, ErrMsg2, ErrStat, ErrMsg, RoutineName )
      if ( ErrStat >= AbortErrLev ) then
         call Cleanup()
         return
      end if

   p_FAST%VTK_modes%VTKModes = -1

   CALL ReadAry( UnIn, InputFile, p_FAST%VTK_modes%VTKModes, p_FAST%VTK_modes%VTKLinModes, 'VTKModes', 'List of modes to visualize', ErrStat2, ErrMsg2, UnEc )
   ! note that we don't check the ErrStat here; if the user entered fewer than p_FAST%VTK_modes%VTKLinModes values, we will use the
   ! last entry to fill in remaining values.
   !Check 1st value, we need at least one good value from user or throw error
   IF (p_FAST%VTK_modes%VTKModes(1) < 0 ) THEN
      call SetErrStat( ErrID_Fatal, "VTKModes must contain positive numbers.", ErrStat, ErrMsg, RoutineName )
         CALL CleanUp()
         RETURN
   ELSE
      DO i = 2, p_FAST%VTK_modes%VTKLinModes
         IF ( p_FAST%VTK_modes%VTKModes(i) < 0 ) THEN
            p_FAST%VTK_modes%VTKModes(i)=p_FAST%VTK_modes%VTKModes(i-1) + 1
         ENDIF
      ENDDO
   ENDIF


   CALL ReadVar( UnIn, InputFile, p_FAST%VTK_modes%VTKLinScale, 'VTKLinScale', 'Mode shape visualization scaling factor', ErrStat2, ErrMsg2, UnEc )
      CALL SetErrStat( ErrStat2, ErrMsg2, ErrStat, ErrMsg, RoutineName )

   CALL ReadVar( UnIn, InputFile, p_FAST%VTK_modes%VTKLinTim, 'VTKLinTim', 'Switch to make one animation for all LinTimes together (1) or separate animations for each LinTimes(2)', ErrStat2, ErrMsg2, UnEc )
      CALL SetErrStat( ErrStat2, ErrMsg2, ErrStat, ErrMsg, RoutineName )

   CALL ReadVar( UnIn, InputFile, VTKLinTimes1, 'VTKLinTimes1', 'If VTKLinTim=2, visualize modes at LinTimes(1) only?', ErrStat2, ErrMsg2, UnEc )
      CALL SetErrStat( ErrStat2, ErrMsg2, ErrStat, ErrMsg, RoutineName )


   CALL ReadVar( UnIn, InputFile, p_FAST%VTK_modes%VTKLinPhase, 'VTKLinPhase', 'Phase when making one animation for all LinTimes together (used only when VTKLinTim=1)', ErrStat2, ErrMsg2, UnEc )
      CALL SetErrStat( ErrStat2, ErrMsg2, ErrStat, ErrMsg, RoutineName )

! overwrite these based on inputs:

      if (p_FAST%VTK_modes%VTKLinTim == 2) then
         p_FAST%VTK_modes%VTKLinPhase = 0      ! "Phase when making one animation for all LinTimes together (used only when VTKLinTim=1)" -

         if (VTKLinTimes1) then
            p_FAST%VTK_modes%VTKNLinTimes = 1
         else
            p_FAST%VTK_modes%VTKNLinTimes = p_FAST%NLinTimes
         end if
      else
         p_FAST%VTK_modes%VTKNLinTimes = p_FAST%NLinTimes
      end if

contains
   SUBROUTINE Cleanup()
      IF (UnIn > 0) CLOSE(UnIn)
   END SUBROUTINE Cleanup

END SUBROUTINE ReadModeShapeFile
!----------------------------------------------------------------------------------------------------------------------------------
END MODULE FAST_Subs
!----------------------------------------------------------------------------------------------------------------------------------<|MERGE_RESOLUTION|>--- conflicted
+++ resolved
@@ -5519,13 +5519,8 @@
 ! MoorDyn
    ELSEIF ( p_FAST%CompMooring == Module_MD ) THEN
       if (allocated(MD%Input)) then
-<<<<<<< HEAD
-         call MeshWrVTK(p_FAST%TurbinePos, MD%y%CoupledLoads, trim(p_FAST%VTK_OutFileRoot)//'.MD_PtFairlead', y_FAST%VTK_count, p_FAST%VTK_fields, ErrStat2, ErrMsg2, p_FAST%VTK_tWidth, MD%Input(1)%CoupledKinematics )
+         call MeshWrVTK(p_FAST%TurbinePos, MD%y%CoupledLoads(1), trim(p_FAST%VTK_OutFileRoot)//'.MD_PtFairlead', y_FAST%VTK_count, p_FAST%VTK_fields, ErrStat2, ErrMsg2, p_FAST%VTK_tWidth, MD%Input(1)%CoupledKinematics(1) )
          !call MeshWrVTK(p_FAST%TurbinePos, MD%Input(1)%CoupledKinematics, trim(p_FAST%VTK_OutFileRoot)//'.MD_PtFair_motion', y_FAST%VTK_count, p_FAST%VTK_fields, ErrStat2, ErrMsg2, p_FAST%VTK_tWidth )
-=======
-         call MeshWrVTK(p_FAST%TurbinePos, MD%y%PtFairleadLoad(1), trim(p_FAST%VTK_OutFileRoot)//'.MD_PtFairlead', y_FAST%VTK_count, p_FAST%VTK_fields, ErrStat2, ErrMsg2, p_FAST%VTK_tWidth, MD%Input(1)%PtFairleadDisplacement(1) )
-         !call MeshWrVTK(p_FAST%TurbinePos, MD%Input(1)%PtFairleadDisplacement, trim(p_FAST%VTK_OutFileRoot)//'.MD_PtFair_motion', y_FAST%VTK_count, p_FAST%VTK_fields, ErrStat2, ErrMsg2, p_FAST%VTK_tWidth )
->>>>>>> 356bc618
       end if
 
 ! FEAMooring

!**********************************************************************************************************************************
! FAST_Solver.f90, FAST_Subs.f90, FAST_Lin.f90, and FAST_Mods.f90 make up the FAST glue code in the FAST Modularization Framework.
! FAST_Prog.f90, FAST_Library.f90, FAST_Prog.c are different drivers for this code.
!..................................................................................................................................
! LICENSING
! Copyright (C) 2013-2016  National Renewable Energy Laboratory
!
!    This file is part of FAST.
!
! Licensed under the Apache License, Version 2.0 (the "License");
! you may not use this file except in compliance with the License.
! You may obtain a copy of the License at
!
!     http://www.apache.org/licenses/LICENSE-2.0
!
! Unless required by applicable law or agreed to in writing, software
! distributed under the License is distributed on an "AS IS" BASIS,
! WITHOUT WARRANTIES OR CONDITIONS OF ANY KIND, either express or implied.
! See the License for the specific language governing permissions and
! limitations under the License.
!**********************************************************************************************************************************
MODULE FAST_Subs

   USE FAST_Solver
   USE FAST_Linear
   USE SC_DataEx

   IMPLICIT NONE

CONTAINS
!++++++++++++++++++++++++++++++++++++++++++++++++++++++++++++++++++++++++++++++++++++++++++++++++++++++++++++++++++++++++++++++++++
! INITIALIZATION ROUTINES
!++++++++++++++++++++++++++++++++++++++++++++++++++++++++++++++++++++++++++++++++++++++++++++++++++++++++++++++++++++++++++++++++++
!> a wrapper routine to call FAST_Initialize a the full-turbine simulation level (makes easier to write top-level driver)
SUBROUTINE FAST_InitializeAll_T( t_initial, TurbID, Turbine, ErrStat, ErrMsg, InFile, ExternInitData )

   REAL(DbKi),                        INTENT(IN   ) :: t_initial      !< initial time
   INTEGER(IntKi),                    INTENT(IN   ) :: TurbID         !< turbine Identifier (1-NumTurbines)
   TYPE(FAST_TurbineType),            INTENT(INOUT) :: Turbine        !< all data for one instance of a turbine
   INTEGER(IntKi),                    INTENT(  OUT) :: ErrStat        !< Error status of the operation
   CHARACTER(*),                      INTENT(  OUT) :: ErrMsg         !< Error message if ErrStat /= ErrID_None
   CHARACTER(*),             OPTIONAL,INTENT(IN   ) :: InFile         !< A CHARACTER string containing the name of the primary FAST input file (if not present, we'll get it from the command line)
   TYPE(FAST_ExternInitType),OPTIONAL,INTENT(IN   ) :: ExternInitData !< Initialization input data from an external source (Simulink)

   Turbine%TurbID = TurbID


   IF (PRESENT(InFile)) THEN
      IF (PRESENT(ExternInitData)) THEN
         CALL FAST_InitializeAll( t_initial, Turbine%p_FAST, Turbine%y_FAST, Turbine%m_FAST, &
                     Turbine%ED, Turbine%BD, Turbine%SrvD, Turbine%AD14, Turbine%AD, Turbine%IfW, Turbine%OpFM, Turbine%SC_DX,&
                     Turbine%HD, Turbine%SD, Turbine%ExtPtfm, Turbine%MAP, Turbine%FEAM, Turbine%MD, Turbine%Orca, &
                     Turbine%IceF, Turbine%IceD, Turbine%MeshMapData, ErrStat, ErrMsg, InFile, ExternInitData )
      ELSE
         CALL FAST_InitializeAll( t_initial, Turbine%p_FAST, Turbine%y_FAST, Turbine%m_FAST, &
                     Turbine%ED, Turbine%BD, Turbine%SrvD, Turbine%AD14, Turbine%AD, Turbine%IfW, Turbine%OpFM, Turbine%SC_DX, &
                     Turbine%HD, Turbine%SD, Turbine%ExtPtfm, Turbine%MAP, Turbine%FEAM, Turbine%MD, Turbine%Orca, &
                     Turbine%IceF, Turbine%IceD, Turbine%MeshMapData, ErrStat, ErrMsg, InFile  )
      END IF
   ELSE
      CALL FAST_InitializeAll( t_initial, Turbine%p_FAST, Turbine%y_FAST, Turbine%m_FAST, &
                     Turbine%ED, Turbine%BD, Turbine%SrvD, Turbine%AD14, Turbine%AD, Turbine%IfW, Turbine%OpFM, Turbine%SC_DX, &
                     Turbine%HD, Turbine%SD, Turbine%ExtPtfm, Turbine%MAP, Turbine%FEAM, Turbine%MD, Turbine%Orca, &
                     Turbine%IceF, Turbine%IceD, Turbine%MeshMapData, ErrStat, ErrMsg )
   END IF


END SUBROUTINE FAST_InitializeAll_T
!----------------------------------------------------------------------------------------------------------------------------------
!> Routine to call Init routine for each module. This routine sets all of the init input data for each module.
SUBROUTINE FAST_InitializeAll( t_initial, p_FAST, y_FAST, m_FAST, ED, BD, SrvD, AD14, AD, IfW, OpFM, SC_DX, HD, SD, ExtPtfm, &
                               MAPp, FEAM, MD, Orca, IceF, IceD, MeshMapData, ErrStat, ErrMsg, InFile, ExternInitData )

   use ElastoDyn_Parameters, only: Method_RK4

   REAL(DbKi),               INTENT(IN   ) :: t_initial           !< initial time
   TYPE(FAST_ParameterType), INTENT(INOUT) :: p_FAST              !< Parameters for the glue code
   TYPE(FAST_OutputFileType),INTENT(INOUT) :: y_FAST              !< Output variables for the glue code
   TYPE(FAST_MiscVarType),   INTENT(INOUT) :: m_FAST              !< Miscellaneous variables

   TYPE(ElastoDyn_Data),     INTENT(INOUT) :: ED                  !< ElastoDyn data
   TYPE(BeamDyn_Data),       INTENT(INOUT) :: BD                  !< BeamDyn data
   TYPE(ServoDyn_Data),      INTENT(INOUT) :: SrvD                !< ServoDyn data
   TYPE(AeroDyn14_Data),     INTENT(INOUT) :: AD14                !< AeroDyn14 data
   TYPE(AeroDyn_Data),       INTENT(INOUT) :: AD                  !< AeroDyn data
   TYPE(InflowWind_Data),    INTENT(INOUT) :: IfW                 !< InflowWind data
   TYPE(OpenFOAM_Data),      INTENT(INOUT) :: OpFM                !< OpenFOAM data
   TYPE(SCDataEx_Data),      INTENT(INOUT) :: SC_DX               !< SuperController exchange data
   TYPE(HydroDyn_Data),      INTENT(INOUT) :: HD                  !< HydroDyn data
   TYPE(SubDyn_Data),        INTENT(INOUT) :: SD                  !< SubDyn data
   TYPE(ExtPtfm_Data),       INTENT(INOUT) :: ExtPtfm             !< ExtPtfm_MCKF data
   TYPE(MAP_Data),           INTENT(INOUT) :: MAPp                !< MAP data
   TYPE(FEAMooring_Data),    INTENT(INOUT) :: FEAM                !< FEAMooring data
   TYPE(MoorDyn_Data),       INTENT(INOUT) :: MD                  !< Data for the MoorDyn module
   TYPE(OrcaFlex_Data),      INTENT(INOUT) :: Orca                !< OrcaFlex interface data

   TYPE(IceFloe_Data),       INTENT(INOUT) :: IceF                !< IceFloe data
   TYPE(IceDyn_Data),        INTENT(INOUT) :: IceD                !< All the IceDyn data used in time-step loop

   TYPE(FAST_ModuleMapType), INTENT(INOUT) :: MeshMapData         !< Data for mapping between modules

   INTEGER(IntKi),           INTENT(  OUT) :: ErrStat             !< Error status of the operation
   CHARACTER(*),             INTENT(  OUT) :: ErrMsg              !< Error message if ErrStat /= ErrID_None
   CHARACTER(*), OPTIONAL,   INTENT(IN   ) :: InFile              !< A CHARACTER string containing the name of the primary FAST input file (if not present, we'll get it from the command line)

   TYPE(FAST_ExternInitType), OPTIONAL, INTENT(IN) :: ExternInitData !< Initialization input data from an external source (Simulink)

   ! local variables
   CHARACTER(1024)                         :: InputFile           !< A CHARACTER string containing the name of the primary FAST input file
   TYPE(FAST_InitData)                     :: Init                !< Initialization data for all modules


   REAL(ReKi)                              :: AirDens             ! air density for initialization/normalization of OpenFOAM data
   REAL(DbKi)                              :: dt_IceD             ! tmp dt variable to ensure IceDyn doesn't specify different dt values for different legs (IceDyn instances)
   REAL(DbKi)                              :: dt_BD               ! tmp dt variable to ensure BeamDyn doesn't specify different dt values for different instances
   INTEGER(IntKi)                          :: ErrStat2
   INTEGER(IntKi)                          :: IceDim              ! dimension we're pre-allocating for number of IceDyn legs/instances
   INTEGER(IntKi)                          :: I                   ! generic loop counter
   INTEGER(IntKi)                          :: k                   ! blade loop counter
   logical                                 :: CallStart
   
   
   INTEGER(IntKi)                          :: NumBl
   
   CHARACTER(ErrMsgLen)                    :: ErrMsg2

   CHARACTER(*), PARAMETER                 :: RoutineName = 'FAST_InitializeAll'


   !..........
   ErrStat = ErrID_None
   ErrMsg  = ""

   y_FAST%UnSum = -1                                                    ! set the summary file unit to -1 to indicate it's not open
   y_FAST%UnOu  = -1                                                    ! set the text output file unit to -1 to indicate it's not open
   y_FAST%UnGra = -1                                                    ! set the binary graphics output file unit to -1 to indicate it's not open

   p_FAST%WrVTK = VTK_Unknown                                           ! set this so that we can potentially output VTK information on initialization error
   p_FAST%VTK_tWidth = 1                                                ! initialize in case of error before reading the full file
   p_FAST%n_VTKTime  = 1                                                ! initialize in case of error before reading the full file
   y_FAST%VTK_LastWaveIndx = 1                                          ! Start looking for wave data at the first index
   y_FAST%VTK_count = 0                                                 ! first VTK file has 0 as output
   y_FAST%n_Out = 0                                                     ! set the number of ouptut channels to 0 to indicate there's nothing to write to the binary file
   p_FAST%ModuleInitialized = .FALSE.                                   ! (array initialization) no modules are initialized
   
      ! Get the current time
   CALL DATE_AND_TIME ( Values=m_FAST%StrtTime )                        ! Let's time the whole simulation
   CALL CPU_TIME ( m_FAST%UsrTime1 )                                    ! Initial time (this zeros the start time when used as a MATLAB function)
   m_FAST%UsrTime1 = MAX( 0.0_ReKi, m_FAST%UsrTime1 )                   ! CPU_TIME: If a meaningful time cannot be returned, a processor-dependent negative value is returned


   m_FAST%t_global        = t_initial - 20.                             ! initialize this to a number < t_initial for error message in ProgAbort
   m_FAST%calcJacobian    = .TRUE.                                      ! we need to calculate the Jacobian
   m_FAST%NextJacCalcTime = m_FAST%t_global                             ! We want to calculate the Jacobian on the first step
   p_FAST%TDesc           = ''
!   p_FAST%CheckHSSBrTrqC = .false.

   y_FAST%Lin%WindSpeed = 0.0_ReKi

   if (present(ExternInitData)) then
      CallStart = .not. ExternInitData%FarmIntegration ! .and. ExternInitData%TurbineID == 1
      if (ExternInitData%TurbineID > 0) p_FAST%TDesc = 'T'//trim(num2lstr(ExternInitData%TurbineID))
   else
      CallStart = .true.
   end if


      ! Init NWTC_Library, display copyright and version information:
   if (CallStart) then
      AbortErrLev = ErrID_Fatal                                 ! Until we read otherwise from the FAST input file, we abort only on FATAL errors
      CALL FAST_ProgStart( FAST_Ver )
      p_FAST%WrSttsTime = .TRUE.
   else
      ! if we don't call the start data (e.g., from FAST.Farm), we won't override AbortErrLev either
      CALL DispNVD( FAST_Ver )
      p_FAST%WrSttsTime = .FALSE.
   end if

   IF (PRESENT(InFile)) THEN
      p_FAST%UseDWM = .FALSE.
      InputFile = InFile
   ELSE
      CALL GetInputFileName(InputFile,p_FAST%UseDWM,ErrStat2,ErrMsg2)
         CALL SetErrStat( ErrStat2, ErrMsg2, ErrStat, ErrMsg, RoutineName )
         IF (ErrStat >= AbortErrLev) THEN
            CALL Cleanup()
            RETURN
         END IF
   END IF

   ! ... Open and read input files ...
   ! also, set turbine reference position for graphics output
   p_FAST%UseSC = .FALSE.
   if (PRESENT(ExternInitData)) then
      p_FAST%TurbinePos = ExternInitData%TurbinePos
      if( (ExternInitData%NumSC2CtrlGlob .gt. 0) .or. (ExternInitData%NumSC2Ctrl .gt. 0) .or. (ExternInitData%NumCtrl2SC .gt. 0)) then
         p_FAST%UseSC = .TRUE.
      end if

      if (ExternInitData%FarmIntegration) then ! we're integrating with FAST.Farm
         CALL FAST_Init( p_FAST, m_FAST, y_FAST, t_initial, InputFile, ErrStat2, ErrMsg2, ExternInitData%TMax, OverrideAbortLev=.false., RootName=ExternInitData%RootName )
      else
         CALL FAST_Init( p_FAST, m_FAST, y_FAST, t_initial, InputFile, ErrStat2, ErrMsg2, ExternInitData%TMax, ExternInitData%TurbineID )  ! We have the name of the input file and the simulation length from somewhere else (e.g. Simulink)
      end if

   else
      p_FAST%TurbinePos = 0.0_ReKi
      CALL FAST_Init( p_FAST, m_FAST, y_FAST, t_initial, InputFile, ErrStat2, ErrMsg2 )                       ! We have the name of the input file from somewhere else (e.g. Simulink)
   end if

   CALL SetErrStat(ErrStat2, ErrMsg2, ErrStat, ErrMsg, RoutineName )
   IF (ErrStat >= AbortErrLev) THEN
      CALL Cleanup()
      RETURN
   END IF


   !...............................................................................................................................

   p_FAST%dt_module = p_FAST%dt ! initialize time steps for each module

   ! ........................
   ! initialize ElastoDyn (must be done first)
   ! ........................

   ALLOCATE( ED%Input( p_FAST%InterpOrder+1 ), ED%InputTimes( p_FAST%InterpOrder+1 ),STAT = ErrStat2 )
      IF (ErrStat2 /= 0) THEN
         CALL SetErrStat(ErrID_Fatal,"Error allocating ED%Input and ED%InputTimes.",ErrStat,ErrMsg,RoutineName)
         CALL Cleanup()
         RETURN
      END IF

   Init%InData_ED%Linearize = p_FAST%Linearize
   Init%InData_ED%InputFile = p_FAST%EDFile
   IF ( p_FAST%CompAero == Module_AD14 ) THEN
      Init%InData_ED%ADInputFile = p_FAST%AeroFile
   ELSE
      Init%InData_ED%ADInputFile = ""
   END IF

   Init%InData_ED%RootName      = TRIM(p_FAST%OutFileRoot)//'.'//TRIM(y_FAST%Module_Abrev(Module_ED))
   Init%InData_ED%CompElast     = p_FAST%CompElast == Module_ED

   CALL ED_Init( Init%InData_ED, ED%Input(1), ED%p, ED%x(STATE_CURR), ED%xd(STATE_CURR), ED%z(STATE_CURR), ED%OtherSt(STATE_CURR), &
                  ED%y, ED%m, p_FAST%dt_module( MODULE_ED ), Init%OutData_ED, ErrStat2, ErrMsg2 )
      CALL SetErrStat(ErrStat2,ErrMsg2,ErrStat,ErrMsg,RoutineName)

   p_FAST%ModuleInitialized(Module_ED) = .TRUE.
   CALL SetModuleSubstepTime(Module_ED, p_FAST, y_FAST, ErrStat2, ErrMsg2)
      CALL SetErrStat(ErrStat2,ErrMsg2,ErrStat,ErrMsg,RoutineName)

      ! bjj: added this check per jmj; perhaps it would be better in ElastoDyn, but I'll leave it here for now:
   IF ( p_FAST%TurbineType == Type_Offshore_Floating ) THEN
      IF ( ED%p%TowerBsHt < 0.0_ReKi .AND. .NOT. EqualRealNos( ED%p%TowerBsHt, 0.0_ReKi ) ) THEN
         CALL SetErrStat(ErrID_Fatal,"ElastoDyn TowerBsHt must not be negative for floating offshore systems.",ErrStat,ErrMsg,RoutineName)
      END IF
   END IF

   allocate( y_FAST%Lin%Modules(MODULE_ED)%Instance(1), stat=ErrStat2)
   if (ErrStat2 /= 0 ) then
      call SetErrStat(ErrID_Fatal, "Error allocating Lin%Modules(ED).", ErrStat, ErrMsg, RoutineName )
   else

      if (allocated(Init%OutData_ED%LinNames_y)) call move_alloc(Init%OutData_ED%LinNames_y,y_FAST%Lin%Modules(MODULE_ED)%Instance(1)%Names_y)
      if (allocated(Init%OutData_ED%LinNames_x)) call move_alloc(Init%OutData_ED%LinNames_x,y_FAST%Lin%Modules(MODULE_ED)%Instance(1)%Names_x)
      if (allocated(Init%OutData_ED%LinNames_u)) call move_alloc(Init%OutData_ED%LinNames_u,y_FAST%Lin%Modules(MODULE_ED)%Instance(1)%Names_u)
      if (allocated(Init%OutData_ED%RotFrame_y)) call move_alloc(Init%OutData_ED%RotFrame_y,y_FAST%Lin%Modules(MODULE_ED)%Instance(1)%RotFrame_y)
      if (allocated(Init%OutData_ED%RotFrame_x)) call move_alloc(Init%OutData_ED%RotFrame_x,y_FAST%Lin%Modules(MODULE_ED)%Instance(1)%RotFrame_x)
      if (allocated(Init%OutData_ED%DerivOrder_x)) call move_alloc(Init%OutData_ED%DerivOrder_x,y_FAST%Lin%Modules(MODULE_ED)%Instance(1)%DerivOrder_x)
      if (allocated(Init%OutData_ED%RotFrame_u)) call move_alloc(Init%OutData_ED%RotFrame_u,y_FAST%Lin%Modules(MODULE_ED)%Instance(1)%RotFrame_u)
      if (allocated(Init%OutData_ED%IsLoad_u  )) call move_alloc(Init%OutData_ED%IsLoad_u  ,y_FAST%Lin%Modules(MODULE_ED)%Instance(1)%IsLoad_u  )

      if (allocated(Init%OutData_ED%WriteOutputHdr)) y_FAST%Lin%Modules(MODULE_ED)%Instance(1)%NumOutputs = size(Init%OutData_ED%WriteOutputHdr)
   end if

   IF (ErrStat >= AbortErrLev) THEN
      CALL Cleanup()
      RETURN
   END IF
      
   NumBl = Init%OutData_ED%NumBl
      
   
   if (p_FAST%CalcSteady) then
      if ( EqualRealNos(Init%OutData_ED%RotSpeed, 0.0_ReKi) ) then
         p_FAST%TrimCase = TrimCase_none
         p_FAST%NLinTimes = 1
         p_FAST%LinInterpOrder = 0 ! constant values
      elseif ( Init%OutData_ED%isFixed_GenDOF ) then
         p_FAST%TrimCase = TrimCase_none
      end if
   end if


   ! ........................
   ! initialize BeamDyn
   ! ........................
   IF ( p_FAST%CompElast == Module_BD ) THEN
      p_FAST%nBeams = Init%OutData_ED%NumBl          ! initialize number of BeamDyn instances = number of blades
   ELSE
      p_FAST%nBeams = 0
   END IF

   ALLOCATE( BD%Input( p_FAST%InterpOrder+1, p_FAST%nBeams ), BD%InputTimes( p_FAST%InterpOrder+1, p_FAST%nBeams ), STAT = ErrStat2 )
      IF (ErrStat2 /= 0) THEN
         CALL SetErrStat(ErrID_Fatal,"Error allocating BD%Input and BD%InputTimes.",ErrStat,ErrMsg,RoutineName)
         CALL Cleanup()
         RETURN
      END IF

   ALLOCATE( BD%x(           p_FAST%nBeams,2), &
             BD%xd(          p_FAST%nBeams,2), &
             BD%z(           p_FAST%nBeams,2), &
             BD%OtherSt(     p_FAST%nBeams,2), &
             BD%p(           p_FAST%nBeams  ), &
             BD%u(           p_FAST%nBeams  ), &
             BD%y(           p_FAST%nBeams  ), &
             BD%m(           p_FAST%nBeams  ), &
             Init%OutData_BD(p_FAST%nBeams  ), &
                                             STAT = ErrStat2 )
      IF (ErrStat2 /= 0) THEN
         CALL SetErrStat(ErrID_Fatal,"Error allocating BeamDyn state, input, and output data.",ErrStat,ErrMsg,RoutineName)
         CALL Cleanup()
         RETURN
      END IF

   IF (p_FAST%CompElast == Module_BD) THEN

      Init%InData_BD%DynamicSolve = .TRUE.       ! FAST can only couple to BeamDyn when dynamic solve is used.

      Init%InData_BD%Linearize = p_FAST%Linearize
      Init%InData_BD%gravity      = (/ 0.0_ReKi, 0.0_ReKi, -Init%OutData_ED%Gravity /)       ! "Gravitational acceleration" m/s^2

         ! now initialize BeamDyn for all beams
      dt_BD = p_FAST%dt_module( MODULE_BD )

      Init%InData_BD%HubPos = ED%y%HubPtMotion%Position(:,1)
      Init%InData_BD%HubRot = ED%y%HubPtMotion%RefOrientation(:,:,1)

      p_FAST%BD_OutputSibling = .true.

      allocate( y_FAST%Lin%Modules(MODULE_BD)%Instance(p_FAST%nBeams), stat=ErrStat2)
      if (ErrStat2 /= 0 ) then
         call SetErrStat(ErrID_Fatal, "Error allocating Lin%Modules(BD).", ErrStat, ErrMsg, RoutineName )
         CALL Cleanup()
         RETURN
      end if

      DO k=1,p_FAST%nBeams
         Init%InData_BD%RootName     = TRIM(p_FAST%OutFileRoot)//'.'//TRIM(y_FAST%Module_Abrev(Module_BD))//TRIM( Num2LStr(k) )


         Init%InData_BD%InputFile    = p_FAST%BDBldFile(k)

         Init%InData_BD%GlbPos       = ED%y%BladeRootMotion(k)%Position(:,1)          ! {:}    - - "Initial Position Vector of the local blade coordinate system"
         Init%InData_BD%GlbRot       = ED%y%BladeRootMotion(k)%RefOrientation(:,:,1)  ! {:}{:} - - "Initial direction cosine matrix of the local blade coordinate system"

         Init%InData_BD%RootDisp     = ED%y%BladeRootMotion(k)%TranslationDisp(:,1)   ! {:}    - - "Initial root displacement"
         Init%InData_BD%RootOri      = ED%y%BladeRootMotion(k)%Orientation(:,:,1)     ! {:}{:} - - "Initial root orientation"
         Init%InData_BD%RootVel(1:3) = ED%y%BladeRootMotion(k)%TranslationVel(:,1)    ! {:}    - - "Initial root velocities and angular veolcities"
         Init%InData_BD%RootVel(4:6) = ED%y%BladeRootMotion(k)%RotationVel(:,1)       ! {:}    - - "Initial root velocities and angular veolcities"

         CALL BD_Init( Init%InData_BD, BD%Input(1,k), BD%p(k),  BD%x(k,STATE_CURR), BD%xd(k,STATE_CURR), BD%z(k,STATE_CURR), &
                           BD%OtherSt(k,STATE_CURR), BD%y(k),  BD%m(k), dt_BD, Init%OutData_BD(k), ErrStat2, ErrMsg2 )
            CALL SetErrStat(ErrStat2,ErrMsg2,ErrStat,ErrMsg,RoutineName)

         !bjj: we're going to force this to have the same timestep because I don't want to have to deal with n BD modules with n timesteps.
         IF ( k == 1 ) THEN
            p_FAST%dt_module( MODULE_BD ) = dt_BD

            p_FAST%ModuleInitialized(Module_BD) = .TRUE. ! this really should be once per BD instance, but BD doesn't care so I won't go through the effort to track this
            CALL SetModuleSubstepTime(Module_BD, p_FAST, y_FAST, ErrStat2, ErrMsg2)
               CALL SetErrStat(ErrStat2,ErrMsg2,ErrStat,ErrMsg,RoutineName)
         ELSEIF ( .NOT. EqualRealNos( p_FAST%dt_module( MODULE_BD ),dt_BD )) THEN
            CALL SetErrStat(ErrID_Fatal,"All instances of BeamDyn (one per blade) must have the same time step.",ErrStat,ErrMsg,RoutineName)
         END IF

            ! We're going to do fewer computations if the BD input and output meshes that couple to AD are siblings:
         if (BD%p(k)%BldMotionNodeLoc /= BD_MESH_QP) p_FAST%BD_OutputSibling = .false.

         if (ErrStat>=AbortErrLev) exit !exit this loop so we don't get p_FAST%nBeams of the same errors
         
         if (size(y_FAST%Lin%Modules(MODULE_BD)%Instance) >= k) then ! for aero maps, we only use the first instance:
            if (allocated(Init%OutData_BD(k)%LinNames_y)) call move_alloc(Init%OutData_BD(k)%LinNames_y, y_FAST%Lin%Modules(MODULE_BD)%Instance(k)%Names_y )
            if (allocated(Init%OutData_BD(k)%LinNames_x)) call move_alloc(Init%OutData_BD(k)%LinNames_x, y_FAST%Lin%Modules(MODULE_BD)%Instance(k)%Names_x )
            if (allocated(Init%OutData_BD(k)%LinNames_u)) call move_alloc(Init%OutData_BD(k)%LinNames_u, y_FAST%Lin%Modules(MODULE_BD)%Instance(k)%Names_u )
            if (allocated(Init%OutData_BD(k)%RotFrame_y)) call move_alloc(Init%OutData_BD(k)%RotFrame_y, y_FAST%Lin%Modules(MODULE_BD)%Instance(k)%RotFrame_y )
            if (allocated(Init%OutData_BD(k)%RotFrame_x)) call move_alloc(Init%OutData_BD(k)%RotFrame_x, y_FAST%Lin%Modules(MODULE_BD)%Instance(k)%RotFrame_x )
            if (allocated(Init%OutData_BD(k)%RotFrame_u)) call move_alloc(Init%OutData_BD(k)%RotFrame_u, y_FAST%Lin%Modules(MODULE_BD)%Instance(k)%RotFrame_u )
            if (allocated(Init%OutData_BD(k)%IsLoad_u  )) call move_alloc(Init%OutData_BD(k)%IsLoad_u  , y_FAST%Lin%Modules(MODULE_BD)%Instance(k)%IsLoad_u   )
            if (allocated(Init%OutData_BD(k)%DerivOrder_x)) call move_alloc(Init%OutData_BD(k)%DerivOrder_x, y_FAST%Lin%Modules(MODULE_BD)%Instance(k)%DerivOrder_x )
         
            if (allocated(Init%OutData_BD(k)%WriteOutputHdr)) y_FAST%Lin%Modules(MODULE_BD)%Instance(k)%NumOutputs = size(Init%OutData_BD(k)%WriteOutputHdr)
         end if
         
      END DO
      
      IF (ErrStat >= AbortErrLev) THEN
         CALL Cleanup()
         RETURN
      END IF
      

   END IF


   ! ........................
   ! initialize AeroDyn
   ! ........................
   ALLOCATE( AD14%Input( p_FAST%InterpOrder+1 ), AD14%InputTimes( p_FAST%InterpOrder+1 ), STAT = ErrStat2 )
      IF (ErrStat2 /= 0) THEN
         CALL SetErrStat(ErrID_Fatal,"Error allocating AD14%Input and AD14%InputTimes.",ErrStat,ErrMsg,RoutineName)
         CALL Cleanup()
         RETURN
      END IF

   ALLOCATE( AD%Input( p_FAST%InterpOrder+1 ), AD%InputTimes( p_FAST%InterpOrder+1 ), STAT = ErrStat2 )
      IF (ErrStat2 /= 0) THEN
         CALL SetErrStat(ErrID_Fatal,"Error allocating AD%Input and AD%InputTimes.",ErrStat,ErrMsg,RoutineName)
         CALL Cleanup()
         RETURN
      END IF


   IF ( p_FAST%CompAero == Module_AD14 ) THEN

      CALL AD_SetInitInput(Init%InData_AD14, Init%OutData_ED, ED%y, p_FAST, ErrStat2, ErrMsg2)            ! set the values in Init%InData_AD14
         CALL SetErrStat(ErrStat2,ErrMsg2,ErrStat,ErrMsg,RoutineName)

      CALL AD14_Init( Init%InData_AD14, AD14%Input(1), AD14%p, AD14%x(STATE_CURR), AD14%xd(STATE_CURR), AD14%z(STATE_CURR), &
                     AD14%OtherSt(STATE_CURR), AD14%y, AD14%m, p_FAST%dt_module( MODULE_AD14 ), Init%OutData_AD14, ErrStat2, ErrMsg2 )
         CALL SetErrStat(ErrStat2,ErrMsg2,ErrStat,ErrMsg,RoutineName)

      p_FAST%ModuleInitialized(Module_AD14) = .TRUE.
      CALL SetModuleSubstepTime(Module_AD14, p_FAST, y_FAST, ErrStat2, ErrMsg2)
         CALL SetErrStat(ErrStat2,ErrMsg2,ErrStat,ErrMsg,RoutineName)

         ! bjj: this really shouldn't be in the FAST glue code, but I'm going to put this check here so people don't use an invalid model
         !    and send me emails to debug numerical issues in their results.
      IF ( AD14%p%TwrProps%PJM_Version .AND. p_FAST%TurbineType == Type_Offshore_Floating ) THEN
         CALL SetErrStat(ErrID_Fatal,'AeroDyn v14 tower influence model "NEWTOWER" is invalid for models of floating offshore turbines.',ErrStat,ErrMsg,RoutineName)
      END IF

      AirDens = Init%OutData_AD14%AirDens

      IF (ErrStat >= AbortErrLev) THEN
         CALL Cleanup()
         RETURN
      END IF

   ELSEIF ( p_FAST%CompAero == Module_AD ) THEN

      allocate(Init%InData_AD%rotors(1), stat=errStat) 
      if (errStat/=0) then
         call SetErrStat( ErrID_Fatal, 'Allocating rotors', errStat, errMsg, RoutineName )
         call Cleanup()
         return
      end if
   
      Init%InData_AD%rotors(1)%NumBlades  = NumBl
      
      
         ! set initialization data for AD
      CALL AllocAry( Init%InData_AD%rotors(1)%BladeRootPosition,      3, Init%InData_AD%rotors(1)%NumBlades, 'Init%InData_AD%BladeRootPosition', errStat2, ErrMsg2)
         CALL SetErrStat(ErrStat2,ErrMsg2,ErrStat,ErrMsg,RoutineName)
      CALL AllocAry( Init%InData_AD%rotors(1)%BladeRootOrientation,3, 3, Init%InData_AD%rotors(1)%NumBlades, 'Init%InData_AD%BladeRootOrientation', errStat2, ErrMsg2)
         CALL SetErrStat(ErrStat2,ErrMsg2,ErrStat,ErrMsg,RoutineName)
         IF (ErrStat >= AbortErrLev) THEN
            CALL Cleanup()
            RETURN
         END IF
      Init%InData_AD%Gravity            = Init%OutData_ED%Gravity
      Init%InData_AD%Linearize          = p_FAST%Linearize
      Init%InData_AD%InputFile          = p_FAST%AeroFile
      Init%InData_AD%RootName           = p_FAST%OutFileRoot
      
      
      Init%InData_AD%rotors(1)%HubPosition        = ED%y%HubPtMotion%Position(:,1)
      Init%InData_AD%rotors(1)%HubOrientation     = ED%y%HubPtMotion%RefOrientation(:,:,1)
      Init%InData_AD%rotors(1)%NacelleOrientation = ED%y%NacelleMotion%RefOrientation(:,:,1)
      
      do k=1,NumBl
         Init%InData_AD%rotors(1)%BladeRootPosition(:,k)      = ED%y%BladeRootMotion(k)%Position(:,1)
         Init%InData_AD%rotors(1)%BladeRootOrientation(:,:,k) = ED%y%BladeRootMotion(k)%RefOrientation(:,:,1)
      end do


      CALL AD_Init( Init%InData_AD, AD%Input(1), AD%p, AD%x(STATE_CURR), AD%xd(STATE_CURR), AD%z(STATE_CURR), &
                    AD%OtherSt(STATE_CURR), AD%y, AD%m, p_FAST%dt_module( MODULE_AD ), Init%OutData_AD, ErrStat2, ErrMsg2 )
         CALL SetErrStat(ErrStat2,ErrMsg2,ErrStat,ErrMsg,RoutineName)

      p_FAST%ModuleInitialized(Module_AD) = .TRUE.
      CALL SetModuleSubstepTime(Module_AD, p_FAST, y_FAST, ErrStat2, ErrMsg2)
         CALL SetErrStat(ErrStat2,ErrMsg2,ErrStat,ErrMsg,RoutineName)

      allocate( y_FAST%Lin%Modules(MODULE_AD)%Instance(1), stat=ErrStat2)
      if (ErrStat2 /= 0 ) then
         call SetErrStat(ErrID_Fatal, "Error allocating Lin%Modules(AD).", ErrStat, ErrMsg, RoutineName )
      else
         if (allocated(Init%OutData_AD%rotors(1)%LinNames_u  )) call move_alloc(Init%OutData_AD%rotors(1)%LinNames_u  ,y_FAST%Lin%Modules(MODULE_AD)%Instance(1)%Names_u )
         if (allocated(Init%OutData_AD%rotors(1)%LinNames_y  )) call move_alloc(Init%OutData_AD%rotors(1)%LinNames_y  ,y_FAST%Lin%Modules(MODULE_AD)%Instance(1)%Names_y )
         if (allocated(Init%OutData_AD%rotors(1)%LinNames_x  )) call move_alloc(Init%OutData_AD%rotors(1)%LinNames_x  ,y_FAST%Lin%Modules(MODULE_AD)%Instance(1)%Names_x )
         if (allocated(Init%OutData_AD%rotors(1)%RotFrame_u  )) call move_alloc(Init%OutData_AD%rotors(1)%RotFrame_u  ,y_FAST%Lin%Modules(MODULE_AD)%Instance(1)%RotFrame_u )
         if (allocated(Init%OutData_AD%rotors(1)%RotFrame_y  )) call move_alloc(Init%OutData_AD%rotors(1)%RotFrame_y  ,y_FAST%Lin%Modules(MODULE_AD)%Instance(1)%RotFrame_y )
         if (allocated(Init%OutData_AD%rotors(1)%RotFrame_x  )) call move_alloc(Init%OutData_AD%rotors(1)%RotFrame_x  ,y_FAST%Lin%Modules(MODULE_AD)%Instance(1)%RotFrame_x )
         if (allocated(Init%OutData_AD%rotors(1)%IsLoad_u    )) call move_alloc(Init%OutData_AD%rotors(1)%IsLoad_u    ,y_FAST%Lin%Modules(MODULE_AD)%Instance(1)%IsLoad_u   )
         if (allocated(Init%OutData_AD%rotors(1)%DerivOrder_x)) call move_alloc(Init%OutData_AD%rotors(1)%DerivOrder_x,y_FAST%Lin%Modules(MODULE_AD)%Instance(1)%DerivOrder_x )

         if (allocated(Init%OutData_AD%rotors(1)%WriteOutputHdr)) y_FAST%Lin%Modules(MODULE_AD)%Instance(1)%NumOutputs = size(Init%OutData_AD%rotors(1)%WriteOutputHdr)
      end if

      IF (ErrStat >= AbortErrLev) THEN
         CALL Cleanup()
         RETURN
      END IF       
      
      AirDens = Init%OutData_AD%rotors(1)%AirDens
      
   ELSE
      AirDens = 0.0_ReKi
   END IF ! CompAero


   ! ........................
   ! initialize InflowWind
   ! ........................
   ALLOCATE( IfW%Input( p_FAST%InterpOrder+1 ), IfW%InputTimes( p_FAST%InterpOrder+1 ), STAT = ErrStat2 )
      IF (ErrStat2 /= 0) THEN
         CALL SetErrStat(ErrID_Fatal,"Error allocating IfW%Input and IfW%InputTimes.",ErrStat,ErrMsg,RoutineName)
         CALL Cleanup()
         RETURN
      END IF

   IF ( p_FAST%CompInflow == Module_IfW ) THEN

      Init%InData_IfW%Linearize        = p_FAST%Linearize
      Init%InData_IfW%InputFileName    = p_FAST%InflowFile
      Init%InData_IfW%RootName         = TRIM(p_FAST%OutFileRoot)//'.'//TRIM(y_FAST%Module_Abrev(Module_IfW))
      Init%InData_IfW%UseInputFile     = .TRUE.
      Init%InData_IfW%FixedWindFileRootName = .FALSE.

      Init%InData_IfW%NumWindPoints = 0
      IF ( p_FAST%CompServo == Module_SrvD ) Init%InData_IfW%NumWindPoints = Init%InData_IfW%NumWindPoints + 1
      IF ( p_FAST%CompAero  == Module_AD14 ) THEN
         Init%InData_IfW%NumWindPoints = Init%InData_IfW%NumWindPoints + NumBl * AD14%Input(1)%InputMarkers(1)%NNodes + AD14%Input(1)%Twr_InputMarkers%NNodes
      ELSEIF ( p_FAST%CompAero  == Module_AD ) THEN
         Init%InData_IfW%NumWindPoints = Init%InData_IfW%NumWindPoints + AD%Input(1)%rotors(1)%TowerMotion%NNodes
         DO k=1,NumBl
            Init%InData_IfW%NumWindPoints = Init%InData_IfW%NumWindPoints + AD%Input(1)%rotors(1)%BladeMotion(k)%NNodes
         END DO
         if (allocated(AD%OtherSt(STATE_CURR)%WakeLocationPoints)) then
            Init%InData_IfW%NumWindPoints = Init%InData_IfW%NumWindPoints + size(AD%OtherSt(STATE_CURR)%WakeLocationPoints,DIM=2)
         end if
         Init%InData_IfW%NumWindPoints = Init%InData_IfW%NumWindPoints + AD%Input(1)%rotors(1)%NacelleMotion%NNodes ! 1 point

      END IF

      ! lidar
      Init%InData_IfW%lidar%Tmax                   = p_FAST%TMax
      Init%InData_IfW%lidar%HubPosition            = ED%y%HubPtMotion%Position(:,1)

      IF ( PRESENT(ExternInitData) ) THEN
         Init%InData_IfW%Use4Dext = ExternInitData%FarmIntegration

         if (Init%InData_IfW%Use4Dext) then
            Init%InData_IfW%FDext%n      = ExternInitData%windGrid_n
            Init%InData_IfW%FDext%delta  = ExternInitData%windGrid_delta
            Init%InData_IfW%FDext%pZero  = ExternInitData%windGrid_pZero
         end if

         ! bjj: these lidar inputs should come from an InflowWind input file; I'm hard coding them here for now
         Init%InData_IfW%lidar%SensorType          = ExternInitData%SensorType
         Init%InData_IfW%lidar%LidRadialVel        = ExternInitData%LidRadialVel
         Init%InData_IfW%lidar%RotorApexOffsetPos  = 0.0
         Init%InData_IfW%lidar%NumPulseGate        = 0
      ELSE
         Init%InData_IfW%lidar%SensorType          = SensorType_None
         Init%InData_IfW%Use4Dext                  = .false.
      END IF

      CALL InflowWind_Init( Init%InData_IfW, IfW%Input(1), IfW%p, IfW%x(STATE_CURR), IfW%xd(STATE_CURR), IfW%z(STATE_CURR),  &
                     IfW%OtherSt(STATE_CURR), IfW%y, IfW%m, p_FAST%dt_module( MODULE_IfW ), Init%OutData_IfW, ErrStat2, ErrMsg2 )
         CALL SetErrStat(ErrStat2,ErrMsg2,ErrStat,ErrMsg,RoutineName)

      p_FAST%ModuleInitialized(Module_IfW) = .TRUE.
      CALL SetModuleSubstepTime(Module_IfW, p_FAST, y_FAST, ErrStat2, ErrMsg2)
         CALL SetErrStat(ErrStat2,ErrMsg2,ErrStat,ErrMsg,RoutineName)

      allocate( y_FAST%Lin%Modules(MODULE_IfW)%Instance(1), stat=ErrStat2)
      if (ErrStat2 /= 0 ) then
         call SetErrStat(ErrID_Fatal, "Error allocating Lin%Modules(IfW).", ErrStat, ErrMsg, RoutineName )
      else
         if (allocated(Init%OutData_IfW%LinNames_y)) call move_alloc(Init%OutData_IfW%LinNames_y,y_FAST%Lin%Modules(MODULE_IfW)%Instance(1)%Names_y )
         if (allocated(Init%OutData_IfW%LinNames_u)) call move_alloc(Init%OutData_IfW%LinNames_u,y_FAST%Lin%Modules(MODULE_IfW)%Instance(1)%Names_u )
         if (allocated(Init%OutData_IfW%RotFrame_y)) call move_alloc(Init%OutData_IfW%RotFrame_y,y_FAST%Lin%Modules(MODULE_IfW)%Instance(1)%RotFrame_y )
         if (allocated(Init%OutData_IfW%RotFrame_u)) call move_alloc(Init%OutData_IfW%RotFrame_u,y_FAST%Lin%Modules(MODULE_IfW)%Instance(1)%RotFrame_u )
         if (allocated(Init%OutData_IfW%IsLoad_u  )) call move_alloc(Init%OutData_IfW%IsLoad_u  ,y_FAST%Lin%Modules(MODULE_IfW)%Instance(1)%IsLoad_u   )

         if (allocated(Init%OutData_IfW%WriteOutputHdr)) y_FAST%Lin%Modules(MODULE_IfW)%Instance(1)%NumOutputs = size(Init%OutData_IfW%WriteOutputHdr)
         y_FAST%Lin%WindSpeed = Init%OutData_IfW%WindFileInfo%MWS
      end if

      IF (ErrStat >= AbortErrLev) THEN
         CALL Cleanup()
         RETURN
      END IF

   ELSEIF ( p_FAST%CompInflow == Module_OpFM ) THEN

      IF ( PRESENT(ExternInitData) ) THEN
         Init%InData_OpFM%NumActForcePtsBlade = ExternInitData%NumActForcePtsBlade
         Init%InData_OpFM%NumActForcePtsTower = ExternInitData%NumActForcePtsTower
      ELSE
         CALL SetErrStat( ErrID_Fatal, 'OpenFOAM integration can be used only with external input data (not the stand-alone executable).', ErrStat, ErrMsg, RoutineName )
         CALL Cleanup()
         RETURN
      END IF
      Init%InData_OpFM%BladeLength = Init%OutData_ED%BladeLength
      Init%InData_OpFM%TowerHeight = Init%OutData_ED%TowerHeight
      Init%InData_OpFM%TowerBaseHeight = Init%OutData_ED%TowerBaseHeight
      ALLOCATE(Init%InData_OpFM%StructBldRNodes( SIZE(Init%OutData_ED%BldRNodes)),  STAT=ErrStat2)
      Init%InData_OpFM%StructBldRNodes(:) = Init%OutData_ED%BldRNodes(:)
      ALLOCATE(Init%InData_OpFM%StructTwrHNodes( SIZE(Init%OutData_ED%TwrHNodes)),  STAT=ErrStat2)
      Init%InData_OpFM%StructTwrHNodes(:) = Init%OutData_ED%TwrHNodes(:)
      IF (ErrStat2 /= 0) THEN
         CALL SetErrStat(ErrID_Fatal,"Error allocating OpFM%InitInput.",ErrStat,ErrMsg,RoutineName)
         CALL Cleanup()
         RETURN
      END IF
         ! set up the data structures for integration with OpenFOAM
      CALL Init_OpFM( Init%InData_OpFM, p_FAST, AirDens, AD14%Input(1), AD%Input(1), Init%OutData_AD, AD%y, ED%y, OpFM, Init%OutData_OpFM, ErrStat2, ErrMsg2 )
         CALL SetErrStat(ErrStat2,ErrMsg2,ErrStat,ErrMsg,RoutineName)

      IF (ErrStat >= AbortErrLev) THEN
         CALL Cleanup()
         RETURN
      END IF

      !bjj: fix me!!! to do
      Init%OutData_IfW%WindFileInfo%MWS = 0.0_ReKi

   ELSE
      Init%OutData_IfW%WindFileInfo%MWS = 0.0_ReKi
   END IF   ! CompInflow

   ! ........................
   ! initialize SuperController
   ! ........................
      IF ( PRESENT(ExternInitData) ) THEN
            ! set up the data structures for integration with supercontroller
         IF ( p_FAST%UseSC ) THEN
            CALL SC_DX_Init( ExternInitData%NumSC2CtrlGlob, ExternInitData%NumSC2Ctrl, ExternInitData%NumCtrl2SC, SC_DX, ErrStat2, ErrMsg2 )
            CALL SetErrStat(ErrStat2, ErrMsg2, ErrStat, ErrMsg, RoutineName )
         END IF
      END IF

      IF (ErrStat >= AbortErrLev) THEN
         CALL Cleanup()
         RETURN
      END IF

   ! ........................
   ! some checks for AeroDyn14's Dynamic Inflow with Mean Wind Speed from InflowWind:
   ! (DO NOT COPY THIS CODE!)
   ! bjj: AeroDyn14 should not need this rule of thumb; it should check the instantaneous values when the code runs
   ! ........................

   IF ( p_FAST%CompAero == Module_AD14 ) THEN
      IF (AD14%p%DynInfl) THEN
         IF ( Init%OutData_IfW%WindFileInfo%MWS  < 8.0 ) THEN
            CALL SetErrStat(ErrID_Fatal,'AeroDyn v14 "DYNINFL" InfModel is invalid for models with wind speeds less than 8 m/s.',ErrStat,ErrMsg,RoutineName)
            !CALL SetErrStat(ErrID_Info,'Estimated average inflow wind speed is less than 8 m/s. Dynamic Inflow will be turned off.',ErrStat,ErrMess,RoutineName )
         END IF
      END IF
   END IF


   ! ........................
   ! initialize ServoDyn
   ! ........................
   ALLOCATE( SrvD%Input( p_FAST%InterpOrder+1 ), SrvD%InputTimes( p_FAST%InterpOrder+1 ), STAT = ErrStat2 )
      IF (ErrStat2 /= 0) THEN
         CALL SetErrStat(ErrID_Fatal,"Error allocating SrvD%Input and SrvD%InputTimes.",ErrStat,ErrMsg,RoutineName)
         CALL Cleanup()
         RETURN
      END IF

   IF ( p_FAST%CompServo == Module_SrvD ) THEN
      Init%InData_SrvD%InputFile     = p_FAST%ServoFile
      Init%InData_SrvD%RootName      = TRIM(p_FAST%OutFileRoot)//'.'//TRIM(y_FAST%Module_Abrev(Module_SrvD))
      Init%InData_SrvD%NumBl         = NumBl
      Init%InData_SrvD%Gravity       = (/ 0.0_ReKi, 0.0_ReKi, -Init%OutData_ED%Gravity /)       ! "Gravitational acceleration vector" m/s^2
      Init%InData_SrvD%NacPosition(1:3)        = ED%Input(1)%NacelleLoads%Position(1:3,1)
      Init%InData_SrvD%NacOrientation(1:3,1:3) = ED%Input(1)%NacelleLoads%RefOrientation(1:3,1:3,1)  ! R8Ki
      Init%InData_SrvD%TwrBasePos    = Init%OutData_ED%TwrBasePos
      Init%InData_SrvD%TwrBaseOrient = Init%OutData_ED%TwrBaseOrient                      ! R8Ki
      Init%InData_SrvD%PlatformPos(1:3)        = ED%y%PlatformPtMesh%Position(1:3,1)
      Init%InData_SrvD%PlatformOrient(1:3,1:3) = ED%y%PlatformPtMesh%Orientation(1:3,1:3,1)  ! R8Ki
      Init%InData_SrvD%TMax          = p_FAST%TMax
      Init%InData_SrvD%AirDens       = AirDens
      Init%InData_SrvD%AvgWindSpeed  = Init%OutData_IfW%WindFileInfo%MWS
      Init%InData_SrvD%Linearize     = p_FAST%Linearize
      Init%InData_SrvD%TrimCase      = p_FAST%TrimCase
      Init%InData_SrvD%TrimGain      = p_FAST%TrimGain
      Init%InData_SrvD%RotSpeedRef   = Init%OutData_ED%RotSpeed

      CALL AllocAry( Init%InData_SrvD%BladeRootPosition,      3, Init%OutData_ED%NumBl, 'Init%InData_SrvD%BladeRootPosition', errStat2, ErrMsg2)
         CALL SetErrStat(ErrStat2,ErrMsg2,ErrStat,ErrMsg,RoutineName)
      CALL AllocAry( Init%InData_SrvD%BladeRootOrientation,3, 3, Init%OutData_ED%NumBl, 'Init%InData_SrvD%BladeRootOrientation', errStat2, ErrMsg2)
         CALL SetErrStat(ErrStat2,ErrMsg2,ErrStat,ErrMsg,RoutineName)
         IF (ErrStat >= AbortErrLev) THEN
            CALL Cleanup()
            RETURN
         END IF
      do k=1,Init%OutData_ED%NumBl
         Init%InData_SrvD%BladeRootPosition(:,k)      = ED%y%BladeRootMotion(k)%Position(:,1)
         Init%InData_SrvD%BladeRootOrientation(:,:,k) = ED%y%BladeRootMotion(k)%RefOrientation(:,:,1)
      enddo

      
      IF ( PRESENT(ExternInitData) ) THEN
         Init%InData_SrvD%NumSC2CtrlGlob = ExternInitData%NumSC2CtrlGlob
         IF ( (Init%InData_SrvD%NumSC2CtrlGlob .gt. 0) ) THEN
            CALL AllocAry( Init%InData_SrvD%fromSCGlob, Init%InData_SrvD%NumSC2CtrlGlob, 'Init%InData_SrvD%fromSCGlob', ErrStat2, ErrMsg2)
            CALL SetErrStat(ErrStat2,ErrMsg2,ErrStat,ErrMsg,RoutineName)
            do i=1,Init%InData_SrvD%NumSC2CtrlGlob
               Init%InData_SrvD%fromSCGlob(i) = ExternInitData%fromSCGlob(i)
            end do
         END IF

         Init%InData_SrvD%NumSC2Ctrl = ExternInitData%NumSC2Ctrl
         IF ( (Init%InData_SrvD%NumSC2Ctrl .gt. 0) ) THEN
            CALL AllocAry( Init%InData_SrvD%fromSC, Init%InData_SrvD%NumSC2Ctrl, 'Init%InData_SrvD%fromSC', ErrStat2, ErrMsg2)
            CALL SetErrStat(ErrStat2,ErrMsg2,ErrStat,ErrMsg,RoutineName)
            do i=1,Init%InData_SrvD%NumSC2Ctrl
               Init%InData_SrvD%fromSC(i) = ExternInitData%fromSC(i)
            end do
         END IF

         Init%InData_SrvD%NumCtrl2SC = ExternInitData%NumCtrl2SC

      ELSE
         Init%InData_SrvD%NumSC2CtrlGlob = 0
         Init%InData_SrvD%NumSC2Ctrl = 0
         Init%InData_SrvD%NumCtrl2SC = 0
      END IF

      CALL AllocAry(Init%InData_SrvD%BlPitchInit, Init%OutData_ED%NumBl, 'BlPitchInit', ErrStat2, ErrMsg2)
         CALL SetErrStat(ErrStat2,ErrMsg2,ErrStat,ErrMsg,RoutineName)

      if (ErrStat >= abortErrLev) then ! make sure allocatable arrays are valid before setting them
         CALL Cleanup()
         RETURN
      end if

      Init%InData_SrvD%BlPitchInit   = Init%OutData_ED%BlPitch
      CALL SrvD_Init( Init%InData_SrvD, SrvD%Input(1), SrvD%p, SrvD%x(STATE_CURR), SrvD%xd(STATE_CURR), SrvD%z(STATE_CURR), &
                      SrvD%OtherSt(STATE_CURR), SrvD%y, SrvD%m, p_FAST%dt_module( MODULE_SrvD ), Init%OutData_SrvD, ErrStat2, ErrMsg2 )
         CALL SetErrStat(ErrStat2,ErrMsg2,ErrStat,ErrMsg,RoutineName)
      p_FAST%ModuleInitialized(Module_SrvD) = .TRUE.

      !IF ( Init%OutData_SrvD%CouplingScheme == ExplicitLoose ) THEN ...  bjj: abort if we're doing anything else!

      CALL SetModuleSubstepTime(Module_SrvD, p_FAST, y_FAST, ErrStat2, ErrMsg2)
         CALL SetErrStat(ErrStat2,ErrMsg2,ErrStat,ErrMsg,RoutineName)

      !! initialize SrvD%y%ElecPwr and SrvD%y%GenTq because they are one timestep different (used as input for the next step)?

      allocate( y_FAST%Lin%Modules(MODULE_SrvD)%Instance(1), stat=ErrStat2)
      if (ErrStat2 /= 0 ) then
         call SetErrStat(ErrID_Fatal, "Error allocating Lin%Modules(SrvD).", ErrStat, ErrMsg, RoutineName )
      else
         if (allocated(Init%OutData_SrvD%LinNames_y)) call move_alloc(Init%OutData_SrvD%LinNames_y,y_FAST%Lin%Modules(MODULE_SrvD)%Instance(1)%Names_y )
         if (allocated(Init%OutData_SrvD%LinNames_u)) call move_alloc(Init%OutData_SrvD%LinNames_u,y_FAST%Lin%Modules(MODULE_SrvD)%Instance(1)%Names_u )
         if (allocated(Init%OutData_SrvD%RotFrame_y)) call move_alloc(Init%OutData_SrvD%RotFrame_y,y_FAST%Lin%Modules(MODULE_SrvD)%Instance(1)%RotFrame_y )
         if (allocated(Init%OutData_SrvD%RotFrame_u)) call move_alloc(Init%OutData_SrvD%RotFrame_u,y_FAST%Lin%Modules(MODULE_SrvD)%Instance(1)%RotFrame_u )
         if (allocated(Init%OutData_SrvD%IsLoad_u  )) call move_alloc(Init%OutData_SrvD%IsLoad_u  ,y_FAST%Lin%Modules(MODULE_SrvD)%Instance(1)%IsLoad_u   )

         if (allocated(Init%OutData_SrvD%WriteOutputHdr)) y_FAST%Lin%Modules(MODULE_SrvD)%Instance(1)%NumOutputs = size(Init%OutData_SrvD%WriteOutputHdr)
      end if

      IF (ErrStat >= AbortErrLev) THEN
         CALL Cleanup()
         RETURN
      END IF

   ! ........................
   ! some checks for AeroDyn and ElastoDyn inputs with the high-speed shaft brake hack in ElastoDyn:
   ! (DO NOT COPY THIS CODE!)
   ! ........................
         ! bjj: this is a hack to get high-speed shaft braking in FAST v8

      IF ( Init%OutData_SrvD%UseHSSBrake ) THEN
         IF ( p_FAST%CompAero == Module_AD14 ) THEN
            IF ( AD14%p%DYNINFL ) THEN
               CALL SetErrStat(ErrID_Fatal,'AeroDyn v14 "DYNINFL" InfModel is invalid for models with high-speed shaft braking.',ErrStat,ErrMsg,RoutineName)
            END IF
         END IF


         IF ( ED%p%method == Method_RK4 ) THEN ! bjj: should be using ElastoDyn's Method_ABM4 Method_AB4 parameters
            CALL SetErrStat(ErrID_Fatal,'ElastoDyn must use the AB4 or ABM4 integration method to implement high-speed shaft braking.',ErrStat,ErrMsg,RoutineName)
         ENDIF
      END IF ! Init%OutData_SrvD%UseHSSBrake


   END IF

   ! ........................
   ! set some VTK parameters required before HydroDyn init (so we can get wave elevations for visualization)
   ! ........................

      ! get wave elevation data for visualization
   if ( p_FAST%WrVTK > VTK_None ) then
      call SetVTKParameters_B4HD(p_FAST, Init%OutData_ED, Init%InData_HD, BD, ErrStat2, ErrMsg2)
         CALL SetErrStat(ErrStat2,ErrMsg2,ErrStat,ErrMsg,RoutineName)
         IF (ErrStat >= AbortErrLev) THEN
            CALL Cleanup()
            RETURN
         END IF
   end if


   ! ........................
   ! initialize HydroDyn
   ! ........................
   ALLOCATE( HD%Input( p_FAST%InterpOrder+1 ), HD%InputTimes( p_FAST%InterpOrder+1 ), STAT = ErrStat2 )
      IF (ErrStat2 /= 0) THEN
         CALL SetErrStat(ErrID_Fatal,"Error allocating HD%Input and HD%InputTimes.",ErrStat,ErrMsg,RoutineName)
         CALL Cleanup()
         RETURN
      END IF

   IF ( p_FAST%CompHydro == Module_HD ) THEN

      Init%InData_HD%Gravity       = Init%OutData_ED%Gravity
      Init%InData_HD%UseInputFile  = .TRUE.
      Init%InData_HD%InputFile     = p_FAST%HydroFile
      Init%InData_HD%OutRootName   = p_FAST%OutFileRoot
      Init%InData_HD%TMax          = p_FAST%TMax
      Init%InData_HD%hasIce        = p_FAST%CompIce /= Module_None
      Init%InData_HD%Linearize     = p_FAST%Linearize

         ! if wave field needs an offset, modify these values (added at request of SOWFA developers):
      Init%InData_HD%PtfmLocationX = p_FAST%TurbinePos(1)
      Init%InData_HD%PtfmLocationY = p_FAST%TurbinePos(2)

      CALL HydroDyn_Init( Init%InData_HD, HD%Input(1), HD%p,  HD%x(STATE_CURR), HD%xd(STATE_CURR), HD%z(STATE_CURR), &
                          HD%OtherSt(STATE_CURR), HD%y, HD%m, p_FAST%dt_module( MODULE_HD ), Init%OutData_HD, ErrStat2, ErrMsg2 )
         CALL SetErrStat(ErrStat2,ErrMsg2,ErrStat,ErrMsg,RoutineName)

      p_FAST%ModuleInitialized(Module_HD) = .TRUE.
      CALL SetModuleSubstepTime(Module_HD, p_FAST, y_FAST, ErrStat2, ErrMsg2)
         CALL SetErrStat(ErrStat2,ErrMsg2,ErrStat,ErrMsg,RoutineName)

      allocate( y_FAST%Lin%Modules(MODULE_HD)%Instance(1), stat=ErrStat2)
      if (ErrStat2 /= 0 ) then
         call SetErrStat(ErrID_Fatal, "Error allocating Lin%Modules(HD).", ErrStat, ErrMsg, RoutineName )
      else
         if (allocated(Init%OutData_HD%LinNames_y)) call move_alloc(Init%OutData_HD%LinNames_y,y_FAST%Lin%Modules(MODULE_HD)%Instance(1)%Names_y )
         if (allocated(Init%OutData_HD%LinNames_u)) call move_alloc(Init%OutData_HD%LinNames_u,y_FAST%Lin%Modules(MODULE_HD)%Instance(1)%Names_u )
         if (allocated(Init%OutData_HD%LinNames_x)) call move_alloc(Init%OutData_HD%LinNames_x, y_FAST%Lin%Modules(MODULE_HD)%Instance(1)%Names_x )
         if (allocated(Init%OutData_HD%DerivOrder_x)) call move_alloc(Init%OutData_HD%DerivOrder_x,y_FAST%Lin%Modules(MODULE_HD)%Instance(1)%DerivOrder_x)
         if (allocated(Init%OutData_HD%IsLoad_u  )) call move_alloc(Init%OutData_HD%IsLoad_u  ,y_FAST%Lin%Modules(MODULE_HD)%Instance(1)%IsLoad_u   )

         if (allocated(Init%OutData_HD%WriteOutputHdr)) y_FAST%Lin%Modules(MODULE_HD)%Instance(1)%NumOutputs = size(Init%OutData_HD%WriteOutputHdr)
      end if

      IF (ErrStat >= AbortErrLev) THEN
         CALL Cleanup()
         RETURN
      END IF
   END IF   ! CompHydro

   ! ........................
   ! initialize SubDyn or ExtPtfm_MCKF
   ! ........................
   ALLOCATE( SD%Input( p_FAST%InterpOrder+1 ), SD%InputTimes( p_FAST%InterpOrder+1 ), STAT = ErrStat2 )
      IF (ErrStat2 /= 0) THEN
         CALL SetErrStat(ErrID_Fatal,"Error allocating SD%Input and SD%InputTimes.",ErrStat,ErrMsg,RoutineName)
         CALL Cleanup()
         RETURN
      END IF

   ALLOCATE( ExtPtfm%Input( p_FAST%InterpOrder+1 ), ExtPtfm%InputTimes( p_FAST%InterpOrder+1 ), STAT = ErrStat2 )
      IF (ErrStat2 /= 0) THEN
         CALL SetErrStat(ErrID_Fatal,"Error allocating ExtPtfm%Input and ExtPtfm%InputTimes.",ErrStat,ErrMsg,RoutineName)
         CALL Cleanup()
         RETURN
      END IF

   IF ( p_FAST%CompSub == Module_SD ) THEN

      IF ( p_FAST%CompHydro == Module_HD ) THEN
         Init%InData_SD%WtrDpth = Init%OutData_HD%WtrDpth
      ELSE
         Init%InData_SD%WtrDpth = 0.0_ReKi
      END IF
            
      Init%InData_SD%Linearize     = p_FAST%Linearize
      Init%InData_SD%g             = Init%OutData_ED%Gravity     
      !Ini%tInData_SD%UseInputFile = .TRUE. 
      Init%InData_SD%SDInputFile   = p_FAST%SubFile
      Init%InData_SD%RootName      = p_FAST%OutFileRoot
      Init%InData_SD%TP_RefPoint   = ED%y%PlatformPtMesh%Position(:,1)  ! "Interface point" where loads will be transferred to
      Init%InData_SD%SubRotateZ    = 0.0                                        ! Used by driver to rotate structure around z
      
            
      CALL SD_Init( Init%InData_SD, SD%Input(1), SD%p,  SD%x(STATE_CURR), SD%xd(STATE_CURR), SD%z(STATE_CURR),  &
                    SD%OtherSt(STATE_CURR), SD%y, SD%m, p_FAST%dt_module( MODULE_SD ), Init%OutData_SD, ErrStat2, ErrMsg2 )
         CALL SetErrStat(ErrStat2,ErrMsg2,ErrStat,ErrMsg,RoutineName)

      p_FAST%ModuleInitialized(Module_SD) = .TRUE.
      CALL SetModuleSubstepTime(Module_SD, p_FAST, y_FAST, ErrStat2, ErrMsg2)
         CALL SetErrStat(ErrStat2,ErrMsg2,ErrStat,ErrMsg,RoutineName)

      allocate( y_FAST%Lin%Modules(MODULE_SD)%Instance(1), stat=ErrStat2)
      if (ErrStat2 /= 0 ) then
         call SetErrStat(ErrID_Fatal, "Error allocating Lin%Modules(SD).", ErrStat, ErrMsg, RoutineName )
      else
         if (allocated(Init%OutData_SD%LinNames_y)) call move_alloc(Init%OutData_SD%LinNames_y,y_FAST%Lin%Modules(MODULE_SD)%Instance(1)%Names_y)
         if (allocated(Init%OutData_SD%LinNames_x)) call move_alloc(Init%OutData_SD%LinNames_x,y_FAST%Lin%Modules(MODULE_SD)%Instance(1)%Names_x)
         if (allocated(Init%OutData_SD%LinNames_u)) call move_alloc(Init%OutData_SD%LinNames_u,y_FAST%Lin%Modules(MODULE_SD)%Instance(1)%Names_u)
         if (allocated(Init%OutData_SD%RotFrame_y)) call move_alloc(Init%OutData_SD%RotFrame_y,y_FAST%Lin%Modules(MODULE_SD)%Instance(1)%RotFrame_y)
         if (allocated(Init%OutData_SD%RotFrame_x)) call move_alloc(Init%OutData_SD%RotFrame_x,y_FAST%Lin%Modules(MODULE_SD)%Instance(1)%RotFrame_x)
         if (allocated(Init%OutData_SD%RotFrame_u)) call move_alloc(Init%OutData_SD%RotFrame_u,y_FAST%Lin%Modules(MODULE_SD)%Instance(1)%RotFrame_u)
         if (allocated(Init%OutData_SD%IsLoad_u  )) call move_alloc(Init%OutData_SD%IsLoad_u  ,y_FAST%Lin%Modules(MODULE_SD)%Instance(1)%IsLoad_u  )
         if (allocated(Init%OutData_SD%WriteOutputHdr)) y_FAST%Lin%Modules(MODULE_SD)%Instance(1)%NumOutputs = size(Init%OutData_SD%WriteOutputHdr)
         if (allocated(Init%OutData_SD%DerivOrder_x)) call move_alloc(Init%OutData_SD%DerivOrder_x,y_FAST%Lin%Modules(MODULE_SD)%Instance(1)%DerivOrder_x)
      end if
               
      IF (ErrStat >= AbortErrLev) THEN
         CALL Cleanup()
         RETURN
      END IF
   ELSE IF ( p_FAST%CompSub == Module_ExtPtfm ) THEN

      Init%InData_ExtPtfm%InputFile = p_FAST%SubFile
      Init%InData_ExtPtfm%RootName  = trim(p_FAST%OutFileRoot)//'.'//TRIM(y_FAST%Module_Abrev(Module_ExtPtfm))
      Init%InData_ExtPtfm%Linearize = p_FAST%Linearize
      Init%InData_ExtPtfm%PtfmRefzt = ED%p%PtfmRefzt ! Required

      CALL ExtPtfm_Init( Init%InData_ExtPtfm, ExtPtfm%Input(1), ExtPtfm%p,  &
                         ExtPtfm%x(STATE_CURR), ExtPtfm%xd(STATE_CURR), ExtPtfm%z(STATE_CURR),  ExtPtfm%OtherSt(STATE_CURR), &
                         ExtPtfm%y, ExtPtfm%m, p_FAST%dt_module( MODULE_ExtPtfm ), Init%OutData_ExtPtfm, ErrStat2, ErrMsg2 )
         CALL SetErrStat(ErrStat2,ErrMsg2,ErrStat,ErrMsg,RoutineName)

      p_FAST%ModuleInitialized(MODULE_ExtPtfm) = .TRUE.
      CALL SetModuleSubstepTime(MODULE_ExtPtfm, p_FAST, y_FAST, ErrStat2, ErrMsg2)
         CALL SetErrStat(ErrStat2,ErrMsg2,ErrStat,ErrMsg,RoutineName)

      allocate( y_FAST%Lin%Modules(MODULE_ExtPtfm)%Instance(1), stat=ErrStat2)
      if (ErrStat2 /= 0 ) then
         call SetErrStat(ErrID_Fatal, "Error allocating Lin%Modules(ExtPtfm).", ErrStat, ErrMsg, RoutineName )
      else
         if (allocated(Init%OutData_ExtPtfm%LinNames_y)) call move_alloc(Init%OutData_ExtPtfm%LinNames_y,y_FAST%Lin%Modules(MODULE_ExtPtfm)%Instance(1)%Names_y)
         if (allocated(Init%OutData_ExtPtfm%LinNames_x)) call move_alloc(Init%OutData_ExtPtfm%LinNames_x,y_FAST%Lin%Modules(MODULE_ExtPtfm)%Instance(1)%Names_x)
         if (allocated(Init%OutData_ExtPtfm%LinNames_u)) call move_alloc(Init%OutData_ExtPtfm%LinNames_u,y_FAST%Lin%Modules(MODULE_ExtPtfm)%Instance(1)%Names_u)
         if (allocated(Init%OutData_ExtPtfm%RotFrame_y)) call move_alloc(Init%OutData_ExtPtfm%RotFrame_y,y_FAST%Lin%Modules(MODULE_ExtPtfm)%Instance(1)%RotFrame_y)
         if (allocated(Init%OutData_ExtPtfm%RotFrame_x)) call move_alloc(Init%OutData_ExtPtfm%RotFrame_x,y_FAST%Lin%Modules(MODULE_ExtPtfm)%Instance(1)%RotFrame_x)
         if (allocated(Init%OutData_ExtPtfm%RotFrame_u)) call move_alloc(Init%OutData_ExtPtfm%RotFrame_u,y_FAST%Lin%Modules(MODULE_ExtPtfm)%Instance(1)%RotFrame_u)
         if (allocated(Init%OutData_ExtPtfm%IsLoad_u  )) call move_alloc(Init%OutData_ExtPtfm%IsLoad_u  ,y_FAST%Lin%Modules(MODULE_ExtPtfm)%Instance(1)%IsLoad_u  )
         if (allocated(Init%OutData_ExtPtfm%WriteOutputHdr)) y_FAST%Lin%Modules(MODULE_ExtPtfm)%Instance(1)%NumOutputs = size(Init%OutData_ExtPtfm%WriteOutputHdr)
         if (allocated(Init%OutData_ExtPtfm%DerivOrder_x)) call move_alloc(Init%OutData_ExtPtfm%DerivOrder_x,y_FAST%Lin%Modules(MODULE_ExtPtfm)%Instance(1)%DerivOrder_x)
      end if

      IF (ErrStat >= AbortErrLev) THEN
         CALL Cleanup()
         RETURN
      END IF

   END IF

   ! ------------------------------
   ! initialize CompMooring modules
   ! ------------------------------
   ALLOCATE( MAPp%Input( p_FAST%InterpOrder+1 ), MAPp%InputTimes( p_FAST%InterpOrder+1 ), STAT = ErrStat2 )
      IF (ErrStat2 /= 0) THEN
         CALL SetErrStat(ErrID_Fatal,"Error allocating MAPp%Input and MAPp%InputTimes.",ErrStat,ErrMsg,RoutineName)
         CALL Cleanup()
         RETURN
      END IF
   ALLOCATE( MD%Input( p_FAST%InterpOrder+1 ), MD%InputTimes( p_FAST%InterpOrder+1 ), STAT = ErrStat2 )
      IF (ErrStat2 /= 0) THEN
         CALL SetErrStat(ErrID_Fatal,"Error allocating MD%Input and MD%InputTimes.",ErrStat,ErrMsg,RoutineName)
         CALL Cleanup()
         RETURN
      END IF
   ALLOCATE( FEAM%Input( p_FAST%InterpOrder+1 ), FEAM%InputTimes( p_FAST%InterpOrder+1 ), STAT = ErrStat2 )
      IF (ErrStat2 /= 0) THEN
         CALL SetErrStat(ErrID_Fatal,"Error allocating FEAM%Input and FEAM%InputTimes.",ErrStat,ErrMsg,RoutineName)
         CALL Cleanup()
         RETURN
      END IF
   ALLOCATE( Orca%Input( p_FAST%InterpOrder+1 ), Orca%InputTimes( p_FAST%InterpOrder+1 ), STAT = ErrStat2 )
      IF (ErrStat2 /= 0) THEN
         CALL SetErrStat(ErrID_Fatal,"Error allocating Orca%Input and Orca%InputTimes.",ErrStat,ErrMsg,RoutineName)
         CALL Cleanup()
         RETURN
      END IF

   ! ........................
   ! initialize MAP
   ! ........................
   IF (p_FAST%CompMooring == Module_MAP) THEN
      !bjj: until we modify this, MAP requires HydroDyn to be used. (perhaps we could send air density from AeroDyn or something...)

      CALL WrScr(NewLine) !bjj: I'm printing two blank lines here because MAP seems to be writing over the last line on the screen.


!      Init%InData_MAP%rootname          =  p_FAST%OutFileRoot        ! Output file name
      Init%InData_MAP%gravity           =  Init%OutData_ED%Gravity    ! This need to be according to g used in ElastoDyn
      Init%InData_MAP%sea_density       =  Init%OutData_HD%WtrDens    ! This needs to be set according to seawater density in HydroDyn
      Init%InData_MAP%depth             =  Init%OutData_HD%WtrDpth    ! This need to be set according to the water depth in HydroDyn

   ! differences for MAP++
      Init%InData_MAP%file_name         =  p_FAST%MooringFile        ! This needs to be set according to what is in the FAST input file.
      Init%InData_MAP%summary_file_name =  TRIM(p_FAST%OutFileRoot)//'.MAP.sum'        ! Output file name
      Init%InData_MAP%depth             = -Init%OutData_HD%WtrDpth    ! This need to be set according to the water depth in HydroDyn

      Init%InData_MAP%LinInitInp%Linearize = p_FAST%Linearize

      CALL MAP_Init( Init%InData_MAP, MAPp%Input(1), MAPp%p,  MAPp%x(STATE_CURR), MAPp%xd(STATE_CURR), MAPp%z(STATE_CURR), MAPp%OtherSt, &
                      MAPp%y, p_FAST%dt_module( MODULE_MAP ), Init%OutData_MAP, ErrStat2, ErrMsg2 )
         CALL SetErrStat(ErrStat2,ErrMsg2,ErrStat,ErrMsg,RoutineName)

      p_FAST%ModuleInitialized(Module_MAP) = .TRUE.
      CALL SetModuleSubstepTime(Module_MAP, p_FAST, y_FAST, ErrStat2, ErrMsg2)
         CALL SetErrStat(ErrStat2,ErrMsg2,ErrStat,ErrMsg,RoutineName)

      allocate( y_FAST%Lin%Modules(Module_MAP)%Instance(1), stat=ErrStat2)
      if (ErrStat2 /= 0 ) then
         call SetErrStat(ErrID_Fatal, "Error allocating Lin%Modules(MAP).", ErrStat, ErrMsg, RoutineName )
      else
         if (allocated(Init%OutData_MAP%LinInitOut%LinNames_y)) call move_alloc(Init%OutData_MAP%LinInitOut%LinNames_y,y_FAST%Lin%Modules(Module_MAP)%Instance(1)%Names_y )
         if (allocated(Init%OutData_MAP%LinInitOut%LinNames_u)) call move_alloc(Init%OutData_MAP%LinInitOut%LinNames_u,y_FAST%Lin%Modules(Module_MAP)%Instance(1)%Names_u )
         if (allocated(Init%OutData_MAP%LinInitOut%IsLoad_u  )) call move_alloc(Init%OutData_MAP%LinInitOut%IsLoad_u  ,y_FAST%Lin%Modules(Module_MAP)%Instance(1)%IsLoad_u   )

         if (allocated(Init%OutData_MAP%WriteOutputHdr)) y_FAST%Lin%Modules(Module_MAP)%Instance(1)%NumOutputs = size(Init%OutData_MAP%WriteOutputHdr)
      end if

      IF (ErrStat >= AbortErrLev) THEN
         CALL Cleanup()
         RETURN
      END IF
   ! ........................
   ! initialize MoorDyn
   ! ........................
   ELSEIF (p_FAST%CompMooring == Module_MD) THEN

      Init%InData_MD%FileName  = p_FAST%MooringFile         ! This needs to be set according to what is in the FAST input file.
      Init%InData_MD%RootName  = p_FAST%OutFileRoot

      Init%InData_MD%PtfmInit  = Init%OutData_ED%PlatformPos !ED%x(STATE_CURR)%QT(1:6)   ! initial position of the platform !bjj: this should come from Init%OutData_ED, not x_ED
      Init%InData_MD%g         = Init%OutData_ED%Gravity     ! This need to be according to g used in ElastoDyn
      Init%InData_MD%rhoW      = Init%OutData_HD%WtrDens     ! This needs to be set according to seawater density in HydroDyn
      Init%InData_MD%WtrDepth  = Init%OutData_HD%WtrDpth    ! This need to be set according to the water depth in HydroDyn

      CALL MD_Init( Init%InData_MD, MD%Input(1), MD%p, MD%x(STATE_CURR), MD%xd(STATE_CURR), MD%z(STATE_CURR), &
                    MD%OtherSt(STATE_CURR), MD%y, MD%m, p_FAST%dt_module( MODULE_MD ), Init%OutData_MD, ErrStat2, ErrMsg2 )
         CALL SetErrStat(ErrStat2,ErrMsg2,ErrStat,ErrMsg,RoutineName)

      p_FAST%ModuleInitialized(Module_MD) = .TRUE.
      CALL SetModuleSubstepTime(Module_MD, p_FAST, y_FAST, ErrStat2, ErrMsg2)
         CALL SetErrStat(ErrStat2,ErrMsg2,ErrStat,ErrMsg,RoutineName)

      IF (ErrStat >= AbortErrLev) THEN
         CALL Cleanup()
         RETURN
      END IF
   ! ........................
   ! initialize FEAM
   ! ........................
   ELSEIF (p_FAST%CompMooring == Module_FEAM) THEN

      Init%InData_FEAM%InputFile   = p_FAST%MooringFile         ! This needs to be set according to what is in the FAST input file.
      Init%InData_FEAM%RootName    = TRIM(p_FAST%OutFileRoot)//'.'//TRIM(y_FAST%Module_Abrev(Module_FEAM))

      Init%InData_FEAM%PtfmInit    = Init%OutData_ED%PlatformPos !ED%x(STATE_CURR)%QT(1:6)   ! initial position of the platform !bjj: this should come from Init%OutData_ED, not x_ED
      Init%InData_FEAM%NStepWave   = 1                          ! an arbitrary number > 0 (to set the size of the wave data, which currently contains all zero values)
      Init%InData_FEAM%gravity     = Init%OutData_ED%Gravity     ! This need to be according to g used in ElastoDyn
      Init%InData_FEAM%WtrDens     = Init%OutData_HD%WtrDens     ! This needs to be set according to seawater density in HydroDyn
!      Init%InData_FEAM%depth       =  Init%OutData_HD%WtrDpth    ! This need to be set according to the water depth in HydroDyn

      CALL FEAM_Init( Init%InData_FEAM, FEAM%Input(1), FEAM%p,  FEAM%x(STATE_CURR), FEAM%xd(STATE_CURR), FEAM%z(STATE_CURR), &
                      FEAM%OtherSt(STATE_CURR), FEAM%y, FEAM%m, p_FAST%dt_module( MODULE_FEAM ), Init%OutData_FEAM, ErrStat2, ErrMsg2 )
         CALL SetErrStat(ErrStat2,ErrMsg2,ErrStat,ErrMsg,RoutineName)

      p_FAST%ModuleInitialized(Module_FEAM) = .TRUE.
      CALL SetModuleSubstepTime(Module_FEAM, p_FAST, y_FAST, ErrStat2, ErrMsg2)
         CALL SetErrStat(ErrStat2,ErrMsg2,ErrStat,ErrMsg,RoutineName)

      IF (ErrStat >= AbortErrLev) THEN
         CALL Cleanup()
         RETURN
      END IF
   ! ........................
   ! initialize OrcaFlex Interface
   ! ........................
   ELSEIF (p_FAST%CompMooring == Module_Orca) THEN

      Init%InData_Orca%InputFile = p_FAST%MooringFile
      Init%InData_Orca%RootName  = p_FAST%OutFileRoot
      Init%InData_Orca%TMax      = p_FAST%TMax

      CALL Orca_Init( Init%InData_Orca, Orca%Input(1), Orca%p,  Orca%x(STATE_CURR), Orca%xd(STATE_CURR), Orca%z(STATE_CURR), Orca%OtherSt(STATE_CURR), &
                      Orca%y, Orca%m, p_FAST%dt_module( MODULE_Orca ), Init%OutData_Orca, ErrStat2, ErrMsg2 )
         CALL SetErrStat(ErrStat2,ErrMsg2,ErrStat,ErrMsg,RoutineName)

      p_FAST%ModuleInitialized(MODULE_Orca) = .TRUE.
      CALL SetModuleSubstepTime(MODULE_Orca, p_FAST, y_FAST, ErrStat2, ErrMsg2)
         CALL SetErrStat(ErrStat2,ErrMsg2,ErrStat,ErrMsg,RoutineName)

      IF (ErrStat >= AbortErrLev) THEN
         CALL Cleanup()
         RETURN
      END IF
   END IF

   ! ------------------------------
   ! initialize CompIce modules
   ! ------------------------------
   ALLOCATE( IceF%Input( p_FAST%InterpOrder+1 ), IceF%InputTimes( p_FAST%InterpOrder+1 ), STAT = ErrStat2 )
      IF (ErrStat2 /= 0) THEN
         CALL SetErrStat(ErrID_Fatal,"Error allocating IceF%Input and IceF%InputTimes.",ErrStat,ErrMsg,RoutineName)
         CALL Cleanup()
         RETURN
      END IF

      ! We need this to be allocated (else we have issues passing nonallocated arrays and using the first index of Input(),
      !   but we don't need the space of IceD_MaxLegs if we're not using it.
   IF ( p_FAST%CompIce /= Module_IceD ) THEN
      IceDim = 1
   ELSE
      IceDim = IceD_MaxLegs
   END IF

      ! because there may be multiple instances of IceDyn, we'll allocate arrays for that here
      ! we could allocate these after
   ALLOCATE( IceD%Input( p_FAST%InterpOrder+1, IceDim ), IceD%InputTimes( p_FAST%InterpOrder+1, IceDim ), STAT = ErrStat2 )
      IF (ErrStat2 /= 0) THEN
         CALL SetErrStat(ErrID_Fatal,"Error allocating IceD%Input and IceD%InputTimes.",ErrStat,ErrMsg,RoutineName)
         CALL Cleanup()
         RETURN
      END IF

     ALLOCATE( IceD%x(           IceDim,2), &
               IceD%xd(          IceDim,2), &
               IceD%z(           IceDim,2), &
               IceD%OtherSt(     IceDim,2), &
               IceD%p(           IceDim  ), &
               IceD%u(           IceDim  ), &
               IceD%y(           IceDim  ), &
               IceD%m(           IceDim  ), &
                                             STAT = ErrStat2 )
      IF (ErrStat2 /= 0) THEN
         CALL SetErrStat(ErrID_Fatal,"Error allocating IceD state, input, and output data.",ErrStat,ErrMsg,RoutineName)
         CALL Cleanup()
         RETURN
      END IF


   ! ........................
   ! initialize IceFloe
   ! ........................
   IF ( p_FAST%CompIce == Module_IceF ) THEN

      Init%InData_IceF%InputFile     = p_FAST%IceFile
      Init%InData_IceF%RootName      = TRIM(p_FAST%OutFileRoot)//'.'//TRIM(y_FAST%Module_Abrev(Module_IceF))
      Init%InData_IceF%simLength     = p_FAST%TMax  !bjj: IceFloe stores this as single-precision (ReKi) TMax is DbKi
      Init%InData_IceF%MSL2SWL       = Init%OutData_HD%MSL2SWL
      Init%InData_IceF%gravity       = Init%OutData_ED%Gravity

      CALL IceFloe_Init( Init%InData_IceF, IceF%Input(1), IceF%p,  IceF%x(STATE_CURR), IceF%xd(STATE_CURR), IceF%z(STATE_CURR), &
                         IceF%OtherSt(STATE_CURR), IceF%y, IceF%m, p_FAST%dt_module( MODULE_IceF ), Init%OutData_IceF, ErrStat2, ErrMsg2 )
         CALL SetErrStat(ErrStat2,ErrMsg2,ErrStat,ErrMsg,RoutineName)

      p_FAST%ModuleInitialized(Module_IceF) = .TRUE.
      CALL SetModuleSubstepTime(Module_IceF, p_FAST, y_FAST, ErrStat2, ErrMsg2)
         CALL SetErrStat(ErrStat2,ErrMsg2,ErrStat,ErrMsg,RoutineName)

      IF (ErrStat >= AbortErrLev) THEN
         CALL Cleanup()
         RETURN
      END IF
   ! ........................
   ! initialize IceDyn
   ! ........................
   ELSEIF ( p_FAST%CompIce == Module_IceD ) THEN

      Init%InData_IceD%InputFile     = p_FAST%IceFile
      Init%InData_IceD%RootName      = TRIM(p_FAST%OutFileRoot)//'.'//TRIM(y_FAST%Module_Abrev(Module_IceD))//'1'
      Init%InData_IceD%MSL2SWL       = Init%OutData_HD%MSL2SWL
      Init%InData_IceD%WtrDens       = Init%OutData_HD%WtrDens
      Init%InData_IceD%gravity       = Init%OutData_ED%Gravity
      Init%InData_IceD%TMax          = p_FAST%TMax
      Init%InData_IceD%LegNum        = 1

      CALL IceD_Init( Init%InData_IceD, IceD%Input(1,1), IceD%p(1),  IceD%x(1,STATE_CURR), IceD%xd(1,STATE_CURR), IceD%z(1,STATE_CURR), &
                      IceD%OtherSt(1,STATE_CURR), IceD%y(1), IceD%m(1), p_FAST%dt_module( MODULE_IceD ), Init%OutData_IceD, ErrStat2, ErrMsg2 )
         CALL SetErrStat(ErrStat2,ErrMsg2,ErrStat,ErrMsg,RoutineName)

      p_FAST%ModuleInitialized(Module_IceD) = .TRUE.
      CALL SetModuleSubstepTime(Module_IceD, p_FAST, y_FAST, ErrStat2, ErrMsg2)
         CALL SetErrStat(ErrStat2,ErrMsg2,ErrStat,ErrMsg,RoutineName)

         ! now initialize IceD for additional legs (if necessary)
      dt_IceD           = p_FAST%dt_module( MODULE_IceD )
      p_FAST%numIceLegs = Init%OutData_IceD%numLegs

      IF (p_FAST%numIceLegs > IceD_MaxLegs) THEN
         CALL SetErrStat(ErrID_Fatal,'IceDyn-FAST coupling is supported for up to '//TRIM(Num2LStr(IceD_MaxLegs))//' legs, but ' &
                           //TRIM(Num2LStr(p_FAST%numIceLegs))//' legs were specified.',ErrStat,ErrMsg,RoutineName)
      END IF


      DO i=2,p_FAST%numIceLegs  ! basically, we just need IceDyn to set up its meshes for inputs/outputs and possibly initial values for states
         Init%InData_IceD%LegNum = i
         Init%InData_IceD%RootName = TRIM(p_FAST%OutFileRoot)//'.'//TRIM(y_FAST%Module_Abrev(Module_IceD))//TRIM(Num2LStr(i))

         CALL IceD_Init( Init%InData_IceD, IceD%Input(1,i), IceD%p(i),  IceD%x(i,STATE_CURR), IceD%xd(i,STATE_CURR), IceD%z(i,STATE_CURR), &
                            IceD%OtherSt(i,STATE_CURR), IceD%y(i), IceD%m(i), dt_IceD, Init%OutData_IceD, ErrStat2, ErrMsg2 )
            CALL SetErrStat(ErrStat2,ErrMsg2,ErrStat,ErrMsg,RoutineName)

         !bjj: we're going to force this to have the same timestep because I don't want to have to deal with n IceD modules with n timesteps.
         IF (.NOT. EqualRealNos( p_FAST%dt_module( MODULE_IceD ),dt_IceD )) THEN
            CALL SetErrStat(ErrID_Fatal,"All instances of IceDyn (one per support-structure leg) must be the same",ErrStat,ErrMsg,RoutineName)
         END IF
      END DO

      IF (ErrStat >= AbortErrLev) THEN
         CALL Cleanup()
         RETURN
      END IF

   END IF


   ! ........................
   ! Set up output for glue code (must be done after all modules are initialized so we have their WriteOutput information)
   ! ........................

   CALL FAST_InitOutput( p_FAST, y_FAST, Init, ErrStat2, ErrMsg2 )
      CALL SetErrStat(ErrStat2,ErrMsg2,ErrStat,ErrMsg,RoutineName)


   ! -------------------------------------------------------------------------
   ! Initialize mesh-mapping data
   ! -------------------------------------------------------------------------

   CALL InitModuleMappings(p_FAST, ED, BD, AD14, AD, HD, SD, ExtPtfm, SrvD, MAPp, FEAM, MD, Orca, IceF, IceD, MeshMapData, ErrStat2, ErrMsg2)
      CALL SetErrStat(ErrStat2,ErrMsg2,ErrStat,ErrMsg,RoutineName)

      IF (ErrStat >= AbortErrLev) THEN
         CALL Cleanup()
         RETURN
      ELSEIF (ErrStat /= ErrID_None) THEN
         ! a little work-around in case the mesh mapping info messages get too long
         CALL WrScr( NewLine//TRIM(ErrMsg)//NewLine )
         ErrStat = ErrID_None
         ErrMsg = ""
      END IF

   ! -------------------------------------------------------------------------
   ! Initialize for linearization:
   ! -------------------------------------------------------------------------
   if ( p_FAST%Linearize ) then      
      ! NOTE: In the following call, we use Init%OutData_AD%BladeProps(1)%NumBlNds as the number of aero nodes on EACH blade, which 
      !       is consistent with the current AD implementation, but if AD changes this, then it must be handled here, too!
      if (p_FAST%CompAero == MODULE_AD) then
         call Init_Lin(p_FAST, y_FAST, m_FAST, AD, ED, NumBl, Init%OutData_AD%rotors(1)%BladeProps(1)%NumBlNds, ErrStat2, ErrMsg2) 
      else
         call Init_Lin(p_FAST, y_FAST, m_FAST, AD, ED, NumBl, -1, ErrStat2, ErrMsg2) 
      endif     
         call SetErrStat(ErrStat2,ErrMsg2,ErrStat,ErrMsg,RoutineName)

         if (ErrStat >= AbortErrLev) then
            call Cleanup()
            return
         end if
   end if


   ! -------------------------------------------------------------------------
   ! Initialize data for VTK output
   ! -------------------------------------------------------------------------
   if ( p_FAST%WrVTK > VTK_None ) then
      call SetVTKParameters(p_FAST, Init%OutData_ED, Init%OutData_AD, Init%InData_HD, Init%OutData_HD, ED, BD, AD, HD, ErrStat2, ErrMsg2)
         call SetErrStat(ErrStat2,ErrMsg2,ErrStat,ErrMsg,RoutineName)
   end if

   ! -------------------------------------------------------------------------
   ! Write initialization data to FAST summary file:
   ! -------------------------------------------------------------------------
   if (p_FAST%SumPrint)  then
       CALL FAST_WrSum( p_FAST, y_FAST, MeshMapData, ErrStat2, ErrMsg2 )
          CALL SetErrStat(ErrStat2,ErrMsg2,ErrStat,ErrMsg,RoutineName)
   endif


   ! -------------------------------------------------------------------------
   ! other misc variables initialized here:
   ! -------------------------------------------------------------------------

   m_FAST%t_global        = t_initial

   ! Initialize external inputs for first step
   if ( p_FAST%CompServo == MODULE_SrvD ) then
      m_FAST%ExternInput%GenTrq     = SrvD%Input(1)%ExternalGenTrq !0.0_ReKi
      m_FAST%ExternInput%ElecPwr    = SrvD%Input(1)%ExternalElecPwr
      m_FAST%ExternInput%YawPosCom  = SrvD%Input(1)%ExternalYawPosCom
      m_FAST%ExternInput%YawRateCom = SrvD%Input(1)%ExternalYawRateCom
      m_FAST%ExternInput%HSSBrFrac  = SrvD%Input(1)%ExternalHSSBrFrac

      do i=1,SIZE(SrvD%Input(1)%ExternalBlPitchCom)
         m_FAST%ExternInput%BlPitchCom(i) = SrvD%Input(1)%ExternalBlPitchCom(i)
      end do
   end if

   m_FAST%ExternInput%LidarFocus = 1.0_ReKi  ! make this non-zero (until we add the initial position in the InflowWind input file)


   !...............................................................................................................................
   ! Destroy initializion data
   !...............................................................................................................................
   CALL Cleanup()

CONTAINS
   SUBROUTINE Cleanup()
   !...............................................................................................................................
   ! Destroy initializion data
   !...............................................................................................................................
      CALL FAST_DestroyInitData( Init, ErrStat2, ErrMsg2 )
         CALL SetErrStat(ErrStat2,ErrMsg2,ErrStat,ErrMsg,RoutineName)

   END SUBROUTINE Cleanup

END SUBROUTINE FAST_InitializeAll

!----------------------------------------------------------------------------------------------------------------------------------
!> This function returns a string describing the glue code and some of the compilation options we're using.
FUNCTION GetVersion(ThisProgVer)

   ! Passed Variables:

   TYPE(ProgDesc), INTENT( IN    ) :: ThisProgVer     !< program name/date/version description
   CHARACTER(1024)                 :: GetVersion      !< String containing a description of the compiled precision.

   CHARACTER(200)                  :: git_commit

   GetVersion = TRIM(GetNVD(ThisProgVer))//', compiled'

   IF ( Cmpl4SFun )  THEN     ! FAST has been compiled as an S-Function for Simulink
      GetVersion = TRIM(GetVersion)//' as a DLL S-Function for Simulink'
   ELSEIF ( Cmpl4LV )  THEN     ! FAST has been compiled as a DLL for Labview
      GetVersion = TRIM(GetVersion)//' as a DLL for LabVIEW'
   ENDIF

   GetVersion = TRIM(GetVersion)//' as a '//TRIM(Num2LStr(BITS_IN_ADDR))//'-bit application using'

   ! determine precision

      IF ( ReKi == SiKi )  THEN     ! Single precision
         GetVersion = TRIM(GetVersion)//' single'
      ELSEIF ( ReKi == R8Ki )  THEN ! Double precision
         GetVersion = TRIM(GetVersion)// ' double'
      ELSE                          ! Unknown precision
         GetVersion = TRIM(GetVersion)//' unknown'
      ENDIF


!   GetVersion = TRIM(GetVersion)//' precision with '//OS_Desc
   GetVersion = TRIM(GetVersion)//' precision'

   ! add git info
   git_commit = QueryGitVersion()
   GetVersion = TRIM(GetVersion)//' at commit '//git_commit

   RETURN
END FUNCTION GetVersion

!----------------------------------------------------------------------------------------------------------------------------------
!> This subroutine is called at the start (or restart) of a FAST program (or FAST.Farm). It initializes the NWTC subroutine library,
!! displays the copyright notice, and displays some version information (including addressing scheme and precision).
SUBROUTINE FAST_ProgStart(ThisProgVer)
   TYPE(ProgDesc), INTENT(IN) :: ThisProgVer     !< program name/date/version description

   ! ... Initialize NWTC Library (open console, set pi constants) ...
   ! sets the pi constants, open console for output, etc...
   CALL NWTC_Init( ProgNameIN=ThisProgVer%Name, EchoLibVer=.FALSE. )

   ! Display the copyright notice
   CALL DispCopyrightLicense( ThisProgVer%Name )

   CALL DispCompileRuntimeInfo

END SUBROUTINE FAST_ProgStart
!----------------------------------------------------------------------------------------------------------------------------------
!> This routine gets the name of the FAST input file from the command line. It also returns a logical indicating if this there
!! was a "DWM" argument after the file name.
SUBROUTINE GetInputFileName(InputFile,UseDWM,ErrStat,ErrMsg)
   CHARACTER(*),             INTENT(OUT)           :: InputFile         !< A CHARACTER string containing the name of the primary FAST input file (if not present, we'll get it from the command line)
   LOGICAL,                  INTENT(OUT)           :: UseDWM            !< whether the last argument from the command line is "DWM"
   INTEGER(IntKi),           INTENT(OUT)           :: ErrStat           !< Error status
   CHARACTER(*),             INTENT(OUT)           :: ErrMsg            !< Error message

   INTEGER(IntKi)                                  :: ErrStat2          ! local error stat
   CHARACTER(1024)                                 :: LastArg           ! A second command-line argument that will allow DWM module to be used in AeroDyn

   ErrStat = ErrID_None
   ErrMsg = ''

   UseDWM = .FALSE.  ! by default, we're not going to use the DWM module
   InputFile = ""  ! initialize to empty string to make sure it's input from the command line
   CALL CheckArgs( InputFile, ErrStat2, LastArg )  ! if ErrStat2 /= ErrID_None, we'll ignore and deal with the problem when we try to read the input file

   IF (LEN_TRIM(InputFile) == 0) THEN ! no input file was specified
      ErrStat = ErrID_Fatal
      ErrMsg  = 'The required input file was not specified on the command line.'
      RETURN
   END IF

   IF (LEN_TRIM(LastArg) > 0) THEN ! see if DWM was specified as the second option
      CALL Conv2UC( LastArg )
      IF ( TRIM(LastArg) == "DWM" ) THEN
         UseDWM    = .TRUE.
      END IF
   END IF

END SUBROUTINE GetInputFileName
!----------------------------------------------------------------------------------------------------------------------------------
!> This subroutine checks for command-line arguments, gets the root name of the input files
!! (including full path name), and creates the names of the output files.
SUBROUTINE FAST_Init( p, m_FAST, y_FAST, t_initial, InputFile, ErrStat, ErrMsg, TMax, TurbID, OverrideAbortLev, RootName )

      IMPLICIT                        NONE

   ! Passed variables

   TYPE(FAST_ParameterType), INTENT(INOUT)         :: p                 !< The parameter data for the FAST (glue-code) simulation
   TYPE(FAST_MiscVarType),   INTENT(INOUT)         :: m_FAST            !< Miscellaneous variables
   TYPE(FAST_OutputFileType),INTENT(INOUT)         :: y_FAST            !< The output data for the FAST (glue-code) simulation
   REAL(DbKi),               INTENT(IN)            :: t_initial         !< the beginning time of the simulation
   INTEGER(IntKi),           INTENT(OUT)           :: ErrStat           !< Error status
   CHARACTER(*),             INTENT(OUT)           :: ErrMsg            !< Error message
   CHARACTER(*),             INTENT(IN)            :: InputFile         !< A CHARACTER string containing the name of the primary FAST input file (if not present, we'll get it from the command line)
   REAL(DbKi),               INTENT(IN), OPTIONAL  :: TMax              !< the length of the simulation (from Simulink or FAST.Farm)
   INTEGER(IntKi),           INTENT(IN), OPTIONAL  :: TurbID            !< an ID for naming the tubine output file
   LOGICAL,                  INTENT(IN), OPTIONAL  :: OverrideAbortLev  !< whether or not we should override the abort error level (e.g., FAST.Farm)
   CHARACTER(*),             INTENT(IN), OPTIONAL  :: RootName          !< A CHARACTER string containing the root name of FAST output files, overriding normal naming convention
      ! Local variables

   INTEGER                      :: i                                    ! loop counter
   !CHARACTER(1024)              :: DirName                              ! A CHARACTER string containing the path of the current working directory


   LOGICAL                      :: OverrideAbortErrLev
   CHARACTER(*), PARAMETER      :: RoutineName = "FAST_Init"

   INTEGER(IntKi)               :: ErrStat2
   CHARACTER(ErrMsgLen)         :: ErrMsg2

      ! Initialize some variables
   ErrStat = ErrID_None
   ErrMsg = ''

   IF (PRESENT(OverrideAbortLev)) THEN
      OverrideAbortErrLev = OverrideAbortLev
   ELSE
      OverrideAbortErrLev = .true.
   END IF



   !...............................................................................................................................
   ! Set the root name of the output files based on the input file name
   !...............................................................................................................................

   if (present(RootName)) then
      p%OutFileRoot = RootName
   else
         ! Determine the root name of the primary file (will be used for output files)
      CALL GetRoot( InputFile, p%OutFileRoot )
      IF ( Cmpl4SFun )  p%OutFileRoot = TRIM( p%OutFileRoot )//'.SFunc'
      IF ( PRESENT(TurbID) ) THEN
         IF ( TurbID > 0 ) THEN
            p%OutFileRoot = TRIM( p%OutFileRoot )//'.T'//TRIM(Num2LStr(TurbID))
         END IF
      END IF

   end if
   p%VTK_OutFileRoot = p%OutFileRoot !initialize this here in case of error before it is set later


   !...............................................................................................................................
   ! Initialize the module name/date/version info:
   !...............................................................................................................................

   y_FAST%Module_Ver( Module_Glue   ) = FAST_Ver
   
   DO i=2,NumModules
      y_FAST%Module_Ver(i)%Date = 'unknown date'
      y_FAST%Module_Ver(i)%Ver  = 'unknown version'
   END DO
   y_FAST%Module_Ver( Module_IfW    )%Name = 'InflowWind'
   y_FAST%Module_Ver( Module_OpFM   )%Name = 'OpenFOAM integration'
   y_FAST%Module_Ver( Module_ED     )%Name = 'ElastoDyn'
   y_FAST%Module_Ver( Module_BD     )%Name = 'BeamDyn'
   y_FAST%Module_Ver( Module_AD14   )%Name = 'AeroDyn14'
   y_FAST%Module_Ver( Module_AD     )%Name = 'AeroDyn'
   y_FAST%Module_Ver( Module_SrvD   )%Name = 'ServoDyn'
   y_FAST%Module_Ver( Module_HD     )%Name = 'HydroDyn'
   y_FAST%Module_Ver( Module_SD     )%Name = 'SubDyn'
   y_FAST%Module_Ver( Module_ExtPtfm)%Name = 'ExtPtfm_MCKF'
   y_FAST%Module_Ver( Module_MAP    )%Name = 'MAP'
   y_FAST%Module_Ver( Module_FEAM   )%Name = 'FEAMooring'
   y_FAST%Module_Ver( Module_MD     )%Name = 'MoorDyn'
   y_FAST%Module_Ver( Module_Orca   )%Name = 'OrcaFlexInterface'
   y_FAST%Module_Ver( Module_IceF   )%Name = 'IceFloe'
   y_FAST%Module_Ver( Module_IceD   )%Name = 'IceDyn'
         
   y_FAST%Module_Abrev( Module_Glue   ) = 'FAST'
   y_FAST%Module_Abrev( Module_IfW    ) = 'IfW'
   y_FAST%Module_Abrev( Module_OpFM   ) = 'OpFM'
   y_FAST%Module_Abrev( Module_ED     ) = 'ED'
   y_FAST%Module_Abrev( Module_BD     ) = 'BD'
   y_FAST%Module_Abrev( Module_AD14   ) = 'AD'
   y_FAST%Module_Abrev( Module_AD     ) = 'AD'
   y_FAST%Module_Abrev( Module_SrvD   ) = 'SrvD'
   y_FAST%Module_Abrev( Module_HD     ) = 'HD'
   y_FAST%Module_Abrev( Module_SD     ) = 'SD'
   y_FAST%Module_Abrev( Module_ExtPtfm) = 'ExtPtfm'
   y_FAST%Module_Abrev( Module_MAP    ) = 'MAP'
   y_FAST%Module_Abrev( Module_FEAM   ) = 'FEAM'
   y_FAST%Module_Abrev( Module_MD     ) = 'MD'
   y_FAST%Module_Abrev( Module_Orca   ) = 'Orca'
   y_FAST%Module_Abrev( Module_IceF   ) = 'IceF'
   y_FAST%Module_Abrev( Module_IceD   ) = 'IceD'

   p%n_substeps = 1                                                ! number of substeps for between modules and global/FAST time
   p%BD_OutputSibling = .false.

   !...............................................................................................................................
   ! Read the primary file for the glue code:
   !...............................................................................................................................
   CALL FAST_ReadPrimaryFile( InputFile, p, m_FAST, OverrideAbortErrLev, ErrStat2, ErrMsg2 )
      CALL SetErrStat( ErrStat2, ErrMsg2, ErrStat, ErrMsg, RoutineName )

      ! make sure some linearization variables are consistant
   if (.not. p%Linearize)  p%CalcSteady = .false.
   if (.not. p%CalcSteady) p%TrimCase = TrimCase_none
   m_FAST%Lin%FoundSteady = .false.
   p%LinInterpOrder = p%InterpOrder ! 1 ! always use linear (or constant) interpolation on rotor?

      ! overwrite TMax if necessary)
   IF (PRESENT(TMax)) THEN
      p%TMax = TMax
      !p%TMax = MAX( TMax, p%TMax )
   END IF

   IF ( ErrStat >= AbortErrLev ) RETURN


   p%KMax = 1                 ! after more checking, we may put this in the input file...
   !IF (p%CompIce == Module_IceF) p%KMax = 2
   p%SizeJac_Opt1 = 0  ! initialize this vector to zero; after we figure out what size the ED/SD/HD/BD meshes are, we'll fill this

   p%numIceLegs = 0           ! initialize number of support-structure legs in contact with ice (IceDyn will set this later)

   p%nBeams = 0               ! initialize number of BeamDyn instances (will be set later)

      ! determine what kind of turbine we're modeling:
   IF ( p%CompHydro == Module_HD ) THEN
      IF ( p%CompSub == Module_SD ) THEN
         p%TurbineType = Type_Offshore_Fixed
      ELSE
         p%TurbineType = Type_Offshore_Floating
      END IF
   ELSEIF ( p%CompMooring == Module_Orca ) THEN
      p%TurbineType = Type_Offshore_Floating
   ELSEIF ( p%CompSub == Module_ExtPtfm ) THEN
      p%TurbineType = Type_Offshore_Fixed
   ELSE
      p%TurbineType = Type_LandBased
   END IF


   p%n_TMax_m1  = CEILING( ( (p%TMax - t_initial) / p%DT ) ) - 1 ! We're going to go from step 0 to n_TMax (thus the -1 here)

   if (p%TMax < 1.0_DbKi) then ! log10(0) gives floating point divide-by-zero error
      p%TChanLen = MinChanLen
   else
      p%TChanLen = max( MinChanLen, int(log10(p%TMax))+7 )
   end if
   p%OutFmt_t = 'F'//trim(num2lstr( p%TChanLen ))//'.4' ! 'F10.4'

   !...............................................................................................................................
   ! Do some error checking on the inputs (validation):
   !...............................................................................................................................
   call ValidateInputData(p, m_FAST, ErrStat2, ErrMsg2)
      CALL SetErrStat( ErrStat2, ErrMsg2, ErrStat, ErrMsg, RoutineName )



   IF ( ErrStat >= AbortErrLev ) RETURN


   RETURN
END SUBROUTINE FAST_Init
!----------------------------------------------------------------------------------------------------------------------------------
!> This routine validates FAST data.
SUBROUTINE ValidateInputData(p, m_FAST, ErrStat, ErrMsg)

   TYPE(FAST_ParameterType), INTENT(INOUT)         :: p                 !< The parameter data for the FAST (glue-code) simulation
   TYPE(FAST_MiscVarType),   INTENT(IN   )         :: m_FAST            !< The misc data for the FAST (glue-code) simulation
   INTEGER(IntKi),           INTENT(  OUT)         :: ErrStat           !< Error status
   CHARACTER(*),             INTENT(  OUT)         :: ErrMsg            !< Error message

   REAL(DbKi)                                      :: TmpTime           ! A temporary variable for error checking

   INTEGER(IntKi)                                  :: i
   INTEGER(IntKi)                                  :: ErrStat2
   CHARACTER(ErrMsgLen)                            :: ErrMsg2
   CHARACTER(*), PARAMETER                         :: RoutineName='ValidateInputData'

   ErrStat = ErrID_None
   ErrMsg  = ""


   IF ( p%TMax < 0.0_DbKi  )  THEN
      CALL SetErrStat( ErrID_Fatal, 'TMax must not be a negative number.', ErrStat, ErrMsg, RoutineName )
   ELSE IF ( p%TMax < p%TStart )  THEN
      CALL SetErrStat( ErrID_Fatal, 'TMax must not be less than TStart.', ErrStat, ErrMsg, RoutineName )
   END IF

   IF ( p%n_ChkptTime < p%n_TMax_m1 ) THEN
      if (.NOT. p%WrBinOutFile) CALL SetErrStat( ErrID_Severe, 'It is highly recommended that time-marching output files be generated in binary format when generating checkpoint files.', ErrStat, ErrMsg, RoutineName )
      if (p%CompMooring==MODULE_Orca) CALL SetErrStat( ErrID_Fatal, 'Restart capability for OrcaFlexInterface is not supported. Set ChkptTime larger than TMax.', ErrStat, ErrMsg, RoutineName )
      ! also check for other features that aren't supported with restart (like ServoDyn's user-defined control routines)
   END IF

   IF ( p%DT <= 0.0_DbKi )  THEN
      CALL SetErrStat( ErrID_Fatal, 'DT must be greater than 0.', ErrStat, ErrMsg, RoutineName )
   ELSE ! Test DT and TMax to ensure numerical stability -- HINT: see the use of OnePlusEps
      TmpTime = p%TMax*EPSILON(p%DT)
      IF ( p%DT <= TmpTime ) THEN
         CALL SetErrStat( ErrID_Fatal, 'DT must be greater than '//TRIM ( Num2LStr( TmpTime ) )//' seconds.', ErrStat, ErrMsg, RoutineName )
      END IF
   END IF

      ! Check that InputFileData%OutFmt is a valid format specifier and will fit over the column headings
   CALL ChkRealFmtStr( p%OutFmt, 'OutFmt', p%FmtWidth, ErrStat2, ErrMsg2 )
      call SetErrStat(ErrStat2, ErrMsg2, ErrStat, ErrMsg, RoutineName)

   IF ( p%WrTxtOutFile .and. p%FmtWidth < MinChanLen ) CALL SetErrStat( ErrID_Warn, 'OutFmt produces a column width of '// &
         TRIM(Num2LStr(p%FmtWidth))//'), which may be too small.', ErrStat, ErrMsg, RoutineName )

   IF ( p%WrTxtOutFile .AND. p%TChanLen > ChanLen  )  THEN ! ( p%TMax > 9999.999_DbKi )
      CALL SetErrStat( ErrID_Warn, 'TMax is too large for a '//trim(num2lstr(ChanLen))//'-character time column in text tabular (time-marching) output files.'// &
                                   ' Postprocessors with this limitation may not work.', ErrStat, ErrMsg, RoutineName )
   END IF

   IF ( p%TStart      <  0.0_DbKi ) CALL SetErrStat( ErrID_Fatal, 'TStart must not be less than 0 seconds.', ErrStat, ErrMsg, RoutineName )
!  IF ( p%SttsTime    <= 0.0_DbKi ) CALL SetErrStat( ErrID_Fatal, 'SttsTime must be greater than 0 seconds.', ErrStat, ErrMsg, RoutineName )
   IF ( p%n_SttsTime  < 1_IntKi   ) CALL SetErrStat( ErrID_Fatal, 'SttsTime must be greater than 0 seconds.', ErrStat, ErrMsg, RoutineName )
   IF ( p%n_ChkptTime < 1_IntKi   ) CALL SetErrStat( ErrID_Fatal, 'ChkptTime must be greater than 0 seconds.', ErrStat, ErrMsg, RoutineName )
   IF ( p%KMax        < 1_IntKi   ) CALL SetErrStat( ErrID_Fatal, 'KMax must be greater than 0.', ErrStat, ErrMsg, RoutineName )

   IF (p%CompElast   == Module_Unknown) CALL SetErrStat( ErrID_Fatal, 'CompElast must be 1 (ElastoDyn) or 2 (BeamDyn).', ErrStat, ErrMsg, RoutineName )
   IF (p%CompAero    == Module_Unknown) CALL SetErrStat( ErrID_Fatal, 'CompAero must be 0 (None), 1 (AeroDyn14), or 2 (AeroDyn).', ErrStat, ErrMsg, RoutineName )
   IF (p%CompServo   == Module_Unknown) CALL SetErrStat( ErrID_Fatal, 'CompServo must be 0 (None) or 1 (ServoDyn).', ErrStat, ErrMsg, RoutineName )
   IF (p%CompHydro   == Module_Unknown) CALL SetErrStat( ErrID_Fatal, 'CompHydro must be 0 (None) or 1 (HydroDyn).', ErrStat, ErrMsg, RoutineName )
   IF (p%CompSub     == Module_Unknown) CALL SetErrStat( ErrID_Fatal, 'CompSub must be 0 (None), 1 (SubDyn), or 2 (ExtPtfm_MCKF).', ErrStat, ErrMsg, RoutineName )
   IF (p%CompMooring == Module_Unknown) CALL SetErrStat( ErrID_Fatal, 'CompMooring must be 0 (None), 1 (MAP), 2 (FEAMooring), 3 (MoorDyn), or 4 (OrcaFlex).', ErrStat, ErrMsg, RoutineName )
   IF (p%CompIce     == Module_Unknown) CALL SetErrStat( ErrID_Fatal, 'CompIce must be 0 (None) or 1 (IceFloe).', ErrStat, ErrMsg, RoutineName )
   IF (p%CompHydro /= Module_HD) THEN
      IF (p%CompMooring == Module_MAP) THEN
         CALL SetErrStat( ErrID_Fatal, 'HydroDyn must be used when MAP is used. Set CompHydro > 0 or CompMooring = 0 in the FAST input file.', ErrStat, ErrMsg, RoutineName )
      ELSEIF (p%CompMooring == Module_FEAM) THEN
         CALL SetErrStat( ErrID_Fatal, 'HydroDyn must be used when FEAMooring is used. Set CompHydro > 0 or CompMooring = 0 in the FAST input file.', ErrStat, ErrMsg, RoutineName )
      ELSEIF (p%CompMooring == Module_MD) THEN
         CALL SetErrStat( ErrID_Fatal, 'HydroDyn must be used when MoorDyn is used. Set CompHydro > 0 or CompMooring = 0 in the FAST input file.', ErrStat, ErrMsg, RoutineName )
      END IF
   ELSE
      IF (p%CompMooring == Module_Orca) CALL SetErrStat( ErrID_Fatal, 'HydroDyn cannot be used if OrcaFlex is used. Set CompHydro = 0 or CompMooring < 4 in the FAST input file.', ErrStat, ErrMsg, RoutineName )
      IF (p%CompSub == Module_ExtPtfm) CALL SetErrStat( ErrID_Fatal, 'HydroDyn cannot be used if ExtPtfm_MCKF is used. Set CompHydro = 0 or CompSub < 2 in the FAST input file.', ErrStat, ErrMsg, RoutineName )
   END IF


   IF (p%CompIce == Module_IceF) THEN
      IF (p%CompSub   /= Module_SD) CALL SetErrStat( ErrID_Fatal, 'SubDyn must be used when IceFloe is used. Set CompSub > 0 or CompIce = 0 in the FAST input file.', ErrStat, ErrMsg, RoutineName )
      IF (p%CompHydro /= Module_HD) CALL SetErrStat( ErrID_Fatal, 'HydroDyn must be used when IceFloe is used. Set CompHydro > 0 or CompIce = 0 in the FAST input file.', ErrStat, ErrMsg, RoutineName )
   ELSEIF (p%CompIce == Module_IceD) THEN
      IF (p%CompSub   /= Module_SD) CALL SetErrStat( ErrID_Fatal, 'SubDyn must be used when IceDyn is used. Set CompSub > 0 or CompIce = 0 in the FAST input file.', ErrStat, ErrMsg, RoutineName )
      IF (p%CompHydro /= Module_HD) CALL SetErrStat( ErrID_Fatal, 'HydroDyn must be used when IceDyn is used. Set CompHydro > 0 or CompIce = 0 in the FAST input file.', ErrStat, ErrMsg, RoutineName )
   END IF

   IF (p%CompElast == Module_BD .and. p%CompAero == Module_AD14 ) CALL SetErrStat( ErrID_Fatal, 'AeroDyn14 cannot be used when BeamDyn is used. Change CompAero or CompElast in the FAST input file.', ErrStat, ErrMsg, RoutineName )

!   IF ( p%InterpOrder < 0 .OR. p%InterpOrder > 2 ) THEN
   IF ( p%InterpOrder < 1 .OR. p%InterpOrder > 2 ) THEN
      CALL SetErrStat( ErrID_Fatal, 'InterpOrder must be 1 or 2.', ErrStat, ErrMsg, RoutineName ) ! 5/13/14 bjj: MAS and JMJ compromise for certain integrators is that InterpOrder cannot be 0
      p%InterpOrder = 1    ! Avoid problems in error handling by setting this to 0
   END IF

   IF ( p%NumCrctn < 0_IntKi ) THEN
      CALL SetErrStat( ErrID_Fatal, 'NumCrctn must be 0 or greater.', ErrStat, ErrMsg, RoutineName )
   END IF


   if ( p%WrVTK == VTK_Unknown ) then
      call SetErrStat(ErrID_Fatal, 'WrVTK must be 0 (none), 1 (initialization only), 2 (animation), or 3 (mode shapes).', ErrStat, ErrMsg, RoutineName)
   else
      if ( p%VTK_type == VTK_Unknown ) then
         call SetErrStat(ErrID_Fatal, 'VTK_type must be 1 (surfaces), 2 (basic meshes:lines/points), or 3 (all meshes).', ErrStat, ErrMsg, RoutineName)
         ! note I'm not going to write that 4 (old) is an option
      end if

      if (p%WrVTK == VTK_ModeShapes .and. .not. p%Linearize) then
         call SetErrStat(ErrID_Fatal, 'WrVTK cannot be 3 (mode shapes) when Linearize is false. (Mode shapes require linearization analysis.)', ErrStat, ErrMsg, RoutineName)
      end if
   end if

   if (p%Linearize) then

      if (p%CalcSteady) then
         if (p%NLinTimes < 1) call SetErrStat(ErrID_Fatal,'NLinTimes must be at least 1 for linearization analysis.',ErrStat, ErrMsg, RoutineName)
         if (p%TrimCase /= TrimCase_yaw .and. p%TrimCase /= TrimCase_torque .and. p%TrimCase /= TrimCase_pitch) then
            call SetErrStat(ErrID_Fatal,'TrimCase must be either 1, 2, or 3.',ErrStat, ErrMsg, RoutineName)
         end if

         if (p%TrimTol <= epsilon(p%TrimTol)) call SetErrStat(ErrID_Fatal,'TrimTol must be larger than '//trim(num2lstr(epsilon(p%TrimTol)))//'.',ErrStat, ErrMsg, RoutineName)
         if (p%Twr_Kdmp < 0.0_ReKi) call SetErrStat(ErrID_Fatal,'Twr_Kdmp must not be negative.',ErrStat, ErrMsg, RoutineName)
         if (p%Bld_Kdmp < 0.0_ReKi) call SetErrStat(ErrID_Fatal,'Bld_Kdmp must not be negative.',ErrStat, ErrMsg, RoutineName)
      else

         if (.not. allocated(m_FAST%Lin%LinTimes)) then
            call SetErrStat(ErrID_Fatal, 'NLinTimes must be at least 1 for linearization analysis.',ErrStat, ErrMsg, RoutineName)
         else
            do i=1,p%NLinTimes
               if (m_FAST%Lin%LinTimes(i) < 0) call SetErrStat(ErrID_Fatal,'LinTimes must be positive values.',ErrStat, ErrMsg, RoutineName)
            end do
            do i=2,p%NLinTimes
               if (m_FAST%Lin%LinTimes(i) <= m_FAST%Lin%LinTimes(i-1)) call SetErrStat(ErrID_Fatal,'LinTimes must be unique values entered in increasing order.',ErrStat, ErrMsg, RoutineName)
            end do

            if (m_FAST%Lin%LinTimes(p%NLinTimes) > p%TMax) call SetErrStat(ErrID_Info, 'Tmax is less than the last linearization time. Linearization analysis will not be performed after TMax.',ErrStat, ErrMsg, RoutineName)
         end if

      end if

      if (p%LinInputs < LIN_NONE .or. p%LinInputs > LIN_ALL) call SetErrStat(ErrID_Fatal,'LinInputs must be 0, 1, or 2.',ErrStat, ErrMsg, RoutineName)
      if (p%LinOutputs < LIN_NONE .or. p%LinOutputs > LIN_ALL) call SetErrStat(ErrID_Fatal,'LinOutputs must be 0, 1, or 2.',ErrStat, ErrMsg, RoutineName)

      if (p%LinOutJac) then
         if ( p%LinInputs /= LIN_ALL .or. p%LinOutputs /= LIN_ALL) then
            call SetErrStat(ErrID_Info,'LinOutJac can be used only when LinInputs=LinOutputs=2.',ErrStat, ErrMsg, RoutineName)
            p%LinOutJac = .false.
         end if
      end if

      ! now, make sure we haven't asked for any modules that we can't yet linearize:
      if (p%CompInflow == MODULE_OpFM) call SetErrStat(ErrID_Fatal,'Linearization is not implemented for the OpenFOAM coupling.',ErrStat, ErrMsg, RoutineName)
      if (p%CompAero == MODULE_AD14) call SetErrStat(ErrID_Fatal,'Linearization is not implemented for the AeroDyn v14 module.',ErrStat, ErrMsg, RoutineName)
      !if (p%CompSub   == MODULE_SD) call SetErrStat(ErrID_Fatal,'Linearization is not implemented for the SubDyn module.',ErrStat, ErrMsg, RoutineName)
      if (p%CompSub /= MODULE_None .and. p%CompSub /= MODULE_SD )     call SetErrStat(ErrID_Fatal,'Linearization is not implemented for the ExtPtfm_MCKF substructure module.',ErrStat, ErrMsg, RoutineName)
      if (p%CompMooring /= MODULE_None .and. p%CompMooring /= MODULE_MAP) call SetErrStat(ErrID_Fatal,'Linearization is not implemented for the FEAMooring or MoorDyn mooring modules.',ErrStat, ErrMsg, RoutineName)
      if (p%CompIce /= MODULE_None) call SetErrStat(ErrID_Fatal,'Linearization is not implemented for any of the ice loading modules.',ErrStat, ErrMsg, RoutineName)

   end if


   if ( p%TurbineType /= Type_LandBased .and. .not. EqualRealNos(p%TurbinePos(3), 0.0_SiKi) ) then
    call SetErrStat(ErrID_Fatal, 'Height of turbine location, TurbinePos(3), must be 0 for offshore turbines.', ErrStat, ErrMsg, RoutineName)
   end if

   !...............................................................................................................................

      ! temporary check on p_FAST%DT_out

   IF ( .NOT. EqualRealNos( p%DT_out, p%DT ) ) THEN
      IF ( p%DT_out < p%DT ) THEN
         CALL SetErrStat( ErrID_Fatal, 'DT_out must be at least DT ('//TRIM(Num2LStr(p%DT))//' s).', ErrStat, ErrMsg, RoutineName )
      ELSEIF ( .NOT. EqualRealNos( p%DT_out, p%DT * p%n_DT_Out )  ) THEN
         CALL SetErrStat( ErrID_Fatal, 'DT_out must be an integer multiple of DT.', ErrStat, ErrMsg, RoutineName )
      END IF
   END IF



END SUBROUTINE ValidateInputData
!----------------------------------------------------------------------------------------------------------------------------------
!> This routine initializes the output for the glue code, including writing the header for the primary output file.
SUBROUTINE FAST_InitOutput( p_FAST, y_FAST, Init, ErrStat, ErrMsg )

   IMPLICIT NONE

      ! Passed variables
   TYPE(FAST_ParameterType),       INTENT(IN)           :: p_FAST                                !< Glue-code simulation parameters
   TYPE(FAST_OutputFileType),      INTENT(INOUT)        :: y_FAST                                !< Glue-code simulation outputs
   TYPE(FAST_InitData),            INTENT(IN)           :: Init                                  !< Initialization data for all modules

   INTEGER(IntKi),                 INTENT(OUT)          :: ErrStat                               !< Error status
   CHARACTER(*),                   INTENT(OUT)          :: ErrMsg                                !< Error message corresponding to ErrStat


      ! Local variables.

   INTEGER(IntKi)                   :: I, J                                            ! Generic index for DO loops.
   INTEGER(IntKi)                   :: indxNext                                        ! The index of the next value to be written to an array
   INTEGER(IntKi)                   :: NumOuts                                         ! number of channels to be written to the output file(s)



   !......................................................
   ! Set the description lines to be printed in the output file
   !......................................................
   y_FAST%FileDescLines(1)  = 'Predictions were generated on '//CurDate()//' at '//CurTime()//' using '//TRIM(GetVersion(FAST_Ver))
   y_FAST%FileDescLines(2)  = 'linked with ' //' '//TRIM(GetNVD(NWTC_Ver            ))  ! we'll get the rest of the linked modules in the section below
   y_FAST%FileDescLines(3)  = 'Description from the FAST input file: '//TRIM(p_FAST%FTitle)

   !......................................................
   ! We'll fill out the rest of FileDescLines(2),
   ! and save the module version info for later use, too:
   !......................................................

   y_FAST%Module_Ver( Module_ED ) = Init%OutData_ED%Ver
   y_FAST%FileDescLines(2) = TRIM(y_FAST%FileDescLines(2) ) //'; '//TRIM(GetNVD(y_FAST%Module_Ver( Module_ED )  ))

   IF ( p_FAST%CompElast == Module_BD )  THEN
      y_FAST%Module_Ver( Module_BD ) = Init%OutData_BD(1)%Ver ! call copy routine for this type if it every uses dynamic memory
      y_FAST%FileDescLines(2)  = TRIM(y_FAST%FileDescLines(2) ) //'; '//TRIM(GetNVD(y_FAST%Module_Ver( Module_BD )))
   END IF


   IF ( p_FAST%CompInflow == Module_IfW )  THEN
      y_FAST%Module_Ver( Module_IfW ) = Init%OutData_IfW%Ver ! call copy routine for this type if it every uses dynamic memory
      y_FAST%FileDescLines(2)  = TRIM(y_FAST%FileDescLines(2) ) //'; '//TRIM(GetNVD(y_FAST%Module_Ver( Module_IfW )))
   ELSEIF ( p_FAST%CompInflow == Module_OpFM )  THEN
      y_FAST%Module_Ver( Module_OpFM ) = Init%OutData_OpFM%Ver ! call copy routine for this type if it every uses dynamic memory
      y_FAST%FileDescLines(2)  = TRIM(y_FAST%FileDescLines(2) ) //'; '//TRIM(GetNVD(y_FAST%Module_Ver( Module_OpFM )))
   END IF

   IF ( p_FAST%CompAero == Module_AD14 )  THEN
      y_FAST%Module_Ver( Module_AD14  ) = Init%OutData_AD14%Ver
      y_FAST%FileDescLines(2)  = TRIM(y_FAST%FileDescLines(2) ) //'; '//TRIM(GetNVD(y_FAST%Module_Ver( Module_AD14  ) ))
   ELSEIF ( p_FAST%CompAero == Module_AD )  THEN
      y_FAST%Module_Ver( Module_AD  ) = Init%OutData_AD%Ver
      y_FAST%FileDescLines(2)  = TRIM(y_FAST%FileDescLines(2) ) //'; '//TRIM(GetNVD(y_FAST%Module_Ver( Module_AD  ) ))
   END IF

   IF ( p_FAST%CompServo == Module_SrvD ) THEN
      y_FAST%Module_Ver( Module_SrvD ) = Init%OutData_SrvD%Ver
      y_FAST%FileDescLines(2)  = TRIM(y_FAST%FileDescLines(2) ) //'; '//TRIM(GetNVD(y_FAST%Module_Ver( Module_SrvD )))
   END IF

   IF ( p_FAST%CompHydro == Module_HD ) THEN
      y_FAST%Module_Ver( Module_HD )   = Init%OutData_HD%Ver
      y_FAST%FileDescLines(2)  = TRIM(y_FAST%FileDescLines(2) ) //'; '//TRIM(GetNVD(y_FAST%Module_Ver( Module_HD )))
   END IF

   IF ( p_FAST%CompSub == Module_SD ) THEN
      y_FAST%Module_Ver( Module_SD )   = Init%OutData_SD%Ver
      y_FAST%FileDescLines(2)  = TRIM(y_FAST%FileDescLines(2) ) //'; '//TRIM(GetNVD(y_FAST%Module_Ver( Module_SD )))
   ELSE IF ( p_FAST%CompSub == Module_ExtPtfm ) THEN
      y_FAST%Module_Ver( Module_ExtPtfm )   = Init%OutData_ExtPtfm%Ver
      y_FAST%FileDescLines(2)  = TRIM(y_FAST%FileDescLines(2) ) //'; '//TRIM(GetNVD(y_FAST%Module_Ver( Module_ExtPtfm )))
   END IF

   IF ( p_FAST%CompMooring == Module_MAP ) THEN
      y_FAST%Module_Ver( Module_MAP )   = Init%OutData_MAP%Ver
      y_FAST%FileDescLines(2)  = TRIM(y_FAST%FileDescLines(2) ) //'; '//TRIM(GetNVD(y_FAST%Module_Ver( Module_MAP )))
   ELSEIF ( p_FAST%CompMooring == Module_MD ) THEN
      y_FAST%Module_Ver( Module_MD )   = Init%OutData_MD%Ver
      y_FAST%FileDescLines(2)  = TRIM(y_FAST%FileDescLines(2) ) //'; '//TRIM(GetNVD(y_FAST%Module_Ver( Module_MD )))
   ELSEIF ( p_FAST%CompMooring == Module_FEAM ) THEN
      y_FAST%Module_Ver( Module_FEAM )   = Init%OutData_FEAM%Ver
      y_FAST%FileDescLines(2)  = TRIM(y_FAST%FileDescLines(2) ) //'; '//TRIM(GetNVD(y_FAST%Module_Ver( Module_FEAM )))
   ELSEIF ( p_FAST%CompMooring == Module_Orca ) THEN
      y_FAST%Module_Ver( Module_Orca )   = Init%OutData_Orca%Ver
      y_FAST%FileDescLines(2)  = TRIM(y_FAST%FileDescLines(2) ) //'; '//TRIM(GetNVD(y_FAST%Module_Ver( Module_Orca)))
   END IF

   IF ( p_FAST%CompIce == Module_IceF ) THEN
      y_FAST%Module_Ver( Module_IceF )   = Init%OutData_IceF%Ver
      y_FAST%FileDescLines(2)  = TRIM(y_FAST%FileDescLines(2) ) //'; '//TRIM(GetNVD(y_FAST%Module_Ver( Module_IceF )))
   ELSEIF ( p_FAST%CompIce == Module_IceD ) THEN
      y_FAST%Module_Ver( Module_IceD )   = Init%OutData_IceD%Ver
      y_FAST%FileDescLines(2)  = TRIM(y_FAST%FileDescLines(2) ) //'; '//TRIM(GetNVD(y_FAST%Module_Ver( Module_IceD )))
   END IF

   !......................................................
   ! Set the number of output columns from each module
   !......................................................
   y_FAST%numOuts = 0    ! Inintialize entire array
   
   IF ( ALLOCATED( Init%OutData_IfW%WriteOutputHdr  ) ) y_FAST%numOuts(Module_IfW)  = SIZE(Init%OutData_IfW%WriteOutputHdr)
   IF ( ALLOCATED( Init%OutData_OpFM%WriteOutputHdr ) ) y_FAST%numOuts(Module_OpFM) = SIZE(Init%OutData_OpFM%WriteOutputHdr)
   IF ( ALLOCATED( Init%OutData_ED%WriteOutputHdr   ) ) y_FAST%numOuts(Module_ED)   = SIZE(Init%OutData_ED%WriteOutputHdr)
do i=1,p_FAST%nBeams
   IF ( ALLOCATED( Init%OutData_BD(i)%WriteOutputHdr) ) y_FAST%numOuts(Module_BD)   = y_FAST%numOuts(Module_BD) + SIZE(Init%OutData_BD(i)%WriteOutputHdr)
end do
!ad14 doesn't have outputs:
                                                       y_FAST%numOuts(Module_AD14) = 0
                                                       
   IF ( ALLOCATED( Init%OutData_AD%rotors)) then
      IF ( ALLOCATED( Init%OutData_AD%rotors(1)%WriteOutputHdr)) y_FAST%numOuts(Module_AD) = SIZE(Init%OutData_AD%rotors(1)%WriteOutputHdr)
   ENDIF
   IF ( ALLOCATED( Init%OutData_SrvD%WriteOutputHdr   ) ) y_FAST%numOuts(Module_SrvD)   = SIZE(Init%OutData_SrvD%WriteOutputHdr)
   IF ( ALLOCATED( Init%OutData_HD%WriteOutputHdr     ) ) y_FAST%numOuts(Module_HD)     = SIZE(Init%OutData_HD%WriteOutputHdr)
   IF ( ALLOCATED( Init%OutData_SD%WriteOutputHdr     ) ) y_FAST%numOuts(Module_SD)     = SIZE(Init%OutData_SD%WriteOutputHdr)
   IF ( ALLOCATED( Init%OutData_ExtPtfm%WriteOutputHdr) ) y_FAST%numOuts(Module_ExtPtfm)= SIZE(Init%OutData_ExtPtfm%WriteOutputHdr)
   IF ( ALLOCATED( Init%OutData_MAP%WriteOutputHdr    ) ) y_FAST%numOuts(Module_MAP)    = SIZE(Init%OutData_MAP%WriteOutputHdr)
   IF ( ALLOCATED( Init%OutData_FEAM%WriteOutputHdr   ) ) y_FAST%numOuts(Module_FEAM)   = SIZE(Init%OutData_FEAM%WriteOutputHdr)
   IF ( ALLOCATED( Init%OutData_MD%WriteOutputHdr     ) ) y_FAST%numOuts(Module_MD)     = SIZE(Init%OutData_MD%WriteOutputHdr)
   IF ( ALLOCATED( Init%OutData_Orca%WriteOutputHdr   ) ) y_FAST%numOuts(Module_Orca)   = SIZE(Init%OutData_Orca%WriteOutputHdr)
   IF ( ALLOCATED( Init%OutData_IceF%WriteOutputHdr   ) ) y_FAST%numOuts(Module_IceF)   = SIZE(Init%OutData_IceF%WriteOutputHdr)
   IF ( ALLOCATED( Init%OutData_IceD%WriteOutputHdr   ) ) y_FAST%numOuts(Module_IceD)   = SIZE(Init%OutData_IceD%WriteOutputHdr)*p_FAST%numIceLegs

   !......................................................
   ! Initialize the output channel names and units
   !......................................................
      y_FAST%numOuts(Module_Glue) = 1 ! time

   
   NumOuts   = SUM( y_FAST%numOuts )

   CALL AllocAry( y_FAST%ChannelNames,NumOuts, 'ChannelNames', ErrStat, ErrMsg )
      IF ( ErrStat /= ErrID_None ) RETURN
   CALL AllocAry( y_FAST%ChannelUnits,NumOuts, 'ChannelUnits', ErrStat, ErrMsg )
      IF ( ErrStat /= ErrID_None ) RETURN

      ! Glue outputs: 
   y_FAST%ChannelNames(1) = 'Time'
   y_FAST%ChannelUnits(1) = '(s)'

   
   indxNext = y_FAST%numOuts(Module_Glue) + 1
   
   DO i=1,y_FAST%numOuts(Module_IfW) !InflowWind
      y_FAST%ChannelNames(indxNext) = Init%OutData_IfW%WriteOutputHdr(i)
      y_FAST%ChannelUnits(indxNext) = Init%OutData_IfW%WriteOutputUnt(i)
      indxNext = indxNext + 1
   END DO

   DO i=1,y_FAST%numOuts(Module_OpFM) !OpenFOAM
      y_FAST%ChannelNames(indxNext) = Init%OutData_OpFM%WriteOutputHdr(i)
      y_FAST%ChannelUnits(indxNext) = Init%OutData_OpFM%WriteOutputUnt(i)
      indxNext = indxNext + 1
   END DO

   DO i=1,y_FAST%numOuts(Module_ED) !ElastoDyn
      y_FAST%ChannelNames(indxNext) = Init%OutData_ED%WriteOutputHdr(i)
      y_FAST%ChannelUnits(indxNext) = Init%OutData_ED%WriteOutputUnt(i)
      indxNext = indxNext + 1
   END DO

   IF ( y_FAST%numOuts(Module_BD) > 0_IntKi ) THEN !BeamDyn
      do i=1,p_FAST%nBeams
         if ( allocated(Init%OutData_BD(i)%WriteOutputHdr) ) then
            do j=1,size(Init%OutData_BD(i)%WriteOutputHdr)
               y_FAST%ChannelNames(indxNext) = 'B'//TRIM(Num2Lstr(i))//trim(Init%OutData_BD(i)%WriteOutputHdr(j))
               y_FAST%ChannelUnits(indxNext) = Init%OutData_BD(i)%WriteOutputUnt(j)
               indxNext = indxNext + 1
            end do ! j
         end if
      end do
   END IF


   ! none for AeroDyn14

   DO i=1,y_FAST%numOuts(Module_AD) !AeroDyn
      y_FAST%ChannelNames(indxNext) = Init%OutData_AD%rotors(1)%WriteOutputHdr(i)
      y_FAST%ChannelUnits(indxNext) = Init%OutData_AD%rotors(1)%WriteOutputUnt(i)
      indxNext = indxNext + 1
   END DO

   DO i=1,y_FAST%numOuts(Module_SrvD) !ServoDyn
      y_FAST%ChannelNames(indxNext) = Init%OutData_SrvD%WriteOutputHdr(i)
      y_FAST%ChannelUnits(indxNext) = Init%OutData_SrvD%WriteOutputUnt(i)
      indxNext = indxNext + 1
   END DO

   DO i=1,y_FAST%numOuts(Module_HD) !HydroDyn
      y_FAST%ChannelNames(indxNext) = Init%OutData_HD%WriteOutputHdr(i)
      y_FAST%ChannelUnits(indxNext) = Init%OutData_HD%WriteOutputUnt(i)
      indxNext = indxNext + 1
   END DO

   DO i=1,y_FAST%numOuts(Module_SD) !SubDyn
      y_FAST%ChannelNames(indxNext) = Init%OutData_SD%WriteOutputHdr(i)
      y_FAST%ChannelUnits(indxNext) = Init%OutData_SD%WriteOutputUnt(i)
      indxNext = indxNext + 1
   END DO

   DO i=1,y_FAST%numOuts(Module_ExtPtfm) !ExtPtfm_MCKF
      y_FAST%ChannelNames(indxNext) = Init%OutData_ExtPtfm%WriteOutputHdr(i)
      y_FAST%ChannelUnits(indxNext) = Init%OutData_ExtPtfm%WriteOutputUnt(i)
      indxNext = indxNext + 1
   END DO

   DO i=1,y_FAST%numOuts(Module_MAP) !MAP
      y_FAST%ChannelNames(indxNext) = Init%OutData_MAP%WriteOutputHdr(i)
      y_FAST%ChannelUnits(indxNext) = Init%OutData_MAP%WriteOutputUnt(i)
      indxNext = indxNext + 1
   END DO

   DO i=1,y_FAST%numOuts(Module_MD) !MoorDyn
      y_FAST%ChannelNames(indxNext) = Init%OutData_MD%WriteOutputHdr(i)
      y_FAST%ChannelUnits(indxNext) = Init%OutData_MD%WriteOutputUnt(i)
      indxNext = indxNext + 1
   END DO

   DO i=1,y_FAST%numOuts(Module_FEAM) !FEAMooring
      y_FAST%ChannelNames(indxNext) = Init%OutData_FEAM%WriteOutputHdr(i)
      y_FAST%ChannelUnits(indxNext) = Init%OutData_FEAM%WriteOutputUnt(i)
      indxNext = indxNext + 1
   END DO

   DO i=1,y_FAST%numOuts(Module_Orca) !OrcaFlex
      y_FAST%ChannelNames(indxNext) = Init%OutData_Orca%WriteOutputHdr(i)
      y_FAST%ChannelUnits(indxNext) = Init%OutData_Orca%WriteOutputUnt(i)
      indxNext = indxNext + 1
   END DO

   DO i=1,y_FAST%numOuts(Module_IceF) !IceFloe
      y_FAST%ChannelNames(indxNext) = Init%OutData_IceF%WriteOutputHdr(i)
      y_FAST%ChannelUnits(indxNext) = Init%OutData_IceF%WriteOutputUnt(i)
      indxNext = indxNext + 1
   END DO

   IF ( y_FAST%numOuts(Module_IceD) > 0_IntKi ) THEN !IceDyn
      DO I=1,p_FAST%numIceLegs
         DO J=1,SIZE(Init%OutData_IceD%WriteOutputHdr)
            y_FAST%ChannelNames(indxNext) =TRIM(Init%OutData_IceD%WriteOutputHdr(J))//'L'//TRIM(Num2Lstr(I))  !bjj: do we want this "Lx" at the end?
            y_FAST%ChannelUnits(indxNext) = Init%OutData_IceD%WriteOutputUnt(J)
            indxNext = indxNext + 1
         END DO ! J
      END DO ! I
   END IF


   !......................................................
   ! Open the text output file and print the headers
   !......................................................

   IF (p_FAST%WrTxtOutFile) THEN

      y_FAST%ActualChanLen = max( MinChanLen, p_FAST%FmtWidth )
      DO I=1,NumOuts
         y_FAST%ActualChanLen = max( y_FAST%ActualChanLen, LEN_TRIM(y_FAST%ChannelNames(I)) )
         y_FAST%ActualChanLen = max( y_FAST%ActualChanLen, LEN_TRIM(y_FAST%ChannelUnits(I)) )
      ENDDO ! I

      y_FAST%OutFmt_a = '"'//p_FAST%Delim//'"'//p_FAST%OutFmt      ! format for array elements from individual modules
      if (p_FAST%FmtWidth < y_FAST%ActualChanLen) then
         y_FAST%OutFmt_a = trim(y_FAST%OutFmt_a)//','//trim(num2lstr(y_FAST%ActualChanLen - p_FAST%FmtWidth))//'x'
      end if

      CALL GetNewUnit( y_FAST%UnOu, ErrStat, ErrMsg )
         IF ( ErrStat >= AbortErrLev ) RETURN

      CALL OpenFOutFile ( y_FAST%UnOu, TRIM(p_FAST%OutFileRoot)//'.out', ErrStat, ErrMsg )
         IF ( ErrStat >= AbortErrLev ) RETURN

         ! Add some file information:

      WRITE (y_FAST%UnOu,'(/,A)')  TRIM( y_FAST%FileDescLines(1) )
      WRITE (y_FAST%UnOu,'(1X,A)') TRIM( y_FAST%FileDescLines(2) )
      WRITE (y_FAST%UnOu,'()' )    !print a blank line
      WRITE (y_FAST%UnOu,'(A)'   ) TRIM( y_FAST%FileDescLines(3) )
      WRITE (y_FAST%UnOu,'()' )    !print a blank line


         !......................................................
         ! Write the names of the output parameters on one line:
         !......................................................
      if (p_FAST%Delim /= " ") then ! trim trailing spaces if not space delimited:

         CALL WrFileNR ( y_FAST%UnOu, trim(y_FAST%ChannelNames(1)) ) ! first one is time, with a special format

         DO I=2,NumOuts
            CALL WrFileNR ( y_FAST%UnOu, p_FAST%Delim//trim(y_FAST%ChannelNames(I)) )
         ENDDO ! I
      else

         CALL WrFileNR ( y_FAST%UnOu, y_FAST%ChannelNames(1)(1:p_FAST%TChanLen) ) ! first one is time, with a special format

         DO I=2,NumOuts
            CALL WrFileNR ( y_FAST%UnOu, p_FAST%Delim//y_FAST%ChannelNames(I)(1:y_FAST%ActualChanLen) )
         ENDDO ! I
      end if

      WRITE (y_FAST%UnOu,'()')

         !......................................................
         ! Write the units of the output parameters on one line:
         !......................................................

      if (p_FAST%Delim /= " ") then

         CALL WrFileNR ( y_FAST%UnOu, trim(y_FAST%ChannelUnits(1)) )

         DO I=2,NumOuts
            CALL WrFileNR ( y_FAST%UnOu, p_FAST%Delim//trim(y_FAST%ChannelUnits(I)) )
         ENDDO ! I
      else

         CALL WrFileNR ( y_FAST%UnOu, y_FAST%ChannelUnits(1)(1:p_FAST%TChanLen) )

         DO I=2,NumOuts
            CALL WrFileNR ( y_FAST%UnOu, p_FAST%Delim//y_FAST%ChannelUnits(I)(1:y_FAST%ActualChanLen) )
         ENDDO ! I
      end if

      WRITE (y_FAST%UnOu,'()')

   END IF

   !......................................................
   ! Allocate data for binary output file
   !......................................................
   IF (p_FAST%WrBinOutFile) THEN

         ! calculate the size of the array of outputs we need to store
      y_FAST%NOutSteps = CEILING ( (p_FAST%TMax - p_FAST%TStart) / p_FAST%DT_OUT ) + 1

      CALL AllocAry( y_FAST%AllOutData, NumOuts-1, y_FAST%NOutSteps, 'AllOutData', ErrStat, ErrMsg ) ! this does not include the time channel
      IF ( ErrStat >= AbortErrLev ) RETURN
      y_FAST%AllOutData = 0.0_ReKi

      IF ( p_FAST%WrBinMod == FileFmtID_WithTime ) THEN   ! we store the entire time array
         CALL AllocAry( y_FAST%TimeData, y_FAST%NOutSteps, 'TimeData', ErrStat, ErrMsg )
         IF ( ErrStat >= AbortErrLev ) RETURN
      ELSE
         CALL AllocAry( y_FAST%TimeData, 2_IntKi, 'TimeData', ErrStat, ErrMsg )
         IF ( ErrStat >= AbortErrLev ) RETURN

         y_FAST%TimeData(1) = 0.0_DbKi           ! This is the first output time, which we will set later
         y_FAST%TimeData(2) = p_FAST%DT_out      ! This is the (constant) time between subsequent writes to the output file
      END IF

      y_FAST%n_Out = 0  !number of steps actually written to the file

   END IF

   y_FAST%VTK_count = 0  ! first VTK file has 0 as output

RETURN
END SUBROUTINE FAST_InitOutput
!----------------------------------------------------------------------------------------------------------------------------------
!> This routine reads in the primary FAST input file, does some validation, and places the values it reads in the
!!   parameter structure (p). It prints to an echo file if requested.
SUBROUTINE FAST_ReadPrimaryFile( InputFile, p, m_FAST, OverrideAbortErrLev, ErrStat, ErrMsg )

   IMPLICIT                        NONE

      ! Passed variables
   TYPE(FAST_ParameterType), INTENT(INOUT) :: p                               !< The parameter data for the FAST (glue-code) simulation
   TYPE(FAST_MiscVarType),   INTENT(INOUT) :: m_FAST                          !< Miscellaneous variables
   CHARACTER(*),             INTENT(IN)    :: InputFile                       !< Name of the file containing the primary input data
   LOGICAL,                  INTENT(IN)    :: OverrideAbortErrLev             !< Determines if we should override AbortErrLev
   INTEGER(IntKi),           INTENT(OUT)   :: ErrStat                         !< Error status
   CHARACTER(*),             INTENT(OUT)   :: ErrMsg                          !< Error message

      ! Local variables:
   REAL(DbKi)                    :: TmpRate                                   ! temporary variable to read VTK_fps before converting to #steps based on DT
   REAL(DbKi)                    :: TmpTime                                   ! temporary variable to read SttsTime and ChkptTime before converting to #steps based on DT
   INTEGER(IntKi)                :: I                                         ! loop counter
   INTEGER(IntKi)                :: UnIn                                      ! Unit number for reading file
   INTEGER(IntKi)                :: UnEc                                      ! I/O unit for echo file. If > 0, file is open for writing.

   INTEGER(IntKi)                :: IOS                                       ! Temporary Error status
   INTEGER(IntKi)                :: ErrStat2                                  ! Temporary Error status
   INTEGER(IntKi)                :: OutFileFmt                                ! An integer that indicates what kind of tabular output should be generated (1=text, 2=binary, 3=both)
   LOGICAL                       :: Echo                                      ! Determines if an echo file should be written
   LOGICAL                       :: TabDelim                                  ! Determines if text output should be delimited by tabs (true) or space (false)
   CHARACTER(ErrMsgLen)          :: ErrMsg2                                   ! Temporary Error message
   CHARACTER(1024)               :: PriPath                                   ! Path name of the primary file

   CHARACTER(10)                 :: AbortLevel                                ! String that indicates which error level should be used to abort the program: WARNING, SEVERE, or FATAL
   CHARACTER(30)                 :: Line                                      ! string for default entry in input file

   CHARACTER(*),   PARAMETER     :: RoutineName = 'FAST_ReadPrimaryFile'


      ! Initialize some variables:
   UnEc = -1
   Echo = .FALSE.                        ! Don't echo until we've read the "Echo" flag
   CALL GetPath( InputFile, PriPath )    ! Input files will be relative to the path where the primary input file is located.


      ! Get an available unit number for the file.

   CALL GetNewUnit( UnIn, ErrStat, ErrMsg )
   IF ( ErrStat >= AbortErrLev ) RETURN


      ! Open the Primary input file.

   CALL OpenFInpFile ( UnIn, InputFile, ErrStat2, ErrMsg2 )
      CALL SetErrStat( ErrStat2, ErrMsg2,ErrStat,ErrMsg,RoutineName)
      if ( ErrStat >= AbortErrLev ) then
         call cleanup()
         RETURN
      end if


   ! Read the lines up/including to the "Echo" simulation control variable
   ! If echo is FALSE, don't write these lines to the echo file.
   ! If Echo is TRUE, rewind and write on the second try.

   I = 1 !set the number of times we've read the file
   DO
   !-------------------------- HEADER ---------------------------------------------

      CALL ReadCom( UnIn, InputFile, 'File header: Module Version (line 1)', ErrStat2, ErrMsg2, UnEc )
         CALL SetErrStat( ErrStat2, ErrMsg2,ErrStat,ErrMsg,RoutineName)
         if ( ErrStat >= AbortErrLev ) then
            call cleanup()
            RETURN
         end if

      CALL ReadStr( UnIn, InputFile, p%FTitle, 'FTitle', 'File Header: File Description (line 2)', ErrStat2, ErrMsg2, UnEc )
         CALL SetErrStat( ErrStat2, ErrMsg2,ErrStat,ErrMsg,RoutineName)
         if ( ErrStat >= AbortErrLev ) then
            call cleanup()
            RETURN
         end if


   !---------------------- SIMULATION CONTROL --------------------------------------
      CALL ReadCom( UnIn, InputFile, 'Section Header: Simulation Control', ErrStat2, ErrMsg2, UnEc )
         CALL SetErrStat( ErrStat2, ErrMsg2,ErrStat,ErrMsg,RoutineName)
         if ( ErrStat >= AbortErrLev ) then
            call cleanup()
            RETURN
         end if


         ! Echo - Echo input data to <RootName>.ech (flag):
      CALL ReadVar( UnIn, InputFile, Echo, "Echo", "Echo input data to <RootName>.ech (flag)", ErrStat2, ErrMsg2, UnEc)
         CALL SetErrStat( ErrStat2, ErrMsg2,ErrStat,ErrMsg,RoutineName)
         if ( ErrStat >= AbortErrLev ) then
            call cleanup()
            RETURN
         end if


      IF (.NOT. Echo .OR. I > 1) EXIT !exit this loop

         ! Otherwise, open the echo file, then rewind the input file and echo everything we've read

      I = I + 1         ! make sure we do this only once (increment counter that says how many times we've read this file)

      CALL OpenEcho ( UnEc, TRIM(p%OutFileRoot)//'.ech', ErrStat2, ErrMsg2, FAST_Ver )
         CALL SetErrStat( ErrStat2, ErrMsg2,ErrStat,ErrMsg,RoutineName)
         if ( ErrStat >= AbortErrLev ) then
            call cleanup()
            RETURN
         end if

      IF ( UnEc > 0 )  WRITE (UnEc,'(/,A,/)')  'Data from '//TRIM(FAST_Ver%Name)//' primary input file "'//TRIM( InputFile )//'":'

      REWIND( UnIn, IOSTAT=ErrStat2 )
         IF (ErrStat2 /= 0_IntKi ) THEN
            CALL SetErrStat( ErrID_Fatal, 'Error rewinding file "'//TRIM(InputFile)//'".',ErrStat,ErrMsg,RoutineName)
            call cleanup()
            RETURN
         END IF

   END DO

   CALL WrScr( TRIM(FAST_Ver%Name)//' input file heading:' )
   CALL WrScr( '    '//TRIM( p%FTitle ) )
   CALL WrScr('')


      ! AbortLevel - Error level when simulation should abort:
   CALL ReadVar( UnIn, InputFile, AbortLevel, "AbortLevel", "Error level when simulation should abort (string)", &
                        ErrStat2, ErrMsg2, UnEc)
      CALL SetErrStat( ErrStat2, ErrMsg2,ErrStat,ErrMsg,RoutineName)
      if ( ErrStat >= AbortErrLev ) then
         call cleanup()
         RETURN
      end if

      IF (OverrideAbortErrLev) THEN
      ! Let's set the abort level here.... knowing that everything before this aborted only on FATAL errors!
         CALL Conv2UC( AbortLevel ) !convert to upper case
         SELECT CASE( TRIM(AbortLevel) )
            CASE ( "WARNING" )
               AbortErrLev = ErrID_Warn
            CASE ( "SEVERE" )
               AbortErrLev = ErrID_Severe
            CASE ( "FATAL" )
               AbortErrLev = ErrID_Fatal
            CASE DEFAULT
               CALL SetErrStat( ErrID_Fatal, 'Invalid AbortLevel specified in FAST input file. '// &
                                'Valid entries are "WARNING", "SEVERE", or "FATAL".',ErrStat,ErrMsg,RoutineName)
               call cleanup()
               RETURN
         END SELECT
      END IF


      ! TMax - Total run time (s):
   CALL ReadVar( UnIn, InputFile, p%TMax, "TMax", "Total run time (s)", ErrStat2, ErrMsg2, UnEc)
      CALL SetErrStat( ErrStat2, ErrMsg2, ErrStat, ErrMsg, RoutineName)
      if ( ErrStat >= AbortErrLev ) then
         call cleanup()
         RETURN
      end if

      ! DT - Recommended module time step (s):
   CALL ReadVar( UnIn, InputFile, p%DT, "DT", "Recommended module time step (s)", ErrStat2, ErrMsg2, UnEc)
      CALL SetErrStat( ErrStat2, ErrMsg2, ErrStat, ErrMsg, RoutineName)
      if ( ErrStat >= AbortErrLev ) then
         call cleanup()
         RETURN
      end if

      if ( EqualRealNos(p%DT, 0.0_DbKi) ) then
         ! add a fatal error here because we're going to divide by DT later in this routine:
         CALL SetErrStat( ErrID_Fatal, 'DT cannot be zero.', ErrStat, ErrMsg, RoutineName)
         call cleanup()
         return
      end if


      ! InterpOrder - Interpolation order for inputs and outputs {0=nearest neighbor ,1=linear, 2=quadratic}
   CALL ReadVar( UnIn, InputFile, p%InterpOrder, "InterpOrder", "Interpolation order "//&
                   "for inputs and outputs {0=nearest neighbor ,1=linear, 2=quadratic} (-)", ErrStat2, ErrMsg2, UnEc)
      CALL SetErrStat( ErrStat2, ErrMsg2, ErrStat, ErrMsg, RoutineName)
      if ( ErrStat >= AbortErrLev ) then
         call cleanup()
         RETURN
      end if

      ! NumCrctn - Number of predictor-corrector iterations {1=explicit calculation, i.e., no corrections}
   CALL ReadVar( UnIn, InputFile, p%NumCrctn, "NumCrctn", "Number of corrections"//&
                   "{0=explicit calculation, i.e., no corrections} (-)", ErrStat2, ErrMsg2, UnEc)
      CALL SetErrStat( ErrStat2, ErrMsg2, ErrStat, ErrMsg, RoutineName)
      if ( ErrStat >= AbortErrLev ) then
         call cleanup()
         RETURN
      end if

      ! DT_UJac - Time between calls to get Jacobians (s)
   CALL ReadVar( UnIn, InputFile, p%DT_UJac, "DT_UJac", "Time between calls to get Jacobians (s)", ErrStat2, ErrMsg2, UnEc)
      CALL SetErrStat( ErrStat2, ErrMsg2, ErrStat, ErrMsg, RoutineName)
      if ( ErrStat >= AbortErrLev ) then
         call cleanup()
         RETURN
      end if

      ! UJacSclFact - Scaling factor used in Jacobians (-)
   CALL ReadVar( UnIn, InputFile, p%UJacSclFact, "UJacSclFact", "Scaling factor used in Jacobians (-)", ErrStat2, ErrMsg2, UnEc)
      CALL SetErrStat( ErrStat2, ErrMsg2, ErrStat, ErrMsg, RoutineName)
      if ( ErrStat >= AbortErrLev ) then
         call cleanup()
         RETURN
      end if

   !---------------------- FEATURE SWITCHES AND FLAGS --------------------------------
   CALL ReadCom( UnIn, InputFile, 'Section Header: Feature Switches and Flags', ErrStat2, ErrMsg2, UnEc )
      CALL SetErrStat( ErrStat2, ErrMsg2, ErrStat, ErrMsg, RoutineName)
      if ( ErrStat >= AbortErrLev ) then
         call cleanup()
         RETURN
      end if

      ! CompElast - Compute structural dynamics (switch) {1=ElastoDyn; 2=ElastoDyn + BeamDyn for blades}:
   CALL ReadVar( UnIn, InputFile, p%CompElast, "CompElast", "Compute structural dynamics (switch) {1=ElastoDyn; 2=ElastoDyn + BeamDyn for blades}", ErrStat2, ErrMsg2, UnEc)
      CALL SetErrStat( ErrStat2, ErrMsg2, ErrStat, ErrMsg, RoutineName)
      if ( ErrStat >= AbortErrLev ) then
         call cleanup()
         RETURN
      end if

          ! immediately convert to values used inside the code:
         IF ( p%CompElast == 1 ) THEN
            p%CompElast = Module_ED
         ELSEIF ( p%CompElast == 2 ) THEN
            p%CompElast = Module_BD
         ELSE
            p%CompElast = Module_Unknown
         END IF

      ! CompInflow - inflow wind velocities (switch) {0=still air; 1=InflowWind}:
   CALL ReadVar( UnIn, InputFile, p%CompInflow, "CompInflow", "inflow wind velocities (switch) {0=still air; 1=InflowWind}", ErrStat2, ErrMsg2, UnEc)
      CALL SetErrStat( ErrStat2, ErrMsg2, ErrStat, ErrMsg, RoutineName)
      if ( ErrStat >= AbortErrLev ) then
         call cleanup()
         RETURN
      end if

          ! immediately convert to values used inside the code:
         IF ( p%CompInflow == 0 ) THEN
            p%CompInflow = Module_NONE
         ELSEIF ( p%CompInflow == 1 ) THEN
            p%CompInflow = Module_IfW
         ELSEIF ( p%CompInflow == 2 ) THEN
            p%CompInflow = Module_OpFM
         ELSE
            p%CompInflow = Module_Unknown
         END IF

      ! CompAero - Compute aerodynamic loads (switch) {0=None; 1=AeroDyn}:
   CALL ReadVar( UnIn, InputFile, p%CompAero, "CompAero", "Compute aerodynamic loads (switch) {0=None; 1=AeroDyn}", ErrStat2, ErrMsg2, UnEc)
      CALL SetErrStat( ErrStat2, ErrMsg2, ErrStat, ErrMsg, RoutineName)
      if ( ErrStat >= AbortErrLev ) then
         call cleanup()
         RETURN
      end if

          ! immediately convert to values used inside the code:
         IF ( p%CompAero == 0 ) THEN
            p%CompAero = Module_NONE
         ELSEIF ( p%CompAero == 1 ) THEN
            p%CompAero = Module_AD14
         ELSEIF ( p%CompAero == 2 ) THEN
            p%CompAero = Module_AD
         ELSE
            p%CompAero = Module_Unknown
         END IF

      ! CompServo - Compute control and electrical-drive dynamics (switch) {0=None; 1=ServoDyn}:
   CALL ReadVar( UnIn, InputFile, p%CompServo, "CompServo", "Compute control and electrical-drive dynamics (switch) {0=None; 1=ServoDyn}", ErrStat2, ErrMsg2, UnEc)
      CALL SetErrStat( ErrStat2, ErrMsg2, ErrStat, ErrMsg, RoutineName)
      if ( ErrStat >= AbortErrLev ) then
         call cleanup()
         RETURN
      end if

          ! immediately convert to values used inside the code:
         IF ( p%CompServo == 0 ) THEN
            p%CompServo = Module_NONE
         ELSEIF ( p%CompServo == 1 ) THEN
            p%CompServo = Module_SrvD
         ELSE
            p%CompServo = Module_Unknown
         END IF


      ! CompHydro - Compute hydrodynamic loads (switch) {0=None; 1=HydroDyn}:
   CALL ReadVar( UnIn, InputFile, p%CompHydro, "CompHydro", "Compute hydrodynamic loads (switch) {0=None; 1=HydroDyn}", ErrStat2, ErrMsg2, UnEc)
      CALL SetErrStat( ErrStat2, ErrMsg2, ErrStat, ErrMsg, RoutineName)
      if ( ErrStat >= AbortErrLev ) then
         call cleanup()
         RETURN
      end if

          ! immediately convert to values used inside the code:
         IF ( p%CompHydro == 0 ) THEN
            p%CompHydro = Module_NONE
         ELSEIF ( p%CompHydro == 1 ) THEN
            p%CompHydro = Module_HD
         ELSE
            p%CompHydro = Module_Unknown
         END IF

      ! CompSub - Compute sub-structural dynamics (switch) {0=None; 1=SubDyn; 2=ExtPtfm_MCKF}:
   CALL ReadVar( UnIn, InputFile, p%CompSub, "CompSub", "Compute sub-structural dynamics (switch) {0=None; 1=SubDyn}", ErrStat2, ErrMsg2, UnEc)
      CALL SetErrStat( ErrStat2, ErrMsg2, ErrStat, ErrMsg, RoutineName)
      if ( ErrStat >= AbortErrLev ) then
         call cleanup()
         RETURN
      end if

          ! immediately convert to values used inside the code:
         IF ( p%CompSub == 0 ) THEN
            p%CompSub = Module_NONE
         ELSEIF ( p%CompSub == 1 ) THEN
            p%CompSub = Module_SD
         ELSEIF ( p%CompSub == 2 ) THEN
            p%CompSub = Module_ExtPtfm
         ELSE
            p%CompSub = Module_Unknown
         END IF

      ! CompMooring - Compute mooring line dynamics (flag):
   CALL ReadVar( UnIn, InputFile, p%CompMooring, "CompMooring", "Compute mooring system (switch) {0=None; 1=MAP; 2=FEAMooring; 3=MoorDyn; 4=OrcaFlex}", ErrStat2, ErrMsg2, UnEc)
      CALL SetErrStat( ErrStat2, ErrMsg2, ErrStat, ErrMsg, RoutineName)
      if ( ErrStat >= AbortErrLev ) then
         call cleanup()
         RETURN
      end if

          ! immediately convert to values used inside the code:
         IF ( p%CompMooring == 0 ) THEN
            p%CompMooring = Module_NONE
         ELSEIF ( p%CompMooring == 1 ) THEN
            p%CompMooring = Module_MAP
         ELSEIF ( p%CompMooring == 2 ) THEN
            p%CompMooring = Module_FEAM
         ELSEIF ( p%CompMooring == 3 ) THEN
            p%CompMooring = Module_MD
         ELSEIF ( p%CompMooring == 4 ) THEN
            p%CompMooring = Module_Orca
         ELSE
            p%CompMooring = Module_Unknown
         END IF

      ! CompIce - Compute ice loads (switch) {0=None; 1=IceFloe}:
   CALL ReadVar( UnIn, InputFile, p%CompIce, "CompIce", "Compute ice loads (switch) {0=None; 1=IceFloe}", ErrStat2, ErrMsg2, UnEc)
      CALL SetErrStat( ErrStat2, ErrMsg2, ErrStat, ErrMsg, RoutineName)
      if ( ErrStat >= AbortErrLev ) then
         call cleanup()
         RETURN
      end if

          ! immediately convert to values used inside the code:
         IF ( p%CompIce == 0 ) THEN
            p%CompIce = Module_NONE
         ELSEIF ( p%CompIce == 1 ) THEN
            p%CompIce = Module_IceF
         ELSEIF ( p%CompIce == 2 ) THEN
            p%CompIce = Module_IceD
         ELSE
            p%CompIce = Module_Unknown
         END IF


   !---------------------- INPUT FILES ---------------------------------------------
   CALL ReadCom( UnIn, InputFile, 'Section Header: Input Files', ErrStat2, ErrMsg2, UnEc )
      CALL SetErrStat( ErrStat2, ErrMsg2, ErrStat, ErrMsg, RoutineName)
      if ( ErrStat >= AbortErrLev ) then
         call cleanup()
         RETURN
      end if

      ! EDFile - Name of file containing ElastoDyn input parameters (-):
   CALL ReadVar( UnIn, InputFile, p%EDFile, "EDFile", "Name of file containing ElastoDyn input parameters (-)", ErrStat2, ErrMsg2, UnEc)
      CALL SetErrStat( ErrStat2, ErrMsg2, ErrStat, ErrMsg, RoutineName)
      if ( ErrStat >= AbortErrLev ) then
         call cleanup()
         RETURN
      end if
   IF ( PathIsRelative( p%EDFile ) ) p%EDFile = TRIM(PriPath)//TRIM(p%EDFile)

DO i=1,MaxNBlades
      ! BDBldFile - Name of file containing BeamDyn blade input parameters (-):
   CALL ReadVar( UnIn, InputFile, p%BDBldFile(i), "BDBldFile("//TRIM(num2LStr(i))//")", "Name of file containing BeamDyn blade "//trim(num2lstr(i))//"input parameters (-)", ErrStat2, ErrMsg2, UnEc)
      CALL SetErrStat( ErrStat2, ErrMsg2, ErrStat, ErrMsg, RoutineName)
      if ( ErrStat >= AbortErrLev ) then
         call cleanup()
         RETURN
      end if
   IF ( PathIsRelative( p%BDBldFile(i) ) ) p%BDBldFile(i) = TRIM(PriPath)//TRIM(p%BDBldFile(i))
END DO

      ! InflowFile - Name of file containing inflow wind input parameters (-):
   CALL ReadVar( UnIn, InputFile, p%InflowFile, "InflowFile", "Name of file containing inflow wind input parameters (-)", ErrStat2, ErrMsg2, UnEc)
      CALL SetErrStat( ErrStat2, ErrMsg2, ErrStat, ErrMsg, RoutineName)
      if ( ErrStat >= AbortErrLev ) then
         call cleanup()
         RETURN
      end if
   IF ( PathIsRelative( p%InflowFile ) ) p%InflowFile = TRIM(PriPath)//TRIM(p%InflowFile)

      ! AeroFile - Name of file containing aerodynamic input parameters (-):
   CALL ReadVar( UnIn, InputFile, p%AeroFile, "AeroFile", "Name of file containing aerodynamic input parameters (-)", ErrStat2, ErrMsg2, UnEc)
      CALL SetErrStat( ErrStat2, ErrMsg2, ErrStat, ErrMsg, RoutineName)
      if ( ErrStat >= AbortErrLev ) then
         call cleanup()
         RETURN
      end if
   IF ( PathIsRelative( p%AeroFile ) ) p%AeroFile = TRIM(PriPath)//TRIM(p%AeroFile)

      ! ServoFile - Name of file containing control and electrical-drive input parameters (-):
   CALL ReadVar( UnIn, InputFile, p%ServoFile, "ServoFile", "Name of file containing control and electrical-drive input parameters (-)", ErrStat2, ErrMsg2, UnEc)
      CALL SetErrStat( ErrStat2, ErrMsg2, ErrStat, ErrMsg, RoutineName)
      if ( ErrStat >= AbortErrLev ) then
         call cleanup()
         RETURN
      end if
   IF ( PathIsRelative( p%ServoFile ) ) p%ServoFile = TRIM(PriPath)//TRIM(p%ServoFile)

      ! HydroFile - Name of file containing hydrodynamic input parameters (-):
   CALL ReadVar( UnIn, InputFile, p%HydroFile, "HydroFile", "Name of file containing hydrodynamic input parameters (-)", ErrStat2, ErrMsg2, UnEc)
      CALL SetErrStat( ErrStat2, ErrMsg2, ErrStat, ErrMsg, RoutineName)
      if ( ErrStat >= AbortErrLev ) then
         call cleanup()
         RETURN
      end if
   IF ( PathIsRelative( p%HydroFile ) ) p%HydroFile = TRIM(PriPath)//TRIM(p%HydroFile)

      ! SubFile - Name of file containing sub-structural input parameters (-):
   CALL ReadVar( UnIn, InputFile, p%SubFile, "SubFile", "Name of file containing sub-structural input parameters (-)", ErrStat2, ErrMsg2, UnEc)
      CALL SetErrStat( ErrStat2, ErrMsg2, ErrStat, ErrMsg, RoutineName)
      if ( ErrStat >= AbortErrLev ) then
         call cleanup()
         RETURN
      end if
   IF ( PathIsRelative( p%SubFile ) ) p%SubFile = TRIM(PriPath)//TRIM(p%SubFile)

      ! MooringFile - Name of file containing mooring system input parameters (-):
   CALL ReadVar( UnIn, InputFile, p%MooringFile, "MooringFile", "Name of file containing mooring system input parameters (-)", ErrStat2, ErrMsg2, UnEc)
      CALL SetErrStat( ErrStat2, ErrMsg2, ErrStat, ErrMsg, RoutineName)
      if ( ErrStat >= AbortErrLev ) then
         call cleanup()
         RETURN
      end if
   IF ( PathIsRelative( p%MooringFile ) ) p%MooringFile = TRIM(PriPath)//TRIM(p%MooringFile)

      ! IceFile - Name of file containing ice input parameters (-):
   CALL ReadVar( UnIn, InputFile, p%IceFile, "IceFile", "Name of file containing ice input parameters (-)", ErrStat2, ErrMsg2, UnEc)
      CALL SetErrStat( ErrStat2, ErrMsg2, ErrStat, ErrMsg, RoutineName)
      if ( ErrStat >= AbortErrLev ) then
         call cleanup()
         RETURN
      end if
   IF ( PathIsRelative( p%IceFile ) ) p%IceFile = TRIM(PriPath)//TRIM(p%IceFile)


   !---------------------- OUTPUT --------------------------------------------------
   CALL ReadCom( UnIn, InputFile, 'Section Header: Output', ErrStat2, ErrMsg2, UnEc )
      CALL SetErrStat( ErrStat2, ErrMsg2, ErrStat, ErrMsg, RoutineName)
      if ( ErrStat >= AbortErrLev ) then
         call cleanup()
         RETURN
      end if

      ! SumPrint - Print summary data to <RootName>.sum (flag):
   CALL ReadVar( UnIn, InputFile, p%SumPrint, "SumPrint", "Print summary data to <RootName>.sum (flag)", ErrStat2, ErrMsg2, UnEc)
      CALL SetErrStat( ErrStat2, ErrMsg2, ErrStat, ErrMsg, RoutineName)
      if ( ErrStat >= AbortErrLev ) then
         call cleanup()
         RETURN
      end if

      ! SttsTime - Amount of time between screen status messages (s):
   CALL ReadVar( UnIn, InputFile, TmpTime, "SttsTime", "Amount of time between screen status messages (s)", ErrStat2, ErrMsg2, UnEc)
      CALL SetErrStat( ErrStat2, ErrMsg2, ErrStat, ErrMsg, RoutineName)
      if ( ErrStat >= AbortErrLev ) then
         call cleanup()
         RETURN
      end if

      IF (TmpTime > p%TMax) THEN
         p%n_SttsTime = HUGE(p%n_SttsTime)
      ELSE
         p%n_SttsTime = NINT( TmpTime / p%DT )
      END IF

      ! ChkptTime - Amount of time between creating checkpoint files for potential restart (s):
   CALL ReadVar( UnIn, InputFile, TmpTime, "ChkptTime", "Amount of time between creating checkpoint files for potential restart (s)", ErrStat2, ErrMsg2, UnEc)
      CALL SetErrStat( ErrStat2, ErrMsg2, ErrStat, ErrMsg, RoutineName)
      if ( ErrStat >= AbortErrLev ) then
         call cleanup()
         RETURN
      end if

      IF (TmpTime > p%TMax) THEN
         p%n_ChkptTime = HUGE(p%n_ChkptTime)
      ELSE
         p%n_ChkptTime = NINT( TmpTime / p%DT )
      END IF

      ! DT_Out - Time step for tabular output (s):
   CALL ReadVar( UnIn, InputFile, Line, "DT_Out", "Time step for tabular output (s)", ErrStat2, ErrMsg2, UnEc)
   !CALL ReadVar( UnIn, InputFile, p%DT_Out, "DT_Out", "Time step for tabular output (s)", ErrStat2, ErrMsg2, UnEc)
      CALL SetErrStat( ErrStat2, ErrMsg2, ErrStat, ErrMsg, RoutineName)
      if ( ErrStat >= AbortErrLev ) then
         call cleanup()
         RETURN
      end if

      CALL Conv2UC( Line )
      IF ( INDEX(Line, "DEFAULT" ) == 1 ) THEN
         p%DT_Out = p%DT
      ELSE
         ! If it's not "default", read this variable; otherwise use the value in p%DT
         READ( Line, *, IOSTAT=IOS) p%DT_Out
            CALL CheckIOS ( IOS, InputFile, 'DT_Out', NumType, ErrStat2, ErrMsg2 )
            CALL SetErrStat( ErrStat2, ErrMsg2, ErrStat, ErrMsg, RoutineName)
            if ( ErrStat >= AbortErrLev ) then
               call cleanup()
               RETURN
            end if
      END IF

      p%n_DT_Out = NINT( p%DT_Out / p%DT )

      ! TStart - Time to begin tabular output (s):
   CALL ReadVar( UnIn, InputFile, p%TStart, "TStart", "Time to begin tabular output (s)", ErrStat2, ErrMsg2, UnEc)
      CALL SetErrStat( ErrStat2, ErrMsg2, ErrStat, ErrMsg, RoutineName)
      if ( ErrStat >= AbortErrLev ) then
         call cleanup()
         RETURN
      end if


      !> OutFileFmt - Format for tabular (time-marching) output file (switch) {1: text file [<RootName>.out], 2: binary file [<RootName>.outb], 4: HDF5 [<RootName>.h5], add for combinations}
      !!
      !!  Combinations of output files are possible by adding the values corresponding to each file.  The possible combination of options are therefore
      !!
      !! | `OutFileFmt` | Description                                                          |
      !! |:------------:|:---------------------------------------------------------------------|
      !! | 1            | Text file only `<RootName>.out`                                      |
      !! | 2            | Binary file only `<RootName>.outb`                                   |
      !! | 3            | Text and binary files                                                |
      !! | 4            | uncompressed binary file `<RootName>.outbu`                          |
      !! | 5            | Text and uncompressed binary files                                   |
      !! | 6  => 4      | Binary (not written) and uncompressed binary files; same as 4        |
      !! | 7  => 5      | Text, Binary (not written), and uncompressed binary files; same as 5 |
      !!

      ! OutFileFmt - Format for tabular (time-marching) output file(s) (1: text file [<RootName>.out], 2: binary file [<RootName>.outb], 3: both) (-):
   CALL ReadVar( UnIn, InputFile, OutFileFmt, "OutFileFmt", "Format for tabular (time-marching) output file(s) {0: uncompressed binary and text file, 1: text file [<RootName>.out], 2: compressed binary file [<RootName>.outb], 3: both text and compressed binary, 4: uncompressed binary <RootName>.outb]; add for combinations) (-)", ErrStat2, ErrMsg2, UnEc)
      CALL SetErrStat( ErrStat2, ErrMsg2, ErrStat, ErrMsg, RoutineName)
      if ( ErrStat >= AbortErrLev ) then
         call cleanup()
         RETURN
      end if

     if (OutFileFmt == 0) OutFileFmt = 5

         ! convert integer to binary representation of which file formats to generate:
      p%WrTxtOutFile = mod(OutFileFmt,2) == 1

      OutFileFmt = OutFileFmt / 2 ! integer division
      p%WrBinOutFile = mod(OutFileFmt,2) == 1

      OutFileFmt = OutFileFmt / 2 ! integer division
      if (mod(OutFileFmt,2) == 1) then
         ! This is a feature for the regression testing system.  It writes binary output stored as uncompressed double floating point data instead of compressed int16 data.
         ! If the compressed binary version was requested, that will not be generated
         if (p%WrBinOutFile) then
            call SetErrStat(ErrID_Warn,'Binary compressed file will not be generated because the uncompressed version was also requested.', ErrStat, ErrMsg, RoutineName)
         else
            p%WrBinOutFile = .true.
         end if
         p%WrBinMod = FileFmtID_NoCompressWithoutTime    ! A format specifier for the binary output file format (3=don't include time channel and do not pack data)
      else
         p%WrBinMod = FileFmtID_ChanLen_In               ! A format specifier for the binary output file format (4=don't include time channel; do include channel width; do pack data)
      end if

      OutFileFmt = OutFileFmt / 2 ! integer division

      if (OutFileFmt /= 0) then
         call SetErrStat( ErrID_Fatal, "OutFileFmt must be 0, 1, 2, or 3.",ErrStat,ErrMsg,RoutineName)
         call cleanup()
         return
      end if

      ! TabDelim - Use tab delimiters in text tabular output file? (flag):
   CALL ReadVar( UnIn, InputFile, TabDelim, "TabDelim", "Use tab delimiters in text tabular output file? (flag)", ErrStat2, ErrMsg2, UnEc)
      CALL SetErrStat( ErrStat2, ErrMsg2, ErrStat, ErrMsg, RoutineName)
      if ( ErrStat >= AbortErrLev ) then
         call cleanup()
         RETURN
      end if

      IF ( TabDelim ) THEN
         p%Delim = TAB
      ELSE
         p%Delim = ' '
      END IF

      ! OutFmt - Format used for text tabular output (except time).  Resulting field should be 10 characters. (-):
   CALL ReadVar( UnIn, InputFile, p%OutFmt, "OutFmt", "Format used for text tabular output (except time).  Resulting field should be 10 characters. (-)", ErrStat2, ErrMsg2, UnEc)
      CALL SetErrStat( ErrStat2, ErrMsg2, ErrStat, ErrMsg, RoutineName)
      if ( ErrStat >= AbortErrLev ) then
         call cleanup()
         RETURN
      end if


   !---------------------- LINEARIZATION -----------------------------------------------
   CALL ReadCom( UnIn, InputFile, 'Section Header: Linearization', ErrStat2, ErrMsg2, UnEc )
      CALL SetErrStat( ErrStat2, ErrMsg2, ErrStat, ErrMsg, RoutineName)
      if ( ErrStat >= AbortErrLev ) then
         call cleanup()
         RETURN
      end if


      ! Linearize - Linearization analysis (flag)
   CALL ReadVar( UnIn, InputFile, p%Linearize, "Linearize", "Linearization analysis (flag)", ErrStat2, ErrMsg2, UnEc)
      CALL SetErrStat( ErrStat2, ErrMsg2, ErrStat, ErrMsg, RoutineName)
      if ( ErrStat >= AbortErrLev ) then
         call cleanup()
         RETURN
      end if


      ! CalcSteady - Calculate a steady-state periodic operating point before linearization? [unused if Linearize=False] (flag)
   CALL ReadVar( UnIn, InputFile, p%CalcSteady, "CalcSteady", "Calculate a steady-state periodic operating point before linearization? (flag)", ErrStat2, ErrMsg2, UnEc)
      CALL SetErrStat( ErrStat2, ErrMsg2, ErrStat, ErrMsg, RoutineName)

      ! TrimCase - Controller parameter to be trimmed {1:yaw; 2:torque; 3:pitch} [used only if CalcSteady=True] (-)
   CALL ReadVar( UnIn, InputFile, p%TrimCase, "TrimCase", "Controller parameter to be trimmed {1:yaw; 2:torque; 3:pitch} (-)", ErrStat2, ErrMsg2, UnEc)
      CALL SetErrStat( ErrStat2, ErrMsg2, ErrStat, ErrMsg, RoutineName)

      ! TrimTol - Tolerance for the rotational speed convergence [used only if CalcSteady=True] (-)
   CALL ReadVar( UnIn, InputFile, p%TrimTol, "TrimTol", "Tolerance for the rotational speed convergence (-)", ErrStat2, ErrMsg2, UnEc)
      CALL SetErrStat( ErrStat2, ErrMsg2, ErrStat, ErrMsg, RoutineName)

      ! TrimGain - Proportional gain for the rotational speed error (>0) [used only if CalcSteady=True] (rad/(rad/s) for yaw or pitch; Nm/(rad/s) for torque)
   CALL ReadVar( UnIn, InputFile, p%TrimGain, "TrimGain", "Proportional gain for the rotational speed error (>0) (rad/(rad/s) for yaw or pitch; Nm/(rad/s) for torque)", ErrStat2, ErrMsg2, UnEc)
      CALL SetErrStat( ErrStat2, ErrMsg2, ErrStat, ErrMsg, RoutineName)

      ! Twr_Kdmp - Damping factor for the tower [used only if CalcSteady=True] (N/(m/s))
   CALL ReadVar( UnIn, InputFile, p%Twr_Kdmp, "Twr_Kdmp", "Damping factor for the tower (N/(m/s))", ErrStat2, ErrMsg2, UnEc)
      CALL SetErrStat( ErrStat2, ErrMsg2, ErrStat, ErrMsg, RoutineName)

      ! Bld_Kdmp - Damping factor for the blades [used only if CalcSteady=True] (N/(m/s))
   CALL ReadVar( UnIn, InputFile, p%Bld_Kdmp, "Bld_Kdmp", "Damping factor for the blades (N/(m/s))", ErrStat2, ErrMsg2, UnEc)
      CALL SetErrStat( ErrStat2, ErrMsg2, ErrStat, ErrMsg, RoutineName)

      if ( ErrStat >= AbortErrLev ) then
         call cleanup()
         RETURN
      end if

      ! NLinTimes - Number of times to linearize (or number of equally spaced azimuth steps in periodic linearized model) (-) [>=1]
   CALL ReadVar( UnIn, InputFile, p%NLinTimes, "NLinTimes", "Number of times to linearize (-) [>=1]", ErrStat2, ErrMsg2, UnEc)
      CALL SetErrStat( ErrStat2, ErrMsg2, ErrStat, ErrMsg, RoutineName)
      if ( ErrStat >= AbortErrLev ) then
         call cleanup()
         RETURN
      end if

   if (.not. p%Linearize) then
      p%CalcSteady = .false.
      p%NLinTimes = 0
   end if

         ! LinTimes - Times to linearize (s) [1 to NLinTimes]
   if (.not. p%CalcSteady .and. p%NLinTimes >= 1 ) then
      call AllocAry( m_FAST%Lin%LinTimes, p%NLinTimes, 'LinTimes', ErrStat2, ErrMsg2 )
         CALL SetErrStat( ErrStat2, ErrMsg2, ErrStat, ErrMsg, RoutineName)
         if ( ErrStat >= AbortErrLev ) then
            call cleanup()
            RETURN
         end if

      CALL ReadAry( UnIn, InputFile, m_FAST%Lin%LinTimes, p%NLinTimes, "LinTimes", "Times to linearize (s) [1 to NLinTimes]", ErrStat2, ErrMsg2, UnEc)
   else
      CALL ReadCom( UnIn, InputFile, 'Times to linearize (s) [1 to NLinTimes] ', ErrStat2, ErrMsg2, UnEc )
   end if
   CALL SetErrStat( ErrStat2, ErrMsg2,ErrStat,ErrMsg,RoutineName)
   if ( ErrStat >= AbortErrLev ) then
      call cleanup()
      RETURN
   end if

      ! LinInputs - Include inputs in linearization (switch) {0=none; 1=standard; 2=all module inputs (debug)}
   CALL ReadVar( UnIn, InputFile, p%LinInputs, "LinInputs", "Include inputs in linearization (switch) {0=none; 1=standard; 2=all module inputs (debug)}", ErrStat2, ErrMsg2, UnEc)
      CALL SetErrStat( ErrStat2, ErrMsg2, ErrStat, ErrMsg, RoutineName)
      if ( ErrStat >= AbortErrLev ) then
         call cleanup()
         RETURN
      end if

      ! LinOutputs - Include outputs in linearization (switch) (0=none; 1=from OutList(s); 2=all module outputs (debug))
   CALL ReadVar( UnIn, InputFile, p%LinOutputs, "LinOutputs", "Include outputs in linearization (switch) (0=none; 1=from OutList(s); 2=all module outputs (debug))", ErrStat2, ErrMsg2, UnEc)
      CALL SetErrStat( ErrStat2, ErrMsg2, ErrStat, ErrMsg, RoutineName)
      if ( ErrStat >= AbortErrLev ) then
         call cleanup()
         RETURN
      end if

      ! LinOutJac - Include full Jacabians in linearization output (for debug) (flag)
   CALL ReadVar( UnIn, InputFile, p%LinOutJac, "LinOutJac", "Include full Jacabians in linearization output (for debug) (flag)", ErrStat2, ErrMsg2, UnEc)
      CALL SetErrStat( ErrStat2, ErrMsg2, ErrStat, ErrMsg, RoutineName)
      if ( ErrStat >= AbortErrLev ) then
         call cleanup()
         RETURN
      end if

      ! LinOutMod - Write module-level linearization output files in addition to output for full system? (flag)
   CALL ReadVar( UnIn, InputFile, p%LinOutMod, "LinOutMod", "Write module-level linearization output files in addition to output for full system? (flag)", ErrStat2, ErrMsg2, UnEc)
      CALL SetErrStat( ErrStat2, ErrMsg2, ErrStat, ErrMsg, RoutineName)
      if ( ErrStat >= AbortErrLev ) then
         call cleanup()
         RETURN
      end if

   !---------------------- VISUALIZATION -----------------------------------------------
   CALL ReadCom( UnIn, InputFile, 'Section Header: Visualization', ErrStat2, ErrMsg2, UnEc )
      CALL SetErrStat( ErrStat2, ErrMsg2, ErrStat, ErrMsg, RoutineName)
      if ( ErrStat >= AbortErrLev ) then
         call cleanup()
         RETURN
      end if

      ! WrVTK - VTK Visualization data output: (switch) {0=none; 1=initialization data only; 2=animation; 3=mode shapes}:
   CALL ReadVar( UnIn, InputFile, p%WrVTK, "WrVTK", "Write VTK visualization files (0=none; 1=initialization data only; 2=animation; 3=mode shapes)", ErrStat2, ErrMsg2, UnEc)
      CALL SetErrStat( ErrStat2, ErrMsg2, ErrStat, ErrMsg, RoutineName)
      if ( ErrStat >= AbortErrLev ) then
         call cleanup()
         RETURN
      end if

      IF ( p%WrVTK < 0 .OR. p%WrVTK > 3 ) THEN
         p%WrVTK = VTK_Unknown
      END IF

      ! VTK_Type - Type of  VTK visualization data: (switch) {1=surfaces; 2=basic meshes (lines/points); 3=all meshes (debug)}:
   CALL ReadVar( UnIn, InputFile, p%VTK_Type, "VTK_Type", "Type of  VTK visualization data: (1=surfaces; 2=basic meshes (lines/points); 3=all meshes)", ErrStat2, ErrMsg2, UnEc)
      CALL SetErrStat( ErrStat2, ErrMsg2, ErrStat, ErrMsg, RoutineName)
      if ( ErrStat >= AbortErrLev ) then
         call cleanup()
         RETURN
      end if

          ! immediately convert to values used inside the code:
         IF ( p%VTK_Type == 0 ) THEN
            p%VTK_Type = VTK_None
         ELSEIF ( p%VTK_Type == 1 ) THEN
            p%VTK_Type = VTK_Surf
         ELSEIF ( p%VTK_Type == 2 ) THEN
            p%VTK_Type = VTK_Basic
         ELSEIF ( p%VTK_Type == 3 ) THEN
            p%VTK_Type = VTK_All
         ELSEIF ( p%VTK_Type == 4 ) THEN
            p%VTK_Type = VTK_Old
         ELSE
            p%VTK_Type = VTK_Unknown
         END IF

         !! equivalent:
         !IF ( p%VTK_Type < 0 .OR. p%VTK_Type > 4 ) THEN
         !   p%VTK_Type = VTK_Unknown
         !END IF

      ! VTK_fields - Write mesh fields to VTK data files? (flag) {true/false}:
   CALL ReadVar( UnIn, InputFile, p%VTK_fields, "VTK_fields", "Write mesh fields to VTK data files? (flag)", ErrStat2, ErrMsg2, UnEc)
      CALL SetErrStat( ErrStat2, ErrMsg2, ErrStat, ErrMsg, RoutineName)
      if ( ErrStat >= AbortErrLev ) then
         call cleanup()
         RETURN
      end if

      ! VTK_fps - Frame rate for VTK output (frames per second) {will use closest integer multiple of DT}
   CALL ReadVar( UnIn, InputFile, p%VTK_fps, "VTK_fps", "Frame rate for VTK output(fps)", ErrStat2, ErrMsg2, UnEc)
      CALL SetErrStat( ErrStat2, ErrMsg2, ErrStat, ErrMsg, RoutineName)
      if ( ErrStat >= AbortErrLev ) then
         call cleanup()
         RETURN
      end if


      ! convert frames-per-second to seconds per sample:
      if ( EqualRealNos(p%VTK_fps, 0.0_DbKi) ) then
         TmpTime = p%TMax + p%DT
      else
         TmpTime = 1.0_DbKi / p%VTK_fps
      end if

      ! now save the number of time steps between VTK file output:
      IF (p%WrVTK == VTK_ModeShapes) THEN
         p%n_VTKTime = 1
      ELSE IF (TmpTime > p%TMax) THEN
         p%n_VTKTime = HUGE(p%n_VTKTime)
      ELSE
         p%n_VTKTime = NINT( TmpTime / p%DT )
         ! I'll warn if p%n_VTKTime*p%DT is not TmpTime
         IF (p%WrVTK == VTK_Animate) THEN
            TmpRate = p%n_VTKTime*p%DT
            if (.not. EqualRealNos(TmpRate, TmpTime)) then
               call SetErrStat(ErrID_Info, '1/VTK_fps is not an integer multiple of DT. FAST will output VTK information at '//&
                              trim(num2lstr(1.0_DbKi/TmpRate))//' fps, the closest rate possible.',ErrStat,ErrMsg,RoutineName)
            end if
         END IF

      END IF

   call cleanup()
   RETURN

CONTAINS
   !...............................................................................................................................
   subroutine cleanup()
      CLOSE( UnIn )
      IF ( UnEc > 0 ) CLOSE ( UnEc )
   end subroutine cleanup
   !...............................................................................................................................
END SUBROUTINE FAST_ReadPrimaryFile
!----------------------------------------------------------------------------------------------------------------------------------
!> This subroutine sets up some of the information needed for plotting VTK surfaces. It initializes only the data needed before
!! HD initialization. (HD needs some of this data so it can return the wave elevation data we want.)
SUBROUTINE SetVTKParameters_B4HD(p_FAST, InitOutData_ED, InitInData_HD, BD, ErrStat, ErrMsg)

   TYPE(FAST_ParameterType),     INTENT(INOUT) :: p_FAST           !< The parameters of the glue code
   TYPE(ED_InitOutputType),      INTENT(IN   ) :: InitOutData_ED   !< The initialization output from structural dynamics module
   TYPE(HydroDyn_InitInputType), INTENT(INOUT) :: InitInData_HD    !< The initialization input to HydroDyn
   TYPE(BeamDyn_Data),           INTENT(IN   ) :: BD               !< BeamDyn data
   INTEGER(IntKi),               INTENT(  OUT) :: ErrStat          !< Error status of the operation
   CHARACTER(*),                 INTENT(  OUT) :: ErrMsg           !< Error message if ErrStat /= ErrID_None


   REAL(SiKi)                              :: BladeLength, Width, WidthBy2
   REAL(SiKi)                              :: dx, dy
   INTEGER(IntKi)                          :: i, j, n
   INTEGER(IntKi)                          :: ErrStat2
   CHARACTER(ErrMsgLen)                    :: ErrMsg2
   CHARACTER(*), PARAMETER                 :: RoutineName = 'SetVTKParameters_B4HD'


   ErrStat = ErrID_None
   ErrMsg  = ""

      ! Get radius for ground (blade length + hub radius):
   if ( p_FAST%CompElast == Module_BD ) then
      BladeLength = TwoNorm(BD%y(1)%BldMotion%Position(:,1) - BD%y(1)%BldMotion%Position(:,BD%y(1)%BldMotion%Nnodes))
   else
      BladeLength = InitOutData_ED%BladeLength
   end if
   p_FAST%VTK_Surface%HubRad    = InitOutData_ED%HubRad
   p_FAST%VTK_Surface%GroundRad = BladeLength + p_FAST%VTK_Surface%HubRad

   !........................................................................................................
   ! We don't use the rest of this routine for stick-figure output
   if (p_FAST%VTK_Type /= VTK_Surf) return
   !........................................................................................................

      ! initialize wave elevation data:
   if ( p_FAST%CompHydro == Module_HD ) then

      p_FAST%VTK_surface%NWaveElevPts(1) = 25
      p_FAST%VTK_surface%NWaveElevPts(2) = 25

      call allocAry( InitInData_HD%WaveElevXY, 2, p_FAST%VTK_surface%NWaveElevPts(1)*p_FAST%VTK_surface%NWaveElevPts(2), 'WaveElevXY', ErrStat2, ErrMsg2)
         call SetErrStat(ErrStat2, ErrMsg2, ErrStat, ErrMsg, RoutineName)
         if (ErrStat >= AbortErrLev) return

      Width = p_FAST%VTK_Surface%GroundRad * VTK_GroundFactor
      dx = Width / (p_FAST%VTK_surface%NWaveElevPts(1) - 1)
      dy = Width / (p_FAST%VTK_surface%NWaveElevPts(2) - 1)

      WidthBy2 = Width / 2.0_SiKi
      n = 1
      do i=1,p_FAST%VTK_surface%NWaveElevPts(1)
         do j=1,p_FAST%VTK_surface%NWaveElevPts(2)
            InitInData_HD%WaveElevXY(1,n) = dx*(i-1) - WidthBy2 !+ p_FAST%TurbinePos(1) ! HD takes p_FAST%TurbinePos into account already
            InitInData_HD%WaveElevXY(2,n) = dy*(j-1) - WidthBy2 !+ p_FAST%TurbinePos(2)
            n = n+1
         end do
      end do

   end if


END SUBROUTINE SetVTKParameters_B4HD
!----------------------------------------------------------------------------------------------------------------------------------
!> This subroutine sets up the information needed for plotting VTK surfaces.
SUBROUTINE SetVTKParameters(p_FAST, InitOutData_ED, InitOutData_AD, InitInData_HD, InitOutData_HD, ED, BD, AD, HD, ErrStat, ErrMsg)

   TYPE(FAST_ParameterType),     INTENT(INOUT) :: p_FAST           !< The parameters of the glue code
   TYPE(ED_InitOutputType),      INTENT(IN   ) :: InitOutData_ED   !< The initialization output from structural dynamics module
   TYPE(AD_InitOutputType),      INTENT(INOUT) :: InitOutData_AD   !< The initialization output from AeroDyn
   TYPE(HydroDyn_InitInputType), INTENT(INOUT) :: InitInData_HD    !< The initialization input to HydroDyn
   TYPE(HydroDyn_InitOutputType),INTENT(INOUT) :: InitOutData_HD   !< The initialization output from HydroDyn
   TYPE(ElastoDyn_Data),         INTENT(IN   ) :: ED               !< ElastoDyn data
   TYPE(BeamDyn_Data),           INTENT(IN   ) :: BD               !< BeamDyn data
   TYPE(AeroDyn_Data),           INTENT(IN   ) :: AD               !< AeroDyn data
   TYPE(HydroDyn_Data),          INTENT(IN   ) :: HD               !< HydroDyn data
   INTEGER(IntKi),               INTENT(  OUT) :: ErrStat          !< Error status of the operation
   CHARACTER(*),                 INTENT(  OUT) :: ErrMsg           !< Error message if ErrStat /= ErrID_None

   REAL(SiKi)                              :: RefPoint(3), RefLengths(2)
   REAL(SiKi)                              :: x, y
   REAL(SiKi)                              :: TwrDiam_top, TwrDiam_base, TwrRatio, TwrLength
   INTEGER(IntKi)                          :: topNode, baseNode
   INTEGER(IntKi)                          :: NumBl, k
   CHARACTER(1024)                         :: vtkroot
   INTEGER(IntKi)                          :: ErrStat2
   CHARACTER(ErrMsgLen)                    :: ErrMsg2
   CHARACTER(*), PARAMETER                 :: RoutineName = 'SetVTKParameters'


   ErrStat = ErrID_None
   ErrMsg  = ""

   ! get the name of the output directory for vtk files (in a subdirectory called "vtk" of the output directory), and
   ! create the VTK directory if it does not exist

   call GetPath ( p_FAST%OutFileRoot, p_FAST%VTK_OutFileRoot, vtkroot ) ! the returned p_FAST%VTK_OutFileRoot includes a file separator character at the end
   p_FAST%VTK_OutFileRoot = trim(p_FAST%VTK_OutFileRoot) // 'vtk'

   call MKDIR( trim(p_FAST%VTK_OutFileRoot) )

   p_FAST%VTK_OutFileRoot = trim( p_FAST%VTK_OutFileRoot ) // PathSep // trim(vtkroot)


   ! calculate the number of digits in 'y_FAST%NOutSteps' (Maximum number of output steps to be written)
   ! this will be used to pad the write-out step in the VTK filename with zeros in calls to MeshWrVTK()
   if (p_FAST%WrVTK == VTK_ModeShapes .AND. p_FAST%VTK_modes%VTKLinTim==1) then
      if (p_FAST%NLinTimes < 1) p_FAST%NLinTimes = 1 !in case we reached here with an error
      p_FAST%VTK_tWidth = CEILING( log10( real( p_FAST%NLinTimes) ) ) + 1
   else
      p_FAST%VTK_tWidth = CEILING( log10( real(p_FAST%n_TMax_m1+1, ReKi) / p_FAST%n_VTKTime ) ) + 1
   end if

   ! determine number of blades
   NumBl = InitOutData_ED%NumBl

   ! initialize the vtk data

   p_FAST%VTK_Surface%NumSectors = 25
   ! NOTE: we set p_FAST%VTK_Surface%GroundRad and p_FAST%VTK_Surface%HubRad in SetVTKParameters_B4HD


   ! write the ground or seabed reference polygon:
   RefPoint = p_FAST%TurbinePos
   if (p_FAST%CompHydro == MODULE_HD) then
      RefLengths = p_FAST%VTK_Surface%GroundRad*VTK_GroundFactor/2.0_SiKi

      ! note that p_FAST%TurbinePos(3) must be 0 for offshore turbines
      RefPoint(3) = p_FAST%TurbinePos(3) - InitOutData_HD%WtrDpth
      call WrVTK_Ground ( RefPoint, RefLengths, trim(p_FAST%VTK_OutFileRoot) // '.SeabedSurface', ErrStat2, ErrMsg2 )

      RefPoint(3) = p_FAST%TurbinePos(3) - InitOutData_HD%MSL2SWL
      call WrVTK_Ground ( RefPoint, RefLengths, trim(p_FAST%VTK_OutFileRoot) // '.StillWaterSurface', ErrStat2, ErrMsg2 )
   else
      RefLengths = p_FAST%VTK_Surface%GroundRad !array = scalar
      call WrVTK_Ground ( RefPoint, RefLengths, trim(p_FAST%VTK_OutFileRoot) // '.GroundSurface', ErrStat2, ErrMsg2 )
   end if


   !........................................................................................................
   ! We don't use the rest of this routine for stick-figure output
   if (p_FAST%VTK_Type /= VTK_Surf) return
   !........................................................................................................

      ! we're going to create a box using these dimensions
   y  =          ED%y%HubPtMotion%Position(3,  1) - ED%y%NacelleMotion%Position(3,  1)
   x  = TwoNorm( ED%y%HubPtMotion%Position(1:2,1) - ED%y%NacelleMotion%Position(1:2,1) ) - p_FAST%VTK_Surface%HubRad


   p_FAST%VTK_Surface%NacelleBox(:,1) = (/ -x,  y, 0.0_SiKi /)
   p_FAST%VTK_Surface%NacelleBox(:,2) = (/  x,  y, 0.0_SiKi /)
   p_FAST%VTK_Surface%NacelleBox(:,3) = (/  x, -y, 0.0_SiKi /)
   p_FAST%VTK_Surface%NacelleBox(:,4) = (/ -x, -y, 0.0_SiKi /)
   p_FAST%VTK_Surface%NacelleBox(:,5) = (/ -x, -y, 2*y      /)
   p_FAST%VTK_Surface%NacelleBox(:,6) = (/  x, -y, 2*y      /)
   p_FAST%VTK_Surface%NacelleBox(:,7) = (/  x,  y, 2*y      /)
   p_FAST%VTK_Surface%NacelleBox(:,8) = (/ -x,  y, 2*y      /)

   !.......................
   ! tapered tower
   !.......................

   CALL AllocAry(p_FAST%VTK_Surface%TowerRad,ED%y%TowerLn2Mesh%NNodes,'VTK_Surface%TowerRad',ErrStat2,ErrMsg2)
      CALL SetErrStat(ErrStat2,ErrMsg2,ErrStat,ErrMsg,RoutineName)
      IF (ErrStat >= AbortErrLev) RETURN

   topNode   = ED%y%TowerLn2Mesh%NNodes - 1
   baseNode  = ED%y%TowerLn2Mesh%refNode
   TwrLength = TwoNorm( ED%y%TowerLn2Mesh%position(:,topNode) - ED%y%TowerLn2Mesh%position(:,baseNode) ) ! this is the assumed length of the tower
   TwrRatio  = TwrLength / 87.6_SiKi  ! use ratio of the tower length to the length of the 5MW tower
   TwrDiam_top  = 3.87*TwrRatio
   TwrDiam_base = 6.0*TwrRatio

   TwrRatio = 0.5 * (TwrDiam_top - TwrDiam_base) / TwrLength
   do k=1,ED%y%TowerLn2Mesh%NNodes
      TwrLength = TwoNorm( ED%y%TowerLn2Mesh%position(:,k) - ED%y%TowerLn2Mesh%position(:,baseNode) )
      p_FAST%VTK_Surface%TowerRad(k) = 0.5*TwrDiam_Base + TwrRatio*TwrLength
   end do



   !.......................
   ! blade surfaces
   !.......................
   allocate(p_FAST%VTK_Surface%BladeShape(NumBl),stat=ErrStat2)
   if (errStat2/=0) then
      call setErrStat(ErrID_Fatal,'Error allocating VTK_Surface%BladeShape.',ErrStat,ErrMsg,RoutineName)
      return
   end if

   IF ( p_FAST%CompAero == Module_AD ) THEN  ! These meshes may have airfoil data associated with nodes...

      IF (ALLOCATED(InitOutData_AD%rotors(1)%BladeShape)) THEN
         do k=1,NumBl   
            call move_alloc( InitOutData_AD%rotors(1)%BladeShape(k)%AirfoilCoords, p_FAST%VTK_Surface%BladeShape(k)%AirfoilCoords )
         end do
      ELSE
#ifndef USE_DEFAULT_BLADE_SURFACE
         call setErrStat(ErrID_Fatal,'Cannot do surface visualization without airfoil coordinates defined in AeroDyn.',ErrStat,ErrMsg,RoutineName)
         return
      END IF
   ELSE
      call setErrStat(ErrID_Fatal,'Cannot do surface visualization without using AeroDyn.',ErrStat,ErrMsg,RoutineName)
      return
   END IF
#else
      ! AD used without airfoil coordinates specified

         rootNode = 1
      
         DO K=1,NumBl   
            tipNode  = AD%Input(1)%rotors(1)%BladeMotion(K)%NNodes
            cylNode  = min(3,AD%Input(1)%rotors(1)%BladeMotion(K)%Nnodes)
         
            call SetVTKDefaultBladeParams(AD%Input(1)%rotors(1)%BladeMotion(K), p_FAST%VTK_Surface%BladeShape(K), tipNode, rootNode, cylNode, ErrStat2, ErrMsg2)
               CALL SetErrStat(ErrStat2,ErrMsg2,ErrStat,ErrMsg,RoutineName)
               IF (ErrStat >= AbortErrLev) RETURN
         END DO
      END IF

   ELSE IF ( p_FAST%CompElast == Module_BD ) THEN
      rootNode = 1
      DO K=1,NumBl
         tipNode  = BD%y(k)%BldMotion%NNodes
         cylNode  = min(3,BD%y(k)%BldMotion%NNodes)

         call SetVTKDefaultBladeParams(BD%y(k)%BldMotion, p_FAST%VTK_Surface%BladeShape(K), tipNode, rootNode, cylNode, ErrStat2, ErrMsg2)
            CALL SetErrStat(ErrStat2,ErrMsg2,ErrStat,ErrMsg,RoutineName)
            IF (ErrStat >= AbortErrLev) RETURN
      END DO
   ELSE
      DO K=1,NumBl
         rootNode = ED%y%BladeLn2Mesh(K)%NNodes
         tipNode  = ED%y%BladeLn2Mesh(K)%NNodes-1
         cylNode  = min(2,ED%y%BladeLn2Mesh(K)%NNodes)

         call SetVTKDefaultBladeParams(ED%y%BladeLn2Mesh(K), p_FAST%VTK_Surface%BladeShape(K), tipNode, rootNode, cylNode, ErrStat2, ErrMsg2)
            CALL SetErrStat(ErrStat2,ErrMsg2,ErrStat,ErrMsg,RoutineName)
            IF (ErrStat >= AbortErrLev) RETURN
      END DO
   END IF
#endif


   !.......................
   ! wave elevation
   !.......................

   !bjj: interpolate here instead of each time step?
   if ( allocated(InitOutData_HD%WaveElevSeries) ) then
      call move_alloc( InitInData_HD%WaveElevXY, p_FAST%VTK_Surface%WaveElevXY )
      call move_alloc( InitOutData_HD%WaveElevSeries, p_FAST%VTK_Surface%WaveElev )

         ! put the following lines in loops to avoid stack-size issues:
      do k=1,size(p_FAST%VTK_Surface%WaveElevXY,2)
         p_FAST%VTK_Surface%WaveElevXY(:,k) = p_FAST%VTK_Surface%WaveElevXY(:,k) + p_FAST%TurbinePos(1:2)
      end do

      ! note that p_FAST%TurbinePos(3) must be 0 for offshore turbines
      !do k=1,size(p_FAST%VTK_Surface%WaveElev,2)
      !   p_FAST%VTK_Surface%WaveElev(:,k) = p_FAST%VTK_Surface%WaveElev(:,k) + p_FAST%TurbinePos(3)  ! not sure this is really accurate if p_FAST%TurbinePos(3) is non-zero
      !end do

   end if

   !.......................
   ! morison surfaces
   !.......................
   
   IF ( HD%Input(1)%Morison%Mesh%Committed ) THEN      
    !TODO: FIX for visualization GJH 4/23/20  
    !  call move_alloc(InitOutData_HD%Morison%Morison_Rad, p_FAST%VTK_Surface%MorisonRad)
      
   END IF

END SUBROUTINE SetVTKParameters
!----------------------------------------------------------------------------------------------------------------------------------
!> This subroutine comes up with some default airfoils for blade surfaces for a given blade mesh, M.
SUBROUTINE SetVTKDefaultBladeParams(M, BladeShape, tipNode, rootNode, cylNode, ErrStat, ErrMsg)

   TYPE(MeshType),               INTENT(IN   ) :: M                !< The Mesh the defaults should be calculated for
   TYPE(FAST_VTK_BLSurfaceType), INTENT(INOUT) :: BladeShape       !< BladeShape to set to default values
   INTEGER(IntKi),               INTENT(IN   ) :: rootNode         !< Index of root node (innermost node) for this mesh
   INTEGER(IntKi),               INTENT(IN   ) :: tipNode          !< Index of tip node (outermost node) for this mesh
   INTEGER(IntKi),               INTENT(IN   ) :: cylNode          !< Index of last node to have a cylinder shape
   INTEGER(IntKi),               INTENT(  OUT) :: ErrStat          !< Error status of the operation
   CHARACTER(*),                 INTENT(  OUT) :: ErrMsg           !< Error message if ErrStat /= ErrID_None


   REAL(SiKi)                                  :: bladeLength, chord, pitchAxis
   REAL(SiKi)                                  :: bladeLengthFract, bladeLengthFract2, ratio, posLength ! temporary quantities
   REAL(SiKi)                                  :: cylinderLength, x, y, angle
   INTEGER(IntKi)                              :: i, j
   INTEGER(IntKi)                              :: ErrStat2
   CHARACTER(ErrMsgLen)                        :: ErrMsg2
   CHARACTER(*), PARAMETER                     :: RoutineName = 'SetVTKDefaultBladeParams'

   !Note: jmj does not like this default option

   integer, parameter :: N = 66

   ! default airfoil shape coordinates; uses S809 values from http://wind.nrel.gov/airfoils/Shapes/S809_Shape.html:
   real, parameter, dimension(N) :: xc=(/ 1.0,0.996203,0.98519,0.967844,0.945073,0.917488,0.885293,0.848455,0.80747,0.763042,0.715952,0.667064,0.617331,0.56783,0.519832,0.474243,0.428461,0.382612,0.33726,0.29297,0.250247,0.209576,0.171409,0.136174,0.104263,0.076035,0.051823,0.03191,0.01659,0.006026,0.000658,0.000204,0.0,0.000213,0.001045,0.001208,0.002398,0.009313,0.02323,0.04232,0.065877,0.093426,0.124111,0.157653,0.193738,0.231914,0.271438,0.311968,0.35337,0.395329,0.438273,0.48192,0.527928,0.576211,0.626092,0.676744,0.727211,0.776432,0.823285,0.86663,0.905365,0.938474,0.965086,0.984478,0.996141,1.0 /)
   real, parameter, dimension(N) :: yc=(/ 0.0,0.000487,0.002373,0.00596,0.011024,0.017033,0.023458,0.03028,0.037766,0.045974,0.054872,0.064353,0.074214,0.084095,0.093268,0.099392,0.10176,0.10184,0.10007,0.096703,0.091908,0.085851,0.078687,0.07058,0.061697,0.052224,0.042352,0.032299,0.02229,0.012615,0.003723,0.001942,-0.00002,-0.001794,-0.003477,-0.003724,-0.005266,-0.011499,-0.020399,-0.030269,-0.040821,-0.051923,-0.063082,-0.07373,-0.083567,-0.092442,-0.099905,-0.105281,-0.108181,-0.108011,-0.104552,-0.097347,-0.086571,-0.073979,-0.060644,-0.047441,-0.0351,-0.024204,-0.015163,-0.008204,-0.003363,-0.000487,0.000743,0.000775,0.00029,0.0 /)

   call AllocAry(BladeShape%AirfoilCoords, 2, N, M%NNodes, 'BladeShape%AirfoilCoords', ErrStat2, ErrMsg2)
      CALL SetErrStat(ErrStat2,ErrMsg2,ErrStat,ErrMsg,RoutineName)
      IF (ErrStat >= AbortErrLev) RETURN

   ! Chord length and pitch axis location are given by scaling law
   bladeLength       = TwoNorm( M%position(:,tipNode) - M%Position(:,rootNode) )
   cylinderLength    = TwoNorm( M%Position(:,cylNode) - M%Position(:,rootNode) )
   bladeLengthFract  = 0.22*bladeLength
   bladeLengthFract2 = bladeLength-bladeLengthFract != 0.78*bladeLength

   DO i=1,M%Nnodes
      posLength = TwoNorm( M%Position(:,i) - M%Position(:,rootNode) )

      IF (posLength .LE. bladeLengthFract) THEN
         ratio     = posLength/bladeLengthFract
         chord     =  (0.06 + 0.02*ratio)*bladeLength
         pitchAxis =   0.25 + 0.125*ratio
      ELSE
         chord     = (0.08 - 0.06*(posLength-bladeLengthFract)/bladeLengthFract2)*bladeLength
         pitchAxis = 0.375
      END IF

      IF (posLength .LE. cylinderLength) THEN
         ! create a cylinder for this node

         chord = chord/2.0_SiKi

         DO j=1,N
            ! normalized x,y coordinates for airfoil
            x = yc(j)
            y = xc(j) - 0.5

            angle = ATAN2( y, x)

               ! x,y coordinates for cylinder
            BladeShape%AirfoilCoords(1,j,i) = chord*COS(angle) ! x (note that "chord" is really representing chord/2 here)
            BladeShape%AirfoilCoords(2,j,i) = chord*SIN(angle) ! y (note that "chord" is really representing chord/2 here)
         END DO

      ELSE
         ! create an airfoil for this node

         DO j=1,N
            ! normalized x,y coordinates for airfoil, assuming an upwind turbine
            x = yc(j)
            y = xc(j) - pitchAxis

               ! x,y coordinates for airfoil
            BladeShape%AirfoilCoords(1,j,i) =  chord*x
            BladeShape%AirfoilCoords(2,j,i) =  chord*y
         END DO

      END IF

   END DO ! nodes on mesh

END SUBROUTINE SetVTKDefaultBladeParams
!----------------------------------------------------------------------------------------------------------------------------------
!> This routine writes the ground or seabed reference surface information in VTK format.
!! see VTK file information format for XML, here: http://www.vtk.org/wp-content/uploads/2015/04/file-formats.pdf
SUBROUTINE WrVTK_Ground ( RefPoint, HalfLengths, FileRootName, ErrStat, ErrMsg )

   REAL(SiKi),      INTENT(IN)           :: RefPoint(3)     !< reference point (plane will be created around it)
   REAL(SiKi),      INTENT(IN)           :: HalfLengths(2)  !< half of the X-Y lengths of plane surrounding RefPoint
   CHARACTER(*),    INTENT(IN)           :: FileRootName    !< Name of the file to write the output in (excluding extension)

   INTEGER(IntKi),  INTENT(OUT)          :: ErrStat         !< Indicates whether an error occurred (see NWTC_Library)
   CHARACTER(*),    INTENT(OUT)          :: ErrMsg          !< Error message associated with the ErrStat


   ! local variables
   INTEGER(IntKi)                        :: Un            ! fortran unit number
   INTEGER(IntKi)                        :: ix            ! loop counters
   CHARACTER(1024)                       :: FileName
   INTEGER(IntKi), parameter             :: NumberOfPoints = 4
   INTEGER(IntKi), parameter             :: NumberOfLines = 0
   INTEGER(IntKi), parameter             :: NumberOfPolys = 1

   INTEGER(IntKi)                        :: ErrStat2
   CHARACTER(ErrMsgLen)                  :: ErrMsg2
   CHARACTER(*),PARAMETER                :: RoutineName = 'WrVTK_Ground'

   ErrStat = ErrID_None
   ErrMsg  = ""

   !.................................................................
   ! write the data that potentially changes each time step:
   !.................................................................

   ! PolyData (.vtp) - Serial vtkPolyData (unstructured) file
   FileName = TRIM(FileRootName)//'.vtp'

   call WrVTK_header( FileName, NumberOfPoints, NumberOfLines, NumberOfPolys, Un, ErrStat2, ErrMsg2 )
      call SetErrStat(ErrStat2,ErrMsg2,ErrStat,ErrMsg,RoutineName)
      if (ErrStat >= AbortErrLev) return

! points (nodes, augmented with NumSegments):
      WRITE(Un,'(A)')         '      <Points>'
      WRITE(Un,'(A)')         '        <DataArray type="Float32" NumberOfComponents="3" format="ascii">'

      WRITE(Un,VTK_AryFmt) RefPoint(1) + HalfLengths(1) , RefPoint(2) + HalfLengths(2), RefPoint(3)
      WRITE(Un,VTK_AryFmt) RefPoint(1) + HalfLengths(1) , RefPoint(2) - HalfLengths(2), RefPoint(3)
      WRITE(Un,VTK_AryFmt) RefPoint(1) - HalfLengths(1) , RefPoint(2) - HalfLengths(2), RefPoint(3)
      WRITE(Un,VTK_AryFmt) RefPoint(1) - HalfLengths(1) , RefPoint(2) + HalfLengths(2), RefPoint(3)

      WRITE(Un,'(A)')         '        </DataArray>'
      WRITE(Un,'(A)')         '      </Points>'


      WRITE(Un,'(A)')         '      <Polys>'
      WRITE(Un,'(A)')         '        <DataArray type="Int32" Name="connectivity" format="ascii">'
      WRITE(Un,'('//trim(num2lstr(NumberOfPoints))//'(i7))') (ix, ix=0,NumberOfPoints-1)
      WRITE(Un,'(A)')         '        </DataArray>'

      WRITE(Un,'(A)')         '        <DataArray type="Int32" Name="offsets" format="ascii">'
      WRITE(Un,'(i7)') NumberOfPoints
      WRITE(Un,'(A)')         '        </DataArray>'
      WRITE(Un,'(A)')         '      </Polys>'

      call WrVTK_footer( Un )

END SUBROUTINE WrVTK_Ground
!----------------------------------------------------------------------------------------------------------------------------------
!> This subroutine sets up the information needed to initialize AeroDyn, then initializes AeroDyn
SUBROUTINE AD_SetInitInput(InitInData_AD14, InitOutData_ED, y_ED, p_FAST, ErrStat, ErrMsg)

   ! Passed variables:
   TYPE(AD14_InitInputType),INTENT(INOUT) :: InitInData_AD14  !< The initialization input to AeroDyn14
   TYPE(ED_InitOutputType), INTENT(IN)    :: InitOutData_ED   !< The initialization output from structural dynamics module
   TYPE(ED_OutputType),     INTENT(IN)    :: y_ED             !< The outputs of the structural dynamics module (meshes with position/RefOrientation set)
   TYPE(FAST_ParameterType),INTENT(IN)    :: p_FAST           !< The parameters of the glue code
   INTEGER(IntKi)                         :: ErrStat          !< Error status of the operation
   CHARACTER(*)                           :: ErrMsg           !< Error message if ErrStat /= ErrID_None

      ! Local variables

   !TYPE(AD_InitOptions)       :: ADOptions                  ! Options for AeroDyn

   INTEGER                    :: K


   ErrStat = ErrID_None
   ErrMsg  = ""


      ! Set up the AeroDyn parameters
   InitInData_AD14%ADFileName   = p_FAST%AeroFile
   InitInData_AD14%OutRootName  = p_FAST%OutFileRoot
   InitInData_AD14%WrSumFile    = p_FAST%SumPrint
   InitInData_AD14%NumBl        = InitOutData_ED%NumBl
   InitInData_AD14%UseDWM       = p_FAST%UseDWM

   InitInData_AD14%DWM%IfW%InputFileName   = p_FAST%InflowFile

      ! Hub position and orientation (relative here, but does not need to be)

   InitInData_AD14%TurbineComponents%Hub%Position(:)      = y_ED%HubPtMotion14%Position(:,1) - y_ED%HubPtMotion14%Position(:,1)  ! bjj: was 0; mesh was changed by adding p_ED%HubHt to 3rd component
   InitInData_AD14%TurbineComponents%Hub%Orientation(:,:) = y_ED%HubPtMotion14%RefOrientation(:,:,1)
   InitInData_AD14%TurbineComponents%Hub%TranslationVel   = 0.0_ReKi ! bjj: we don't need this field
   InitInData_AD14%TurbineComponents%Hub%RotationVel      = 0.0_ReKi ! bjj: we don't need this field

      ! Blade root position and orientation (relative here, but does not need to be)

   IF (.NOT. ALLOCATED( InitInData_AD14%TurbineComponents%Blade ) ) THEN
      ALLOCATE( InitInData_AD14%TurbineComponents%Blade( InitInData_AD14%NumBl ), STAT = ErrStat )
      IF ( ErrStat /= 0 ) THEN
         ErrStat = ErrID_Fatal
         ErrMsg = ' Error allocating space for InitInData_AD%TurbineComponents%Blade.'
         RETURN
      ELSE
         ErrStat = ErrID_None !reset to ErrID_None, just in case ErrID_None /= 0
      END IF
   END IF

   DO K=1, InitInData_AD14%NumBl
      InitInData_AD14%TurbineComponents%Blade(K)%Position        = y_ED%BladeRootMotion14%Position(:,K)
      InitInData_AD14%TurbineComponents%Blade(K)%Orientation     = y_ED%BladeRootMotion14%RefOrientation(:,:,K)
      InitInData_AD14%TurbineComponents%Blade(K)%TranslationVel  = 0.0_ReKi ! bjj: we don't need this field
      InitInData_AD14%TurbineComponents%Blade(K)%RotationVel     = 0.0_ReKi ! bjj: we don't need this field
   END DO


      ! Blade length
   IF (p_FAST%CompElast == Module_ED) THEN  ! note, we can't get here if we're using BeamDyn....
      InitInData_AD14%TurbineComponents%BladeLength = InitOutData_ED%BladeLength
   END IF


      ! Tower mesh ( here only because we currently need line2 meshes to contain the same nodes/elements )

   InitInData_AD14%NumTwrNodes = y_ED%TowerLn2Mesh%NNodes - 2
   IF (.NOT. ALLOCATED( InitInData_AD14%TwrNodeLocs ) ) THEN
      ALLOCATE( InitInData_AD14%TwrNodeLocs( 3, InitInData_AD14%NumTwrNodes ), STAT = ErrStat )
      IF ( ErrStat /= 0 ) THEN
         ErrStat = ErrID_Fatal
         ErrMsg = ' Error allocating space for InitInData_AD%TwrNodeLocs.'
         RETURN
      ELSE
         ErrStat = ErrID_None
      END IF
   END IF

   IF ( InitInData_AD14%NumTwrNodes > 0 ) THEN
      InitInData_AD14%TwrNodeLocs = y_ED%TowerLn2Mesh%Position(:,1:InitInData_AD14%NumTwrNodes)  ! ED has extra nodes at beginning and top and bottom of tower
   END IF

      ! hub height
   InitInData_AD14%HubHt = InitOutData_ED%HubHt


   RETURN
END SUBROUTINE AD_SetInitInput
!----------------------------------------------------------------------------------------------------------------------------------
!> This routine sets the number of subcycles (substeps) for modules at initialization, checking to make sure that their requested
!! time step is valid.
SUBROUTINE SetModuleSubstepTime(ModuleID, p_FAST, y_FAST, ErrStat, ErrMsg)
   INTEGER(IntKi),           INTENT(IN   ) :: ModuleID            !< ID of the module to check time step and set
   TYPE(FAST_ParameterType), INTENT(INOUT) :: p_FAST              !< Parameters for the glue code
   TYPE(FAST_OutputFileType),INTENT(IN   ) :: y_FAST              !< Output variables for the glue code
   INTEGER(IntKi),           INTENT(  OUT) :: ErrStat             !< Error status of the operation
   CHARACTER(*),             INTENT(  OUT) :: ErrMsg              !< Error message if ErrStat /= ErrID_None


   ErrStat = ErrID_None
   ErrMsg  = ""

   IF ( EqualRealNos( p_FAST%dt_module( ModuleID ), p_FAST%dt ) ) THEN
      p_FAST%n_substeps(ModuleID) = 1
   ELSE
      IF ( p_FAST%dt_module( ModuleID ) > p_FAST%dt ) THEN
         ErrStat = ErrID_Fatal
         ErrMsg = "The "//TRIM(y_FAST%Module_Ver(ModuleID)%Name)//" module time step ("//&
                          TRIM(Num2LStr(p_FAST%dt_module( ModuleID )))// &
                    " s) cannot be larger than FAST time step ("//TRIM(Num2LStr(p_FAST%dt))//" s)."
      ELSE
            ! calculate the number of subcycles:
         p_FAST%n_substeps(ModuleID) = NINT( p_FAST%dt / p_FAST%dt_module( ModuleID ) )

            ! let's make sure THE module DT is an exact integer divisor of the global (FAST) time step:
         IF ( .NOT. EqualRealNos( p_FAST%dt, p_FAST%dt_module( ModuleID ) * p_FAST%n_substeps(ModuleID) )  ) THEN
            ErrStat = ErrID_Fatal
            ErrMsg  = "The "//TRIM(y_FAST%Module_Ver(ModuleID)%Name)//" module time step ("//&
                              TRIM(Num2LStr(p_FAST%dt_module( ModuleID )))// &
                              " s) must be an integer divisor of the FAST time step ("//TRIM(Num2LStr(p_FAST%dt))//" s)."
         END IF

      END IF
   END IF

   RETURN

END SUBROUTINE SetModuleSubstepTime
!----------------------------------------------------------------------------------------------------------------------------------
!> This writes data to the FAST summary file.
SUBROUTINE FAST_WrSum( p_FAST, y_FAST, MeshMapData, ErrStat, ErrMsg )

   TYPE(FAST_ParameterType), INTENT(IN)    :: p_FAST                             !< Glue-code simulation parameters
   TYPE(FAST_OutputFileType),INTENT(INOUT) :: y_FAST                             !< Glue-code simulation outputs (changes value of UnSum)
   TYPE(FAST_ModuleMapType), INTENT(IN)    :: MeshMapData                        !< Data for mapping between modules
   INTEGER(IntKi),           INTENT(OUT)   :: ErrStat                            !< Error status (level)
   CHARACTER(*),             INTENT(OUT)   :: ErrMsg                             !< Message describing error reported in ErrStat

      ! local variables
   REAL(ReKi)                              :: TmpRate                            ! temporary rate for vtk output
   INTEGER(IntKi)                          :: I                                  ! temporary counter
   INTEGER(IntKi)                          :: J                                  ! temporary counter
   INTEGER(IntKi)                          :: Module_Number                      ! loop counter through the modules
   CHARACTER(200)                          :: Fmt                                ! temporary format string
   CHARACTER(200)                          :: DescStr                            ! temporary string to write text
   CHARACTER(*), PARAMETER                 :: NotUsedTxt = " [not called]"       ! text written if a module is not called
   CHARACTER(ChanLen)                      :: ChanTxt(2)                         ! temp strings to help with formatting with unknown ChanLen size

      ! Get a unit number and open the file:

   CALL GetNewUnit( y_FAST%UnSum, ErrStat, ErrMsg )
      IF ( ErrStat >= AbortErrLev ) RETURN

   CALL OpenFOutFile ( y_FAST%UnSum, TRIM(p_FAST%OutFileRoot)//'.sum', ErrStat, ErrMsg )
      IF ( ErrStat >= AbortErrLev ) RETURN

         ! Add some file information:

   !.......................... Module Versions .....................................................
   !bjj: modules in this list are ordered by the order they are specified in the FAST input file

   WRITE (y_FAST%UnSum,'(/A)') 'FAST Summary File'
   WRITE (y_FAST%UnSum,'(/A)')  TRIM( y_FAST%FileDescLines(1) )

   WRITE (y_FAST%UnSum,'(2X,A)'   )  'compiled with'
   Fmt = '(4x,A)'
   WRITE (y_FAST%UnSum,Fmt)  TRIM( GetNVD(        NWTC_Ver ) )
   WRITE (y_FAST%UnSum,Fmt)  TRIM( GetNVD( y_FAST%Module_Ver( Module_ED )   ) )

   DescStr = GetNVD( y_FAST%Module_Ver( Module_BD ) )
   IF ( p_FAST%CompElast /= Module_BD ) DescStr = TRIM(DescStr)//NotUsedTxt
   WRITE (y_FAST%UnSum,Fmt)  TRIM( DescStr )

   DescStr = GetNVD( y_FAST%Module_Ver( Module_IfW ) )
   IF ( p_FAST%CompInflow /= Module_IfW ) DescStr = TRIM(DescStr)//NotUsedTxt
   WRITE (y_FAST%UnSum,Fmt)  TRIM( DescStr )

   ! I'm not going to write the openfoam module info to the summary file
   !DescStr = GetNVD( y_FAST%Module_Ver( Module_OpFM ) )
   !IF ( p_FAST%CompInflow /= Module_OpFM ) DescStr = TRIM(DescStr)//NotUsedTxt
   !WRITE (y_FAST%UnSum,Fmt)  TRIM( DescStr )

   DescStr = GetNVD( y_FAST%Module_Ver( Module_AD14 ) )
   IF ( p_FAST%CompAero /= Module_AD14 ) DescStr = TRIM(DescStr)//NotUsedTxt
   WRITE (y_FAST%UnSum,Fmt)  TRIM( DescStr )

   DescStr = GetNVD( y_FAST%Module_Ver( Module_AD ) )
   IF ( p_FAST%CompAero /= Module_AD ) DescStr = TRIM(DescStr)//NotUsedTxt
   WRITE (y_FAST%UnSum,Fmt)  TRIM( DescStr )

   DescStr = GetNVD( y_FAST%Module_Ver( Module_SrvD ) )
   IF ( p_FAST%CompServo /= Module_SrvD ) DescStr = TRIM(DescStr)//NotUsedTxt
   WRITE (y_FAST%UnSum,Fmt)  TRIM( DescStr )

   DescStr = GetNVD( y_FAST%Module_Ver( Module_HD ) )
   IF ( p_FAST%CompHydro /= Module_HD  ) DescStr = TRIM(DescStr)//NotUsedTxt
   WRITE (y_FAST%UnSum,Fmt)  TRIM( DescStr )

   DescStr = GetNVD( y_FAST%Module_Ver( Module_SD ) )
   IF ( p_FAST%CompSub /= Module_SD ) DescStr = TRIM(DescStr)//NotUsedTxt
   WRITE (y_FAST%UnSum,Fmt)  TRIM( DescStr )

   DescStr = GetNVD( y_FAST%Module_Ver( Module_ExtPtfm ) )
   IF ( p_FAST%CompSub /= Module_ExtPtfm ) DescStr = TRIM(DescStr)//NotUsedTxt
   WRITE (y_FAST%UnSum,Fmt)  TRIM( DescStr )

   DescStr = GetNVD( y_FAST%Module_Ver( Module_MAP ) )
   IF ( p_FAST%CompMooring /= Module_MAP ) DescStr = TRIM(DescStr)//NotUsedTxt
   WRITE (y_FAST%UnSum,Fmt)  TRIM( DescStr )

   DescStr = GetNVD( y_FAST%Module_Ver( Module_FEAM ) )
   IF ( p_FAST%CompMooring /= Module_FEAM ) DescStr = TRIM(DescStr)//NotUsedTxt
   WRITE (y_FAST%UnSum,Fmt)  TRIM( DescStr )

   DescStr = GetNVD( y_FAST%Module_Ver( Module_MD ) )
   IF ( p_FAST%CompMooring /= Module_MD ) DescStr = TRIM(DescStr)//NotUsedTxt
   WRITE (y_FAST%UnSum,Fmt)  TRIM( DescStr )

   DescStr = GetNVD( y_FAST%Module_Ver( Module_Orca ) )
   IF ( p_FAST%CompMooring /= Module_Orca ) DescStr = TRIM(DescStr)//NotUsedTxt
   WRITE (y_FAST%UnSum,Fmt)  TRIM( DescStr )

   DescStr = GetNVD( y_FAST%Module_Ver( Module_IceF ) )
   IF ( p_FAST%CompIce /= Module_IceF ) DescStr = TRIM(DescStr)//NotUsedTxt
   WRITE (y_FAST%UnSum,Fmt)  TRIM( DescStr )

   DescStr = GetNVD( y_FAST%Module_Ver( Module_IceD ) )
   IF ( p_FAST%CompIce /= Module_IceD ) DescStr = TRIM(DescStr)//NotUsedTxt
   WRITE (y_FAST%UnSum,Fmt)  TRIM( DescStr )


   !.......................... Information from FAST input File ......................................
! OTHER information we could print here:
! current working directory
! output file root name
! output file time step
! output file format (text/binary)
! coupling method

   SELECT CASE ( p_FAST%TurbineType )
   CASE ( Type_LandBased )
      DescStr = 'Modeling a land-based turbine'
   CASE ( Type_Offshore_Fixed )
      DescStr = 'Modeling a fixed-bottom offshore turbine'
   CASE ( Type_Offshore_Floating )
      DescStr = 'Modeling a floating offshore turbine'
   CASE DEFAULT ! This should never happen
      DescStr=""
   END SELECT
   WRITE(y_FAST%UnSum,'(//A)') TRIM(DescStr)

   WRITE (y_FAST%UnSum,'(A)' )   'Description from the FAST input file: '
   WRITE (y_FAST%UnSum,'(2X,A)')  TRIM(p_FAST%FTitle)

   !.......................... Requested Features ...................................................

   SELECT CASE ( p_FAST%InterpOrder )
   CASE (0)
      DescStr = ' (nearest neighbor)'
   CASE (1)
      DescStr = ' (linear)'
   CASE (2)
      DescStr = ' (quadratic)'
   CASE DEFAULT
      DescStr = ' ( )'
   END SELECT

   WRITE(y_FAST%UnSum,'(/A,I1,A)'  ) 'Interpolation order for input/output time histories: ', p_FAST%InterpOrder, TRIM(DescStr)
   WRITE(y_FAST%UnSum,'( A,I2)'    ) 'Number of correction iterations: ', p_FAST%NumCrctn


   !.......................... Information About Coupling ...................................................

   IF ( ALLOCATED( MeshMapData%Jacobian_Opt1 ) ) then ! we're using option 1

      IF ( p_FAST%CompSub /= Module_None .OR. p_FAST%CompElast == Module_BD .OR. p_FAST%CompMooring == Module_Orca ) THEN  ! SubDyn-BeamDyn-HydroDyn-ElastoDyn-ExtPtfm
         DescStr = 'ElastoDyn, SubDyn, HydroDyn, OrcaFlex, ExtPtfm_MCKF, and/or BeamDyn'
      ELSE ! IF ( p_FAST%CompHydro == Module_HD ) THEN
         DescStr = "ElastoDyn to HydroDyn"
      END IF

      WRITE(y_FAST%UnSum,'( A,I6)'  ) 'Number of rows in Jacobian matrix used for coupling '//TRIM(DescStr)//': ', &
                                       SIZE(MeshMapData%Jacobian_Opt1, 1)
   END IF

   !.......................... Time step information: ...................................................

   WRITE (y_FAST%UnSum,'(//,2X,A)') " Requested Time Steps  "
   WRITE (y_FAST%UnSum,   '(2X,A)') "-------------------------------------------------"
   Fmt = '(2X,A17,2X,A15,2X,A13)'
   WRITE (y_FAST%UnSum, Fmt ) "Component        ", "Time Step (s)  ", "Subcycles (-)"
   WRITE (y_FAST%UnSum, Fmt ) "-----------------", "---------------", "-------------"
   Fmt = '(2X,A17,2X,'//TRIM(p_FAST%OutFmt)//',:,T37,2X,I8,:,A)'
   WRITE (y_FAST%UnSum, Fmt ) "FAST (glue code) ", p_FAST%DT
   DO Module_Number=2,NumModules ! assumes glue-code is module number 1 (i.e., MODULE_Glue == 1)
      IF (p_FAST%ModuleInitialized(Module_Number)) THEN
         WRITE (y_FAST%UnSum, Fmt ) y_FAST%Module_Ver(Module_Number)%Name, p_FAST%DT_module(Module_Number), p_FAST%n_substeps(Module_Number)
      END IF
   END DO
   IF ( p_FAST%n_DT_Out  == 1_IntKi ) THEN
      WRITE (y_FAST%UnSum, Fmt ) "FAST output files", p_FAST%DT_out, 1_IntKi   ! we'll write "1" instead of "1^-1"
   ELSE
      WRITE (y_FAST%UnSum, Fmt ) "FAST output files", p_FAST%DT_out, p_FAST%n_DT_Out,"^-1"
   END IF

   IF (p_FAST%WrVTK == VTK_Animate) THEN

      TmpRate = p_FAST%DT*p_FAST%n_VTKTime

      IF ( p_FAST%n_VTKTime == 1_IntKi ) THEN
         WRITE (y_FAST%UnSum, Fmt ) "VTK output files ", p_FAST%DT, 1_IntKi   ! we'll write "1" instead of "1^-1"
      ELSE
         WRITE (y_FAST%UnSum, Fmt ) "VTK output files ", TmpRate, p_FAST%n_VTKTime,"^-1"
      END IF
   ELSE
      TmpRate = p_FAST%VTK_fps
   END IF

      ! bjj: fix this; possibly add names of which files will be generated?
   IF (p_FAST%WrVTK == VTK_Animate .or. p_FAST%WrVTK == VTK_ModeShapes) THEN
      Fmt = '(2X,A17,2X,'//TRIM(p_FAST%OutFmt)//',:,T37,:,A)'

      WRITE (y_FAST%UnSum,'(//,2X,A)') " Requested Visualization Output"
      WRITE (y_FAST%UnSum,   '(2X,A)') "-------------------------------------------------"
      WRITE (y_FAST%UnSum,     Fmt   ) "Frame rate", 1.0_DbKi/TmpRate, " fps"
   END IF


   !.......................... Requested Output Channels ............................................

   WRITE (y_FAST%UnSum,'(//,2X,A)') " Requested Channels in FAST Output File(s)  "
   WRITE (y_FAST%UnSum,   '(2X,A)') "--------------------------------------------"
   Fmt = '(2X,A6,2(2X,A'//TRIM(num2lstr(ChanLen))//'),2X,A)'
   ChanTxt(1) = 'Name'
   ChanTxt(2) = 'Units'
   WRITE (y_FAST%UnSum, Fmt ) "Number", ChanTxt, "Generated by"
   ChanTxt = '--------------------' !this ought to be sufficiently long
   WRITE (y_FAST%UnSum, Fmt ) "------", ChanTxt, "------------"

   Fmt = '(4X,I4,2(2X,A'//TRIM(num2lstr(ChanLen))//'),2X,A)'
   I = 0
   DO Module_Number = 1,NumModules
      DO J = 1,y_FAST%numOuts( Module_Number )
         I = I + 1
         WRITE (y_FAST%UnSum, Fmt ) I, y_FAST%ChannelNames(I), y_FAST%ChannelUnits(I), TRIM(y_FAST%Module_Ver( Module_Number )%Name)
      END DO
   END DO


   !.......................... End of Summary File ............................................

   ! bjj: note that I'm not closing the summary file here, though at the present time we don't write to this file again.
   ! In the future, we may want to write additional information to this file during the simulation.
   ! bjj 4/21/2015: closing the file now because of restart. If it needs to be open later, we can change it again.

   CLOSE( y_FAST%UnSum )
   y_FAST%UnSum = -1

END SUBROUTINE FAST_WrSum
!----------------------------------------------------------------------------------------------------------------------------------

!++++++++++++++++++++++++++++++++++++++++++++++++++++++++++++++++++++++++++++++++++++++++++++++++++++++++++++++++++++++++++++++++++
! TIME-STEP SOLVER ROUTINES (includes initialization after first call to calcOutput at t=0)
!++++++++++++++++++++++++++++++++++++++++++++++++++++++++++++++++++++++++++++++++++++++++++++++++++++++++++++++++++++++++++++++++++
!> Routine that calls FAST_Solution0 for one instance of a Turbine data structure. This is a separate subroutine so that the FAST
!! driver programs do not need to change or operate on the individual module level.
SUBROUTINE FAST_Solution0_T(Turbine, ErrStat, ErrMsg)

   TYPE(FAST_TurbineType),   INTENT(INOUT) :: Turbine             !< all data for one instance of a turbine
   INTEGER(IntKi),           INTENT(  OUT) :: ErrStat             !< Error status of the operation
   CHARACTER(*),             INTENT(  OUT) :: ErrMsg              !< Error message if ErrStat /= ErrID_None


   CALL FAST_Solution0(Turbine%p_FAST, Turbine%y_FAST, Turbine%m_FAST, &
                     Turbine%ED, Turbine%BD, Turbine%SrvD, Turbine%AD14, Turbine%AD, Turbine%IfW, Turbine%OpFM, Turbine%SC_DX,&
                     Turbine%HD, Turbine%SD, Turbine%ExtPtfm, Turbine%MAP, Turbine%FEAM, Turbine%MD, Turbine%Orca, &
                     Turbine%IceF, Turbine%IceD, Turbine%MeshMapData, ErrStat, ErrMsg )

END SUBROUTINE FAST_Solution0_T
!----------------------------------------------------------------------------------------------------------------------------------
!> Routine that calls CalcOutput for the first time of the simulation (at t=0). After the initial solve, data arrays are initialized.
SUBROUTINE FAST_Solution0(p_FAST, y_FAST, m_FAST, ED, BD, SrvD, AD14, AD, IfW, OpFM, SC_DX, HD, SD, ExtPtfm, &
                          MAPp, FEAM, MD, Orca, IceF, IceD, MeshMapData, ErrStat, ErrMsg )

   TYPE(FAST_ParameterType), INTENT(IN   ) :: p_FAST              !< Parameters for the glue code
   TYPE(FAST_OutputFileType),INTENT(INOUT) :: y_FAST              !< Output variables for the glue code
   TYPE(FAST_MiscVarType),   INTENT(INOUT) :: m_FAST              !< Miscellaneous variables

   TYPE(ElastoDyn_Data),     INTENT(INOUT) :: ED                  !< ElastoDyn data
   TYPE(BeamDyn_Data),       INTENT(INOUT) :: BD                  !< BeamDyn data
   TYPE(ServoDyn_Data),      INTENT(INOUT) :: SrvD                !< ServoDyn data
   TYPE(AeroDyn14_Data),     INTENT(INOUT) :: AD14                !< AeroDyn14 data
   TYPE(AeroDyn_Data),       INTENT(INOUT) :: AD                  !< AeroDyn data
   TYPE(InflowWind_Data),    INTENT(INOUT) :: IfW                 !< InflowWind data
   TYPE(OpenFOAM_Data),      INTENT(INOUT) :: OpFM                !< OpenFOAM data
   TYPE(SCDataEx_Data),      INTENT(INOUT) :: SC_DX               !< Supercontroller exchange data
   TYPE(HydroDyn_Data),      INTENT(INOUT) :: HD                  !< HydroDyn data
   TYPE(SubDyn_Data),        INTENT(INOUT) :: SD                  !< SubDyn data
   TYPE(ExtPtfm_Data),       INTENT(INOUT) :: ExtPtfm             !< ExtPtfm_MCKF data
   TYPE(MAP_Data),           INTENT(INOUT) :: MAPp                !< MAP data
   TYPE(FEAMooring_Data),    INTENT(INOUT) :: FEAM                !< FEAMooring data
   TYPE(MoorDyn_Data),       INTENT(INOUT) :: MD                  !< Data for the MoorDyn module
   TYPE(OrcaFlex_Data),      INTENT(INOUT) :: Orca                !< OrcaFlex interface data
   TYPE(IceFloe_Data),       INTENT(INOUT) :: IceF                !< IceFloe data
   TYPE(IceDyn_Data),        INTENT(INOUT) :: IceD                !< All the IceDyn data used in time-step loop

   TYPE(FAST_ModuleMapType), INTENT(INOUT) :: MeshMapData         !< Data for mapping between modules

   INTEGER(IntKi),           INTENT(  OUT) :: ErrStat             !< Error status of the operation
   CHARACTER(*),             INTENT(  OUT) :: ErrMsg              !< Error message if ErrStat /= ErrID_None

   ! local variables
   INTEGER(IntKi), PARAMETER               :: n_t_global = -1     ! loop counter
   INTEGER(IntKi), PARAMETER               :: n_t_global_next = 0 ! loop counter
   REAL(DbKi)                              :: t_initial           ! next simulation time (t_global_next)

   INTEGER(IntKi)                          :: ErrStat2
   CHARACTER(ErrMsgLen)                    :: ErrMsg2
   CHARACTER(*), PARAMETER                 :: RoutineName = 'FAST_Solution0'


   !NOTE: m_FAST%t_global is t_initial in this routine

   ErrStat = ErrID_None
   ErrMsg  = ""

   t_initial = m_FAST%t_global ! which is used in place of t_global_next
   y_FAST%WriteThisStep = NeedWriteOutput(n_t_global_next, t_initial, p_FAST)

   IF (p_FAST%WrSttsTime) then
      CALL SimStatus_FirstTime( m_FAST%TiLstPrn, m_FAST%PrevClockTime, m_FAST%SimStrtTime, m_FAST%UsrTime2, t_initial, p_FAST%TMax, p_FAST%TDesc )
   END IF


   ! Solve input-output relations; this section of code corresponds to Eq. (35) in Gasmi et al. (2013)
   ! This code will be specific to the underlying modules

      ! the initial ServoDyn and IfW/Lidar inputs from Simulink:
   IF ( p_FAST%CompServo == Module_SrvD ) CALL SrvD_SetExternalInputs( p_FAST, m_FAST, SrvD%Input(1) )
   IF ( p_FAST%CompInflow == Module_IfW ) CALL IfW_SetExternalInputs( IfW%p, m_FAST, ED%y, IfW%Input(1) )

   CALL CalcOutputs_And_SolveForInputs(  n_t_global, t_initial,  STATE_CURR, m_FAST%calcJacobian, m_FAST%NextJacCalcTime, &
                        p_FAST, m_FAST, y_FAST%WriteThisStep, ED, BD, SrvD, AD14, AD, IfW, OpFM, HD, SD, ExtPtfm, &
                        MAPp, FEAM, MD, Orca, IceF, IceD, MeshMapData, ErrStat2, ErrMsg2 )
      CALL SetErrStat(ErrStat2, ErrMsg2, ErrStat, ErrMsg, RoutineName )

   if (p_FAST%UseSC ) then
      call SC_DX_SetInputs(p_FAST, SrvD%y, SC_DX, ErrStat2, ErrMsg2 )
      call SetErrStat( ErrStat2, ErrMsg2, ErrStat, ErrMsg, RoutineName )
   end if

   !----------------------------------------------------------------------------------------
   ! Check to see if we should output data this time step:
   !----------------------------------------------------------------------------------------

   CALL WriteOutputToFile(n_t_global_next, t_initial, p_FAST, y_FAST, ED, BD, AD14, AD, IfW, OpFM, HD, SD, ExtPtfm, SrvD, MAPp, FEAM, MD, Orca, IceF, IceD, MeshMapData, ErrStat2, ErrMsg2)
      CALL SetErrStat(ErrStat2, ErrMsg2, ErrStat, ErrMsg, RoutineName )

      ! turn off VTK output when
   if (p_FAST%WrVTK == VTK_InitOnly) then
      ! Write visualization data for initialization (and also note that we're ignoring any errors that occur doing so)

      call WriteVTK(t_initial, p_FAST, y_FAST, MeshMapData, ED, BD, AD, IfW, OpFM, HD, SD, ExtPtfm, SrvD, MAPp, FEAM, MD, Orca, IceF, IceD)

   end if


   !...............
   ! Copy values of these initial guesses for interpolation/extrapolation and
   ! initialize predicted states for j_pc loop (use MESH_NEWCOPY here so we can use MESH_UPDATE copy later)
   !...............

   ! Initialize Input-Output arrays for interpolation/extrapolation:

   CALL FAST_InitIOarrays( m_FAST%t_global, p_FAST, y_FAST, m_FAST, ED, BD, SrvD, AD14, AD, IfW, HD, SD, ExtPtfm, &
                           MAPp, FEAM, MD, Orca, IceF, IceD, ErrStat2, ErrMsg2 )
      CALL SetErrStat(ErrStat2, ErrMsg2, ErrStat, ErrMsg, RoutineName )


END SUBROUTINE FAST_Solution0
!----------------------------------------------------------------------------------------------------------------------------------
!> This routine initializes the input and output arrays stored for extrapolation. They are initialized after the first input-output solve so that the first
!! extrapolations are used with values from the solution, not just initial guesses. It also creates new copies of the state variables, which need to
!! be stored for the predictor-corrector loop.
SUBROUTINE FAST_InitIOarrays( t_initial, p_FAST, y_FAST, m_FAST, ED, BD, SrvD, AD14, AD, IfW, HD, SD, ExtPtfm, &
                              MAPp, FEAM, MD, Orca, IceF, IceD, ErrStat, ErrMsg )

   REAL(DbKi),               INTENT(IN   ) :: t_initial           !< start time of the simulation
   TYPE(FAST_ParameterType), INTENT(IN   ) :: p_FAST              !< Parameters for the glue code
   TYPE(FAST_OutputFileType),INTENT(IN   ) :: y_FAST              !< Output variables for the glue code
   TYPE(FAST_MiscVarType),   INTENT(IN   ) :: m_FAST              !< Miscellaneous variables

   TYPE(ElastoDyn_Data),     INTENT(INOUT) :: ED                  !< ElastoDyn data
   TYPE(BeamDyn_Data),       INTENT(INOUT) :: BD                  !< BeamDyn data
   TYPE(ServoDyn_Data),      INTENT(INOUT) :: SrvD                !< ServoDyn data
   TYPE(AeroDyn14_Data),     INTENT(INOUT) :: AD14                !< AeroDyn v14 data
   TYPE(AeroDyn_Data),       INTENT(INOUT) :: AD                  !< AeroDyn data
   TYPE(InflowWind_Data),    INTENT(INOUT) :: IfW                 !< InflowWind data
   TYPE(HydroDyn_Data),      INTENT(INOUT) :: HD                  !< HydroDyn data
   TYPE(SubDyn_Data),        INTENT(INOUT) :: SD                  !< SubDyn data
   TYPE(ExtPtfm_Data),       INTENT(INOUT) :: ExtPtfm             !< ExtPtfm_MCKF data
   TYPE(MAP_Data),           INTENT(INOUT) :: MAPp                !< MAP data
   TYPE(FEAMooring_Data),    INTENT(INOUT) :: FEAM                !< FEAMooring data
   TYPE(MoorDyn_Data),       INTENT(INOUT) :: MD                  !< MoorDyn data
   TYPE(OrcaFlex_Data),      INTENT(INOUT) :: Orca                !< OrcaFlex interface data
   TYPE(IceFloe_Data),       INTENT(INOUT) :: IceF                !< IceFloe data
   TYPE(IceDyn_Data),        INTENT(INOUT) :: IceD                !< All the IceDyn data used in time-step loop

   INTEGER(IntKi),           INTENT(  OUT) :: ErrStat             !< Error status of the operation
   CHARACTER(*),             INTENT(  OUT) :: ErrMsg              !< Error message if ErrStat /= ErrID_None

   ! local variables
   INTEGER(IntKi)                          :: i, j, k             ! loop counters
   INTEGER(IntKi)                          :: ErrStat2
   CHARACTER(ErrMsgLen)                    :: ErrMsg2
   CHARACTER(*), PARAMETER                 :: RoutineName = 'FAST_InitIOarrays'


   ErrStat = ErrID_None
   ErrMsg  = ""

   ! We fill ED%InputTimes with negative times, but the ED%Input values are identical for each of those times; this allows
   ! us to use, e.g., quadratic interpolation that effectively acts as a zeroth-order extrapolation and first-order extrapolation
   ! for the first and second time steps.  (The interpolation order in the ExtrapInput routines are determined as
   ! order = SIZE(ED%Input)


   DO j = 1, p_FAST%InterpOrder + 1
      ED%InputTimes(j) = t_initial - (j - 1) * p_FAST%dt
   END DO

   DO j = 2, p_FAST%InterpOrder + 1
      CALL ED_CopyInput (ED%Input(1),  ED%Input(j),  MESH_NEWCOPY, Errstat2, ErrMsg2)
         CALL SetErrStat( Errstat2, ErrMsg2, ErrStat, ErrMsg, RoutineName )
   END DO
   CALL ED_CopyInput (ED%Input(1),  ED%u,  MESH_NEWCOPY, Errstat2, ErrMsg2) ! do this to initialize meshes/allocatable arrays for output of ExtrapInterp routine
      CALL SetErrStat( Errstat2, ErrMsg2, ErrStat, ErrMsg, RoutineName )

      ! Initialize predicted states for j_pc loop:
   CALL ED_CopyContState   (ED%x( STATE_CURR), ED%x( STATE_PRED), MESH_NEWCOPY, Errstat2, ErrMsg2)
      CALL SetErrStat( Errstat2, ErrMsg2, ErrStat, ErrMsg, RoutineName )
   CALL ED_CopyDiscState   (ED%xd(STATE_CURR), ED%xd(STATE_PRED), MESH_NEWCOPY, Errstat2, ErrMsg2)
      CALL SetErrStat( Errstat2, ErrMsg2, ErrStat, ErrMsg, RoutineName )
   CALL ED_CopyConstrState (ED%z( STATE_CURR), ED%z( STATE_PRED), MESH_NEWCOPY, Errstat2, ErrMsg2)
      CALL SetErrStat( Errstat2, ErrMsg2, ErrStat, ErrMsg, RoutineName )
   CALL ED_CopyOtherState (ED%OtherSt( STATE_CURR), ED%OtherSt( STATE_PRED), MESH_NEWCOPY, Errstat2, ErrMsg2)
      CALL SetErrStat( Errstat2, ErrMsg2, ErrStat, ErrMsg, RoutineName )


   IF  (p_FAST%CompElast == Module_BD ) THEN

      DO k = 1,p_FAST%nBeams

            ! Copy values for interpolation/extrapolation:
         DO j = 1, p_FAST%InterpOrder + 1
            BD%InputTimes(j,k) = t_initial - (j - 1) * p_FAST%dt
         END DO

         DO j = 2, p_FAST%InterpOrder + 1
            CALL BD_CopyInput (BD%Input(1,k),  BD%Input(j,k),  MESH_NEWCOPY, Errstat2, ErrMsg2)
               CALL SetErrStat( Errstat2, ErrMsg2, ErrStat, ErrMsg, RoutineName )
         END DO
         CALL BD_CopyInput (BD%Input(1,k),  BD%u(k),  MESH_NEWCOPY, Errstat2, ErrMsg2) ! do this to initialize meshes/allocatable arrays for output of ExtrapInterp routine
            CALL SetErrStat( Errstat2, ErrMsg2, ErrStat, ErrMsg, RoutineName )


            ! Initialize predicted states for j_pc loop:
         CALL BD_CopyContState   (BD%x( k,STATE_CURR), BD%x( k,STATE_PRED), MESH_NEWCOPY, Errstat2, ErrMsg2)
            CALL SetErrStat( Errstat2, ErrMsg2, ErrStat, ErrMsg, RoutineName )
         CALL BD_CopyDiscState   (BD%xd(k,STATE_CURR), BD%xd(k,STATE_PRED), MESH_NEWCOPY, Errstat2, ErrMsg2)
            CALL SetErrStat( Errstat2, ErrMsg2, ErrStat, ErrMsg, RoutineName )
         CALL BD_CopyConstrState (BD%z( k,STATE_CURR), BD%z( k,STATE_PRED), MESH_NEWCOPY, Errstat2, ErrMsg2)
            CALL SetErrStat( Errstat2, ErrMsg2, ErrStat, ErrMsg, RoutineName )
         CALL BD_CopyOtherState (BD%OtherSt( k,STATE_CURR), BD%OtherSt( k,STATE_PRED), MESH_NEWCOPY, Errstat2, ErrMsg2)
            CALL SetErrStat( Errstat2, ErrMsg2, ErrStat, ErrMsg, RoutineName )

      END DO ! nBeams

   END IF ! CompElast


   IF ( p_FAST%CompServo == Module_SrvD ) THEN
      ! Initialize Input-Output arrays for interpolation/extrapolation:

      DO j = 1, p_FAST%InterpOrder + 1
         SrvD%InputTimes(j) = t_initial - (j - 1) * p_FAST%dt
         !SrvD_OutputTimes(j) = t_initial - (j - 1) * dt
      END DO

      DO j = 2, p_FAST%InterpOrder + 1
         CALL SrvD_CopyInput (SrvD%Input(1),  SrvD%Input(j),  MESH_NEWCOPY, Errstat2, ErrMsg2)
            CALL SetErrStat( Errstat2, ErrMsg2, ErrStat, ErrMsg, RoutineName )
      END DO
      CALL SrvD_CopyInput (SrvD%Input(1),  SrvD%u,  MESH_NEWCOPY, Errstat2, ErrMsg2) ! do this to initialize meshes/allocatable arrays for output of ExtrapInterp routine
         CALL SetErrStat( Errstat2, ErrMsg2, ErrStat, ErrMsg, RoutineName )

         ! Initialize predicted states for j_pc loop:
      CALL SrvD_CopyContState   (SrvD%x( STATE_CURR), SrvD%x( STATE_PRED), MESH_NEWCOPY, Errstat2, ErrMsg2)
         CALL SetErrStat( Errstat2, ErrMsg2, ErrStat, ErrMsg, RoutineName )
      CALL SrvD_CopyDiscState   (SrvD%xd(STATE_CURR), SrvD%xd(STATE_PRED), MESH_NEWCOPY, Errstat2, ErrMsg2)
         CALL SetErrStat( Errstat2, ErrMsg2, ErrStat, ErrMsg, RoutineName )
      CALL SrvD_CopyConstrState (SrvD%z( STATE_CURR), SrvD%z( STATE_PRED), MESH_NEWCOPY, Errstat2, ErrMsg2)
         CALL SetErrStat( Errstat2, ErrMsg2, ErrStat, ErrMsg, RoutineName )
      CALL SrvD_CopyOtherState( SrvD%OtherSt(STATE_CURR), SrvD%OtherSt(STATE_PRED), MESH_NEWCOPY, Errstat2, ErrMsg2)
            CALL SetErrStat( Errstat2, ErrMsg2, ErrStat, ErrMsg, RoutineName )

   END IF ! CompServo


   IF ( p_FAST%CompAero == Module_AD14 ) THEN
         ! Copy values for interpolation/extrapolation:

      DO j = 1, p_FAST%InterpOrder + 1
         AD14%InputTimes(j) = t_initial - (j - 1) * p_FAST%dt
      END DO

      DO j = 2, p_FAST%InterpOrder + 1
         CALL AD14_CopyInput (AD14%Input(1),  AD14%Input(j),  MESH_NEWCOPY, Errstat2, ErrMsg2)
            CALL SetErrStat( Errstat2, ErrMsg2, ErrStat, ErrMsg, RoutineName )
      END DO
      CALL AD14_CopyInput (AD14%Input(1),  AD14%u,  MESH_NEWCOPY, Errstat2, ErrMsg2) ! do this to initialize meshes/allocatable arrays for output of ExtrapInterp routine
         CALL SetErrStat( Errstat2, ErrMsg2, ErrStat, ErrMsg, RoutineName )


         ! Initialize predicted states for j_pc loop:
      CALL AD14_CopyContState   (AD14%x( STATE_CURR), AD14%x( STATE_PRED), MESH_NEWCOPY, Errstat2, ErrMsg2)
         CALL SetErrStat( Errstat2, ErrMsg2, ErrStat, ErrMsg, RoutineName )
      CALL AD14_CopyDiscState   (AD14%xd(STATE_CURR), AD14%xd(STATE_PRED), MESH_NEWCOPY, Errstat2, ErrMsg2)
         CALL SetErrStat( Errstat2, ErrMsg2, ErrStat, ErrMsg, RoutineName )
      CALL AD14_CopyConstrState (AD14%z( STATE_CURR), AD14%z( STATE_PRED), MESH_NEWCOPY, Errstat2, ErrMsg2)
         CALL SetErrStat( Errstat2, ErrMsg2, ErrStat, ErrMsg, RoutineName )
      CALL AD14_CopyOtherState( AD14%OtherSt(STATE_CURR), AD14%OtherSt(STATE_PRED), MESH_NEWCOPY, Errstat2, ErrMsg2)
         CALL SetErrStat( Errstat2, ErrMsg2, ErrStat, ErrMsg, RoutineName )

   ELSEIF ( p_FAST%CompAero == Module_AD ) THEN
         ! Copy values for interpolation/extrapolation:

      DO j = 1, p_FAST%InterpOrder + 1
         AD%InputTimes(j) = t_initial - (j - 1) * p_FAST%dt
      END DO

      DO j = 2, p_FAST%InterpOrder + 1
         CALL AD_CopyInput (AD%Input(1),  AD%Input(j),  MESH_NEWCOPY, Errstat2, ErrMsg2)
            CALL SetErrStat( Errstat2, ErrMsg2, ErrStat, ErrMsg, RoutineName )
      END DO
      CALL AD_CopyInput (AD%Input(1),  AD%u,  MESH_NEWCOPY, Errstat2, ErrMsg2) ! do this to initialize meshes/allocatable arrays for output of ExtrapInterp routine
         CALL SetErrStat( Errstat2, ErrMsg2, ErrStat, ErrMsg, RoutineName )


         ! Initialize predicted states for j_pc loop:
      CALL AD_CopyContState(AD%x(STATE_CURR), AD%x(STATE_PRED), MESH_NEWCOPY, Errstat2, ErrMsg2)
         CALL SetErrStat( Errstat2, ErrMsg2, ErrStat, ErrMsg, RoutineName )
      CALL AD_CopyDiscState(AD%xd(STATE_CURR), AD%xd(STATE_PRED), MESH_NEWCOPY, Errstat2, ErrMsg2)
         CALL SetErrStat( Errstat2, ErrMsg2, ErrStat, ErrMsg, RoutineName )
      CALL AD_CopyConstrState(AD%z(STATE_CURR), AD%z(STATE_PRED), MESH_NEWCOPY, Errstat2, ErrMsg2)
         CALL SetErrStat( Errstat2, ErrMsg2, ErrStat, ErrMsg, RoutineName )
      CALL AD_CopyOtherState(AD%OtherSt(STATE_CURR), AD%OtherSt(STATE_PRED), MESH_NEWCOPY, Errstat2, ErrMsg2)
         CALL SetErrStat( Errstat2, ErrMsg2, ErrStat, ErrMsg, RoutineName )

   END IF ! CompAero == Module_AD



   IF ( p_FAST%CompInflow == Module_IfW ) THEN
         ! Copy values for interpolation/extrapolation:

      DO j = 1, p_FAST%InterpOrder + 1
         IfW%InputTimes(j) = t_initial - (j - 1) * p_FAST%dt
         !IfW%OutputTimes(i) = t_initial - (j - 1) * dt
      END DO

      DO j = 2, p_FAST%InterpOrder + 1
         CALL InflowWind_CopyInput (IfW%Input(1),  IfW%Input(j),  MESH_NEWCOPY, Errstat2, ErrMsg2)
            CALL SetErrStat( Errstat2, ErrMsg2, ErrStat, ErrMsg, RoutineName )
      END DO
      CALL InflowWind_CopyInput (IfW%Input(1),  IfW%u,  MESH_NEWCOPY, Errstat2, ErrMsg2) ! do this to initialize meshes/allocatable arrays for output of ExtrapInterp routine
         CALL SetErrStat( Errstat2, ErrMsg2, ErrStat, ErrMsg, RoutineName )


         ! Initialize predicted states for j_pc loop:
      CALL InflowWind_CopyContState   (IfW%x( STATE_CURR), IfW%x( STATE_PRED), MESH_NEWCOPY, Errstat2, ErrMsg2)
         CALL SetErrStat( Errstat2, ErrMsg2, ErrStat, ErrMsg, RoutineName )
      CALL InflowWind_CopyDiscState   (IfW%xd(STATE_CURR), IfW%xd(STATE_PRED), MESH_NEWCOPY, Errstat2, ErrMsg2)
         CALL SetErrStat( Errstat2, ErrMsg2, ErrStat, ErrMsg, RoutineName )
      CALL InflowWind_CopyConstrState (IfW%z( STATE_CURR), IfW%z( STATE_PRED), MESH_NEWCOPY, Errstat2, ErrMsg2)
         CALL SetErrStat( Errstat2, ErrMsg2, ErrStat, ErrMsg, RoutineName )
      CALL InflowWind_CopyOtherState( IfW%OtherSt(STATE_CURR), IfW%OtherSt(STATE_PRED), MESH_NEWCOPY, Errstat2, ErrMsg2)
            CALL SetErrStat( Errstat2, ErrMsg2, ErrStat, ErrMsg, RoutineName )

   END IF ! CompInflow == Module_IfW


   IF ( p_FAST%CompHydro == Module_HD ) THEN
         ! Copy values for interpolation/extrapolation:
      DO j = 1, p_FAST%InterpOrder + 1
         HD%InputTimes(j) = t_initial - (j - 1) * p_FAST%dt
         !HD_OutputTimes(i) = t_initial - (j - 1) * dt
      END DO

      DO j = 2, p_FAST%InterpOrder + 1
         CALL HydroDyn_CopyInput (HD%Input(1),  HD%Input(j),  MESH_NEWCOPY, Errstat2, ErrMsg2)
            CALL SetErrStat( Errstat2, ErrMsg2, ErrStat, ErrMsg, RoutineName )
      END DO
      CALL HydroDyn_CopyInput (HD%Input(1),  HD%u,  MESH_NEWCOPY, Errstat2, ErrMsg2) ! do this to initialize meshes/allocatable arrays for output of ExtrapInterp routine
         CALL SetErrStat( Errstat2, ErrMsg2, ErrStat, ErrMsg, RoutineName )


         ! Initialize predicted states for j_pc loop:
      CALL HydroDyn_CopyContState   (HD%x( STATE_CURR), HD%x( STATE_PRED), MESH_NEWCOPY, Errstat2, ErrMsg2)
         CALL SetErrStat( Errstat2, ErrMsg2, ErrStat, ErrMsg, RoutineName )
      CALL HydroDyn_CopyDiscState   (HD%xd(STATE_CURR), HD%xd(STATE_PRED), MESH_NEWCOPY, Errstat2, ErrMsg2)
         CALL SetErrStat( Errstat2, ErrMsg2, ErrStat, ErrMsg, RoutineName )
      CALL HydroDyn_CopyConstrState (HD%z( STATE_CURR), HD%z( STATE_PRED), MESH_NEWCOPY, Errstat2, ErrMsg2)
         CALL SetErrStat( Errstat2, ErrMsg2, ErrStat, ErrMsg, RoutineName )
      CALL HydroDyn_CopyOtherState( HD%OtherSt(STATE_CURR), HD%OtherSt(STATE_PRED), MESH_NEWCOPY, Errstat2, ErrMsg2)
         CALL SetErrStat( Errstat2, ErrMsg2, ErrStat, ErrMsg, RoutineName )

   END IF !CompHydro


   IF  (p_FAST%CompSub == Module_SD ) THEN

         ! Copy values for interpolation/extrapolation:
      DO j = 1, p_FAST%InterpOrder + 1
         SD%InputTimes(j) = t_initial - (j - 1) * p_FAST%dt
         !SD_OutputTimes(i) = t_initial - (j - 1) * dt
      END DO

      DO j = 2, p_FAST%InterpOrder + 1
         CALL SD_CopyInput (SD%Input(1),  SD%Input(j),  MESH_NEWCOPY, Errstat2, ErrMsg2)
            CALL SetErrStat( Errstat2, ErrMsg2, ErrStat, ErrMsg, RoutineName )
      END DO
      CALL SD_CopyInput (SD%Input(1),  SD%u,  MESH_NEWCOPY, Errstat2, ErrMsg2) ! do this to initialize meshes/allocatable arrays for output of ExtrapInterp routine
         CALL SetErrStat( Errstat2, ErrMsg2, ErrStat, ErrMsg, RoutineName )


         ! Initialize predicted states for j_pc loop:
      CALL SD_CopyContState   (SD%x( STATE_CURR), SD%x( STATE_PRED), MESH_NEWCOPY, Errstat2, ErrMsg2)
         CALL SetErrStat( Errstat2, ErrMsg2, ErrStat, ErrMsg, RoutineName )
      CALL SD_CopyDiscState   (SD%xd(STATE_CURR), SD%xd(STATE_PRED), MESH_NEWCOPY, Errstat2, ErrMsg2)
         CALL SetErrStat( Errstat2, ErrMsg2, ErrStat, ErrMsg, RoutineName )
      CALL SD_CopyConstrState (SD%z( STATE_CURR), SD%z( STATE_PRED), MESH_NEWCOPY, Errstat2, ErrMsg2)
         CALL SetErrStat( Errstat2, ErrMsg2, ErrStat, ErrMsg, RoutineName )
      CALL SD_CopyOtherState( SD%OtherSt(STATE_CURR), SD%OtherSt(STATE_PRED), MESH_NEWCOPY, Errstat2, ErrMsg2)
         CALL SetErrStat( Errstat2, ErrMsg2, ErrStat, ErrMsg, RoutineName )

   ELSE IF (p_FAST%CompSub == Module_ExtPtfm ) THEN

         ! Copy values for interpolation/extrapolation:
      DO j = 1, p_FAST%InterpOrder + 1
         ExtPtfm%InputTimes(j) = t_initial - (j - 1) * p_FAST%dt
      END DO

      DO j = 2, p_FAST%InterpOrder + 1
         CALL ExtPtfm_CopyInput (ExtPtfm%Input(1),  ExtPtfm%Input(j),  MESH_NEWCOPY, Errstat2, ErrMsg2)
            CALL SetErrStat( Errstat2, ErrMsg2, ErrStat, ErrMsg, RoutineName )
      END DO
      CALL ExtPtfm_CopyInput (ExtPtfm%Input(1),  ExtPtfm%u,  MESH_NEWCOPY, Errstat2, ErrMsg2) ! do this to initialize meshes/allocatable arrays for output of ExtrapInterp routine
         CALL SetErrStat( Errstat2, ErrMsg2, ErrStat, ErrMsg, RoutineName )


         ! Initialize predicted states for j_pc loop:
      CALL ExtPtfm_CopyContState   (ExtPtfm%x( STATE_CURR), ExtPtfm%x( STATE_PRED), MESH_NEWCOPY, Errstat2, ErrMsg2)
         CALL SetErrStat( Errstat2, ErrMsg2, ErrStat, ErrMsg, RoutineName )
      CALL ExtPtfm_CopyDiscState   (ExtPtfm%xd(STATE_CURR), ExtPtfm%xd(STATE_PRED), MESH_NEWCOPY, Errstat2, ErrMsg2)
         CALL SetErrStat( Errstat2, ErrMsg2, ErrStat, ErrMsg, RoutineName )
      CALL ExtPtfm_CopyConstrState (ExtPtfm%z( STATE_CURR), ExtPtfm%z( STATE_PRED), MESH_NEWCOPY, Errstat2, ErrMsg2)
         CALL SetErrStat( Errstat2, ErrMsg2, ErrStat, ErrMsg, RoutineName )
      CALL ExtPtfm_CopyOtherState( ExtPtfm%OtherSt(STATE_CURR), ExtPtfm%OtherSt(STATE_PRED), MESH_NEWCOPY, Errstat2, ErrMsg2)
         CALL SetErrStat( Errstat2, ErrMsg2, ErrStat, ErrMsg, RoutineName )
   END IF ! CompSub


   IF (p_FAST%CompMooring == Module_MAP) THEN
         ! Copy values for interpolation/extrapolation:

      DO j = 1, p_FAST%InterpOrder + 1
         MAPp%InputTimes(j) = t_initial - (j - 1) * p_FAST%dt
         !MAP_OutputTimes(i) = t_initial - (j - 1) * dt
      END DO

      DO j = 2, p_FAST%InterpOrder + 1
         CALL MAP_CopyInput (MAPp%Input(1),  MAPp%Input(j),  MESH_NEWCOPY, Errstat2, ErrMsg2)
            CALL SetErrStat( Errstat2, ErrMsg2, ErrStat, ErrMsg, RoutineName )
      END DO
      CALL MAP_CopyInput (MAPp%Input(1),  MAPp%u,  MESH_NEWCOPY, Errstat2, ErrMsg2) ! do this to initialize meshes/allocatable arrays for output of ExtrapInterp routine
         CALL SetErrStat( Errstat2, ErrMsg2, ErrStat, ErrMsg, RoutineName )

         ! Initialize predicted states for j_pc loop:
      CALL MAP_CopyContState   (MAPp%x( STATE_CURR), MAPp%x( STATE_PRED), MESH_NEWCOPY, Errstat2, ErrMsg2)
         CALL SetErrStat( Errstat2, ErrMsg2, ErrStat, ErrMsg, RoutineName )
      CALL MAP_CopyDiscState   (MAPp%xd(STATE_CURR), MAPp%xd(STATE_PRED), MESH_NEWCOPY, Errstat2, ErrMsg2)
         CALL SetErrStat( Errstat2, ErrMsg2, ErrStat, ErrMsg, RoutineName )
      CALL MAP_CopyConstrState (MAPp%z( STATE_CURR), MAPp%z( STATE_PRED), MESH_NEWCOPY, Errstat2, ErrMsg2)
         CALL SetErrStat( Errstat2, ErrMsg2, ErrStat, ErrMsg, RoutineName )
      IF ( p_FAST%n_substeps( MODULE_MAP ) > 1 ) THEN
         CALL MAP_CopyOtherState( MAPp%OtherSt, MAPp%OtherSt_old, MESH_NEWCOPY, Errstat2, ErrMsg2)
            CALL SetErrStat( Errstat2, ErrMsg2, ErrStat, ErrMsg, RoutineName )
      END IF

   ELSEIF (p_FAST%CompMooring == Module_MD) THEN
         ! Copy values for interpolation/extrapolation:

      DO j = 1, p_FAST%InterpOrder + 1
         MD%InputTimes(j) = t_initial - (j - 1) * p_FAST%dt
         !MD_OutputTimes(i) = t_initial - (j - 1) * dt
      END DO

      DO j = 2, p_FAST%InterpOrder + 1
         CALL MD_CopyInput (MD%Input(1),  MD%Input(j),  MESH_NEWCOPY, Errstat2, ErrMsg2)
            CALL SetErrStat( Errstat2, ErrMsg2, ErrStat, ErrMsg, RoutineName )
      END DO
      CALL MD_CopyInput (MD%Input(1),  MD%u,  MESH_NEWCOPY, Errstat2, ErrMsg2) ! do this to initialize meshes/allocatable arrays for output of ExtrapInterp routine
         CALL SetErrStat( Errstat2, ErrMsg2, ErrStat, ErrMsg, RoutineName )

         ! Initialize predicted states for j_pc loop:
      CALL MD_CopyContState   (MD%x( STATE_CURR), MD%x( STATE_PRED), MESH_NEWCOPY, Errstat2, ErrMsg2)
         CALL SetErrStat( Errstat2, ErrMsg2, ErrStat, ErrMsg, RoutineName )
      CALL MD_CopyDiscState   (MD%xd(STATE_CURR), MD%xd(STATE_PRED), MESH_NEWCOPY, Errstat2, ErrMsg2)
         CALL SetErrStat( Errstat2, ErrMsg2, ErrStat, ErrMsg, RoutineName )
      CALL MD_CopyConstrState (MD%z( STATE_CURR), MD%z( STATE_PRED), MESH_NEWCOPY, Errstat2, ErrMsg2)
         CALL SetErrStat( Errstat2, ErrMsg2, ErrStat, ErrMsg, RoutineName )
      CALL MD_CopyOtherState( MD%OtherSt(STATE_CURR), MD%OtherSt(STATE_PRED), MESH_NEWCOPY, Errstat2, ErrMsg2)
         CALL SetErrStat( Errstat2, ErrMsg2, ErrStat, ErrMsg, RoutineName )

   ELSEIF (p_FAST%CompMooring == Module_FEAM) THEN
         ! Copy values for interpolation/extrapolation:

      DO j = 1, p_FAST%InterpOrder + 1
         FEAM%InputTimes(j) = t_initial - (j - 1) * p_FAST%dt
         !FEAM_OutputTimes(i) = t_initial - (j - 1) * dt
      END DO

      DO j = 2, p_FAST%InterpOrder + 1
         CALL FEAM_CopyInput (FEAM%Input(1),  FEAM%Input(j),  MESH_NEWCOPY, Errstat2, ErrMsg2)
            CALL SetErrStat( Errstat2, ErrMsg2, ErrStat, ErrMsg, RoutineName )
      END DO
      CALL FEAM_CopyInput (FEAM%Input(1),  FEAM%u,  MESH_NEWCOPY, Errstat2, ErrMsg2) ! do this to initialize meshes/allocatable arrays for output of ExtrapInterp routine
         CALL SetErrStat( Errstat2, ErrMsg2, ErrStat, ErrMsg, RoutineName )

         ! Initialize predicted states for j_pc loop:
      CALL FEAM_CopyContState   (FEAM%x( STATE_CURR), FEAM%x( STATE_PRED), MESH_NEWCOPY, Errstat2, ErrMsg2)
         CALL SetErrStat( Errstat2, ErrMsg2, ErrStat, ErrMsg, RoutineName )
      CALL FEAM_CopyDiscState   (FEAM%xd(STATE_CURR), FEAM%xd(STATE_PRED), MESH_NEWCOPY, Errstat2, ErrMsg2)
         CALL SetErrStat( Errstat2, ErrMsg2, ErrStat, ErrMsg, RoutineName )
      CALL FEAM_CopyConstrState (FEAM%z( STATE_CURR), FEAM%z( STATE_PRED), MESH_NEWCOPY, Errstat2, ErrMsg2)
         CALL SetErrStat( Errstat2, ErrMsg2, ErrStat, ErrMsg, RoutineName )
      CALL FEAM_CopyOtherState( FEAM%OtherSt(STATE_CURR), FEAM%OtherSt(STATE_PRED), MESH_NEWCOPY, Errstat2, ErrMsg2)
         CALL SetErrStat( Errstat2, ErrMsg2, ErrStat, ErrMsg, RoutineName )

   ELSEIF (p_FAST%CompMooring == Module_Orca) THEN
         ! Copy values for interpolation/extrapolation:

      DO j = 1, p_FAST%InterpOrder + 1
         Orca%InputTimes(j) = t_initial - (j - 1) * p_FAST%dt
      END DO

      DO j = 2, p_FAST%InterpOrder + 1
         CALL Orca_CopyInput (Orca%Input(1),  Orca%Input(j),  MESH_NEWCOPY, Errstat2, ErrMsg2)
            CALL SetErrStat( Errstat2, ErrMsg2, ErrStat, ErrMsg, RoutineName )
      END DO
      CALL Orca_CopyInput (Orca%Input(1),  Orca%u,  MESH_NEWCOPY, Errstat2, ErrMsg2) ! do this to initialize meshes/allocatable arrays for output of ExtrapInterp routine
         CALL SetErrStat( Errstat2, ErrMsg2, ErrStat, ErrMsg, RoutineName )

         ! Initialize predicted states for j_pc loop:
      CALL Orca_CopyContState   (Orca%x( STATE_CURR), Orca%x( STATE_PRED), MESH_NEWCOPY, Errstat2, ErrMsg2)
         CALL SetErrStat( Errstat2, ErrMsg2, ErrStat, ErrMsg, RoutineName )
      CALL Orca_CopyDiscState   (Orca%xd(STATE_CURR), Orca%xd(STATE_PRED), MESH_NEWCOPY, Errstat2, ErrMsg2)
         CALL SetErrStat( Errstat2, ErrMsg2, ErrStat, ErrMsg, RoutineName )
      CALL Orca_CopyConstrState (Orca%z( STATE_CURR), Orca%z( STATE_PRED), MESH_NEWCOPY, Errstat2, ErrMsg2)
         CALL SetErrStat( Errstat2, ErrMsg2, ErrStat, ErrMsg, RoutineName )
      CALL Orca_CopyOtherState( Orca%OtherSt(STATE_CURR), Orca%OtherSt(STATE_PRED), MESH_NEWCOPY, Errstat2, ErrMsg2)
         CALL SetErrStat( Errstat2, ErrMsg2, ErrStat, ErrMsg, RoutineName )
   END IF ! CompMooring


   IF  (p_FAST%CompIce == Module_IceF ) THEN

         ! Copy values for interpolation/extrapolation:
      DO j = 1, p_FAST%InterpOrder + 1
         IceF%InputTimes(j) = t_initial - (j - 1) * p_FAST%dt
         !IceF_OutputTimes(i) = t_initial - (j - 1) * dt
      END DO

      DO j = 2, p_FAST%InterpOrder + 1
         CALL IceFloe_CopyInput (IceF%Input(1),  IceF%Input(j),  MESH_NEWCOPY, Errstat2, ErrMsg2)
            CALL SetErrStat( Errstat2, ErrMsg2, ErrStat, ErrMsg, RoutineName )
      END DO
      CALL IceFloe_CopyInput (IceF%Input(1),  IceF%u,  MESH_NEWCOPY, Errstat2, ErrMsg2) ! do this to initialize meshes/allocatable arrays for output of ExtrapInterp routine
         CALL SetErrStat( Errstat2, ErrMsg2, ErrStat, ErrMsg, RoutineName )


         ! Initialize predicted states for j_pc loop:
      CALL IceFloe_CopyContState   (IceF%x( STATE_CURR), IceF%x( STATE_PRED), MESH_NEWCOPY, Errstat2, ErrMsg2)
         CALL SetErrStat( Errstat2, ErrMsg2, ErrStat, ErrMsg, RoutineName )
      CALL IceFloe_CopyDiscState   (IceF%xd(STATE_CURR), IceF%xd(STATE_PRED), MESH_NEWCOPY, Errstat2, ErrMsg2)
         CALL SetErrStat( Errstat2, ErrMsg2, ErrStat, ErrMsg, RoutineName )
      CALL IceFloe_CopyConstrState (IceF%z( STATE_CURR), IceF%z( STATE_PRED), MESH_NEWCOPY, Errstat2, ErrMsg2)
         CALL SetErrStat( Errstat2, ErrMsg2, ErrStat, ErrMsg, RoutineName )
      CALL IceFloe_CopyOtherState( IceF%OtherSt(STATE_CURR), IceF%OtherSt(STATE_PRED), MESH_NEWCOPY, Errstat2, ErrMsg2)
         CALL SetErrStat( Errstat2, ErrMsg2, ErrStat, ErrMsg, RoutineName )

   ELSEIF  (p_FAST%CompIce == Module_IceD ) THEN

      DO i = 1,p_FAST%numIceLegs

            ! Copy values for interpolation/extrapolation:
         DO j = 1, p_FAST%InterpOrder + 1
            IceD%InputTimes(j,i) = t_initial - (j - 1) * p_FAST%dt
            !IceD%OutputTimes(j,i) = t_initial - (j - 1) * dt
         END DO

         DO j = 2, p_FAST%InterpOrder + 1
            CALL IceD_CopyInput (IceD%Input(1,i),  IceD%Input(j,i),  MESH_NEWCOPY, Errstat2, ErrMsg2)
               CALL SetErrStat( Errstat2, ErrMsg2, ErrStat, ErrMsg, RoutineName )
         END DO
         CALL IceD_CopyInput (IceD%Input(1,i),  IceD%u(i),  MESH_NEWCOPY, Errstat2, ErrMsg2) ! do this to initialize meshes/allocatable arrays for output of ExtrapInterp routine
            CALL SetErrStat( Errstat2, ErrMsg2, ErrStat, ErrMsg, RoutineName )


            ! Initialize predicted states for j_pc loop:
         CALL IceD_CopyContState   (IceD%x( i,STATE_CURR), IceD%x( i,STATE_PRED), MESH_NEWCOPY, Errstat2, ErrMsg2)
            CALL SetErrStat( Errstat2, ErrMsg2, ErrStat, ErrMsg, RoutineName )
         CALL IceD_CopyDiscState   (IceD%xd(i,STATE_CURR), IceD%xd(i,STATE_PRED), MESH_NEWCOPY, Errstat2, ErrMsg2)
            CALL SetErrStat( Errstat2, ErrMsg2, ErrStat, ErrMsg, RoutineName )
         CALL IceD_CopyConstrState (IceD%z( i,STATE_CURR), IceD%z( i,STATE_PRED), MESH_NEWCOPY, Errstat2, ErrMsg2)
            CALL SetErrStat( Errstat2, ErrMsg2, ErrStat, ErrMsg, RoutineName )
         CALL IceD_CopyOtherState( IceD%OtherSt(i,STATE_CURR), IceD%OtherSt(i,STATE_PRED), MESH_NEWCOPY, Errstat2, ErrMsg2)
            CALL SetErrStat( Errstat2, ErrMsg2, ErrStat, ErrMsg, RoutineName )

      END DO ! numIceLegs

   END IF ! CompIce


END SUBROUTINE FAST_InitIOarrays
!----------------------------------------------------------------------------------------------------------------------------------
!> Routine that calls FAST_Solution for one instance of a Turbine data structure. This is a separate subroutine so that the FAST
!! driver programs do not need to change or operate on the individual module level.
SUBROUTINE FAST_Solution_T(t_initial, n_t_global, Turbine, ErrStat, ErrMsg )

   REAL(DbKi),               INTENT(IN   ) :: t_initial           !< initial time
   INTEGER(IntKi),           INTENT(IN   ) :: n_t_global          !< loop counter
   TYPE(FAST_TurbineType),   INTENT(INOUT) :: Turbine             !< all data for one instance of a turbine
   INTEGER(IntKi),           INTENT(  OUT) :: ErrStat             !< Error status of the operation
   CHARACTER(*),             INTENT(  OUT) :: ErrMsg              !< Error message if ErrStat /= ErrID_None

   CALL FAST_Solution(t_initial, n_t_global, Turbine%p_FAST, Turbine%y_FAST, Turbine%m_FAST, &
                  Turbine%ED, Turbine%BD, Turbine%SrvD, Turbine%AD14, Turbine%AD, Turbine%IfW, Turbine%OpFM, Turbine%SC_DX, &
                  Turbine%HD, Turbine%SD, Turbine%ExtPtfm, Turbine%MAP, Turbine%FEAM, Turbine%MD, Turbine%Orca, &
                  Turbine%IceF, Turbine%IceD, Turbine%MeshMapData, ErrStat, ErrMsg )

END SUBROUTINE FAST_Solution_T
!----------------------------------------------------------------------------------------------------------------------------------
!> This routine takes data from n_t_global and gets values at n_t_global + 1
SUBROUTINE FAST_Solution(t_initial, n_t_global, p_FAST, y_FAST, m_FAST, ED, BD, SrvD, AD14, AD, IfW, OpFM, SC_DX, HD, SD, ExtPtfm, &
                         MAPp, FEAM, MD, Orca, IceF, IceD, MeshMapData, ErrStat, ErrMsg )

   REAL(DbKi),               INTENT(IN   ) :: t_initial           !< initial time
   INTEGER(IntKi),           INTENT(IN   ) :: n_t_global          !< loop counter

   TYPE(FAST_ParameterType), INTENT(IN   ) :: p_FAST              !< Parameters for the glue code
   TYPE(FAST_OutputFileType),INTENT(INOUT) :: y_FAST              !< Output variables for the glue code
   TYPE(FAST_MiscVarType),   INTENT(INOUT) :: m_FAST              !< Miscellaneous variables

   TYPE(ElastoDyn_Data),     INTENT(INOUT) :: ED                  !< ElastoDyn data
   TYPE(BeamDyn_Data),       INTENT(INOUT) :: BD                  !< BeamDyn data
   TYPE(ServoDyn_Data),      INTENT(INOUT) :: SrvD                !< ServoDyn data
   TYPE(AeroDyn14_Data),     INTENT(INOUT) :: AD14                !< AeroDyn14 data
   TYPE(AeroDyn_Data),       INTENT(INOUT) :: AD                  !< AeroDyn data
   TYPE(InflowWind_Data),    INTENT(INOUT) :: IfW                 !< InflowWind data
   TYPE(OpenFOAM_Data),      INTENT(INOUT) :: OpFM                !< OpenFOAM data
   TYPE(SCDataEx_Data),      INTENT(INOUT) :: SC_DX               !< Supercontroller Exchange data
   TYPE(HydroDyn_Data),      INTENT(INOUT) :: HD                  !< HydroDyn data
   TYPE(SubDyn_Data),        INTENT(INOUT) :: SD                  !< SubDyn data
   TYPE(ExtPtfm_Data),       INTENT(INOUT) :: ExtPtfm             !< ExtPtfm_MCKF data
   TYPE(MAP_Data),           INTENT(INOUT) :: MAPp                !< MAP data
   TYPE(FEAMooring_Data),    INTENT(INOUT) :: FEAM                !< FEAMooring data
   TYPE(MoorDyn_Data),       INTENT(INOUT) :: MD                  !< Data for the MoorDyn module
   TYPE(OrcaFlex_Data),      INTENT(INOUT) :: Orca                !< OrcaFlex interface data
   TYPE(IceFloe_Data),       INTENT(INOUT) :: IceF                !< IceFloe data
   TYPE(IceDyn_Data),        INTENT(INOUT) :: IceD                !< All the IceDyn data used in time-step loop

   TYPE(FAST_ModuleMapType), INTENT(INOUT) :: MeshMapData         !< Data for mapping between modules

   INTEGER(IntKi),           INTENT(  OUT) :: ErrStat             !< Error status of the operation
   CHARACTER(*),             INTENT(  OUT) :: ErrMsg              !< Error message if ErrStat /= ErrID_None

   ! local variables
   REAL(DbKi)                              :: t_global_next       ! next simulation time (m_FAST%t_global + p_FAST%dt)
   INTEGER(IntKi)                          :: n_t_global_next     ! n_t_global + 1
   INTEGER(IntKi)                          :: j_pc                ! predictor-corrector loop counter
   INTEGER(IntKi)                          :: NumCorrections      ! number of corrections for this time step
   INTEGER(IntKi), parameter               :: MaxCorrections = 20 ! maximum number of corrections allowed
   LOGICAL                                 :: WriteThisStep       ! Whether WriteOutput values will be printed

   INTEGER(IntKi)                          :: I, k                ! generic loop counters

   !REAL(ReKi)                              :: ControlInputGuess   ! value of controller inputs


   INTEGER(IntKi)                          :: ErrStat2
   CHARACTER(ErrMsgLen)                    :: ErrMsg2
   CHARACTER(*), PARAMETER                 :: RoutineName = 'FAST_Solution'


   ErrStat  = ErrID_None
   ErrMsg   = ""
   ErrStat2 = ErrID_None
   ErrMsg2  = ""

   n_t_global_next = n_t_global+1
   t_global_next = t_initial + n_t_global_next*p_FAST%DT  ! = m_FAST%t_global + p_FAST%dt

   y_FAST%WriteThisStep = NeedWriteOutput(n_t_global_next, t_global_next, p_FAST)

      !! determine if the Jacobian should be calculated this time
   IF ( m_FAST%calcJacobian ) THEN ! this was true (possibly at initialization), so we'll advance the time for the next calculation of the Jacobian

      if (p_FAST%CompMooring == Module_Orca .and. n_t_global < 5) then
         m_FAST%NextJacCalcTime = m_FAST%t_global + p_FAST%DT  ! the jacobian calculated with OrcaFlex at t=0 is incorrect, but is okay on the 2nd step (it's not okay for OrcaFlex version 10, so I increased this to 5)
      else
         m_FAST%NextJacCalcTime = m_FAST%t_global + p_FAST%DT_UJac
      end if

   END IF

      ! set number of corrections to be used for this time step:
   IF ( p_FAST%CompElast == Module_BD ) THEN ! BD accelerations have fewer spikes with these corrections on the first several time steps
      if (n_t_global > 2) then ! this 2 should probably be related to p_FAST%InterpOrder
         NumCorrections = p_FAST%NumCrctn
      elseif (n_t_global == 0) then
         NumCorrections = max(p_FAST%NumCrctn,16)
      else
         NumCorrections = max(p_FAST%NumCrctn,1)
      end if
   ELSE
      NumCorrections = p_FAST%NumCrctn
   END IF

      ! the ServoDyn inputs from Simulink are for t, not t+dt, so we're going to overwrite the inputs from
      ! the previous step before we extrapolate these inputs:
   IF ( p_FAST%CompServo == Module_SrvD ) CALL SrvD_SetExternalInputs( p_FAST, m_FAST, SrvD%Input(1) )

   IF ( p_FAST%UseSC ) THEN
      CALL SC_DX_SetOutputs(p_FAST, SrvD%Input(1), SC_DX, ErrStat2, ErrMsg2 )
      CALL SetErrStat(ErrStat2, ErrMsg2, ErrStat, ErrMsg, RoutineName )
   END IF

   !++++++++++++++++++++++++++++++++++++++++++++++++++++++++++++++++++++++++++++++++++++++++++++++++++++++++++++++++++++++++++++
   !! ## Step 1.a: Extrapolate Inputs
   !!
   !! gives predicted values at t+dt
   !++++++++++++++++++++++++++++++++++++++++++++++++++++++++++++++++++++++++++++++++++++++++++++++++++++++++++++++++++++++++++++
   CALL FAST_ExtrapInterpMods( t_global_next, p_FAST, m_FAST, ED, BD, SrvD, AD14, AD, IfW, HD, SD, ExtPtfm, &
                               MAPp, FEAM, MD, Orca, IceF, IceD, ErrStat2, ErrMsg2 )
      CALL SetErrStat(ErrStat2, ErrMsg2, ErrStat, ErrMsg, RoutineName )


   !! predictor-corrector loop:
   j_pc = 0
   do while (j_pc <= NumCorrections)
      WriteThisStep = y_FAST%WriteThisStep .AND. j_pc==NumCorrections

   !++++++++++++++++++++++++++++++++++++++++++++++++++++++++++++++++++++++++++++++++++++++++++++++++++++++++++++++++++++++++++++
   !! ## Step 1.b: Advance states (yield state and constraint values at t_global_next)
   !!
   !! STATE_CURR values of x, xd, z, and OtherSt contain values at m_FAST%t_global;
   !! STATE_PRED values contain values at t_global_next.
   !++++++++++++++++++++++++++++++++++++++++++++++++++++++++++++++++++++++++++++++++++++++++++++++++++++++++++++++++++++++++++++

      CALL FAST_AdvanceStates( t_initial, n_t_global, p_FAST, m_FAST, ED, BD, SrvD, AD14, AD, IfW, OpFM, HD, SD, ExtPtfm, &
                               MAPp, FEAM, MD, Orca, IceF, IceD, MeshMapData, ErrStat2, ErrMsg2, WriteThisStep )
         CALL SetErrStat(ErrStat2, ErrMsg2, ErrStat, ErrMsg, RoutineName )
         IF (ErrStat >= AbortErrLev) RETURN

   !++++++++++++++++++++++++++++++++++++++++++++++++++++++++++++++++++++++++++++++++++++++++++++++++++++++++++++++++++++++++++++
   !! ## Step 1.c: Input-Output Solve
   !++++++++++++++++++++++++++++++++++++++++++++++++++++++++++++++++++++++++++++++++++++++++++++++++++++++++++++++++++++++++++++
      ! save predicted inputs for comparison with corrected value later
      !IF (p_FAST%CheckHSSBrTrqC) THEN
      !   ControlInputGuess = ED%Input(1)%HSSBrTrqC
      !END IF

      CALL CalcOutputs_And_SolveForInputs( n_t_global, t_global_next,  STATE_PRED, m_FAST%calcJacobian, m_FAST%NextJacCalcTime, &
         p_FAST, m_FAST, WriteThisStep, ED, BD, SrvD, AD14, AD, IfW, OpFM, HD, SD, ExtPtfm, MAPp, FEAM, MD, Orca, IceF, IceD, MeshMapData, ErrStat2, ErrMsg2 )
         CALL SetErrStat(ErrStat2, ErrMsg2, ErrStat, ErrMsg, RoutineName )
         IF (ErrStat >= AbortErrLev) RETURN

   !++++++++++++++++++++++++++++++++++++++++++++++++++++++++++++++++++++++++++++++++++++++++++++++++++++++++++++++++++++++++++++
   !! ## Step 2: Correct (continue in loop)
   !++++++++++++++++++++++++++++++++++++++++++++++++++++++++++++++++++++++++++++++++++++++++++++++++++++++++++++++++++++++++++++
      j_pc = j_pc + 1

      !   ! Check if the predicted inputs were significantly different than the corrected inputs
      !   ! (values before and after CalcOutputs_And_SolveForInputs)
      !if (j_pc > NumCorrections) then
      !
      !   !if (p_FAST%CheckHSSBrTrqC) then
      !   !   if ( abs(ControlInputGuess - ED%Input(1)%HSSBrTrqC) > 50.0_ReKi ) then ! I randomly picked 50 N-m
      !   !      NumCorrections = min(p_FAST%NumCrctn + 1, MaxCorrections)
      !   !      ! print *, 'correction:', t_global_next, NumCorrections
      !   !      cycle
      !   !   end if
      !   !end if
      !
      !   ! check pitch position input to structural code (not implemented, yet)
      !end if

   enddo ! j_pc

   if (p_FAST%UseSC ) then
      call SC_DX_SetInputs(p_FAST, SrvD%y, SC_DX, ErrStat2, ErrMsg2 )
      call SetErrStat( ErrStat2, ErrMsg2, ErrStat, ErrMsg, RoutineName )
   end if

   !++++++++++++++++++++++++++++++++++++++++++++++++++++++++++++++++++++++++++++++++++++++++++++++++++++++++++++++++++++++++++++
   !! ## Step 3: Save all final variables (advance to next time)
   !++++++++++++++++++++++++++++++++++++++++++++++++++++++++++++++++++++++++++++++++++++++++++++++++++++++++++++++++++++++++++++

   !----------------------------------------------------------------------------------------
   !! copy the final predicted states from step t_global_next to actual states for that step
   !----------------------------------------------------------------------------------------

      ! ElastoDyn: copy final predictions to actual states
   CALL ED_CopyContState   (ED%x( STATE_PRED), ED%x( STATE_CURR), MESH_UPDATECOPY, Errstat2, ErrMsg2)
      CALL SetErrStat(ErrStat2, ErrMsg2, ErrStat, ErrMsg, RoutineName )
   CALL ED_CopyDiscState   (ED%xd(STATE_PRED), ED%xd(STATE_CURR), MESH_UPDATECOPY, Errstat2, ErrMsg2)
      CALL SetErrStat(ErrStat2, ErrMsg2, ErrStat, ErrMsg, RoutineName )
   CALL ED_CopyConstrState (ED%z( STATE_PRED), ED%z( STATE_CURR), MESH_UPDATECOPY, Errstat2, ErrMsg2)
      CALL SetErrStat(ErrStat2, ErrMsg2, ErrStat, ErrMsg, RoutineName )
   CALL ED_CopyOtherState (ED%OtherSt( STATE_PRED), ED%OtherSt( STATE_CURR), MESH_UPDATECOPY, Errstat2, ErrMsg2)
      CALL SetErrStat(ErrStat2, ErrMsg2, ErrStat, ErrMsg, RoutineName )


      ! BeamDyn: copy final predictions to actual states
   IF ( p_FAST%CompElast == Module_BD ) THEN
      DO k=1,p_FAST%nBeams
         CALL BD_CopyContState   (BD%x( k,STATE_PRED), BD%x( k,STATE_CURR), MESH_UPDATECOPY, Errstat2, ErrMsg2)
            CALL SetErrStat(ErrStat2, ErrMsg2, ErrStat, ErrMsg, RoutineName )
         CALL BD_CopyDiscState   (BD%xd(k,STATE_PRED), BD%xd(k,STATE_CURR), MESH_UPDATECOPY, Errstat2, ErrMsg2)
            CALL SetErrStat(ErrStat2, ErrMsg2, ErrStat, ErrMsg, RoutineName )
         CALL BD_CopyConstrState (BD%z( k,STATE_PRED), BD%z( k,STATE_CURR), MESH_UPDATECOPY, Errstat2, ErrMsg2)
            CALL SetErrStat(ErrStat2, ErrMsg2, ErrStat, ErrMsg, RoutineName )
         CALL BD_CopyOtherState (BD%OtherSt( k,STATE_PRED), BD%OtherSt( k,STATE_CURR), MESH_UPDATECOPY, Errstat2, ErrMsg2)
            CALL SetErrStat(ErrStat2, ErrMsg2, ErrStat, ErrMsg, RoutineName )
      END DO
   END IF


      ! AeroDyn: copy final predictions to actual states; copy current outputs to next
   IF ( p_FAST%CompAero == Module_AD14 ) THEN
      CALL AD14_CopyContState   (AD14%x( STATE_PRED), AD14%x( STATE_CURR), MESH_UPDATECOPY, Errstat2, ErrMsg2)
         CALL SetErrStat(ErrStat2, ErrMsg2, ErrStat, ErrMsg, RoutineName )
      CALL AD14_CopyDiscState   (AD14%xd(STATE_PRED), AD14%xd(STATE_CURR), MESH_UPDATECOPY, Errstat2, ErrMsg2)
         CALL SetErrStat(ErrStat2, ErrMsg2, ErrStat, ErrMsg, RoutineName )
      CALL AD14_CopyConstrState (AD14%z( STATE_PRED), AD14%z( STATE_CURR), MESH_UPDATECOPY, Errstat2, ErrMsg2)
         CALL SetErrStat(ErrStat2, ErrMsg2, ErrStat, ErrMsg, RoutineName )
      CALL AD14_CopyOtherState (AD14%OtherSt(STATE_PRED), AD14%OtherSt(STATE_CURR), MESH_UPDATECOPY, Errstat2, ErrMsg2)
         CALL SetErrStat(ErrStat2, ErrMsg2, ErrStat, ErrMsg, RoutineName )
   ELSEIF ( p_FAST%CompAero == Module_AD ) THEN
      CALL AD_CopyContState   (AD%x( STATE_PRED), AD%x( STATE_CURR), MESH_UPDATECOPY, Errstat2, ErrMsg2)
         CALL SetErrStat(ErrStat2, ErrMsg2, ErrStat, ErrMsg, RoutineName )
      CALL AD_CopyDiscState   (AD%xd(STATE_PRED), AD%xd(STATE_CURR), MESH_UPDATECOPY, Errstat2, ErrMsg2)
         CALL SetErrStat(ErrStat2, ErrMsg2, ErrStat, ErrMsg, RoutineName )
      CALL AD_CopyConstrState (AD%z( STATE_PRED), AD%z( STATE_CURR), MESH_UPDATECOPY, Errstat2, ErrMsg2)
         CALL SetErrStat(ErrStat2, ErrMsg2, ErrStat, ErrMsg, RoutineName )
      CALL AD_CopyOtherState (AD%OtherSt(STATE_PRED), AD%OtherSt(STATE_CURR), MESH_UPDATECOPY, Errstat2, ErrMsg2)
         CALL SetErrStat(ErrStat2, ErrMsg2, ErrStat, ErrMsg, RoutineName )
   END IF


   ! InflowWind: copy final predictions to actual states; copy current outputs to next
   IF ( p_FAST%CompInflow == Module_IfW ) THEN
      CALL InflowWind_CopyContState   (IfW%x( STATE_PRED), IfW%x( STATE_CURR), MESH_UPDATECOPY, Errstat2, ErrMsg2)
         CALL SetErrStat(ErrStat2, ErrMsg2, ErrStat, ErrMsg, RoutineName )
      CALL InflowWind_CopyDiscState   (IfW%xd(STATE_PRED), IfW%xd(STATE_CURR), MESH_UPDATECOPY, Errstat2, ErrMsg2)
         CALL SetErrStat(ErrStat2, ErrMsg2, ErrStat, ErrMsg, RoutineName )
      CALL InflowWind_CopyConstrState (IfW%z( STATE_PRED), IfW%z( STATE_CURR), MESH_UPDATECOPY, Errstat2, ErrMsg2)
         CALL SetErrStat(ErrStat2, ErrMsg2, ErrStat, ErrMsg, RoutineName )
      CALL InflowWind_CopyOtherState (IfW%OtherSt( STATE_PRED), IfW%OtherSt( STATE_CURR), MESH_UPDATECOPY, Errstat2, ErrMsg2)
         CALL SetErrStat(ErrStat2, ErrMsg2, ErrStat, ErrMsg, RoutineName )
   END IF


   ! ServoDyn: copy final predictions to actual states; copy current outputs to next
   IF ( p_FAST%CompServo == Module_SrvD ) THEN
      CALL SrvD_CopyContState   (SrvD%x( STATE_PRED), SrvD%x( STATE_CURR), MESH_UPDATECOPY, Errstat2, ErrMsg2)
         CALL SetErrStat(ErrStat2, ErrMsg2, ErrStat, ErrMsg, RoutineName )
      CALL SrvD_CopyDiscState   (SrvD%xd(STATE_PRED), SrvD%xd(STATE_CURR), MESH_UPDATECOPY, Errstat2, ErrMsg2)
         CALL SetErrStat(ErrStat2, ErrMsg2, ErrStat, ErrMsg, RoutineName )
      CALL SrvD_CopyConstrState (SrvD%z( STATE_PRED), SrvD%z( STATE_CURR), MESH_UPDATECOPY, Errstat2, ErrMsg2)
         CALL SetErrStat(ErrStat2, ErrMsg2, ErrStat, ErrMsg, RoutineName )
      CALL SrvD_CopyOtherState (SrvD%OtherSt( STATE_PRED), SrvD%OtherSt( STATE_CURR), MESH_UPDATECOPY, Errstat2, ErrMsg2)
         CALL SetErrStat(ErrStat2, ErrMsg2, ErrStat, ErrMsg, RoutineName )
   END IF


   ! HydroDyn: copy final predictions to actual states
   IF ( p_FAST%CompHydro == Module_HD ) THEN
      CALL HydroDyn_CopyContState   (HD%x( STATE_PRED), HD%x( STATE_CURR), MESH_UPDATECOPY, Errstat2, ErrMsg2)
         CALL SetErrStat(ErrStat2, ErrMsg2, ErrStat, ErrMsg, RoutineName )
      CALL HydroDyn_CopyDiscState   (HD%xd(STATE_PRED), HD%xd(STATE_CURR), MESH_UPDATECOPY, Errstat2, ErrMsg2)
         CALL SetErrStat(ErrStat2, ErrMsg2, ErrStat, ErrMsg, RoutineName )
      CALL HydroDyn_CopyConstrState (HD%z( STATE_PRED), HD%z( STATE_CURR), MESH_UPDATECOPY, Errstat2, ErrMsg2)
         CALL SetErrStat(ErrStat2, ErrMsg2, ErrStat, ErrMsg, RoutineName )
      CALL HydroDyn_CopyOtherState (HD%OtherSt(STATE_PRED), HD%OtherSt(STATE_CURR), MESH_UPDATECOPY, Errstat2, ErrMsg2)
         CALL SetErrStat(ErrStat2, ErrMsg2, ErrStat, ErrMsg, RoutineName )
   END IF


   ! SubDyn: copy final predictions to actual states
   IF ( p_FAST%CompSub == Module_SD ) THEN
      CALL SD_CopyContState   (SD%x( STATE_PRED), SD%x( STATE_CURR), MESH_UPDATECOPY, Errstat2, ErrMsg2)
         CALL SetErrStat(ErrStat2, ErrMsg2, ErrStat, ErrMsg, RoutineName )
      CALL SD_CopyDiscState   (SD%xd(STATE_PRED), SD%xd(STATE_CURR), MESH_UPDATECOPY, Errstat2, ErrMsg2)
         CALL SetErrStat(ErrStat2, ErrMsg2, ErrStat, ErrMsg, RoutineName )
      CALL SD_CopyConstrState (SD%z( STATE_PRED), SD%z( STATE_CURR), MESH_UPDATECOPY, Errstat2, ErrMsg2)
         CALL SetErrStat(ErrStat2, ErrMsg2, ErrStat, ErrMsg, RoutineName )
      CALL SD_CopyOtherState (SD%OtherSt(STATE_PRED), SD%OtherSt(STATE_CURR), MESH_UPDATECOPY, Errstat2, ErrMsg2)
         CALL SetErrStat(ErrStat2, ErrMsg2, ErrStat, ErrMsg, RoutineName )
   ELSE IF ( p_FAST%CompSub == Module_ExtPtfm ) THEN
      CALL ExtPtfm_CopyContState   (ExtPtfm%x( STATE_PRED), ExtPtfm%x( STATE_CURR), MESH_UPDATECOPY, Errstat2, ErrMsg2)
         CALL SetErrStat(ErrStat2, ErrMsg2, ErrStat, ErrMsg, RoutineName )
      CALL ExtPtfm_CopyDiscState   (ExtPtfm%xd(STATE_PRED), ExtPtfm%xd(STATE_CURR), MESH_UPDATECOPY, Errstat2, ErrMsg2)
         CALL SetErrStat(ErrStat2, ErrMsg2, ErrStat, ErrMsg, RoutineName )
      CALL ExtPtfm_CopyConstrState (ExtPtfm%z( STATE_PRED), ExtPtfm%z( STATE_CURR), MESH_UPDATECOPY, Errstat2, ErrMsg2)
         CALL SetErrStat(ErrStat2, ErrMsg2, ErrStat, ErrMsg, RoutineName )
      CALL ExtPtfm_CopyOtherState (ExtPtfm%OtherSt(STATE_PRED), ExtPtfm%OtherSt(STATE_CURR), MESH_UPDATECOPY, Errstat2, ErrMsg2)
         CALL SetErrStat(ErrStat2, ErrMsg2, ErrStat, ErrMsg, RoutineName )
   END IF


   ! MAP: copy final predictions to actual states
   IF (p_FAST%CompMooring == Module_MAP) THEN
      CALL MAP_CopyContState   (MAPp%x( STATE_PRED), MAPp%x( STATE_CURR), MESH_UPDATECOPY, Errstat2, ErrMsg2)
         CALL SetErrStat(ErrStat2, ErrMsg2, ErrStat, ErrMsg, RoutineName )
      CALL MAP_CopyDiscState   (MAPp%xd(STATE_PRED), MAPp%xd(STATE_CURR), MESH_UPDATECOPY, Errstat2, ErrMsg2)
         CALL SetErrStat(ErrStat2, ErrMsg2, ErrStat, ErrMsg, RoutineName )
      CALL MAP_CopyConstrState (MAPp%z( STATE_PRED), MAPp%z( STATE_CURR), MESH_UPDATECOPY, Errstat2, ErrMsg2)
         CALL SetErrStat(ErrStat2, ErrMsg2, ErrStat, ErrMsg, RoutineName )
      !CALL MAP_CopyOtherState (MAPp%OtherSt(STATE_PRED), MAPp%OtherSt(STATE_CURR), MESH_UPDATECOPY, Errstat2, ErrMsg2)
      !   CALL SetErrStat(ErrStat2, ErrMsg2, ErrStat, ErrMsg, RoutineName )
   ELSEIF (p_FAST%CompMooring == Module_MD) THEN
      CALL MD_CopyContState   (MD%x( STATE_PRED), MD%x( STATE_CURR), MESH_UPDATECOPY, Errstat2, ErrMsg2)
         CALL SetErrStat(ErrStat2, ErrMsg2, ErrStat, ErrMsg, RoutineName )
      CALL MD_CopyDiscState   (MD%xd(STATE_PRED), MD%xd(STATE_CURR), MESH_UPDATECOPY, Errstat2, ErrMsg2)
         CALL SetErrStat(ErrStat2, ErrMsg2, ErrStat, ErrMsg, RoutineName )
      CALL MD_CopyConstrState (MD%z( STATE_PRED), MD%z( STATE_CURR), MESH_UPDATECOPY, Errstat2, ErrMsg2)
         CALL SetErrStat(ErrStat2, ErrMsg2, ErrStat, ErrMsg, RoutineName )
      CALL MD_CopyOtherState (MD%OtherSt(STATE_PRED), MD%OtherSt(STATE_CURR), MESH_UPDATECOPY, Errstat2, ErrMsg2)
         CALL SetErrStat(ErrStat2, ErrMsg2, ErrStat, ErrMsg, RoutineName )
   ELSEIF (p_FAST%CompMooring == Module_FEAM) THEN
      CALL FEAM_CopyContState   (FEAM%x( STATE_PRED), FEAM%x( STATE_CURR), MESH_UPDATECOPY, Errstat2, ErrMsg2)
         CALL SetErrStat(ErrStat2, ErrMsg2, ErrStat, ErrMsg, RoutineName )
      CALL FEAM_CopyDiscState   (FEAM%xd(STATE_PRED), FEAM%xd(STATE_CURR), MESH_UPDATECOPY, Errstat2, ErrMsg2)
         CALL SetErrStat(ErrStat2, ErrMsg2, ErrStat, ErrMsg, RoutineName )
      CALL FEAM_CopyConstrState (FEAM%z( STATE_PRED), FEAM%z( STATE_CURR), MESH_UPDATECOPY, Errstat2, ErrMsg2)
         CALL SetErrStat(ErrStat2, ErrMsg2, ErrStat, ErrMsg, RoutineName )
      CALL FEAM_CopyOtherState (FEAM%OtherSt( STATE_PRED), FEAM%OtherSt( STATE_CURR), MESH_UPDATECOPY, Errstat2, ErrMsg2)
         CALL SetErrStat(ErrStat2, ErrMsg2, ErrStat, ErrMsg, RoutineName )
   ELSEIF (p_FAST%CompMooring == Module_Orca) THEN
      CALL Orca_CopyContState   (Orca%x( STATE_PRED), Orca%x( STATE_CURR), MESH_UPDATECOPY, Errstat2, ErrMsg2)
         CALL SetErrStat(ErrStat2, ErrMsg2, ErrStat, ErrMsg, RoutineName )
      CALL Orca_CopyDiscState   (Orca%xd(STATE_PRED), Orca%xd(STATE_CURR), MESH_UPDATECOPY, Errstat2, ErrMsg2)
         CALL SetErrStat(ErrStat2, ErrMsg2, ErrStat, ErrMsg, RoutineName )
      CALL Orca_CopyConstrState (Orca%z( STATE_PRED), Orca%z( STATE_CURR), MESH_UPDATECOPY, Errstat2, ErrMsg2)
         CALL SetErrStat(ErrStat2, ErrMsg2, ErrStat, ErrMsg, RoutineName )
      CALL Orca_CopyOtherState (Orca%OtherSt( STATE_PRED), Orca%OtherSt( STATE_CURR), MESH_UPDATECOPY, Errstat2, ErrMsg2)
         CALL SetErrStat(ErrStat2, ErrMsg2, ErrStat, ErrMsg, RoutineName )
   END IF

         ! IceFloe: copy final predictions to actual states
   IF ( p_FAST%CompIce == Module_IceF ) THEN
      CALL IceFloe_CopyContState   (IceF%x( STATE_PRED), IceF%x( STATE_CURR), MESH_UPDATECOPY, Errstat2, ErrMsg2)
         CALL SetErrStat(ErrStat2, ErrMsg2, ErrStat, ErrMsg, RoutineName )
      CALL IceFloe_CopyDiscState   (IceF%xd(STATE_PRED), IceF%xd(STATE_CURR), MESH_UPDATECOPY, Errstat2, ErrMsg2)
         CALL SetErrStat(ErrStat2, ErrMsg2, ErrStat, ErrMsg, RoutineName )
      CALL IceFloe_CopyConstrState (IceF%z( STATE_PRED), IceF%z( STATE_CURR), MESH_UPDATECOPY, Errstat2, ErrMsg2)
         CALL SetErrStat(ErrStat2, ErrMsg2, ErrStat, ErrMsg, RoutineName )
      CALL IceFloe_CopyOtherState (IceF%OtherSt(STATE_PRED), IceF%OtherSt(STATE_CURR), MESH_UPDATECOPY, Errstat2, ErrMsg2)
         CALL SetErrStat(ErrStat2, ErrMsg2, ErrStat, ErrMsg, RoutineName )
   ELSEIF ( p_FAST%CompIce == Module_IceD ) THEN
      DO i=1,p_FAST%numIceLegs
         CALL IceD_CopyContState   (IceD%x( i,STATE_PRED), IceD%x( i,STATE_CURR), MESH_UPDATECOPY, Errstat2, ErrMsg2)
            CALL SetErrStat(ErrStat2, ErrMsg2, ErrStat, ErrMsg, RoutineName )
         CALL IceD_CopyDiscState   (IceD%xd(i,STATE_PRED), IceD%xd(i,STATE_CURR), MESH_UPDATECOPY, Errstat2, ErrMsg2)
            CALL SetErrStat(ErrStat2, ErrMsg2, ErrStat, ErrMsg, RoutineName )
         CALL IceD_CopyConstrState (IceD%z( i,STATE_PRED), IceD%z( i,STATE_CURR), MESH_UPDATECOPY, Errstat2, ErrMsg2)
            CALL SetErrStat(ErrStat2, ErrMsg2, ErrStat, ErrMsg, RoutineName )
         CALL IceD_CopyOtherState (IceD%OtherSt( i,STATE_PRED), IceD%OtherSt( i,STATE_CURR), MESH_UPDATECOPY, Errstat2, ErrMsg2)
            CALL SetErrStat(ErrStat2, ErrMsg2, ErrStat, ErrMsg, RoutineName )
      END DO
   END IF


   !++++++++++++++++++++++++++++++++++++++++++++++++++++++++++++++++++++++++++++++++++++++++++++++++++++++++++++++++++++++++++++
   !! We've advanced everything to the next time step:
   !++++++++++++++++++++++++++++++++++++++++++++++++++++++++++++++++++++++++++++++++++++++++++++++++++++++++++++++++++++++++++++

   !! update the global time

   m_FAST%t_global = t_global_next


   !----------------------------------------------------------------------------------------
   !! Check to see if we should output data this time step:
   !----------------------------------------------------------------------------------------

   CALL WriteOutputToFile(n_t_global_next, t_global_next, p_FAST, y_FAST, ED, BD, AD14, AD, IfW, OpFM, HD, SD, ExtPtfm, &
                          SrvD, MAPp, FEAM, MD, Orca, IceF, IceD, MeshMapData, ErrStat2, ErrMsg2)
      CALL SetErrStat(ErrStat2, ErrMsg2, ErrStat, ErrMsg, RoutineName )

   !----------------------------------------------------------------------------------------
   !! Display simulation status every SttsTime-seconds (i.e., n_SttsTime steps):
   !----------------------------------------------------------------------------------------

   IF (p_FAST%WrSttsTime) then
      IF ( MOD( n_t_global_next, p_FAST%n_SttsTime ) == 0 ) THEN
            CALL SimStatus( m_FAST%TiLstPrn, m_FAST%PrevClockTime, m_FAST%t_global, p_FAST%TMax, p_FAST%TDesc )

      ENDIF
   ENDIF

END SUBROUTINE FAST_Solution
!----------------------------------------------------------------------------------------------------------------------------------
! ROUTINES TO OUTPUT WRITE DATA TO FILE AT EACH REQUSTED TIME STEP
!----------------------------------------------------------------------------------------------------------------------------------
FUNCTION NeedWriteOutput(n_t_global, t_global, p_FAST)
   INTEGER(IntKi),           INTENT(IN   ) :: n_t_global          !< Current global time step
   REAL(DbKi),               INTENT(IN   ) :: t_global            !< Current global time
   TYPE(FAST_ParameterType), INTENT(IN   ) :: p_FAST              !< Parameters for the glue code

   LOGICAL                                 :: NeedWriteOutput     !< Function result; if true, WriteOutput values are needed on this time step

   IF ( t_global >= p_FAST%TStart )  THEN ! note that if TStart isn't an multiple of DT_out, we will not necessarially start output to the file at TStart
      NeedWriteOutput = MOD( n_t_global, p_FAST%n_DT_Out ) == 0
   ELSE
      NeedWriteOutput = .FALSE.
   END IF

END FUNCTION NeedWriteOutput
!----------------------------------------------------------------------------------------------------------------------------------
!> This routine determines if it's time to write to the output files--based on a previous call to fast_subs::needwriteoutput--, and
!! calls the routine to write to the files with the output data. It should be called after all the output solves for a given time
!! have been completed, and assumes y_FAST\%WriteThisStep has been set.
SUBROUTINE WriteOutputToFile(n_t_global, t_global, p_FAST, y_FAST, ED, BD, AD14, AD, IfW, OpFM, HD, SD, ExtPtfm, &
                             SrvD, MAPp, FEAM, MD, Orca, IceF, IceD, MeshMapData, ErrStat, ErrMsg)
!...............................................................................................................................
   INTEGER(IntKi),           INTENT(IN   ) :: n_t_global          !< Current global time step
   REAL(DbKi),               INTENT(IN   ) :: t_global            !< Current global time
   TYPE(FAST_ParameterType), INTENT(IN   ) :: p_FAST              !< Parameters for the glue code
   TYPE(FAST_OutputFileType),INTENT(INOUT) :: y_FAST              !< Output variables for the glue code

   TYPE(ElastoDyn_Data),     INTENT(IN   ) :: ED                  !< ElastoDyn data
   TYPE(BeamDyn_Data),       INTENT(IN   ) :: BD                  !< BeamDyn data
   TYPE(ServoDyn_Data),      INTENT(IN   ) :: SrvD                !< ServoDyn data
   TYPE(AeroDyn14_Data),     INTENT(IN   ) :: AD14                !< AeroDyn14 data
   TYPE(AeroDyn_Data),       INTENT(IN   ) :: AD                  !< AeroDyn data
   TYPE(InflowWind_Data),    INTENT(IN   ) :: IfW                 !< InflowWind data
   TYPE(OpenFOAM_Data),      INTENT(IN   ) :: OpFM                !< OpenFOAM data
   TYPE(HydroDyn_Data),      INTENT(IN   ) :: HD                  !< HydroDyn data
   TYPE(SubDyn_Data),        INTENT(IN   ) :: SD                  !< SubDyn data
   TYPE(ExtPtfm_Data),       INTENT(IN   ) :: ExtPtfm             !< ExtPtfm_MCKF data
   TYPE(MAP_Data),           INTENT(IN   ) :: MAPp                !< MAP data
   TYPE(FEAMooring_Data),    INTENT(IN   ) :: FEAM                !< FEAMooring data
   TYPE(MoorDyn_Data),       INTENT(IN   ) :: MD                  !< MoorDyn data
   TYPE(OrcaFlex_Data),      INTENT(IN   ) :: Orca                !< OrcaFlex interface data
   TYPE(IceFloe_Data),       INTENT(IN   ) :: IceF                !< IceFloe data
   TYPE(IceDyn_Data),        INTENT(IN   ) :: IceD                !< All the IceDyn data used in time-step loop

   TYPE(FAST_ModuleMapType), INTENT(IN   ) :: MeshMapData         !< Data for mapping between modules
   INTEGER(IntKi),           INTENT(  OUT) :: ErrStat             !< Error status of the operation
   CHARACTER(*),             INTENT(  OUT) :: ErrMsg              !< Error message if ErrStat /= ErrID_None


   CHARACTER(*), PARAMETER                 :: RoutineName = 'WriteOutputToFile'

   ErrStat = ErrID_None
   ErrMsg  = ""

      ! Write time-series channel data

  !y_FAST%WriteThisStep = NeedWriteOutput(n_t_global, t_global, p_FAST)
   IF ( y_FAST%WriteThisStep )  THEN

         ! Generate glue-code output file
         CALL WrOutputLine( t_global, p_FAST, y_FAST, IfW%y%WriteOutput, OpFM%y%WriteOutput, ED%y%WriteOutput, &
               AD%y, SrvD%y%WriteOutput, HD%y%WriteOutput, SD%y%WriteOutput, ExtPtfm%y%WriteOutput, MAPp%y%WriteOutput, &
               FEAM%y%WriteOutput, MD%y%WriteOutput, Orca%y%WriteOutput, IceF%y%WriteOutput, IceD%y, BD%y, ErrStat, ErrMsg )

   ENDIF

      ! Write visualization data (and also note that we're ignoring any errors that occur doing so)
   IF ( p_FAST%WrVTK == VTK_Animate ) THEN
      IF ( MOD( n_t_global, p_FAST%n_VTKTime ) == 0 ) THEN
         call WriteVTK(t_global, p_FAST, y_FAST, MeshMapData, ED, BD, AD, IfW, OpFM, HD, SD, ExtPtfm, SrvD, MAPp, FEAM, MD, Orca, IceF, IceD)
      END IF
   END IF


END SUBROUTINE WriteOutputToFile
!----------------------------------------------------------------------------------------------------------------------------------
!> This routine writes the module output to the primary output file(s).
SUBROUTINE WrOutputLine( t, p_FAST, y_FAST, IfWOutput, OpFMOutput, EDOutput, y_AD, SrvDOutput, HDOutput, SDOutput, ExtPtfmOutput,&
                        MAPOutput, FEAMOutput, MDOutput, OrcaOutput, IceFOutput, y_IceD, y_BD, ErrStat, ErrMsg)

   IMPLICIT                        NONE

      ! Passed variables
   REAL(DbKi), INTENT(IN)                  :: t                                  !< Current simulation time, in seconds
   TYPE(FAST_ParameterType), INTENT(IN)    :: p_FAST                             !< Glue-code simulation parameters
   TYPE(FAST_OutputFileType),INTENT(INOUT) :: y_FAST                             !< Glue-code simulation outputs


   REAL(ReKi),               INTENT(IN)    :: IfWOutput (:)                      !< InflowWind WriteOutput values
   REAL(ReKi),               INTENT(IN)    :: OpFMOutput (:)                     !< OpenFOAM WriteOutput values
   REAL(ReKi),               INTENT(IN)    :: EDOutput (:)                       !< ElastoDyn WriteOutput values
   TYPE(AD_OutputType),      INTENT(IN)    :: y_AD                               !< AeroDyn outputs (WriteOutput values are subset of allocated Rotors)
   REAL(ReKi),               INTENT(IN)    :: SrvDOutput (:)                     !< ServoDyn WriteOutput values
   REAL(ReKi),               INTENT(IN)    :: HDOutput (:)                       !< HydroDyn WriteOutput values
   REAL(ReKi),               INTENT(IN)    :: SDOutput (:)                       !< SubDyn WriteOutput values
   REAL(ReKi),               INTENT(IN)    :: ExtPtfmOutput (:)                  !< ExtPtfm_MCKF WriteOutput values
   REAL(ReKi),               INTENT(IN)    :: MAPOutput (:)                      !< MAP WriteOutput values
   REAL(ReKi),               INTENT(IN)    :: FEAMOutput (:)                     !< FEAMooring WriteOutput values
   REAL(ReKi),               INTENT(IN)    :: MDOutput (:)                       !< MoorDyn WriteOutput values
   REAL(ReKi),               INTENT(IN)    :: OrcaOutput (:)                     !< OrcaFlex interface WriteOutput values
   REAL(ReKi),               INTENT(IN)    :: IceFOutput (:)                     !< IceFloe WriteOutput values
   TYPE(IceD_OutputType),    INTENT(IN)    :: y_IceD (:)                         !< IceDyn outputs (WriteOutput values are subset)
   TYPE(BD_OutputType),      INTENT(IN)    :: y_BD (:)                           !< BeamDyn outputs (WriteOutput values are subset)

   INTEGER(IntKi),           INTENT(OUT)   :: ErrStat                            !< Error status
   CHARACTER(*),             INTENT(OUT)   :: ErrMsg                             !< Error message

      ! Local variables.

   CHARACTER(200)                   :: Frmt                                      ! A string to hold a format specifier
   CHARACTER(p_FAST%TChanLen)       :: TmpStr                                    ! temporary string to print the time output as text

   REAL(ReKi)                       :: OutputAry(SIZE(y_FAST%ChannelNames)-1)

   ErrStat = ErrID_None
   ErrMsg  = ''
<<<<<<< HEAD

   CALL FillOutputAry(p_FAST, y_FAST, IfWOutput, OpFMOutput, EDOutput, ADOutput, SrvDOutput, HDOutput, SDOutput, ExtPtfmOutput, &
                      MAPOutput, FEAMOutput, MDOutput, OrcaOutput, IceFOutput, y_IceD, y_BD, OutputAry)
=======
   
   CALL FillOutputAry(p_FAST, y_FAST, IfWOutput, OpFMOutput, EDOutput, y_AD, SrvDOutput, HDOutput, SDOutput, ExtPtfmOutput, &
                      MAPOutput, FEAMOutput, MDOutput, OrcaOutput, IceFOutput, y_IceD, y_BD, OutputAry)   
>>>>>>> 0fede11f

   IF (p_FAST%WrTxtOutFile) THEN

         ! Write one line of tabular output:
   !   Frmt = '(F8.3,'//TRIM(Num2LStr(p%NumOuts))//'(:,A,'//TRIM( p%OutFmt )//'))'
      Frmt = '"'//p_FAST%Delim//'"'//p_FAST%OutFmt      ! format for array elements from individual modules

            ! time
      WRITE( TmpStr, '('//trim(p_FAST%OutFmt_t)//')' ) t
      CALL WrFileNR( y_FAST%UnOu, TmpStr )

         ! write the individual module output (convert to SiKi if necessary, so that we don't need to print so many digits in the exponent)
      CALL WrNumAryFileNR ( y_FAST%UnOu, REAL(OutputAry,SiKi), Frmt, ErrStat, ErrMsg )
         !IF ( ErrStat >= AbortErrLev ) RETURN

         ! write a new line (advance to the next line)
      WRITE (y_FAST%UnOu,'()')

   END IF


   IF (p_FAST%WrBinOutFile) THEN

         ! Write data to array for binary output file

      IF ( y_FAST%n_Out == y_FAST%NOutSteps ) THEN
         ErrStat = ErrID_Warn
         ErrMsg = 'Not all data could be written to the binary output file.'
         !CALL ProgWarn( 'Not all data could be written to the binary output file.' )
         !this really would only happen if we have an error somewhere else, right?
         !otherwise, we could allocate a new, larger array and move existing data
      ELSE
         y_FAST%n_Out = y_FAST%n_Out + 1

            ! store time data
         IF ( y_FAST%n_Out == 1_IntKi .OR. p_FAST%WrBinMod == FileFmtID_WithTime ) THEN
            y_FAST%TimeData(y_FAST%n_Out) = t   ! Time associated with these outputs
         END IF

            ! store individual module data
         y_FAST%AllOutData(:, y_FAST%n_Out) = OutputAry

      END IF

   END IF

   RETURN
END SUBROUTINE WrOutputLine
!----------------------------------------------------------------------------------------------------------------------------------
!> Routine that calls FillOutputAry for one instance of a Turbine data structure. This is a separate subroutine so that the FAST
!! driver programs do not need to change or operate on the individual module level. (Called from Simulink interface.)
SUBROUTINE FillOutputAry_T(Turbine, Outputs)

   TYPE(FAST_TurbineType),   INTENT(IN   ) :: Turbine                          !< all data for one instance of a turbine
   REAL(ReKi),               INTENT(  OUT) :: Outputs(:)                       !< single array of output


      CALL FillOutputAry(Turbine%p_FAST, Turbine%y_FAST, Turbine%IfW%y%WriteOutput, Turbine%OpFM%y%WriteOutput, &
                Turbine%ED%y%WriteOutput, Turbine%AD%y, Turbine%SrvD%y%WriteOutput, &
                Turbine%HD%y%WriteOutput, Turbine%SD%y%WriteOutput, Turbine%ExtPtfm%y%WriteOutput, Turbine%MAP%y%WriteOutput, &
                Turbine%FEAM%y%WriteOutput, Turbine%MD%y%WriteOutput, Turbine%Orca%y%WriteOutput, &
                Turbine%IceF%y%WriteOutput, Turbine%IceD%y, Turbine%BD%y, Outputs)

END SUBROUTINE FillOutputAry_T
!----------------------------------------------------------------------------------------------------------------------------------
!> This routine concatenates all of the WriteOutput values from the module Output into one array to be written to the FAST
!! output file.
SUBROUTINE FillOutputAry(p_FAST, y_FAST, IfWOutput, OpFMOutput, EDOutput, y_AD, SrvDOutput, HDOutput, SDOutput, ExtPtfmOutput, &
                        MAPOutput, FEAMOutput, MDOutput, OrcaOutput, IceFOutput, y_IceD, y_BD, OutputAry)

   TYPE(FAST_ParameterType), INTENT(IN)    :: p_FAST                             !< Glue-code simulation parameters
   TYPE(FAST_OutputFileType),INTENT(IN)    :: y_FAST                             !< Glue-code simulation outputs

   REAL(ReKi),               INTENT(IN)    :: IfWOutput (:)                      !< InflowWind WriteOutput values
   REAL(ReKi),               INTENT(IN)    :: OpFMOutput (:)                     !< OpenFOAM WriteOutput values
   REAL(ReKi),               INTENT(IN)    :: EDOutput (:)                       !< ElastoDyn WriteOutput values
   TYPE(AD_OutputType),      INTENT(IN)    :: y_AD                               !< AeroDyn outputs (WriteOutput values are subset of allocated Rotors)
   REAL(ReKi),               INTENT(IN)    :: SrvDOutput (:)                     !< ServoDyn WriteOutput values
   REAL(ReKi),               INTENT(IN)    :: HDOutput (:)                       !< HydroDyn WriteOutput values
   REAL(ReKi),               INTENT(IN)    :: SDOutput (:)                       !< SubDyn WriteOutput values
   REAL(ReKi),               INTENT(IN)    :: ExtPtfmOutput (:)                  !< ExtPtfm_MCKF WriteOutput values
   REAL(ReKi),               INTENT(IN)    :: MAPOutput (:)                      !< MAP WriteOutput values
   REAL(ReKi),               INTENT(IN)    :: FEAMOutput (:)                     !< FEAMooring WriteOutput values
   REAL(ReKi),               INTENT(IN)    :: MDOutput (:)                       !< MoorDyn WriteOutput values
   REAL(ReKi),               INTENT(IN)    :: OrcaOutput (:)                     !< OrcaFlex interface WriteOutput values
   REAL(ReKi),               INTENT(IN)    :: IceFOutput (:)                     !< IceFloe WriteOutput values
   TYPE(IceD_OutputType),    INTENT(IN)    :: y_IceD (:)                         !< IceDyn outputs (WriteOutput values are subset)
   TYPE(BD_OutputType),      INTENT(IN)    :: y_BD (:)                           !< BeamDyn outputs (WriteOutput values are subset)

   REAL(ReKi),               INTENT(OUT)   :: OutputAry(:)                       !< single array of output

   INTEGER(IntKi)                          :: i                                  ! loop counter
   INTEGER(IntKi)                          :: indxLast                           ! The index of the last row value to be written to AllOutData for this time step (column).
   INTEGER(IntKi)                          :: indxNext                           ! The index of the next row value to be written to AllOutData for this time step (column).


            ! store individual module data into one array for output

      indxLast = 0
      indxNext = 1
      
      IF (y_FAST%numOuts(Module_Glue) > 1) THEN ! if we output more than just the time channel....
         indxLast = indxNext + SIZE(y_FAST%DriverWriteOutput) - 1
         OutputAry(indxNext:indxLast) = y_FAST%DriverWriteOutput
         indxNext = IndxLast + 1
      END IF

      IF ( y_FAST%numOuts(Module_IfW) > 0 ) THEN
         indxLast = indxNext + SIZE(IfWOutput) - 1
         OutputAry(indxNext:indxLast) = IfWOutput
         indxNext = IndxLast + 1
      ELSEIF ( y_FAST%numOuts(Module_OpFM) > 0 ) THEN
         indxLast = indxNext + SIZE(OpFMOutput) - 1
         OutputAry(indxNext:indxLast) = OpFMOutput
         indxNext = IndxLast + 1
      END IF

      IF ( y_FAST%numOuts(Module_ED) > 0 ) THEN
         indxLast = indxNext + SIZE(EDOutput) - 1
         OutputAry(indxNext:indxLast) = EDOutput
         indxNext = IndxLast + 1
      END IF

      IF ( y_FAST%numOuts(Module_BD) > 0 ) THEN
         do i=1,SIZE(y_BD)
            indxLast = indxNext + SIZE(y_BD(i)%WriteOutput) - 1
            OutputAry(indxNext:indxLast) = y_BD(i)%WriteOutput
            indxNext = IndxLast + 1
         end do
      END IF

      IF ( y_FAST%numOuts(Module_AD) > 0 ) THEN
<<<<<<< HEAD
         indxLast = indxNext + SIZE(ADOutput) - 1
         OutputAry(indxNext:indxLast) = ADOutput
         indxNext = IndxLast + 1
      END IF

=======
         do i=1,SIZE(y_AD%Rotors)
            if (allocated(y_AD%Rotors(i)%WriteOutput)) then
               indxLast = indxNext + SIZE(y_AD%Rotors(i)%WriteOutput) - 1
               OutputAry(indxNext:indxLast) = y_AD%Rotors(i)%WriteOutput
               indxNext = IndxLast + 1
            endif
         end do         
      END IF            
         
>>>>>>> 0fede11f
      IF ( y_FAST%numOuts(Module_SrvD) > 0 ) THEN
         indxLast = indxNext + SIZE(SrvDOutput) - 1
         OutputAry(indxNext:indxLast) = SrvDOutput
         indxNext = IndxLast + 1
      END IF

      IF ( y_FAST%numOuts(Module_HD) > 0 ) THEN
         indxLast = indxNext + SIZE(HDOutput) - 1
         OutputAry(indxNext:indxLast) = HDOutput
         indxNext = IndxLast + 1
      END IF

      IF ( y_FAST%numOuts(Module_SD) > 0 ) THEN
         indxLast = indxNext + SIZE(SDOutput) - 1
         OutputAry(indxNext:indxLast) = SDOutput
         indxNext = IndxLast + 1
      ELSE IF ( y_FAST%numOuts(Module_ExtPtfm) > 0 ) THEN
         indxLast = indxNext + SIZE(ExtPtfmOutput) - 1
         OutputAry(indxNext:indxLast) = ExtPtfmOutput
         indxNext = IndxLast + 1
      END IF

      IF ( y_FAST%numOuts(Module_MAP) > 0 ) THEN
         indxLast = indxNext + SIZE(MAPOutput) - 1
         OutputAry(indxNext:indxLast) = MAPOutput
         indxNext = IndxLast + 1
      ELSEIF ( y_FAST%numOuts(Module_MD) > 0 ) THEN
         indxLast = indxNext + SIZE(MDOutput) - 1
         OutputAry(indxNext:indxLast) = MDOutput
         indxNext = IndxLast + 1
      ELSEIF ( y_FAST%numOuts(Module_FEAM) > 0 ) THEN
         indxLast = indxNext + SIZE(FEAMOutput) - 1
         OutputAry(indxNext:indxLast) = FEAMOutput
         indxNext = IndxLast + 1
      ELSEIF ( y_FAST%numOuts(Module_Orca) > 0 ) THEN
         indxLast = indxNext + SIZE(OrcaOutput) - 1
         OutputAry(indxNext:indxLast) = OrcaOutput
         indxNext = IndxLast + 1
      END IF

      IF ( y_FAST%numOuts(Module_IceF) > 0 ) THEN
         indxLast = indxNext + SIZE(IceFOutput) - 1
         OutputAry(indxNext:indxLast) = IceFOutput
         indxNext = IndxLast + 1
      ELSEIF ( y_FAST%numOuts(Module_IceD) > 0 ) THEN
         DO i=1,p_FAST%numIceLegs
            indxLast = indxNext + SIZE(y_IceD(i)%WriteOutput) - 1
            OutputAry(indxNext:indxLast) = y_IceD(i)%WriteOutput
            indxNext = IndxLast + 1
         END DO
      END IF

END SUBROUTINE FillOutputAry
!----------------------------------------------------------------------------------------------------------------------------------
SUBROUTINE WriteVTK(t_global, p_FAST, y_FAST, MeshMapData, ED, BD, AD, IfW, OpFM, HD, SD, ExtPtfm, SrvD, MAPp, FEAM, MD, Orca, IceF, IceD)
   REAL(DbKi),               INTENT(IN   ) :: t_global            !< Current global time
   TYPE(FAST_ParameterType), INTENT(IN   ) :: p_FAST              !< Parameters for the glue code
   TYPE(FAST_OutputFileType),INTENT(INOUT) :: y_FAST              !< Output variables for the glue code (only because we're updating VTK_LastWaveIndx)
   TYPE(FAST_ModuleMapType), INTENT(IN   ) :: MeshMapData         !< Data for mapping between modules

   TYPE(ElastoDyn_Data),     INTENT(IN   ) :: ED                  !< ElastoDyn data
   TYPE(BeamDyn_Data),       INTENT(IN   ) :: BD                  !< BeamDyn data
   TYPE(ServoDyn_Data),      INTENT(IN   ) :: SrvD                !< ServoDyn data
   TYPE(AeroDyn_Data),       INTENT(IN   ) :: AD                  !< AeroDyn data
   TYPE(InflowWind_Data),    INTENT(IN   ) :: IfW                 !< InflowWind data
   TYPE(OpenFOAM_Data),      INTENT(IN   ) :: OpFM                !< OpenFOAM data
   TYPE(HydroDyn_Data),      INTENT(IN   ) :: HD                  !< HydroDyn data
   TYPE(SubDyn_Data),        INTENT(IN   ) :: SD                  !< SubDyn data
   TYPE(ExtPtfm_Data),       INTENT(IN   ) :: ExtPtfm             !< ExtPtfm_MCKF data
   TYPE(MAP_Data),           INTENT(IN   ) :: MAPp                !< MAP data
   TYPE(FEAMooring_Data),    INTENT(IN   ) :: FEAM                !< FEAMooring data
   TYPE(MoorDyn_Data),       INTENT(IN   ) :: MD                  !< MoorDyn data
   TYPE(OrcaFlex_Data),      INTENT(IN   ) :: Orca                !< OrcaFlex interface data
   TYPE(IceFloe_Data),       INTENT(IN   ) :: IceF                !< IceFloe data
   TYPE(IceDyn_Data),        INTENT(IN   ) :: IceD                !< All the IceDyn data used in time-step loop


   INTEGER(IntKi)                          :: ErrStat2
   CHARACTER(ErrMsgLen)                    :: ErrMSg2
   CHARACTER(*), PARAMETER                 :: RoutineName = 'WriteVTK'


      IF ( p_FAST%VTK_Type == VTK_Surf ) THEN
         CALL WrVTK_Surfaces(t_global, p_FAST, y_FAST, MeshMapData, ED, BD, AD, IfW, OpFM, HD, SD, SrvD, MAPp, FEAM, MD, Orca, IceF, IceD)
      ELSE IF ( p_FAST%VTK_Type == VTK_Basic ) THEN
         CALL WrVTK_BasicMeshes(p_FAST, y_FAST, MeshMapData, ED, BD, AD, IfW, OpFM, HD, SD, SrvD, MAPp, FEAM, MD, Orca, IceF, IceD)
      ELSE IF ( p_FAST%VTK_Type == VTK_All ) THEN
         CALL WrVTK_AllMeshes(p_FAST, y_FAST, MeshMapData, ED, BD, AD, IfW, OpFM, HD, SD, ExtPtfm, SrvD, MAPp, FEAM, MD, Orca, IceF, IceD)
      ELSE IF (p_FAST%VTK_Type==VTK_Old) THEN
         CALL WriteInputMeshesToFile( ED%Input(1), AD%Input(1), SD%Input(1), HD%Input(1), MAPp%Input(1), BD%Input(1,:), TRIM(p_FAST%OutFileRoot)//'.InputMeshes.bin', ErrStat2, ErrMsg2)
         CALL WriteMotionMeshesToFile(t_global, ED%y, SD%Input(1), SD%y, HD%Input(1), MAPp%Input(1), BD%y, BD%Input(1,:), y_FAST%UnGra, ErrStat2, ErrMsg2, TRIM(p_FAST%OutFileRoot)//'.gra')
   !unOut = -1
   !CALL MeshWrBin ( unOut, AD%y%BladeLoad(2), ErrStat2, ErrMsg2, 'AD_2_ED_loads.bin');  IF (ErrStat2 /= ErrID_None) CALL WrScr(TRIM(ErrMsg2))
   !CALL MeshWrBin ( unOut, ED%Input(1)%BladePtLoads(2),ErrStat2, ErrMsg2, 'AD_2_ED_loads.bin');  IF (ErrStat2 /= ErrID_None) CALL WrScr(TRIM(ErrMsg2))
   !CALL MeshMapWrBin( unOut, AD%y%BladeLoad(2), ED%Input(1)%BladePtLoads(2), MeshMapData%AD_L_2_BDED_B(2), ErrStat2, ErrMsg2, 'AD_2_ED_loads.bin' );  IF (ErrStat2 /= ErrID_None) CALL WrScr(TRIM(ErrMsg2))
   !close( unOut )
      END IF

     y_FAST%VTK_count = y_FAST%VTK_count + 1

END SUBROUTINE WriteVTK
!----------------------------------------------------------------------------------------------------------------------------------
!> This routine writes all the committed meshes to VTK-formatted files. It doesn't bother with returning an error code.
SUBROUTINE WrVTK_AllMeshes(p_FAST, y_FAST, MeshMapData, ED, BD, AD, IfW, OpFM, HD, SD, ExtPtfm, SrvD, MAPp, FEAM, MD, Orca, IceF, IceD)
   use FVW_IO, only: WrVTK_FVW

   TYPE(FAST_ParameterType), INTENT(IN   ) :: p_FAST              !< Parameters for the glue code
   TYPE(FAST_OutputFileType),INTENT(IN   ) :: y_FAST              !< Output variables for the glue code
   TYPE(FAST_ModuleMapType), INTENT(IN   ) :: MeshMapData         !< Data for mapping between modules

   TYPE(ElastoDyn_Data),     INTENT(IN   ) :: ED                  !< ElastoDyn data
   TYPE(BeamDyn_Data),       INTENT(IN   ) :: BD                  !< BeamDyn data
   TYPE(ServoDyn_Data),      INTENT(IN   ) :: SrvD                !< ServoDyn data
   TYPE(AeroDyn_Data),       INTENT(IN   ) :: AD                  !< AeroDyn data
   TYPE(InflowWind_Data),    INTENT(IN   ) :: IfW                 !< InflowWind data
   TYPE(OpenFOAM_Data),      INTENT(IN   ) :: OpFM                !< OpenFOAM data
   TYPE(HydroDyn_Data),      INTENT(IN   ) :: HD                  !< HydroDyn data
   TYPE(SubDyn_Data),        INTENT(IN   ) :: SD                  !< SubDyn data
   TYPE(ExtPtfm_Data),       INTENT(IN   ) :: ExtPtfm             !< ExtPtfm data
   TYPE(MAP_Data),           INTENT(IN   ) :: MAPp                !< MAP data
   TYPE(FEAMooring_Data),    INTENT(IN   ) :: FEAM                !< FEAMooring data
   TYPE(MoorDyn_Data),       INTENT(IN   ) :: MD                  !< MoorDyn data
   TYPE(OrcaFlex_Data),      INTENT(IN   ) :: Orca                !< OrcaFlex interface data
   TYPE(IceFloe_Data),       INTENT(IN   ) :: IceF                !< IceFloe data
   TYPE(IceDyn_Data),        INTENT(IN   ) :: IceD                !< All the IceDyn data used in time-step loop


   logical                                 :: outputFields        ! flag to determine if we want to output the HD mesh fields
   INTEGER(IntKi)                          :: NumBl, k
   INTEGER(IntKi)                          :: j                   ! counter for StC instance at location

   INTEGER(IntKi)                          :: ErrStat2
   CHARACTER(ErrMsgLen)                    :: ErrMSg2
   CHARACTER(*), PARAMETER                 :: RoutineName = 'WrVTK_AllMeshes'



   NumBl = 0
   if (allocated(ED%y%BladeRootMotion)) then
      NumBl = SIZE(ED%y%BladeRootMotion)
   end if



! I'm first going to just put all of the meshes that get mapped together, then decide if we're going to print/plot them all

!  ElastoDyn
   if (allocated(ED%Input)) then

         !  ElastoDyn outputs (motions)
      DO K=1,NumBl
         !%BladeLn2Mesh(K) used only when not BD (see below)
         call MeshWrVTK(p_FAST%TurbinePos, ED%y%BladeRootMotion(K), trim(p_FAST%VTK_OutFileRoot)//'.ED_BladeRootMotion'//trim(num2lstr(k)), y_FAST%VTK_count, p_FAST%VTK_fields, ErrStat2, ErrMsg2, p_FAST%VTK_tWidth )
      END DO

      call MeshWrVTK(p_FAST%TurbinePos, ED%y%TowerLn2Mesh, trim(p_FAST%VTK_OutFileRoot)//'.ED_TowerLn2Mesh_motion', y_FAST%VTK_count, p_FAST%VTK_fields, ErrStat2, ErrMsg2, p_FAST%VTK_tWidth )

! these will get output with their sibling input meshes
      !call MeshWrVTK(p_FAST%TurbinePos, ED%y%HubPtMotion, trim(p_FAST%VTK_OutFileRoot)//'.ED_HubPtMotion', y_FAST%VTK_count, p_FAST%VTK_fields, ErrStat2, ErrMsg2, p_FAST%VTK_tWidth )
      !call MeshWrVTK(p_FAST%TurbinePos, ED%y%NacelleMotion, trim(p_FAST%VTK_OutFileRoot)//'.ED_NacelleMotion', y_FAST%VTK_count, p_FAST%VTK_fields, ErrStat2, ErrMsg2, p_FAST%VTK_tWidth )
      !call MeshWrVTK(p_FAST%TurbinePos, ED%y%PlatformPtMesh, trim(p_FAST%VTK_OutFileRoot)//'.ED_PlatformPtMesh_motion', y_FAST%VTK_count, p_FAST%VTK_fields, ErrStat2, ErrMsg2, p_FAST%VTK_tWidth )

         !  ElastoDyn inputs (loads)
      ! %BladePtLoads used only when not BD (see below)
      call MeshWrVTK(p_FAST%TurbinePos, ED%Input(1)%TowerPtLoads, trim(p_FAST%VTK_OutFileRoot)//'.ED_TowerPtLoads', y_FAST%VTK_count, p_FAST%VTK_fields, ErrStat2, ErrMsg2, p_FAST%VTK_tWidth, ED%y%TowerLn2Mesh )
      call MeshWrVTK(p_FAST%TurbinePos, ED%Input(1)%HubPtLoad, trim(p_FAST%VTK_OutFileRoot)//'.ED_Hub', y_FAST%VTK_count, p_FAST%VTK_fields, ErrStat2, ErrMsg2, p_FAST%VTK_tWidth, ED%y%HubPtMotion )
      call MeshWrVTK(p_FAST%TurbinePos, ED%Input(1)%NacelleLoads, trim(p_FAST%VTK_OutFileRoot)//'.ED_Nacelle' ,y_FAST%VTK_count, p_FAST%VTK_fields, ErrStat2, ErrMsg2, p_FAST%VTK_tWidth, ED%y%NacelleMotion )
      call MeshWrVTK(p_FAST%TurbinePos, ED%Input(1)%PlatformPtMesh, trim(p_FAST%VTK_OutFileRoot)//'.ED_PlatformPtMesh', y_FAST%VTK_count, p_FAST%VTK_fields, ErrStat2, ErrMsg2, p_FAST%VTK_tWidth, ED%y%PlatformPtMesh )
   end if


!  BeamDyn
   IF ( p_FAST%CompElast == Module_BD .and. allocated(BD%Input) .and. allocated(BD%y)) THEN

      do K=1,NumBl
            ! BeamDyn inputs
         !call MeshWrVTK(p_FAST%TurbinePos, BD%Input(1,k)%RootMotion, trim(p_FAST%VTK_OutFileRoot)//'.BD_RootMotion'//trim(num2lstr(k)), y_FAST%VTK_count, p_FAST%VTK_fields, ErrStat2, ErrMsg2, p_FAST%VTK_tWidth )
         call MeshWrVTK(p_FAST%TurbinePos, BD%Input(1,k)%HubMotion, trim(p_FAST%VTK_OutFileRoot)//'.BD_HubMotion'//trim(num2lstr(k)), y_FAST%VTK_count, p_FAST%VTK_fields, ErrStat2, ErrMsg2, p_FAST%VTK_tWidth )
      end do
      if (allocated(MeshMapData%y_BD_BldMotion_4Loads)) then
         do K=1,NumBl
            call MeshWrVTK(p_FAST%TurbinePos, BD%Input(1,k)%DistrLoad, trim(p_FAST%VTK_OutFileRoot)//'.BD_DistrLoad'//trim(num2lstr(k)), y_FAST%VTK_count, p_FAST%VTK_fields, ErrStat2, ErrMsg2, p_FAST%VTK_tWidth, MeshMapData%y_BD_BldMotion_4Loads(k) )
            ! skipping PointLoad
         end do
      elseif (p_FAST%BD_OutputSibling) then
         do K=1,NumBl
            call MeshWrVTK(p_FAST%TurbinePos, BD%Input(1,k)%DistrLoad, trim(p_FAST%VTK_OutFileRoot)//'.BD_Blade'//trim(num2lstr(k)), y_FAST%VTK_count, p_FAST%VTK_fields, ErrStat2, ErrMsg2, p_FAST%VTK_tWidth, BD%y(k)%BldMotion )
            ! skipping PointLoad
         end do
      end if

      do K=1,NumBl
            ! BeamDyn outputs
         call MeshWrVTK(p_FAST%TurbinePos, BD%y(k)%ReactionForce, trim(p_FAST%VTK_OutFileRoot)//'.BD_ReactionForce_RootMotion'//trim(num2lstr(k)), y_FAST%VTK_count, p_FAST%VTK_fields, ErrStat2, ErrMsg2, p_FAST%VTK_tWidth, BD%Input(1,k)%RootMotion )
      end do

      if (.not. p_FAST%BD_OutputSibling) then !otherwise this mesh has been put with the DistrLoad mesh
         do K=1,NumBl
               ! BeamDyn outputs
            call MeshWrVTK(p_FAST%TurbinePos, BD%y(k)%BldMotion, trim(p_FAST%VTK_OutFileRoot)//'.BD_BldMotion'//trim(num2lstr(k)), y_FAST%VTK_count, p_FAST%VTK_fields, ErrStat2, ErrMsg2, p_FAST%VTK_tWidth )
         end do
      end if


   ELSE if (p_FAST%CompElast == Module_ED .and. allocated(ED%Input)) then
      ! ElastoDyn
      DO K=1,NumBl
         call MeshWrVTK(p_FAST%TurbinePos, ED%y%BladeLn2Mesh(K), trim(p_FAST%VTK_OutFileRoot)//'.ED_BladeLn2Mesh_motion'//trim(num2lstr(k)), y_FAST%VTK_count, p_FAST%VTK_fields, ErrStat2, ErrMsg2, p_FAST%VTK_tWidth )
         call MeshWrVTK(p_FAST%TurbinePos, ED%Input(1)%BladePtLoads(K), trim(p_FAST%VTK_OutFileRoot)//'.ED_BladePtLoads'//trim(num2lstr(k)), y_FAST%VTK_count, p_FAST%VTK_fields, ErrStat2, ErrMsg2, p_FAST%VTK_tWidth, ED%y%BladeLn2Mesh(K) )
      END DO
   END IF

!  ServoDyn
   if (allocated(SrvD%Input)) then
      IF ( ALLOCATED(SrvD%Input(1)%NStC) ) THEN
         do j=1,size(SrvD%Input(1)%NStC)
            IF ( ALLOCATED(SrvD%Input(1)%NStC(j)%Mesh) ) THEN
               IF ( SrvD%Input(1)%NStC(j)%Mesh(1)%Committed ) THEN
                  !call MeshWrVTK(p_FAST%TurbinePos, SrvD%Input(1)%NStC(j)%Mesh(1), trim(p_FAST%VTK_OutFileRoot)//'.SrvD_NStC_Motion'//trim(num2lstr(j)), y_FAST%VTK_count, p_FAST%VTK_fields, ErrStat2, ErrMsg2, p_FAST%VTK_tWidth )
                  call MeshWrVTK(p_FAST%TurbinePos, SrvD%y%NStC(j)%Mesh(1), trim(p_FAST%VTK_OutFileRoot)//'.SrvD_NStC'//trim(num2lstr(j)), y_FAST%VTK_count, p_FAST%VTK_fields, ErrStat2, ErrMsg2, p_FAST%VTK_tWidth, SrvD%Input(1)%NStC(j)%Mesh(1) )
               END IF
            ENDIF
         enddo
      ENDIF
      IF ( ALLOCATED(SrvD%Input(1)%TStC) ) THEN
         do j=1,size(SrvD%Input(1)%TStC)
            IF ( ALLOCATED(SrvD%Input(1)%TStC(j)%Mesh) ) THEN
               IF ( SrvD%Input(1)%TStC(j)%Mesh(1)%Committed ) THEN
                  !call MeshWrVTK(p_FAST%TurbinePos, SrvD%Input(1)%TStC(j)%Mesh(1), trim(p_FAST%VTK_OutFileRoot)//'.SrvD_TStC_Motion', y_FAST%VTK_count, p_FAST%VTK_fields, ErrStat2, ErrMsg2, p_FAST%VTK_tWidth )
                  call MeshWrVTK(p_FAST%TurbinePos, SrvD%y%TStC(j)%Mesh(1), trim(p_FAST%VTK_OutFileRoot)//'.SrvD_TStC'//trim(num2lstr(j)), y_FAST%VTK_count, p_FAST%VTK_fields, ErrStat2, ErrMsg2, p_FAST%VTK_tWidth, SrvD%Input(1)%TStC(j)%Mesh(1) )
               ENDIF
            ENDIF
         enddo
     ENDIF
     IF ( ALLOCATED(SrvD%Input(1)%BStC) ) THEN
        do j=1,size(SrvD%Input(1)%BStC)
           IF ( ALLOCATED(SrvD%Input(1)%BStC(j)%Mesh) ) THEN
              DO K=1,size(SrvD%Input(1)%BStC(j)%Mesh)
                 !call MeshWrVTK(p_FAST%TurbinePos, SrvD%Input(1)%BStC(j)%Mesh(k), trim(p_FAST%VTK_OutFileRoot)//'.SrvD_BStC_Motion', y_FAST%VTK_count, p_FAST%VTK_fields, ErrStat2, ErrMsg2, p_FAST%VTK_tWidth )
                 call MeshWrVTK(p_FAST%TurbinePos, SrvD%y%BStC(j)%Mesh(k), trim(p_FAST%VTK_OutFileRoot)//'.SrvD_BStC'//trim(num2lstr(j))//'B'//trim(num2lstr(k)), y_FAST%VTK_count, p_FAST%VTK_fields, ErrStat2, ErrMsg2, p_FAST%VTK_tWidth, SrvD%Input(1)%BStC(j)%Mesh(k) )
              ENDDO
           END IF
         enddo
      ENDIF
      IF ( ALLOCATED(SrvD%Input(1)%SStC) ) THEN
         do j=1,size(SrvD%Input(1)%SStC)
            IF ( ALLOCATED(SrvD%Input(1)%SStC(j)%Mesh) ) THEN
               IF ( SrvD%Input(1)%SStC(j)%Mesh(1)%Committed ) THEN
                  !call MeshWrVTK(p_FAST%TurbinePos, SrvD%Input(1)%SStC(j)%Mesh(1), trim(p_FAST%VTK_OutFileRoot)//'.SrvD_SStC_Motion', y_FAST%VTK_count, p_FAST%VTK_fields, ErrStat2, ErrMsg2, p_FAST%VTK_tWidth )
                  call MeshWrVTK(p_FAST%TurbinePos, SrvD%y%SStC(j)%Mesh(1), trim(p_FAST%VTK_OutFileRoot)//'.SrvD_SStC'//trim(num2lstr(j)), y_FAST%VTK_count, p_FAST%VTK_fields, ErrStat2, ErrMsg2, p_FAST%VTK_tWidth, SrvD%Input(1)%SStC(j)%Mesh(1) )
               ENDIF
            ENDIF
         enddo
     ENDIF
   end if
   
      
!  AeroDyn   
   IF ( p_FAST%CompAero == Module_AD .and. allocated(AD%Input)) THEN 
               
      if (allocated(AD%Input(1)%rotors(1)%BladeRootMotion)) then      
      
         DO K=1,NumBl   
            call MeshWrVTK(p_FAST%TurbinePos, AD%Input(1)%rotors(1)%BladeRootMotion(K), trim(p_FAST%VTK_OutFileRoot)//'.AD_BladeRootMotion'//trim(num2lstr(k)), y_FAST%VTK_count, p_FAST%VTK_fields, ErrStat2, ErrMsg2, p_FAST%VTK_tWidth )
            !call MeshWrVTK(p_FAST%TurbinePos, AD%Input(1)%BladeMotion(K), trim(p_FAST%VTK_OutFileRoot)//'.AD_BladeMotion'//trim(num2lstr(k)), y_FAST%VTK_count, p_FAST%VTK_fields, ErrStat2, ErrMsg2, p_FAST%VTK_tWidth )
         END DO

         call MeshWrVTK(p_FAST%TurbinePos, AD%Input(1)%rotors(1)%HubMotion, trim(p_FAST%VTK_OutFileRoot)//'.AD_HubMotion', y_FAST%VTK_count, p_FAST%VTK_fields, ErrStat2, ErrMsg2, p_FAST%VTK_tWidth )
         !call MeshWrVTK(p_FAST%TurbinePos, AD%Input(1)%TowerMotion, trim(p_FAST%VTK_OutFileRoot)//'.AD_TowerMotion', y_FAST%VTK_count, p_FAST%VTK_fields, ErrStat2, ErrMsg2, p_FAST%VTK_tWidth )
               
         DO K=1,NumBl   
            call MeshWrVTK(p_FAST%TurbinePos, AD%y%rotors(1)%BladeLoad(K), trim(p_FAST%VTK_OutFileRoot)//'.AD_Blade'//trim(num2lstr(k)), y_FAST%VTK_count, p_FAST%VTK_fields, ErrStat2, ErrMsg2, p_FAST%VTK_tWidth, AD%Input(1)%rotors(1)%BladeMotion(k) )
         END DO            
         call MeshWrVTK(p_FAST%TurbinePos, AD%y%rotors(1)%TowerLoad, trim(p_FAST%VTK_OutFileRoot)//'.AD_Tower', y_FAST%VTK_count, p_FAST%VTK_fields, ErrStat2, ErrMsg2, p_FAST%VTK_tWidth, AD%Input(1)%rotors(1)%TowerMotion )
         
      end if

         ! FVW submodule of AD15
      if (allocated(AD%m%FVW_u)) then
         if (allocated(AD%m%FVW_u(1)%WingsMesh)) then
            DO K=1,NumBl
               call MeshWrVTK(p_FAST%TurbinePos, AD%m%FVW_u(1)%WingsMesh(k), trim(p_FAST%VTK_OutFileRoot)//'.FVW_WingsMesh'//trim(num2lstr(k)), y_FAST%VTK_count, p_FAST%VTK_fields, ErrStat2, ErrMsg2, p_FAST%VTK_tWidth, AD%Input(1)%rotors(1)%BladeMotion(k) )
               !call MeshWrVTK(p_FAST%TurbinePos, AD%Input(1)%BladeMotion(K), trim(p_FAST%OutFileRoot)//'.AD_BladeMotion'//trim(num2lstr(k)), y_FAST%VTK_count, p_FAST%VTK_fields, ErrStat2, ErrMsg2 )
            END DO
            ! Free wake
            call WrVTK_FVW(AD%p%FVW, AD%x(1)%FVW, AD%z(1)%FVW, AD%m%FVW, trim(p_FAST%VTK_OutFileRoot)//'.FVW', y_FAST%VTK_count, p_FAST%VTK_tWidth, bladeFrame=.FALSE.)  ! bladeFrame==.FALSE. to output in global coords
         end if
      end if
   END IF
   
! HydroDyn            
   IF ( p_FAST%CompHydro == Module_HD .and. allocated(HD%Input)) THEN     
      !TODO: Fix for Visualizaton GJH 4/23/20
      !call MeshWrVTK(p_FAST%TurbinePos, HD%Input(1)%Mesh, trim(p_FAST%VTK_OutFileRoot)//'.HD_Mesh_motion', y_FAST%VTK_count, p_FAST%VTK_fields, ErrStat2, ErrMsg2 )     
      call MeshWrVTK(p_FAST%TurbinePos, HD%Input(1)%Morison%Mesh, trim(p_FAST%VTK_OutFileRoot)//'.HD_Morison_Motion', y_FAST%VTK_count, p_FAST%VTK_fields, ErrStat2, ErrMsg2, p_FAST%VTK_tWidth )
      
      if (HD%y%WamitMesh%Committed) then
!         if (p_FAST%CompSub == Module_NONE) then
!TODO         call MeshWrVTK(p_FAST%TurbinePos, HD%y%WamitMesh, trim(p_FAST%VTK_OutFileRoot)//'.HD_Mesh', y_FAST%VTK_count, p_FAST%VTK_fields, ErrStat2, ErrMsg2, p_FAST%VTK_tWidth, HD%Input(1)%WAMITMesh )
!            outputFields = .false.
!         else
            call MeshWrVTK(p_FAST%TurbinePos, HD%y%WamitMesh, trim(p_FAST%VTK_OutFileRoot)//'.HD_Mesh', y_FAST%VTK_count, p_FAST%VTK_fields, ErrStat2, ErrMsg2, p_FAST%VTK_tWidth, HD%Input(1)%WAMITMesh )
!            outputFields = p_FAST%VTK_fields
!         end if
      endif
      if (HD%y%Morison%Mesh%Committed) then
         call MeshWrVTK(p_FAST%TurbinePos, HD%y%Morison%Mesh, trim(p_FAST%VTK_OutFileRoot)//'.HD_Morison', y_FAST%VTK_count, p_FAST%VTK_fields, ErrStat2, ErrMsg2, p_FAST%VTK_tWidth, HD%Input(1)%Morison%Mesh )
      endif
   END IF

! SubDyn
   IF ( p_FAST%CompSub == Module_SD .and. allocated(SD%Input)) THEN
      !call MeshWrVTK(p_FAST%TurbinePos, SD%Input(1)%TPMesh, trim(p_FAST%VTK_OutFileRoot)//'.SD_TPMesh_motion', y_FAST%VTK_count, p_FAST%VTK_fields, ErrStat2, ErrMsg2, p_FAST%VTK_tWidth )
      call MeshWrVTK(p_FAST%TurbinePos, SD%Input(1)%LMesh, trim(p_FAST%VTK_OutFileRoot)//'.SD_LMesh_y2Mesh', y_FAST%VTK_count, p_FAST%VTK_fields, ErrStat2, ErrMsg2, p_FAST%VTK_tWidth, SD%y%y2Mesh )

      call MeshWrVTK(p_FAST%TurbinePos, SD%y%y1Mesh, trim(p_FAST%VTK_OutFileRoot)//'.SD_y1Mesh_TPMesh', y_FAST%VTK_count, p_FAST%VTK_fields, ErrStat2, ErrMsg2, p_FAST%VTK_tWidth, SD%Input(1)%TPMesh )
      !call MeshWrVTK(p_FAST%TurbinePos, SD%y%y2Mesh, trim(p_FAST%VTK_OutFileRoot)//'.SD_y2Mesh_motion', y_FAST%VTK_count, p_FAST%VTK_fields, ErrStat2, ErrMsg2, p_FAST%VTK_tWidth )
   ELSE IF ( p_FAST%CompSub == Module_ExtPtfm .and. allocated(ExtPtfm%Input)) THEN
      call MeshWrVTK(p_FAST%TurbinePos, ExtPtfm%y%PtfmMesh, trim(p_FAST%VTK_OutFileRoot)//'.ExtPtfm', y_FAST%VTK_count, p_FAST%VTK_fields, ErrStat2, ErrMsg2, p_FAST%VTK_tWidth, ExtPtfm%Input(1)%PtfmMesh )
   END IF

! MAP
   IF ( p_FAST%CompMooring == Module_MAP ) THEN
      if (allocated(MAPp%Input)) then
         call MeshWrVTK(p_FAST%TurbinePos, MAPp%y%PtFairleadLoad, trim(p_FAST%VTK_OutFileRoot)//'.MAP_PtFairlead', y_FAST%VTK_count, p_FAST%VTK_fields, ErrStat2, ErrMsg2, p_FAST%VTK_tWidth, MAPp%Input(1)%PtFairDisplacement )
         !call MeshWrVTK(p_FAST%TurbinePos, MAPp%Input(1)%PtFairDisplacement, trim(p_FAST%VTK_OutFileRoot)//'.MAP_PtFair_motion', y_FAST%VTK_count, p_FAST%VTK_fields, ErrStat2, ErrMsg2, p_FAST%VTK_tWidth )
      end if

! MoorDyn
   ELSEIF ( p_FAST%CompMooring == Module_MD ) THEN
      if (allocated(MD%Input)) then
         call MeshWrVTK(p_FAST%TurbinePos, MD%y%PtFairleadLoad, trim(p_FAST%VTK_OutFileRoot)//'.MD_PtFairlead', y_FAST%VTK_count, p_FAST%VTK_fields, ErrStat2, ErrMsg2, p_FAST%VTK_tWidth, MD%Input(1)%PtFairleadDisplacement )
         !call MeshWrVTK(p_FAST%TurbinePos, MD%Input(1)%PtFairleadDisplacement, trim(p_FAST%VTK_OutFileRoot)//'.MD_PtFair_motion', y_FAST%VTK_count, p_FAST%VTK_fields, ErrStat2, ErrMsg2, p_FAST%VTK_tWidth )
      end if

! FEAMooring
   ELSEIF ( p_FAST%CompMooring == Module_FEAM ) THEN
      if (allocated(FEAM%Input)) then
         call MeshWrVTK(p_FAST%TurbinePos, FEAM%y%PtFairleadLoad, trim(p_FAST%VTK_OutFileRoot)//'.FEAM_PtFairlead', y_FAST%VTK_count, p_FAST%VTK_fields, ErrStat2, ErrMsg2, p_FAST%VTK_tWidth, FEAM%Input(1)%PtFairleadDisplacement )
         !call MeshWrVTK(p_FAST%TurbinePos, FEAM%Input(1)%PtFairleadDisplacement, trim(p_FAST%VTK_OutFileRoot)//'.FEAM_PtFair_motion', y_FAST%VTK_count, p_FAST%VTK_fields, ErrStat2, ErrMsg2, p_FAST%VTK_tWidth )
      end if

! Orca
   ELSEIF ( p_FAST%CompMooring == Module_Orca ) THEN
      if (allocated(Orca%Input)) then
         call MeshWrVTK(p_FAST%TurbinePos, Orca%y%PtfmMesh, trim(p_FAST%VTK_OutFileRoot)//'.Orca_PtfmMesh', y_FAST%VTK_count, p_FAST%VTK_fields, ErrStat2, ErrMsg2, p_FAST%VTK_tWidth, Orca%Input(1)%PtfmMesh )
         !call MeshWrVTK(p_FAST%TurbinePos, Orca%Input(1)%PtfmMesh, trim(p_FAST%VTK_OutFileRoot)//'.Orca_PtfmMesh_motion', y_FAST%VTK_count, p_FAST%VTK_fields, ErrStat2, ErrMsg2, p_FAST%VTK_tWidth )
      end if
   END IF


! IceFloe
   IF ( p_FAST%CompIce == Module_IceF ) THEN
      if (allocated(IceF%Input)) then
         call MeshWrVTK(p_FAST%TurbinePos, IceF%y%iceMesh, trim(p_FAST%VTK_OutFileRoot)//'.IceF_iceMesh', y_FAST%VTK_count, p_FAST%VTK_fields, ErrStat2, ErrMsg2, p_FAST%VTK_tWidth, IceF%Input(1)%iceMesh )
         !call MeshWrVTK(p_FAST%TurbinePos, IceF%Input(1)%iceMesh, trim(p_FAST%VTK_OutFileRoot)//'.IceF_iceMesh_motion', y_FAST%VTK_count, p_FAST%VTK_fields, ErrStat2, ErrMsg2, p_FAST%VTK_tWidth )
      end if

! IceDyn
   ELSEIF ( p_FAST%CompIce == Module_IceD ) THEN
      if (allocated(IceD%Input)) then

         DO k = 1,p_FAST%numIceLegs
            call MeshWrVTK(p_FAST%TurbinePos, IceD%y(k)%PointMesh, trim(p_FAST%VTK_OutFileRoot)//'.IceD_PointMesh'//trim(num2lstr(k)), y_FAST%VTK_count, p_FAST%VTK_fields, ErrStat2, ErrMsg2, p_FAST%VTK_tWidth, IceD%Input(1,k)%PointMesh )
            !call MeshWrVTK(p_FAST%TurbinePos, IceD%Input(1,k)%PointMesh, trim(p_FAST%VTK_OutFileRoot)//'.IceD_PointMesh_motion'//trim(num2lstr(k)), y_FAST%VTK_count, p_FAST%VTK_fields, ErrStat2, ErrMsg2, p_FAST%VTK_tWidth )
         END DO
      end if

   END IF


END SUBROUTINE WrVTK_AllMeshes
!----------------------------------------------------------------------------------------------------------------------------------
!> This routine writes a minimal subset of meshes (enough to visualize the turbine) to VTK-formatted files. It doesn't bother with
!! returning an error code.
SUBROUTINE WrVTK_BasicMeshes(p_FAST, y_FAST, MeshMapData, ED, BD, AD, IfW, OpFM, HD, SD, SrvD, MAPp, FEAM, MD, Orca, IceF, IceD)

   TYPE(FAST_ParameterType), INTENT(IN   ) :: p_FAST              !< Parameters for the glue code
   TYPE(FAST_OutputFileType),INTENT(IN   ) :: y_FAST              !< Output variables for the glue code
   TYPE(FAST_ModuleMapType), INTENT(IN   ) :: MeshMapData         !< Data for mapping between modules

   TYPE(ElastoDyn_Data),     INTENT(IN   ) :: ED                  !< ElastoDyn data
   TYPE(BeamDyn_Data),       INTENT(IN   ) :: BD                  !< BeamDyn data
   TYPE(ServoDyn_Data),      INTENT(IN   ) :: SrvD                !< ServoDyn data
   TYPE(AeroDyn_Data),       INTENT(IN   ) :: AD                  !< AeroDyn data
   TYPE(InflowWind_Data),    INTENT(IN   ) :: IfW                 !< InflowWind data
   TYPE(OpenFOAM_Data),      INTENT(IN   ) :: OpFM                !< OpenFOAM data
   TYPE(HydroDyn_Data),      INTENT(IN   ) :: HD                  !< HydroDyn data
   TYPE(SubDyn_Data),        INTENT(IN   ) :: SD                  !< SubDyn data
   TYPE(MAP_Data),           INTENT(IN   ) :: MAPp                !< MAP data
   TYPE(FEAMooring_Data),    INTENT(IN   ) :: FEAM                !< FEAMooring data
   TYPE(MoorDyn_Data),       INTENT(IN   ) :: MD                  !< MoorDyn data
   TYPE(OrcaFlex_Data),      INTENT(IN   ) :: Orca                !< OrcaFlex interface data
   TYPE(IceFloe_Data),       INTENT(IN   ) :: IceF                !< IceFloe data
   TYPE(IceDyn_Data),        INTENT(IN   ) :: IceD                !< All the IceDyn data used in time-step loop

   logical                                 :: OutputFields
   INTEGER(IntKi)                          :: NumBl, k
   INTEGER(IntKi)                          :: ErrStat2
   CHARACTER(ErrMsgLen)                    :: ErrMSg2
   CHARACTER(*), PARAMETER                 :: RoutineName = 'WrVTK_BasicMeshes'


   NumBl = 0
   if (allocated(ED%y%BladeRootMotion)) then
      NumBl = SIZE(ED%y%BladeRootMotion)
   end if


! Blades
   IF ( p_FAST%CompAero == Module_AD ) THEN  ! These meshes may have airfoil data associated with nodes...
      DO K=1,NumBl   
         call MeshWrVTK(p_FAST%TurbinePos, AD%Input(1)%rotors(1)%BladeMotion(K), trim(p_FAST%VTK_OutFileRoot)//'.AD_Blade'//trim(num2lstr(k)), &
                        y_FAST%VTK_count, p_FAST%VTK_fields, ErrStat2, ErrMsg2, p_FAST%VTK_tWidth, Sib=AD%y%rotors(1)%BladeLoad(K) )
      END DO                  
   ELSE IF ( p_FAST%CompElast == Module_BD ) THEN
      DO K=1,NumBl
         call MeshWrVTK(p_FAST%TurbinePos, BD%y(k)%BldMotion, trim(p_FAST%VTK_OutFileRoot)//'.BD_BldMotion'//trim(num2lstr(k)), &
                        y_FAST%VTK_count, p_FAST%VTK_fields, ErrStat2, ErrMsg2, p_FAST%VTK_tWidth )
      END DO
   ELSE IF ( p_FAST%CompElast == Module_ED ) THEN
      DO K=1,NumBl
         call MeshWrVTK(p_FAST%TurbinePos, ED%y%BladeLn2Mesh(K), trim(p_FAST%VTK_OutFileRoot)//'.ED_BladeLn2Mesh_motion'//trim(num2lstr(k)), &
                        y_FAST%VTK_count, p_FAST%VTK_fields, ErrStat2, ErrMsg2, p_FAST%VTK_tWidth )
      END DO
   END IF

! Nacelle
   call MeshWrVTK(p_FAST%TurbinePos, ED%y%NacelleMotion, trim(p_FAST%VTK_OutFileRoot)//'.ED_Nacelle', y_FAST%VTK_count, &
                  p_FAST%VTK_fields, ErrStat2, ErrMsg2, p_FAST%VTK_tWidth, Sib=ED%Input(1)%NacelleLoads )

! Hub
   call MeshWrVTK(p_FAST%TurbinePos, ED%y%HubPtMotion, trim(p_FAST%VTK_OutFileRoot)//'.ED_Hub', y_FAST%VTK_count, &
                  p_FAST%VTK_fields, ErrStat2, ErrMsg2, p_FAST%VTK_tWidth, Sib=ED%Input(1)%HubPtLoad )
! Tower motions
   call MeshWrVTK(p_FAST%TurbinePos, ED%y%TowerLn2Mesh, trim(p_FAST%VTK_OutFileRoot)//'.ED_TowerLn2Mesh_motion', &
                  y_FAST%VTK_count, p_FAST%VTK_fields, ErrStat2, ErrMsg2, p_FAST%VTK_tWidth )



! Substructure
!   call MeshWrVTK(p_FAST%TurbinePos, ED%y%PlatformPtMesh, trim(p_FAST%VTK_OutFileRoot)//'.ED_PlatformPtMesh_motion', y_FAST%VTK_count, p_FAST%VTK_fields, ErrStat2, ErrMsg2, p_FAST%VTK_tWidth )
!   IF ( p_FAST%CompSub == Module_SD ) THEN
!     call MeshWrVTK(p_FAST%TurbinePos, SD%Input(1)%TPMesh, trim(p_FAST%VTK_OutFileRoot)//'.SD_TPMesh_motion', y_FAST%VTK_count, p_FAST%VTK_fields, ErrStat2, ErrMsg2, p_FAST%VTK_tWidth )
!      call MeshWrVTK(p_FAST%TurbinePos, SD%y%y2Mesh, trim(p_FAST%VTK_OutFileRoot)//'.SD_y2Mesh_motion', y_FAST%VTK_count, ErrStat2, ErrMsg2, p_FAST%VTK_tWidth )
!   END IF

   IF ( p_FAST%CompHydro == Module_HD ) THEN

      if (p_FAST%CompSub == Module_NONE) then
         call MeshWrVTK(p_FAST%TurbinePos, HD%y%WAMITMesh, trim(p_FAST%VTK_OutFileRoot)//'.HD_AllHdroOrigin', y_FAST%VTK_count, p_FAST%VTK_fields, ErrStat2, ErrMsg2, p_FAST%VTK_tWidth, HD%Input(1)%WAMITMesh )
         outputFields = .false.
      else
         OutputFields = p_FAST%VTK_fields
      end if
     !TODO: Fix for Visualization GJH 4/23/20 
     call MeshWrVTK(p_FAST%TurbinePos, HD%Input(1)%Morison%Mesh, trim(p_FAST%VTK_OutFileRoot)//'.HD_Morison', &
                    y_FAST%VTK_count, OutputFields, ErrStat2, ErrMsg2, p_FAST%VTK_tWidth, Sib=HD%y%Morison%Mesh )
   END IF


! Mooring Lines?
!   IF ( p_FAST%CompMooring == Module_MAP ) THEN
!      call MeshWrVTK(p_FAST%TurbinePos, MAPp%Input(1)%PtFairDisplacement, trim(p_FAST%VTK_OutFileRoot)//'.MAP_PtFair_motion', y_FAST%VTK_count, p_FAST%VTK_fields, ErrStat2, ErrMsg2, p_FAST%VTK_tWidth )
!   ELSEIF ( p_FAST%CompMooring == Module_MD ) THEN
!      call MeshWrVTK(p_FAST%TurbinePos, MD%Input(1)%PtFairleadDisplacement, trim(p_FAST%VTK_OutFileRoot)//'.MD_PtFair_motion', y_FAST%VTK_count, p_FAST%VTK_fields, ErrStat2, ErrMsg2, p_FAST%VTK_tWidth )
!   ELSEIF ( p_FAST%CompMooring == Module_FEAM ) THEN
!      call MeshWrVTK(p_FAST%TurbinePos, FEAM%Input(1)%PtFairleadDisplacement, trim(p_FAST%VTK_OutFileRoot)//'FEAM_PtFair_motion', y_FAST%VTK_count, p_FAST%VTK_fields, ErrStat2, ErrMsg2, p_FAST%VTK_tWidth )
!   END IF


END SUBROUTINE WrVTK_BasicMeshes
!----------------------------------------------------------------------------------------------------------------------------------
!> This routine writes a minimal subset of meshes with surfaces to VTK-formatted files. It doesn't bother with
!! returning an error code.
SUBROUTINE WrVTK_Surfaces(t_global, p_FAST, y_FAST, MeshMapData, ED, BD, AD, IfW, OpFM, HD, SD, SrvD, MAPp, FEAM, MD, Orca, IceF, IceD)
   use FVW_IO, only: WrVTK_FVW

   REAL(DbKi),               INTENT(IN   ) :: t_global            !< Current global time
   TYPE(FAST_ParameterType), INTENT(IN   ) :: p_FAST              !< Parameters for the glue code
   TYPE(FAST_OutputFileType),INTENT(INOUT) :: y_FAST              !< Output variables for the glue code (only because we're updating VTK_LastWaveIndx)
   TYPE(FAST_ModuleMapType), INTENT(IN   ) :: MeshMapData         !< Data for mapping between modules

   TYPE(ElastoDyn_Data),     INTENT(IN   ) :: ED                  !< ElastoDyn data
   TYPE(BeamDyn_Data),       INTENT(IN   ) :: BD                  !< BeamDyn data
   TYPE(ServoDyn_Data),      INTENT(IN   ) :: SrvD                !< ServoDyn data
   TYPE(AeroDyn_Data),       INTENT(IN   ) :: AD                  !< AeroDyn data
   TYPE(InflowWind_Data),    INTENT(IN   ) :: IfW                 !< InflowWind data
   TYPE(OpenFOAM_Data),      INTENT(IN   ) :: OpFM                !< OpenFOAM data
   TYPE(HydroDyn_Data),      INTENT(IN   ) :: HD                  !< HydroDyn data
   TYPE(SubDyn_Data),        INTENT(IN   ) :: SD                  !< SubDyn data
   TYPE(MAP_Data),           INTENT(IN   ) :: MAPp                !< MAP data
   TYPE(FEAMooring_Data),    INTENT(IN   ) :: FEAM                !< FEAMooring data
   TYPE(MoorDyn_Data),       INTENT(IN   ) :: MD                  !< MoorDyn data
   TYPE(OrcaFlex_Data),      INTENT(IN   ) :: Orca                !< OrcaFlex interface data
   TYPE(IceFloe_Data),       INTENT(IN   ) :: IceF                !< IceFloe data
   TYPE(IceDyn_Data),        INTENT(IN   ) :: IceD                !< All the IceDyn data used in time-step loop


   logical, parameter                      :: OutputFields = .FALSE. ! due to confusion about what fields mean on a surface, we are going to just output the basic meshes if people ask for fields
   INTEGER(IntKi)                          :: NumBl, k
   INTEGER(IntKi)                          :: ErrStat2
   CHARACTER(ErrMsgLen)                    :: ErrMSg2
   CHARACTER(*), PARAMETER                 :: RoutineName = 'WrVTK_Surfaces'

   NumBl = 0
   if (allocated(ED%y%BladeRootMotion)) then
      NumBl = SIZE(ED%y%BladeRootMotion)
   end if

! Ground (written at initialization)

! Wave elevation
   if ( allocated( p_FAST%VTK_Surface%WaveElev ) ) call WrVTK_WaveElev( t_global, p_FAST, y_FAST, HD)

! Nacelle
   call MeshWrVTK_PointSurface (p_FAST%TurbinePos, ED%y%NacelleMotion, trim(p_FAST%VTK_OutFileRoot)//'.NacelleSurface', &
                                y_FAST%VTK_count, OutputFields, ErrStat2, ErrMsg2, p_FAST%VTK_tWidth , verts = p_FAST%VTK_Surface%NacelleBox, Sib=ED%Input(1)%NacelleLoads )


! Hub
   call MeshWrVTK_PointSurface (p_FAST%TurbinePos, ED%y%HubPtMotion, trim(p_FAST%VTK_OutFileRoot)//'.HubSurface', &
                                y_FAST%VTK_count, OutputFields, ErrStat2, ErrMsg2, p_FAST%VTK_tWidth , &
                                NumSegments=p_FAST%VTK_Surface%NumSectors, radius=p_FAST%VTK_Surface%HubRad, Sib=ED%Input(1)%HubPtLoad )

! Tower motions
   call MeshWrVTK_Ln2Surface (p_FAST%TurbinePos, ED%y%TowerLn2Mesh, trim(p_FAST%VTK_OutFileRoot)//'.TowerSurface', &
                              y_FAST%VTK_count, OutputFields, ErrStat2, ErrMsg2, p_FAST%VTK_tWidth, p_FAST%VTK_Surface%NumSectors, p_FAST%VTK_Surface%TowerRad )

! Blades
   IF ( p_FAST%CompAero == Module_AD ) THEN  ! These meshes may have airfoil data associated with nodes...
      DO K=1,NumBl
         call MeshWrVTK_Ln2Surface (p_FAST%TurbinePos, AD%Input(1)%rotors(1)%BladeMotion(K), trim(p_FAST%VTK_OutFileRoot)//'.Blade'//trim(num2lstr(k))//'Surface', &
                                    y_FAST%VTK_count, OutputFields, ErrStat2, ErrMsg2, p_FAST%VTK_tWidth , verts=p_FAST%VTK_Surface%BladeShape(K)%AirfoilCoords &
                                    ,Sib=AD%y%rotors(1)%BladeLoad(k) )
      END DO                  
   ELSE IF ( p_FAST%CompElast == Module_BD ) THEN
      DO K=1,NumBl
         call MeshWrVTK_Ln2Surface (p_FAST%TurbinePos, BD%y(k)%BldMotion, trim(p_FAST%VTK_OutFileRoot)//'.Blade'//trim(num2lstr(k))//'Surface', &
                                    y_FAST%VTK_count, OutputFields, ErrStat2, ErrMsg2, p_FAST%VTK_tWidth , verts=p_FAST%VTK_Surface%BladeShape(K)%AirfoilCoords )
      END DO
   ELSE IF ( p_FAST%CompElast == Module_ED ) THEN
      DO K=1,NumBl
         call MeshWrVTK_Ln2Surface (p_FAST%TurbinePos, ED%y%BladeLn2Mesh(K), trim(p_FAST%VTK_OutFileRoot)//'.Blade'//trim(num2lstr(k))//'Surface', &
                                    y_FAST%VTK_count, OutputFields, ErrStat2, ErrMsg2, p_FAST%VTK_tWidth , verts=p_FAST%VTK_Surface%BladeShape(K)%AirfoilCoords )
      END DO
   END IF

! Free wake
   if (allocated(AD%m%FVW_u)) then
      if (allocated(AD%m%FVW_u(1)%WingsMesh)) then
         call WrVTK_FVW(AD%p%FVW, AD%x(1)%FVW, AD%z(1)%FVW, AD%m%FVW, trim(p_FAST%VTK_OutFileRoot)//'.FVW', y_FAST%VTK_count, p_FAST%VTK_tWidth, bladeFrame=.FALSE.)  ! bladeFrame==.FALSE. to output in global coords
      end if
   end if


! Platform
! call MeshWrVTK_PointSurface (p_FAST%TurbinePos, ED%y%PlatformPtMesh, trim(p_FAST%VTK_OutFileRoot)//'.PlatformSurface', y_FAST%VTK_count, OutputFields, ErrStat2, ErrMsg2, Radius = p_FAST%VTK_Surface%GroundRad )


! Substructure
!   call MeshWrVTK(p_FAST%TurbinePos, ED%y%PlatformPtMesh, trim(p_FAST%VTK_OutFileRoot)//'.ED_PlatformPtMesh_motion', y_FAST%VTK_count, OutputFields, ErrStat2, ErrMsg2 )
!   IF ( p_FAST%CompSub == Module_SD ) THEN
!     call MeshWrVTK(p_FAST%TurbinePos, SD%Input(1)%TPMesh, trim(p_FAST%VTK_OutFileRoot)//'.SD_TPMesh_motion', y_FAST%VTK_count, OutputFields, ErrStat2, ErrMsg2 )     
!      call MeshWrVTK(p_FAST%TurbinePos, SD%y%y2Mesh, trim(p_FAST%VTK_OutFileRoot)//'.SD_y2Mesh_motion', y_FAST%VTK_count, OutputFields, ErrStat2, ErrMsg2 )        
!   END IF 
!TODO: Fix below section for new Morison GJH 4/23/20
   !   
   !IF ( HD%Input(1)%Morison%Mesh%Committed ) THEN 
   !   !if ( p_FAST%CompSub == Module_NONE ) then ! floating
   !   !   OutputFields = .false.
   !   !else
   !   !   OutputFields = p_FAST%VTK_fields
   !   !end if
   !      
   !   call MeshWrVTK_Ln2Surface (p_FAST%TurbinePos, HD%Input(1)%Morison%Mesh, trim(p_FAST%VTK_OutFileRoot)//'.MorisonSurface', &
   !                              y_FAST%VTK_count, OutputFields, ErrStat2, ErrMsg2, p_FAST%VTK_tWidth, p_FAST%VTK_Surface%NumSectors, &
   !                              p_FAST%VTK_Surface%MorisonRad, Sib=HD%y%Morison%Mesh )
   !END IF
   
   
! Mooring Lines?            
!   IF ( p_FAST%CompMooring == Module_MAP ) THEN
!      call MeshWrVTK(p_FAST%TurbinePos, MAPp%Input(1)%PtFairDisplacement, trim(p_FAST%VTK_OutFileRoot)//'.MAP_PtFair_motion', y_FAST%VTK_count, OutputFields, ErrStat2, ErrMsg2 )
!   ELSEIF ( p_FAST%CompMooring == Module_MD ) THEN
!      call MeshWrVTK(p_FAST%TurbinePos, MD%Input(1)%PtFairleadDisplacement, trim(p_FAST%VTK_OutFileRoot)//'.MD_PtFair_motion', y_FAST%VTK_count, OutputFields, ErrStat2, ErrMsg2 )
!   ELSEIF ( p_FAST%CompMooring == Module_FEAM ) THEN
!      call MeshWrVTK(p_FAST%TurbinePos, FEAM%Input(1)%PtFairleadDisplacement, trim(p_FAST%VTK_OutFileRoot)//'FEAM_PtFair_motion', y_FAST%VTK_count, OutputFields, ErrStat2, ErrMsg2   )
!   END IF


   if (p_FAST%VTK_fields) then
      call WrVTK_BasicMeshes(p_FAST, y_FAST, MeshMapData, ED, BD, AD, IfW, OpFM, HD, SD, SrvD, MAPp, FEAM, MD, Orca, IceF, IceD)
   end if


END SUBROUTINE WrVTK_Surfaces
!----------------------------------------------------------------------------------------------------------------------------------
!> This subroutine writes the wave elevation data for a given time step
SUBROUTINE WrVTK_WaveElev(t_global, p_FAST, y_FAST, HD)

   REAL(DbKi),               INTENT(IN   ) :: t_global            !< Current global time
   TYPE(FAST_ParameterType), INTENT(IN   ) :: p_FAST              !< Parameters for the glue code
   TYPE(FAST_OutputFileType),INTENT(INOUT) :: y_FAST              !< Output variables for the glue code

   TYPE(HydroDyn_Data),      INTENT(IN   ) :: HD                  !< HydroDyn data

   ! local variables
   INTEGER(IntKi)                        :: Un                    ! fortran unit number
   INTEGER(IntKi)                        :: n, iy, ix             ! loop counters
   REAL(SiKi)                            :: t
   CHARACTER(1024)                       :: FileName
   INTEGER(IntKi)                        :: NumberOfPoints
   INTEGER(IntKi), parameter             :: NumberOfLines = 0
   INTEGER(IntKi)                        :: NumberOfPolys
   CHARACTER(1024)                       :: Tstr
   INTEGER(IntKi)                        :: ErrStat2
   CHARACTER(ErrMsgLen)                  :: ErrMsg2
   CHARACTER(*),PARAMETER                :: RoutineName = 'WrVTK_WaveElev'


   NumberOfPoints = size(p_FAST%VTK_surface%WaveElevXY,2)
      ! I'm going to make triangles for now. we should probably just make this a structured file at some point
   NumberOfPolys  = ( p_FAST%VTK_surface%NWaveElevPts(1) - 1 ) * &
                    ( p_FAST%VTK_surface%NWaveElevPts(2) - 1 ) * 2

   !.................................................................
   ! write the data that potentially changes each time step:
   !.................................................................
   ! construct the string for the zero-padded VTK write-out step
   write(Tstr, '(i' // trim(Num2LStr(p_FAST%VTK_tWidth)) //'.'// trim(Num2LStr(p_FAST%VTK_tWidth)) // ')') y_FAST%VTK_count

   ! PolyData (.vtp) - Serial vtkPolyData (unstructured) file
   FileName = TRIM(p_FAST%VTK_OutFileRoot)//'.WaveSurface.'//TRIM(Tstr)//'.vtp'

   call WrVTK_header( FileName, NumberOfPoints, NumberOfLines, NumberOfPolys, Un, ErrStat2, ErrMsg2 )
      if (ErrStat2 >= AbortErrLev) return

! points (nodes, augmented with NumSegments):
      WRITE(Un,'(A)')         '      <Points>'
      WRITE(Un,'(A)')         '        <DataArray type="Float32" NumberOfComponents="3" format="ascii">'

      ! I'm not going to interpolate in time; I'm just going to get the index of the closest wave time value
      t = REAL(t_global,SiKi)
      call GetWaveElevIndx( t, HD%p%WaveTime, y_FAST%VTK_LastWaveIndx )

      n = 1
      do ix=1,p_FAST%VTK_surface%NWaveElevPts(1)
         do iy=1,p_FAST%VTK_surface%NWaveElevPts(2)
            WRITE(Un,VTK_AryFmt) p_FAST%VTK_surface%WaveElevXY(:,n), p_FAST%VTK_surface%WaveElev(y_FAST%VTK_LastWaveIndx,n)
            n = n+1
         end do
      end do

      WRITE(Un,'(A)')         '        </DataArray>'
      WRITE(Un,'(A)')         '      </Points>'


      WRITE(Un,'(A)')         '      <Polys>'
      WRITE(Un,'(A)')         '        <DataArray type="Int32" Name="connectivity" format="ascii">'

      do ix=1,p_FAST%VTK_surface%NWaveElevPts(1)-1
         do iy=1,p_FAST%VTK_surface%NWaveElevPts(2)-1
            n = p_FAST%VTK_surface%NWaveElevPts(1)*(ix-1)+iy - 1 ! points start at 0

            WRITE(Un,'(3(i7))') n,   n+1,                                    n+p_FAST%VTK_surface%NWaveElevPts(2)
            WRITE(Un,'(3(i7))') n+1, n+1+p_FAST%VTK_surface%NWaveElevPts(2), n+p_FAST%VTK_surface%NWaveElevPts(2)

         end do
      end do
      WRITE(Un,'(A)')         '        </DataArray>'

      WRITE(Un,'(A)')         '        <DataArray type="Int32" Name="offsets" format="ascii">'
      do n=1,NumberOfPolys
         WRITE(Un,'(i7)') 3*n
      end do
      WRITE(Un,'(A)')         '        </DataArray>'
      WRITE(Un,'(A)')         '      </Polys>'

      call WrVTK_footer( Un )

END SUBROUTINE WrVTK_WaveElev
!----------------------------------------------------------------------------------------------------------------------------------
!> This function returns the index, Ind, of the XAry closest to XValIn, where XAry is assumed to be periodic. It starts
!! searching at the value of Ind from a previous step.
SUBROUTINE GetWaveElevIndx( XValIn, XAry, Ind )

      ! Argument declarations.

   INTEGER, INTENT(INOUT)       :: Ind                ! Initial and final index into the arrays.

   REAL(SiKi), INTENT(IN)       :: XAry    (:)        !< Array of X values to be interpolated.
   REAL(SiKi), INTENT(IN)       :: XValIn             !< X value to be found


   INTEGER                      :: AryLen             ! Length of the arrays.
   REAL(SiKi)                   :: XVal               !< X to be found (wrapped/periodic)


   AryLen = size(XAry)

      ! Wrap XValIn into the range XAry(1) to XAry(AryLen)
   XVal = MOD(XValIn, XAry(AryLen))



        ! Let's check the limits first.

   IF ( XVal <= XAry(1) )  THEN
      Ind = 1
      RETURN
   ELSE IF ( XVal >= XAry(AryLen) )  THEN
      Ind = AryLen
      RETURN
   ELSE
      ! Set the Ind to the first index if we are at the beginning of XAry
      IF ( XVal <= XAry(2) )  THEN
         Ind = 1
      END IF
   END IF


     ! Let's interpolate!

   Ind = MAX( MIN( Ind, AryLen-1 ), 1 )

   DO

      IF ( XVal < XAry(Ind) )  THEN

         Ind = Ind - 1

      ELSE IF ( XVal >= XAry(Ind+1) )  THEN

         Ind = Ind + 1

      ELSE

         ! XAry(Ind) <= XVal < XAry(Ind+1)
         ! this would make it the "closest" node, but I'm not going to worry about that for visualization purposes
         !if ( XVal > (XAry(Ind+1) + XAry(Ind))/2.0_SiKi ) Ind = Ind + 1

         RETURN

      END IF

   END DO

   RETURN
END SUBROUTINE GetWaveElevIndx
!----------------------------------------------------------------------------------------------------------------------------------
!> This routine writes Input Mesh information to a binary file (for debugging). It both opens and closes the file.
SUBROUTINE WriteInputMeshesToFile(u_ED, u_AD, u_SD, u_HD, u_MAP, u_BD, FileName, ErrStat, ErrMsg)
   TYPE(ED_InputType),        INTENT(IN)  :: u_ED           !< ElastoDyn inputs
   TYPE(AD_InputType),        INTENT(IN)  :: u_AD           !< AeroDyn inputs
   TYPE(SD_InputType),        INTENT(IN)  :: u_SD           !< SubDyn inputs
   TYPE(HydroDyn_InputType),  INTENT(IN)  :: u_HD           !< HydroDyn inputs
   TYPE(MAP_InputType),       INTENT(IN)  :: u_MAP          !< MAP inputs
   TYPE(BD_InputType),        INTENT(IN)  :: u_BD(:)        !< BeamDyn inputs
   CHARACTER(*),              INTENT(IN)  :: FileName       !< Name of file to write this information to
   INTEGER(IntKi)                         :: ErrStat        !< Error status of the operation
   CHARACTER(*)                           :: ErrMsg         !< Error message if ErrStat /= ErrID_None

   INTEGER(IntKi)           :: unOut
   INTEGER(IntKi)           :: K_local
   INTEGER(B4Ki), PARAMETER :: File_ID = 3
   INTEGER(B4Ki)            :: NumBl

      ! Open the binary output file:
   unOut=-1
   CALL GetNewUnit( unOut, ErrStat, ErrMsg )
   CALL OpenBOutFile ( unOut, TRIM(FileName), ErrStat, ErrMsg )
      IF (ErrStat /= ErrID_None) RETURN

   ! note that I'm not doing anything with the errors here, so it won't tell
   ! you there was a problem writing the data unless it was the last call.

      ! Add a file identification number (in case we ever have to change this):
   WRITE( unOut, IOSTAT=ErrStat )   File_ID

      ! Add how many blade meshes there are:
   NumBl =  SIZE(u_ED%BladePtLoads,1)   ! Note that NumBl is B4Ki
   WRITE( unOut, IOSTAT=ErrStat )   NumBl

      ! Add all of the input meshes:
   DO K_local = 1,NumBl
      CALL MeshWrBin( unOut, u_ED%BladePtLoads(K_local), ErrStat, ErrMsg )
   END DO
   CALL MeshWrBin( unOut, u_ED%TowerPtLoads,            ErrStat, ErrMsg )
   CALL MeshWrBin( unOut, u_ED%PlatformPtMesh,          ErrStat, ErrMsg )
   CALL MeshWrBin( unOut, u_SD%TPMesh,                  ErrStat, ErrMsg )
   CALL MeshWrBin( unOut, u_SD%LMesh,                   ErrStat, ErrMsg )
   CALL MeshWrBin( unOut, u_HD%Morison%Mesh,      ErrStat, ErrMsg )
   CALL MeshWrBin( unOut, u_HD%WAMITMesh,                    ErrStat, ErrMsg )
   CALL MeshWrBin( unOut, u_MAP%PtFairDisplacement,     ErrStat, ErrMsg )
      ! Add how many BD blade meshes there are:
   NumBl =  SIZE(u_BD,1)   ! Note that NumBl is B4Ki
   WRITE( unOut, IOSTAT=ErrStat )   NumBl

   DO K_local = 1,NumBl
      CALL MeshWrBin( unOut, u_BD(K_local)%RootMotion, ErrStat, ErrMsg )
      CALL MeshWrBin( unOut, u_BD(K_local)%DistrLoad, ErrStat, ErrMsg )
   END DO

      ! Add how many AD blade meshes there are:
   NumBl =  SIZE(u_AD%rotors(1)%BladeMotion,1)   ! Note that NumBl is B4Ki 
   WRITE( unOut, IOSTAT=ErrStat )   NumBl

   DO K_local = 1,NumBl
      CALL MeshWrBin( unOut, u_AD%rotors(1)%BladeMotion(k_local), ErrStat, ErrMsg )
   END DO    
      
      ! Close the file
   CLOSE(unOut)

END SUBROUTINE WriteInputMeshesToFile
!----------------------------------------------------------------------------------------------------------------------------------
!> This routine writes motion mesh data to a binary file (for rudimentary visualization and debugging). If unOut < 0, a new file
!! will be opened for writing (FileName). It is up to the caller of this routine to close the file.
SUBROUTINE WriteMotionMeshesToFile(time, y_ED, u_SD, y_SD, u_HD, u_MAP, y_BD, u_BD, UnOut, ErrStat, ErrMsg, FileName)
   REAL(DbKi),                 INTENT(IN)    :: time           !< current simulation time
   TYPE(ED_OutputType),        INTENT(IN)    :: y_ED           !< ElastoDyn outputs
   TYPE(SD_InputType),         INTENT(IN)    :: u_SD           !< SubDyn inputs
   TYPE(SD_OutputType),        INTENT(IN)    :: y_SD           !< SubDyn outputs
   TYPE(HydroDyn_InputType),   INTENT(IN)    :: u_HD           !< HydroDyn inputs
   TYPE(MAP_InputType),        INTENT(IN)    :: u_MAP          !< MAP inputs
   TYPE(BD_OutputType),        INTENT(IN)    :: y_BD(:)        !< BeamDyn outputs
   TYPE(BD_InputType),         INTENT(IN)    :: u_BD(:)        !< BeamDyn inputs
   INTEGER(IntKi) ,            INTENT(INOUT) :: unOut          !< Unit number to write where this info should be written. If unOut < 0, a new file will be opened and the opened unit number will be returned.
   CHARACTER(*),               INTENT(IN)    :: FileName       !< If unOut < 0, FileName will be opened for writing this mesh information.

   INTEGER(IntKi), INTENT(OUT)               :: ErrStat        !< Error status of the operation
   CHARACTER(*)  , INTENT(OUT)               :: ErrMsg         !< Error message if ErrStat /= ErrID_None


   REAL(R8Ki)               :: t

   INTEGER(IntKi)           :: K_local
   INTEGER(B4Ki), PARAMETER :: File_ID = 101
   INTEGER(B4Ki)            :: NumBl

   t = time  ! convert to 8-bytes if necessary (DbKi might not be R8Ki)

   ! note that I'm not doing anything with the errors here, so it won't tell
   ! you there was a problem writing the data unless it was the last call.


      ! Open the binary output file and write a header:
   if (unOut<0) then
      CALL GetNewUnit( unOut, ErrStat, ErrMsg )

      CALL OpenBOutFile ( unOut, TRIM(FileName), ErrStat, ErrMsg )
         IF (ErrStat /= ErrID_None) RETURN

         ! Add a file identification number (in case we ever have to change this):
      WRITE( unOut, IOSTAT=ErrStat )   File_ID

         ! Add how many blade meshes there are:
      NumBl =  SIZE(y_ED%BladeLn2Mesh,1)   ! Note that NumBl is B4Ki
      WRITE( unOut, IOSTAT=ErrStat )   NumBl
      NumBl =  SIZE(y_BD,1)   ! Note that NumBl is B4Ki
      WRITE( unOut, IOSTAT=ErrStat )   NumBl
   end if

   WRITE( unOut, IOSTAT=ErrStat ) t

      ! Add all of the meshes with motions:
   DO K_local = 1,SIZE(y_ED%BladeLn2Mesh,1)
      CALL MeshWrBin( unOut, y_ED%BladeLn2Mesh(K_local), ErrStat, ErrMsg )
   END DO
   CALL MeshWrBin( unOut, y_ED%TowerLn2Mesh,            ErrStat, ErrMsg )
   CALL MeshWrBin( unOut, y_ED%PlatformPtMesh,          ErrStat, ErrMsg )
   CALL MeshWrBin( unOut, u_SD%TPMesh,                  ErrStat, ErrMsg )
   CALL MeshWrBin( unOut, y_SD%y2Mesh,                  ErrStat, ErrMsg )
   CALL MeshWrBin( unOut, u_HD%Morison%Mesh,      ErrStat, ErrMsg )
   CALL MeshWrBin( unOut, u_HD%WAMITMesh,                    ErrStat, ErrMsg )
   CALL MeshWrBin( unOut, u_MAP%PtFairDisplacement,     ErrStat, ErrMsg )
   DO K_local = 1,SIZE(y_BD,1)
      CALL MeshWrBin( unOut, u_BD(K_local)%RootMotion, ErrStat, ErrMsg )
      CALL MeshWrBin( unOut, y_BD(K_local)%BldMotion,  ErrStat, ErrMsg )
   END DO

   !
   !   ! Close the file
   !CLOSE(unOut)
   !
END SUBROUTINE WriteMotionMeshesToFile
!----------------------------------------------------------------------------------------------------------------------------------


!++++++++++++++++++++++++++++++++++++++++++++++++++++++++++++++++++++++++++++++++++++++++++++++++++++++++++++++++++++++++++++++++++
! Linerization routines
!++++++++++++++++++++++++++++++++++++++++++++++++++++++++++++++++++++++++++++++++++++++++++++++++++++++++++++++++++++++++++++++++++
!> Routine that calls FAST_Linearize_T for an array of Turbine data structures if the linearization flag is set for each individual turbine.
SUBROUTINE FAST_Linearize_Tary(t_initial, n_t_global, Turbine, ErrStat, ErrMsg)

   REAL(DbKi),               INTENT(IN   ) :: t_initial           !< initial simulation time (almost always 0)
   INTEGER(IntKi),           INTENT(IN   ) :: n_t_global          !< integer time step
   TYPE(FAST_TurbineType),   INTENT(INOUT) :: Turbine(:)          !< all data for one instance of a turbine
   INTEGER(IntKi),           INTENT(  OUT) :: ErrStat             !< Error status of the operation
   CHARACTER(*),             INTENT(  OUT) :: ErrMsg              !< Error message if ErrStat /= ErrID_None

      ! local variables
   INTEGER(IntKi)                          :: i_turb, NumTurbines
   INTEGER(IntKi)                          :: ErrStat2            ! local error status
   CHARACTER(ErrMsgLen)                    :: ErrMsg2             ! local error message
   CHARACTER(*),             PARAMETER     :: RoutineName = 'FAST_Linearize_Tary'


   NumTurbines = SIZE(Turbine)
   ErrStat = ErrID_None
   ErrMsg  = ""

   DO i_turb = 1,NumTurbines

      CALL FAST_Linearize_T(t_initial, n_t_global, Turbine(i_turb), ErrStat2, ErrMsg2 )
         CALL SetErrStat(ErrStat2, ErrMsg2, ErrStat, ErrMsg, RoutineName )
         IF (ErrStat >= AbortErrLev) RETURN

   END DO


END SUBROUTINE FAST_Linearize_Tary
!----------------------------------------------------------------------------------------------------------------------------------
!> Routine that performs lineaization at an operating point for a turbine. This is a separate subroutine so that the FAST
!! driver programs do not need to change or operate on the individual module level.
SUBROUTINE FAST_Linearize_T(t_initial, n_t_global, Turbine, ErrStat, ErrMsg)

   REAL(DbKi),               INTENT(IN   ) :: t_initial           !< initial simulation time (almost always 0)
   INTEGER(IntKi),           INTENT(IN   ) :: n_t_global          !< integer time step
   TYPE(FAST_TurbineType),   INTENT(INOUT) :: Turbine             !< all data for one instance of a turbine
   INTEGER(IntKi),           INTENT(  OUT) :: ErrStat             !< Error status of the operation
   CHARACTER(*),             INTENT(  OUT) :: ErrMsg              !< Error message if ErrStat /= ErrID_None

      ! local variables
   REAL(DbKi)                              :: t_global            ! current simulation time
   REAL(DbKi)                              :: next_lin_time       ! next simulation time where linearization analysis should be performed
   INTEGER(IntKi)                          :: iLinTime            ! loop counter
   INTEGER(IntKi)                          :: ErrStat2            ! local error status
   CHARACTER(ErrMsgLen)                    :: ErrMsg2             ! local error message
   CHARACTER(*),             PARAMETER     :: RoutineName = 'FAST_Linearize_T'


   ErrStat = ErrID_None
   ErrMsg  = ""

   if ( .not. Turbine%p_FAST%Linearize ) return

   if (.not. Turbine%p_FAST%CalcSteady) then

      if ( Turbine%m_FAST%Lin%NextLinTimeIndx <= Turbine%p_FAST%NLinTimes ) then  !bjj: maybe this logic should go in FAST_Linearize_OP???

         next_lin_time = Turbine%m_FAST%Lin%LinTimes( Turbine%m_FAST%Lin%NextLinTimeIndx )
         t_global      = t_initial + n_t_global*Turbine%p_FAST%dt

         if ( EqualRealNos( t_global, next_lin_time ) .or. t_global > next_lin_time ) then

            CALL FAST_Linearize_OP(t_global, Turbine%p_FAST, Turbine%y_FAST, Turbine%m_FAST, &
                     Turbine%ED, Turbine%BD, Turbine%SrvD, Turbine%AD, Turbine%IfW, Turbine%OpFM, &
                     Turbine%HD, Turbine%SD, Turbine%ExtPtfm, Turbine%MAP, Turbine%FEAM, Turbine%MD, Turbine%Orca, &
                     Turbine%IceF, Turbine%IceD, Turbine%MeshMapData, ErrStat2, ErrMsg2 )
               CALL SetErrStat(ErrStat2, ErrMsg2, ErrStat, ErrMsg, RoutineName )
               IF (ErrStat >= AbortErrLev) RETURN

            if (Turbine%p_FAST%WrVTK == VTK_ModeShapes) then
               if (Turbine%m_FAST%Lin%NextLinTimeIndx > Turbine%p_FAST%NLinTimes) call WrVTKCheckpoint()
            end if

         end if

      end if

   else ! CalcSteady

      t_global      = t_initial + n_t_global*Turbine%p_FAST%dt

      call FAST_CalcSteady( n_t_global, t_global, Turbine%p_FAST, Turbine%y_FAST, Turbine%m_FAST, Turbine%ED, Turbine%BD, Turbine%SrvD, &
                      Turbine%AD, Turbine%IfW, Turbine%OpFM, Turbine%HD, Turbine%SD, Turbine%ExtPtfm, Turbine%MAP, Turbine%FEAM, Turbine%MD, &
                      Turbine%Orca, Turbine%IceF, Turbine%IceD, ErrStat2, ErrMsg2 )
            call SetErrStat(ErrStat2, ErrMsg2, ErrStat, ErrMsg, RoutineName )

      if (Turbine%m_FAST%Lin%FoundSteady) then

         do iLinTime=1,Turbine%p_FAST%NLinTimes
            t_global = Turbine%m_FAST%Lin%LinTimes(iLinTime)

            call SetOperatingPoint(iLinTime, Turbine%p_FAST, Turbine%y_FAST, Turbine%m_FAST, Turbine%ED, Turbine%BD, Turbine%SrvD, &
                                      Turbine%AD, Turbine%IfW, Turbine%OpFM, Turbine%HD, Turbine%SD, Turbine%ExtPtfm, &
                                    Turbine%MAP, Turbine%FEAM, Turbine%MD, Turbine%Orca, Turbine%IceF, Turbine%IceD, ErrStat2, ErrMsg2 )
               CALL SetErrStat(ErrStat2, ErrMsg2, ErrStat, ErrMsg, RoutineName )

            if (Turbine%p_FAST%DT_UJac < Turbine%p_FAST%TMax) then
               Turbine%m_FAST%calcJacobian = .true.
               Turbine%m_FAST%NextJacCalcTime = t_global
            end if

            CALL CalcOutputs_And_SolveForInputs( -1,  t_global,  STATE_CURR, Turbine%m_FAST%calcJacobian, Turbine%m_FAST%NextJacCalcTime, &
               Turbine%p_FAST, Turbine%m_FAST, .false., Turbine%ED, Turbine%BD, Turbine%SrvD, Turbine%AD14, Turbine%AD, Turbine%IfW, Turbine%OpFM, &
               Turbine%HD, Turbine%SD, Turbine%ExtPtfm, Turbine%MAP, Turbine%FEAM, Turbine%MD, Turbine%Orca, Turbine%IceF, Turbine%IceD, Turbine%MeshMapData, ErrStat2, ErrMsg2 )
               CALL SetErrStat(ErrStat2, ErrMsg2, ErrStat, ErrMsg, RoutineName )
               IF (ErrStat >= AbortErrLev) RETURN

            CALL FAST_Linearize_OP(t_global, Turbine%p_FAST, Turbine%y_FAST, Turbine%m_FAST, &
                     Turbine%ED, Turbine%BD, Turbine%SrvD, Turbine%AD, Turbine%IfW, Turbine%OpFM, &
                     Turbine%HD, Turbine%SD, Turbine%ExtPtfm, Turbine%MAP, Turbine%FEAM, Turbine%MD, Turbine%Orca, &
                     Turbine%IceF, Turbine%IceD, Turbine%MeshMapData, ErrStat2, ErrMsg2 )
               CALL SetErrStat(ErrStat2, ErrMsg2, ErrStat, ErrMsg, RoutineName )
               IF (ErrStat >= AbortErrLev) RETURN

         end do

         if (Turbine%p_FAST%WrVTK == VTK_ModeShapes) CALL WrVTKCheckpoint()

      end if

   end if
   return

contains
   subroutine WrVTKCheckpoint()
         ! we are creating a checkpoint file for each turbine, so setting NumTurbines=1 in the file
      CALL FAST_CreateCheckpoint_T(t_initial, Turbine%p_FAST%n_TMax_m1+1, 1, Turbine, TRIM(Turbine%p_FAST%OutFileRoot)//'.ModeShapeVTK', ErrStat2, ErrMsg2 )
         CALL SetErrStat(ErrStat2, ErrMsg2, ErrStat, ErrMsg, RoutineName )
   end subroutine WrVTKCheckpoint
END SUBROUTINE FAST_Linearize_T
!----------------------------------------------------------------------------------------------------------------------------------

!++++++++++++++++++++++++++++++++++++++++++++++++++++++++++++++++++++++++++++++++++++++++++++++++++++++++++++++++++++++++++++++++++
! PROGRAM EXIT ROUTINES
!++++++++++++++++++++++++++++++++++++++++++++++++++++++++++++++++++++++++++++++++++++++++++++++++++++++++++++++++++++++++++++++++++
!> Routine that calls ExitThisProgram for one instance of a Turbine data structure. This is a separate subroutine so that the FAST
!! driver programs do not need to change or operate on the individual module level.
!! This routine should be called from glue code only (e.g., FAST_Prog.f90). It should not be called in any of these driver routines.
SUBROUTINE ExitThisProgram_T( Turbine, ErrLevel_in, StopTheProgram, ErrLocMsg, SkipRunTimeMsg )

   TYPE(FAST_TurbineType),   INTENT(INOUT) :: Turbine             !< Data for one turbine instance
   INTEGER(IntKi),           INTENT(IN)    :: ErrLevel_in         !< Error level when Error == .TRUE. (required when Error is .TRUE.)
   LOGICAL,                  INTENT(IN)    :: StopTheProgram      !< flag indicating if the program should end (false if there are more turbines to end)
   CHARACTER(*), OPTIONAL,   INTENT(IN)    :: ErrLocMsg           !< an optional message describing the location of the error
   LOGICAL,      OPTIONAL,   INTENT(IN)    :: SkipRunTimeMsg      !< an optional message describing run-time stats

   LOGICAL                                 :: SkipRunTimes

   IF (PRESENT(SkipRunTimeMsg)) THEN
      SkipRunTimes = SkipRunTimeMsg
   ELSE
      SkipRunTimes = .FALSE.
   END IF


   IF (PRESENT(ErrLocMsg)) THEN

      CALL ExitThisProgram( Turbine%p_FAST, Turbine%y_FAST, Turbine%m_FAST, &
                     Turbine%ED, Turbine%BD, Turbine%SrvD, Turbine%AD14, Turbine%AD, Turbine%IfW, Turbine%OpFM, &
                     Turbine%HD, Turbine%SD, Turbine%ExtPtfm, Turbine%MAP, Turbine%FEAM, Turbine%MD, Turbine%Orca, &
                     Turbine%IceF, Turbine%IceD, Turbine%MeshMapData, ErrLevel_in, StopTheProgram, ErrLocMsg, SkipRunTimes )

   ELSE

      CALL ExitThisProgram( Turbine%p_FAST, Turbine%y_FAST, Turbine%m_FAST, &
                     Turbine%ED, Turbine%BD, Turbine%SrvD, Turbine%AD14, Turbine%AD, Turbine%IfW, Turbine%OpFM, &
                     Turbine%HD, Turbine%SD, Turbine%ExtPtfm, Turbine%MAP, Turbine%FEAM, Turbine%MD, Turbine%Orca, &
                     Turbine%IceF, Turbine%IceD, Turbine%MeshMapData, ErrLevel_in, StopTheProgram, SkipRunTimeMsg=SkipRunTimes )

   END IF

END SUBROUTINE ExitThisProgram_T
!----------------------------------------------------------------------------------------------------------------------------------
!> This subroutine is called when FAST exits. It calls all the modules' end routines and cleans up variables declared in the
!! main program. If there was an error, it also aborts. Otherwise, it prints the run times and performs a normal exit.
!! This routine should not be called from glue code (e.g., FAST_Prog.f90) or ExitThisProgram_T only. It should not be called in any
!! of these driver routines.
SUBROUTINE ExitThisProgram( p_FAST, y_FAST, m_FAST, ED, BD, SrvD, AD14, AD, IfW, OpFM, HD, SD, ExtPtfm, &
                            MAPp, FEAM, MD, Orca, IceF, IceD, MeshMapData, ErrLevel_in, StopTheProgram, ErrLocMsg, SkipRunTimeMsg )
!...............................................................................................................................

      ! Passed arguments
   TYPE(FAST_ParameterType), INTENT(INOUT) :: p_FAST              !< Parameters for the glue code
   TYPE(FAST_OutputFileType),INTENT(INOUT) :: y_FAST              !< Output variables for the glue code
   TYPE(FAST_MiscVarType),   INTENT(INOUT) :: m_FAST              !< Miscellaneous variables

   TYPE(ElastoDyn_Data),     INTENT(INOUT) :: ED                  !< ElastoDyn data
   TYPE(BeamDyn_Data),       INTENT(INOUT) :: BD                  !< BeamDyn data
   TYPE(ServoDyn_Data),      INTENT(INOUT) :: SrvD                !< ServoDyn data
   TYPE(AeroDyn14_Data),     INTENT(INOUT) :: AD14                !< AeroDyn v14 data
   TYPE(AeroDyn_Data),       INTENT(INOUT) :: AD                  !< AeroDyn data
   TYPE(InflowWind_Data),    INTENT(INOUT) :: IfW                 !< InflowWind data
   TYPE(OpenFOAM_Data),      INTENT(INOUT) :: OpFM                !< OpenFOAM data
   TYPE(HydroDyn_Data),      INTENT(INOUT) :: HD                  !< HydroDyn data
   TYPE(SubDyn_Data),        INTENT(INOUT) :: SD                  !< SubDyn data
   TYPE(ExtPtfm_Data),       INTENT(INOUT) :: ExtPtfm             !< ExtPtfm_MCKF data
   TYPE(MAP_Data),           INTENT(INOUT) :: MAPp                !< MAP data
   TYPE(FEAMooring_Data),    INTENT(INOUT) :: FEAM                !< FEAMooring data
   TYPE(MoorDyn_Data),       INTENT(INOUT) :: MD                  !< Data for the MoorDyn module
   TYPE(OrcaFlex_Data),      INTENT(INOUT) :: Orca                !< OrcaFlex interface data
   TYPE(IceFloe_Data),       INTENT(INOUT) :: IceF                !< IceFloe data
   TYPE(IceDyn_Data),        INTENT(INOUT) :: IceD                !< All the IceDyn data used in time-step loop

   TYPE(FAST_ModuleMapType), INTENT(INOUT) :: MeshMapData         !< Data for mapping between modules

   INTEGER(IntKi),           INTENT(IN)    :: ErrLevel_in         !< Error level when Error == .TRUE. (required when Error is .TRUE.)
   LOGICAL,                  INTENT(IN)    :: StopTheProgram      !< flag indicating if the program should end (false if there are more turbines to end)
   CHARACTER(*), OPTIONAL,   INTENT(IN)    :: ErrLocMsg           !< an optional message describing the location of the error
   LOGICAL,      OPTIONAL,   INTENT(IN)    :: SkipRunTimeMsg      !< an optional message describing run-time stats


      ! Local variables:
   INTEGER(IntKi)                          :: ErrorLevel
   LOGICAL                                 :: PrintRunTimes

   INTEGER(IntKi)                          :: ErrStat2            ! Error status
   CHARACTER(ErrMsgLen)                    :: ErrMsg2             ! Error message
   CHARACTER(1224)                         :: SimMsg              ! optional message to print about where the error took place in the simulation

   CHARACTER(*), PARAMETER                 :: RoutineName = 'ExitThisProgram'


   ErrorLevel = ErrLevel_in

      ! for debugging, let's output the meshes and all of their fields
   IF ( ErrorLevel >= AbortErrLev .AND. p_FAST%WrVTK > VTK_None) THEN
      p_FAST%VTK_OutFileRoot = trim(p_FAST%VTK_OutFileRoot)//'.DebugError'
      p_FAST%VTK_fields = .true.
      CALL WrVTK_AllMeshes(p_FAST, y_FAST, MeshMapData, ED, BD, AD, IfW, OpFM, HD, SD, ExtPtfm, SrvD, MAPp, FEAM, MD, Orca, IceF, IceD)
   end if



      ! End all modules
   CALL FAST_EndMods( p_FAST, y_FAST, m_FAST, ED, BD, SrvD, AD14, AD, IfW, HD, SD, ExtPtfm, MAPp, FEAM, MD, Orca, IceF, IceD, ErrStat2, ErrMsg2 )
      IF (ErrStat2 /= ErrID_None) THEN
         CALL WrScr( NewLine//RoutineName//':'//TRIM(ErrMsg2)//NewLine )
         ErrorLevel = MAX(ErrorLevel,ErrStat2)
      END IF

      ! Destroy all data associated with FAST variables:

   CALL FAST_DestroyAll( p_FAST, y_FAST, m_FAST, ED, BD, SrvD, AD14, AD, IfW, OpFM, HD, SD, ExtPtfm, MAPp, FEAM, MD, Orca, IceF, IceD, MeshMapData, ErrStat2, ErrMsg2 )
      IF (ErrStat2 /= ErrID_None) THEN
         CALL WrScr( NewLine//RoutineName//':'//TRIM(ErrMsg2)//NewLine )
         ErrorLevel = MAX(ErrorLevel,ErrStat2)
      END IF


   !............................................................................................................................
   ! Set exit error code if there was an error;
   !............................................................................................................................
   IF ( ErrorLevel >= AbortErrLev ) THEN

      IF (PRESENT(ErrLocMsg)) THEN
         SimMsg = ErrLocMsg
      ELSE
         SimMsg = 'after the simulation completed'
      END IF

      IF (y_FAST%UnSum > 0) THEN
         CLOSE(y_FAST%UnSum)
         y_FAST%UnSum = -1
      END IF
      
                         
      SimMsg = TRIM(FAST_Ver%Name)//' encountered an error '//TRIM(SimMsg)//'.'//NewLine//' Simulation error level: '//TRIM(GetErrStr(ErrorLevel))
      if (StopTheProgram) then
         CALL ProgAbort( trim(SimMsg), TrapErrors=.FALSE., TimeWait=3._ReKi )  ! wait 3 seconds (in case they double-clicked and got an error)
      else
         CALL WrScr(trim(SimMsg))
      end if

   END IF

   !............................................................................................................................
   !  Write simulation times and stop
   !............................................................................................................................
   if (present(SkipRunTimeMsg)) then
      PrintRunTimes = .not. SkipRunTimeMsg
   else
      PrintRunTimes = .true.
   end if

   IF (p_FAST%WrSttsTime .and. PrintRunTimes) THEN
      CALL RunTimes( m_FAST%StrtTime, m_FAST%UsrTime1, m_FAST%SimStrtTime, m_FAST%UsrTime2, m_FAST%t_global, UnSum=y_FAST%UnSum, DescStrIn=p_FAST%TDesc )
   END IF
   IF (y_FAST%UnSum > 0) THEN
      CLOSE(y_FAST%UnSum)
      y_FAST%UnSum = -1
   END IF

   if (StopTheProgram) then
#if (defined COMPILE_SIMULINK || defined COMPILE_LABVIEW)
      ! for Simulink, this may not be a normal stop. It might call this after an error in the model.
      CALL WrScr( NewLine//' '//TRIM(FAST_Ver%Name)//' completed.'//NewLine )
#else
      CALL NormStop( )
#endif
   end if


END SUBROUTINE ExitThisProgram
!----------------------------------------------------------------------------------------------------------------------------------
!> This subroutine is called at program termination. It writes any additional output files,
!! deallocates variables for FAST file I/O and closes files.
SUBROUTINE FAST_EndOutput( p_FAST, y_FAST, m_FAST, ErrStat, ErrMsg )

   TYPE(FAST_ParameterType), INTENT(INOUT) :: p_FAST                    !< FAST Parameters
   TYPE(FAST_OutputFileType),INTENT(INOUT) :: y_FAST                    !< FAST Output
   TYPE(FAST_MiscVarType),   INTENT(IN   ) :: m_FAST                    !< Miscellaneous variables (only for the final time)

   INTEGER(IntKi),           INTENT(OUT)   :: ErrStat                   !< Error status
   CHARACTER(*),             INTENT(OUT)   :: ErrMsg                    !< Message associated with errro status

      ! local variables
   CHARACTER(LEN(y_FAST%FileDescLines)*3)  :: FileDesc                  ! The description of the run, to be written in the binary output file


      ! Initialize some values

   ErrStat = ErrID_None
   ErrMsg  = ''

   !-------------------------------------------------------------------------------------------------
   ! Write the binary output file if requested
   !-------------------------------------------------------------------------------------------------

   IF (p_FAST%WrBinOutFile .AND. y_FAST%n_Out > 0) THEN

      FileDesc = TRIM(y_FAST%FileDescLines(1))//' '//TRIM(y_FAST%FileDescLines(2))//'; '//TRIM(y_FAST%FileDescLines(3))

      CALL WrBinFAST(TRIM(p_FAST%OutFileRoot)//'.outb', Int(p_FAST%WrBinMod, B2Ki), TRIM(FileDesc), &
            y_FAST%ChannelNames, y_FAST%ChannelUnits, y_FAST%TimeData, y_FAST%AllOutData(:,1:y_FAST%n_Out), ErrStat, ErrMsg)

      IF ( ErrStat /= ErrID_None ) CALL WrScr( TRIM(GetErrStr(ErrStat))//' when writing binary output file: '//TRIM(ErrMsg) )

   END IF


   !-------------------------------------------------------------------------------------------------
   ! Close the text tabular output file and summary file (if opened)
   !-------------------------------------------------------------------------------------------------
   IF (y_FAST%UnOu  > 0) THEN ! I/O unit number for the tabular output file
      CLOSE( y_FAST%UnOu )
      y_FAST%UnOu = -1
   END IF

   IF (y_FAST%UnSum > 0) THEN ! I/O unit number for the tabular output file
      CLOSE( y_FAST%UnSum )
      y_FAST%UnSum = -1
   END IF

   IF (y_FAST%UnGra > 0) THEN ! I/O unit number for the graphics output file
      CLOSE( y_FAST%UnGra )
      y_FAST%UnGra = -1
   END IF

   !-------------------------------------------------------------------------------------------------
   ! Deallocate arrays
   !-------------------------------------------------------------------------------------------------

      ! Output
   IF ( ALLOCATED(y_FAST%AllOutData                  ) ) DEALLOCATE(y_FAST%AllOutData                  )
   IF ( ALLOCATED(y_FAST%TimeData                    ) ) DEALLOCATE(y_FAST%TimeData                    )
   IF ( ALLOCATED(y_FAST%ChannelNames                ) ) DEALLOCATE(y_FAST%ChannelNames                )
   IF ( ALLOCATED(y_FAST%ChannelUnits                ) ) DEALLOCATE(y_FAST%ChannelUnits                )


END SUBROUTINE FAST_EndOutput
!----------------------------------------------------------------------------------------------------------------------------------
!> This routine calls the end routines for each module that was previously initialized.
SUBROUTINE FAST_EndMods( p_FAST, y_FAST, m_FAST, ED, BD, SrvD, AD14, AD, IfW, HD, SD, ExtPtfm, MAPp, FEAM, MD, Orca, IceF, IceD, ErrStat, ErrMsg )

   TYPE(FAST_ParameterType), INTENT(INOUT) :: p_FAST              !< Parameters for the glue code
   TYPE(FAST_OutputFileType),INTENT(INOUT) :: y_FAST              !< Output variables for the glue code
   TYPE(FAST_MiscVarType),   INTENT(INOUT) :: m_FAST              !< Miscellaneous variables

   TYPE(ElastoDyn_Data),     INTENT(INOUT) :: ED                  !< ElastoDyn data
   TYPE(BeamDyn_Data),       INTENT(INOUT) :: BD                  !< BeamDyn data
   TYPE(ServoDyn_Data),      INTENT(INOUT) :: SrvD                !< ServoDyn data
   TYPE(AeroDyn14_Data),     INTENT(INOUT) :: AD14                !< AeroDyn v14 data
   TYPE(AeroDyn_Data),       INTENT(INOUT) :: AD                  !< AeroDyn data
   TYPE(InflowWind_Data),    INTENT(INOUT) :: IfW                 !< InflowWind data
   TYPE(HydroDyn_Data),      INTENT(INOUT) :: HD                  !< HydroDyn data
   TYPE(SubDyn_Data),        INTENT(INOUT) :: SD                  !< SubDyn data
   TYPE(ExtPtfm_Data),       INTENT(INOUT) :: ExtPtfm             !< ExtPtfm data
   TYPE(MAP_Data),           INTENT(INOUT) :: MAPp                !< MAP data
   TYPE(FEAMooring_Data),    INTENT(INOUT) :: FEAM                !< FEAMooring data
   TYPE(MoorDyn_Data),       INTENT(INOUT) :: MD                  !< Data for the MoorDyn module
   TYPE(OrcaFlex_Data),      INTENT(INOUT) :: Orca                !< OrcaFlex interface data
   TYPE(IceFloe_Data),       INTENT(INOUT) :: IceF                !< IceFloe data
   TYPE(IceDyn_Data),        INTENT(INOUT) :: IceD                !< All the IceDyn data used in time-step loop

   INTEGER(IntKi),           INTENT(  OUT) :: ErrStat             !< Error status of the operation
   CHARACTER(*),             INTENT(  OUT) :: ErrMsg              !< Error message if ErrStat /= ErrID_None

   ! local variables
   INTEGER(IntKi)                          :: i, k                ! loop counter

   INTEGER(IntKi)                          :: ErrStat2
   CHARACTER(ErrMsgLen)                    :: ErrMsg2
   CHARACTER(*), PARAMETER                 :: RoutineName = 'FAST_EndMods'

      !...............................................................................................................................
      ! End all modules (and write binary FAST output file)
      !...............................................................................................................................

   ErrStat = ErrID_None
   ErrMsg  = ""


   CALL FAST_EndOutput( p_FAST, y_FAST, m_FAST, ErrStat2, ErrMsg2 )
      CALL SetErrStat(ErrStat2, ErrMsg2, ErrStat, ErrMsg, RoutineName)

   IF ( p_FAST%ModuleInitialized(Module_ED) ) THEN
      CALL ED_End(   ED%Input(1),   ED%p,   ED%x(STATE_CURR),   ED%xd(STATE_CURR),   ED%z(STATE_CURR),   ED%OtherSt(STATE_CURR),   &
                     ED%y,          ED%m,  ErrStat2, ErrMsg2 )
      CALL SetErrStat(ErrStat2, ErrMsg2, ErrStat, ErrMsg, RoutineName)
   END IF

   IF ( p_FAST%ModuleInitialized(Module_BD) ) THEN

      DO k=1,p_FAST%nBeams
         CALL BD_End(BD%Input(1,k),  BD%p(k),  BD%x(k,STATE_CURR),  BD%xd(k,STATE_CURR),  BD%z(k,STATE_CURR), &
                        BD%OtherSt(k,STATE_CURR),  BD%y(k),  BD%m(k), ErrStat2, ErrMsg2)
         CALL SetErrStat(ErrStat2, ErrMsg2, ErrStat, ErrMsg, RoutineName)
      END DO

   END IF


   IF ( p_FAST%ModuleInitialized(Module_AD14) ) THEN
      CALL AD14_End( AD14%Input(1), AD14%p, AD14%x(STATE_CURR), AD14%xd(STATE_CURR), AD14%z(STATE_CURR), &
                     AD14%OtherSt(STATE_CURR), AD14%y, AD14%m, ErrStat2, ErrMsg2 )
      CALL SetErrStat(ErrStat2, ErrMsg2, ErrStat, ErrMsg, RoutineName)
   ELSEIF ( p_FAST%ModuleInitialized(Module_AD) ) THEN
      CALL AD_End(   AD%Input(1), AD%p, AD%x(STATE_CURR), AD%xd(STATE_CURR), AD%z(STATE_CURR), &
                     AD%OtherSt(STATE_CURR), AD%y, AD%m,  ErrStat2, ErrMsg2 )
      CALL SetErrStat(ErrStat2, ErrMsg2, ErrStat, ErrMsg, RoutineName)
   END IF

   IF ( p_FAST%ModuleInitialized(Module_IfW) ) THEN
      CALL InflowWind_End( IfW%Input(1), IfW%p, IfW%x(STATE_CURR), IfW%xd(STATE_CURR), IfW%z(STATE_CURR), IfW%OtherSt(STATE_CURR),   &
                           IfW%y, IfW%m, ErrStat2, ErrMsg2 )
      CALL SetErrStat(ErrStat2, ErrMsg2, ErrStat, ErrMsg, RoutineName)
   END IF

   IF ( p_FAST%ModuleInitialized(Module_SrvD) ) THEN
      CALL SrvD_End( SrvD%Input(1), SrvD%p, SrvD%x(STATE_CURR), SrvD%xd(STATE_CURR), SrvD%z(STATE_CURR), SrvD%OtherSt(STATE_CURR), &
                     SrvD%y, SrvD%m, ErrStat2, ErrMsg2 )
      CALL SetErrStat(ErrStat2, ErrMsg2, ErrStat, ErrMsg, RoutineName)
   END IF

   IF ( p_FAST%ModuleInitialized(Module_HD) ) THEN
      CALL HydroDyn_End( HD%Input(1), HD%p, HD%x(STATE_CURR), HD%xd(STATE_CURR), HD%z(STATE_CURR), HD%OtherSt(STATE_CURR),  &
                         HD%y, HD%m, ErrStat2, ErrMsg2)
      CALL SetErrStat(ErrStat2, ErrMsg2, ErrStat, ErrMsg, RoutineName)
   END IF

   IF ( p_FAST%ModuleInitialized(Module_SD) ) THEN
      CALL SD_End( SD%Input(1), SD%p, SD%x(STATE_CURR), SD%xd(STATE_CURR), SD%z(STATE_CURR), SD%OtherSt(STATE_CURR),   &
                   SD%y, SD%m, ErrStat2, ErrMsg2)
      CALL SetErrStat(ErrStat2, ErrMsg2, ErrStat, ErrMsg, RoutineName)
   ELSE IF ( p_FAST%ModuleInitialized(Module_ExtPtfm) ) THEN
      CALL ExtPtfm_End( ExtPtfm%Input(1), ExtPtfm%p, ExtPtfm%x(STATE_CURR), ExtPtfm%xd(STATE_CURR), ExtPtfm%z(STATE_CURR), &
                        ExtPtfm%OtherSt(STATE_CURR), ExtPtfm%y, ExtPtfm%m, ErrStat2, ErrMsg2)
      CALL SetErrStat(ErrStat2, ErrMsg2, ErrStat, ErrMsg, RoutineName)
   END IF

   IF ( p_FAST%ModuleInitialized(Module_MAP) ) THEN
      CALL MAP_End(    MAPp%Input(1),   MAPp%p,   MAPp%x(STATE_CURR),   MAPp%xd(STATE_CURR),   MAPp%z(STATE_CURR),   MAPp%OtherSt,   &
                        MAPp%y,   ErrStat2, ErrMsg2)
      CALL SetErrStat(ErrStat2, ErrMsg2, ErrStat, ErrMsg, RoutineName)
   ELSEIF ( p_FAST%ModuleInitialized(Module_MD) ) THEN
      CALL MD_End(  MD%Input(1), MD%p, MD%x(STATE_CURR), MD%xd(STATE_CURR), MD%z(STATE_CURR), MD%OtherSt(STATE_CURR), &
                    MD%y, MD%m, ErrStat2, ErrMsg2)
      CALL SetErrStat(ErrStat2, ErrMsg2, ErrStat, ErrMsg, RoutineName)
   ELSEIF ( p_FAST%ModuleInitialized(Module_FEAM) ) THEN
      CALL FEAM_End( FEAM%Input(1), FEAM%p, FEAM%x(STATE_CURR), FEAM%xd(STATE_CURR), FEAM%z(STATE_CURR),   &
                     FEAM%OtherSt(STATE_CURR), FEAM%y, FEAM%m, ErrStat2, ErrMsg2)
      CALL SetErrStat(ErrStat2, ErrMsg2, ErrStat, ErrMsg, RoutineName)
   ELSEIF ( p_FAST%ModuleInitialized(Module_Orca) ) THEN
      CALL Orca_End(   Orca%Input(1),  Orca%p,  Orca%x(STATE_CURR),  Orca%xd(STATE_CURR),  Orca%z(STATE_CURR),  Orca%OtherSt(STATE_CURR),  &
                        Orca%y,  Orca%m, ErrStat2, ErrMsg2)
      CALL SetErrStat(ErrStat2, ErrMsg2, ErrStat, ErrMsg, RoutineName)
   END IF

   IF ( p_FAST%ModuleInitialized(Module_IceF) ) THEN
      CALL IceFloe_End(IceF%Input(1), IceF%p, IceF%x(STATE_CURR), IceF%xd(STATE_CURR), IceF%z(STATE_CURR),  &
                       IceF%OtherSt(STATE_CURR), IceF%y, IceF%m, ErrStat2, ErrMsg2)
      CALL SetErrStat(ErrStat2, ErrMsg2, ErrStat, ErrMsg, RoutineName)
   ELSEIF ( p_FAST%ModuleInitialized(Module_IceD) ) THEN

      DO i=1,p_FAST%numIceLegs
         CALL IceD_End(IceD%Input(1,i),  IceD%p(i),  IceD%x(i,STATE_CURR),  IceD%xd(i,STATE_CURR),  IceD%z(i,STATE_CURR), &
                        IceD%OtherSt(i,STATE_CURR),  IceD%y(i),  IceD%m(i), ErrStat2, ErrMsg2)
         CALL SetErrStat(ErrStat2, ErrMsg2, ErrStat, ErrMsg, RoutineName)
      END DO

   END IF

END SUBROUTINE FAST_EndMods
!----------------------------------------------------------------------------------------------------------------------------------
!> This routine calls the destroy routines for each module. (It is basically a duplicate of FAST_DestroyTurbineType().)
SUBROUTINE FAST_DestroyAll( p_FAST, y_FAST, m_FAST, ED, BD, SrvD, AD14, AD, IfW, OpFM, HD, SD, ExtPtfm, &
                            MAPp, FEAM, MD, Orca, IceF, IceD, MeshMapData, ErrStat, ErrMsg )

   TYPE(FAST_ParameterType), INTENT(INOUT) :: p_FAST              !< Parameters for the glue code
   TYPE(FAST_OutputFileType),INTENT(INOUT) :: y_FAST              !< Output variables for the glue code
   TYPE(FAST_MiscVarType),   INTENT(INOUT) :: m_FAST              !< Miscellaneous variables

   TYPE(ElastoDyn_Data),     INTENT(INOUT) :: ED                  !< ElastoDyn data
   TYPE(BeamDyn_Data),       INTENT(INOUT) :: BD                  !< BeamDyn data
   TYPE(ServoDyn_Data),      INTENT(INOUT) :: SrvD                !< ServoDyn data
   TYPE(AeroDyn14_Data),     INTENT(INOUT) :: AD14                !< AeroDyn v14 data
   TYPE(AeroDyn_Data),       INTENT(INOUT) :: AD                  !< AeroDyn data
   TYPE(InflowWind_Data),    INTENT(INOUT) :: IfW                 !< InflowWind data
   TYPE(OpenFOAM_Data),      INTENT(INOUT) :: OpFM                !< OpenFOAM data
   TYPE(HydroDyn_Data),      INTENT(INOUT) :: HD                  !< HydroDyn data
   TYPE(SubDyn_Data),        INTENT(INOUT) :: SD                  !< SubDyn data
   TYPE(ExtPtfm_Data),       INTENT(INOUT) :: ExtPtfm             !< ExtPtfm data
   TYPE(MAP_Data),           INTENT(INOUT) :: MAPp                !< MAP data
   TYPE(FEAMooring_Data),    INTENT(INOUT) :: FEAM                !< FEAMooring data
   TYPE(MoorDyn_Data),       INTENT(INOUT) :: MD                  !< Data for the MoorDyn module
   TYPE(OrcaFlex_Data),      INTENT(INOUT) :: Orca                !< OrcaFlex interface data
   TYPE(IceFloe_Data),       INTENT(INOUT) :: IceF                !< IceFloe data
   TYPE(IceDyn_Data),        INTENT(INOUT) :: IceD                !< All the IceDyn data used in time-step loop

   TYPE(FAST_ModuleMapType), INTENT(INOUT) :: MeshMapData         !< Data for mapping between modules

   INTEGER(IntKi),           INTENT(  OUT) :: ErrStat             !< Error status of the operation
   CHARACTER(*),             INTENT(  OUT) :: ErrMsg              !< Error message if ErrStat /= ErrID_None

   ! local variables
   INTEGER(IntKi)                          :: ErrStat2
   CHARACTER(ErrMsgLen)                    :: ErrMsg2
   CHARACTER(*), PARAMETER                 :: RoutineName = 'FAST_DestroyAll'



   ! -------------------------------------------------------------------------
   ! Deallocate/Destroy structures associated with mesh mapping
   ! -------------------------------------------------------------------------

   ErrStat = ErrID_None
   ErrMsg  = ""


   ! FAST
   CALL FAST_DestroyParam( p_FAST, ErrStat2, ErrMsg2 )
      CALL SetErrStat(ErrStat2, ErrMsg2, ErrStat, ErrMsg, RoutineName)

   CALL FAST_DestroyOutputFileType( y_FAST, ErrStat2, ErrMsg2 )
      CALL SetErrStat(ErrStat2, ErrMsg2, ErrStat, ErrMsg, RoutineName)

   CALL FAST_DestroyMisc( m_FAST, ErrStat2, ErrMsg2 )
      CALL SetErrStat(ErrStat2, ErrMsg2, ErrStat, ErrMsg, RoutineName)

   ! ElastoDyn
   CALL FAST_DestroyElastoDyn_Data( ED, ErrStat2, ErrMsg2 )
      CALL SetErrStat(ErrStat2, ErrMsg2, ErrStat, ErrMsg, RoutineName)

   ! BeamDyn
   CALL FAST_DestroyBeamDyn_Data( BD, ErrStat2, ErrMsg2 )
      CALL SetErrStat(ErrStat2, ErrMsg2, ErrStat, ErrMsg, RoutineName)

   ! ServoDyn
   CALL FAST_DestroyServoDyn_Data( SrvD, ErrStat2, ErrMsg2 )
      CALL SetErrStat(ErrStat2, ErrMsg2, ErrStat, ErrMsg, RoutineName)

   ! AeroDyn14
   CALL FAST_DestroyAeroDyn14_Data( AD14, ErrStat2, ErrMsg2 )
      CALL SetErrStat(ErrStat2, ErrMsg2, ErrStat, ErrMsg, RoutineName)

   ! AeroDyn
   CALL FAST_DestroyAeroDyn_Data( AD, ErrStat2, ErrMsg2 )
      CALL SetErrStat(ErrStat2, ErrMsg2, ErrStat, ErrMsg, RoutineName)

   ! InflowWind
   CALL FAST_DestroyInflowWind_Data( IfW, ErrStat2, ErrMsg2 )
      CALL SetErrStat(ErrStat2, ErrMsg2, ErrStat, ErrMsg, RoutineName)

   ! OpenFOAM
   CALL FAST_DestroyOpenFOAM_Data( OpFM, ErrStat2, ErrMsg2 )
      CALL SetErrStat(ErrStat2, ErrMsg2, ErrStat, ErrMsg, RoutineName)

   ! HydroDyn
   CALL FAST_DestroyHydroDyn_Data( HD, ErrStat2, ErrMsg2 )
      CALL SetErrStat(ErrStat2, ErrMsg2, ErrStat, ErrMsg, RoutineName)

   ! SubDyn
   CALL FAST_DestroySubDyn_Data( SD, ErrStat2, ErrMsg2 )
      CALL SetErrStat(ErrStat2, ErrMsg2, ErrStat, ErrMsg, RoutineName)

   ! ExtPtfm
   CALL FAST_DestroyExtPtfm_Data( ExtPtfm, ErrStat2, ErrMsg2 )
      CALL SetErrStat(ErrStat2, ErrMsg2, ErrStat, ErrMsg, RoutineName)


   ! MAP
   CALL FAST_DestroyMAP_Data( MAPp, ErrStat2, ErrMsg2 )
      CALL SetErrStat(ErrStat2, ErrMsg2, ErrStat, ErrMsg, RoutineName)

   ! FEAMooring
   CALL FAST_DestroyFEAMooring_Data( FEAM, ErrStat2, ErrMsg2 )
      CALL SetErrStat(ErrStat2, ErrMsg2, ErrStat, ErrMsg, RoutineName)

   ! MoorDyn
   CALL FAST_DestroyMoorDyn_Data( MD, ErrStat2, ErrMsg2 )
      CALL SetErrStat(ErrStat2, ErrMsg2, ErrStat, ErrMsg, RoutineName)

   ! Orca
   CALL FAST_DestroyOrcaFlex_Data( Orca, ErrStat2, ErrMsg2 )
      CALL SetErrStat(ErrStat2, ErrMsg2, ErrStat, ErrMsg, RoutineName)


   ! IceFloe
   CALL FAST_DestroyIceFloe_Data( IceF, ErrStat2, ErrMsg2 )
      CALL SetErrStat(ErrStat2, ErrMsg2, ErrStat, ErrMsg, RoutineName)

   ! IceDyn
   CALL FAST_DestroyIceDyn_Data( IceD, ErrStat2, ErrMsg2 )
      CALL SetErrStat(ErrStat2, ErrMsg2, ErrStat, ErrMsg, RoutineName)

   ! Module (Mesh) Mapping data
   CALL FAST_DestroyModuleMapType( MeshMapData, ErrStat2, ErrMsg2 )
      CALL SetErrStat(ErrStat2, ErrMsg2, ErrStat, ErrMsg, RoutineName)



   END SUBROUTINE FAST_DestroyAll
!----------------------------------------------------------------------------------------------------------------------------------


!++++++++++++++++++++++++++++++++++++++++++++++++++++++++++++++++++++++++++++++++++++++++++++++++++++++++++++++++++++++++++++++++++
! CHECKPOINT/RESTART ROUTINES
!++++++++++++++++++++++++++++++++++++++++++++++++++++++++++++++++++++++++++++++++++++++++++++++++++++++++++++++++++++++++++++++++++
!> Routine that calls FAST_CreateCheckpoint_T for an array of Turbine data structures.
SUBROUTINE FAST_CreateCheckpoint_Tary(t_initial, n_t_global, Turbine, CheckpointRoot, ErrStat, ErrMsg)

   REAL(DbKi),               INTENT(IN   ) :: t_initial           !< initial time
   INTEGER(IntKi),           INTENT(IN   ) :: n_t_global          !< loop counter
   TYPE(FAST_TurbineType),   INTENT(INOUT) :: Turbine(:)          !< all data for all turbines
   CHARACTER(*),             INTENT(IN   ) :: CheckpointRoot      !< Rootname of checkpoint file
   INTEGER(IntKi),           INTENT(  OUT) :: ErrStat             !< Error status of the operation
   CHARACTER(*),             INTENT(  OUT) :: ErrMsg              !< Error message if ErrStat /= ErrID_None

      ! local variables
   INTEGER(IntKi)                          :: NumTurbines         ! Number of turbines in this simulation
   INTEGER(IntKi)                          :: i_turb
   INTEGER                                 :: Unit
   INTEGER(IntKi)                          :: ErrStat2            ! local error status
   CHARACTER(ErrMsgLen)                    :: ErrMsg2             ! local error message
   CHARACTER(*),             PARAMETER     :: RoutineName = 'FAST_CreateCheckpoint_Tary'


   NumTurbines = SIZE(Turbine)
   ErrStat = ErrID_None
   ErrMsg  = ""

   ! TRIM(CheckpointRoot)//'.'//TRIM(Num2LStr(Turbine%TurbID))//

      !! This allows us to put all the turbine data in one file.
   Unit = -1
   DO i_turb = 1,NumTurbines
      CALL FAST_CreateCheckpoint_T(t_initial, n_t_global, NumTurbines, Turbine(i_turb), CheckpointRoot, ErrStat2, ErrMsg2, Unit )
         CALL SetErrStat(ErrStat2, ErrMsg2, ErrStat, ErrMsg, RoutineName )
         if (ErrStat >= AbortErrLev ) then
            if (Unit > 0) close(Unit)
            RETURN
         end if

   END DO


END SUBROUTINE FAST_CreateCheckpoint_Tary
!----------------------------------------------------------------------------------------------------------------------------------
!> Routine that packs all of the data from one turbine instance into arrays and writes checkpoint files. If Unit is present and
!! greater than 0, it will append the data to an already open file. Otherwise, it opens a new file and writes header information
!! before writing the turbine data to the file.
SUBROUTINE FAST_CreateCheckpoint_T(t_initial, n_t_global, NumTurbines, Turbine, CheckpointRoot, ErrStat, ErrMsg, Unit )

   USE BladedInterface, ONLY: CallBladedDLL  ! Hack for Bladed-style DLL
   USE BladedInterface, ONLY: GH_DISCON_STATUS_CHECKPOINT

   REAL(DbKi),               INTENT(IN   ) :: t_initial           !< initial time
   INTEGER(IntKi),           INTENT(IN   ) :: n_t_global          !< loop counter
   INTEGER(IntKi),           INTENT(IN   ) :: NumTurbines         !< Number of turbines in this simulation
   TYPE(FAST_TurbineType),   INTENT(INOUT) :: Turbine             !< all data for one instance of a turbine (INTENT(OUT) only because of hack for Bladed DLL)
   CHARACTER(*),             INTENT(IN   ) :: CheckpointRoot      !< Rootname of checkpoint file
   INTEGER(IntKi),           INTENT(  OUT) :: ErrStat             !< Error status of the operation
   CHARACTER(*),             INTENT(  OUT) :: ErrMsg              !< Error message if ErrStat /= ErrID_None
   INTEGER(IntKi), OPTIONAL, INTENT(INOUT) :: Unit                !< unit number for output file

      ! local variables:
   REAL(ReKi),               ALLOCATABLE   :: ReKiBuf(:)
   REAL(DbKi),               ALLOCATABLE   :: DbKiBuf(:)
   INTEGER(IntKi),           ALLOCATABLE   :: IntKiBuf(:)

   INTEGER(B4Ki)                           :: ArraySizes(3)

   INTEGER(IntKi)                          :: unOut               ! unit number for output file
   INTEGER(IntKi)                          :: old_avrSwap1        ! previous value of avrSwap(1) !hack for Bladed DLL checkpoint/restore
   INTEGER(IntKi)                          :: ErrStat2            ! local error status
   CHARACTER(ErrMsgLen)                    :: ErrMsg2             ! local error message
   CHARACTER(*),             PARAMETER     :: RoutineName = 'FAST_CreateCheckpoint_T'

   CHARACTER(1024)                         :: FileName            ! Name of the (output) checkpoint file
   CHARACTER(1024)                         :: DLLFileName         ! Name of the (output) checkpoint file

      ! init error status
   ErrStat = ErrID_None
   ErrMsg  = ""

      ! Get the arrays of data to be stored in the output file
   CALL FAST_PackTurbineType( ReKiBuf, DbKiBuf, IntKiBuf, Turbine, ErrStat2, ErrMsg2 )
      CALL SetErrStat(ErrStat2, ErrMsg2, ErrStat, ErrMsg, RoutineName )
      if (ErrStat >= AbortErrLev ) then
         call cleanup()
         RETURN
      end if


   ArraySizes = 0
   IF ( ALLOCATED(ReKiBuf)  ) ArraySizes(1) = SIZE(ReKiBuf)
   IF ( ALLOCATED(DbKiBuf)  ) ArraySizes(2) = SIZE(DbKiBuf)
   IF ( ALLOCATED(IntKiBuf) ) ArraySizes(3) = SIZE(IntKiBuf)

   FileName    = TRIM(CheckpointRoot)//'.chkp'
   DLLFileName = TRIM(CheckpointRoot)//'.dll.chkp'

   unOut=-1
   IF (PRESENT(Unit)) unOut = Unit

   IF ( unOut < 0 ) THEN

      CALL GetNewUnit( unOut, ErrStat2, ErrMsg2 )
      CALL OpenBOutFile ( unOut, FileName, ErrStat2, ErrMsg2)
         CALL SetErrStat(ErrStat2, ErrMsg2, ErrStat, ErrMsg, RoutineName )
         if (ErrStat >= AbortErrLev ) then
            call cleanup()
            IF (.NOT. PRESENT(Unit)) THEN
               CLOSE(unOut)
               unOut = -1
            END IF

            RETURN
         end if

         ! checkpoint file header:
      WRITE (unOut, IOSTAT=ErrStat2)   INT(ReKi              ,B4Ki)     ! let's make sure we've got the correct number of bytes for reals on restart.
      WRITE (unOut, IOSTAT=ErrStat2)   INT(DbKi              ,B4Ki)     ! let's make sure we've got the correct number of bytes for doubles on restart.
      WRITE (unOut, IOSTAT=ErrStat2)   INT(IntKi             ,B4Ki)     ! let's make sure we've got the correct number of bytes for integers on restart.
      WRITE (unOut, IOSTAT=ErrStat2)   AbortErrLev
      WRITE (unOut, IOSTAT=ErrStat2)   NumTurbines                      ! Number of turbines
      WRITE (unOut, IOSTAT=ErrStat2)   t_initial                        ! initial time
      WRITE (unOut, IOSTAT=ErrStat2)   n_t_global                       ! current time step

   END IF


      ! data from current turbine at time step:
   WRITE (unOut, IOSTAT=ErrStat2)   ArraySizes                       ! Number of reals, doubles, and integers written to file
   WRITE (unOut, IOSTAT=ErrStat2)   ReKiBuf                          ! Packed reals
   WRITE (unOut, IOSTAT=ErrStat2)   DbKiBuf                          ! Packed doubles
   WRITE (unOut, IOSTAT=ErrStat2)   IntKiBuf                         ! Packed integers


   IF ( ALLOCATED(ReKiBuf)  ) DEALLOCATE(ReKiBuf)
   IF ( ALLOCATED(DbKiBuf)  ) DEALLOCATE(DbKiBuf)
   IF ( ALLOCATED(IntKiBuf) ) DEALLOCATE(IntKiBuf)

      !CALL FAST_CreateCheckpoint(t_initial, n_t_global, Turbine%p_FAST, Turbine%y_FAST, Turbine%m_FAST, &
      !            Turbine%ED, Turbine%SrvD, Turbine%AD, Turbine%IfW, &
      !            Turbine%HD, Turbine%SD, Turbine%MAP, Turbine%FEAM, Turbine%MD, &
      !            Turbine%IceF, Turbine%IceD, Turbine%MeshMapData, ErrStat, ErrMsg )


   IF (Turbine%TurbID == NumTurbines .OR. .NOT. PRESENT(Unit)) THEN
      CLOSE(unOut)
      unOut = -1
   END IF

   IF (PRESENT(Unit)) Unit = unOut

      ! A hack to pack Bladed-style DLL data
   IF (Turbine%SrvD%p%UseBladedInterface) THEN
      if (Turbine%SrvD%m%dll_data%avrSWAP( 1) > 0   ) then
            ! store value to be overwritten
         old_avrSwap1 = Turbine%SrvD%m%dll_data%avrSWAP( 1)
         FileName     = Turbine%SrvD%m%dll_data%DLL_InFile
            ! overwrite values:
         Turbine%SrvD%m%dll_data%DLL_InFile = DLLFileName
         Turbine%SrvD%m%dll_data%avrSWAP(50) = REAL( LEN_TRIM(DLLFileName) ) +1 ! No. of characters in the "INFILE"  argument (-) (we add one for the C NULL CHARACTER)
         Turbine%SrvD%m%dll_data%avrSWAP( 1) = GH_DISCON_STATUS_CHECKPOINT
         Turbine%SrvD%m%dll_data%SimStatus = Turbine%SrvD%m%dll_data%avrSWAP( 1)
         CALL CallBladedDLL(Turbine%SrvD%Input(1), Turbine%SrvD%p, Turbine%SrvD%m%dll_data, ErrStat2, ErrMsg2)
            CALL SetErrStat(ErrStat2, ErrMsg2, ErrStat, ErrMsg, RoutineName )

            ! put values back:
         Turbine%SrvD%m%dll_data%DLL_InFile = FileName
         Turbine%SrvD%m%dll_data%avrSWAP(50) = REAL( LEN_TRIM(FileName) ) +1 ! No. of characters in the "INFILE"  argument (-) (we add one for the C NULL CHARACTER)
         Turbine%SrvD%m%dll_data%avrSWAP( 1) = old_avrSwap1
         Turbine%SrvD%m%dll_data%SimStatus = Turbine%SrvD%m%dll_data%avrSWAP( 1)
      end if
   END IF

   call cleanup()

contains
   subroutine cleanup()
      IF ( ALLOCATED(ReKiBuf)  ) DEALLOCATE(ReKiBuf)
      IF ( ALLOCATED(DbKiBuf)  ) DEALLOCATE(DbKiBuf)
      IF ( ALLOCATED(IntKiBuf) ) DEALLOCATE(IntKiBuf)
   end subroutine cleanup
END SUBROUTINE FAST_CreateCheckpoint_T
!----------------------------------------------------------------------------------------------------------------------------------
!> Routine that calls FAST_RestoreFromCheckpoint_T for an array of Turbine data structures.
SUBROUTINE FAST_RestoreFromCheckpoint_Tary(t_initial, n_t_global, Turbine, CheckpointRoot, ErrStat, ErrMsg  )

   REAL(DbKi),               INTENT(IN   ) :: t_initial           !< initial time (for comparing with time from checkpoint file)
   INTEGER(IntKi),           INTENT(  OUT) :: n_t_global          !< loop counter
   TYPE(FAST_TurbineType),   INTENT(INOUT) :: Turbine(:)          !< all data for one instance of a turbine !intent(INOUT) instead of (IN) to attempt to avoid memory warnings in gnu compilers
   CHARACTER(*),             INTENT(IN   ) :: CheckpointRoot      !< Rootname of checkpoint file
   INTEGER(IntKi),           INTENT(  OUT) :: ErrStat             !< Error status of the operation
   CHARACTER(*),             INTENT(  OUT) :: ErrMsg              !< Error message if ErrStat /= ErrID_None

      ! local variables
   REAL(DbKi)                              :: t_initial_out
   INTEGER(IntKi)                          :: NumTurbines_out
   INTEGER(IntKi)                          :: NumTurbines         ! Number of turbines in this simulation
   INTEGER(IntKi)                          :: i_turb
   INTEGER                                 :: Unit
   INTEGER(IntKi)                          :: ErrStat2            ! local error status
   CHARACTER(ErrMsgLen)                    :: ErrMsg2             ! local error message
   CHARACTER(*),             PARAMETER     :: RoutineName = 'FAST_RestoreFromCheckpoint_Tary'


   NumTurbines = SIZE(Turbine)
   ErrStat = ErrID_None
   ErrMsg  = ""

      ! Init NWTC_Library, display copyright and version information:
   CALL FAST_ProgStart( FAST_Ver )

      ! Restore data from checkpoint file
   Unit = -1
   DO i_turb = 1,NumTurbines
      CALL FAST_RestoreFromCheckpoint_T(t_initial_out, n_t_global, NumTurbines_out, Turbine(i_turb), CheckpointRoot, ErrStat2, ErrMsg2, Unit )
         CALL SetErrStat(ErrStat2, ErrMsg2, ErrStat, ErrMsg, RoutineName )

         IF (t_initial_out /= t_initial) CALL SetErrStat(ErrID_Fatal, "invalid value of t_initial.", ErrStat, ErrMsg, RoutineName )
         IF (NumTurbines_out /= NumTurbines) CALL SetErrStat(ErrID_Fatal, "invalid value of NumTurbines.", ErrStat, ErrMsg, RoutineName )
         IF (ErrStat >= AbortErrLev) RETURN
   END DO

   CALL WrScr( ' Restarting simulation at '//TRIM(Num2LStr(n_t_global*Turbine(1)%p_FAST%DT))//' seconds.' )


END SUBROUTINE FAST_RestoreFromCheckpoint_Tary
!----------------------------------------------------------------------------------------------------------------------------------
!> This routine is the inverse of FAST_CreateCheckpoint_T. It reads data from a checkpoint file and populates data structures for
!! the turbine instance.
SUBROUTINE FAST_RestoreFromCheckpoint_T(t_initial, n_t_global, NumTurbines, Turbine, CheckpointRoot, ErrStat, ErrMsg, Unit )
   USE BladedInterface, ONLY: CallBladedDLL  ! Hack for Bladed-style DLL
   USE BladedInterface, ONLY: GH_DISCON_STATUS_RESTARTING

   REAL(DbKi),               INTENT(INOUT) :: t_initial           !< initial time
   INTEGER(IntKi),           INTENT(INOUT) :: n_t_global          !< loop counter
   INTEGER(IntKi),           INTENT(INOUT) :: NumTurbines         !< Number of turbines in this simulation
   TYPE(FAST_TurbineType),   INTENT(INOUT) :: Turbine             !< all data for one instance of a turbine (bjj: note that is intent INOUT instead of OUT only because of a gfortran compiler memory issue)
   CHARACTER(*),             INTENT(IN   ) :: CheckpointRoot      !< Rootname of checkpoint file
   INTEGER(IntKi),           INTENT(  OUT) :: ErrStat             !< Error status of the operation
   CHARACTER(*),             INTENT(  OUT) :: ErrMsg              !< Error message if ErrStat /= ErrID_None
   INTEGER(IntKi), OPTIONAL, INTENT(INOUT) :: Unit                !< unit number for output file

      ! local variables:
   REAL(ReKi),               ALLOCATABLE   :: ReKiBuf(:)
   REAL(DbKi),               ALLOCATABLE   :: DbKiBuf(:)
   INTEGER(IntKi),           ALLOCATABLE   :: IntKiBuf(:)

   INTEGER(B4Ki)                           :: ArraySizes(3)

   INTEGER(IntKi)                          :: unIn                ! unit number for input file
   INTEGER(IntKi)                          :: old_avrSwap1        ! previous value of avrSwap(1) !hack for Bladed DLL checkpoint/restore
   INTEGER(IntKi)                          :: ErrStat2            ! local error status
   CHARACTER(ErrMsgLen)                    :: ErrMsg2             ! local error message
   CHARACTER(*),             PARAMETER     :: RoutineName = 'FAST_RestoreFromCheckpoint_T'

   CHARACTER(1024)                         :: FileName            ! Name of the (input) checkpoint file
   CHARACTER(1024)                         :: DLLFileName         ! Name of the (input) checkpoint file


   ErrStat=ErrID_None
   ErrMsg=""

   FileName    = TRIM(CheckpointRoot)//'.chkp'
   DLLFileName = TRIM(CheckpointRoot)//'.dll.chkp'
   ! FileName = TRIM(CheckpointRoot)//'.cp'
   unIn=-1
   IF (PRESENT(Unit)) unIn = Unit

   IF ( unIn < 0 ) THEN

      CALL GetNewUnit( unIn, ErrStat2, ErrMsg2 )

      CALL OpenBInpFile ( unIn, FileName, ErrStat2, ErrMsg2)
         CALL SetErrStat(ErrStat2, ErrMsg2, ErrStat, ErrMsg, RoutineName )
         IF (ErrStat >= AbortErrLev ) RETURN

         ! checkpoint file header:
      READ (unIn, IOSTAT=ErrStat2)   ArraySizes     ! let's make sure we've got the correct number of bytes for reals, doubles, and integers on restart.

      IF ( ArraySizes(1) /= ReKi  ) CALL SetErrStat(ErrID_Fatal,"ReKi on restart is different than when checkpoint file was created.",ErrStat,ErrMsg,RoutineName)
      IF ( ArraySizes(2) /= DbKi  ) CALL SetErrStat(ErrID_Fatal,"DbKi on restart is different than when checkpoint file was created.",ErrStat,ErrMsg,RoutineName)
      IF ( ArraySizes(3) /= IntKi ) CALL SetErrStat(ErrID_Fatal,"IntKi on restart is different than when checkpoint file was created.",ErrStat,ErrMsg,RoutineName)
      IF (ErrStat >= AbortErrLev) THEN
         CLOSE(unIn)
         unIn = -1
         IF (PRESENT(Unit)) Unit = unIn
         RETURN
      END IF

      READ (unIn, IOSTAT=ErrStat2)   AbortErrLev
      READ (unIn, IOSTAT=ErrStat2)   NumTurbines                      ! Number of turbines
      READ (unIn, IOSTAT=ErrStat2)   t_initial                        ! initial time
      READ (unIn, IOSTAT=ErrStat2)   n_t_global                       ! current time step

   END IF

      ! in case the Turbine data structure isn't empty on entry of this routine:
   call FAST_DestroyTurbineType( Turbine, ErrStat2, ErrMsg2 )

      ! data from current time step:
   READ (unIn, IOSTAT=ErrStat2)   ArraySizes                       ! Number of reals, doubles, and integers written to file

   ALLOCATE(ReKiBuf( ArraySizes(1)), STAT=ErrStat2)
      IF (ErrStat2 /=0) CALL SetErrStat(ErrID_Fatal, "Could not allocate ReKiBuf", ErrStat, ErrMsg, RoutineName )
   ALLOCATE(DbKiBuf( ArraySizes(2)), STAT=ErrStat2)
      IF (ErrStat2 /=0) CALL SetErrStat(ErrID_Fatal, "Could not allocate DbKiBuf", ErrStat, ErrMsg, RoutineName )
   ALLOCATE(IntKiBuf(ArraySizes(3)), STAT=ErrStat2)
      IF (ErrStat2 /=0) CALL SetErrStat(ErrID_Fatal, "Could not allocate IntKiBuf", ErrStat, ErrMsg, RoutineName )

      ! Read the packed arrays
   IF (ErrStat < AbortErrLev) THEN

      READ (unIn, IOSTAT=ErrStat2)   ReKiBuf    ! Packed reals
         IF (ErrStat2 /=0) CALL SetErrStat(ErrID_Fatal, "Could not read ReKiBuf", ErrStat, ErrMsg, RoutineName )
      READ (unIn, IOSTAT=ErrStat2)   DbKiBuf    ! Packed doubles
         IF (ErrStat2 /=0) CALL SetErrStat(ErrID_Fatal, "Could not read DbKiBuf", ErrStat, ErrMsg, RoutineName )
      READ (unIn, IOSTAT=ErrStat2)   IntKiBuf   ! Packed integers
         IF (ErrStat2 /=0) CALL SetErrStat(ErrID_Fatal, "Could not read IntKiBuf", ErrStat, ErrMsg, RoutineName )

   END IF

      ! Put the arrays back in the data types
   IF (ErrStat < AbortErrLev) THEN
      CALL FAST_UnpackTurbineType( ReKiBuf, DbKiBuf, IntKiBuf, Turbine, ErrStat2, ErrMsg2 )
         CALL SetErrStat(ErrStat2, ErrMsg2, ErrStat, ErrMsg, RoutineName )
   END IF


      ! close file if necessary (do this after unpacking turbine data, so that TurbID is set)
   IF (Turbine%TurbID == NumTurbines .OR. .NOT. PRESENT(Unit)) THEN
      CLOSE(unIn)
      unIn = -1
   END IF

   IF (PRESENT(Unit)) Unit = unIn


   IF ( ALLOCATED(ReKiBuf)  ) DEALLOCATE(ReKiBuf)
   IF ( ALLOCATED(DbKiBuf)  ) DEALLOCATE(DbKiBuf)
   IF ( ALLOCATED(IntKiBuf) ) DEALLOCATE(IntKiBuf)


      ! A sort-of hack to restore MAP DLL data (in particular Turbine%MAP%OtherSt%C_Obj%object)
    ! these must be the same variables that are used in MAP_Init because they get allocated in the DLL and
    ! destroyed in MAP_End (also, inside the DLL)
   IF (Turbine%p_FAST%CompMooring == Module_MAP) THEN
      CALL MAP_Restart( Turbine%MAP%Input(1), Turbine%MAP%p, Turbine%MAP%x(STATE_CURR), Turbine%MAP%xd(STATE_CURR), &
                        Turbine%MAP%z(STATE_CURR), Turbine%MAP%OtherSt, Turbine%MAP%y, ErrStat2, ErrMsg2 )
         CALL SetErrStat(ErrStat2, ErrMsg2, ErrStat, ErrMsg, RoutineName )
   END IF


      ! A hack to restore Bladed-style DLL data
   if (Turbine%SrvD%p%UseBladedInterface) then
      if (Turbine%SrvD%m%dll_data%avrSWAP( 1) > 0   ) then ! this isn't allocated if UseBladedInterface is FALSE
            ! store value to be overwritten
         old_avrSwap1 = Turbine%SrvD%m%dll_data%avrSWAP( 1)
         FileName     = Turbine%SrvD%m%dll_data%DLL_InFile
            ! overwrite values before calling DLL:
         Turbine%SrvD%m%dll_data%DLL_InFile = DLLFileName
         Turbine%SrvD%m%dll_data%avrSWAP(50) = REAL( LEN_TRIM(DLLFileName) ) +1 ! No. of characters in the "INFILE"  argument (-) (we add one for the C NULL CHARACTER)
         Turbine%SrvD%m%dll_data%avrSWAP( 1) = GH_DISCON_STATUS_RESTARTING
         Turbine%SrvD%m%dll_data%SimStatus = Turbine%SrvD%m%dll_data%avrSWAP( 1)
         CALL CallBladedDLL(Turbine%SrvD%Input(1), Turbine%SrvD%p,  Turbine%SrvD%m%dll_data, ErrStat2, ErrMsg2)
            CALL SetErrStat(ErrStat2, ErrMsg2, ErrStat, ErrMsg, RoutineName )
            ! put values back:
         Turbine%SrvD%m%dll_data%DLL_InFile = FileName
         Turbine%SrvD%m%dll_data%avrSWAP(50) = REAL( LEN_TRIM(FileName) ) +1 ! No. of characters in the "INFILE"  argument (-) (we add one for the C NULL CHARACTER)
         Turbine%SrvD%m%dll_data%avrSWAP( 1) = old_avrSwap1
         Turbine%SrvD%m%dll_data%SimStatus = Turbine%SrvD%m%dll_data%avrSWAP( 1)
      end if
   end if

      ! deal with sibling meshes here:
   ! (ignoring for now; they are not going to be siblings on restart)

   ! deal with files that were open:
   IF (Turbine%p_FAST%WrTxtOutFile) THEN
      CALL OpenFunkFileAppend ( Turbine%y_FAST%UnOu, TRIM(Turbine%p_FAST%OutFileRoot)//'.out', ErrStat2, ErrMsg2)
      IF ( ErrStat2 >= AbortErrLev ) RETURN
      CALL SetErrStat(ErrStat2, ErrMsg2, ErrStat, ErrMsg, RoutineName )
      CALL WrFileNR ( Turbine%y_FAST%UnOu, '#Restarting here')
      WRITE(Turbine%y_FAST%UnOu, '()')
   END IF
   ! (ignoring for now; will have fort.x files if any were open [though I printed a warning about not outputting binary files earlier])


END SUBROUTINE FAST_RestoreFromCheckpoint_T
!----------------------------------------------------------------------------------------------------------------------------------

!----------------------------------------------------------------------------------------------------------------------------------
!> Routine that calls FAST_RestoreForVTKModeShape_T for an array of Turbine data structures.
SUBROUTINE FAST_RestoreForVTKModeShape_Tary(t_initial, Turbine, InputFileName, ErrStat, ErrMsg  )

   REAL(DbKi),               INTENT(IN   ) :: t_initial           !< initial time (for comparing with time from checkpoint file)
   TYPE(FAST_TurbineType),   INTENT(INOUT) :: Turbine(:)          !< all data for one instance of a turbine !intent(INOUT) instead of (IN) to attempt to avoid memory warnings in gnu compilers
   CHARACTER(*),             INTENT(IN   ) :: InputFileName       !< Name of the input file
   INTEGER(IntKi),           INTENT(  OUT) :: ErrStat             !< Error status of the operation
   CHARACTER(*),             INTENT(  OUT) :: ErrMsg              !< Error message if ErrStat /= ErrID_None

      ! local variables
   INTEGER(IntKi)                          :: i_turb
   INTEGER(IntKi)                          :: n_t_global          !< loop counter
   INTEGER(IntKi)                          :: NumTurbines         ! Number of turbines in this simulation
   INTEGER(IntKi)                          :: ErrStat2            ! local error status
   CHARACTER(ErrMsgLen)                    :: ErrMsg2             ! local error message
   CHARACTER(*),             PARAMETER     :: RoutineName = 'FAST_RestoreForVTKModeShape_Tary'


   ErrStat = ErrID_None
   ErrMsg  = ""

   NumTurbines = SIZE(Turbine)
   if (NumTurbines /=1) then
      call SetErrStat(ErrID_Fatal, "Mode-shape visualization is not available for multiple turbines.", ErrStat, ErrMsg, RoutineName)
      return
   end if


   CALL ReadModeShapeFile( Turbine(1)%p_FAST, trim(InputFileName), ErrStat2, ErrMsg2, checkpointOnly=.true. )
      CALL SetErrStat(ErrStat2, ErrMsg2, ErrStat, ErrMsg, RoutineName )
      if (ErrStat >= AbortErrLev) return

   CALL FAST_RestoreFromCheckpoint_Tary( t_initial, n_t_global, Turbine, trim(Turbine(1)%p_FAST%VTK_modes%CheckpointRoot), ErrStat2, ErrMsg2 )
      CALL SetErrStat(ErrStat2, ErrMsg2, ErrStat, ErrMsg, RoutineName )


   DO i_turb = 1,NumTurbines
      if (.not. allocated(Turbine(i_turb)%m_FAST%Lin%LinTimes)) then
         call SetErrStat(ErrID_Fatal, "Mode-shape visualization requires a checkpoint file from a simulation with linearization analysis, but NLinTimes is 0.", ErrStat, ErrMsg, RoutineName)
         return
      end if

      CALL FAST_RestoreForVTKModeShape_T(t_initial, Turbine(i_turb)%p_FAST, Turbine(i_turb)%y_FAST, Turbine(i_turb)%m_FAST, &
                  Turbine(i_turb)%ED, Turbine(i_turb)%BD, Turbine(i_turb)%SrvD, Turbine(i_turb)%AD14, Turbine(i_turb)%AD, Turbine(i_turb)%IfW, Turbine(i_turb)%OpFM, &
                  Turbine(i_turb)%HD, Turbine(i_turb)%SD, Turbine(i_turb)%ExtPtfm, Turbine(i_turb)%MAP, Turbine(i_turb)%FEAM, Turbine(i_turb)%MD, Turbine(i_turb)%Orca, &
                  Turbine(i_turb)%IceF, Turbine(i_turb)%IceD, Turbine(i_turb)%MeshMapData, trim(InputFileName), ErrStat2, ErrMsg2 )
      CALL SetErrStat(ErrStat2, ErrMsg2, ErrStat, ErrMsg, RoutineName )
   END DO


END SUBROUTINE FAST_RestoreForVTKModeShape_Tary

!----------------------------------------------------------------------------------------------------------------------------------
!> This routine calculates the motions generated by mode shapes and outputs VTK data for it
SUBROUTINE FAST_RestoreForVTKModeShape_T(t_initial, p_FAST, y_FAST, m_FAST, ED, BD, SrvD, AD14, AD, IfW, OpFM, HD, SD, ExtPtfm, &
                         MAPp, FEAM, MD, Orca, IceF, IceD, MeshMapData, InputFileName, ErrStat, ErrMsg )

   REAL(DbKi),               INTENT(IN   ) :: t_initial           !< initial time

   TYPE(FAST_ParameterType), INTENT(INOUT) :: p_FAST              !< Parameters for the glue code
   TYPE(FAST_OutputFileType),INTENT(INOUT) :: y_FAST              !< Output variables for the glue code
   TYPE(FAST_MiscVarType),   INTENT(INOUT) :: m_FAST              !< Miscellaneous variables

   TYPE(ElastoDyn_Data),     INTENT(INOUT) :: ED                  !< ElastoDyn data
   TYPE(BeamDyn_Data),       INTENT(INOUT) :: BD                  !< BeamDyn data
   TYPE(ServoDyn_Data),      INTENT(INOUT) :: SrvD                !< ServoDyn data
   TYPE(AeroDyn14_Data),     INTENT(INOUT) :: AD14                !< AeroDyn14 data
   TYPE(AeroDyn_Data),       INTENT(INOUT) :: AD                  !< AeroDyn data
   TYPE(InflowWind_Data),    INTENT(INOUT) :: IfW                 !< InflowWind data
   TYPE(OpenFOAM_Data),      INTENT(INOUT) :: OpFM                !< OpenFOAM data
   TYPE(HydroDyn_Data),      INTENT(INOUT) :: HD                  !< HydroDyn data
   TYPE(SubDyn_Data),        INTENT(INOUT) :: SD                  !< SubDyn data
   TYPE(ExtPtfm_Data),       INTENT(INOUT) :: ExtPtfm             !< ExtPtfm_MCKF data
   TYPE(MAP_Data),           INTENT(INOUT) :: MAPp                !< MAP data
   TYPE(FEAMooring_Data),    INTENT(INOUT) :: FEAM                !< FEAMooring data
   TYPE(MoorDyn_Data),       INTENT(INOUT) :: MD                  !< Data for the MoorDyn module
   TYPE(OrcaFlex_Data),      INTENT(INOUT) :: Orca                !< OrcaFlex interface data
   TYPE(IceFloe_Data),       INTENT(INOUT) :: IceF                !< IceFloe data
   TYPE(IceDyn_Data),        INTENT(INOUT) :: IceD                !< All the IceDyn data used in time-step loop

   TYPE(FAST_ModuleMapType), INTENT(INOUT) :: MeshMapData         !< Data for mapping between modules
   CHARACTER(*),             INTENT(IN   ) :: InputFileName       !< Name of the input file

   INTEGER(IntKi),           INTENT(  OUT) :: ErrStat             !< Error status of the operation
   CHARACTER(*),             INTENT(  OUT) :: ErrMsg              !< Error message if ErrStat /= ErrID_None

   ! local variables
   REAL(DbKi)                              :: dt                  ! time
   REAL(DbKi)                              :: tprime              ! time
   INTEGER(IntKi)                          :: nt

   INTEGER(IntKi)                          :: iLinTime            ! generic loop counters
   INTEGER(IntKi)                          :: it                  ! generic loop counters
   INTEGER(IntKi)                          :: iMode               ! generic loop counters
   INTEGER(IntKi)                          :: ModeNo              ! mode number
   INTEGER(IntKi)                          :: NLinTimes

   INTEGER(IntKi)                          :: ErrStat2
   CHARACTER(ErrMsgLen)                    :: ErrMsg2
   CHARACTER(*), PARAMETER                 :: RoutineName = 'FAST_RestoreForVTKModeShape_T'
   CHARACTER(1024)                         :: VTK_RootName


   ErrStat = ErrID_None
   ErrMsg  = ""

   CALL ReadModeShapeFile( p_FAST, trim(InputFileName), ErrStat2, ErrMsg2 )
      CALL SetErrStat(ErrStat2, ErrMsg2, ErrStat, ErrMsg, RoutineName )
      if (ErrStat >= AbortErrLev) return

   call ReadModeShapeMatlabFile( p_FAST, ErrStat2, ErrMsg2 )
      CALL SetErrStat(ErrStat2, ErrMsg2, ErrStat, ErrMsg, RoutineName )
      if (ErrStat >= AbortErrLev ) return

   y_FAST%WriteThisStep = .true.
   y_FAST%UnSum = -1

   NLinTimes = min( p_FAST%VTK_modes%VTKNLinTimes, size(p_FAST%VTK_modes%x_eig_magnitude,2), p_FAST%NLinTimes )

   VTK_RootName = p_FAST%VTK_OutFileRoot

   select case (p_FAST%VTK_modes%VTKLinTim)
   case (1)

      do iMode = 1,p_FAST%VTK_modes%VTKLinModes
         ModeNo = p_FAST%VTK_modes%VTKModes(iMode)

         call  GetTimeConstants(p_FAST%VTK_modes%DampedFreq_Hz(ModeNo), p_FAST%VTK_fps, nt, dt, p_FAST%VTK_tWidth )
         if (nt > 500) cycle

         p_FAST%VTK_OutFileRoot = trim(VTK_RootName)//'.Mode'//trim(num2lstr(ModeNo))
         y_FAST%VTK_count = 1  ! we are skipping the reference meshes by starting at 1
         do iLinTime = 1,NLinTimes
            tprime = m_FAST%Lin%LinTimes(iLinTime) - m_FAST%Lin%LinTimes(1)

            if (p_FAST%DT_UJac < p_FAST%TMax) then
               m_FAST%calcJacobian = .true.
               m_FAST%NextJacCalcTime = m_FAST%Lin%LinTimes(iLinTime)
            end if

            call SetOperatingPoint(iLinTime, p_FAST, y_FAST, m_FAST, ED, BD, SrvD, AD, IfW, OpFM, HD, SD, ExtPtfm, &
                                    MAPp, FEAM, MD, Orca, IceF, IceD, ErrStat2, ErrMsg2 )
               CALL SetErrStat(ErrStat2, ErrMsg2, ErrStat, ErrMsg, RoutineName )

               ! set perturbation of states based on x_eig magnitude and phase
            call PerturbOP(tprime, iLinTime, ModeNo, p_FAST, y_FAST, ED, BD, SrvD, AD, IfW, OpFM, HD, SD, ExtPtfm, MAPp, FEAM, MD, Orca, &
                        IceF, IceD, ErrStat2, ErrMsg2 )
               CALL SetErrStat(ErrStat2, ErrMsg2, ErrStat, ErrMsg, RoutineName )
               IF (ErrStat >= AbortErrLev) RETURN

            CALL CalcOutputs_And_SolveForInputs( -1,  m_FAST%Lin%LinTimes(iLinTime),  STATE_CURR, m_FAST%calcJacobian, m_FAST%NextJacCalcTime, &
               p_FAST, m_FAST, .true., ED, BD, SrvD, AD14, AD, IfW, OpFM, HD, SD, ExtPtfm, MAPp, FEAM, MD, Orca, IceF, IceD, MeshMapData, ErrStat2, ErrMsg2 )
               CALL SetErrStat(ErrStat2, ErrMsg2, ErrStat, ErrMsg, RoutineName )
               IF (ErrStat >= AbortErrLev) RETURN

            call WriteVTK(m_FAST%Lin%LinTimes(iLinTime), p_FAST, y_FAST, MeshMapData, ED, BD, AD, IfW, OpFM, HD, SD, ExtPtfm, SrvD, MAPp, FEAM, MD, Orca, IceF, IceD)

         end do ! iLinTime
      end do ! iMode

   case (2)

      do iMode = 1,p_FAST%VTK_modes%VTKLinModes
         ModeNo = p_FAST%VTK_modes%VTKModes(iMode)

         call  GetTimeConstants(p_FAST%VTK_modes%DampedFreq_Hz(ModeNo), p_FAST%VTK_fps, nt, dt, p_FAST%VTK_tWidth )
         if (nt > 500) cycle

         do iLinTime = 1,NLinTimes
            p_FAST%VTK_OutFileRoot = trim(VTK_RootName)//'.Mode'//trim(num2lstr(ModeNo))//'.LinTime'//trim(num2lstr(iLinTime))
            y_FAST%VTK_count = 1  ! we are skipping the reference meshes by starting at 1

            if (p_FAST%DT_UJac < p_FAST%TMax) then
               m_FAST%calcJacobian = .true.
               m_FAST%NextJacCalcTime = m_FAST%Lin%LinTimes(iLinTime)
            end if

            do it = 1,nt
               tprime = (it-1)*dt

               call SetOperatingPoint(iLinTime, p_FAST, y_FAST, m_FAST, ED, BD, SrvD, AD, IfW, OpFM, HD, SD, ExtPtfm, &
                                     MAPp, FEAM, MD, Orca, IceF, IceD, ErrStat2, ErrMsg2 )
                  CALL SetErrStat(ErrStat2, ErrMsg2, ErrStat, ErrMsg, RoutineName )

                  ! set perturbation of states based on x_eig magnitude and phase
               call PerturbOP(tprime, iLinTime, ModeNo, p_FAST, y_FAST, ED, BD, SrvD, AD, IfW, OpFM, HD, SD, ExtPtfm, MAPp, FEAM, MD, Orca, &
                         IceF, IceD, ErrStat2, ErrMsg2 )
                  CALL SetErrStat(ErrStat2, ErrMsg2, ErrStat, ErrMsg, RoutineName )
                  IF (ErrStat >= AbortErrLev) RETURN

               CALL CalcOutputs_And_SolveForInputs( -1, m_FAST%Lin%LinTimes(iLinTime),  STATE_CURR, m_FAST%calcJacobian, m_FAST%NextJacCalcTime, &
                  p_FAST, m_FAST, .true., ED, BD, SrvD, AD14, AD, IfW, OpFM, HD, SD, ExtPtfm, MAPp, FEAM, MD, Orca, IceF, IceD, MeshMapData, ErrStat2, ErrMsg2 )
                  CALL SetErrStat(ErrStat2, ErrMsg2, ErrStat, ErrMsg, RoutineName )
                  IF (ErrStat >= AbortErrLev) RETURN

               call WriteVTK(m_FAST%Lin%LinTimes(iLinTime)+tprime, p_FAST, y_FAST, MeshMapData, ED, BD, AD, IfW, OpFM, HD, SD, ExtPtfm, SrvD, MAPp, FEAM, MD, Orca, IceF, IceD)

            end do


         end do ! iLinTime
      end do   ! iMode

   end select

END SUBROUTINE FAST_RestoreForVTKModeShape_T
!----------------------------------------------------------------------------------------------------------------------------------
SUBROUTINE GetTimeConstants(DampedFreq_Hz, VTK_fps, nt, dt, VTK_tWidth )
   REAL(R8Ki),     INTENT(IN   ) :: DampedFreq_Hz
   REAL(DbKi),     INTENT(IN   ) :: VTK_fps
   INTEGER(IntKi), INTENT(  OUT) :: nt  !< number of steps
   REAL(DbKi),     INTENT(  OUT) :: dt  !< time step
   INTEGER(IntKi), INTENT(  OUT) :: VTK_tWidth

   REAL(DbKi)                              :: cycle_time          ! time for one cycle of mode
   INTEGER(IntKi)                          :: NCycles
   INTEGER(IntKi), PARAMETER               :: MinFrames = 5

   if (DampedFreq_Hz <= 0.0_DbKi) then
      nt = huge(nt)
      dt = epsilon(dt)
      VTK_tWidth = 1
      return
   end if

   nt = 1
   NCycles = 0
   do while (nt<MinFrames)
      NCycles = NCycles + 1
      cycle_time = NCycles * 1.0_DbKi / DampedFreq_Hz

      nt = NINT( max(1.0_DbKi, VTK_fps) * cycle_time )
   end do

   dt = cycle_time / nt

   VTK_tWidth = CEILING( log10( real(nt) ) ) + 1

END SUBROUTINE GetTimeConstants
!----------------------------------------------------------------------------------------------------------------------------------
SUBROUTINE ReadModeShapeMatlabFile(p_FAST, ErrStat, ErrMsg)
   TYPE(FAST_ParameterType), INTENT(INOUT) :: p_FAST              !< Parameters for the glue code
   INTEGER(IntKi),           INTENT(  OUT) :: ErrStat             !< Error status of the operation
   CHARACTER(*),             INTENT(  OUT) :: ErrMsg              !< Error message if ErrStat /= ErrID_None

   ! local variables
   INTEGER(IntKi)                          :: ErrStat2
   CHARACTER(ErrMsgLen)                    :: ErrMsg2
   CHARACTER(*), PARAMETER                 :: RoutineName = 'ReadModeShapeMatlabFile'

   INTEGER(4)                              :: FileType
   INTEGER(4)                              :: nModes
   INTEGER(4)                              :: nStates
   INTEGER(4)                              :: NLinTimes
   INTEGER(IntKi)                          :: iMode
   INTEGER(IntKi)                          :: UnIn

   ErrStat = ErrID_None
   ErrMsg  = ""

      !  Open data file.
   CALL GetNewUnit( UnIn, ErrStat2, ErrMsg2 )

   CALL OpenBInpFile ( UnIn, trim(p_FAST%VTK_modes%MatlabFileName), ErrStat2, ErrMsg2 )
      CALL SetErrStat( ErrStat2, ErrMsg2, ErrStat, ErrMsg, RoutineName )
      IF (ErrStat >= AbortErrLev) RETURN

      ! Process the requested data records of this file.

   CALL WrScr ( NewLine//' =======================================================' )
   CALL WrScr ( ' Reading in data from file "'//TRIM( p_FAST%VTK_modes%MatlabFileName )//'".'//NewLine )


      ! Read some of the header information.

   READ (UnIn, IOSTAT=ErrStat2)  FileType    ! placeholder for future file format changes
   IF ( ErrStat2 /= 0 )  THEN
      CALL SetErrStat ( ErrID_Fatal, 'Fatal error reading FileType from file "'//TRIM( p_FAST%VTK_modes%MatlabFileName )//'".', ErrStat, ErrMsg, RoutineName )
      RETURN
   ENDIF

   READ (UnIn, IOSTAT=ErrStat2)  nModes    ! number of modes in the file
   IF ( ErrStat2 /= 0 )  THEN
      CALL SetErrStat ( ErrID_Fatal, 'Fatal error reading nModes from file "'//TRIM( p_FAST%VTK_modes%MatlabFileName )//'".', ErrStat, ErrMsg, RoutineName )
      RETURN
   ENDIF

   READ (UnIn, IOSTAT=ErrStat2)  nStates    ! number of states in the file
   IF ( ErrStat2 /= 0 )  THEN
      CALL SetErrStat ( ErrID_Fatal, 'Fatal error reading nStates from file "'//TRIM( p_FAST%VTK_modes%MatlabFileName )//'".', ErrStat, ErrMsg, RoutineName )
      RETURN
   ENDIF

   READ (UnIn, IOSTAT=ErrStat2)  NLinTimes    ! number of linearization times / azimuths in the file
   IF ( ErrStat2 /= 0 )  THEN
      CALL SetErrStat ( ErrID_Fatal, 'Fatal error reading NLinTimes from file "'//TRIM( p_FAST%VTK_modes%MatlabFileName )//'".', ErrStat, ErrMsg, RoutineName )
      RETURN
   ENDIF

   ALLOCATE( p_FAST%VTK_Modes%NaturalFreq_Hz(nModes), &
             p_FAST%VTK_Modes%DampingRatio(  nModes), &
             p_FAST%VTK_Modes%DampedFreq_Hz( nModes),   STAT=ErrStat2 )
      IF ( ErrStat2 /= 0 )  THEN
         CALL SetErrStat ( ErrID_Fatal, 'Error allocating arrays to read from file.', ErrStat, ErrMsg, RoutineName )
         RETURN
      ENDIF


   READ(UnIn, IOSTAT=ErrStat2) p_FAST%VTK_Modes%NaturalFreq_Hz ! read entire array
   IF ( ErrStat2 /= 0 )  THEN
      CALL SetErrStat ( ErrID_Fatal, 'Fatal error reading NaturalFreq_Hz array from file "'//TRIM( p_FAST%VTK_modes%MatlabFileName )//'".', ErrStat, ErrMsg, RoutineName )
      RETURN
   ENDIF

   READ(UnIn, IOSTAT=ErrStat2) p_FAST%VTK_Modes%DampingRatio ! read entire array
   IF ( ErrStat2 /= 0 )  THEN
      CALL SetErrStat ( ErrID_Fatal, 'Fatal error reading DampingRatio array from file "'//TRIM( p_FAST%VTK_modes%MatlabFileName )//'".', ErrStat, ErrMsg, RoutineName )
      RETURN
   ENDIF

   READ(UnIn, IOSTAT=ErrStat2) p_FAST%VTK_Modes%DampedFreq_Hz ! read entire array
   IF ( ErrStat2 /= 0 )  THEN
      CALL SetErrStat ( ErrID_Fatal, 'Fatal error reading DampedFreq_Hz array from file "'//TRIM( p_FAST%VTK_modes%MatlabFileName )//'".', ErrStat, ErrMsg, RoutineName )
      RETURN
   ENDIF

   if (nModes < p_FAST%VTK_Modes%VTKLinModes) CALL SetErrStat(ErrID_Severe,'Number of modes requested exceeds the number of modes in the linearization analysis file "'//TRIM( p_FAST%VTK_modes%MatlabFileName )//'".', ErrStat, ErrMsg, RoutineName)
   if (NLinTimes /= p_FAST%NLinTimes) CALL SetErrStat(ErrID_Severe,'Number of times linearization was performed is not the same as the number of linearization times in the linearization analysis file "'//TRIM( p_FAST%VTK_modes%MatlabFileName )//'".', ErrStat, ErrMsg, RoutineName)


      !Let's read only the number of modes we need to use
   nModes = min( nModes, p_FAST%VTK_Modes%VTKLinModes )

   ALLOCATE( p_FAST%VTK_Modes%x_eig_magnitude(nStates, NLinTimes, nModes), &
             p_FAST%VTK_Modes%x_eig_phase(    nStates, NLinTimes, nModes), STAT=ErrStat2 )
      IF ( ErrStat2 /= 0 )  THEN
         CALL SetErrStat ( ErrID_Fatal, 'Error allocating arrays to read from file.', ErrStat, ErrMsg, RoutineName )
         RETURN
      ENDIF

    do iMode = 1,nModes

      READ(UnIn, IOSTAT=ErrStat2) p_FAST%VTK_Modes%x_eig_magnitude(:,:,iMode) ! read data for one mode
      IF ( ErrStat2 /= 0 )  THEN
         CALL SetErrStat ( ErrID_Fatal, 'Fatal error reading x_eig_magnitude from file "'//TRIM( p_FAST%VTK_modes%MatlabFileName )//'".', ErrStat, ErrMsg, RoutineName )
         RETURN
      ENDIF

      READ(UnIn, IOSTAT=ErrStat2) p_FAST%VTK_Modes%x_eig_phase(:,:,iMode) ! read data for one mode
      IF ( ErrStat2 /= 0 )  THEN
         CALL SetErrStat ( ErrID_Fatal, 'Fatal error reading x_eig_phase from file "'//TRIM( p_FAST%VTK_modes%MatlabFileName )//'".', ErrStat, ErrMsg, RoutineName )
         RETURN
      ENDIF

    end do

END SUBROUTINE ReadModeShapeMatlabFile
!----------------------------------------------------------------------------------------------------------------------------------
SUBROUTINE ReadModeShapeFile(p_FAST, InputFile, ErrStat, ErrMsg, checkpointOnly)
   TYPE(FAST_ParameterType),     INTENT(INOUT) :: p_FAST          !< Parameters for the glue code
   CHARACTER(*),                 INTENT(IN   ) :: InputFile       !< Name of the text input file to read
   INTEGER(IntKi),               INTENT(  OUT) :: ErrStat         !< Error status of the operation
   CHARACTER(*),                 INTENT(  OUT) :: ErrMsg          !< Error message if ErrStat /= ErrID_None
   LOGICAL,      OPTIONAL,       INTENT(IN   ) :: checkpointOnly  !< Whether to return after reading checkpoint file name

   ! local variables
   INTEGER(IntKi)                          :: ErrStat2
   CHARACTER(ErrMsgLen)                    :: ErrMsg2
   CHARACTER(*), PARAMETER                 :: RoutineName = 'ReadModeShapeFile'

   CHARACTER(1024)                         :: PriPath            ! Path name of the primary file
   INTEGER(IntKi)                          :: i
   INTEGER(IntKi)                          :: UnIn
   INTEGER(IntKi)                          :: UnEc
   LOGICAL                                 :: VTKLinTimes1

   ErrStat = ErrID_None
   ErrMsg  = ""
   UnEc = -1

   CALL GetPath( InputFile, PriPath )    ! Input files will be relative to the path where the primary input file is located.

      !  Open data file.
   CALL GetNewUnit( UnIn, ErrStat2, ErrMsg2 )

   CALL OpenFInpFile ( UnIn, InputFile, ErrStat2, ErrMsg2 )
      CALL SetErrStat( ErrStat2, ErrMsg2, ErrStat, ErrMsg, RoutineName )
      IF (ErrStat >= AbortErrLev) RETURN


   CALL ReadCom( UnIn, InputFile, 'File header: (line 1)', ErrStat2, ErrMsg2, UnEc )
      CALL SetErrStat( ErrStat2, ErrMsg2, ErrStat, ErrMsg, RoutineName )

   CALL ReadCom( UnIn, InputFile, 'File header: (line 2)', ErrStat2, ErrMsg2, UnEc )
      CALL SetErrStat( ErrStat2, ErrMsg2, ErrStat, ErrMsg, RoutineName )

   !----------- FILE NAMES ----------------------------------------------------
   CALL ReadCom( UnIn, InputFile, 'Section Header: File Names', ErrStat2, ErrMsg2, UnEc )
      CALL SetErrStat( ErrStat2, ErrMsg2, ErrStat, ErrMsg, RoutineName )

   CALL ReadVar( UnIn, InputFile, p_FAST%VTK_modes%CheckpointRoot, 'CheckpointRoot', 'Name of the checkpoint file written by FAST when linearization data was produced', ErrStat2, ErrMsg2, UnEc )
      CALL SetErrStat( ErrStat2, ErrMsg2, ErrStat, ErrMsg, RoutineName )

   IF ( PathIsRelative( p_FAST%VTK_modes%CheckpointRoot ) ) p_FAST%VTK_modes%CheckpointRoot = TRIM(PriPath)//TRIM(p_FAST%VTK_modes%CheckpointRoot)

   if (present(checkpointOnly)) then
      if (checkpointOnly) then
         call cleanup()
         return
      end if
   end if


   CALL ReadVar( UnIn, InputFile, p_FAST%VTK_modes%MatlabFileName, 'MatlabFileName', 'Name of the file with eigenvectors written by Matlab', ErrStat2, ErrMsg2, UnEc )
      CALL SetErrStat( ErrStat2, ErrMsg2, ErrStat, ErrMsg, RoutineName )
      IF ( ErrStat >= AbortErrLev ) THEN
         CALL Cleanup()
         RETURN
      END IF
   IF ( PathIsRelative( p_FAST%VTK_modes%MatlabFileName ) ) p_FAST%VTK_modes%MatlabFileName = TRIM(PriPath)//TRIM(p_FAST%VTK_modes%MatlabFileName)

   !----------- VISUALIZATION OPTIONS ------------------------------------------

   CALL ReadCom( UnIn, InputFile, 'Section Header: Visualization Options', ErrStat2, ErrMsg2, UnEc )
      CALL SetErrStat( ErrStat2, ErrMsg2, ErrStat, ErrMsg, RoutineName )

   CALL ReadVar( UnIn, InputFile, p_FAST%VTK_modes%VTKLinModes, 'VTKLinModes', 'Number of modes to visualize', ErrStat2, ErrMsg2, UnEc )
      CALL SetErrStat( ErrStat2, ErrMsg2, ErrStat, ErrMsg, RoutineName )


   if (p_FAST%VTK_modes%VTKLinModes <= 0) CALL SetErrStat( ErrID_Fatal, "VTKLinModes must be a positive number.", ErrStat, ErrMsg, RoutineName )

   if (ErrStat >= AbortErrLev) then
      CALL Cleanup()
      RETURN
   end if


   call AllocAry( p_FAST%VTK_modes%VTKModes, p_FAST%VTK_modes%VTKLinModes, 'VTKModes', ErrStat2, ErrMsg2)
      call SetErrStat( ErrStat2, ErrMsg2, ErrStat, ErrMsg, RoutineName )
      if ( ErrStat >= AbortErrLev ) then
         call Cleanup()
         return
      end if

   p_FAST%VTK_modes%VTKModes = -1

   CALL ReadAry( UnIn, InputFile, p_FAST%VTK_modes%VTKModes, p_FAST%VTK_modes%VTKLinModes, 'VTKModes', 'List of modes to visualize', ErrStat2, ErrMsg2, UnEc )
   ! note that we don't check the ErrStat here; if the user entered fewer than p_FAST%VTK_modes%VTKLinModes values, we will use the
   ! last entry to fill in remaining values.
   !Check 1st value, we need at least one good value from user or throw error
   IF (p_FAST%VTK_modes%VTKModes(1) < 0 ) THEN
      call SetErrStat( ErrID_Fatal, "VTKModes must contain positive numbers.", ErrStat, ErrMsg, RoutineName )
         CALL CleanUp()
         RETURN
   ELSE
      DO i = 2, p_FAST%VTK_modes%VTKLinModes
         IF ( p_FAST%VTK_modes%VTKModes(i) < 0 ) THEN
            p_FAST%VTK_modes%VTKModes(i)=p_FAST%VTK_modes%VTKModes(i-1) + 1
         ENDIF
      ENDDO
   ENDIF


   CALL ReadVar( UnIn, InputFile, p_FAST%VTK_modes%VTKLinScale, 'VTKLinScale', 'Mode shape visualization scaling factor', ErrStat2, ErrMsg2, UnEc )
      CALL SetErrStat( ErrStat2, ErrMsg2, ErrStat, ErrMsg, RoutineName )

   CALL ReadVar( UnIn, InputFile, p_FAST%VTK_modes%VTKLinTim, 'VTKLinTim', 'Switch to make one animation for all LinTimes together (1) or separate animations for each LinTimes(2)', ErrStat2, ErrMsg2, UnEc )
      CALL SetErrStat( ErrStat2, ErrMsg2, ErrStat, ErrMsg, RoutineName )

   CALL ReadVar( UnIn, InputFile, VTKLinTimes1, 'VTKLinTimes1', 'If VTKLinTim=2, visualize modes at LinTimes(1) only?', ErrStat2, ErrMsg2, UnEc )
      CALL SetErrStat( ErrStat2, ErrMsg2, ErrStat, ErrMsg, RoutineName )


   CALL ReadVar( UnIn, InputFile, p_FAST%VTK_modes%VTKLinPhase, 'VTKLinPhase', 'Phase when making one animation for all LinTimes together (used only when VTKLinTim=1)', ErrStat2, ErrMsg2, UnEc )
      CALL SetErrStat( ErrStat2, ErrMsg2, ErrStat, ErrMsg, RoutineName )

! overwrite these based on inputs:

      if (p_FAST%VTK_modes%VTKLinTim == 2) then
         p_FAST%VTK_modes%VTKLinPhase = 0      ! "Phase when making one animation for all LinTimes together (used only when VTKLinTim=1)" -

         if (VTKLinTimes1) then
            p_FAST%VTK_modes%VTKNLinTimes = 1
         else
            p_FAST%VTK_modes%VTKNLinTimes = p_FAST%NLinTimes
         end if
      else
         p_FAST%VTK_modes%VTKNLinTimes = p_FAST%NLinTimes
      end if

contains
   SUBROUTINE Cleanup()
      IF (UnIn > 0) CLOSE(UnIn)
   END SUBROUTINE Cleanup

END SUBROUTINE ReadModeShapeFile
!----------------------------------------------------------------------------------------------------------------------------------
END MODULE FAST_Subs
!----------------------------------------------------------------------------------------------------------------------------------<|MERGE_RESOLUTION|>--- conflicted
+++ resolved
@@ -4856,15 +4856,9 @@
 
    ErrStat = ErrID_None
    ErrMsg  = ''
-<<<<<<< HEAD
-
-   CALL FillOutputAry(p_FAST, y_FAST, IfWOutput, OpFMOutput, EDOutput, ADOutput, SrvDOutput, HDOutput, SDOutput, ExtPtfmOutput, &
-                      MAPOutput, FEAMOutput, MDOutput, OrcaOutput, IceFOutput, y_IceD, y_BD, OutputAry)
-=======
    
    CALL FillOutputAry(p_FAST, y_FAST, IfWOutput, OpFMOutput, EDOutput, y_AD, SrvDOutput, HDOutput, SDOutput, ExtPtfmOutput, &
                       MAPOutput, FEAMOutput, MDOutput, OrcaOutput, IceFOutput, y_IceD, y_BD, OutputAry)   
->>>>>>> 0fede11f
 
    IF (p_FAST%WrTxtOutFile) THEN
 
@@ -4997,13 +4991,6 @@
       END IF
 
       IF ( y_FAST%numOuts(Module_AD) > 0 ) THEN
-<<<<<<< HEAD
-         indxLast = indxNext + SIZE(ADOutput) - 1
-         OutputAry(indxNext:indxLast) = ADOutput
-         indxNext = IndxLast + 1
-      END IF
-
-=======
          do i=1,SIZE(y_AD%Rotors)
             if (allocated(y_AD%Rotors(i)%WriteOutput)) then
                indxLast = indxNext + SIZE(y_AD%Rotors(i)%WriteOutput) - 1
@@ -5013,7 +5000,6 @@
          end do         
       END IF            
          
->>>>>>> 0fede11f
       IF ( y_FAST%numOuts(Module_SrvD) > 0 ) THEN
          indxLast = indxNext + SIZE(SrvDOutput) - 1
          OutputAry(indxNext:indxLast) = SrvDOutput

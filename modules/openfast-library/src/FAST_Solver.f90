--- conflicted
+++ resolved
@@ -5826,30 +5826,11 @@
    ! (note that we need to copy the states because UpdateStates updates the values
    ! and we need to have the old values [at m_FAST%t_global] for the next j_pc step)
    !----------------------------------------------------------------------------------------
-<<<<<<< HEAD
-   ! ElastoDyn: get predicted states
-   CALL ED_CopyContState   (ED%x( STATE_CURR), ED%x( STATE_PRED), MESH_UPDATECOPY, Errstat2, ErrMsg2)
-      CALL SetErrStat( Errstat2, ErrMsg2, ErrStat, ErrMsg, RoutineName )
-   CALL ED_CopyDiscState   (ED%xd(STATE_CURR), ED%xd(STATE_PRED), MESH_UPDATECOPY, Errstat2, ErrMsg2)  
-      CALL SetErrStat( Errstat2, ErrMsg2, ErrStat, ErrMsg, RoutineName )
-   CALL ED_CopyConstrState (ED%z( STATE_CURR), ED%z( STATE_PRED), MESH_UPDATECOPY, Errstat2, ErrMsg2)
-      CALL SetErrStat( Errstat2, ErrMsg2, ErrStat, ErrMsg, RoutineName )
-   CALL ED_CopyOtherState (ED%OtherSt( STATE_CURR), ED%OtherSt( STATE_PRED), MESH_UPDATECOPY, Errstat2, ErrMsg2)
-      CALL SetErrStat( Errstat2, ErrMsg2, ErrStat, ErrMsg, RoutineName )
-
-   DO j_ss = 1, p_FAST%n_substeps( MODULE_ED )
-      n_t_module = n_t_global*p_FAST%n_substeps( MODULE_ED ) + j_ss - 1
-      t_module   = n_t_module*p_FAST%dt_module( MODULE_ED ) + t_initial
-            
-      CALL ED_UpdateStates( t_module, n_t_module, ED%Input(1:), ED%InputTimes, ED%p, ED%x(STATE_PRED), ED%xd(STATE_PRED), &
-                            ED%z(STATE_PRED), ED%OtherSt(STATE_PRED), ED%m, ErrStat2, ErrMsg2 )
-=======
    if (p_FAST%CompElast == Module_SED) then
       ! Simplified-ElastoDyn: get predicted states
       CALL SED_CopyContState   (SED%x( STATE_CURR), SED%x( STATE_PRED), MESH_UPDATECOPY, Errstat2, ErrMsg2)
          CALL SetErrStat( Errstat2, ErrMsg2, ErrStat, ErrMsg, RoutineName )
       CALL SED_CopyDiscState   (SED%xd(STATE_CURR), SED%xd(STATE_PRED), MESH_UPDATECOPY, Errstat2, ErrMsg2)  
->>>>>>> 2246befa
          CALL SetErrStat( Errstat2, ErrMsg2, ErrStat, ErrMsg, RoutineName )
       CALL SED_CopyConstrState (SED%z( STATE_CURR), SED%z( STATE_PRED), MESH_UPDATECOPY, Errstat2, ErrMsg2)
          CALL SetErrStat( Errstat2, ErrMsg2, ErrStat, ErrMsg, RoutineName )
@@ -6257,16 +6238,10 @@
       ErrStat = ErrID_None
       ErrMsg  = ""
       
-<<<<<<< HEAD
-      ! ElastoDyn
-      CALL ED_Input_ExtrapInterp(ED%Input(1:), ED%InputTimes, ED%u, t_global_next, ErrStat2, ErrMsg2)
-         CALL SetErrStat(ErrStat2,ErrMsg2,ErrStat,ErrMsg,RoutineName )
-=======
       if (p_FAST%CompElast == Module_SED) then
          ! Simplified-ElastoDyn
          CALL SED_Input_ExtrapInterp(SED%Input, SED%InputTimes, SED%u, t_global_next, ErrStat2, ErrMsg2)
             CALL SetErrStat(ErrStat2,ErrMsg2,ErrStat,ErrMsg,RoutineName )
->>>>>>> 2246befa
 
          DO j = p_FAST%InterpOrder, 1, -1
             CALL SED_CopyInput (SED%Input(j),  SED%Input(j+1),  MESH_UPDATECOPY, Errstat2, ErrMsg2)

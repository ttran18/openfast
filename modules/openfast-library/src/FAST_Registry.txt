--- conflicted
+++ resolved
@@ -169,12 +169,7 @@
 typedef	^	FAST_ParameterType	INTEGER	VTK_tWidth	-	-	-	"Width of number of files for leading zeros in file name format"	-
 typedef	^	FAST_ParameterType	DbKi	VTK_fps	-	-	-	"number of frames per second to output VTK data" -
 typedef	^	FAST_ParameterType	FAST_VTK_SurfaceType	VTK_surface	-	-	-	"Data for VTK surface visualization"
-<<<<<<< HEAD
 typedef	^	FAST_ParameterType	CHARACTER(4)	Tdesc	-	-	-	"description of turbine ID (for FAST.Farm) screen printing"	
-=======
-typedef	^	FAST_ParameterType	SiKi	TurbinePos	{3}	-	-	"Initial position of turbine base (origin used for graphics)"	m
-typedef	^	FAST_ParameterType	CHARACTER(4)	Tdesc	-	-	-	"description of turbine ID (for FAST.Farm) screen printing"
->>>>>>> a0d4f7e7
 
 #  Parameters for linearization
 typedef	^	FAST_ParameterType	LOGICAL	CalcSteady	-	-	-	"Calculate a steady-state periodic operating point before linearization [unused if Linearize=False]"	-

--- conflicted
+++ resolved
@@ -649,17 +649,11 @@
 typedef	^	FAST_ModuleMapType	Integer	Jac_u_indx	{:}{:}	-	-	"matrix to help fill/pack the u vector in computing the jacobian"
 # Temporary copies of input meshes (stored here so we don't have to keep allocating/destroying them)
 typedef	^	FAST_ModuleMapType	MeshType	u_ED_NacelleLoads	-	-	-	"copy of ED input mesh"
-<<<<<<< HEAD
 typedef	^	FAST_ModuleMapType	MeshType	SubstructureLoads_Tmp	-	-	-	"copy of substructure loads input mesh (ED or SD)"
 typedef	^	FAST_ModuleMapType	MeshType	SubstructureLoads_Tmp2	-	-	-	"copy of substructure loads input mesh (ED or SD, used only for temporary storage)"
 typedef	^	FAST_ModuleMapType	MeshType	PlatformLoads_Tmp	-	-	-	"copy of platform loads input mesh (ED)"
 typedef	^	FAST_ModuleMapType	MeshType	PlatformLoads_Tmp2	-	-	-	"copy of platform loads input mesh (ED, used only for temporary storage)"
-=======
-typedef	^	FAST_ModuleMapType	MeshType	u_ED_PlatformPtMesh	-	-	-	"copy of ED input mesh"
-typedef	^	FAST_ModuleMapType	MeshType	u_ED_PlatformPtMesh_2	-	-	-	"copy of ED input mesh (used only for temporary storage)"
-typedef	^	FAST_ModuleMapType	MeshType	u_ED_PlatformPtMesh_3	-	-	-	"copy of ED input mesh (used only for temporary storage)"
-typedef	^	FAST_ModuleMapType	MeshType	u_ED_PlatformPtMesh_MDf	-	-	-	"copy of ED input mesh used to store loads from farm-level MD"
->>>>>>> 35a28725
+typedef	^	FAST_ModuleMapType	MeshType	SubstructureLoads_Tmp_Farm	-	-	-	"copy of substructure mesh used to store loads from farm-level MD"
 typedef	^	FAST_ModuleMapType	MeshType	u_ED_TowerPtloads	-	-	-	"copy of ED input mesh"
 typedef	^	FAST_ModuleMapType	MeshType	u_ED_BladePtLoads	{:}	-	-	"copy of ED input mesh"
 typedef	^	FAST_ModuleMapType	MeshType	u_SD_TPMesh	-	-	-	"copy of SD input mesh"

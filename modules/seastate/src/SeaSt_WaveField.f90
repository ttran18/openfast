--- conflicted
+++ resolved
@@ -22,9 +22,8 @@
 CONTAINS
 
 !-------------------- Subroutine for wave elevation ------------------!
-FUNCTION WaveField_GetNodeWaveElev1( WaveField, SeaSt_Interp_m, Time, pos, ErrStat, ErrMsg )
-   TYPE(SeaSt_WaveFieldType), INTENT( IN    ) :: WaveField
-   TYPE(SeaSt_Interp_MiscVarType), INTENT(INOUT) :: SeaSt_Interp_m
+FUNCTION WaveField_GetNodeWaveElev1( WaveField, Time, pos, ErrStat, ErrMsg )
+   TYPE(SeaSt_WaveFieldType), INTENT( IN    ) :: WaveField
    REAL(DbKi),      INTENT( IN    ) :: Time
    REAL(ReKi),      INTENT( IN    ) :: pos(*)  ! Position at which free-surface elevation is to be calculated. Third entry ignored if present.
    INTEGER(IntKi),  INTENT(   OUT ) :: ErrStat ! Error status of the operation
@@ -32,6 +31,7 @@
   
    REAL(SiKi)                       :: WaveField_GetNodeWaveElev1
    REAL(SiKi)                       :: Zeta
+   LOGICAL                          :: FirstWarn_Clamp
    CHARACTER(*),    PARAMETER       :: RoutineName = 'WaveField_GetNodeWaveElev1'
    INTEGER(IntKi)                   :: errStat2
    CHARACTER(ErrMsgLen)             :: errMsg2
@@ -40,7 +40,7 @@
    ErrMsg    = ""
    
    IF (ALLOCATED(WaveField%WaveElev1)) THEN
-      Zeta = SeaSt_Interp_3D( Time, pos(1:2), WaveField%WaveElev1, WaveField%seast_interp_p, seast_interp_m%FirstWarn_Clamp, ErrStat2, ErrMsg2 )
+      Zeta = SeaSt_Interp_3D( Time, pos(1:2), WaveField%WaveElev1, WaveField%seast_interp_p, FirstWarn_Clamp, ErrStat2, ErrMsg2 )
         CALL SetErrStat( ErrStat2, ErrMsg2, ErrStat, ErrMsg, RoutineName )
    ELSE
       Zeta = 0.0_SiKi
@@ -50,9 +50,8 @@
 
 END FUNCTION WaveField_GetNodeWaveElev1
 
-FUNCTION WaveField_GetNodeWaveElev2( WaveField, SeaSt_Interp_m, Time, pos, ErrStat, ErrMsg )
-   TYPE(SeaSt_WaveFieldType), INTENT( IN    ) :: WaveField
-   TYPE(SeaSt_Interp_MiscVarType), INTENT(INOUT) :: SeaSt_Interp_m
+FUNCTION WaveField_GetNodeWaveElev2( WaveField, Time, pos, ErrStat, ErrMsg )
+   TYPE(SeaSt_WaveFieldType), INTENT( IN    ) :: WaveField
    REAL(DbKi),      INTENT( IN    ) :: Time
    REAL(ReKi),      INTENT( IN    ) :: pos(*)  ! Position at which free-surface elevation is to be calculated. Third entry ignored if present.
    INTEGER(IntKi),  INTENT(   OUT ) :: ErrStat ! Error status of the operation
@@ -60,6 +59,7 @@
    
    REAL(SiKi)                       :: WaveField_GetNodeWaveElev2
    REAL(SiKi)                       :: Zeta
+   LOGICAL                          :: FirstWarn_Clamp
    CHARACTER(*),    PARAMETER       :: RoutineName = 'WaveField_GetNodeWaveElev2'
    INTEGER(IntKi)                   :: errStat2
    CHARACTER(ErrMsgLen)             :: errMsg2
@@ -68,7 +68,7 @@
    ErrMsg    = ""
    
    IF (ALLOCATED(WaveField%WaveElev2)) THEN
-      Zeta = SeaSt_Interp_3D( Time, pos(1:2), WaveField%WaveElev2, WaveField%seast_interp_p, seast_interp_m%FirstWarn_Clamp, ErrStat2, ErrMsg2 )
+      Zeta = SeaSt_Interp_3D( Time, pos(1:2), WaveField%WaveElev2, WaveField%seast_interp_p, FirstWarn_Clamp, ErrStat2, ErrMsg2 )
         CALL SetErrStat( ErrStat2, ErrMsg2, ErrStat, ErrMsg, RoutineName )
    ELSE
       Zeta = 0.0_SiKi
@@ -78,9 +78,8 @@
 
 END FUNCTION WaveField_GetNodeWaveElev2
 
-FUNCTION WaveField_GetNodeTotalWaveElev( WaveField, SeaSt_Interp_m, Time, pos, ErrStat, ErrMsg )
-   TYPE(SeaSt_WaveFieldType), INTENT( IN    ) :: WaveField
-   TYPE(SeaSt_Interp_MiscVarType), INTENT(INOUT) :: SeaSt_Interp_m
+FUNCTION WaveField_GetNodeTotalWaveElev( WaveField, Time, pos, ErrStat, ErrMsg )
+   TYPE(SeaSt_WaveFieldType), INTENT( IN    ) :: WaveField
    REAL(DbKi),      INTENT( IN    ) :: Time
    REAL(ReKi),      INTENT( IN    ) :: pos(*)  ! Position at which free-surface elevation is to be calculated. Third entry ignored if present.
    INTEGER(IntKi),  INTENT(   OUT ) :: ErrStat ! Error status of the operation
@@ -88,6 +87,7 @@
 
    REAL(SiKi)                       :: WaveField_GetNodeTotalWaveElev
    REAL(SiKi)                       :: Zeta1, Zeta2
+   LOGICAL                          :: FirstWarn_Clamp
    CHARACTER(*),    PARAMETER       :: RoutineName = 'WaveField_GetNodeTotalWaveElev'
    INTEGER(IntKi)                   :: errStat2
    CHARACTER(ErrMsgLen)             :: errMsg2
@@ -95,9 +95,9 @@
    ErrStat   = ErrID_None
    ErrMsg    = ""
    
-   Zeta1 = WaveField_GetNodeWaveElev1( WaveField, SeaSt_Interp_m, Time, pos, ErrStat2, ErrMsg2 )
-     CALL SetErrStat( ErrStat2, ErrMsg2, ErrStat, ErrMsg, RoutineName )
-   Zeta2 = WaveField_GetNodeWaveElev2( WaveField, SeaSt_Interp_m, Time, pos, ErrStat2, ErrMsg2 )
+   Zeta1 = WaveField_GetNodeWaveElev1( WaveField, Time, pos, ErrStat2, ErrMsg2 )
+     CALL SetErrStat( ErrStat2, ErrMsg2, ErrStat, ErrMsg, RoutineName )
+   Zeta2 = WaveField_GetNodeWaveElev2( WaveField, Time, pos, ErrStat2, ErrMsg2 )
      CALL SetErrStat( ErrStat2, ErrMsg2, ErrStat, ErrMsg, RoutineName )
    WaveField_GetNodeTotalWaveElev = Zeta1 + Zeta2
    
@@ -123,15 +123,15 @@
 
    r1 = MAX(r,real(1.0e-6,ReKi)) ! In case r is zero
 
-   ZetaP = WaveField_GetNodeTotalWaveElev( WaveField, SeaSt_Interp_m, Time, (/pos(1)+r1,pos(2)/), ErrStat2, ErrMsg2 )
-     CALL SetErrStat( ErrStat2, ErrMsg2, ErrStat, ErrMsg, RoutineName )
-   ZetaM = WaveField_GetNodeTotalWaveElev( WaveField, SeaSt_Interp_m, Time, (/pos(1)-r1,pos(2)/), ErrStat2, ErrMsg2 )
+   ZetaP = WaveField_GetNodeTotalWaveElev( WaveField, Time, (/pos(1)+r1,pos(2)/), ErrStat2, ErrMsg2 )
+     CALL SetErrStat( ErrStat2, ErrMsg2, ErrStat, ErrMsg, RoutineName )
+   ZetaM = WaveField_GetNodeTotalWaveElev( WaveField, Time, (/pos(1)-r1,pos(2)/), ErrStat2, ErrMsg2 )
      CALL SetErrStat( ErrStat2, ErrMsg2, ErrStat, ErrMsg, RoutineName )
    dZetadx = REAL(ZetaP-ZetaM,ReKi)/(2.0_ReKi*r1)
       
-   ZetaP = WaveField_GetNodeTotalWaveElev( WaveField, SeaSt_Interp_m, Time, (/pos(1),pos(2)+r1/), ErrStat2, ErrMsg2 )
-     CALL SetErrStat( ErrStat2, ErrMsg2, ErrStat, ErrMsg, RoutineName )
-   ZetaM = WaveField_GetNodeTotalWaveElev( WaveField, SeaSt_Interp_m, Time, (/pos(1),pos(2)-r1/), ErrStat2, ErrMsg2 )
+   ZetaP = WaveField_GetNodeTotalWaveElev( WaveField, Time, (/pos(1),pos(2)+r1/), ErrStat2, ErrMsg2 )
+     CALL SetErrStat( ErrStat2, ErrMsg2, ErrStat, ErrMsg, RoutineName )
+   ZetaM = WaveField_GetNodeTotalWaveElev( WaveField, Time, (/pos(1),pos(2)-r1/), ErrStat2, ErrMsg2 )
      CALL SetErrStat( ErrStat2, ErrMsg2, ErrStat, ErrMsg, RoutineName )
    dZetady = REAL(ZetaP-ZetaM,ReKi)/(2.0_ReKi*r1)
       
@@ -141,13 +141,8 @@
 END SUBROUTINE WaveField_GetNodeWaveNormal
 
 !-------------------- Subroutine for full wave field kinematics --------------------!
-<<<<<<< HEAD
-SUBROUTINE WaveField_GetNodeWaveKin( WaveField, Time, pos, forceNodeInWater, fetchDynCurrent, nodeInWater, WaveElev1, WaveElev2, WaveElev, FDynP, FV, FA, FAMCF, ErrStat, ErrMsg )
-=======
-SUBROUTINE WaveField_GetNodeWaveKin( WaveField, SeaSt_Interp_m, Time, pos, forceNodeInWater, nodeInWater, WaveElev1, WaveElev2, WaveElev, FDynP, FV, FA, FAMCF, ErrStat, ErrMsg )
->>>>>>> 1f127565
-   TYPE(SeaSt_WaveFieldType), INTENT( IN    ) :: WaveField
-   TYPE(SeaSt_Interp_MiscVarType), INTENT( INOUT ) :: SeaSt_Interp_m
+SUBROUTINE WaveField_GetNodeWaveKin( WaveField, SeaSt_Interp_m, Time, pos, forceNodeInWater, fetchDynCurrent, nodeInWater, WaveElev1, WaveElev2, WaveElev, FDynP, FV, FA, FAMCF, ErrStat, ErrMsg )
+   TYPE(SeaSt_WaveFieldType), INTENT( IN    ) :: WaveField
    REAL(DbKi),                INTENT( IN    ) :: Time
    REAL(ReKi),                INTENT( IN    ) :: pos(3)
    LOGICAL,                   INTENT( IN    ) :: forceNodeInWater
@@ -164,15 +159,11 @@
    INTEGER(IntKi),            INTENT(   OUT ) :: ErrStat ! Error status of the operation
    CHARACTER(*),              INTENT(   OUT ) :: ErrMsg  ! Error message if errStat /= ErrID_None
 
-<<<<<<< HEAD
    REAL(ReKi)                                 :: posXY(2), posPrime(3), posXY0(3), PosOffset(3), posDummy(3,1)
    INTEGER(IntKi)                             :: startNode
    REAL(ReKi), allocatable                    :: FV_DC(:,:), FA_DC(:,:)
    TYPE(SeaSt_Interp_MiscVarType)             :: SeaSt_Interp_m
    LOGICAL                                    :: FirstWarn_Clamp
-=======
-   REAL(ReKi)                                 :: posXY(2), posPrime(3), posXY0(3)
->>>>>>> 1f127565
    CHARACTER(*),              PARAMETER       :: RoutineName = 'WaveField_GetNodeWaveKin'
    INTEGER(IntKi)                             :: errStat2
    CHARACTER(ErrMsgLen)                       :: errMsg2
@@ -185,9 +176,9 @@
    FAMCF(:) = 0.0
 
    ! Wave elevation
-   WaveElev1 = WaveField_GetNodeWaveElev1( WaveField, SeaSt_Interp_m, Time, pos, ErrStat2, ErrMsg2 )
-     CALL SetErrStat( ErrStat2, ErrMsg2, ErrStat, ErrMsg, RoutineName )
-   WaveElev2 = WaveField_GetNodeWaveElev2( WaveField, SeaSt_Interp_m, Time, pos, ErrStat2, ErrMsg2 )
+   WaveElev1 = WaveField_GetNodeWaveElev1( WaveField, Time, pos, ErrStat2, ErrMsg2 )
+     CALL SetErrStat( ErrStat2, ErrMsg2, ErrStat, ErrMsg, RoutineName )
+   WaveElev2 = WaveField_GetNodeWaveElev2( WaveField, Time, pos, ErrStat2, ErrMsg2 )
      CALL SetErrStat( ErrStat2, ErrMsg2, ErrStat, ErrMsg, RoutineName )
    WaveElev  = WaveElev1 + WaveElev2
     
@@ -258,14 +249,14 @@
                       
                ! Extrapoled wave stretching
                IF (WaveField%WaveStMod == 2) THEN 
-                  FV(:) = FV(:) + SeaSt_Interp_3D_vec( Time, posXY, WaveField%PWaveVel0,  WaveField%seast_interp_p, SeaSt_Interp_m%FirstWarn_Clamp, ErrStat2, ErrMsg2 ) * pos(3)
+                  FV(:) = FV(:) + SeaSt_Interp_3D_vec( Time, posXY, WaveField%PWaveVel0,  WaveField%seast_interp_p, FirstWarn_Clamp, ErrStat2, ErrMsg2 ) * pos(3)
                     CALL SetErrStat( ErrStat2, ErrMsg2, ErrStat, ErrMsg, RoutineName )
-                  FA(:) = FA(:) + SeaSt_Interp_3D_vec( Time, posXY, WaveField%PWaveAcc0,  WaveField%seast_interp_p, SeaSt_Interp_m%FirstWarn_Clamp, ErrStat2, ErrMsg2 ) * pos(3)
+                  FA(:) = FA(:) + SeaSt_Interp_3D_vec( Time, posXY, WaveField%PWaveAcc0,  WaveField%seast_interp_p, FirstWarn_Clamp, ErrStat2, ErrMsg2 ) * pos(3)
                     CALL SetErrStat( ErrStat2, ErrMsg2, ErrStat, ErrMsg, RoutineName )
-                  FDynP = FDynP + SeaSt_Interp_3D    ( Time, posXY, WaveField%PWaveDynP0, WaveField%seast_interp_p, SeaSt_Interp_m%FirstWarn_Clamp, ErrStat2, ErrMsg2 ) * pos(3)
+                  FDynP = FDynP + SeaSt_Interp_3D    ( Time, posXY, WaveField%PWaveDynP0, WaveField%seast_interp_p, FirstWarn_Clamp, ErrStat2, ErrMsg2 ) * pos(3)
                     CALL SetErrStat( ErrStat2, ErrMsg2, ErrStat, ErrMsg, RoutineName )
                   IF ( ALLOCATED(WaveField%WaveAccMCF) ) THEN
-                     FAMCF(:) = FAMCF(:) + SeaSt_Interp_3D_vec( Time, posXY, WaveField%PWaveAccMCF0, WaveField%seast_interp_p, SeaSt_Interp_m%FirstWarn_Clamp, ErrStat2, ErrMsg2 ) * pos(3)
+                     FAMCF(:) = FAMCF(:) + SeaSt_Interp_3D_vec( Time, posXY, WaveField%PWaveAccMCF0, WaveField%seast_interp_p, FirstWarn_Clamp, ErrStat2, ErrMsg2 ) * pos(3)
                        CALL SetErrStat( ErrStat2, ErrMsg2, ErrStat, ErrMsg, RoutineName )
                   END IF
                END IF
@@ -329,13 +320,8 @@
 END SUBROUTINE WaveField_GetNodeWaveKin
 
 !-------------------- Subroutine for wave field velocity only --------------------!
-<<<<<<< HEAD
 SUBROUTINE WaveField_GetNodeWaveVel( WaveField, Time, pos, forceNodeInWater, fetchDynCurrent, nodeInWater, FV, ErrStat, ErrMsg )
-=======
-SUBROUTINE WaveField_GetNodeWaveVel( WaveField, SeaSt_Interp_m, Time, pos, forceNodeInWater, nodeInWater, FV, ErrStat, ErrMsg )
->>>>>>> 1f127565
-   TYPE(SeaSt_WaveFieldType), INTENT( IN    ) :: WaveField
-   TYPE(SeaSt_Interp_MiscVarType), INTENT(INOUT) :: SeaSt_Interp_m
+   TYPE(SeaSt_WaveFieldType), INTENT( IN    ) :: WaveField
    REAL(DbKi),                INTENT( IN    ) :: Time
    REAL(ReKi),                INTENT( IN    ) :: pos(3)
    LOGICAL,                   INTENT( IN    ) :: forceNodeInWater
@@ -346,15 +332,11 @@
    CHARACTER(*),              INTENT(   OUT ) :: ErrMsg  ! Error message if errStat /= ErrID_None
 
    REAL(SiKi)                                 :: WaveElev
-<<<<<<< HEAD
    REAL(ReKi)                                 :: posXY(2), posPrime(3), posXY0(3), PosOffset(3), posDummy(3,1)
    REAL(ReKi), allocatable                    :: FV_DC(:,:), FA_DC(:,:)
    INTEGER(IntKi)                             :: startNode
    TYPE(SeaSt_Interp_MiscVarType)             :: SeaSt_Interp_m
    LOGICAL                                    :: FirstWarn_Clamp
-=======
-   REAL(ReKi)                                 :: posXY(2), posPrime(3), posXY0(3)
->>>>>>> 1f127565
    CHARACTER(*),              PARAMETER       :: RoutineName = 'WaveField_GetNodeWaveVel'
    INTEGER(IntKi)                             :: errStat2
    CHARACTER(ErrMsgLen)                       :: errMsg2
@@ -366,7 +348,7 @@
    posXY0   = (/pos(1),pos(2),0.0_ReKi/)
 
    ! Wave elevation
-   WaveElev  = WaveField_GetNodeTotalWaveElev( WaveField, SeaSt_Interp_m, Time, pos, ErrStat2, ErrMsg2 )
+   WaveElev  = WaveField_GetNodeTotalWaveElev( WaveField, Time, pos, ErrStat2, ErrMsg2 )
      CALL SetErrStat( ErrStat2, ErrMsg2, ErrStat, ErrMsg, RoutineName )
     
    IF (WaveField%WaveStMod == 0) THEN ! No wave stretching
@@ -409,7 +391,7 @@
                       
                ! Extrapoled wave stretching
                IF (WaveField%WaveStMod == 2) THEN 
-                  FV(:) = FV(:) + SeaSt_Interp_3D_vec( Time, posXY, WaveField%PWaveVel0,  WaveField%seast_interp_p, seast_interp_m%FirstWarn_Clamp, ErrStat2, ErrMsg2 ) * pos(3)
+                  FV(:) = FV(:) + SeaSt_Interp_3D_vec( Time, posXY, WaveField%PWaveVel0,  WaveField%seast_interp_p, FirstWarn_Clamp, ErrStat2, ErrMsg2 ) * pos(3)
                     CALL SetErrStat( ErrStat2, ErrMsg2, ErrStat, ErrMsg, RoutineName )
                END IF
           
@@ -455,7 +437,6 @@
 
 END SUBROUTINE WaveField_GetNodeWaveVel
 
-<<<<<<< HEAD
 SUBROUTINE WaveField_GetNodeWaveVelAcc( WaveField, Time, pos, forceNodeInWater, fetchDynCurrent, nodeInWater, FV, FA, ErrStat, ErrMsg )
    TYPE(SeaSt_WaveFieldType), INTENT( IN    ) :: WaveField
    REAL(DbKi),                INTENT( IN    ) :: Time
@@ -465,7 +446,6 @@
    REAL(SiKi),                INTENT(   OUT ) :: FV(3)
    REAL(SiKi),                INTENT(   OUT ) :: FA(3)
    INTEGER(IntKi),            INTENT(   OUT ) :: nodeInWater
-
    INTEGER(IntKi),            INTENT(   OUT ) :: ErrStat ! Error status of the operation
    CHARACTER(*),              INTENT(   OUT ) :: ErrMsg  ! Error message if errStat /= ErrID_None
 
@@ -593,10 +573,7 @@
 END SUBROUTINE WaveField_GetNodeWaveVelAcc
 
 
-SUBROUTINE WaveField_GetWaveKin( WaveField, Time, pos, forceNodeInWater, fetchDynCurrent, nodeInWater, WaveElev1, WaveElev2, WaveElev, FDynP, FV, FA, FAMCF, ErrStat, ErrMsg )
-=======
-SUBROUTINE WaveField_GetWaveKin( WaveField, SeaSt_Interp_m, Time, pos, forceNodeInWater, nodeInWater, WaveElev1, WaveElev2, WaveElev, FDynP, FV, FA, FAMCF, ErrStat, ErrMsg )
->>>>>>> 1f127565
+SUBROUTINE WaveField_GetWaveKin( WaveField, SeaSt_Interp_m, Time, pos, forceNodeInWater, fetchDynCurrent, nodeInWater, WaveElev1, WaveElev2, WaveElev, FDynP, FV, FA, FAMCF, ErrStat, ErrMsg )
    TYPE(SeaSt_WaveFieldType), INTENT( IN    ) :: WaveField
    TYPE(SeaSt_Interp_MiscVarType), INTENT(INOUT) :: SeaSt_Interp_m
    REAL(DbKi),                INTENT( IN    ) :: Time
@@ -629,11 +606,7 @@
 
    NumPoints = size(pos, dim=2)
    DO i = 1, NumPoints
-<<<<<<< HEAD
-      CALL WaveField_GetNodeWaveKin( WaveField, Time, pos(:,i), forceNodeInWater, .FALSE., nodeInWater(i), WaveElev1(i), WaveElev2(i), WaveElev(i), FDynP_node, FV_node, FA_node, FAMCF_node, ErrStat2, ErrMsg2 )
-=======
-      CALL WaveField_GetNodeWaveKin( WaveField, SeaSt_Interp_m, Time, pos(:,i), forceNodeInWater, nodeInWater(i), WaveElev1(i), WaveElev2(i), WaveElev(i), FDynP_node, FV_node, FA_node, FAMCF_node, ErrStat2, ErrMsg2 )
->>>>>>> 1f127565
+      CALL WaveField_GetNodeWaveKin( WaveField, SeaSt_Interp_m, Time, pos(:,i), forceNodeInWater, .FALSE., nodeInWater(i), WaveElev1(i), WaveElev2(i), WaveElev(i), FDynP_node, FV_node, FA_node, FAMCF_node, ErrStat2, ErrMsg2 )
         CALL SetErrStat( ErrStat2, ErrMsg2, ErrStat, ErrMsg, RoutineName )
       FDynP(i) = REAL(FDynP_node,ReKi)
       FV(:, i) = REAL(FV_node,   ReKi)

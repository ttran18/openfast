MODULE SeaSt_WaveField

USE SeaSt_WaveField_Types

IMPLICIT NONE

PRIVATE

! Public functions and subroutines
PUBLIC WaveField_GetNodeTotalWaveElev
PUBLIC WaveField_GetNodeWaveNormal
PUBLIC WaveField_GetNodeWaveKin
PUBLIC WaveField_GetNodeWaveVel

PUBLIC WaveField_GetWaveKin

public WaveField_Interp_Setup3D, WaveField_Interp_Setup4D

CONTAINS

!-------------------- Subroutine for wave elevation ------------------!

FUNCTION WaveField_GetNodeTotalWaveElev( WaveField, WaveField_m, Time, pos, ErrStat, ErrMsg, Elev1, Elev2 )
   type(SeaSt_WaveFieldType),          intent(in   ) :: WaveField
   type(SeaSt_WaveField_MiscVarType),  intent(inout) :: WaveField_m
   real(DbKi),                         intent(in   ) :: Time
   real(ReKi),                         intent(in   ) :: pos(*)  ! Position at which free-surface elevation is to be calculated. Third entry ignored if present.
   integer(IntKi),                     intent(  out) :: ErrStat ! Error status of the operation
   character(*),                       intent(  out) :: ErrMsg  ! Error message if errStat /= ErrID_None
   real(SiKi), optional,               intent(  out) :: Elev1, Elev2 ! Elev1 and Elev2 components

   real(SiKi)                                        :: WaveField_GetNodeTotalWaveElev
   real(SiKi)                                        :: Zeta1, Zeta2
   character(*),                       parameter     :: RoutineName = 'WaveField_GetNodeTotalWaveElev'
   integer(IntKi)                                    :: errStat2
   character(ErrMsgLen)                              :: errMsg2

   ErrStat   = ErrID_None
   ErrMsg    = ""

   IF (ALLOCATED(WaveField%WaveElev1) .or. ALLOCATED(WaveField%WaveElev2)) then
      CALL WaveField_Interp_Setup3D(Time, pos, WaveField%GridParams, WaveField_m, ErrStat2, ErrMsg2)
      CALL SetErrStat(ErrStat2, ErrMsg2, ErrStat, ErrMsg, RoutineName)
      if (ErrStat >= AbortErrLev) return
   end if

   IF (ALLOCATED(WaveField%WaveElev1)) THEN
      Zeta1 = WaveField_Interp_3D(WaveField%WaveElev1, WaveField_m)
   ELSE
      Zeta1 = 0.0_SiKi
   END IF

   IF (ALLOCATED(WaveField%WaveElev2)) THEN
      Zeta2 = WaveField_Interp_3D(WaveField%WaveElev2, WaveField_m)
   ELSE
      Zeta2 = 0.0_SiKi
   END IF

   if (present(Elev1)) Elev1 = Zeta1
   if (present(Elev2)) Elev2 = Zeta2

   WaveField_GetNodeTotalWaveElev = Zeta1 + Zeta2

END FUNCTION WaveField_GetNodeTotalWaveElev


SUBROUTINE WaveField_GetNodeWaveNormal( WaveField, WaveField_m, Time, pos, r, n, ErrStat, ErrMsg )
   type(SeaSt_WaveFieldType),          intent(in   ) :: WaveField
   type(SeaSt_WaveField_MiscVarType),  intent(inout) :: WaveField_m
   real(DbKi),                         intent(in   ) :: Time
   real(ReKi),                         intent(in   ) :: pos(:)  ! Position at which free-surface normal is to be calculated. Third entry ignored if present.
   real(ReKi),                         intent(in   ) :: r       ! Distance for central differencing
   real(ReKi),                         intent(  out) :: n(3)    ! Free-surface normal vector
   integer(IntKi),                     intent(  out) :: ErrStat ! Error status of the operation
   character(*),                       intent(  out) :: ErrMsg  ! Error message if errStat /= ErrID_None

   real(SiKi)                                        :: ZetaP,ZetaM
   real(ReKi)                                        :: r1,dZetadx,dZetady
   character(*),                       parameter     :: RoutineName = 'WaveField_GetNodeWaveNormal'
   integer(IntKi)                                    :: errStat2
   character(ErrMsgLen)                              :: errMsg2

   ErrStat   = ErrID_None
   ErrMsg    = ""

   r1 = MAX(r,real(1.0e-6,ReKi)) ! In case r is zero

   ZetaP = WaveField_GetNodeTotalWaveElev( WaveField, WaveField_m, Time, (/pos(1)+r1,pos(2)/), ErrStat2, ErrMsg2 ); if (Failed()) return;
   ZetaM = WaveField_GetNodeTotalWaveElev( WaveField, WaveField_m, Time, (/pos(1)-r1,pos(2)/), ErrStat2, ErrMsg2 ); if (Failed()) return;
   dZetadx = REAL(ZetaP-ZetaM,ReKi)/(2.0_ReKi*r1)

   ZetaP = WaveField_GetNodeTotalWaveElev( WaveField, WaveField_m, Time, (/pos(1),pos(2)+r1/), ErrStat2, ErrMsg2 ); if (Failed()) return;
   ZetaM = WaveField_GetNodeTotalWaveElev( WaveField, WaveField_m, Time, (/pos(1),pos(2)-r1/), ErrStat2, ErrMsg2 ); if (Failed()) return;
   dZetady = REAL(ZetaP-ZetaM,ReKi)/(2.0_ReKi*r1)

   n = (/-dZetadx,-dZetady,1.0_ReKi/)
   n = n / SQRT(Dot_Product(n,n))

contains
   logical function Failed()
      call SetErrStat( ErrStat2, ErrMsg2, ErrStat, ErrMsg, RoutineName )
      Failed = ErrStat >= AbortErrLev
   end function
END SUBROUTINE WaveField_GetNodeWaveNormal


!-------------------- Subroutine for full wave field kinematics --------------------!
SUBROUTINE WaveField_GetNodeWaveKin( WaveField, WaveField_m, Time, pos, forceNodeInWater, nodeInWater, WaveElev1, WaveElev2, WaveElev, FDynP, FV, FA, FAMCF, ErrStat, ErrMsg )
   type(SeaSt_WaveFieldType),          intent(in   ) :: WaveField
   type(SeaSt_WaveField_MiscVarType),  intent(inout) :: WaveField_m
   real(DbKi),                         intent(in   ) :: Time
   real(ReKi),                         intent(in   ) :: pos(3)
   logical,                            intent(in   ) :: forceNodeInWater
   real(SiKi),                         intent(  out) :: WaveElev1
   real(SiKi),                         intent(  out) :: WaveElev2
   real(SiKi),                         intent(  out) :: WaveElev
   real(SiKi),                         intent(  out) :: FV(3)
   real(SiKi),                         intent(  out) :: FA(3)
   real(SiKi),                         intent(  out) :: FAMCF(3)
   real(SiKi),                         intent(  out) :: FDynP
   integer(IntKi),                     intent(  out) :: nodeInWater
   integer(IntKi),                     intent(  out) :: ErrStat ! Error status of the operation
   character(*),                       intent(  out) :: ErrMsg  ! Error message if errStat /= ErrID_None

   real(ReKi)                                        :: posXY(2), posPrime(3), posXY0(3)
   character(*),                       parameter     :: RoutineName = 'WaveField_GetNodeWaveKin'
   integer(IntKi)                                    :: errStat2
   character(ErrMsgLen)                              :: errMsg2

   ErrStat   = ErrID_None
   ErrMsg    = ""

   posXY    = pos(1:2)
   posXY0   = (/pos(1),pos(2),0.0_ReKi/)
   FAMCF(:) = 0.0

   ! Wave elevation (Calls WaveField_Interp_Setup3D internally so WaveField_Interp_3D can be used below)
   WaveElev = WaveField_GetNodeTotalWaveElev(WaveField, WaveField_m, Time, pos, ErrStat2, ErrMsg2, Elev1=WaveElev1, Elev2=WaveElev2)
   if (Failed()) return

   IF (WaveField%WaveStMod == 0) THEN ! No wave stretching

      IF ( pos(3) <= 0.0_ReKi) THEN ! Node is at or below the SWL
         nodeInWater = 1_IntKi
         ! Use location to obtain interpolated values of kinematics
         CALL WaveField_Interp_Setup4D( Time, pos, WaveField%GridParams, WaveField_m, ErrStat2, ErrMsg2 ); if (Failed()) return;
         FV(:) = WaveField_Interp_4D_Vec( WaveField%WaveVel,  WaveField_m )
         FA(:) = WaveField_Interp_4D_Vec( WaveField%WaveAcc,  WaveField_m )
         FDynP = WaveField_Interp_4D    ( WaveField%WaveDynP, WaveField_m )
         IF ( ALLOCATED(WaveField%WaveAccMCF) ) THEN
            FAMCF(:) = WaveField_Interp_4D_Vec( WaveField%WaveAccMCF, WaveField_m )
         END IF
      ELSE ! Node is above the SWL
         nodeInWater = 0_IntKi
         FV(:)       = 0.0
         FA(:)       = 0.0
         FDynP       = 0.0
         FAMCF(:)    = 0.0
      END IF

   ELSE ! Wave stretching enabled

      IF ( (pos(3) <= WaveElev) .OR. forceNodeInWater ) THEN ! Node is submerged

         nodeInWater = 1_IntKi

         IF ( WaveField%WaveStMod < 3 ) THEN ! Vertical or extrapolated wave stretching

            IF ( pos(3) <= 0.0_SiKi) THEN ! Node is below the SWL - evaluate wave dynamics as usual

               ! Use location to obtain interpolated values of kinematics
               CALL WaveField_Interp_Setup4D( Time, pos, WaveField%GridParams, WaveField_m, ErrStat2, ErrMsg2 ); if (Failed()) return;
               FV(:) = WaveField_Interp_4D_Vec( WaveField%WaveVel,  WaveField_m )
               FA(:) = WaveField_Interp_4D_Vec( WaveField%WaveAcc,  WaveField_m )
               FDynP = WaveField_Interp_4D    ( WaveField%WaveDynP, WaveField_m )
               IF ( ALLOCATED(WaveField%WaveAccMCF) ) THEN
                  FAMCF(:) = WaveField_Interp_4D_Vec( WaveField%WaveAccMCF, WaveField_m )
               END IF

            ELSE ! Node is above SWL - need wave stretching

               ! Vertical wave stretching
               CALL WaveField_Interp_Setup4D( Time, posXY0, WaveField%GridParams, WaveField_m, ErrStat2, ErrMsg2 ); if (Failed()) return;
               FV(:) = WaveField_Interp_4D_vec( WaveField%WaveVel,  WaveField_m )
               FA(:) = WaveField_Interp_4D_vec( WaveField%WaveAcc,  WaveField_m )
               FDynP = WaveField_Interp_4D    ( WaveField%WaveDynP, WaveField_m )
               IF ( ALLOCATED(WaveField%WaveAccMCF) ) THEN
                  FAMCF(:) = WaveField_Interp_4D_vec( WaveField%WaveAccMCF, WaveField_m )
               END IF

               ! Extrapoled wave stretching
               IF (WaveField%WaveStMod == 2) THEN
                  FV(:) = FV(:) + WaveField_Interp_3D_vec( WaveField%PWaveVel0,  WaveField_m ) * pos(3)
                  FA(:) = FA(:) + WaveField_Interp_3D_vec( WaveField%PWaveAcc0,  WaveField_m ) * pos(3)
                  FDynP = FDynP + WaveField_Interp_3D    ( WaveField%PWaveDynP0, WaveField_m ) * pos(3)
                  IF ( ALLOCATED(WaveField%WaveAccMCF) ) THEN
                     FAMCF(:) = FAMCF(:) + WaveField_Interp_3D_vec( WaveField%PWaveAccMCF0, WaveField_m ) * pos(3)
                  END IF
               END IF

            END IF ! Node is submerged

         ELSE ! Wheeler stretching - no need to check whether the node is above or below SWL

            ! Map the node z-position linearly from [-EffWtrDpth,m%WaveElev(j)] to [-EffWtrDpth,0]
            posPrime    = pos
            posPrime(3) = WaveField%EffWtrDpth*(WaveField%EffWtrDpth+pos(3))/(WaveField%EffWtrDpth+WaveElev)-WaveField%EffWtrDpth
            posPrime(3) = MIN( posPrime(3), 0.0_ReKi) ! Clamp z-position to zero. Needed when forceNodeInWater=.TRUE.

            ! Obtain the wave-field variables by interpolation with the mapped position.
            CALL WaveField_Interp_Setup4D( Time, posPrime, WaveField%GridParams, WaveField_m, ErrStat2, ErrMsg2 ); if (Failed()) return;
            FV(:) = WaveField_Interp_4D_Vec( WaveField%WaveVel,  WaveField_m )
            FA(:) = WaveField_Interp_4D_Vec( WaveField%WaveAcc,  WaveField_m )
            FDynP = WaveField_Interp_4D    ( WaveField%WaveDynP, WaveField_m )
            IF ( ALLOCATED(WaveField%WaveAccMCF) ) THEN
               FAMCF(:) = WaveField_Interp_4D_Vec( WaveField%WaveAccMCF, WaveField_m )
            END IF
         END IF

      ELSE ! Node is out of water - zero-out all wave dynamics

         nodeInWater = 0_IntKi
         FV(:)       = 0.0
         FA(:)       = 0.0
         FDynP       = 0.0
         FAMCF(:)    = 0.0

      END IF ! If node is in or out of water

   END IF ! If wave stretching is on or off

contains
   logical function Failed()
      call SetErrStat( ErrStat2, ErrMsg2, ErrStat, ErrMsg, RoutineName )
      Failed = ErrStat >= AbortErrLev
   end function
END SUBROUTINE WaveField_GetNodeWaveKin


!-------------------- Subroutine for wave field velocity only --------------------!
SUBROUTINE WaveField_GetNodeWaveVel( WaveField, WaveField_m, Time, pos, forceNodeInWater, nodeInWater, FV, ErrStat, ErrMsg )
   type(SeaSt_WaveFieldType),          intent(in   ) :: WaveField
   type(SeaSt_WaveField_MiscVarType),  intent(inout) :: WaveField_m
   real(DbKi),                         intent(in   ) :: Time
   real(ReKi),                         intent(in   ) :: pos(3)
   logical,                            intent(in   ) :: forceNodeInWater
   integer(IntKi),                     intent(  out) :: nodeInWater
   real(SiKi),                         intent(  out) :: FV(3)
   integer(IntKi),                     intent(  out) :: ErrStat ! Error status of the operation
   character(*),                       intent(  out) :: ErrMsg  ! Error message if errStat /= ErrID_None

   real(SiKi)                                        :: WaveElev
   real(ReKi)                                        :: posXY(2), posPrime(3), posXY0(3)
   character(*),                       parameter     :: RoutineName = 'WaveField_GetNodeWaveVel'
   integer(IntKi)                                    :: errStat2
   character(ErrMsgLen)                              :: errMsg2

   ErrStat   = ErrID_None
   ErrMsg    = ""

   posXY    = pos(1:2)
   posXY0   = (/pos(1),pos(2),0.0_ReKi/)

   ! Wave elevation (Calls WaveField_Interp_Setup3D internally so WaveField_Interp_3D_vec can be used below)
   WaveElev  = WaveField_GetNodeTotalWaveElev( WaveField, WaveField_m, Time, pos, ErrStat2, ErrMsg2 ); if (Failed()) return;

   IF (WaveField%WaveStMod == 0) THEN ! No wave stretching

      IF ( pos(3) <= 0.0_ReKi) THEN ! Node is at or below the SWL
         nodeInWater = 1_IntKi
         ! Use location to obtain interpolated values of kinematics
         CALL WaveField_Interp_Setup4D( Time, pos, WaveField%GridParams, WaveField_m, ErrStat2, ErrMsg2 ); if (Failed()) return;
         FV(:) = WaveField_Interp_4D_Vec( WaveField%WaveVel,  WaveField_m )
      ELSE ! Node is above the SWL
         nodeInWater = 0_IntKi
         FV(:)       = 0.0
      END IF

   ELSE ! Wave stretching enabled

      IF ( (pos(3) <= WaveElev) .OR. forceNodeInWater ) THEN ! Node is submerged

         nodeInWater = 1_IntKi

         IF ( WaveField%WaveStMod < 3 ) THEN ! Vertical or extrapolated wave stretching

            IF ( pos(3) <= 0.0_SiKi) THEN ! Node is below the SWL - evaluate wave dynamics as usual

               ! Use location to obtain interpolated values of kinematics
               CALL WaveField_Interp_Setup4D( Time, pos, WaveField%GridParams, WaveField_m, ErrStat2, ErrMsg2 ); if (Failed()) return;
               FV(:) = WaveField_Interp_4D_Vec( WaveField%WaveVel,  WaveField_m )

            ELSE ! Node is above SWL - need wave stretching

               ! Vertical wave stretching
               CALL WaveField_Interp_Setup4D( Time, posXY0, WaveField%GridParams, WaveField_m, ErrStat2, ErrMsg2 ); if (Failed()) return;
               FV(:) = WaveField_Interp_4D_vec( WaveField%WaveVel,  WaveField_m )

               ! Extrapoled wave stretching
               IF (WaveField%WaveStMod == 2) THEN
                  FV(:) = FV(:) + WaveField_Interp_3D_vec( WaveField%PWaveVel0, WaveField_m ) * pos(3)
               END IF

            END IF ! Node is submerged

         ELSE ! Wheeler stretching - no need to check whether the node is above or below SWL

            ! Map the node z-position linearly from [-EffWtrDpth,m%WaveElev(j)] to [-EffWtrDpth,0]
            posPrime    = pos
            posPrime(3) = WaveField%EffWtrDpth*(WaveField%EffWtrDpth+pos(3))/(WaveField%EffWtrDpth+WaveElev)-WaveField%EffWtrDpth
            posPrime(3) = MIN( posPrime(3), 0.0_ReKi) ! Clamp z-position to zero. Needed when forceNodeInWater=.TRUE.

            ! Obtain the wave-field variables by interpolation with the mapped position.
            CALL WaveField_Interp_Setup4D( Time, posPrime, WaveField%GridParams, WaveField_m, ErrStat2, ErrMsg2 ); if (Failed()) return;
            FV(:) = WaveField_Interp_4D_Vec( WaveField%WaveVel,  WaveField_m )

         END IF

      ELSE ! Node is out of water - zero-out all wave dynamics

         nodeInWater = 0_IntKi
         FV(:)       = 0.0

      END IF ! If node is in or out of water

   END IF ! If wave stretching is on or off

contains
   logical function Failed()
      call SetErrStat( ErrStat2, ErrMsg2, ErrStat, ErrMsg, RoutineName )
      Failed = ErrStat >= AbortErrLev
   end function
END SUBROUTINE WaveField_GetNodeWaveVel


SUBROUTINE WaveField_GetWaveKin( WaveField, WaveField_m, Time, pos, forceNodeInWater, nodeInWater, WaveElev1, WaveElev2, WaveElev, FDynP, FV, FA, FAMCF, ErrStat, ErrMsg )
   type(SeaSt_WaveFieldType),          intent(in   ) :: WaveField
   type(SeaSt_WaveField_MiscVarType),  intent(inout) :: WaveField_m
   real(DbKi),                         intent(in   ) :: Time
   real(ReKi),                         intent(in   ) :: pos(:,:)
   logical,                            intent(in   ) :: forceNodeInWater
   real(SiKi),                         intent(  out) :: WaveElev1(:)
   real(SiKi),                         intent(  out) :: WaveElev2(:)
   real(SiKi),                         intent(  out) :: WaveElev(:)
   real(ReKi),                         intent(  out) :: FV(:,:)
   real(ReKi),                         intent(  out) :: FA(:,:)
   real(ReKi),                         intent(  out) :: FAMCF(:,:)
   real(ReKi),                         intent(  out) :: FDynP(:)
   integer(IntKi),                     intent(  out) :: nodeInWater(:)
   integer(IntKi),                     intent(  out) :: ErrStat ! Error status of the operation
   character(*),                       intent(  out) :: ErrMsg  ! Error message if errStat /= ErrID_None

   character(*),                       parameter     :: RoutineName = 'WaveField_GetWaveKin'
   integer(IntKi)                                    :: errStat2
   character(ErrMsgLen)                              :: errMsg2

   integer(IntKi)                                    :: NumPoints, i
   real(SiKi)                                        :: FDynP_node, FV_node(3), FA_node(3), FAMCF_node(3)

   ErrStat   = ErrID_None
   ErrMsg    = ""

   NumPoints = size(pos, dim=2)
   DO i = 1, NumPoints
      CALL WaveField_GetNodeWaveKin( WaveField, WaveField_m, Time, pos(:,i), forceNodeInWater, nodeInWater(i), WaveElev1(i), WaveElev2(i), WaveElev(i), FDynP_node, FV_node, FA_node, FAMCF_node, ErrStat2, ErrMsg2 )
      if (Failed()) return;
      FDynP(i) = REAL(FDynP_node,ReKi)
      FV(:, i) = REAL(FV_node,   ReKi)
      FA(:, i) = REAL(FA_node,   ReKi)
      IF (ALLOCATED(WaveField%WaveAccMCF)) THEN
         FAMCF(:,i) = REAL(FAMCF_node,ReKi)
      END IF
   END DO

contains
   logical function Failed()
      call SetErrStat( ErrStat2, ErrMsg2, ErrStat, ErrMsg, RoutineName )
      Failed = ErrStat >= AbortErrLev
   end function
end subroutine WaveField_GetWaveKin


!----------------------------------------------------------------------------------------------------
! Interpolation related functions
!----------------------------------------------------------------------------------------------------

subroutine SetCartesianXYIndex(p, pZero, delta, nMax, Indx_Lo, Indx_Hi, isopc, FirstWarn, ErrStat, ErrMsg)
   REAL(ReKi),       intent(in   )  :: p
   REAL(ReKi),       intent(in   )  :: pZero
   REAL(ReKi),       intent(in   )  :: delta
   INTEGER(IntKi),   intent(in   )  :: nMax
   INTEGER(IntKi),   intent(inout)  :: Indx_Lo
   INTEGER(IntKi),   intent(inout)  :: Indx_Hi
   real(SiKi),       intent(inout)  :: isopc
   logical,          intent(inout)  :: FirstWarn
   INTEGER(IntKi),   intent(  out)  :: ErrStat
   CHARACTER(*),     intent(  out)  :: ErrMsg

   real(ReKi)                       :: Tmp

   ErrStat = ErrID_None
   ErrMsg  = ""

   isopc   = -1.0
   Indx_Lo = 0
   Indx_Hi = 0

<<<<<<< HEAD
   ! Calculate low grid index
=======
   if ( nMax .EQ. 1_IntKi ) then ! Only one grid point
      Indx_Lo = 1_IntKi
      Indx_Hi = 1_IntKi
      isopc   = 0_SiKi
      return
   end if

>>>>>>> 2246befa
   Tmp =  (p-pZero) / delta
   Indx_Lo = INT( Tmp ) + 1            ! convert REAL to INTEGER, then add one since our grid indices start at 1, not 0
   
   ! Calculate isoparametric coordinate and clamp between -1 and 1
   isopc = 2.0_ReKi * (Tmp - REAL(Indx_Lo - 1, ReKi)) - 1.0_ReKi 
   if (isopc < -1.0_SiKi) then
      isopc = -1.0_SiKi
   else if (isopc > 1.0_SiKi) then
      isopc = 1.0_SiKi
   end if
   
   ! Check that lower index is valid
   if ( Indx_Lo < 1 ) then
      Indx_Lo = 1
      isopc = -1.0
      if (FirstWarn) then
         call SetErrStat(ErrID_Warn,'Position has been clamped to the grid boundary. Warning will not be repeated though condition may persist.',ErrStat,ErrMsg,'SetCartesianXYIndex') !error out if time is outside the lower bounds
         FirstWarn = .false.
      end if
   end if

   ! Calculate hi grid index
   Indx_Hi = min( Indx_Lo + 1, nMax )  ! make sure it's a valid index, zero-based
   
   ! Check that upper index is valid
   if ( Indx_Lo >= Indx_Hi ) then
      ! Need to clamp to grid boundary
      if (FirstWarn .and. Indx_Lo /= Indx_Hi) then ! don't warn if we are exactly at the boundary
         call SetErrStat(ErrID_Warn,'Position has been clamped to the grid boundary. Warning will not be repeated though condition may persist.',ErrStat,ErrMsg,'SetCartesianXYIndex') !error out if time is outside the lower bounds
         FirstWarn = .false.
      end if
      Indx_Lo = max(Indx_Hi - 1, 1)
      isopc = 1.0
   end if

end subroutine SetCartesianXYIndex


subroutine SetCartesianZIndex(p, z_depth, delta, nMax, Indx_Lo, Indx_Hi, isopc, FirstWarn, ErrStat, ErrMsg)
   real(ReKi),        intent(in   )  :: p
   real(ReKi),        intent(in   )  :: z_depth
   real(ReKi),        intent(in   )  :: delta
   integer(IntKi),    intent(in   )  :: nMax
   integer(IntKi),    intent(inout)  :: Indx_Lo
   integer(IntKi),    intent(inout)  :: Indx_Hi
   real(SiKi),        intent(inout)  :: isopc
   logical,           intent(inout)  :: FirstWarn
   integer(IntKi),    intent(  out)  :: ErrStat
   character(*),      intent(  out)  :: ErrMsg

   real(ReKi)                        :: Tmp

   ErrStat = ErrID_None
   ErrMsg  = ""

   isopc   = -1.0
   Indx_Lo = 0
   Indx_Hi = 0


   !Tmp =  acos(-p / z_depth) / delta
   Tmp = acos( max(-1.0_ReKi, min(1.0_ReKi, 1+(p / z_depth)) ) ) / delta
   Tmp =  nmax - 1 - Tmp
   Indx_Lo = INT( Tmp ) + 1    ! convert REAL to INTEGER, then add one since our grid indices start at 1, not 0
   
   ! Calculate isoparametric coordinate and clamp between -1 and 1
   isopc = 2.0_ReKi * (Tmp - REAL(Indx_Lo - 1, ReKi)) - 1.0_ReKi 
   if (isopc < -1.0_SiKi) then
      isopc = -1.0_SiKi
   else if (isopc > 1.0_SiKi) then
      isopc = 1.0_SiKi
   end if

   if ( Indx_Lo < 1 ) then
      Indx_Lo = 1
      isopc = -1.0
      if (FirstWarn) then
         call SetErrStat(ErrID_Warn,'Position has been clamped to the grid boundary. Warning will not be repeated though condition may persist.',ErrStat,ErrMsg,'SetCartesianZIndex') !error out if z is outside the lower bounds
         FirstWarn = .false.
      end if
   end if

   Indx_Hi = min( Indx_Lo + 1, nMax )     ! make sure it's a valid index, one-based

   if ( Indx_Lo >= Indx_Hi ) then
      ! Need to clamp to grid boundary
      if (FirstWarn .and. Indx_Lo /= Indx_Hi) then ! don't warn if we are exactly at the boundary
         call SetErrStat(ErrID_Warn,'Position has been clamped to the grid boundary. Warning will not be repeated though condition may persist.',ErrStat,ErrMsg,'SetCartesianZIndex') !error out if z is outside the upper bounds
         FirstWarn = .false.
      end if
      Indx_Lo = max(Indx_Hi - 1, 1)
      isopc = 1.0
   end if

end subroutine SetCartesianZIndex


subroutine SetTimeIndex(Time, deltaT, nMax, Indx_Lo, Indx_Hi, isopc, ErrStat, ErrMsg)
   real(DbKi),        intent(in   )  :: Time     !< time from the start of the simulation
   real(ReKi),        intent(in   )  :: deltaT
   integer(IntKi),    intent(in   )  :: nMax
   integer(IntKi),    intent(inout)  :: Indx_Lo
   integer(IntKi),    intent(inout)  :: Indx_Hi
   real(SiKi),        intent(inout)  :: isopc
   integer(IntKi),    intent(  out)  :: ErrStat
   character(*),      intent(  out)  :: ErrMsg

   real(ReKi)                        :: Tmp

   ErrStat = ErrID_None
   ErrMsg  = ""

   isopc   = -1.0
   Indx_Lo = 0
   Indx_Hi = 0
   if ( Time < 0.0_DbKi ) then
      CALL SetErrStat(ErrID_Fatal,'Time value must be greater than or equal to zero!',ErrStat,ErrMsg,'SetTimeIndex') !error out if time is outside the lower bounds
      RETURN
   end if

   ! if there are no timesteps, don't proceed
   if (EqualRealNos(deltaT,0.0_ReKi) .or. deltaT < 0.0_ReKi)  return;

! NOTE: nMax is the total number of time values in the grid, since this is zero-based indexing, the max index is nMax-1
!       for example: in a time grid with 11 grid points, the indices run from 0,1,2,3,4,5,6,7,8,9,10
!                    for the repeating waves feature, index 10 is the same as index 0, so if Indx_Lo = 10 then we want to
!                    wrap it back to index 0, if Indx_Lo = 11 we want to wrap back to index 1.

   Tmp =  real( (Time/ real(deltaT,DbKi)) ,ReKi)
   Tmp =  MOD(Tmp,real((nMax), ReKi))
   Indx_Lo = INT( Tmp )     ! convert REAL to INTEGER

   ! Calculate isoparametric coordinate and clamp between -1 and 1
   isopc = 2.0_ReKi * (Tmp - REAL(Indx_Lo, ReKi)) - 1.0_ReKi 
   if (isopc < -1.0_SiKi) then
      isopc = -1.0_SiKi
   else if (isopc > 1.0_SiKi) then
      isopc = 1.0_SiKi
   end if

   Indx_Hi = min( Indx_Lo + 1, nMax  )     ! make sure it's a valid index, zero-based

end subroutine SetTimeIndex


!====================================================================================================
!> This routine sets up interpolation of a 3-d or 4-d dataset.
!! This method is described here: http://rjwagner49.com/Mathematics/Interpolation.pdf
subroutine WaveField_Interp_Setup4D( Time, Position, p, m, ErrStat, ErrMsg )
   real(DbKi),                          intent(in   )  :: Time              !< time from the start of the simulation
   real(ReKi),                          intent(in   )  :: Position(3)       !< Array of XYZ coordinates, 3
   type(SeaSt_WaveField_ParameterType), intent(in   )  :: p                 !< Parameters
   type(SeaSt_WaveField_MiscVarType),   intent(inout)  :: m                 !< MiscVars
   integer(IntKi),                      intent(  out)  :: ErrStat           !< Error status
   character(*),                        intent(  out)  :: ErrMsg            !< Error message if ErrStat /= ErrID_None


   character(*), parameter              :: RoutineName = 'WaveField_Interp_Setup4D'
   integer(IntKi)                       :: i
   real(SiKi)                           :: isopc(4)           ! isoparametric coordinates
   real(SiKi)                           :: one_m_isopc(4)     ! 1 - isoparametric coordinates
   real(SiKi)                           :: one_p_isopc(4)     ! 1 + isoparametric coordinates
   integer(IntKi)                       :: ErrStat2
   character(ErrMsgLen)                 :: ErrMsg2

   ErrStat = ErrID_None
   ErrMsg  = ""

   ! Find the bounding indices for time
   call SetTimeIndex(Time, p%delta(1), p%n(1), m%Indx_Lo(1), m%Indx_Hi(1), isopc(1), ErrStat2, ErrMsg2)
   if (Failed()) return;

   ! Find the bounding indices for XY position
   do i=2,3  ! x and y components
      call SetCartesianXYIndex(Position(i-1), p%pZero(i), p%delta(i), p%n(i), m%Indx_Lo(i), m%Indx_Hi(i), isopc(i), m%FirstWarn_Clamp, ErrStat2, ErrMsg2)
      if (Failed()) return;
   enddo

   ! Find the bounding indices for Z position
   i=4 ! z component
   if (p%Z_Depth>0) then
      call SetCartesianZIndex(Position(i-1), p%Z_Depth, p%delta(i), p%n(i), m%Indx_Lo(i), m%Indx_Hi(i), isopc(i), m%FirstWarn_Clamp, ErrStat2, ErrMsg2)
      if (Failed()) return;
   else ! Regular z-grid
      call SetCartesianXYIndex(Position(i-1), p%pZero(i), p%delta(i), p%n(i), m%Indx_Lo(i), m%Indx_Hi(i), isopc(i), m%FirstWarn_Clamp, ErrStat2, ErrMsg2)
      if (Failed()) return;
   end if

   ! Calculate 1+ and 1- isoparametric coordinates to avoid recalculations
   one_m_isopc = 1.0_SiKi - isopc
   one_p_isopc = 1.0_SiKi + isopc

   ! compute weighting factors
   m%N4D( 1) = one_m_isopc(1) * one_m_isopc(2) * one_m_isopc(3) * one_m_isopc(4) / 16.0_SiKi
   m%N4D( 2) = one_p_isopc(1) * one_m_isopc(2) * one_m_isopc(3) * one_m_isopc(4) / 16.0_SiKi
   m%N4D( 3) = one_m_isopc(1) * one_p_isopc(2) * one_m_isopc(3) * one_m_isopc(4) / 16.0_SiKi
   m%N4D( 4) = one_p_isopc(1) * one_p_isopc(2) * one_m_isopc(3) * one_m_isopc(4) / 16.0_SiKi
   m%N4D( 5) = one_m_isopc(1) * one_m_isopc(2) * one_p_isopc(3) * one_m_isopc(4) / 16.0_SiKi
   m%N4D( 6) = one_p_isopc(1) * one_m_isopc(2) * one_p_isopc(3) * one_m_isopc(4) / 16.0_SiKi
   m%N4D( 7) = one_m_isopc(1) * one_p_isopc(2) * one_p_isopc(3) * one_m_isopc(4) / 16.0_SiKi
   m%N4D( 8) = one_p_isopc(1) * one_p_isopc(2) * one_p_isopc(3) * one_m_isopc(4) / 16.0_SiKi
   m%N4D( 9) = one_m_isopc(1) * one_m_isopc(2) * one_m_isopc(3) * one_p_isopc(4) / 16.0_SiKi
   m%N4D(10) = one_p_isopc(1) * one_m_isopc(2) * one_m_isopc(3) * one_p_isopc(4) / 16.0_SiKi
   m%N4D(11) = one_m_isopc(1) * one_p_isopc(2) * one_m_isopc(3) * one_p_isopc(4) / 16.0_SiKi
   m%N4D(12) = one_p_isopc(1) * one_p_isopc(2) * one_m_isopc(3) * one_p_isopc(4) / 16.0_SiKi
   m%N4D(13) = one_m_isopc(1) * one_m_isopc(2) * one_p_isopc(3) * one_p_isopc(4) / 16.0_SiKi
   m%N4D(14) = one_p_isopc(1) * one_m_isopc(2) * one_p_isopc(3) * one_p_isopc(4) / 16.0_SiKi
   m%N4D(15) = one_m_isopc(1) * one_p_isopc(2) * one_p_isopc(3) * one_p_isopc(4) / 16.0_SiKi
   m%N4D(16) = one_p_isopc(1) * one_p_isopc(2) * one_p_isopc(3) * one_p_isopc(4) / 16.0_SiKi

contains
   logical function Failed()
      call SetErrStat( ErrStat2, ErrMsg2, ErrStat, ErrMsg, RoutineName )
      Failed = ErrStat >= AbortErrLev
   end function
END Subroutine WaveField_Interp_Setup4D


subroutine WaveField_Interp_Setup3D( Time, Position, p, m, ErrStat, ErrMsg )
   real(DbKi),                          intent(in   )  :: Time              !< time from the start of the simulation
   real(ReKi),                          intent(in   )  :: Position(2)       !< Array of XYZ coordinates, 3
   type(SeaSt_WaveField_ParameterType), intent(in   )  :: p                 !< Parameters
   type(SeaSt_WaveField_MiscVarType),   intent(inout)  :: m                 !< MiscVars
   integer(IntKi),                      intent(  out)  :: ErrStat           !< Error status
   character(*),                        intent(  out)  :: ErrMsg            !< Error message if ErrStat /= ErrID_None

   character(*), parameter              :: RoutineName = 'WaveField_Interp_Setup3D'
   integer(IntKi)                       :: i
   real(SiKi)                           :: isopc(3)           ! isoparametric coordinates
   real(SiKi)                           :: one_m_isopc(3)     ! 1 - isoparametric coordinates
   real(SiKi)                           :: one_p_isopc(3)     ! 1 + isoparametric coordinates
   integer(IntKi)                       :: ErrStat2
   character(ErrMsgLen)                 :: ErrMsg2

   ErrStat = ErrID_None
   ErrMsg  = ""

   ! Find the bounding indices for time
   call SetTimeIndex(Time, p%delta(1), p%n(1), m%Indx_Lo(1), m%Indx_Hi(1), isopc(1), ErrStat2, ErrMsg2)
   if (Failed()) return;

   ! Find the bounding indices for XY position
   do i=2,3  ! x and y components
      call SetCartesianXYIndex(Position(i-1), p%pZero(i), p%delta(i), p%n(i), m%Indx_Lo(i), m%Indx_Hi(i), isopc(i), m%FirstWarn_Clamp, ErrStat2, ErrMsg2)
      if (Failed()) return;
   enddo

   ! Calculate 1+ and 1- isoparametric coordinates to avoid recalculations
   one_m_isopc = 1.0_SiKi - isopc
   one_p_isopc = 1.0_SiKi + isopc

   ! compute weighting factors
   m%N3D(1)  = one_m_isopc(1) * one_m_isopc(2) * one_m_isopc(3) / 8.0_SiKi
   m%N3D(2)  = one_p_isopc(1) * one_m_isopc(2) * one_m_isopc(3) / 8.0_SiKi
   m%N3D(3)  = one_m_isopc(1) * one_p_isopc(2) * one_m_isopc(3) / 8.0_SiKi
   m%N3D(4)  = one_p_isopc(1) * one_p_isopc(2) * one_m_isopc(3) / 8.0_SiKi
   m%N3D(5)  = one_m_isopc(1) * one_m_isopc(2) * one_p_isopc(3) / 8.0_SiKi
   m%N3D(6)  = one_p_isopc(1) * one_m_isopc(2) * one_p_isopc(3) / 8.0_SiKi
   m%N3D(7)  = one_m_isopc(1) * one_p_isopc(2) * one_p_isopc(3) / 8.0_SiKi
   m%N3D(8)  = one_p_isopc(1) * one_p_isopc(2) * one_p_isopc(3) / 8.0_SiKi

contains
   logical function Failed()
      call SetErrStat( ErrStat2, ErrMsg2, ErrStat, ErrMsg, RoutineName )
      Failed = ErrStat >= AbortErrLev
   end function
END Subroutine WaveField_Interp_Setup3D


!====================================================================================================
!> This routine interpolates a 4-d dataset.
!! This method is described here: http://rjwagner49.com/Mathematics/WaveFieldolation.pdf
function WaveField_Interp_4D( pKinXX, m )
   real(SiKi),                         intent(in   )  :: pKinXX(0:,:,:,:)
   type(SeaSt_WaveField_MiscVarType),  intent(in   )  :: m

   real(SiKi)                          :: WaveField_Interp_4D

   ! interpolate
   WaveField_Interp_4D = &
      m%N4D( 1) * pKinXX( m%Indx_Lo(1), m%Indx_Lo(2), m%Indx_Lo(3), m%Indx_Lo(4) ) + &
      m%N4D( 2) * pKinXX( m%Indx_Hi(1), m%Indx_Lo(2), m%Indx_Lo(3), m%Indx_Lo(4) ) + &
      m%N4D( 3) * pKinXX( m%Indx_Lo(1), m%Indx_Hi(2), m%Indx_Lo(3), m%Indx_Lo(4) ) + &
      m%N4D( 4) * pKinXX( m%Indx_Hi(1), m%Indx_Hi(2), m%Indx_Lo(3), m%Indx_Lo(4) ) + &
      m%N4D( 5) * pKinXX( m%Indx_Lo(1), m%Indx_Lo(2), m%Indx_Hi(3), m%Indx_Lo(4) ) + &
      m%N4D( 6) * pKinXX( m%Indx_Hi(1), m%Indx_Lo(2), m%Indx_Hi(3), m%Indx_Lo(4) ) + &
      m%N4D( 7) * pKinXX( m%Indx_Lo(1), m%Indx_Hi(2), m%Indx_Hi(3), m%Indx_Lo(4) ) + &
      m%N4D( 8) * pKinXX( m%Indx_Hi(1), m%Indx_Hi(2), m%Indx_Hi(3), m%Indx_Lo(4) ) + &
      m%N4D( 9) * pKinXX( m%Indx_Lo(1), m%Indx_Lo(2), m%Indx_Lo(3), m%Indx_Hi(4) ) + &
      m%N4D(10) * pKinXX( m%Indx_Hi(1), m%Indx_Lo(2), m%Indx_Lo(3), m%Indx_Hi(4) ) + &
      m%N4D(11) * pKinXX( m%Indx_Lo(1), m%Indx_Hi(2), m%Indx_Lo(3), m%Indx_Hi(4) ) + &
      m%N4D(12) * pKinXX( m%Indx_Hi(1), m%Indx_Hi(2), m%Indx_Lo(3), m%Indx_Hi(4) ) + &
      m%N4D(13) * pKinXX( m%Indx_Lo(1), m%Indx_Lo(2), m%Indx_Hi(3), m%Indx_Hi(4) ) + &
      m%N4D(14) * pKinXX( m%Indx_Hi(1), m%Indx_Lo(2), m%Indx_Hi(3), m%Indx_Hi(4) ) + &
      m%N4D(15) * pKinXX( m%Indx_Lo(1), m%Indx_Hi(2), m%Indx_Hi(3), m%Indx_Hi(4) ) + &
      m%N4D(16) * pKinXX( m%Indx_Hi(1), m%Indx_Hi(2), m%Indx_Hi(3), m%Indx_Hi(4) )
end function WaveField_Interp_4D


!====================================================================================================
!> This routine interpolates a 4-d dataset.
!! This method is described here: http://rjwagner49.com/Mathematics/Interpolation.pdf
function WaveField_Interp_4D_Vec( pKinXX, m)
   real(SiKi),                         intent(in   )  :: pKinXX(0:,:,:,:,:)
   type(SeaSt_WaveField_MiscVarType),  intent(in   )  :: m                    !< misc vars for interpolation

   real(SiKi)                                         :: WaveField_Interp_4D_Vec(3)
   integer(IntKi)                                     :: iDir

   ! interpolate
   do iDir = 1,3
      WaveField_Interp_4D_Vec(iDir) = &
         m%N4D( 1) * pKinXX( m%Indx_Lo(1), m%Indx_Lo(2), m%Indx_Lo(3), m%Indx_Lo(4), iDir ) + &
         m%N4D( 2) * pKinXX( m%Indx_Hi(1), m%Indx_Lo(2), m%Indx_Lo(3), m%Indx_Lo(4), iDir ) + &
         m%N4D( 3) * pKinXX( m%Indx_Lo(1), m%Indx_Hi(2), m%Indx_Lo(3), m%Indx_Lo(4), iDir ) + &
         m%N4D( 4) * pKinXX( m%Indx_Hi(1), m%Indx_Hi(2), m%Indx_Lo(3), m%Indx_Lo(4), iDir ) + &
         m%N4D( 5) * pKinXX( m%Indx_Lo(1), m%Indx_Lo(2), m%Indx_Hi(3), m%Indx_Lo(4), iDir ) + &
         m%N4D( 6) * pKinXX( m%Indx_Hi(1), m%Indx_Lo(2), m%Indx_Hi(3), m%Indx_Lo(4), iDir ) + &
         m%N4D( 7) * pKinXX( m%Indx_Lo(1), m%Indx_Hi(2), m%Indx_Hi(3), m%Indx_Lo(4), iDir ) + &
         m%N4D( 8) * pKinXX( m%Indx_Hi(1), m%Indx_Hi(2), m%Indx_Hi(3), m%Indx_Lo(4), iDir ) + &
         m%N4D( 9) * pKinXX( m%Indx_Lo(1), m%Indx_Lo(2), m%Indx_Lo(3), m%Indx_Hi(4), iDir ) + &
         m%N4D(10) * pKinXX( m%Indx_Hi(1), m%Indx_Lo(2), m%Indx_Lo(3), m%Indx_Hi(4), iDir ) + &
         m%N4D(11) * pKinXX( m%Indx_Lo(1), m%Indx_Hi(2), m%Indx_Lo(3), m%Indx_Hi(4), iDir ) + &
         m%N4D(12) * pKinXX( m%Indx_Hi(1), m%Indx_Hi(2), m%Indx_Lo(3), m%Indx_Hi(4), iDir ) + &
         m%N4D(13) * pKinXX( m%Indx_Lo(1), m%Indx_Lo(2), m%Indx_Hi(3), m%Indx_Hi(4), iDir ) + &
         m%N4D(14) * pKinXX( m%Indx_Hi(1), m%Indx_Lo(2), m%Indx_Hi(3), m%Indx_Hi(4), iDir ) + &
         m%N4D(15) * pKinXX( m%Indx_Lo(1), m%Indx_Hi(2), m%Indx_Hi(3), m%Indx_Hi(4), iDir ) + &
         m%N4D(16) * pKinXX( m%Indx_Hi(1), m%Indx_Hi(2), m%Indx_Hi(3), m%Indx_Hi(4), iDir )
   end do
END FUNCTION WaveField_Interp_4D_Vec


!====================================================================================================
!> This routine interpolates a 4-d dataset.
!! This method is described here: http://rjwagner49.com/Mathematics/Interpolation.pdf
function WaveField_Interp_4D_Vec6( pKinXX, m)
   real(SiKi),                         intent(in   )  :: pKinXX(0:,:,:,:,:)
   type(SeaSt_WaveField_MiscVarType),  intent(in   )  :: m                    !< misc vars for interpolation

   real(SiKi)                                         :: WaveField_Interp_4D_Vec6(6)
   integer(IntKi)                                     :: iDir

   ! interpolate
   do iDir = 1,6
      WaveField_Interp_4D_Vec6(iDir) = &
         m%N4D( 1) * pKinXX( m%Indx_Lo(1), m%Indx_Lo(2), m%Indx_Lo(3), m%Indx_Lo(4), iDir ) + &
         m%N4D( 2) * pKinXX( m%Indx_Hi(1), m%Indx_Lo(2), m%Indx_Lo(3), m%Indx_Lo(4), iDir ) + &
         m%N4D( 3) * pKinXX( m%Indx_Lo(1), m%Indx_Hi(2), m%Indx_Lo(3), m%Indx_Lo(4), iDir ) + &
         m%N4D( 4) * pKinXX( m%Indx_Hi(1), m%Indx_Hi(2), m%Indx_Lo(3), m%Indx_Lo(4), iDir ) + &
         m%N4D( 5) * pKinXX( m%Indx_Lo(1), m%Indx_Lo(2), m%Indx_Hi(3), m%Indx_Lo(4), iDir ) + &
         m%N4D( 6) * pKinXX( m%Indx_Hi(1), m%Indx_Lo(2), m%Indx_Hi(3), m%Indx_Lo(4), iDir ) + &
         m%N4D( 7) * pKinXX( m%Indx_Lo(1), m%Indx_Hi(2), m%Indx_Hi(3), m%Indx_Lo(4), iDir ) + &
         m%N4D( 8) * pKinXX( m%Indx_Hi(1), m%Indx_Hi(2), m%Indx_Hi(3), m%Indx_Lo(4), iDir ) + &
         m%N4D( 9) * pKinXX( m%Indx_Lo(1), m%Indx_Lo(2), m%Indx_Lo(3), m%Indx_Hi(4), iDir ) + &
         m%N4D(10) * pKinXX( m%Indx_Hi(1), m%Indx_Lo(2), m%Indx_Lo(3), m%Indx_Hi(4), iDir ) + &
         m%N4D(11) * pKinXX( m%Indx_Lo(1), m%Indx_Hi(2), m%Indx_Lo(3), m%Indx_Hi(4), iDir ) + &
         m%N4D(12) * pKinXX( m%Indx_Hi(1), m%Indx_Hi(2), m%Indx_Lo(3), m%Indx_Hi(4), iDir ) + &
         m%N4D(13) * pKinXX( m%Indx_Lo(1), m%Indx_Lo(2), m%Indx_Hi(3), m%Indx_Hi(4), iDir ) + &
         m%N4D(14) * pKinXX( m%Indx_Hi(1), m%Indx_Lo(2), m%Indx_Hi(3), m%Indx_Hi(4), iDir ) + &
         m%N4D(15) * pKinXX( m%Indx_Lo(1), m%Indx_Hi(2), m%Indx_Hi(3), m%Indx_Hi(4), iDir ) + &
         m%N4D(16) * pKinXX( m%Indx_Hi(1), m%Indx_Hi(2), m%Indx_Hi(3), m%Indx_Hi(4), iDir )
   end do
END FUNCTION WaveField_Interp_4D_Vec6


!====================================================================================================
!> This routine interpolates a 3-d dataset with index 1 = time (zero-based indexing), 2 = x-coordinate (1-based indexing), 3 = y-coordinate (1-based indexing)
!! This method is described here: http://rjwagner49.com/Mathematics/Interpolation.pdf
!FIXME: do like the above and call the WaveField_Interp_Setup3D routine ahead
function WaveField_Interp_3D( pKinXX, m )
   real(SiKi),                            intent(in   )  :: pKinXX(0:,:,:)    !< 3D Wave elevation data (SiKi for storage space reasons)
   type(SeaSt_WaveField_MiscVarType),     intent(inout)  :: m                 !< MiscVars

   character(*), parameter                :: RoutineName = 'WaveField_Interp_3D'
   real(SiKi)                             :: WaveField_Interp_3D
   integer(IntKi)                         :: i

   ! interpolate
   WaveField_Interp_3D = &
      m%N3D(1) * pKinXX( m%Indx_Lo(1), m%Indx_Lo(2), m%Indx_Lo(3) ) + &
      m%N3D(2) * pKinXX( m%Indx_Hi(1), m%Indx_Lo(2), m%Indx_Lo(3) ) + &
      m%N3D(3) * pKinXX( m%Indx_Lo(1), m%Indx_Hi(2), m%Indx_Lo(3) ) + &
      m%N3D(4) * pKinXX( m%Indx_Hi(1), m%Indx_Hi(2), m%Indx_Lo(3) ) + &
      m%N3D(5) * pKinXX( m%Indx_Lo(1), m%Indx_Lo(2), m%Indx_Hi(3) ) + &
      m%N3D(6) * pKinXX( m%Indx_Hi(1), m%Indx_Lo(2), m%Indx_Hi(3) ) + &
      m%N3D(7) * pKinXX( m%Indx_Lo(1), m%Indx_Hi(2), m%Indx_Hi(3) ) + &
      m%N3D(8) * pKinXX( m%Indx_Hi(1), m%Indx_Hi(2), m%Indx_Hi(3) )
end function WaveField_Interp_3D


FUNCTION WaveField_Interp_3D_VEC( pKinXX, m )
   real(SiKi),                            intent(in   )  :: pKinXX(0:,:,:,:)  !< 3D Wave excitation data (SiKi for storage space reasons)
   type(SeaSt_WaveField_MiscVarType),     intent(inout)  :: m                 !< MiscVars

   real(SiKi)                             :: WaveField_Interp_3D_VEC(3)
   integer(IntKi)                         :: i

   ! interpolate
   do i = 1,3
      WaveField_Interp_3D_VEC(i) = &
         m%N3D(1) * pKinXX( m%Indx_Lo(1), m%Indx_Lo(2), m%Indx_Lo(3), i ) + &
         m%N3D(2) * pKinXX( m%Indx_Hi(1), m%Indx_Lo(2), m%Indx_Lo(3), i ) + &
         m%N3D(3) * pKinXX( m%Indx_Lo(1), m%Indx_Hi(2), m%Indx_Lo(3), i ) + &
         m%N3D(4) * pKinXX( m%Indx_Hi(1), m%Indx_Hi(2), m%Indx_Lo(3), i ) + &
         m%N3D(5) * pKinXX( m%Indx_Lo(1), m%Indx_Lo(2), m%Indx_Hi(3), i ) + &
         m%N3D(6) * pKinXX( m%Indx_Hi(1), m%Indx_Lo(2), m%Indx_Hi(3), i ) + &
         m%N3D(7) * pKinXX( m%Indx_Lo(1), m%Indx_Hi(2), m%Indx_Hi(3), i ) + &
         m%N3D(8) * pKinXX( m%Indx_Hi(1), m%Indx_Hi(2), m%Indx_Hi(3), i )
   end do
end function WaveField_Interp_3D_VEC


function Wavefield_Interp_3D_VEC6( pKinXX, m )
   real(SiKi),                            intent(in   )  :: pKinXX(0:,:,:,:)  !< 3D Wave excitation data (SiKi for storage space reasons)
   type(SeaSt_WaveField_MiscVarType),     intent(inout)  :: m                 !< Miscvars

   real(SiKi)                             :: Wavefield_Interp_3D_VEC6(6)
   integer(IntKi)                         :: i

   ! interpolate
   do i = 1,6
      Wavefield_Interp_3D_VEC6(i) = &
         m%N3D(1) * pKinXX( m%Indx_Lo(1), m%Indx_Lo(2), m%Indx_Lo(3), i ) + &
         m%N3D(2) * pKinXX( m%Indx_Hi(1), m%Indx_Lo(2), m%Indx_Lo(3), i ) + &
         m%N3D(3) * pKinXX( m%Indx_Lo(1), m%Indx_Hi(2), m%Indx_Lo(3), i ) + &
         m%N3D(4) * pKinXX( m%Indx_Hi(1), m%Indx_Hi(2), m%Indx_Lo(3), i ) + &
         m%N3D(5) * pKinXX( m%Indx_Lo(1), m%Indx_Lo(2), m%Indx_Hi(3), i ) + &
         m%N3D(6) * pKinXX( m%Indx_Hi(1), m%Indx_Lo(2), m%Indx_Hi(3), i ) + &
         m%N3D(7) * pKinXX( m%Indx_Lo(1), m%Indx_Hi(2), m%Indx_Hi(3), i ) + &
         m%N3D(8) * pKinXX( m%Indx_Hi(1), m%Indx_Hi(2), m%Indx_Hi(3), i )
   end do
end function Wavefield_Interp_3D_VEC6



END MODULE SeaSt_WaveField<|MERGE_RESOLUTION|>--- conflicted
+++ resolved
@@ -405,9 +405,6 @@
    Indx_Lo = 0
    Indx_Hi = 0
 
-<<<<<<< HEAD
-   ! Calculate low grid index
-=======
    if ( nMax .EQ. 1_IntKi ) then ! Only one grid point
       Indx_Lo = 1_IntKi
       Indx_Hi = 1_IntKi
@@ -415,7 +412,6 @@
       return
    end if
 
->>>>>>> 2246befa
    Tmp =  (p-pZero) / delta
    Indx_Lo = INT( Tmp ) + 1            ! convert REAL to INTEGER, then add one since our grid indices start at 1, not 0
    

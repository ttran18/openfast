--- conflicted
+++ resolved
@@ -2,33 +2,7 @@
 # Data structures for representing wave fields.
 #
 usefrom SeaState_Interp.txt
-<<<<<<< HEAD
 usefrom IfW_FlowField.txt
-#---------------------------------------------------------------------------------------------------------------------------------------------------------
-#<Key Word> <Module>         <TypeName>            <FieldType>                   <FieldName>     <Dims>           <Ctrl>   <DNA ME> <Description> <Units>
-#---------------------------------------------------------------------------------------------------------------------------------------------------------
-typedef     SeaSt_WaveField  SeaSt_WaveFieldType   SiKi                          WaveTime        {:}              -        -        "Time array"   (s)
-typedef     ^                ^                     SiKi                          WaveDynP        {:}{:}{:}{:}     -        -        "Incident wave dynamic pressure" (N/m^2)
-typedef     ^                ^                     SiKi                          WaveAcc         {:}{:}{:}{:}{:}  -        -        "Incident wave acceleration"     (m/s^2)
-typedef     ^                ^                     SiKi                          WaveAccMCF      {:}{:}{:}{:}{:}  -        -        "Scaled acceleration for MacCamy-Fuchs members" (m/s^2)
-typedef     ^                ^                     SiKi                          WaveVel         {:}{:}{:}{:}{:}  -        -        "Incident wave velocity"         (m/s)
-typedef     ^                ^                     SiKi                          PWaveDynP0      {:}{:}{:}        -        -        "Partial derivative of dynamic pressure in the vertical direction at the still water level" (Pa/m)
-typedef     ^                ^                     SiKi                          PWaveAcc0       {:}{:}{:}{:}     -        -        "Partial derivative of incident wave acceleration in the vertical direction at the still water level" (m/s^2/m)
-typedef     ^                ^                     SiKi                          PWaveAccMCF0    {:}{:}{:}{:}     -        -        "Partial derivative of scaled wave acceleration in the vertical direction at the still water level for MacCamy-Fuchs members" (m/s^2/m)
-typedef     ^                ^                     SiKi                          PWaveVel0       {:}{:}{:}{:}     -        -        "Partial derivative of incident wave velocity in the vertical direction at the still water level" (m/s/m)
-typedef     ^                ^                     SiKi                          WaveElev0       {:}              -        -        "Instantaneous elevation time-series of incident waves at the platform reference point" (m)
-typedef     ^                ^                     SiKi                          WaveElev1       {:}{:}{:}        -        -        "First order wave elevation"  (m)
-typedef     ^                ^                     SiKi                          WaveElev2       {:}{:}{:}        -        -        "Second order wave elevation" (m)
-typedef     ^                ^                     SeaSt_Interp_ParameterType    SeaSt_Interp_p  -                -        -        "Parameter information from the SeaState Interpolation module" (-)
-typedef     ^                ^                     IntKi                         WaveStMod       -                -        -        "Wave stretching model"
-typedef     ^                ^                     ReKi                          EffWtrDpth      -                -        -        "Effective water depth from the seabed to SWL" (-)
-typedef     ^                ^                     ReKi                          MSL2SWL         -                -        -        "Vertical distance from mean sea level to still water level" (m)
-typedef     ^                ^                     SiKi                          WaveElevC       {:}{:}{:}        -        -        "Discrete Fourier transform of the instantaneous elevation of incident waves at all grid points.  First column is real part, second column is imaginary part" (m)
-typedef     ^                ^                     SiKi                          WaveElevC0      {:}{:}           -        -        "Fourier components of the incident wave elevation at the platform reference point. First column is the real part; second column is the imaginary part" (m)
-typedef     ^                ^                     SiKi                          WaveDirArr      {:}              -        -        "Wave direction array. Each frequency has a unique direction of WaveNDir > 1" (degrees)
-typedef     ^                ^                     LOGICAL                       hasCurrField    -                -        -        "True if CurrField is populated for MHK simulations"	(-)
-typedef     ^                ^                     FlowFieldType                *CurrField       -                -        -        "Pointer to FlowField type from InflowWind containing the dynamic current information" (-)
-=======
 
 param     SeaSt_WaveField      -                INTEGER             WaveDirMod_None          -        0   -   "WaveDirMod = 0 [Directional spreading function is NONE]" -
 param     SeaSt_WaveField      -                INTEGER             WaveDirMod_COS2S         -        1   -   "WaveDirMod = 1 [Directional spreading function is COS2S]" -
@@ -65,6 +39,8 @@
 typedef     ^                 ^                 SiKi                 WaveElevC       {:}{:}{:}        -        -        "Discrete Fourier transform of the instantaneous elevation of incident waves at all grid points.  First column is real part, second column is imaginary part" (m)
 typedef     ^                 ^                 SiKi                 WaveElevC0      {:}{:}           -        -        "Fourier components of the incident wave elevation at the platform reference point. First column is the real part; second column is the imaginary part" (m)
 typedef     ^                 ^                 SiKi                 WaveDirArr      {:}              -        -        "Wave direction array. Each frequency has a unique direction of WaveNDir > 1" (degrees)
+typedef     ^                 ^                 LOGICAL              hasCurrField    -                -        -        "True if CurrField is populated for MHK simulations"	(-)
+typedef     ^                 ^                 FlowFieldType        *CurrField      -                -        -        "Pointer to FlowField type from InflowWind containing the dynamic current information" (-)
 
 typedef     ^                 ^                 ReKi                 WtrDpth          -               -        -        "Water depth, this is necessary to inform glue-code what the module is using for WtrDpth (may not be the glue-code's default)"    (m)
 typedef     ^                 ^                 ReKi                 WtrDens          -               -        -        "Water density, this is necessary to inform glue-code what the module is using for WtrDens (may not be the glue-code's default)"    (kg/m^3)
@@ -84,5 +60,4 @@
 typedef     ^                 ^                 INTEGER              WaveMod           -              -        -        "Incident wave kinematics model: See valid values in SeaSt_WaveField module parameters." -
 
 typedef     ^                 ^                 INTEGER              NStepWave         -              -        -        "Total number of frequency components = total number of time steps in the incident wave" -
-typedef     ^                 ^                 INTEGER              NStepWave2        -              -        -        "NStepWave / 2" -
->>>>>>> 1f127565
+typedef     ^                 ^                 INTEGER              NStepWave2        -              -        -        "NStepWave / 2" -
#---------------------------------------------------------------------------------------------------------------------------------------------------------
# Data structures for representing wave fields.
#
<<<<<<< HEAD
usefrom SeaState_Interp.txt
usefrom IfW_FlowField.txt

=======
>>>>>>> dc04b703
param     SeaSt_WaveField      -                INTEGER             WaveDirMod_None          -        0   -   "WaveDirMod = 0 [Directional spreading function is NONE]" -
param     SeaSt_WaveField      -                INTEGER             WaveDirMod_COS2S         -        1   -   "WaveDirMod = 1 [Directional spreading function is COS2S]" -

param     SeaSt_WaveField      -                INTEGER             WaveMod_None             -        0   -   "WaveMod = 0   [Incident wave kinematics model: NONE (still water)]" -
param     SeaSt_WaveField      -                INTEGER             WaveMod_Regular          -        1   -   "WaveMod = 1   [Incident wave kinematics model: Regular (periodic)]" -
param     SeaSt_WaveField      -                INTEGER             WaveMod_RegularUsrPh     -        10  -   "WaveMod = 1P# [Incident wave kinematics model: Regular (user specified phase)]" -
param     SeaSt_WaveField      -                INTEGER             WaveMod_JONSWAP          -        2   -   "WaveMod = 2   [Incident wave kinematics model: JONSWAP/Pierson-Moskowitz spectrum (irregular)]" -
param     SeaSt_WaveField      -                INTEGER             WaveMod_WhiteNoise       -        3   -   "WaveMod = 3   [Incident wave kinematics model: White noise spectrum (irregular)]" -
param     SeaSt_WaveField      -                INTEGER             WaveMod_UserSpctrm       -        4   -   "WaveMod = 4   [Incident wave kinematics model: user-defined spectrum from routine UserWaveSpctrm (irregular)]" -
param     SeaSt_WaveField      -                INTEGER             WaveMod_ExtElev          -        5   -   "WaveMod = 5   [Incident wave kinematics model: Externally generated wave-elevation time series]" -
param     SeaSt_WaveField      -                INTEGER             WaveMod_ExtFull          -        6   -   "WaveMod = 6   [Incident wave kinematics model: Externally generated full wave-kinematics time series (invalid for PotMod/=0)]" -
param     SeaSt_WaveField      -                INTEGER             WaveMod_UserFreq         -        7   -   "WaveMod = 7   [Incident wave kinematics model: user-defined wave frequency components]" -

param     SeaSt_WaveField      -                INTEGER             ConstWaveMod_None        -        0   -   "ConstWaveMod = 0 [Constrained wave model: No constrained waves]" -
param     SeaSt_WaveField      -                INTEGER             ConstWaveMod_CrestElev   -        1   -   "ConstWaveMod = 1 [Constrained wave model: Constrained wave with specified crest elevation, alpha]" -
param     SeaSt_WaveField      -                INTEGER             ConstWaveMod_Peak2Trough -        2   -   "ConstWaveMod = 2 [Constrained wave model: Constrained wave with guaranteed peak-to-trough crest height, HCrest]" -

#---------------------------------------------------------------------------------------------------------------------------------------------------------
#<Key Word> <Module>         <TypeName>            <FieldType>                   <FieldName>     <Dims>           <Ctrl>   <DNA ME> <Description> <Units>
#---------------------------------------------------------------------------------------------------------------------------------------------------------
typedef     ^             ParameterType         IntKi                n                4               -        -        "number of evenly-spaced grid points in the t, x, y, and z directions"      -
typedef     ^             ParameterType         ReKi                 delta            4               -        -        "size between 2 consecutive grid points in each grid direction"            "s,m,m,m"
typedef     ^             ParameterType         ReKi                 pZero            4               -        -        "fixed position of the XYZ grid (i.e., XYZ coordinates of m%V(:,1,1,1,:))" "m"
typedef     ^             ParameterType         ReKi                 Z_Depth          -               -        -        "grid depth" m

typedef     ^             MiscVarType           SiKi                 N3D             {8}              -        -        "this is the weighting function for 3-d velocity field" -
typedef     ^             MiscVarType           SiKi                 N4D             {16}             -        -        "this is the weighting function for 4-d velocity field" -
typedef     ^             MiscVarType           integer              Indx_Lo          4               -        -        "this is the index into the 4-d velocity field for each wave component" -
typedef     ^             MiscVarType           integer              Indx_Hi          4               -        -        "this is the index into the 4-d velocity field for each wave component" -
typedef     ^             MiscVarType           logical              FirstWarn_Clamp  -            .true.      -        "used to avoid too many 'Position has been clamped to the grid boundary' warning messages " -


typedef  SeaSt_WaveField  SeaSt_WaveFieldType   SiKi                 WaveTime        {:}              -        -        "Time array"   (s)
typedef     ^                 ^                 SiKi                 WaveDynP        {:}{:}{:}{:}     -        -        "Incident wave dynamic pressure" (N/m^2)
typedef     ^                 ^                 SiKi                 WaveAcc         {:}{:}{:}{:}{:}  -        -        "Incident wave acceleration"     (m/s^2)
typedef     ^                 ^                 SiKi                 WaveAccMCF      {:}{:}{:}{:}{:}  -        -        "Scaled acceleration for MacCamy-Fuchs members" (m/s^2)
typedef     ^                 ^                 SiKi                 WaveVel         {:}{:}{:}{:}{:}  -        -        "Incident wave velocity"         (m/s)
typedef     ^                 ^                 SiKi                 PWaveDynP0      {:}{:}{:}        -        -        "Partial derivative of dynamic pressure in the vertical direction at the still water level" (Pa/m)
typedef     ^                 ^                 SiKi                 PWaveAcc0       {:}{:}{:}{:}     -        -        "Partial derivative of incident wave acceleration in the vertical direction at the still water level" (m/s^2/m)
typedef     ^                 ^                 SiKi                 PWaveAccMCF0    {:}{:}{:}{:}     -        -        "Partial derivative of scaled wave acceleration in the vertical direction at the still water level for MacCamy-Fuchs members" (m/s^2/m)
typedef     ^                 ^                 SiKi                 PWaveVel0       {:}{:}{:}{:}     -        -        "Partial derivative of incident wave velocity in the vertical direction at the still water level" (m/s/m)
typedef     ^                 ^                 SiKi                 WaveElev0       {:}              -        -        "Instantaneous elevation time-series of incident waves at the platform reference point (NOTE THAT THIS CAN GET MODIFIED IN WAMIT)" (m) 
typedef     ^                 ^                 SiKi                 WaveElev1       {:}{:}{:}        -        -        "First order wave elevation"  (m)
typedef     ^                 ^                 SiKi                 WaveElev2       {:}{:}{:}        -        -        "Second order wave elevation" (m)
typedef     ^                 ^      SeaSt_WaveField_ParameterType   GridParams      -                -        -        "Parameters for grid spacing" (-)
typedef     ^                 ^                 IntKi                WaveStMod       -                -        -        "Wave stretching model"
typedef     ^                 ^                 ReKi                 EffWtrDpth      -                -        -        "Water depth" (-)
typedef     ^                 ^                 ReKi                 MSL2SWL         -                -        -        "Vertical distance from mean sea level to still water level" (m)
typedef     ^                 ^                 SiKi                 WaveElevC       {:}{:}{:}        -        -        "Discrete Fourier transform of the instantaneous elevation of incident waves at all grid points.  First column is real part, second column is imaginary part" (m)
typedef     ^                 ^                 SiKi                 WaveElevC0      {:}{:}           -        -        "Fourier components of the incident wave elevation at the platform reference point. First column is the real part; second column is the imaginary part" (m)
typedef     ^                 ^                 SiKi                 WaveDirArr      {:}              -        -        "Wave direction array. Each frequency has a unique direction of WaveNDir > 1" (degrees)
typedef     ^                 ^                 LOGICAL              hasCurrField    -                -        -        "True if CurrField is populated for MHK simulations"	(-)
typedef     ^                 ^                 FlowFieldType        *CurrField      -                -        -        "Pointer to FlowField type from InflowWind containing the dynamic current information" (-)

typedef     ^                 ^                 ReKi                 WtrDpth          -               -        -        "Water depth, this is necessary to inform glue-code what the module is using for WtrDpth (may not be the glue-code's default)"    (m)
typedef     ^                 ^                 ReKi                 WtrDens          -               -        -        "Water density, this is necessary to inform glue-code what the module is using for WtrDens (may not be the glue-code's default)"    (kg/m^3)
typedef     ^                 ^                 SiKi                 RhoXg            -               -        -        "= WtrDens*Gravity" -
typedef     ^                 ^                 SiKi                 WaveDirMin       -               -        -        "Minimum wave direction."  (degrees)
typedef     ^                 ^                 SiKi                 WaveDirMax       -               -        -        "Maximum wave direction."  (degrees)
typedef     ^                 ^                 SiKi                 WaveDir          -               -        -        "Incident wave propagation heading direction" (degrees)
typedef     ^                 ^                 LOGICAL              WaveMultiDir     -               -        -        "Indicates the waves are multidirectional -- set by HydroDyn_Input"  -
typedef     ^                 ^                 SiKi                 MCFD             -               -        -        "Diameter of members that will use the MacCamy-Fuchs diffraction model"
typedef     ^                 ^                 SiKi                 WvLowCOff         -              -        -        "Low cut-off frequency or lower frequency limit of the wave spectrum beyond which the wave spectrum is zeroed.  [used only when WaveMod=2,3,4]"   (rad/s)
typedef     ^                 ^                 SiKi                 WvHiCOff          -              -        -        "High cut-off frequency or upper frequency limit of the wave spectrum beyond which the wave spectrum is zeroed.  [used only when WaveMod=2,3,4]"   (rad/s)
typedef     ^                 ^                 SiKi                 WvLowCOffD        -              -        -        "Minimum frequency used in the difference methods [Ignored if all difference methods = 0]"   (rad/s)
typedef     ^                 ^                 SiKi                 WvHiCOffD         -              -        -        "Maximum frequency used in the difference methods [Ignored if all difference methods = 0]"   (rad/s)
typedef     ^                 ^                 SiKi                 WvLowCOffS        -              -        -        "Minimum frequency used in the sum-QTF method     [Ignored if SumQTF = 0]"                   (rad/s)
typedef     ^                 ^                 SiKi                 WvHiCOffS         -              -        -        "Maximum frequency used in the sum-QTF method     [Ignored if SumQTF = 0]"                   (rad/s)
typedef     ^                 ^                 SiKi                 WaveDOmega        -              -        -        "Frequency step for incident wave calculations" (rad/s)
typedef     ^                 ^                 INTEGER              WaveMod           -              -        -        "Incident wave kinematics model: See valid values in SeaSt_WaveField module parameters." -

typedef     ^                 ^                 INTEGER              NStepWave         -              -        -        "Total number of frequency components = total number of time steps in the incident wave" -
typedef     ^                 ^                 INTEGER              NStepWave2        -              -        -        "NStepWave / 2" -<|MERGE_RESOLUTION|>--- conflicted
+++ resolved
@@ -1,12 +1,8 @@
 #---------------------------------------------------------------------------------------------------------------------------------------------------------
 # Data structures for representing wave fields.
 #
-<<<<<<< HEAD
-usefrom SeaState_Interp.txt
 usefrom IfW_FlowField.txt
 
-=======
->>>>>>> dc04b703
 param     SeaSt_WaveField      -                INTEGER             WaveDirMod_None          -        0   -   "WaveDirMod = 0 [Directional spreading function is NONE]" -
 param     SeaSt_WaveField      -                INTEGER             WaveDirMod_COS2S         -        1   -   "WaveDirMod = 1 [Directional spreading function is COS2S]" -
 

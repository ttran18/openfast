!**********************************************************************************************************************************
! The SeaState and SeaState_Types modules make up a template for creating user-defined calculations in the FAST Modularization 
! Framework. HydroDyns_Types will be auto-generated based on a description of the variables for the module.
!
! "SeaState" should be replaced with the name of your module. Example: SeaState
! "SeaState" (in SeaState_*) should be replaced with the module name or an abbreviation of it. Example: SeaSt
!..................................................................................................................................
! LICENSING
! Copyright (C) 2013-2015  National Renewable Energy Laboratory
!
!    This file is part of SeaState.
!
! Licensed under the Apache License, Version 2.0 (the "License");
! you may not use this file except in compliance with the License.
! You may obtain a copy of the License at
!
!     http://www.apache.org/licenses/LICENSE-2.0
!
! Unless required by applicable law or agreed to in writing, software
! distributed under the License is distributed on an "AS IS" BASIS,
! WITHOUT WARRANTIES OR CONDITIONS OF ANY KIND, either express or implied.
! See the License for the specific language governing permissions and
! limitations under the License.
!
!**********************************************************************************************************************************
MODULE SeaState

   USE SeaState_Types   
   USE NWTC_Library
   USE SeaSt_WaveField
   USE SeaState_Input
   USE SeaState_Output
   USE Current
   USE Waves2
   
   IMPLICIT NONE
   PRIVATE

   ! ..... Public Subroutines ...................................................................................................
   PUBLIC :: SeaSt_Init                         ! Initialization routine
   PUBLIC :: SeaSt_End                          ! Ending routine (includes clean up)
   
   PUBLIC :: SeaSt_UpdateStates                 ! Loose coupling routine for solving for constraint states, integrating
                                                !   continuous states, and updating discrete states
   PUBLIC :: SeaSt_CalcOutput                   ! Routine for computing outputs
   
   PUBLIC :: SeaSt_CalcConstrStateResidual      ! Tight coupling routine for returning the constraint state residual
   PUBLIC :: SeaSt_CalcContStateDeriv           ! Tight coupling routine for computing derivatives of continuous states
   !PUBLIC :: SeaSt_UpdateDiscState             ! Tight coupling routine for updating discrete states

   ! Linearization routines
   PUBLIC :: SeaSt_JacobianPInput               ! Jacobians dY/du, dX/du, dXd/du, and dZ/du
   PUBLIC :: SeaSt_JacobianPContState           ! Jacobians dY/dx, dX/dx, dXd/dx, and dZ/dx
   PUBLIC :: SeaSt_JacobianPDiscState           ! Jacobians dY/dxd, dX/dxd, dXd/dxd, and dZ/dxd
   PUBLIC :: SeaSt_JacobianPConstrState         ! Jacobians dY/dz, dX/dz, dXd/dz, and dZ/dz
   PUBLIC :: SeaSt_GetOP                        ! operating points u_op, y_op, x_op, dx_op, xd_op, and z_op
  
   CONTAINS
!----------------------------------------------------------------------------------------------------------------------------------
!> This routine is called at the start of the simulation to perform initialization steps. 
!! The parameters are set here and not changed during the simulation.
!! The initial states and initial guess for the input are defined.
SUBROUTINE SeaSt_Init( InitInp, u, p, x, xd, z, OtherState, y, m, Interval, InitOut, ErrStat, ErrMsg )
!..................................................................................................................................

      TYPE(SeaSt_InitInputType),       INTENT(IN   )  :: InitInp     !< Input data for initialization routine.
      TYPE(SeaSt_InputType),           INTENT(  OUT)  :: u           !< An initial guess for the input; input mesh must be defined
      TYPE(SeaSt_ParameterType),       INTENT(  OUT)  :: p           !< Parameters      
      TYPE(SeaSt_ContinuousStateType), INTENT(  OUT)  :: x           !< Initial continuous states
      TYPE(SeaSt_DiscreteStateType),   INTENT(  OUT)  :: xd          !< Initial discrete states
      TYPE(SeaSt_ConstraintStateType), INTENT(  OUT)  :: z           !< Initial guess of the constraint states
      TYPE(SeaSt_OtherStateType),      INTENT(  OUT)  :: OtherState  !< Initial other states            
      TYPE(SeaSt_OutputType),          INTENT(  OUT)  :: y           !< Initial system outputs (outputs are not calculated; 
                                                                        !!   only the output mesh is initialized)
      TYPE(SeaSt_MiscVarType),         INTENT(  OUT)  :: m           !< Initial misc/optimization variables           
      REAL(DbKi),                      INTENT(INOUT)  :: Interval    !< Coupling interval in seconds: the rate that 
                                                                     !!   (1) SeaSt_UpdateStates() is called in loose coupling &
                                                                     !!   (2) SeaSt_UpdateDiscState() is called in tight coupling.
                                                                     !!   Input is the suggested time from the glue code; 
                                                                     !!   Output is the actual coupling interval that will be used 
                                                                     !!   by the glue code.
      TYPE(SeaSt_InitOutputType),      INTENT(  OUT)  :: InitOut     !< Output for initialization routine
      INTEGER(IntKi),                  INTENT(  OUT)  :: ErrStat     !< Error status of the operation
      CHARACTER(*),                    INTENT(  OUT)  :: ErrMsg      !< Error message if ErrStat /= ErrID_None

      
         ! Local variables
      TYPE(SeaSt_InputFile)                  :: InputFileData                       !< Data from input file
      TYPE(FileInfoType)                     :: InFileInfo                          !< The derived type for holding the full input file for parsing -- we may pass this in the future
      TYPE(Waves_InitOutputType)             :: Waves_InitOut                       ! Initialization Outputs from the Waves submodule initialization
      TYPE(Waves2_InitOutputType)            :: Waves2_InitOut                      ! Initialization Outputs from the Waves2 submodule initialization
      TYPE(Current_InitOutputType)           :: Current_InitOut                     ! Initialization Outputs from the Current module initialization
      INTEGER                                :: I                                   ! Generic counters
      INTEGER                                :: it                                  ! Generic counters
      REAL(ReKi)                             :: TmpElev                             ! temporary wave elevation


         ! Wave Stretching Data
      REAL(SiKi), ALLOCATABLE  :: tmpWaveKinzi(:    )
      REAL(SiKi), ALLOCATABLE  :: tmpWaveElevxi(:    )
      REAL(SiKi), ALLOCATABLE  :: tmpWaveElevyi(:    )
      REAL(SiKi), ALLOCATABLE  :: WaveVel2S0  (:,:,:)
      REAL(SiKi), ALLOCATABLE  :: WaveAcc2S0  (:,:,:)                                   
      REAL(SiKi), ALLOCATABLE  :: WaveDynP2S0 (:,:  )   
      REAL(SiKi), ALLOCATABLE  :: WaveVel2D0  (:,:,:)    
      REAL(SiKi), ALLOCATABLE  :: WaveAcc2D0  (:,:,:)                              
      REAL(SiKi), ALLOCATABLE  :: WaveDynP2D0 (:,:  )                                     

      INTEGER(IntKi)                         :: ErrStat2                            ! local error status
      CHARACTER(ErrMsgLen)                   :: ErrMsg2                             ! local error message
      CHARACTER(*), PARAMETER                :: RoutineName = 'SeaSt_Init'
   
         ! Initialize ErrStat
         
      ErrStat = ErrID_None         
      ErrMsg  = ""               
      p%UnOutFile = -1
      
      u%DummyInput = 0  ! initialize dummy variable to make the compiler warnings go away
      z%UnusedStates = 0.0
      x%UnusedStates = 0.0
      xd%UnusedStates = 0.0
      OtherState%UnusedStates = 0.0
      m%WaveField_m%FirstWarn_Clamp = .true.

         ! Initialize the NWTC Subroutine Library
      CALL NWTC_Init(  )
     
         ! Display the module information
      CALL DispNVD( SeaSt_ProgDesc )

      IF ( InitInp%UseInputFile ) THEN
         CALL ProcessComFile( InitInp%InputFile, InFileInfo, ErrStat2, ErrMsg2 ); if(Failed()) return;
      ELSE
         CALL NWTC_Library_CopyFileInfoType( InitInp%PassedFileData, InFileInfo, MESH_NEWCOPY, ErrStat2, ErrMsg2 ); if(Failed()) return;
      ENDIF

      ! For diagnostic purposes, the following can be used to display the contents
      ! of the InFileInfo data structure.
      ! call Print_FileInfo_Struct( CU, InFileInfo ) ! CU is the screen -- different number on different systems.

      ! Parse all SeaState-related input and populate the InputFileData structure 
      CALL SeaSt_ParseInput( InitInp%InputFile, InitInp%OutRootName, InitInp%defWtrDens, InitInp%defWtrDpth, InitInp%defMSL2SWL, InFileInfo, InputFileData, ErrStat2, ErrMsg2 ); if(Failed()) return;
      
      ! Verify all the necessary initialization data. Do this at the HydroDynInput module-level 
      !   because the HydroDynInput module is also responsible for parsing all this 
      !   initialization data from a file
      CALL SeaStateInput_ProcessInitData( InitInp, p, InputFileData, ErrStat2, ErrMsg2 ); if(Failed()) return;
      
      ! Now call each sub-module's *_Init subroutine
      ! to fully initialize each sub-module based on the necessary initialization data
      
      ! Initialize Current module
      CALL Current_Init(InputFileData%Current, Current_InitOut, ErrStat2, ErrMsg2 ); if(Failed()) return;

      
      ! Move initialization output data from Current module into the initialization input data for the Waves module
      IF (ALLOCATED(Current_InitOut%CurrVxi)) CALL Move_Alloc( Current_InitOut%CurrVxi, InputFileData%Waves%CurrVxi )
      IF (ALLOCATED(Current_InitOut%CurrVyi)) CALL Move_Alloc( Current_InitOut%CurrVyi, InputFileData%Waves%CurrVyi )
      
      InputFileData%Waves%PCurrVxiPz0   = Current_InitOut%PCurrVxiPz0
      InputFileData%Waves%PCurrVyiPz0   = Current_InitOut%PCurrVyiPz0
         
      ! distribute wave field and turbine location variables as needed to submodule initInputs
      InputFileData%Waves%WaveFieldMod  = InitInp%WaveFieldMod
      InputFileData%Waves%PtfmLocationX = InitInp%PtfmLocationX
      InputFileData%Waves%PtfmLocationY = InitInp%PtfmLocationY
      
      ! Initialize Waves module (Note that this may change InputFileData%Waves%WaveDT)
      CALL Waves_Init(InputFileData%Waves, Waves_InitOut, p%WaveField, ErrStat2, ErrMsg2 ); if(Failed()) return;
      
      ! Copy Waves initialization output into the initialization input type for the WAMIT module
      p%WaveDT       = InputFileData%Waves%WaveDT
      
      ! Store user-requested wave elevation locations
      p%NWaveElev    = InputFileData%NWaveElev  
      call MOVE_ALLOC(InputFileData%WaveElevxi, p%WaveElevxi)
      call MOVE_ALLOC(InputFileData%WaveElevyi, p%WaveElevyi)

      ! Store user-requested wave kinematic locations
      p%NWaveKin  = InputFileData%NWaveKin
      call MOVE_ALLOC(InputFileData%WaveKinxi, p%WaveKinxi)
      call MOVE_ALLOC(InputFileData%WaveKinyi, p%WaveKinyi)
      call MOVE_ALLOC(InputFileData%WaveKinzi, p%WaveKinzi)
      

      
      ! add some warnings about requesting WriteOutput outside the SeaState domain:
      do i=1,p%NWaveKin
         if (abs(p%WaveKinxi(i)) > InputFileData%X_HalfWidth) then
            CALL SetErrStat(ErrID_Warn,'Requested WaveKinxi is outside the SeaState spatial domain.', ErrStat, ErrMsg, RoutineName)
            exit
         end if
         if (abs(p%WaveKinyi(i)) > InputFileData%Y_HalfWidth) then
            CALL SetErrStat(ErrID_Warn,'Requested WaveKinyi is outside the SeaState spatial domain.', ErrStat, ErrMsg, RoutineName)
            exit
         end if
         !if (p%WaveKinzi(i) < 0.0_ReKi .or. p%WaveKinzi(i) > p%Z_Depth) then
         !   CALL SetErrStat(ErrID_Warn,'Requested WaveKinzi is outside the SeaState spatial domain.', ErrStat, ErrMsg, RoutineName)
         !   exit
         !end if
      end do
      
      m%LastIndWave = 1

      
      IF ( InputFileData%WaveMod /= WaveMod_ExtFull ) THEN
   
            !----------------------------------
            ! Initialize Waves2 module
            !----------------------------------
         IF (InputFileData%Waves2%WvDiffQTFF .OR. InputFileData%Waves2%WvSumQTFF ) THEN
            CALL Waves2_Init(InputFileData%Waves2, Waves2_InitOut, p%WaveField, ErrStat2, ErrMsg2 ); if(Failed()) return;

            ! The acceleration, velocity, and dynamic pressures will get added to the parts passed to the morrison module later...
            ! Difference frequency results
            IF ( InputFileData%Waves2%WvDiffQTFF ) THEN
               ! Dynamic pressure -- difference frequency terms  ! WaveDynP = WaveDynP + WaveDynP2D
               CALL AddArrays_4D(p%WaveField%WaveDynP, Waves2_InitOut%WaveDynP2D,'WaveDynP_D', ErrStat2, ErrMsg2); if(Failed()) return;

               ! Particle velocity -- difference frequency terms  ! WaveVel = WaveVel + WaveVel2D
               CALL AddArrays_5D(p%WaveField%WaveVel, Waves2_InitOut%WaveVel2D,'WaveVel_D', ErrStat2, ErrMsg2); if(Failed()) return;

               ! Particle acceleration -- difference frequency terms  ! WaveAcc = WaveAcc + WaveAcc2D
               CALL AddArrays_5D(p%WaveField%WaveAcc, Waves2_InitOut%WaveAcc2D,'WaveAcc_D', ErrStat2, ErrMsg2); if(Failed()) return;
            ENDIF ! second order wave kinematics difference frequency results

               ! Sum frequency results
            IF ( InputFileData%Waves2%WvSumQTFF ) THEN
               ! Dynamic pressure -- sum frequency terms  ! WaveDynP = WaveDynP + WaveDynP2S
               CALL AddArrays_4D(p%WaveField%WaveDynP, Waves2_InitOut%WaveDynP2S,'WaveDynP_S', ErrStat2, ErrMsg2); if(Failed()) return;

               ! Particle velocity -- sum frequency terms  ! WaveVel = WaveVel + WaveVel2S
               CALL AddArrays_5D(p%WaveField%WaveVel, Waves2_InitOut%WaveVel2S,'WaveVel_S', ErrStat2, ErrMsg2); if(Failed()) return;

               ! Particle acceleration -- sum frequency terms  ! WaveAcc = WaveAcc + WaveAcc2S
               ! Note: MacCamy-Fuchs scaled accleration should not contain second-order contributions
               CALL AddArrays_5D(p%WaveField%WaveAcc, Waves2_InitOut%WaveAcc2S,'WaveAcc_S', ErrStat2, ErrMsg2); if(Failed()) return;
            ENDIF ! second order wave kinematics sum frequency results
            
         ELSE
            ! these need to be set to zero since we don't have a UseWaves2 flag:
            InputFileData%Waves2%NWaveElevGrid  = 0
         ENDIF ! InputFileData%Waves2%WvDiffQTFF .OR. InputFileData%Waves2%WvSumQTFF 
   
      END IF  ! Check for WaveMod = 6 (WaveMod_ExtFull)

         ! Create the Output file if requested      
      p%OutSwtch      = InputFileData%OutSwtch 
      p%Delim         = ''
      p%OutFmt        = InputFileData%OutFmt
      p%OutSFmt       = InputFileData%OutSFmt
      p%NumOuts       = InputFileData%NumOuts
   
      ! Define initialization-routine output here:
      InitOut%Ver = SeaSt_ProgDesc         
 
      CALL SeaStOut_Init( SeaSt_ProgDesc, InitInp%OutRootName, InputFileData, y,  p, m, InitOut, ErrStat2, ErrMsg2 ); if(Failed()) return;
          
      CALL SeaStOut_WrSummaryFile(InitInp, InputFileData, p, ErrStat2, ErrMsg2); if(Failed()) return;

      

      ! Setup the 4D grid information for the Interpolation Module
      p%WaveField%GridParams%n        = (/p%WaveField%NStepWave,p%nGrid(1),p%nGrid(2),p%nGrid(3)/)
      p%WaveField%GridParams%delta    = (/real(p%WaveDT,ReKi),p%deltaGrid(1),p%deltaGrid(2),p%deltaGrid(3)/)
      p%WaveField%GridParams%pZero(1) = 0.0  !Time
      p%WaveField%GridParams%pZero(2) = -InputFileData%X_HalfWidth
      p%WaveField%GridParams%pZero(3) = -InputFileData%Y_HalfWidth
      p%WaveField%GridParams%pZero(4) = -InputFileData%Z_Depth  ! zi
      p%WaveField%GridParams%Z_Depth  =  InputFileData%Z_Depth

      IF ( p%OutSwtch == 1 ) THEN ! Only SeaSt-level output writing
         ! HACK  WE can tell FAST not to write any SeaState outputs by simply deallocating the WriteOutputHdr array!
         DEALLOCATE ( InitOut%WriteOutputHdr )
      END IF
      
      InitOut%WaveField => p%WaveField

      ! Tell HydroDyn if state-space wave excitation is not allowed:
      InitOut%InvalidWithSSExctn = InputFileData%WaveMod == WaveMod_ExtFull      .or. & ! 'Externally generated full wave-kinematics time series cannot be used with state-space wave excitations. Set WaveMod 0, 1, 1P#, 2, 3, 4, or 5.'
                                   InputFileData%WaveDirMod /= WaveDirMod_None   .or. & ! 'Directional spreading cannot be used with state-space wave excitations. Set WaveDirMod=0.'
                                   InputFileData%Waves2%WvDiffQTFF               .or. & ! 'Cannot use full difference-frequency 2nd-order wave kinematics with state-space wave excitations. Set WvDiffQTF=FALSE.'
                                   InputFileData%Waves2%WvSumQTFF                       ! 'Cannot use full summation-frequency 2nd-order wave kinematics with state-space wave excitations. Set WvSumQTF=FALSE.'
      
         ! Write Wave Kinematics?
      if ( InputFileData%WaveMod /= WaveMod_ExtFull ) then
         if ( InitInp%WrWvKinMod == 2 ) then
            call SeaStOut_WriteWvKinFiles( InitInp%OutRootname, SeaSt_ProgDesc, p%WaveField, p%WaveDT, InputFileData%X_HalfWidth, InputFileData%Y_HalfWidth, &
               p%deltaGrid, p%NGrid, ErrStat2, ErrMsg2 )
            if(Failed()) return;
         else if ( InitInp%WrWvKinMod == 1 ) then
            call SeaStOut_WriteWaveElev0(InitInp%OutRootname, p%WaveField%NStepWave, &
               p%NGrid, p%WaveField%WaveElev1, p%WaveField%WaveElev2, &
               p%WaveField%WaveTime, ErrStat2, ErrMsg2 )
            if(Failed()) return;
         end if
         
      end if
      
      
         ! If requested, output wave elevation data for VTK visualization
      if (InitInp%SurfaceVis) then
         call SurfaceVisGenerate(ErrStat2, ErrMsg2); if(Failed()) return;
      endif
      
      
      IF ( InitInp%hasIce ) THEN
         IF ((InputFileData%WaveMod /= WaveMod_None) .OR. (InputFileData%Current%CurrMod /= 0) ) THEN
            CALL SetErrStat(ErrID_Fatal,'Waves and Current must be turned off in SeaState when ice loading is computed. Set WaveMod=0 and CurrMod=0.',ErrStat,ErrMsg,RoutineName)
         END IF
      END IF


      ! Linearization
      if (InitInp%Linearize) then
         if ( InputFileData%WaveMod /= WaveMod_None ) then
            call SetErrStat( ErrID_Fatal, 'Still water conditions must be used for linearization. Set WaveMod=0.', ErrStat, ErrMsg, RoutineName )
         end if
      
         if ( InputFileData%WaveDirMod /= WaveDirMod_None ) then
            call SetErrStat( ErrID_Fatal, 'No directional spreading must be used for linearization. Set WaveDirMod=0.', ErrStat, ErrMsg, RoutineName )
         end if
         
         if ( InputFileData%Waves2%WvDiffQTFF ) then
            call SetErrStat( ErrID_Fatal, 'Cannot use full difference-frequency 2nd-order wave kinematics for linearization. Set WvDiffQTF=FALSE.', ErrStat, ErrMsg, RoutineName )
         end if
      
         if ( InputFileData%Waves2%WvSumQTFF ) then
            call SetErrStat( ErrID_Fatal, 'Cannot use full summation-frequency 2nd-order wave kinematics for linearization. Set WvSumQTF=FALSE.', ErrStat, ErrMsg, RoutineName )
         end if

         if ( InputFileData%Waves%ConstWaveMod /= WaveMod_None ) then
            call SetErrStat( ErrID_Fatal, 'Constrained wave conditions cannot be used for linearization. Set ConstWaveMod=0.', ErrStat, ErrMsg, RoutineName )
         end if

         ! set the Jacobian info if we don't have a fatal error
         if (ErrStat < AbortErrLev) then
            call SeaSt_Init_Jacobian(p, InitOut, ErrStat2, ErrMsg2)
            if (Failed()) return
         endif
      end if


         ! Destroy the local initialization data
      CALL CleanUp()
         
CONTAINS
   logical function Failed()
      call SetErrStat( ErrStat2, ErrMsg2, ErrStat, ErrMsg, RoutineName )
      Failed = ErrStat >= AbortErrLev
      if (Failed) call CleanUp()
   end function
!................................
   SUBROUTINE CleanUp()
      
      CALL SeaSt_DestroyInputFile( InputFileData,      ErrStat2, ErrMsg2 );CALL SetErrStat(ErrStat2,ErrMsg2,ErrStat,ErrMsg,RoutineName)
      CALL NWTC_Library_DestroyFileInfoType(InFileInfo,ErrStat2, ErrMsg2);CALL SetErrStat(ErrStat2,ErrMsg2,ErrStat,ErrMsg,RoutineName)

         ! Note: all pointers possibly allocated in Waves_init and Waves2_init are transferred to SeaSt parameters before deallocating them:
      CALL Waves_DestroyInitOutput(   Waves_InitOut,   ErrStat2, ErrMsg2 ); CALL SetErrStat(ErrStat2,ErrMsg2,ErrStat,ErrMsg,RoutineName) 
      CALL Waves2_DestroyInitOutput(  Waves2_InitOut,  ErrStat2, ErrMsg2 ); CALL SetErrStat(ErrStat2,ErrMsg2,ErrStat,ErrMsg,RoutineName) 
      CALL Current_DestroyInitOutput( Current_InitOut, ErrStat2, ErrMsg2);CALL SetErrStat(ErrStat2,ErrMsg2,ErrStat,ErrMsg,RoutineName) 
   
                  
      if (allocated(tmpWaveKinzi ))    deallocate(tmpWaveKinzi )
      if (allocated(tmpWaveElevxi))    deallocate(tmpWaveElevxi)
      if (allocated(tmpWaveElevyi))    deallocate(tmpWaveElevyi)
      if (allocated(WaveVel2S0   ))    deallocate(WaveVel2S0   )
      if (allocated(WaveAcc2S0   ))    deallocate(WaveAcc2S0   )
      if (allocated(WaveDynP2S0  ))    deallocate(WaveDynP2S0  )
      if (allocated(WaveVel2D0   ))    deallocate(WaveVel2D0   )
      if (allocated(WaveAcc2D0   ))    deallocate(WaveAcc2D0   )
      if (allocated(WaveDynP2D0  ))    deallocate(WaveDynP2D0  )

   END SUBROUTINE CleanUp
!................................
   subroutine SurfaceVisGenerate(ErrStat3, ErrMsg3)
      integer(IntKi),      intent(  out)  :: ErrStat3
      character(ErrMsgLen),intent(  out)  :: ErrMsg3
      integer(IntKi)                      :: Nx,Ny,i1,i2
      real(SiKi)                          :: HWidX, HWidY, dx, dy, TmpElev
      real(ReKi)                          :: loc(2)      ! location (x,y)
      integer(IntKi)                      :: ErrStat4
      character(ErrMsgLen)                :: ErrMsg4
      character(*),        parameter      :: RtnName="SurfaceVisGenerate"

      ErrStat3 = ErrID_None
      ErrMsg3  = ""

      ! Grid half width from the WaveField
      HWidX = (real(p%WaveField%GridParams%n(2)-1,SiKi)) / 2.0_SiKi * p%WaveField%GridParams%delta(2)
      HWidY = (real(p%WaveField%GridParams%n(3)-1,SiKi)) / 2.0_SiKi * p%WaveField%GridParams%delta(3)

      if ((InitInp%SurfaceVisNx <= 0) .or. (InitInp%SurfaceVisNy <= 0))then      ! use the SeaState points exactly
         ! Set number of points to the number of seastate grid points in each direction
         Nx = p%WaveField%GridParams%n(2)
         Ny = p%WaveField%GridParams%n(3)
         dx = p%WaveField%GridParams%delta(2)
         dy = p%WaveField%GridParams%delta(3)
         call SetErrStat(ErrID_Info,"Setting wavefield visualization grid to "//trim(Num2LStr(Nx))//" x "//trim(Num2LStr(Ny))//"points",ErrStat3,ErrMsg3,RoutineName)
      elseif ((InitInp%SurfaceVisNx < 3) .or. (InitInp%SurfaceVisNx < 3)) then   ! Set to 3 for minimum
         Nx = 3
         Ny = 3
         dx = HWidX
         dy = HWidY
         call SetErrStat(ErrID_Warn,"Setting wavefield visualization grid to 3 points in each direction",ErrStat3,ErrMsg3,RoutineName)
      else                                         ! Specified number of points
         Nx = InitInp%SurfaceVisNx
         Ny = InitInp%SurfaceVisNy
         dx = 2.0_SiKi * HWidX / (real(Nx,SiKi)-1)
         dy = 2.0_SiKi * HWidY / (real(Ny,SiKi)-1)
      endif

      ! allocate arrays
      call AllocAry(InitOut%WaveElevVisX,Nx,"InitOut%NWaveElevVisX",ErrStat4,ErrMsg4)
      call SetErrStat(ErrStat4,ErrMsg4,ErrStat3,ErrMsg3,RtnName)
      call AllocAry(InitOut%WaveElevVisY,Ny,"InitOut%NWaveElevVisY",ErrStat4,ErrMsg4)
      call SetErrStat(ErrStat4,ErrMsg4,ErrStat3,ErrMsg3,RtnName)
      allocate(InitOut%WaveElevVisGrid( 0:size(p%WaveField%WaveTime),Nx,Ny ),STAT=ErrStat4)
      if (ErrStat4 /= 0) then
         CALL SetErrStat(ErrID_Fatal,"Error allocating InitOut%WaveElevVisGrid.",ErrStat3,ErrMsg3,RoutineName)
         return
      end if

      ! Populate the arrays
      do i1=1,Nx
         InitOut%WaveElevVisX(i1) = -HWidX + real(i1-1,SiKi)*dx
      enddo
      do i2=1,Ny
         InitOut%WaveElevVisY(i2) = -HWidY + real(i2-1,SiKi)*dy
      enddo

      !TODO: sometime in the future, we might want larger grids than is stored in the WaveField. When
      ! we want that, we will need to add a WaveField routine to generate for arbitrary points from an
      ! FFT of the whole complex series.
      do it = 0,size(p%WaveField%WaveTime)-1
         do i1 = 1, nx
            loc(1) = InitOut%WaveElevVisX(i1)
            do i2 = 1, ny
               loc(2) = InitOut%WaveElevVisX(i2)
               InitOut%WaveElevVisGrid(it,i1,i2) = WaveField_GetNodeTotalWaveElev(p%WaveField, m%WaveField_m, real(p%WaveField%WaveTime(it),DbKi), real(loc,ReKi), ErrStat4, ErrMsg4 )
               call SetErrStat( ErrStat4, ErrMsg4, ErrStat3, ErrMsg3, RoutineName )
            enddo
         end do
      end do
   end subroutine SurfaceVisGenerate

END SUBROUTINE SeaSt_Init
!----------------------------------------------------------------------------------------------------------------------------------
SUBROUTINE AddArrays_4D(Array1, Array2, ArrayName, ErrStat, ErrMsg)
   REAL(SiKi),                      INTENT(INOUT)  :: Array1(:,:,:,:)
   REAL(SiKi),                      INTENT(IN   )  :: Array2(:,:,:,:)
   CHARACTER(*),                    INTENT(IN   )  :: ArrayName
   INTEGER(IntKi),                  INTENT(  OUT)  :: ErrStat           !< Error status of the operation
   CHARACTER(*),                    INTENT(  OUT)  :: ErrMsg            !< Error message if ErrStat /= ErrID_None

   ErrStat = ErrID_None
   ErrMsg = ""

   IF ( SIZE(Array1,DIM=1) /= SIZE(Array2,DIM=1) .OR. &
        SIZE(Array1,DIM=2) /= SIZE(Array2,DIM=2) .OR. &
        SIZE(Array1,DIM=3) /= SIZE(Array2,DIM=3) .OR. &
        SIZE(Array1,DIM=4) /= SIZE(Array2,DIM=4)) THEN

      ErrStat = ErrID_Fatal
      ErrMsg = TRIM(ArrayName)//' arrays for first and second order wave elevations are of different sizes:  '//NewLine// &
               'Waves:  '// TRIM(Num2LStr(SIZE(Array1,DIM=1)))//'x'//          &
                            TRIM(Num2LStr(SIZE(Array1,DIM=2)))//'x'//          &
                            TRIM(Num2LStr(SIZE(Array1,DIM=3)))//'x'//          &
                            TRIM(Num2LStr(SIZE(Array1,DIM=4)))//NewLine//      &
               'Waves2: '// TRIM(Num2LStr(SIZE(Array2,DIM=1)))//'x'//          &
                            TRIM(Num2LStr(SIZE(Array2,DIM=2)))//'x'//          &
                            TRIM(Num2LStr(SIZE(Array2,DIM=3)))//'x'//          &
                            TRIM(Num2LStr(SIZE(Array2,DIM=4)))
   ELSE
      Array1 = Array1 + Array2
   ENDIF

END SUBROUTINE AddArrays_4D
!----------------------------------------------------------------------------------------------------------------------------------
SUBROUTINE AddArrays_5D(Array1, Array2, ArrayName, ErrStat, ErrMsg)
   REAL(SiKi),                      INTENT(INOUT)  :: Array1(:,:,:,:,:)
   REAL(SiKi),                      INTENT(IN   )  :: Array2(:,:,:,:,:)
   CHARACTER(*),                    INTENT(IN   )  :: ArrayName
   INTEGER(IntKi),                  INTENT(  OUT)  :: ErrStat           !< Error status of the operation
   CHARACTER(*),                    INTENT(  OUT)  :: ErrMsg            !< Error message if ErrStat /= ErrID_None


   IF ( SIZE(Array1,DIM=1) /= SIZE(Array2,DIM=1) .OR. &
        SIZE(Array1,DIM=2) /= SIZE(Array2,DIM=2) .OR. &
        SIZE(Array1,DIM=3) /= SIZE(Array2,DIM=3) .OR. &
        SIZE(Array1,DIM=4) /= SIZE(Array2,DIM=4) .OR. &
        SIZE(Array1,DIM=5) /= SIZE(Array2,DIM=5)) THEN

      ErrStat = ErrID_Fatal
      ErrMsg = TRIM(ArrayName)//' arrays for first and second order wave elevations are of different sizes: '//NewLine// &
               'Waves:  '// TRIM(Num2LStr(SIZE(Array1,DIM=1)))//'x'//          &
                            TRIM(Num2LStr(SIZE(Array1,DIM=2)))//'x'//          &
                            TRIM(Num2LStr(SIZE(Array1,DIM=3)))//'x'//          &
                            TRIM(Num2LStr(SIZE(Array1,DIM=4)))//'x'//          &
                            TRIM(Num2LStr(SIZE(Array1,DIM=5)))//NewLine//      &
               'Waves2: '// TRIM(Num2LStr(SIZE(Array2,DIM=1)))//'x'//          &
                            TRIM(Num2LStr(SIZE(Array2,DIM=2)))//'x'//          &
                            TRIM(Num2LStr(SIZE(Array2,DIM=3)))//'x'//          &
                            TRIM(Num2LStr(SIZE(Array2,DIM=4)))//'x'//          &
                            TRIM(Num2LStr(SIZE(Array2,DIM=5)))
   ELSE
      ErrStat = ErrID_None
      ErrMsg = ""
      Array1 = Array1 + Array2
   ENDIF

END SUBROUTINE AddArrays_5D
!----------------------------------------------------------------------------------------------------------------------------------
!> This routine is called at the end of the simulation.
SUBROUTINE SeaSt_End( u, p, x, xd, z, OtherState, y, m, ErrStat, ErrMsg )
      TYPE(SeaSt_InputType),           INTENT(INOUT)  :: u           !< System inputs
      TYPE(SeaSt_ParameterType),       INTENT(INOUT)  :: p           !< Parameters
      TYPE(SeaSt_ContinuousStateType), INTENT(INOUT)  :: x           !< Continuous states
      TYPE(SeaSt_DiscreteStateType),   INTENT(INOUT)  :: xd          !< Discrete states
      TYPE(SeaSt_ConstraintStateType), INTENT(INOUT)  :: z           !< Constraint states
      TYPE(SeaSt_OtherStateType),      INTENT(INOUT)  :: OtherState  !< Other/optimization states
      TYPE(SeaSt_OutputType),          INTENT(INOUT)  :: y           !< System outputs
      TYPE(SeaSt_MiscVarType),         INTENT(INOUT)  :: m           !< Initial misc/optimization variables
      INTEGER(IntKi),                  INTENT(  OUT)  :: ErrStat     !< Error status of the operation
      CHARACTER(*),                    INTENT(  OUT)  :: ErrMsg      !< Error message if ErrStat /= ErrID_None

         ! Initialize ErrStat
      ErrStat = ErrID_None
      ErrMsg  = ""

         ! Place any last minute operations or calculations here:
      ! CALL WaveField_End(p%WaveField)

         ! Write the SeaState-level output file data FROM THE LAST COMPLETED TIME STEP if the user requested module-level output
         ! and the current time has advanced since the last stored time step.

      IF ( p%OutSwtch == 1 .OR. p%OutSwtch == 3) THEN  !Note: this will always output a line, even if we're ending early (e.g. if SeaState doesn't initialize properly, this will write a line of zeros to the output file.)
         CALL SeaStOut_WriteOutputs( m%LastOutTime, y, p, m%Decimate, ErrStat, ErrMsg )
      END IF

         ! Close files here:
      CALL SeaStOut_CloseOutput( p, ErrStat, ErrMsg )

         ! Destroy the input data:
      CALL SeaSt_DestroyInput( u, ErrStat, ErrMsg )

         ! Destroy the parameter data:
      CALL SeaSt_DestroyParam( p, ErrStat, ErrMsg )

         ! Destroy the state data:
      CALL SeaSt_DestroyContState(   x,           ErrStat, ErrMsg )
      CALL SeaSt_DestroyDiscState(   xd,          ErrStat, ErrMsg )
      CALL SeaSt_DestroyConstrState( z,           ErrStat, ErrMsg )
      CALL SeaSt_DestroyOtherState(  OtherState,  ErrStat, ErrMsg )

         ! Destroy misc variables:
      CALL SeaSt_DestroyMisc( m, ErrStat, ErrMsg )

         ! Destroy the output data:
      CALL SeaSt_DestroyOutput( y, ErrStat, ErrMsg )

END SUBROUTINE SeaSt_End


!----------------------------------------------------------------------------------------------------------------------------------
!> Loose coupling routine for solving constraint states, integrating continuous states, and updating discrete states.
!! Continuous, constraint, and discrete states are updated to values at t + Interval.
SUBROUTINE SeaSt_UpdateStates( t, n, Inputs, InputTimes, p, x, xd, z, OtherState, m, ErrStat, ErrMsg )
      REAL(DbKi),                         INTENT(IN   )  :: t               !< Current simulation time in seconds
      INTEGER(IntKi),                     INTENT(IN   )  :: n               !< Current step of the simulation: t = n*Interval
      TYPE(SeaSt_InputType),              INTENT(INOUT ) :: Inputs(:)       !< Inputs at InputTimes
      REAL(DbKi),                         INTENT(IN   )  :: InputTimes(:)   !< Times in seconds associated with Inputs
      TYPE(SeaSt_ParameterType),          INTENT(IN   )  :: p               !< Parameters
      TYPE(SeaSt_ContinuousStateType),    INTENT(INOUT)  :: x               !< Input: Continuous states at t;
                                                                            !!   Output: Continuous states at t + Interval
      TYPE(SeaSt_DiscreteStateType),      INTENT(INOUT)  :: xd              !< Input: Discrete states at t;
                                                                            !!   Output: Discrete states at t + Interval
      TYPE(SeaSt_ConstraintStateType),    INTENT(INOUT)  :: z               !< Input: Constraint states at t;
                                                                            !!   Output: Constraint states at t + Interval
      TYPE(SeaSt_OtherStateType),         INTENT(INOUT)  :: OtherState      !< Other states: Other states at t;
                                                                            !!   Output: Other states at t + Interval
      TYPE(SeaSt_MiscVarType),            INTENT(INOUT)  :: m               !< Initial misc/optimization variables
      INTEGER(IntKi),                     INTENT(  OUT)  :: ErrStat         !< Error status of the operation
      CHARACTER(*),                       INTENT(  OUT)  :: ErrMsg          !< Error message if ErrStat /= ErrID_None

      ! Initialize variables
      ErrStat   = ErrID_None           ! no error has occurred
      ErrMsg    = ""

END SUBROUTINE SeaSt_UpdateStates


!----------------------------------------------------------------------------------------------------------------------------------
!> Routine for computing outputs, used in both loose and tight coupling.
SUBROUTINE SeaSt_CalcOutput( Time, u, p, x, xd, z, OtherState, y, m, ErrStat, ErrMsg )
      REAL(DbKi),                         INTENT(IN   )  :: Time        !< Current simulation time in seconds
      TYPE(SeaSt_InputType),              INTENT(INOUT)  :: u           !< Inputs at Time (note that this is intent out because we're copying the u%WAMITMesh into m%u_wamit%mesh)
      TYPE(SeaSt_ParameterType),          INTENT(IN   )  :: p           !< Parameters
      TYPE(SeaSt_ContinuousStateType),    INTENT(IN   )  :: x           !< Continuous states at Time
      TYPE(SeaSt_DiscreteStateType),      INTENT(IN   )  :: xd          !< Discrete states at Time
      TYPE(SeaSt_ConstraintStateType),    INTENT(IN   )  :: z           !< Constraint states at Time
      TYPE(SeaSt_OtherStateType),         INTENT(IN   )  :: OtherState  !< Other states at Time
      TYPE(SeaSt_OutputType),             INTENT(INOUT)  :: y           !< Outputs computed at Time (Input only so that mesh con-
                                                                        !!   nectivity information does not have to be recalculated)
      TYPE(SeaSt_MiscVarType),            INTENT(INOUT)  :: m           !< Initial misc/optimization variables
      INTEGER(IntKi),                     INTENT(  OUT)  :: ErrStat     !! Error status of the operation
      CHARACTER(*),                       INTENT(  OUT)  :: ErrMsg      !! Error message if ErrStat /= ErrID_None

      INTEGER                                            :: I           ! Generic counters

      INTEGER(IntKi)                                     :: ErrStat2        ! Error status of the operation (secondary error)
      CHARACTER(ErrMsgLen)                               :: ErrMsg2         ! Error message if ErrStat2 /= ErrID_None
      character(*), parameter                            :: RoutineName = 'SeaSt_CalcOutput'


      REAL(SiKi)                           :: WaveElev (p%NWaveElev) ! Instantaneous total elevation of incident waves at each of the NWaveElev points where the incident wave elevations can be output (meters)
      REAL(SiKi)                           :: WaveElev1(p%NWaveElev)    ! Instantaneous first order elevation of incident waves at each of the NWaveElev points where the incident wave elevations can be output (meters)
      REAL(SiKi)                           :: WaveElev2(p%NWaveElev)    ! Instantaneous first order elevation of incident waves at each of the NWaveElev points where the incident wave elevations can be output (meters)
      REAL(SiKi)                           :: WaveVel(3,p%NWaveKin)
      REAL(SiKi)                           :: WaveAcc(3,p%NWaveKin)
      REAL(SiKi)                           :: WaveAccMCF(3,p%NWaveKin)
      REAL(SiKi)                           :: WaveDynP(p%NWaveKin)
      REAL(ReKi)                           :: AllOuts(MaxOutPts)
      real(ReKi)                           :: positionXYZ(3), positionXY(2)

      REAL(SiKi)                           :: zeta
      REAL(SiKi)                           :: zeta1
      REAL(SiKi)                           :: zeta2

     INTEGER(IntKi)                        :: nodeInWater

         ! Initialize ErrStat

      ErrStat = ErrID_None
      ErrMsg  = ""
      WaveElev  = 0.0_ReKi
      WaveElev1 = 0.0_ReKi
      WaveElev2 = 0.0_ReKi    ! In case we don't use 2nd order waves
      WaveAccMCF = 0.0_ReKi   ! In case we don't use MCF approximation
      ErrStat2 = ErrID_None
      ErrMsg = ""

         ! Compute outputs here:

      ! These Outputs are only used for generated user-requested output channel results.
      ! If the user did not request any outputs, then we can simply return
   IF ( p%NumOuts > 0 ) THEN

         ! Write the SeaState-level output file data FROM THE LAST COMPLETED TIME STEP if the user requested module-level output
         ! and the current time has advanced since the last stored time step. Note that this must be done before filling y%WriteOutput
         ! so that we don't get recent results. Also note that this may give strange results in the .SeaSt.out files of linearization simulations
         ! because it assumes that the last call to SeaSt_CalcOutput was for a "normal" time step.

      IF ( (p%OutSwtch == 1 .OR. p%OutSwtch == 3) .AND. ( Time > m%LastOutTime ) ) THEN
         CALL SeaStOut_WriteOutputs( m%LastOutTime, y, p, m%Decimate, ErrStat2, ErrMsg2 )
            CALL SetErrStat( ErrStat2, ErrMsg2, ErrStat, ErrMsg, RoutineName )
      END IF
      m%LastOutTime   = Time  ! time associated with next WriteOutput calculations

      DO i = 1, p%NWaveKin
         positionXYZ = (/p%WaveKinxi(i),p%WaveKinyi(i),p%WaveKinzi(i)/)
<<<<<<< HEAD
         CALL WaveField_GetNodeWaveKin( p%WaveField, m%seast_interp_m, Time, positionXYZ, .FALSE., .TRUE., nodeInWater, zeta1, zeta2, zeta, WaveDynP(i), WaveVel(:,i), WaveAcc(:,i), WaveAccMCF(:,i), ErrStat2, ErrMsg2 )
=======
         CALL WaveField_GetNodeWaveKin( p%WaveField, m%WaveField_m, Time, positionXYZ, .FALSE., nodeInWater, zeta1, zeta2, zeta, WaveDynP(i), WaveVel(:,i), WaveAcc(:,i), WaveAccMCF(:,i), ErrStat2, ErrMsg2 )
>>>>>>> dc04b703
           CALL SetErrStat( ErrStat2, ErrMsg2, ErrStat, ErrMsg, RoutineName )
      END DO

      ! Compute the wave elevations at the requested output locations for this time.  Note that p%WaveElev has the second order added to it already.
      DO i = 1, p%NWaveElev
         positionXY = (/p%WaveElevxi(i),p%WaveElevyi(i)/)
         WaveElev1(i) = WaveField_GetNodeWaveElev1( p%WaveField, m%WaveField_m, Time, positionXY, ErrStat2, ErrMsg2 )
           CALL SetErrStat( ErrStat2, ErrMsg2, ErrStat, ErrMsg, RoutineName )
         WaveElev2(i) = WaveField_GetNodeWaveElev2( p%WaveField, m%WaveField_m, Time, positionXY, ErrStat2, ErrMsg2 )
           CALL SetErrStat( ErrStat2, ErrMsg2, ErrStat, ErrMsg, RoutineName )
         WaveElev(i)  = WaveElev1(i) + WaveElev2(i)
      END DO

      ! Map calculated results into the AllOuts Array
      CALL SeaStOut_MapOutputs( p, WaveElev, WaveElev1, WaveElev2, WaveVel, WaveAcc, WaveAccMCF, WaveDynP, AllOuts, ErrStat2, ErrMsg2 )
         CALL SetErrStat( ErrStat2, ErrMsg2, ErrStat, ErrMsg, RoutineName )

      DO I = 1,p%NumOuts
            y%WriteOutput(I) = p%OutParam(I)%SignM * AllOuts( p%OutParam(I)%Indx )
      END DO

   END IF

END SUBROUTINE SeaSt_CalcOutput


!----------------------------------------------------------------------------------------------------------------------------------
!> Tight coupling routine for computing derivatives of continuous states. Not used in SeaState
SUBROUTINE SeaSt_CalcContStateDeriv( Time, u, p, x, xd, z, OtherState, m, dxdt, ErrStat, ErrMsg )
      real(DbKi),                         intent(in   )  :: Time        !< Current simulation time in seconds
      type(SeaSt_InputType),              intent(inout)  :: u           !< Inputs at Time (intent OUT only because we're copying the input mesh)
      type(SeaSt_ParameterType),          intent(in   )  :: p           !< Parameters
      type(SeaSt_ContinuousStateType),    intent(in   )  :: x           !< Continuous states at Time
      type(SeaSt_DiscreteStateType),      intent(in   )  :: xd          !< Discrete states at Time
      type(SeaSt_ConstraintStateType),    intent(in   )  :: z           !< Constraint states at Time
      type(SeaSt_OtherStateType),         intent(in   )  :: OtherState  !< Other states
      type(SeaSt_MiscVarType),            intent(inout)  :: m           !< Initial misc/optimization variables
      type(SeaSt_ContinuousStateType),    intent(inout)  :: dxdt        !< Continuous state derivatives at Time
      integer(IntKi),                     intent(  out)  :: ErrStat     !< Error status of the operation
      character(*),                       intent(  out)  :: ErrMsg      !< Error message if ErrStat /= ErrID_None
      character(*), parameter                            :: RoutineName = 'SeaSt_CalcContStateDeriv'

      ! Initialize ErrStat
      ErrStat = ErrID_None
      ErrMsg  = ""
END SUBROUTINE SeaSt_CalcContStateDeriv


!----------------------------------------------------------------------------------------------------------------------------------
!> Tight coupling routine for solving for the residual of the constraint state equations
SUBROUTINE SeaSt_CalcConstrStateResidual( Time, u, p, x, xd, z, OtherState, m, z_residual, ErrStat, ErrMsg )
   real(DbKi),                         intent(in   )  :: Time        !< Current simulation time in seconds
   type(SeaSt_InputType),              intent(inout)  :: u           !< Inputs at Time (intent OUT only because we're copying the input mesh)
   type(SeaSt_ParameterType),          intent(in   )  :: p           !< Parameters
   type(SeaSt_ContinuousStateType),    intent(in   )  :: x           !< Continuous states at Time
   type(SeaSt_DiscreteStateType),      intent(in   )  :: xd          !< Discrete states at Time
   type(SeaSt_ConstraintStateType),    intent(in   )  :: z           !< Constraint states at Time (possibly a guess)
   type(SeaSt_OtherStateType),         intent(in   )  :: OtherState  !< Other/optimization states
   type(SeaSt_MiscVarType),            intent(inout)  :: m           !< Initial misc/optimization variables
   type(SeaSt_ConstraintStateType),    intent(  out)  :: z_residual  !< Residual of the constraint state equations using
   integer(IntKi),                     intent(  out)  :: ErrStat     !< Error status of the operation
   character(*),                       intent(  out)  :: ErrMsg      !< Error message if ErrStat /= ErrID_None

   ! Initialize ErrStat
   ErrStat = ErrID_None
   ErrMsg  = ""

   ! Nothing to do here since no contraint states
   call SeaSt_CopyConstrState(z, z_residual, MESH_NEWCOPY, ErrStat, ErrMsg)
END SUBROUTINE SeaSt_CalcConstrStateResidual



!----------------------------------------------------------------------------------------------------------------------------------
! Linearization routines
!----------------------------------------------------------------------------------------------------------------------------------
!> Initialize Jacobian info for linearization (only u and y)
subroutine SeaSt_Init_Jacobian(p, InitOut, ErrStat, ErrMsg)
   type(SeaSt_ParameterType),          intent(inout)  :: p          !< Parameters
   type(SeaSt_InitOutputType),         intent(inout)  :: InitOut     !< Output for initialization routine
   integer(IntKi),                     intent(  out)  :: ErrStat     !< Error status of the operation
   character(*),                       intent(  out)  :: ErrMsg      !< Error message if ErrStat /= ErrID_None

   integer(IntKi)          :: nu, ny      ! counters for number of u and y linearization terms
   integer(IntKi)          :: i, idx      ! generic indexing
   integer(IntKi)          :: ExtStart    ! start of Extended input/output
   integer(IntKi)          :: ErrStat2
   character(ErrMsgLen)    :: ErrMsg2
   character(*), parameter :: RoutineName = 'SeaSt_Init_Jacobian'

   ! Initialize ErrStat
   ErrStat = ErrID_None
   ErrMsg  = ''

   !--------------------------
   ! Init Jacobians for u
   !--------------------------

   ! One extended input (WaveElev0), and no regular inputs.  Starts at first index.
   nu = 1
   p%LinParams%NumExtendedInputs  = 1
   ! Total number of inputs (including regular and extended inputs)
   p%LinParams%Jac_nu = nu

   ! Allocate storage for names, indexing, and perturbations
   call AllocAry(InitOut%LinNames_u, nu, "LinNames_u",   ErrStat2, ErrMsg2);   if (Failed()) return
   call AllocAry(InitOut%RotFrame_u, nu, "RotFrame_u",   ErrStat2, ErrMsg2);   if (Failed()) return
   call AllocAry(InitOut%IsLoad_u,   nu, "IsLoad_u",     ErrStat2, ErrMsg2);   if (Failed()) return
   call AllocAry(p%LinParams%du,     nu, "LinParams%du", ErrStat2, ErrMsg2);   if (Failed()) return

   ! Step through list of inputs and save names.  No regular inputs, so we skip directly to the Extended input
   ! WaveElev0 - extended input
   ExtStart = 1
   InitOut%LinNames_u(ExtStart) = 'Extended input: wave elevation at platform ref point, m'
   InitOut%RotFrame_u(ExtStart) = .false.
   InitOut%IsLoad_u(  ExtStart) = .false.

   p%LinParams%Jac_u_idxStartList%Extended = ExtStart
   p%LinParams%du(ExtStart) = 0.02_ReKi * Pi / 180.0_ReKi * max(1.0_ReKi, p%WaveField%WtrDpth)  ! TODO: check that this is the correct perturbation to use


   !--------------------------
   ! Init Jacobians for y
   !--------------------------

   ! No regular outputs, only the extended outputs and the WrOuts
   p%LinParams%NumExtendedOutputs = 1
   ExtStart = 1   ! Extended output is the first output
   ny = 1         ! one extended output
   p%LinParams%Jac_y_idxStartList%Extended = 1

   ! Nunber of WrOuts (only if output to OpenFAST)
   if ( p%OutSwtch /= 1 .and. allocated(InitOut%WriteOutputHdr) ) then
      ny = ny + size(InitOut%WriteOutputHdr)
   endif

   ! start position for WrOuts (may be beyond ny)
   p%LinParams%Jac_y_idxStartList%WrOuts = p%LinParams%Jac_y_idxStartList%Extended + p%LinParams%NumExtendedOutputs

   ! Total number of outs (including regular outs and extended outs)
   p%LinParams%Jac_ny = ny

   ! allocate some things
   call AllocAry(InitOut%LinNames_y, ny, "LinNames_y", ErrStat2, ErrMsg2);   if (Failed()) return;
   call AllocAry(InitOut%RotFrame_y, ny, "RotFrame_y", ErrStat2, ErrMsg2);   if (Failed()) return;
   InitOut%RotFrame_y = .false.  ! No outputs in rotating frame

   ! Set names: no regular output, so start at extended output
   InitOut%LinNames_y(ExtStart) = 'Extended output: wave elevation at platform ref point, m'

   ! WrOuts names (only if output to OpenFAST)
   if ( p%OutSwtch > 1 .and. allocated(InitOut%WriteOutputHdr) ) then
      do i = 1,size(InitOut%WriteOutputHdr)
         idx = p%LinParams%Jac_y_idxStartList%WrOuts - 1 + i   ! current index
         InitOut%LinNames_y(idx) = trim(InitOut%WriteOutputHdr(i))//', '//trim(InitOut%WriteOutputUnt(i))
      enddo
   endif


contains
   logical function Failed()
      call SetErrStat( ErrStat2, ErrMsg2, ErrStat, ErrMsg, RoutineName )
      Failed = ErrStat >= AbortErrLev
   end function Failed
end subroutine SeaSt_Init_Jacobian

!----------------------------------------------------------------------------------------------------------------------------------
!> Linearization Jacobians dY/du, dX/du, dXd/du, and dZ/du
subroutine SeaSt_JacobianPInput( t, u, p, x, xd, z, OtherState, y, m, ErrStat, ErrMsg, dYdu, dXdu, dXddu, dZdu)
   real(DbKi),                         intent(in   )  :: t          !< Time in seconds at operating point
   type(SeaSt_InputType),              intent(inout)  :: u          !< Inputs at operating point (may change to inout if a mesh copy is required)
   type(SeaSt_ParameterType),          intent(in   )  :: p          !< Parameters
   type(SeaSt_ContinuousStateType),    intent(in   )  :: x          !< Continuous states at operating point
   type(SeaSt_DiscreteStateType),      intent(in   )  :: xd         !< Discrete states at operating point
   type(SeaSt_ConstraintStateType),    intent(in   )  :: z          !< Constraint states at operating point
   type(SeaSt_OtherStateType),         intent(in   )  :: OtherState !< Other states at operating point
   type(SeaSt_OutputType),             intent(inout)  :: y          !< Output (change to inout if a mesh copy is required);
   type(SeaSt_MiscVarType),            intent(inout)  :: m          !< Misc/optimization variables
   integer(IntKi),                     intent(  out)  :: ErrStat    !< Error status of the operation
   character(*),                       intent(  out)  :: ErrMsg     !< Error message if ErrStat /= ErrID_None
   real(R8Ki), allocatable, optional,  intent(inout)  :: dYdu(:,:)  !< Partial derivatives of output functions
   real(R8Ki), allocatable, optional,  intent(inout)  :: dXdu(:,:)  !< Partial derivatives of continuous state
   real(R8Ki), allocatable, optional,  intent(inout)  :: dXddu(:,:) !< Partial derivatives of discrete state
   real(R8Ki), allocatable, optional,  intent(inout)  :: dZdu(:,:)  !< Partial derivatives of constraint state

   integer(IntKi)          :: idx_dY,idx_du,i
   integer(IntKi)          :: ErrStat2
   character(ErrMsgLen)    :: ErrMsg2
   character(*), parameter :: RoutineName = 'SeaSt_JacobianPInput'

   ! Initialize ErrStat
   ErrStat = ErrID_None
   ErrMsg  = ''

   if ( present( dYdu ) ) then

      ! If dYdu is allocated, make sure it is the correct size
      if (allocated(dYdu)) then
         if (size(dYdu,1) /= p%LinParams%Jac_ny .or. size(dYdu,2) /= p%LinParams%Jac_nu)  deallocate (dYdu)
      endif

      ! Calculate the partial derivative of the output functions (Y) with respect to the inputs (u) here:
      !  -  inputs are extended inputs only
      !  -  outputs are the extended outputs and the WriteOutput values
      if (.not. ALLOCATED(dYdu)) then
         call AllocAry( dYdu, p%LinParams%Jac_ny, p%LinParams%Jac_nu, 'dYdu', ErrStat2, ErrMsg2 )
         if (Failed()) return
      end if

      dYdu = 0.0_R8Ki

      ! Extended inputs to extended outputs (direct pass-through)
      do i=1,min(p%LinParams%NumExtendedInputs,p%LinParams%NumExtendedOutputs)
         idx_du = p%LinParams%Jac_u_idxStartList%Extended + i - 1
         idx_dY = p%LinParams%Jac_y_idxStartList%Extended + i - 1
         dYdu(idx_dY,idx_du) = 1.0_R8Ki
      enddo

      ! It isn't possible to determine the relationship between the extended input and the WrOuts.  So we leave them all zero.

   endif


   ! No states or constraints, so deallocate any such matrices
   if ( present( dXdu ) ) then
      if (allocated(dXdu)) deallocate(dXdu)
   endif

   if ( present( dXddu ) ) then
      if (allocated(dXddu)) deallocate(dXddu)
   endif

   if ( present( dZdu ) ) then
      if (allocated(dZdu)) deallocate(dZdu)
   endif

contains
   logical function Failed()
      call SetErrStat( ErrStat2, ErrMsg2, ErrStat, ErrMsg, RoutineName )
      Failed = ErrStat >= AbortErrLev
   end function Failed
end subroutine SeaSt_JacobianPInput

!----------------------------------------------------------------------------------------------------------------------------------
!> Linearization Jacobians dY/dx, dX/dx, dXd/dx, and dZ/dx
!! No continuous states, so this doesn't do anything
subroutine SeaSt_JacobianPContState( t, u, p, x, xd, z, OtherState, y, m, ErrStat, ErrMsg, dYdx, dXdx, dXddx, dZdx )
   real(DbKi),                         intent(in   )  :: t          !< Time in seconds at operating point
   type(SeaSt_InputType),              intent(in   )  :: u          !< Inputs at operating point (may change to inout if a mesh copy is required)
   type(SeaSt_ParameterType),          intent(in   )  :: p          !< Parameters
   type(SeaSt_ContinuousStateType),    intent(in   )  :: x          !< Continuous states at operating point
   type(SeaSt_DiscreteStateType),      intent(in   )  :: xd         !< Discrete states at operating point
   type(SeaSt_ConstraintStateType),    intent(in   )  :: z          !< Constraint states at operating point
   type(SeaSt_OtherStateType),         intent(in   )  :: OtherState !< Other states at operating point
   type(SeaSt_OutputType),             intent(inout)  :: y          !< Output (change to inout if a mesh copy is required);
   type(SeaSt_MiscVarType),            intent(inout)  :: m          !< Misc/optimization variables
   integer(IntKi),                     intent(  out)  :: ErrStat    !< Error status of the operation
   character(*),                       intent(  out)  :: ErrMsg     !< Error message if ErrStat /= ErrID_None
   real(R8Ki), allocatable, optional,  intent(inout)  :: dYdx(:,:)  !< Partial derivatives of output functions
   real(R8Ki), allocatable, optional,  intent(inout)  :: dXdx(:,:)  !< Partial derivatives of continuous state
   real(R8Ki), allocatable, optional,  intent(inout)  :: dXddx(:,:) !< Partial derivatives of discrete state
   real(R8Ki), allocatable, optional,  intent(inout)  :: dZdx(:,:)  !< Partial derivatives of constraint state

   ! Initialize ErrStat
   ErrStat = ErrID_None
   ErrMsg  = ''

   ! Calculate the partial derivative of the output functions (Y) with respect to the continuous states (x):
   ! if (present(dYdx)) then
   ! endif

   ! Calculate the partial derivative of the continuous state functions (X) with respect to the continuous states (x):
   ! if (present(dXdx)) then
   ! endif

   ! Calculate the partial derivative of the discrete state functions (Xd) with respect to the continuous states (x):
   ! if (present(dXddx)) then
   ! endif

   ! Calculate the partial derivative of the constraint state functions (Z) with respect to the continuous states (x):
   ! if (present(dZdx)) then
   ! endif
end subroutine SeaSt_JacobianPContState

!----------------------------------------------------------------------------------------------------------------------------------
!> Linearization Jacobians dY/dxd, dX/dxd, dXd/dxd, and dZ/dxd
!! No discrete states, so this doesn't do anything
subroutine SeaSt_JacobianPDiscState( t, u, p, x, xd, z, OtherState, y, m, ErrStat, ErrMsg, dYdxd, dXdxd, dXddxd, dZdxd )
   real(DbKi),                         intent(in   )  :: t          !< Time in seconds at operating point
   type(SeaSt_InputType),              intent(in   )  :: u          !< Inputs at operating point (may change to inout if a mesh copy is required)
   type(SeaSt_ParameterType),          intent(in   )  :: p          !< Parameters
   type(SeaSt_ContinuousStateType),    intent(in   )  :: x          !< Continuous states at operating point
   type(SeaSt_DiscreteStateType),      intent(in   )  :: xd         !< Discrete states at operating point
   type(SeaSt_ConstraintStateType),    intent(in   )  :: z          !< Constraint states at operating point
   type(SeaSt_OtherStateType),         intent(in   )  :: OtherState !< Other states at operating point
   type(SeaSt_OutputType),             intent(in   )  :: y          !< Output (change to inout if a mesh copy is required);
   type(SeaSt_MiscVarType),            intent(inout)  :: m          !< Misc/optimization variables
   integer(IntKi),                     intent(  out)  :: ErrStat    !< Error status of the operation
   character(*),                       intent(  out)  :: ErrMsg     !< Error message if ErrStat /= ErrID_None
   real(R8Ki), allocatable, optional,  intent(inout)  :: dYdxd(:,:) !< Partial derivatives of output functions
   real(R8Ki), allocatable, optional,  intent(inout)  :: dXdxd(:,:) !< Partial derivatives of continuous state
   real(R8Ki), allocatable, optional,  intent(inout)  :: dXddxd(:,:)!< Partial derivatives of discrete state
   real(R8Ki), allocatable, optional,  intent(inout)  :: dZdxd(:,:) !< Partial derivatives of constraint state

   ! Initialize ErrStat
   ErrStat = ErrID_None
   ErrMsg  = ''

   ! Calculate the partial derivative of the output functions (Y) with respect to the discrete states (xd):
   ! if (present(dYdxd)) then
   ! endif

   ! Calculate the partial derivative of the continuous state functions (X) with respect to the discrete states (xd):
   ! if (present(dXdxd)) then
   ! endif

   ! Calculate the partial derivative of the discrete state functions (Xd) with respect to the discrete states (xd):
   ! if (present(dXddxd)) then
   ! endif

   ! Calculate the partial derivative of the constraint state functions (Z) with respect to the discrete states (xd):
   ! if (present(dZdxd)) then
   ! endif
end subroutine SeaSt_JacobianPDiscState

!----------------------------------------------------------------------------------------------------------------------------------
!> Linearization Jacobians dY/dz, dX/dz, dXd/dz, and dZ/dz
!! No constraint states, so this doesn't do anything
subroutine SeaSt_JacobianPConstrState( t, u, p, x, xd, z, OtherState, y, m, ErrStat, ErrMsg, dYdz, dXdz, dXddz, dZdz )
   real(DbKi),                         intent(in   )  :: t          !< Time in seconds at operating point
   type(SeaSt_InputType),              intent(in   )  :: u          !< Inputs at operating point (may change to inout if a mesh copy is required)
   type(SeaSt_ParameterType),          intent(in   )  :: p          !< Parameters
   type(SeaSt_ContinuousStateType),    intent(in   )  :: x          !< Continuous states at operating point
   type(SeaSt_DiscreteStateType),      intent(in   )  :: xd         !< Discrete states at operating point
   type(SeaSt_ConstraintStateType),    intent(in   )  :: z          !< Constraint states at operating point
   type(SeaSt_OtherStateType),         intent(in   )  :: OtherState !< Other states at operating point
   type(SeaSt_OutputType),             intent(inout)  :: y          !< Output (change to inout if a mesh copy is required);
   type(SeaSt_MiscVarType),            intent(inout)  :: m          !< Misc/optimization variables
   integer(IntKi),                     intent(  out)  :: ErrStat    !< Error status of the operation
   character(*),                       intent(  out)  :: ErrMsg     !< Error message if ErrStat /= ErrID_None
   real(R8Ki), allocatable, optional,  intent(inout)  :: dYdz(:,:)  !< Partial derivatives of output
   real(R8Ki), allocatable, optional,  intent(inout)  :: dXdz(:,:)  !< Partial derivatives of continuous
   real(R8Ki), allocatable, optional,  intent(inout)  :: dXddz(:,:) !< Partial derivatives of discrete state
   real(R8Ki), allocatable, optional,  intent(inout)  :: dZdz(:,:)  !< Partial derivatives of constraint

   ! Initialize ErrStat
   ErrStat = ErrID_None
   ErrMsg  = ''

   ! Calculate the partial derivative of the output functions (Y) with respect to the constraint states (z):
   ! if (present(dYdz)) then
   ! endif

   ! Calculate the partial derivative of the continuous state functions (X) with respect to the constraint states (z):
   ! if (present(dXdz)) then
   ! endif

   ! Calculate the partial derivative of the discrete state functions (Xd) with respect to the constraint states (z):
   ! if (present(dXddz)) then
   ! endif

   ! Calculate the partial derivative of the constraint state functions (Z) with respect to the constraint states (z):
   ! if (present(dZdz)) then
   ! endif
end subroutine SeaSt_JacobianPConstrState

!----------------------------------------------------------------------------------------------------------------------------------
!> Linearization operating points u_op, y_op, x_op, dx_op, xd_op, and z_op
subroutine SeaSt_GetOP( t, u, p, x, xd, z, OtherState, y, m, ErrStat, ErrMsg, u_op, y_op, x_op, dx_op, xd_op, z_op )
   real(DbKi),                         intent(in   )  :: t          !< Time in seconds at operating point
   type(SeaSt_InputType),              intent(in   )  :: u          !< Inputs at operating point (may change to inout if a mesh copy is required)
   type(SeaSt_ParameterType),          intent(in   )  :: p          !< Parameters
   type(SeaSt_ContinuousStateType),    intent(in   )  :: x          !< Continuous states at operating point
   type(SeaSt_DiscreteStateType),      intent(in   )  :: xd         !< Discrete states at operating point
   type(SeaSt_ConstraintStateType),    intent(in   )  :: z          !< Constraint states at operating point
   type(SeaSt_OtherStateType),         intent(in   )  :: OtherState !< Other states at operating point
   type(SeaSt_OutputType),             intent(in   )  :: y          !< Output at operating point
   type(SeaSt_MiscVarType),            intent(inout)  :: m          !< Misc/optimization variables
   integer(IntKi),                     intent(  out)  :: ErrStat    !< Error status of the operation
   character(*),                       intent(  out)  :: ErrMsg     !< Error message if ErrStat /= ErrID_None
   real(ReKi), allocatable, optional,  intent(inout)  :: u_op(:)    !< values of linearized inputs
   real(ReKi), allocatable, optional,  intent(inout)  :: y_op(:)    !< values of linearized outputs
   real(ReKi), allocatable, optional,  intent(inout)  :: x_op(:)    !< values of linearized continuous states
   real(ReKi), allocatable, optional,  intent(inout)  :: dx_op(:)   !< values of first time derivatives of linearized continuous states
   real(ReKi), allocatable, optional,  intent(inout)  :: xd_op(:)   !< values of linearized discrete states
   real(ReKi), allocatable, optional,  intent(inout)  :: z_op(:)    !< values of linearized constraint states

   integer(IntKi)          :: idxStart, idxEnd
   integer(IntKi)          :: ErrStat2
   character(ErrMsgLen)    :: ErrMsg2
   character(*), parameter :: RoutineName = 'SeaSt_GetOP'

   ! Initialize ErrStat
   ErrStat = ErrID_None
   ErrMsg  = ''


   if ( present( u_op ) ) then
      if (.not. allocated(u_op)) then
         call AllocAry(u_op, p%LinParams%Jac_nu, 'u_op', ErrStat2, ErrMsg2)
         if (Failed()) return
      end if

      ! no regular inputs, only extended input
      u_op(p%LinParams%Jac_u_idxStartList%Extended) = 0.0_ReKi    ! WaveElev0 is zero to be consistent with linearization requirements
      ! NOTE: if more extended inputs are added, place them here
   end if

   if ( present( y_op ) ) then
      if (.not. allocated(y_op)) then
         call AllocAry(y_op, p%LinParams%Jac_ny, 'y_op', ErrStat2, ErrMsg2)
         if (Failed()) return
      end if

      ! no regular outputs, only extended output and WrOuts
      y_op(p%LinParams%Jac_y_idxStartList%Extended) = 0.0_ReKi    ! WaveElev0 is zero to be consistent with linearization requirements
      ! NOTE: if more extended inputs are added, place them here

      ! WrOuts may not be sent to OpenFAST (y_op sized smaller if WrOuts not sent to OpenFAST)
      if (p%LinParams%Jac_y_idxStartList%WrOuts <= p%LinParams%Jac_ny) then
         idxStart = p%LinParams%Jac_y_idxStartList%WrOuts
         idxEnd   = p%LinParams%Jac_y_idxStartList%WrOuts + p%NumOuts - 1
         ! unnecessary array check to make me feel better about the potentially sloppy indexing
         if (idxEnd > p%LinParams%Jac_ny) then
            ErrStat2 = ErrID_Fatal; ErrMsg2 = "Error in the y_op sizing -- u_op not large enough for WrOuts"
            if (Failed()) return
         endif
         ! copy over the returned outputs
         y_op(idxStart:idxEnd) = y%WriteOutput(1:p%NumOuts)
      endif
   end if


contains
   logical function Failed()
      call SetErrStat( ErrStat2, ErrMsg2, ErrStat, ErrMsg, RoutineName )
      Failed = ErrStat >= AbortErrLev
   end function Failed
end subroutine SeaSt_GetOP

!----------------------------------------------------------------------------------------------------------------------------------
END MODULE SeaState
!**********************************************************************************************************************************<|MERGE_RESOLUTION|>--- conflicted
+++ resolved
@@ -661,11 +661,7 @@
 
       DO i = 1, p%NWaveKin
          positionXYZ = (/p%WaveKinxi(i),p%WaveKinyi(i),p%WaveKinzi(i)/)
-<<<<<<< HEAD
-         CALL WaveField_GetNodeWaveKin( p%WaveField, m%seast_interp_m, Time, positionXYZ, .FALSE., .TRUE., nodeInWater, zeta1, zeta2, zeta, WaveDynP(i), WaveVel(:,i), WaveAcc(:,i), WaveAccMCF(:,i), ErrStat2, ErrMsg2 )
-=======
-         CALL WaveField_GetNodeWaveKin( p%WaveField, m%WaveField_m, Time, positionXYZ, .FALSE., nodeInWater, zeta1, zeta2, zeta, WaveDynP(i), WaveVel(:,i), WaveAcc(:,i), WaveAccMCF(:,i), ErrStat2, ErrMsg2 )
->>>>>>> dc04b703
+         CALL WaveField_GetNodeWaveKin( p%WaveField, m%WaveField_m, Time, positionXYZ, .FALSE., .TRUE., nodeInWater, zeta1, zeta2, zeta, WaveDynP(i), WaveVel(:,i), WaveAcc(:,i), WaveAccMCF(:,i), ErrStat2, ErrMsg2 )
            CALL SetErrStat( ErrStat2, ErrMsg2, ErrStat, ErrMsg, RoutineName )
       END DO
 

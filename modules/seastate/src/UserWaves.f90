--- conflicted
+++ resolved
@@ -126,25 +126,16 @@
    ! Adjust the number of steps since we index from zero
    WaveElevData%NStepWave  =  WaveElevData%NStepWave - 1_IntKi
 
-<<<<<<< HEAD
+   ! Even though for OpenFAST data, NStepWave time increment data equals the 0 time increment data, 
+   ! we cannot assume that is true for arbitrary user data.  Therefore, we read the entire [0, NStepWave] data from file.
+   ! As a result for WaveMod=5,6 we shouldn't assume periodic waves over the period WaveTMax
+
    !--------------------------------------------------
    ! Read in the data
    !--------------------------------------------------
 
    ! Allocate the array to store the time series
    ALLOCATE ( WaveElevData%WaveTime(0:WaveElevData%NStepWave), STAT = ErrStatTmp )
-=======
-   ! Even though for OpenFAST data, NStepWave time increment data equals the 0 time increment data, 
-   ! we cannot assume that is true for arbitrary user data.  Therefore, we read the entire [0, NStepWave] data from file.
-   ! As a result for WaveMod=5,6 we shouldn't assume periodic waves over the period WaveTMax
-
-      !--------------------------------------------------
-      ! Read in the data
-      !--------------------------------------------------
-
-      ! Allocate the array to store the time series
-  ALLOCATE ( WaveElevData%WaveTime(0:WaveElevData%NStepWave), STAT = ErrStatTmp )
->>>>>>> 8d914b1e
    IF ( ErrStatTmp /= 0 ) THEN      
       CALL SetErrStat( ErrID_Fatal, 'Error allocating space for user WaveTime array.', ErrStat, ErrMsg, RoutineName )
       CLOSE ( WaveElevUnit )
@@ -561,19 +552,9 @@
 
    CALL CleanUp( )
    
-<<<<<<< HEAD
-   ! Need to append the first time step record to the end of each array for periodic waves
-   InitOut%WaveVel (InitOut%NStepWave,:,:,:,:)  = InitOut%WaveVel (0,:,:,:,:)
-   InitOut%WaveAcc (InitOut%NStepWave,:,:,:,:)  = InitOut%WaveAcc (0,:,:,:,:)
-   InitOut%WaveDynP(InitOut%NStepWave,:,:,:)    = InitOut%WaveDynP(0,:,:,:  )
-   InitOut%WaveElev(InitOut%NStepWave,:,:)     = InitOut%WaveElev(0,:,:)
-   InitOut%nodeInWater(InitOut%NStepWave,:)  = InitOut%nodeInWater(0,:)
-  
-=======
-   
-
-   
->>>>>>> 8d914b1e
+   
+
+   
 CONTAINS
 
    !> Sub function to extract n fields on the current line of the file unit FU

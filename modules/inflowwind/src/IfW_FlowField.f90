!**********************************************************************************************************************************
! LICENSING
! Copyright (C) 2022  National Renewable Energy Laboratory
!
!    This file is part of the NWTC Subroutine Library.
!
! Licensed under the Apache License, Version 2.0 (the "License");
! you may not use this file except in compliance with the License.
! You may obtain a copy of the License at
!
!     http://www.apache.org/licenses/LICENSE-2.0
!
! Unless required by applicable law or agreed to in writing, software
! distributed under the License is distributed on an "AS IS" BASIS,
! WITHOUT WARRANTIES OR CONDITIONS OF ANY KIND, either express or implied.
! See the License for the specific language governing permissions and
! limitations under the License.
!**********************************************************************************************************************************

module IfW_FlowField

use NWTC_Library
use IfW_FlowField_Types

implicit none

public IfW_FlowField_GetVelAcc
public IfW_UniformField_CalcAccel, IfW_Grid3DField_CalcAccel
public IfW_UniformWind_GetOP
public Grid3D_to_Uniform, Uniform_to_Grid3D

integer(IntKi), parameter  :: WindProfileType_None = -1     !< don't add wind profile; already included in input
integer(IntKi), parameter  :: WindProfileType_Constant = 0  !< constant wind
integer(IntKi), parameter  :: WindProfileType_Log = 1       !< logarithmic
integer(IntKi), parameter  :: WindProfileType_PL = 2        !< power law

real(ReKi), parameter      :: GridTol = 1.0E-3              ! Tolerance for determining if position is within grid

contains

!> IfW_FlowField_GetVelAcc gets the velocities (and accelerations) at the given point positions.
!! Accelerations are only calculated if the AccelUVW array is allocated.
subroutine IfW_FlowField_GetVelAcc(FF, IStart, Time, PositionXYZ, VelocityUVW, AccelUVW, ErrStat, ErrMsg, BoxExceedAllow, PosOffset)

   type(FlowFieldType), intent(in)           :: FF                !< FlowField data structure
   integer(IntKi), intent(in)                :: IStart            !< Start index for returning velocities for external field
   real(DbKi), intent(in)                    :: Time              !< Time to evaluate velocities/accelerations
   real(ReKi), intent(in)                    :: PositionXYZ(:, :) !< Array of positions to evaluate velocites/accelerations
   real(ReKi), intent(inout)                 :: VelocityUVW(:, :) !< Array of velocity outputs
   real(ReKi), allocatable, intent(inout)    :: AccelUVW(:, :)    !< Array of acceleration outputs
   integer(IntKi), intent(out)               :: ErrStat           !< Error status
   character(*), intent(out)                 :: ErrMsg            !< Error message
   logical, optional, intent(in)             :: BoxExceedAllow    !< Flag to allow wind box to be exceeded (Lidar & OLAF)
   real(ReKi), optional, intent(in)          :: PosOffset(3)      !< XYZ offset to position array

   character(*), parameter                   :: RoutineName = "IfW_FlowField_GetVelAcc"
   integer(IntKi)                            :: TmpErrStat
   character(ErrMsgLen)                      :: TmpErrMsg

   ! All Wind Types
   real(ReKi), allocatable                   :: Position(:, :)
   real(ReKi)                                :: PosOffset_Local(3)
   logical                                   :: OutputAccel, AddMeanAfterInterp
   integer(IntKi)                            :: i, NumPoints, IEnd
   
   ! Uniform Field
   type(UniformField_Interp)                 :: UFopVel, UFopAcc
   
   ! Grid3D Field
   real(ReKi)                                :: Xi(3), VelCell(8, 3), AccCell(8, 3)
   integer(IntKi)                            :: Grid3D_AccelInterp
   logical                                   :: Is3D
   logical                                   :: GridExceedAllow   ! is this point allowed to exceed bounds of wind grid

   ErrStat = ErrID_None
   ErrMsg = ""

   ! Get number of points to evaluate
   NumPoints = size(PositionXYZ, dim=2)

   ! Determine if acceleration should be calculated and returned
   OutputAccel = allocated(AccelUVW)
   if (OutputAccel .and. .not. FF%AccFieldValid) then
      call SetErrStat(ErrID_Fatal, "Accel output requested, but accel field is not valid", &
                      ErrStat, ErrMsg, RoutineName)
      return
   end if

   ! Allocate position array
   call AllocAry(Position, 3, NumPoints, "Rotated position data", TmpErrStat, TmpErrMsg)
   if (TmpErrStat >= AbortErrLev) then
      call SetErrStat(TmpErrStat, TmpErrMsg, ErrStat, ErrMsg, RoutineName)
      return
   end if

   !----------------------------------------------------------------------------
   !  Wind speed coordinate transforms from Wind file coordinates to global
   !----------------------------------------------------------------------------

   ! The VelocityUVW array data that has been returned from the sub-modules is
   ! in the wind file (X'Y'Z') coordinates. These must be rotated to the global
   ! XYZ coordinates if PropagationDir or UpflowAngle is nonzero. Apply the
   ! coordinate transformation to the VelocityUVW(prime) coordinates
   ! (in wind X'Y'Z' coordinate frame) returned from the submodules to the XYZ
   ! coordinate frame, if PropagationDir is not zero. This is only a rotation
   ! of the returned wind field, so UVW contains the direction components of
   ! the wind at XYZ after translation from the U'V'W' wind velocity components
   ! in the X'Y'Z' (wind file) coordinate frame.
   ! NOTE: rotations are about the hub at [ 0 0 H ].

   ! Copy positions or transform based on wind box rotation
   if (FF%RotateWindBox) then
      if (present(PosOffset)) then
         do i = 1, NumPoints
            Position(:, i) = GetPrimePosition(PositionXYZ(:, i) + PosOffset)
         end do
      else
         do i = 1, NumPoints
            Position(:, i) = GetPrimePosition(PositionXYZ(:, i))
         end do
      end if
   else if (present(PosOffset)) then
      Position = PositionXYZ + spread(PosOffset, 2, NumPoints)
   else 
      Position = PositionXYZ
   end if

   !----------------------------------------------------------------------------
   ! Get velocities/accelerations based on flow field type
   !----------------------------------------------------------------------------

   ! Switch based on flow type
   select case (FF%FieldType)
   case (Uniform_FieldType)

      !-------------------------------------------------------------------------
      ! Uniform Flow Field
      !-------------------------------------------------------------------------

      ! If cubic velocity interp requested, calculate operating point using
      ! cubic interpolation. Otherwise, use linear interpolation
      if (FF%VelInterpCubic) then
         UFopVel = UniformField_InterpCubic(FF%Uniform, Time)
      else
         UFopVel = UniformField_InterpLinear(FF%Uniform, Time)
      end if

      ! If velocity and acceleration output is requested
      if (OutputAccel) then

         ! If cubic interpolation was used for the velocity, use same for accel
         ! otherwise, calculate operating point via cubic interpolation
         if (FF%VelInterpCubic) then
            UFopAcc = UFopVel
         else
            UFopAcc = UniformField_InterpCubic(FF%Uniform, Time)
         end if

         ! Loop throuh points and calcualate velocity and acceleration
         do i = 1, NumPoints
            if (Position(3, i) > 0.0_ReKi) then
               VelocityUVW(:, i) = UniformField_GetVel(FF%Uniform, UFopVel, Position(:, i))
               AccelUVW(:, i) = UniformField_GetAcc(FF%Uniform, UFopAcc, Position(:, i))
            else
               VelocityUVW(:, i) = 0.0_ReKi
               AccelUVW(:, i) = 0.0_ReKi
            end if
         end do

      else  ! Otherwise, only velocity requested

         ! Loop throuh points and calcualate velocity
         do i = 1, NumPoints
            if (Position(3, i) > 0.0_ReKi) then
               VelocityUVW(:, i) = UniformField_GetVel(FF%Uniform, UFopVel, Position(:, i))
            else
               VelocityUVW(:, i) = 0.0_ReKi
            end if
         end do

      end if

   case (Grid3D_FieldType)

      !-------------------------------------------------------------------------
      ! Grid3D Flow Field
      !-------------------------------------------------------------------------

      ! Determine select case value for calculating acceleration and 
      ! interpolation so it doesn't have to be done in the loop (optimization)
      if (OutputAccel) then
         if (FF%VelInterpCubic) then
            Grid3D_AccelInterp = 1     ! Output accel, cubic interp
         else
            Grid3D_AccelInterp = 2     ! Output accel, linear interp
         end if
      else 
         if (FF%VelInterpCubic) then
            Grid3D_AccelInterp = 3     ! No accel, cubic interp
         else
            Grid3D_AccelInterp = 4     ! No accel, linear interp
         end if
      end if

      ! Store flag value since it doesn't change during loop
      AddMeanAfterInterp = FF%Grid3D%AddMeanAfterInterp

      ! Points can exceed grid limits
      if (present(BoxExceedAllow)) then
         GridExceedAllow = FF%Grid3D%BoxExceedAllow .and. BoxExceedAllow
      else if (FF%Grid3D%BoxExceedAllowDrv) then
         GridExceedAllow = .true.
      else
         GridExceedAllow = .false.
      end if

      ! Loop through points
      do i = 1, NumPoints

         ! If height < zero, set velocity/acceleration to zero, continue
         if (Position(3, i) <= 0.0_ReKi) then
            VelocityUVW(:, i) = 0.0_ReKi
            if (OutputAccel) AccelUVW(:, i) = 0.0_ReKi
            cycle
         end if

         ! Calculate grid cells for interpolation, returns velocity and acceleration
         ! components at corners of grid cell containing time and position. Also
         ! returns interpolation values Xi.
         call Grid3DField_GetCell(FF%Grid3D, Time, Position(:, i), OutputAccel, GridExceedAllow, &
                                  VelCell, AccCell, Xi, Is3D, TmpErrStat, TmpErrMsg)
         if (TmpErrStat >= AbortErrLev) then
            call SetErrStat(TmpErrStat, TmpErrMsg, ErrStat, ErrMsg, RoutineName)
            return
         end if

         ! Switch based on if acceleration is output and velocity interpolation is cubic
         select case(Grid3D_AccelInterp)
         case (1)    ! Cubic velocity and cubic acceleration
            call Grid3DField_GetVelAccCubic(FF%Grid3D%DTime, VelCell, AccCell, Xi, Is3D, &
                                            Velocity=VelocityUVW(:, i), Accel=AccelUVW(:, i))
         case (2)    ! Linear velocity and cubic acceleration
            VelocityUVW(:, i) = Grid3DField_GetVelLinear(VelCell, Xi, Is3D)
            call Grid3DField_GetVelAccCubic(FF%Grid3D%DTime, VelCell, AccCell, Xi, Is3D, &
                                            Accel=AccelUVW(:, i))
         case (3)    ! Cubic velocity and no acceleration
            call Grid3DField_GetVelAccCubic(FF%Grid3D%DTime, VelCell, AccCell, Xi, Is3D, &
                                            Velocity=VelocityUVW(:, i))
         case (4)    ! Linear velocity and no acceleration
            VelocityUVW(:, i) = Grid3DField_GetVelLinear(VelCell, Xi, Is3D)
         end select

         ! Add mean wind speed after interpolation if flag is set
         if (AddMeanAfterInterp) then
            VelocityUVW(1, i) = VelocityUVW(1, i) + &
                                CalculateMeanVelocity(FF%Grid3D, Position(3, i), Position(2, i))
         end if

      end do

   case (Grid4D_FieldType)

      !-------------------------------------------------------------------------
      ! Grid4D Flow Field
      !-------------------------------------------------------------------------

      ! If field is not allocated, return error
      if (.not. associated(FF%Grid4D%Vel)) then
         call SetErrStat(ErrID_Fatal, "Grid4D Field not allocated", ErrStat, ErrMsg, RoutineName)
         return
      end if

      ! Loop through points
      do i = 1, NumPoints

         ! If height greater than zero, calculate velocity, otherwise zero
         if (Position(3, i) > 0.0_ReKi) then
            call Grid4DField_GetVel(FF%Grid4D, Time, Position(:, i), VelocityUVW(:, i), TmpErrStat, TmpErrMsg)
            if (TmpErrStat >= AbortErrLev) then
               call SetErrStat(TmpErrStat, TmpErrMsg, ErrStat, ErrMsg, RoutineName)
               return
            end if
         else
            VelocityUVW(:, i) = 0.0_ReKi
<<<<<<< HEAD
         end if
=======
            cycle
         end if

            call Grid4DField_GetVel(FF%Grid4D, Time, Position(:, i), VelocityUVW(:, i), TmpErrStat, TmpErrMsg)
            if (TmpErrStat >= AbortErrLev) then
               call SetErrStat(TmpErrStat, TmpErrMsg, ErrStat, ErrMsg, RoutineName)
               return
            end if
>>>>>>> 4ffcb82f
      end do

   case (Point_FieldType)

      !-------------------------------------------------------------------------
      ! Point Flow Field
      !-------------------------------------------------------------------------

      ! If points field is not allocated, return error
      if (.not. allocated(FF%Points%Vel)) then
         call SetErrStat(ErrID_Fatal, "Points Point Field not allocated", ErrStat, ErrMsg, RoutineName)
         return
      end if

      ! Calculate end index
      IEnd = IStart + NumPoints - 1

      ! If start and end indices are valid, copy velocities, otherwise zero
      if (IStart >= 1 .and. IEnd < size(FF%Points%Vel)) then
         VelocityUVW = FF%Points%Vel(:, IStart:IEnd)
      else
         VelocityUVW = 0.0_ReKi
      end if

   case (User_FieldType)

      !-------------------------------------------------------------------------
      ! User Flow Field
      !-------------------------------------------------------------------------

      call SetErrStat(ErrID_Fatal, "User Field not implemented", ErrStat, ErrMsg, RoutineName)
      return

   case default
      call SetErrStat(ErrID_Fatal, "Invalid FieldType "//trim(num2lstr(FF%FieldType)), ErrStat, ErrMsg, RoutineName)
      return
   end select

   !----------------------------------------------------------------------------
   ! If wind box was rotated, apply rotation to velocity/acceleration
   !----------------------------------------------------------------------------

   if (FF%RotateWindBox) then
      if (.not. OutputAccel) then
         do i = 1, NumPoints
            VelocityUVW(:, i) = matmul(FF%RotFromWind, VelocityUVW(:, i))
         end do
      else
         do i = 1, NumPoints
            VelocityUVW(:, i) = matmul(FF%RotFromWind, VelocityUVW(:, i))
            AccelUVW(:, i) = matmul(FF%RotFromWind, AccelUVW(:, i))
         end do
      end if
   end if

contains

   pure function GetPrimePosition(Pos) result(PrimePos)
      real(ReKi), dimension(3), intent(in)      :: Pos
      real(ReKi), dimension(3)                  :: PrimePos
      PrimePos = matmul(FF%RotToWind, (Pos - FF%RefPosition)) + FF%RefPosition
   end function

end subroutine

pure function UniformField_GetVel(UF, op, Position) result(Velocity)
   use, intrinsic :: ieee_arithmetic

   type(UniformFieldType), intent(in)        :: UF
   type(UniformField_Interp), intent(in)     :: op
   real(ReKi), dimension(3), intent(in)      :: Position
   real(ReKi), dimension(3)                  :: Velocity

   character(*), parameter                   :: RoutineName = "UniformField_GetVel"
   real(ReKi)                                :: V1
   real(ReKi)                                :: V1_rotate, VZ_rotate

   ! Calculate horizontal velocity if position is above ground
   V1 = op%VelH*((Position(3)/UF%RefHeight)**op%ShrV &                                 ! power-law wind shear
                 + (op%ShrH*(Position(2)*op%CosAngleH + Position(1)*op%SinAngleH) & ! horizontal linear shear
                    + op%LinShrV*(Position(3) - UF%RefHeight))/UF%RefLength) &         ! vertical linear shear
        + op%VelGust                                                                      ! gust speed

   ! Apply upflow angle
   V1_rotate = op%CosAngleV*V1 - op%SinAngleV*op%VelV
   VZ_rotate = op%SinAngleV*V1 + op%CosAngleV*op%VelV

   ! Apply wind direction
   Velocity = [V1_rotate*op%CosAngleH, -V1_rotate*op%SinAngleH, VZ_rotate]

end function

function UniformField_GetAcc(UF, op, Position) result(Accel)
   type(UniformFieldType), intent(in)     :: UF
   type(UniformField_Interp), intent(in)  :: op
   real(ReKi), dimension(3), intent(in)   :: Position
   real(ReKi), dimension(3)               :: Accel

   character(*), parameter                :: RoutineName = "UniformField_GetAcc"
   real(ReKi)                             :: C1, C2, C3, C4, C5

   C1 = (Position(3)/UF%RefHeight)**op%ShrV + &
        (op%LinShrV*(Position(3) - UF%RefHeight) + &
         op%ShrH*(Position(1)*op%SinAngleH + &
                  Position(2)*op%CosAngleH))/UF%RefLength

   C2 = op%CosAngleV*(op%VelGust + op%VelH*(C1))

   C3 = op%AngleVDot*op%SinAngleV*(op%VelGust + op%VelH*(C1))

   C4 = op%LinShrVDot*(Position(3) - UF%RefHeight) + &
        op%ShrHDot*(Position(1)*op%SinAngleH + Position(2)*op%CosAngleH) + &
        op%ShrH*(Position(1)*op%AngleHDot*op%CosAngleH - &
                 Position(2)*op%AngleHDot*op%SinAngleH)

   C5 = op%VelGustDot + op%VelHDot*C1 + &
        op%VelH*(op%ShrVDot*(Position(3)/UF%RefHeight)**op%ShrV* &
                 log(Position(3)/UF%RefHeight) + C4/UF%RefLength)

   Accel(1) = -op%AngleHDot*op%SinAngleH*(C2 - op%SinAngleV*op%VelV) + &
              op%CosAngleH*(-op%AngleVDot*op%CosAngleV*op%VelV - C3 - &
                            op%VelVDot*op%SinAngleV + op%CosAngleV*C5)

   Accel(2) = op%AngleHDot*op%CosAngleH*(-C2 + op%SinAngleV*op%VelV) + &
              op%SinAngleH*(op%AngleVDot*op%CosAngleV*op%VelV + C3 + &
                            op%VelVDot*op%SinAngleV - op%CosAngleV*C5)

   Accel(3) = op%AngleVDot*C2 - op%AngleVDot*op%SinAngleV*op%VelV + &
              op%VelVDot*op%CosAngleV + op%SinAngleV*C5

end function

pure function UniformField_InterpLinear(UF, Time) result(op)

   type(UniformFieldType), intent(in)  :: UF
   real(DbKi), intent(in)              :: Time
   type(UniformField_Interp)           :: op
   integer(IntKi)                      :: i
   real(ReKi)                          :: dt, alpha, OMalpha

   ! If only one data point or time is at or below first time, use first sample
   if (UF%DataSize == 1 .or. Time < UF%Time(1)) then

      op%VelH = UF%VelH(1)
      op%AngleH = UF%AngleH(1)
      op%AngleV = UF%AngleV(1)
      op%VelV = UF%VelV(1)
      op%ShrH = UF%ShrH(1)
      op%ShrV = UF%ShrV(1)
      op%LinShrV = UF%LinShrV(1)
      op%VelGust = UF%VelGust(1)

      ! If time is after end time, use last data point
   else if (Time >= UF%Time(UF%DataSize)) then

      op%VelH = UF%VelH(UF%DataSize)
      op%AngleH = UF%AngleH(UF%DataSize)
      op%AngleV = UF%AngleV(UF%DataSize)
      op%VelV = UF%VelV(UF%DataSize)
      op%ShrH = UF%ShrH(UF%DataSize)
      op%ShrV = UF%ShrV(UF%DataSize)
      op%LinShrV = UF%LinShrV(UF%DataSize)
      op%VelGust = UF%VelGust(UF%DataSize)

   else

      ! Find first index where current time is less than Time(i)
      do i = 2, UF%DataSize
         if (Time < UF%Time(i)) exit
      end do

      ! Calculate interval delta time
      dt = UF%Time(i) - UF%Time(i - 1)

      ! Calculate interpolation coefficient [0,1]
      alpha = real((Time - UF%Time(i - 1))/dt, ReKi)
      OMalpha = 1.0_ReKi - alpha

      ! Blend states before and after time based on alpha
      op%VelH = UF%VelH(i - 1)*OMalpha + UF%VelH(i)*alpha
      op%AngleH = UF%AngleH(i - 1)*OMalpha + UF%AngleH(i)*alpha
      op%AngleV = UF%AngleV(i - 1)*OMalpha + UF%AngleV(i)*alpha
      op%VelV = UF%VelV(i - 1)*OMalpha + UF%VelV(i)*alpha
      op%ShrH = UF%ShrH(i - 1)*OMalpha + UF%ShrH(i)*alpha
      op%ShrV = UF%ShrV(i - 1)*OMalpha + UF%ShrV(i)*alpha
      op%LinShrV = UF%LinShrV(i - 1)*OMalpha + UF%LinShrV(i)*alpha
      op%VelGust = UF%VelGust(i - 1)*OMalpha + UF%VelGust(i)*alpha

   end if

   op%CosAngleH = cos(op%AngleH)
   op%SinAngleH = sin(op%AngleH)
   op%CosAngleV = cos(op%AngleV)
   op%SinAngleV = sin(op%AngleV)

end function

pure function UniformField_InterpCubic(UF, Time) result(op)

   type(UniformFieldType), intent(in)  :: UF
   real(DbKi), intent(in)              :: Time
   type(UniformField_Interp)           :: op

   integer(IntKi)                      :: i
   real(ReKi)                          :: C1, C2, C3, C4, h, t

   ! Initialize data index
   i = 0

   ! If time is outside of array
   if (UF%DataSize == 1 .or. Time < UF%Time(1)) then
      ! One data point or time is at or below first time, use first sample
      i = 1
   else if (Time >= UF%Time(UF%DataSize)) then
      ! Time is after end time, use last data point
      i = UF%DataSize
   end if

   ! If time was inside data array
   if (i == 0) then

      ! Find first index where current time is less than Time(i)
      do i = 2, UF%DataSize
         if (Time < UF%Time(i)) exit
      end do

      h = UF%Time(i) - UF%Time(i - 1)
      t = real((Time - UF%Time(i - 1))/h, ReKi)

      C1 = 2.0_ReKi*t*t*t - 3.0_ReKi*t*t + 1.0_ReKi
      C2 = (t*t*t - 2.0_ReKi*t*t + t)*h
      C3 = -2.0_ReKi*t*t*t + 3.0_ReKi*t*t
      C4 = (t*t*t - t*t)*h

      op%VelH = C1*UF%VelH(i - 1) + C2*UF%VelHDot(i - 1) + C3*UF%VelH(i) + C4*UF%VelHDot(i)
      op%AngleH = C1*UF%AngleH(i - 1) + C2*UF%AngleHDot(i - 1) + C3*UF%AngleH(i) + C4*UF%AngleHDot(i)
      op%AngleV = C1*UF%AngleV(i - 1) + C2*UF%AngleVDot(i - 1) + C3*UF%AngleV(i) + C4*UF%AngleVDot(i)
      op%VelV = C1*UF%VelV(i - 1) + C2*UF%VelVDot(i - 1) + C3*UF%VelV(i) + C4*UF%VelVDot(i)
      op%ShrH = C1*UF%ShrH(i - 1) + C2*UF%ShrHDot(i - 1) + C3*UF%ShrH(i) + C4*UF%ShrHDot(i)
      op%ShrV = C1*UF%ShrV(i - 1) + C2*UF%ShrVDot(i - 1) + C3*UF%ShrV(i) + C4*UF%ShrVDot(i)
      op%LinShrV = C1*UF%LinShrV(i - 1) + C2*UF%LinShrVDot(i - 1) + C3*UF%LinShrV(i) + C4*UF%LinShrVDot(i)
      op%VelGust = C1*UF%VelGust(i - 1) + C2*UF%VelGustDot(i - 1) + C3*UF%VelGust(i) + C4*UF%VelGustDot(i)

      C1 = (6.0_ReKi*t*t - 6.0_ReKi*t)/h
      C2 = (3.0_ReKi*t*t - 4.0_ReKi*t + 1.0_ReKi)
      C3 = -C1
      C4 = (3.0_ReKi*t*t - 2.0_ReKi*t)

      op%VelHDot = C1*UF%VelH(i - 1) + C2*UF%VelHDot(i - 1) + C3*UF%VelH(i) + C4*UF%VelHDot(i)
      op%AngleHDot = C1*UF%AngleH(i - 1) + C2*UF%AngleHDot(i - 1) + C3*UF%AngleH(i) + C4*UF%AngleHDot(i)
      op%AngleVDot = C1*UF%AngleV(i - 1) + C2*UF%AngleVDot(i - 1) + C3*UF%AngleV(i) + C4*UF%AngleVDot(i)
      op%VelVDot = C1*UF%VelV(i - 1) + C2*UF%VelVDot(i - 1) + C3*UF%VelV(i) + C4*UF%VelVDot(i)
      op%ShrHDot = C1*UF%ShrH(i - 1) + C2*UF%ShrHDot(i - 1) + C3*UF%ShrH(i) + C4*UF%ShrHDot(i)
      op%ShrVDot = C1*UF%ShrV(i - 1) + C2*UF%ShrVDot(i - 1) + C3*UF%ShrV(i) + C4*UF%ShrVDot(i)
      op%LinShrVDot = C1*UF%LinShrV(i - 1) + C2*UF%LinShrVDot(i - 1) + C3*UF%LinShrV(i) + C4*UF%LinShrVDot(i)
      op%VelGustDot = C1*UF%VelGust(i - 1) + C2*UF%VelGustDot(i - 1) + C3*UF%VelGust(i) + C4*UF%VelGustDot(i)

   else

      ! Set values based on first/last index
      op%VelH = UF%VelH(i)
      op%AngleH = UF%AngleH(i)
      op%AngleV = UF%AngleV(i)
      op%VelV = UF%VelV(i)
      op%ShrH = UF%ShrH(i)
      op%ShrV = UF%ShrV(i)
      op%LinShrV = UF%LinShrV(i)
      op%VelGust = UF%VelGust(i)

      op%VelHDot = 0.0_ReKi
      op%AngleHDot = 0.0_ReKi
      op%AngleVDot = 0.0_ReKi
      op%VelVDot = 0.0_ReKi
      op%ShrHDot = 0.0_ReKi
      op%ShrVDot = 0.0_ReKi
      op%LinShrVDot = 0.0_ReKi
      op%VelGustDot = 0.0_ReKi

   end if

   op%CosAngleH = cos(op%AngleH)
   op%SinAngleH = sin(op%AngleH)
   op%CosAngleV = cos(op%AngleV)
   op%SinAngleV = sin(op%AngleV)

end function

subroutine IfW_UniformField_CalcAccel(UF, ErrStat, ErrMsg)
   type(UniformFieldType), intent(inout)  :: UF
   integer(IntKi), intent(out)         :: ErrStat
   character(*), intent(out)           :: ErrMsg

   character(*), parameter             :: RoutineName = "Uniform_CalcAccel"
   integer(IntKi)                      :: TmpErrStat
   character(ErrMsgLen)                :: TmpErrMsg
   real(ReKi), allocatable             :: b(:), u(:), dy2(:)

   ErrStat = ErrID_None
   ErrMsg = ""

   !----------------------------------------------------------------------------
   ! Storage for spline fit arrays
   !----------------------------------------------------------------------------

   call AllocAry(B, UF%DataSize, "storage for B", TmpErrStat, TmpErrMsg)
   call SetErrStat(TmpErrStat, TmpErrMsg, ErrStat, ErrMsg, RoutineName)
   if (ErrStat >= AbortErrLev) return

   call AllocAry(U, UF%DataSize, "storage for U", TmpErrStat, TmpErrMsg)
   call SetErrStat(TmpErrStat, TmpErrMsg, ErrStat, ErrMsg, RoutineName)
   if (ErrStat >= AbortErrLev) return

   call AllocAry(dy2, UF%DataSize, "storage for dy2", TmpErrStat, TmpErrMsg)
   call SetErrStat(TmpErrStat, TmpErrMsg, ErrStat, ErrMsg, RoutineName)
   if (ErrStat >= AbortErrLev) return

   !----------------------------------------------------------------------------
   ! Storage for derivative arrays
   !----------------------------------------------------------------------------

   call AllocAry(UF%VelHDot, UF%DataSize, 'Uniform wind horizontal wind speed derivative', TmpErrStat, TmpErrMsg)
   call SetErrStat(TmpErrStat, TmpErrMsg, ErrStat, ErrMsg, RoutineName)
   if (ErrStat > AbortErrLev) return

   call AllocAry(UF%AngleHDot, UF%DataSize, 'Uniform wind direction derivative', TmpErrStat, TmpErrMsg)
   call SetErrStat(TmpErrStat, TmpErrMsg, ErrStat, ErrMsg, RoutineName)
   if (ErrStat > AbortErrLev) return

   call AllocAry(UF%AngleVDot, UF%DataSize, 'Uniform wind upflow angle derivative', TmpErrStat, TmpErrMsg)
   call SetErrStat(TmpErrStat, TmpErrMsg, ErrStat, ErrMsg, RoutineName)
   if (ErrStat > AbortErrLev) return

   call AllocAry(UF%VelVDot, UF%DataSize, 'Uniform vertical wind speed derivative', TmpErrStat, TmpErrMsg)
   call SetErrStat(TmpErrStat, TmpErrMsg, ErrStat, ErrMsg, RoutineName)
   if (ErrStat > AbortErrLev) return

   call AllocAry(UF%ShrHDot, UF%DataSize, 'Uniform horizontal linear shear derivative', TmpErrStat, TmpErrMsg)
   call SetErrStat(TmpErrStat, TmpErrMsg, ErrStat, ErrMsg, RoutineName)
   if (ErrStat > AbortErrLev) return

   call AllocAry(UF%ShrVDot, UF%DataSize, 'Uniform vertical power-law shear exponent derivative', TmpErrStat, TmpErrMsg)
   call SetErrStat(TmpErrStat, TmpErrMsg, ErrStat, ErrMsg, RoutineName)
   if (ErrStat > AbortErrLev) return

   call AllocAry(UF%LinShrVDot, UF%DataSize, 'Uniform vertical linear shear derivative', TmpErrStat, TmpErrMsg)
   call SetErrStat(TmpErrStat, TmpErrMsg, ErrStat, ErrMsg, RoutineName)
   if (ErrStat > AbortErrLev) return

   call AllocAry(UF%VelGustDot, UF%DataSize, 'Uniform gust velocity derivative', TmpErrStat, TmpErrMsg)
   call SetErrStat(TmpErrStat, TmpErrMsg, ErrStat, ErrMsg, RoutineName)
   if (ErrStat > AbortErrLev) return

   !----------------------------------------------------------------------------
   ! Calculate derivatives
   !----------------------------------------------------------------------------

   call CalcCubicSplineDeriv(UF%Time, UF%VelH, UF%VelHDot)
   call CalcCubicSplineDeriv(UF%Time, UF%AngleH, UF%AngleHDot)
   call CalcCubicSplineDeriv(UF%Time, UF%AngleV, UF%AngleVDot)
   call CalcCubicSplineDeriv(UF%Time, UF%VelV, UF%VelVDot)
   call CalcCubicSplineDeriv(UF%Time, UF%ShrH, UF%ShrHDot)
   call CalcCubicSplineDeriv(UF%Time, UF%ShrV, UF%ShrVDot)
   call CalcCubicSplineDeriv(UF%Time, UF%LinShrV, UF%LinShrVDot)
   call CalcCubicSplineDeriv(UF%Time, UF%VelGust, UF%VelGustDot)

contains

   !> CalcCubicSplineDeriv fits a cubic spline through the y array with points
   !! at x locations. It then calculates the corresponding derivative of y
   !! with respect to x at the same x values and returns it in the dy array.
   subroutine CalcCubicSplineDeriv(x, y, dy)
      real(ReKi), intent(in)        :: x(:)
      real(ReKi), intent(in)        :: y(:)
      real(ReKi), intent(out)       :: dy(:)

      integer(IntKi)                :: i, n
      real(ReKi)                    :: p, sig, un

      ! Get size of arrays
      n = size(x)

      ! If 1 or 2 points, set derivatives to zero and return
      if (n < 3) then
         do i = 1, n
            dy(i) = 0.0_ReKi
         end do
         return
      end if

      ! Natural lower and upper boundaries (second derivative = 0)
      ! u(1) = 0.0_ReKi
      ! dy2(1) = 0.0_ReKi
      ! dy2(n) = 0.0_ReKi

      ! First derivative is zero at lower boundary condition
      dy2(1) = -0.5_ReKi
      u(1) = 3.0_ReKi*(y(2) - y(1))/(x(2) - x(1))**2

      ! Calculate slopes
      do i = 1, n - 1
         b(i) = (y(i + 1) - y(i))/(x(i + 1) - x(i))
      end do

      ! Decomposition
      do i = 2, n - 1
         sig = (x(i) - x(i - 1))/(x(i + 1) - x(i - 1))
         p = sig*dy2(i - 1) + 2.0_ReKi
         dy2(i) = (sig - 1.0_ReKi)/p
         u(i) = (6.*((y(i + 1) - y(i))/(x(i + 1) - x(i)) - (y(i) - y(i - 1))/(x(i) - x(i - 1)))/ &
                 (x(i + 1) - x(i - 1)) - sig*u(i - 1))/p
      end do

      ! First derviative is zero at upper boundary condition
      un = -3.0_ReKi*(y(n) - y(n - 1))/(x(n) - x(n - 1))**2
      dy2(n) = (un - 0.5_ReKi*u(n - 1))/(0.5_ReKi*dy2(n - 1) + 1.0_ReKi)

      ! Back substitution and derivative calculation
      do i = n - 1, 1, -1
         dy2(i) = dy2(i)*dy2(i + 1) + u(i)
         dy(i) = real(b(i) - (x(i + 1) - x(i))*(dy2(i)/3.0_ReKi + dy2(i + 1)/6.0_ReKi), SiKi)
      end do
      dy(n) = 0.0_ReKi

   end subroutine

end subroutine

!> Routine to compute the Jacobians of the output (Y) function with respect to the inputs (u). The partial
!! derivative dY/du is returned. This submodule does not follow the modularization framework.
subroutine IfW_UniformWind_GetOP(UF, t, InterpCubic, OP_out)
   type(UniformFieldType), intent(IN)  :: UF             !< Parameters
   real(DbKi), intent(IN)              :: t              !< Current simulation time in seconds
   logical, intent(in)                 :: InterpCubic    !< flag for using cubic interpolation
   real(ReKi), intent(OUT)             :: OP_out(2)      !< operating point (HWindSpeed and PLexp

   type(UniformField_Interp)           :: op         ! interpolated values of InterpParams

   ! Linearly interpolate parameters in time at operating point (or use nearest-neighbor to extrapolate)
   if (InterpCubic) then
      op = UniformField_InterpCubic(UF, t)
   else
      op = UniformField_InterpLinear(UF, t)
   end if

   OP_out(1) = op%VelH
   OP_out(2) = op%ShrV

end subroutine

subroutine Grid3DField_GetCell(G3D, Time, Position, CalcAccel, AllowExtrap, &
                               VelCell, AccCell, Xi, Is3D, ErrStat, ErrMsg)

   type(Grid3DFieldType), intent(in)   :: G3D               !< 3D Grid-Field data
   real(DbKi), intent(in)              :: Time              !< time (s)
   real(ReKi), intent(in)              :: Position(3)       !< position X,Y,Z to get value
   logical, intent(in)                 :: CalcAccel         !< flag to populat AccCell
   logical, intent(in)                 :: AllowExtrap       !< is this point allowed to exceed bounds of wind grid
   real(ReKi), intent(out)             :: VelCell(8, 3)     !< Velocity components at corners of grid cell
   real(ReKi), intent(out)             :: AccCell(8, 3)     !< Acceleration components at corners of grid cell
   real(ReKi), intent(out)             :: Xi(3)             !< isoparametric coord of position in cell (y,z,t) [-1, +1]
   logical, intent(out)                :: Is3D              !< flag indicating if interpolation is 3D or 2D
   integer(IntKi), intent(out)         :: ErrStat           !< error status
   character(*), intent(out)           :: ErrMsg            !< error message

   character(*), parameter             :: RoutineName = "Grid3DField_GetCell"
   integer(IntKi), parameter           :: ExtrapNone = 0
   integer(IntKi), parameter           :: ExtrapYmin = 1
   integer(IntKi), parameter           :: ExtrapYmax = 2
   integer(IntKi), parameter           :: ExtrapZmin = 4
   integer(IntKi), parameter           :: ExtrapZmax = 8
   integer(IntKi)                      :: AllExtrap
   integer(IntKi)                      :: IY_Lo, IY_Hi
   integer(IntKi)                      :: IZ_Lo, IZ_Hi
   integer(IntKi)                      :: IT_Lo, IT_Hi
   logical                             :: InGrid

   ErrStat = ErrID_None
   ErrMsg = ""

   ! Initialize to no extrapolation (modified in bounds routines)
   AllExtrap = ExtrapNone

   !----------------------------------------------------------------------------
   ! Find grid bounds in Time and Z
   !----------------------------------------------------------------------------

   ! Get grid time bounds
   call GetBoundsT(Position(1), Xi(3))
   if (ErrStat >= AbortErrLev) return

   ! Get grid Z bounds
   call GetBoundsZ(Position(3), Xi(2))
   if (ErrStat >= AbortErrLev) return

   !----------------------------------------------------------------------------
   ! Extract interpolation cells from grids based on poisiont
   !----------------------------------------------------------------------------

   ! If position is inside grid
   if (InGrid) then

      ! Set flag to use 3D interpolation
      Is3D = .true.

      ! Get grid Y bounds
      call GetBoundsY(Position(2), Xi(1))
      if (ErrStat >= AbortErrLev) return

      ! Interpolate within grid (or top, left, right if extrapolation enabled)
      call GetCellInGrid(VelCell, G3D%Vel, G3D%VelAvg)

      ! If acceleration requested, get cell values
      if (CalcAccel) then
         call GetCellInGrid(AccCell, G3D%Acc, G3D%AccAvg)
      end if

   else if (G3D%NTGrids > 0) then

      ! Interpolation is 2D
      Is3D = .false.

      ! Tower grids present and position is below main grid
      call GetCellInTower(VelCell, G3D%Vel, G3D%VelAvg, G3D%VelTower)

      ! If acceleration requested, get cell values
      if (CalcAccel) then
         call GetCellInTower(AccCell, G3D%Acc, G3D%AccAvg, G3D%AccTower)
      end if

   else

      ! Set flag to use 3D interpolation
      Is3D = .true.

      ! Get grid Y bounds
      call GetBoundsY(Position(2), Xi(1))
      if (ErrStat >= AbortErrLev) return

      ! Tower interpolation without tower grids
      call GetCellBelowGrid(VelCell, G3D%Vel)

      ! If acceleration requested, get cell values
      if (CalcAccel) then
         call GetCellBelowGrid(AccCell, G3D%Acc)
      end if

   end if

contains

   subroutine GetCellInGrid(cell, gridVal, gridAvg)

      real(ReKi), intent(out)             :: cell(8, 3)
      real(SiKi), intent(in)              :: gridVal(:, :, :, :)
      real(SiKi), intent(in), allocatable :: gridAvg(:, :, :)

      ! Select based on extrapolation flags
      select case (AllExtrap)

      case (ExtrapNone)                   ! No extrapolation

         cell(1, :) = gridVal(:, IY_Lo, IZ_Lo, IT_Lo)
         cell(2, :) = gridVal(:, IY_Hi, IZ_Lo, IT_Lo)
         cell(3, :) = gridVal(:, IY_Lo, IZ_Hi, IT_Lo)
         cell(4, :) = gridVal(:, IY_Hi, IZ_Hi, IT_Lo)
         cell(5, :) = gridVal(:, IY_Lo, IZ_Lo, IT_Hi)
         cell(6, :) = gridVal(:, IY_Hi, IZ_Lo, IT_Hi)
         cell(7, :) = gridVal(:, IY_Lo, IZ_Hi, IT_Hi)
         cell(8, :) = gridVal(:, IY_Hi, IZ_Hi, IT_Hi)

      case (ior(ExtrapZmax, ExtrapYmax))   ! Extrapolate top right corner

         cell(1, :) = gridVal(:, IY_Lo, IZ_Lo, IT_Lo)
         cell(2, :) = gridAvg(:, IZ_Lo, IT_Lo)
         cell(3, :) = gridAvg(:, IZ_Hi, IT_Lo)
         cell(4, :) = gridAvg(:, IZ_Hi, IT_Lo)
         cell(5, :) = gridVal(:, IY_Lo, IZ_Lo, IT_Hi)
         cell(6, :) = gridAvg(:, IZ_Lo, IT_Hi)
         cell(7, :) = gridAvg(:, IZ_Hi, IT_Hi)
         cell(8, :) = gridAvg(:, IZ_Hi, IT_Hi)

      case (ior(ExtrapZmax, ExtrapYmin))! Extrapolate top left corner

         cell(1, :) = gridAvg(:, IZ_Lo, IT_Lo)
         cell(2, :) = gridVal(:, IY_Hi, IZ_Lo, IT_Lo)
         cell(3, :) = gridAvg(:, IZ_Hi, IT_Lo)
         cell(4, :) = gridAvg(:, IZ_Hi, IT_Lo)
         cell(5, :) = gridAvg(:, IZ_Lo, IT_Hi)
         cell(6, :) = gridVal(:, IY_Hi, IZ_Lo, IT_Hi)
         cell(7, :) = gridAvg(:, IZ_Hi, IT_Hi)
         cell(8, :) = gridAvg(:, IZ_Hi, IT_Hi)

      case (ExtrapZmax)   ! Extrapolate above grid only

         cell(1, :) = gridVal(:, IY_Lo, IZ_Lo, IT_Lo)
         cell(2, :) = gridVal(:, IY_Hi, IZ_Lo, IT_Lo)
         cell(3, :) = gridAvg(:, IZ_Hi, IT_Lo)
         cell(4, :) = gridAvg(:, IZ_Hi, IT_Lo)
         cell(5, :) = gridVal(:, IY_Lo, IZ_Lo, IT_Hi)
         cell(6, :) = gridVal(:, IY_Hi, IZ_Lo, IT_Hi)
         cell(7, :) = gridAvg(:, IZ_Hi, IT_Hi)
         cell(8, :) = gridAvg(:, IZ_Hi, IT_Hi)

      case (ExtrapYmax)   ! Extrapolate to the right of grid only

         cell(1, :) = gridVal(:, IY_Lo, IZ_Lo, IT_Lo)
         cell(2, :) = gridAvg(:, IZ_Lo, IT_Lo)
         cell(3, :) = gridVal(:, IY_Lo, IZ_Hi, IT_Lo)
         cell(4, :) = gridAvg(:, IZ_Hi, IT_Lo)
         cell(5, :) = gridVal(:, IY_Lo, IZ_Lo, IT_Hi)
         cell(6, :) = gridAvg(:, IZ_Lo, IT_Hi)
         cell(7, :) = gridVal(:, IY_Lo, IZ_Hi, IT_Hi)
         cell(8, :) = gridAvg(:, IZ_Hi, IT_Hi)

      case (ExtrapYmin)   ! Extrapolate to the left of grid only

         cell(1, :) = gridAvg(:, IZ_Lo, IT_Lo)
         cell(2, :) = gridVal(:, IY_Hi, IZ_Lo, IT_Lo)
         cell(3, :) = gridAvg(:, IZ_Hi, IT_Lo)
         cell(4, :) = gridVal(:, IY_Hi, IZ_Hi, IT_Lo)
         cell(5, :) = gridAvg(:, IZ_Lo, IT_Hi)
         cell(6, :) = gridVal(:, IY_Hi, IZ_Lo, IT_Hi)
         cell(7, :) = gridAvg(:, IZ_Hi, IT_Hi)
         cell(8, :) = gridVal(:, IY_Hi, IZ_Hi, IT_Hi)

      case (ExtrapZmin)   ! Extrapolate below grid

         cell(1, :) = 0.0_ReKi                        ! Ground
         cell(2, :) = 0.0_ReKi                        ! Ground
         cell(3, :) = gridVal(:, IY_Lo, 1, IT_Lo)
         cell(4, :) = gridVal(:, IY_Hi, 1, IT_Lo)
         cell(5, :) = 0.0_ReKi                        ! Ground
         cell(6, :) = 0.0_ReKi                        ! Ground
         cell(7, :) = gridVal(:, IY_Lo, 1, IT_Hi)
         cell(8, :) = gridVal(:, IY_Hi, 1, IT_Hi)

      case (ior(ExtrapZmin, ExtrapYmin))   ! Extrapolate lower left of grid

         cell(1, :) = 0.0_ReKi                        ! Ground
         cell(2, :) = 0.0_ReKi                        ! Ground
         cell(3, :) = gridAvg(:, 1, IT_Lo)            ! Average
         cell(4, :) = gridVal(:, 1, 1, IT_Lo)
         cell(5, :) = 0.0_ReKi                        ! Ground
         cell(6, :) = 0.0_ReKi                        ! Ground
         cell(7, :) = gridAvg(:, 1, IT_Hi)            ! Average
         cell(8, :) = gridVal(:, 1, 1, IT_Hi)

      case (ior(ExtrapZmin, ExtrapYmax))   ! Extrapolate lower right of grid

         cell(1, :) = 0.0_ReKi                        ! Ground
         cell(2, :) = 0.0_ReKi                        ! Ground
         cell(3, :) = gridVal(:, G3D%NYGrids, 1, IT_Lo)
         cell(4, :) = gridAvg(:, 1, IT_Lo)            ! Average
         cell(5, :) = 0.0_ReKi                        ! Ground
         cell(6, :) = 0.0_ReKi                        ! Ground
         cell(7, :) = gridVal(:, G3D%NYGrids, 1, IT_Hi)
         cell(8, :) = gridAvg(:, 1, IT_Hi)            ! Average

      end select

   end subroutine

   !> GetCellBelowGrid interpolates between bottom of grid and ground. This
   !! is only called if G3D%InterpTower == .true.
   subroutine GetCellBelowGrid(cell, gridVal)

      real(ReKi), intent(out) :: cell(8, 3)
      real(SiKi), intent(in)  :: gridVal(:, :, :, :)

      cell(1, :) = 0.0_ReKi                           ! Ground
      cell(2, :) = 0.0_ReKi                           ! Ground
      cell(3, :) = gridVal(:, IY_Lo, IZ_Hi, IT_Lo)
      cell(4, :) = gridVal(:, IY_Hi, IZ_Hi, IT_Lo)
      cell(5, :) = 0.0_ReKi                           ! Ground
      cell(6, :) = 0.0_ReKi                           ! Ground
      cell(7, :) = gridVal(:, IY_Lo, IZ_Hi, IT_Hi)
      cell(8, :) = gridVal(:, IY_Hi, IZ_Hi, IT_Hi)

   end subroutine

   subroutine GetCellInTower(cell, gridVal, gridAvg, towerVal)

      real(ReKi), intent(out)             :: cell(8, 3)
      real(SiKi), intent(in)              :: gridVal(:, :, :, :)
      real(SiKi), intent(in), allocatable :: gridAvg(:, :, :)
      real(SiKi), intent(in), allocatable :: towerVal(:, :, :)

      real(ReKi), dimension(2)            :: P, P1, P2, P3, V0, V1, V2
      real(ReKi)                          :: d00, d01, d11, d20, d21
      real(ReKi)                          :: V(3, 3, 2), W(3)
      real(ReKi)                          :: alpha, omalpha, denom
      integer(IntKi)                      :: ic

      !-------------------------------------------------------------------------
      ! If extrapolation is not allowed or Y is nearly zero, only interpolate
      ! along the tower
      !-------------------------------------------------------------------------

      if (.not. AllowExtrap) then
         if (IZ_HI <= G3D%NTGrids) then      ! In tower grid
            cell(1, :) = towerVal(:, IZ_LO, IT_LO)
            cell(2, :) = towerVal(:, IZ_HI, IT_LO)
            cell(3, :) = towerVal(:, IZ_LO, IT_HI)
            cell(4, :) = towerVal(:, IZ_HI, IT_HI)
         else                                ! Between tower grid and ground
            cell(1, :) = towerVal(:, IZ_LO, IT_LO)
            cell(2, :) = 0.0_ReKi
            cell(3, :) = towerVal(:, IZ_LO, IT_HI)
            cell(4, :) = 0.0_ReKi
         end if
         return
      end if

      !-------------------------------------------------------------------------
      ! If Y is beyond grid width from the tower (clamped),
      ! interp between ground and bottom of grid average
      !-------------------------------------------------------------------------

      if (abs(Position(2)) >= 2.0_ReKi*G3D%YHWid) then
         Xi(2) = 2.0_ReKi*Position(3)/G3D%GridBase - 1.0_ReKi
         cell(1, :) = 0.0_ReKi
         cell(2, :) = gridAvg(:, 1, IT_LO)
         cell(3, :) = 0.0_ReKi
         cell(4, :) = gridAvg(:, 1, IT_HI)
         return
      end if

      !-------------------------------------------------------------------------
      ! Otherwise, position is below grid and within +- 2*GridWidth from tower
      ! This section uses Barycentric interpolation of a triangle to get
      ! the wind components at the desired Position. The components on the 
      ! bottom of the grid and on the tower are interpolated to get the first
      ! two points. The third point is on the ground at the GridWidth away
      ! from the tower.
      !-------------------------------------------------------------------------

      ! Get grid Y bounds
      call GetBoundsY(Position(2), Xi(1))
      if (ErrStat >= AbortErrLev) return

      ! Get interpolation point
      P = [abs(Position(2)), Position(3)]

      ! Point 1 (grid bottom point)
      P1 = [abs(Position(2)), G3D%GridBase]
      select case (AllExtrap)
      case (ExtrapNone)
         ! Interpolate between grid points
         alpha = (Xi(1) + 1.0_ReKi)/2.0_ReKi
         omalpha = 1.0_ReKi - alpha
         V(:, 1, 1) = omalpha*gridVal(:, IY_Lo, 1, IT_Lo) + &
                      alpha*gridVal(:, IY_Hi, 1, IT_Lo)
         V(:, 1, 2) = omalpha*gridVal(:, IY_Lo, 1, IT_Hi) + &
                      alpha*gridVal(:, IY_Hi, 1, IT_Hi)
      case (ExtrapYmin, ExtrapYmax)
         ! Interpolate between edge of grid and grid average
         alpha = abs(Position(2))/G3D%YHWid - 1.0_ReKi
         omalpha = 1.0_ReKi - alpha
         V(:, 1, 1) = omalpha*gridVal(:, IY_Lo, 1, IT_Lo) + &
                      alpha*gridAvg(:, 1, IT_Lo)
         V(:, 1, 2) = omalpha*gridVal(:, IY_Lo, 1, IT_Hi) + &
                      alpha*gridAvg(:, 1, IT_Hi)
      end select

      ! Point 2 (tower point)
      P2 = [0.0_ReKi, Position(3)]
      alpha = (Xi(2) + 1.0_ReKi)/2.0_ReKi
      omalpha = 1.0_ReKi - alpha
      if (IZ_HI <= G3D%NTGrids) then   ! Lower point above ground
         V(:, 2, 1) = omalpha*towerVal(:, IZ_Lo, IT_Lo) + &
                      alpha*towerVal(:, IZ_Hi, IT_Lo)
         V(:, 2, 2) = omalpha*towerVal(:, IZ_Lo, IT_Hi) + &
                      alpha*towerVal(:, IZ_Hi, IT_Hi)
      else                             ! Lower point on ground
         V(:, 2, 1) = omalpha*towerVal(:, IZ_Lo, IT_Lo)
         V(:, 2, 2) = omalpha*towerVal(:, IZ_Lo, IT_Hi)
      end if

      ! Point 3 (ground @ grid width away from tower)
      P3 = [2.0_ReKi*G3D%YHWid, 0.0_Reki]
      ! V(:, 3, :) = 0.0_ReKi ! Not used

      ! Calculate Barycentric weights for triangle
      V0 = P1 - P3
      V1 = P2 - P3
      V2 = P - P3
      d00 = dot_product(v0, v0)
      d01 = dot_product(v0, v1)
      d11 = dot_product(v1, v1)
      d20 = dot_product(v2, v0)
      d21 = dot_product(v2, v1)
      denom = d00*d11 - d01*d01
      W(1) = (d11*d20 - d01*d21)/denom
      W(2) = (d00*d21 - d01*d20)/denom
      ! W(3) = 1.0_ReKi - W(1) - W(2) ! Not used

      ! Interpolate wind components based on weights
      do ic = 1, 3
         cell(1, ic) = V(ic, 1, 1) * W(1) + V(ic, 2, 1) * W(2)
         cell(3, ic) = V(ic, 1, 2) * W(1) + V(ic, 2, 2) * W(2)
      end do
      cell(2, :) = cell(1, :)
      cell(4, :) = cell(3, :)

   end subroutine

   !> GetBoundsY populates IY_Lo, IY_Hi, and the interpolant [-1,1]. It also
   !! adds ExtrapYmin or ExtrapYmax to AllExtrap if applicable.
   subroutine GetBoundsY(PosY, DY)

      real(ReKi), intent(in)     :: PosY
      real(ReKi), intent(out)    :: DY

      real(ReKi)                 :: Y_Grid

      ! Calculate position on Y grid
      Y_Grid = (PosY + G3D%YHWid)*G3D%InvDY + 1

      ! Calculate bounding grid indices
      IY_LO = floor(Y_Grid, IntKi)
      IY_HI = IY_LO + 1

      ! Position location within interval [0,1]
      DY = Y_Grid - aint(Y_Grid)

      if (IY_LO >= 1 .and. IY_HI <= G3D%NYGrids) then
         DY = 2.0_ReKi*DY - 1.0_ReKi
      else if (IY_LO == 0 .and. DY >= 1.0_ReKi - GridTol) then
         IY_LO = 1
         IY_HI = 2
         DY = -1.0_ReKi
      else if (IY_LO == G3D%NYGrids .and. DY <= GridTol) then
         IY_LO = G3D%NYGrids - 1
         IY_HI = G3D%NYGrids
         DY = 1.0_ReKi
      else if (AllowExtrap) then
         if (IY_LO <= 0) then
            ! Clamp value at grid width below the low side of grid
            DY = 2.0_ReKi*max(PosY/G3D%YHWid + 2.0_ReKi, 0.0_Reki) - 1.0_ReKi
            IY_LO = 1
            IY_HI = 1
            AllExtrap = ior(AllExtrap, ExtrapYmin)
         else if (IY_LO >= G3D%NYGrids) then
            ! Clamp value at grid width above the high side of grid
            DY = 2.0_ReKi*min(PosY/G3D%YHWid - 1.0_ReKi, 1.0_Reki) - 1.0_ReKi
            IY_LO = G3D%NYGrids
            IY_HI = G3D%NYGrids
            AllExtrap = ior(AllExtrap, ExtrapYmax)
         end if
      else
         ! Position outside
         call SetErrStat(ErrID_Fatal, ' GF wind array boundaries violated: Grid too small in Y direction. Y='// &
                         TRIM(Num2LStr(PosY))//'; Y boundaries = ['//TRIM(Num2LStr(-1.0*G3D%YHWid))// &
                         ', '//TRIM(Num2LStr(G3D%YHWid))//']', &
                         ErrStat, ErrMsg, RoutineName)
      end if

   end subroutine

   !> GetBoundsZ populates IZ_Lo, IZ_Hi, and the interpolant [-1,1]. It also
   !! adds ExtrapZmin or ExtrapZmax to AllExtrap if applicable.
   subroutine GetBoundsZ(PosZ, DZ)

      real(ReKi), intent(in)     :: PosZ
      real(ReKi), intent(out)    :: DZ

      real(ReKi)                 :: Z_GRID

      ! Calculate position on Z grid
      Z_GRID = (PosZ - G3D%GridBase)*G3D%InvDZ + 1

      ! Calculate bounding grid indices
      IZ_LO = floor(Z_GRID, IntKi)
      IZ_HI = IZ_LO + 1

      ! Position location within interval [-1,1]
      DZ = Z_GRID - aint(Z_GRID)

      ! If indices are within grid, set in grid to true
      if (IZ_LO >= 1 .and. IZ_HI <= G3D%NZGrids) then
         InGrid = .true.
         DZ = 2.0_ReKi*DZ - 1.0_ReKi
         return
      end if

      ! If below grid
      if (IZ_LO < 1) then
         if (IZ_LO == 0 .and. DZ >= 1.0_ReKi - GridTol) then
            InGrid = .true.
            IZ_LO = 1
            IZ_HI = 2
            DZ = -1.0_ReKi
         else if (G3D%InterpTower) then
            ! Interp from bottom of grid to ground (zero velocity)
            InGrid = .false.
            IZ_LO = 0
            IZ_HI = 1
            DZ = 2.0_ReKi*(PosZ/G3D%GridBase) - 1.0_ReKi
         else if (G3D%NTGrids > 0) then
            ! Interpolate with tower grid
            InGrid = .false.
            ! Tower grid is reversed (lowest index is top of tower)
            IZ_LO = int(-(Z_GRID - 1)) + 1
            if (IZ_LO >= G3D%NTGrids) then
               ! Between end of tower grid and ground (zero velocity)
               IZ_LO = G3D%NTGrids
               DZ = 1.0_ReKi - 2.0_ReKi*(PosZ/(G3D%GridBase - real(IZ_LO - 1, ReKi)/G3D%InvDZ))
            else
               ! Within tower grid
               DZ = 2.0_ReKi*(real(2 - IZ_LO, ReKi) - Z_GRID) - 1.0_ReKi
            end if
            IZ_HI = IZ_LO + 1
         else if (AllowExtrap) then
            InGrid = .true.
            IZ_LO = 1
            IZ_HI = 1
            DZ = 2.0_ReKi*max(PosZ/G3D%GridBase, 0.0_Reki) - 1.0_ReKi
            AllExtrap = ior(AllExtrap, ExtrapZmin)
         else
            ! Position below grid
            call SetErrStat(ErrID_Fatal, ' G3D wind array boundaries violated. '// &
                            'Grid too small in Z direction '// &
                            '(height (Z='//TRIM(Num2LStr(Position(3)))// &
                            ' m) is below the grid and no tower points are defined).', &
                            ErrStat, ErrMsg, RoutineName)
         end if
         return
      end if

      ! If above grid
      if (IZ_HI > G3D%NZGrids) then
         if (IZ_HI == G3D%NZGrids + 1 .and. DZ <= GridTol) then
            InGrid = .true.
            IZ_LO = G3D%NZGrids - 1
            IZ_HI = G3D%NZGrids
            DZ = 1.0_ReKi
         else if (AllowExtrap) then
            InGrid = .true.
            IZ_LO = G3D%NZGrids
            IZ_HI = G3D%NZGrids
            ! Calculate interpolation, limit to value at grid width above top of grid
            DZ = 2.0_ReKi*min((Position(3) - (G3D%GridBase + 2*G3D%ZHWid))/G3D%ZHWid, 1.0_ReKi) - 1.0_ReKi
            AllExtrap = ior(AllExtrap, ExtrapZmax)
         else
            ! Position above grid
            call SetErrStat(ErrID_Fatal, ' G3D wind array boundaries violated. '// &
                            'Grid too small in Z direction '// &
                            '(Z='//TRIM(Num2LStr(Position(3)))//' m is above grid.)', &
                            ErrStat, ErrMsg, RoutineName)
         end if
         return
      end if

   end subroutine

   !> GetBoundsT populates IT_Lo, IT_Hi, and the interpolant [-1,1].
   subroutine GetBoundsT(PosX, DT)

      real(ReKi), intent(in)     :: PosX
      real(ReKi), intent(out)    :: DT

      real(ReKi)                 :: TimeShifted
      real(ReKi)                 :: T_GRID

      ! Perform the time shift. At time=0, a point half the grid width downstream
      ! (p%YHWid) will index into the zero time slice. If we did not do this,
      ! any point downstream of the tower at the beginning of the run would
      ! index outside of the array. This all assumes the grid width is at least as
      ! large as the rotor. If it isn't, then the interpolation will not work.

      ! In distance, X: InputInfo%PosX - p%InitXPosition - TIME*p%MeanWS
      TimeShifted = real(Time, ReKi) + (G3D%InitXPosition - PosX)*G3D%InvMWS

      ! Get position on T grid
      T_GRID = TimeShifted*G3D%Rate

      ! If field is periodic
      if (G3D%Periodic) then
         ! Take modulus of negative grid to get positive value between 0 and NSteps
         T_GRID = MODULO(T_GRID, real(G3D%NSteps, ReKi))
         ! For very small negative numbers, the above modulus will return exactly NSteps
         ! so take modulus again to ensure that T_GRID is less than NSteps
         T_GRID = MODULO(T_GRID, real(G3D%NSteps, ReKi))
      end if
      
      ! Calculate bounding grid indices
      IT_LO = floor(T_GRID, IntKi) + 1
      IT_HI = IT_LO + 1

      ! Position location within interval [0,1]
      DT = 2.0_ReKi*(T_GRID - aint(T_GRID)) - 1.0_ReKi

      ! Adjust indices and interpolant
      if (IT_LO >= 1 .and. IT_HI <= G3D%NSteps) then
         ! Point is within grid
      else if (IT_LO == G3D%NSteps) then
         if (G3D%Periodic) then
            ! Time wraps back to beginning
            IT_HI = 1
         else if (DT <= GridTol) then
            ! Within tolerance of last time
            IT_HI = IT_LO
            DT = -1.0_Reki
         else
            ! Extrapolate
            IT_LO = G3D%NSteps - 1
            IT_HI = G3D%NSteps
         end if
      else
         ! Time exceeds array bounds
         call SetErrStat(ErrID_Fatal, ' Error: GF wind array was exhausted at '// &
                         TRIM(Num2LStr(TIME))//' seconds (trying to access data at '// &
                         TRIM(Num2LStr(TimeShifted))//' seconds). IT_Lo='//TRIM(Num2LStr(IT_Lo))// &
                         ', IT_HI='//TRIM(Num2LStr(IT_Hi)), &
                         ErrStat, ErrMsg, RoutineName)
      end if

   end subroutine

end subroutine

pure function Grid3DField_GetVelLinear(VelCell, Xi, Is3D) result(Velocity)

   real(ReKi), intent(in)    :: VelCell(8, 3)  !< velocities at corners of grid cell
   real(ReKi), intent(in)    :: Xi(3)          !< isoparametric coordinates in cell (dy, dz, dt) [-1, +1]
   logical, intent(in)       :: Is3D           !< flag for 3D or 2D grid
   real(ReKi)                :: Velocity(3)    !< The U, V, W velocities

   real(ReKi)                :: N(8)           ! Shape function values
   integer(IntKi)            :: IC

   if (Is3D) then

      ! Get 3D interpolation weights
      N(1) = (1.0_ReKi - Xi(1))*(1.0_ReKi - Xi(2))
      N(2) = (1.0_ReKi + Xi(1))*(1.0_ReKi - Xi(2))
      N(3) = (1.0_ReKi - Xi(1))*(1.0_ReKi + Xi(2))
      N(4) = (1.0_ReKi + Xi(1))*(1.0_ReKi + Xi(2))
      N(5) = (1.0_ReKi - Xi(1))*(1.0_ReKi - Xi(2))
      N(6) = (1.0_ReKi + Xi(1))*(1.0_ReKi - Xi(2))
      N(7) = (1.0_ReKi - Xi(1))*(1.0_ReKi + Xi(2))
      N(8) = (1.0_ReKi + Xi(1))*(1.0_ReKi + Xi(2))
      N(1:4) = N(1:4)*(1.0_ReKi - Xi(3))/8.0_ReKi
      N(5:8) = N(5:8)*(1.0_ReKi + Xi(3))/8.0_ReKi

      ! Calculate velocity
      do ic = 1, 3
         Velocity(ic) = dot_product(VelCell(:, ic), N)
      end do

   else

      ! Get 2D interpolation weights
      N(1) = (1.0_ReKi - Xi(2))*(1.0_ReKi - Xi(3))/4.0_ReKi
      N(2) = (1.0_ReKi + Xi(2))*(1.0_ReKi - Xi(3))/4.0_ReKi
      N(3) = (1.0_ReKi - Xi(2))*(1.0_ReKi + Xi(3))/4.0_ReKi
      N(4) = (1.0_ReKi + Xi(2))*(1.0_ReKi + Xi(3))/4.0_ReKi

      ! Calculate velocity
      do ic = 1, 3
         Velocity(ic) = dot_product(VelCell(1:4, ic), N(1:4))
      end do

   end if

end function

subroutine Grid3DField_GetVelAccCubic(DTime, VelCell, AccCell, Xi, Is3D, Velocity, Accel)

   real(ReKi), intent(in)              :: DTime          !< cell delta time
   real(ReKi), intent(in)              :: VelCell(8, 3)  !<
   real(ReKi), intent(in)              :: AccCell(8, 3)  !<
   real(ReKi), intent(in)              :: Xi(3)          !< cell distance (dy, dz, dt) [-1, +1]
   logical, intent(in)                 :: Is3D           !<
   real(ReKi), intent(out), optional   :: Velocity(3)    !<
   real(ReKi), intent(out), optional   :: Accel(3)       !<

   character(*), parameter    :: RoutineName = "Grid3DField_GetVelAccCubic"
   integer(IntKi)             :: IC
   real(ReKi)                 :: N(4)
   real(ReKi)                 :: P(3, 2), PP(3, 2)
   real(ReKi)                 :: t, C1, C2, C3, C4

   ! If 3D interpolation
   if (Is3D) then

      ! Get interpolation weights
      N(1) = (1.0_ReKi - Xi(1))*(1.0_ReKi - Xi(2))/4.0_ReKi
      N(2) = (1.0_ReKi + Xi(1))*(1.0_ReKi - Xi(2))/4.0_ReKi
      N(3) = (1.0_ReKi - Xi(1))*(1.0_ReKi + Xi(2))/4.0_ReKi
      N(4) = (1.0_ReKi + Xi(1))*(1.0_ReKi + Xi(2))/4.0_ReKi

      ! Calculate velocity and acceleration at lo and hi time
      do IC = 1, 3
         P(IC, 1) = dot_product(VelCell(1:4, IC), N)  ! lo time
         P(IC, 2) = dot_product(VelCell(5:8, IC), N)  ! hi time
         PP(IC, 1) = dot_product(AccCell(1:4, IC), N) ! lo time
         PP(IC, 2) = dot_product(AccCell(5:8, IC), N) ! hi time
      end do

   else  ! 2D (Tower)

      ! Get interpolation weights
      N(1) = (1.0_ReKi - Xi(2))/2.0_ReKi
      N(2) = (1.0_ReKi + Xi(2))/2.0_ReKi

      ! Calculate velocity and acceleration at lo and hi time
      do IC = 1, 3
         P(IC, 1) = dot_product(VelCell(1:2, IC), N(1:2))   ! lo time
         P(IC, 2) = dot_product(VelCell(3:4, IC), N(1:2))   ! hi time
         PP(IC, 1) = dot_product(AccCell(1:2, IC), N(1:2))  ! lo time
         PP(IC, 2) = dot_product(AccCell(3:4, IC), N(1:2))  ! hi time
      end do

   end if

   ! Calculate interval percent
   t = (Xi(3) + 1)/2.0_ReKi

   ! If velocity requested
   if (present(Velocity)) then
      C1 = 2.0_ReKi*t*t*t - 3.0_ReKi*t*t + 1.0_ReKi
      C2 = (t*t*t - 2.0_ReKi*t*t + t)*DTime
      C3 = -2.0_ReKi*t*t*t + 3.0_ReKi*t*t
      C4 = (t*t*t - t*t)*DTime
      Velocity = C1*P(:, 1) + C2*PP(:, 1) + C3*P(:, 2) + C4*PP(:, 2)
   end if

   ! If acceleration requested
   if (present(Accel)) then
      C1 = (6.0_ReKi*t*t - 6.0_ReKi*t)/DTime
      C2 = 3.0_ReKi*t*t - 4.0_ReKi*t + 1.0_ReKi
      C3 = -C1
      C4 = 3.0_ReKi*t*t - 2.0_ReKi*t
      Accel = C1*P(:, 1) + C2*PP(:, 1) + C3*P(:, 2) + C4*PP(:, 2)
   end if

end subroutine

subroutine IfW_Grid3DField_CalcAccel(G3D, ErrStat, ErrMsg)
   type(Grid3DFieldType), intent(inout)   :: G3D
   integer(IntKi), intent(out)            :: ErrStat
   character(*), intent(out)              :: ErrMsg

   character(*), parameter                :: RoutineName = "Grid3DField_CalcAccel"
   integer(IntKi)                         :: TmpErrStat
   character(ErrMsgLen)                   :: TmpErrMsg
   integer(IntKi)                         :: ic, iy, iz
   real(ReKi), allocatable                :: u(:), dy2(:)

   ErrStat = ErrID_None
   ErrMsg = ""

   ! Allocate storage for acceleration grid
   call AllocAry(G3D%Acc, size(G3D%Vel, dim=1), size(G3D%Vel, dim=2), &
                 size(G3D%Vel, dim=3), size(G3D%Vel, dim=4), &
                 'grid-field velocity data', TmpErrStat, TmpErrMsg)
   call SetErrStat(TmpErrStat, TmpErrMsg, ErrStat, ErrMsg, RoutineName)
   if (ErrStat >= AbortErrLev) return

   ! If number of time grids is 1 or 2, set all accelerations to zero, return
   if (G3D%NTGrids < 3) then
      G3D%Acc = 0.0_SiKi
      return
   end if

   ! Allocate storage for U used in cubic spline derivative calc
   call AllocAry(U, G3D%NSteps, "storage for U", TmpErrStat, TmpErrMsg)
   call SetErrStat(TmpErrStat, TmpErrMsg, ErrStat, ErrMsg, RoutineName)
   if (ErrStat >= AbortErrLev) return

   ! Allocate storage for V used in cubic spline derivative calc
   call AllocAry(dy2, G3D%NSteps, "storage for V", TmpErrStat, TmpErrMsg)
   call SetErrStat(TmpErrStat, TmpErrMsg, ErrStat, ErrMsg, RoutineName)
   if (ErrStat >= AbortErrLev) return

   ! Loop through grid points and calculate derivative using spline
   do iz = 1, G3D%NZGrids
      do iy = 1, G3D%NYGrids
         do ic = 1, G3D%NComp
            call CalcCubicSplineDeriv(G3D%NSteps, G3D%DTime, G3D%Vel(ic, iy, iz, :), G3D%Acc(ic, iy, iz, :))
         end do
      end do
   end do

   ! If grid field does not include tower grids, return
   if (G3D%NTGrids == 0) return

   ! Allocate storage for tower acceleration
   call AllocAry(G3D%AccTower, size(G3D%VelTower, dim=1), &
                 size(G3D%VelTower, dim=2), size(G3D%VelTower, dim=3), &
                 'tower wind acceleration data.', TmpErrStat, TmpErrMsg)
   call SetErrStat(TmpErrStat, TmpErrMsg, ErrStat, ErrMsg, RoutineName)
   if (ErrStat >= AbortErrLev) return

   ! If number of time grids is 1 or 2, set all accelerations to zero
   if (G3D%NTGrids < 3) then
      G3D%Acc = 0.0_SiKi
   else  ! Otherwise, calculate acceleration at each grid point
      do iz = 1, G3D%NTGrids
         do ic = 1, G3D%NComp
            call CalcCubicSplineDeriv(G3D%NSteps, G3D%DTime, G3D%VelTower(ic, iz, :), G3D%AccTower(ic, iz, :))
         end do
      end do
   end if

contains

   !> CalcCubicSplineDeriv fits a cubic spline through the y array with points
   !! spaced a constant 'h' apart. It then calculates the corresponding
   !! derivative of y with respect to x at the same x values and returns it
   !! in the dy array.
   subroutine CalcCubicSplineDeriv(n, h, y, dy)
      integer(IntKi), intent(in)    :: n     ! number of points
      real(ReKi), intent(in)        :: h     ! delta time
      real(SiKi), intent(in)        :: y(:)  ! value at each time
      real(SiKi), intent(out)       :: dy(:) ! value derivative at each time

      integer(IntKi)                :: i
      real(ReKi)                    :: p, un

      ! If periodic function, set beginning and end to have same slope
      if (G3D%Periodic) then
         dy(1) = real((y(2) - y(n - 1))/(2.0_ReKi*h), SiKi)
         dy(n) = dy(1)
      else
         dy(1) = 0.0_ReKi
         dy(n) = 0.0_ReKi
      end if

      ! Apply first derivative at lower boundary condition
      dy2(1) = -0.5_ReKi
      u(1) = 3.0_ReKi*((y(2) - y(1))/h - dy(1))/h

      ! Decomposition
      do i = 2, n - 1
         p = 0.5_ReKi*dy2(i - 1) + 2.0_ReKi
         dy2(i) = -0.5_ReKi/p
         u(i) = (6.*((y(i + 1) - 2.0_ReKi*y(i) + y(i - 1))/h)/(2.0_ReKi*h) - 0.5_ReKi*u(i - 1))/p
      end do

      ! Apply first derviative at upper boundary condition
      un = 3.0_ReKi*(dy(n) - (y(n) - y(n - 1))/h)/h
      dy2(n) = (un - 0.5_ReKi*u(n - 1))/(0.5_ReKi*dy2(n - 1) + 1.0_ReKi)

      ! Back substitution and derivative calculation
      do i = n - 1, 1, -1
         dy2(i) = dy2(i)*dy2(i + 1) + u(i)
         dy(i) = real((y(i + 1) - y(i))/h - h*(dy2(i)/3.0_ReKi + dy2(i + 1)/6.0_ReKi), SiKi)
      end do

   end subroutine

end subroutine

!> This subroutine generates the mean wind vector timeseries for each height above the ground.  This
!! is essentially compressing the Y dimension of the wind box leaving a Z-T plane of vectors.  The
!! resulting dimensions will be (NZGrids, NYGrids, NFFComp, NFFSteps)
subroutine IfW_Grid3DField_CalcVelAvgProfile(G3D, CalcAccel, ErrStat, ErrMsg)

   type(Grid3DFieldType), intent(inout)   :: G3D         !< Parameters
   logical, intent(inout)                 :: CalcAccel   !< Flag to calculate acceleration
   integer(IntKi), intent(out)            :: ErrStat     !< Error status of the operation
   character(*), intent(out)              :: ErrMsg      !< Error message if ErrStat /= ErrID_None

   character(*), parameter    :: RoutineName = 'IfW_Grid3DField_CalcVelAvgProfile'
   integer(IntKi)             :: ErrStat2
   character(ErrMsgLen)       :: ErrMsg2

   ErrStat = ErrID_None
   ErrMsg = ""

   ! Allocate velocity array
   if (.not. allocated(G3D%VelAvg)) then
      call AllocAry(G3D%VelAvg, G3D%NComp, G3D%NZGrids, G3D%NSteps, &
                    'Full-field average wind velocity timeseries data array.', ErrStat2, ErrMsg2)
      call SetErrStat(ErrStat2, ErrMsg2, ErrStat, ErrMsg, RoutineName)
      if (ErrStat >= AbortErrLev) return
      G3D%VelAvg = 0.0_SiKi
   end if

   ! Calculate average velocity for each component across grid (Y)
   G3D%VelAvg = sum(G3D%Vel, dim=2)/G3D%NYGrids

   ! If acceleration calculation not requested, return
   if (.not. CalcAccel) return

   ! Allocate acceleration array
   if (.not. allocated(G3D%AccAvg)) then
      call AllocAry(G3D%AccAvg, G3D%NComp, G3D%NZGrids, G3D%NSteps, &
                    'Full-field average wind acceleration timeseries data array.', ErrStat2, ErrMsg2)
      call SetErrStat(ErrStat2, ErrMsg2, ErrStat, ErrMsg, RoutineName)
      if (ErrStat >= AbortErrLev) return
      G3D%AccAvg = 0.0_SiKi
   end if

   ! Calculate average acceleration for each component across grid (Y)
   G3D%AccAvg = sum(G3D%Acc, dim=2)/G3D%NYGrids

end subroutine

subroutine Grid4DField_GetVel(G4D, Time, Position, Velocity, ErrStat, ErrMsg)

   type(Grid4DFieldType), intent(in)   :: G4D            !< 4D grid-field data
   real(DbKi), intent(in)              :: Time           !< time to get value
   real(ReKi), intent(in)              :: Position(3)    !< position X,Y,Z to get value
   real(ReKi), intent(out)             :: Velocity(3)    !< The U, V, W velocities
   integer(IntKi), intent(out)         :: ErrStat
   character(*), intent(out)           :: ErrMsg

   character(*), parameter             :: RoutineName = "Grid4DField_GetVel"

   integer(IntKi)                      :: Indx_Lo(4)  ! index associated with lower bound of dimension 1-4 where val(Indx_lo(i)) <= InCoord(i) <= val(Indx_hi(i))
   integer(IntKi)                      :: Indx_Hi(4)  ! index associated with upper bound of dimension 1-4 where val(Indx_lo(i)) <= InCoord(i) <= val(Indx_hi(i))
   real(ReKi)                          :: xi(4)       ! isoparametric coordinates
   real(ReKi)                          :: N(16, 1)    ! Shape function
   real(ReKi)                          :: P(3, 16)    ! Point values
   real(ReKi)                          :: tmp
   integer(IntKi)                      :: i

   ErrStat = ErrID_None
   ErrMsg = ""

   !----------------------------------------------------------------------------
   ! Find the bounding indices for XYZ position
   !----------------------------------------------------------------------------

   do i = 1, 3
      tmp = (Position(i) - G4D%pZero(i))/real(G4D%delta(i),Reki)
      Indx_Lo(i) = INT(tmp) + 1                          ! convert REAL to INTEGER, then add one since our grid indices start at 1, not 0
      xi(i) = 2.0_ReKi*(tmp - aint(tmp)) - 1.0_ReKi   ! convert to value between -1 and 1
   end do

   !----------------------------------------------------------------------------
   ! Find the bounding indices for time
   !----------------------------------------------------------------------------

   i = 4
   tmp = real((Time - G4D%TimeStart)/G4D%delta(i), ReKi)
   Indx_Lo(i) = INT(tmp) + 1     ! convert REAL to INTEGER, then add one since our grid indices start at 1, not 0
   xi(i) = 2.0_ReKi*(tmp - aint(tmp)) - 1.0_ReKi  ! convert to value between -1 and 1
   if ((Indx_Lo(i) == G4D%n(i))) then
      if (abs(xi(i) + 1.0_SiKi) < 0.001_SiKi) then    ! Allow for the special case where Time = TgridStart + deltat*( n_high_low - 1 )
         Indx_Lo(i) = Indx_Lo(i) - 1
         xi(i) = 1.0_SiKi
      end if
   end if

   !----------------------------------------------------------------------------
   ! Return error if outside bounds
   !----------------------------------------------------------------------------

   do i = 1, 4
      if (Indx_Lo(i) <= 0) then
         Indx_Lo(i) = 1
         call SetErrStat(ErrID_Fatal, 'Outside the grid bounds.', ErrStat, ErrMsg, RoutineName)
         return
      elseif (Indx_Lo(i) >= G4D%n(i)) then
         Indx_Lo(i) = max(G4D%n(i) - 1, 1)           ! make sure it's a valid index
         call SetErrStat(ErrID_Fatal, 'Outside the grid bounds.', ErrStat, ErrMsg, RoutineName)
         return
      end if
      Indx_Hi(i) = min(Indx_Lo(i) + 1, G4D%n(i))     ! make sure it's a valid index
   end do
   Indx_Lo = Indx_Lo-1
   Indx_Hi = Indx_Hi-1

   !----------------------------------------------------------------------------
   ! Clamp isopc to [-1, 1] so we don't extrapolate (effectively nearest neighbor)
   !----------------------------------------------------------------------------

   xi = min(+1.0_ReKi, max(-1.0_ReKi, xi))

   !----------------------------------------------------------------------------
   ! compute weighting factors
   !----------------------------------------------------------------------------

   N(1, 1) = (1.0_ReKi - xi(1))*(1.0_ReKi - xi(2))*(1.0_ReKi - xi(3))*(1.0_ReKi - xi(4))
   N(2, 1) = (1.0_ReKi + xi(1))*(1.0_ReKi - xi(2))*(1.0_ReKi - xi(3))*(1.0_ReKi - xi(4))
   N(3, 1) = (1.0_ReKi - xi(1))*(1.0_ReKi + xi(2))*(1.0_ReKi - xi(3))*(1.0_ReKi - xi(4))
   N(4, 1) = (1.0_ReKi + xi(1))*(1.0_ReKi + xi(2))*(1.0_ReKi - xi(3))*(1.0_ReKi - xi(4))
   N(5, 1) = (1.0_ReKi - xi(1))*(1.0_ReKi - xi(2))*(1.0_ReKi + xi(3))*(1.0_ReKi - xi(4))
   N(6, 1) = (1.0_ReKi + xi(1))*(1.0_ReKi - xi(2))*(1.0_ReKi + xi(3))*(1.0_ReKi - xi(4))
   N(7, 1) = (1.0_ReKi - xi(1))*(1.0_ReKi + xi(2))*(1.0_ReKi + xi(3))*(1.0_ReKi - xi(4))
   N(8, 1) = (1.0_ReKi + xi(1))*(1.0_ReKi + xi(2))*(1.0_ReKi + xi(3))*(1.0_ReKi - xi(4))
   N(9, 1) = (1.0_ReKi - xi(1))*(1.0_ReKi - xi(2))*(1.0_ReKi - xi(3))*(1.0_ReKi + xi(4))
   N(10, 1) = (1.0_ReKi + xi(1))*(1.0_ReKi - xi(2))*(1.0_ReKi - xi(3))*(1.0_ReKi + xi(4))
   N(11, 1) = (1.0_ReKi - xi(1))*(1.0_ReKi + xi(2))*(1.0_ReKi - xi(3))*(1.0_ReKi + xi(4))
   N(12, 1) = (1.0_ReKi + xi(1))*(1.0_ReKi + xi(2))*(1.0_ReKi - xi(3))*(1.0_ReKi + xi(4))
   N(13, 1) = (1.0_ReKi - xi(1))*(1.0_ReKi - xi(2))*(1.0_ReKi + xi(3))*(1.0_ReKi + xi(4))
   N(14, 1) = (1.0_ReKi + xi(1))*(1.0_ReKi - xi(2))*(1.0_ReKi + xi(3))*(1.0_ReKi + xi(4))
   N(15, 1) = (1.0_ReKi - xi(1))*(1.0_ReKi + xi(2))*(1.0_ReKi + xi(3))*(1.0_ReKi + xi(4))
   N(16, 1) = (1.0_ReKi + xi(1))*(1.0_ReKi + xi(2))*(1.0_ReKi + xi(3))*(1.0_ReKi + xi(4))
   N = N/16.0_ReKi

   !----------------------------------------------------------------------------
   ! Get point values
   !----------------------------------------------------------------------------

   P(:, 1) = G4D%Vel(:, Indx_Lo(1), Indx_Lo(2), Indx_Lo(3), Indx_Lo(4))
   P(:, 2) = G4D%Vel(:, Indx_Hi(1), Indx_Lo(2), Indx_Lo(3), Indx_Lo(4))
   P(:, 3) = G4D%Vel(:, Indx_Lo(1), Indx_Hi(2), Indx_Lo(3), Indx_Lo(4))
   P(:, 4) = G4D%Vel(:, Indx_Hi(1), Indx_Hi(2), Indx_Lo(3), Indx_Lo(4))
   P(:, 5) = G4D%Vel(:, Indx_Lo(1), Indx_Lo(2), Indx_Hi(3), Indx_Lo(4))
   P(:, 6) = G4D%Vel(:, Indx_Hi(1), Indx_Lo(2), Indx_Hi(3), Indx_Lo(4))
   P(:, 7) = G4D%Vel(:, Indx_Lo(1), Indx_Hi(2), Indx_Hi(3), Indx_Lo(4))
   P(:, 8) = G4D%Vel(:, Indx_Hi(1), Indx_Hi(2), Indx_Hi(3), Indx_Lo(4))
   P(:, 9) = G4D%Vel(:, Indx_Lo(1), Indx_Lo(2), Indx_Lo(3), Indx_Hi(4))
   P(:, 10) = G4D%Vel(:, Indx_Hi(1), Indx_Lo(2), Indx_Lo(3), Indx_Hi(4))
   P(:, 11) = G4D%Vel(:, Indx_Lo(1), Indx_Hi(2), Indx_Lo(3), Indx_Hi(4))
   P(:, 12) = G4D%Vel(:, Indx_Hi(1), Indx_Hi(2), Indx_Lo(3), Indx_Hi(4))
   P(:, 13) = G4D%Vel(:, Indx_Lo(1), Indx_Lo(2), Indx_Hi(3), Indx_Hi(4))
   P(:, 14) = G4D%Vel(:, Indx_Hi(1), Indx_Lo(2), Indx_Hi(3), Indx_Hi(4))
   P(:, 15) = G4D%Vel(:, Indx_Lo(1), Indx_Hi(2), Indx_Hi(3), Indx_Hi(4))
   P(:, 16) = G4D%Vel(:, Indx_Hi(1), Indx_Hi(2), Indx_Hi(3), Indx_Hi(4))

   !----------------------------------------------------------------------------
   ! Interpolate
   !----------------------------------------------------------------------------

   Velocity = pack(matmul(P, N), .true.)

end subroutine

subroutine UserField_GetVel(UF, Time, Position, Velocity, ErrStat, ErrMsg)

   type(UserFieldType), intent(in)     :: UF             !< user-field data
   real(DbKi), intent(in)              :: Time           !< time to get value
   real(ReKi), intent(in)              :: Position(3)    !< position X,Y,Z to get value
   real(ReKi), intent(out)             :: Velocity(3)    !< The U, V, W velocities
   integer(IntKi), intent(out)         :: ErrStat
   character(*), intent(out)           :: ErrMsg

   character(*), parameter             :: RoutineName = "UserField_GetVel"

   ErrStat = ErrID_None
   ErrMsg = ""

   Velocity = 0.0_ReKi
   call SetErrStat(ErrID_Fatal, "UserField_GetVel not implemented", ErrStat, ErrMsg, RoutineName)

end subroutine

function CalculateMeanVelocity(G3D, z, y) result(u)

   type(Grid3DFieldType), intent(IN)   :: G3D   !< Parameters
   real(ReKi), intent(IN)              :: Z     ! height
   real(ReKi), intent(IN)              :: y     ! lateral location
   real(ReKi)                          :: u     ! mean wind speed at position (y,z)

   if  (Z <= 0.0_ReKi) then
      U = 0.0_ReKi
      return
   end if
   
   select case (G3D%WindProfileType)

   case (WindProfileType_PL)

      U = G3D%MeanWS*(Z/G3D%RefHeight)**G3D%PLExp      ! [IEC 61400-1 6.3.1.2 (10)]

   case (WindProfileType_Log)

      if (.not. EqualRealNos(G3D%RefHeight, G3D%Z0) .and. Z > 0.0_ReKi) then
         U = G3D%MeanWS*(LOG(Z/G3D%Z0))/(LOG(G3D%RefHeight/G3D%Z0))
      else
         U = 0.0_ReKi
      end if

   case (WindProfileType_Constant)

      U = G3D%MeanWS

   case DEFAULT

      U = 0.0_ReKi

   end select

   if (G3D%VLinShr .ne. 0.0_ReKi) then  ! Add vertical linear shear, if has
      U = U + G3D%MeanWS*G3D%VLinShr*(Z - G3D%RefHeight)/G3D%RefLength
   end if

   if (G3D%HLinShr .ne. 0.0_ReKi) then  ! Add horizontal linear shear, if has
      U = U + G3D%MeanWS*G3D%HLinShr*y/G3D%RefLength
   end if

end function CalculateMeanVelocity

subroutine Uniform_to_Grid3D(UF, InterpCubic, G3D, ErrStat, ErrMsg)

   type(UniformFieldType), intent(IN)  :: UF                !< UniformWind Parameters
   logical, intent(in)                 :: InterpCubic       !< Flag to use cubic interpolation
   type(Grid3DFieldType), intent(OUT)  :: G3D               !< FF Parameters
   integer(IntKi), intent(OUT)         :: ErrStat           !< error status
   character(*), intent(OUT)           :: ErrMsg            !< error message

   character(*), parameter             :: RoutineName = 'Uniform_to_FFWind'
   integer(ReKi), parameter            :: dz = 5.0
   integer(ReKi), parameter            :: dy = 5.0
   real(DbKi)                          :: Time
   real(ReKi)                          :: PositionXYZ(3)
   type(UniformField_Interp)           :: op
   integer(IntKi)                      :: n, i, it, iy, iz
   integer(IntKi)                      :: ErrStat2
   character(ErrMsgLen)                :: ErrMsg2

   ErrStat = ErrID_None
   ErrMsg = ""

   G3D%WindFileFormat = -1      ! Binary file format description number
   G3D%NComp = 3                ! Number of wind components
   G3D%Periodic = .false.
   G3D%InterpTower = .true.
   G3D%RefHeight = UF%RefHeight
   G3D%NTGrids = 0
   G3D%InvDY = 1.0_ReKi/dy       ! reciprocal of delta y (1/meters)
   G3D%InvDZ = 1.0_ReKi/dz       ! reciprocal of delta z (1/meters)

   ! Number of points in the lateral (y) direction of the grids
   n = nint(UF%RefLength*1.1_ReKi*0.5_ReKi/dy)
   G3D%NYGrids = n*2 + 1

   ! Number of points in the vertical (z) direction of the grids
   n = nint(UF%RefLength*1.1_ReKi*0.5_ReKi/dz)
   G3D%NZGrids = nint(G3D%RefHeight/dy) + n + 1

   ! Half the grid width (meters)
   G3D%YHWid = 0.5_ReKi*dy*(G3D%NYGrids - 1)

   ! Half the grid height (meters)
   G3D%ZHWid = 0.5_ReKi*dz*(G3D%NZGrids - 1)

   ! Height of the bottom of the grid (meters)
   G3D%GridBase = G3D%RefHeight + n*dz - G3D%ZHWid*2.0_ReKi

   ! Initial x position of grid (distance in FF is offset) meters)
   G3D%InitXPosition = 0.0_ReKi

   ! time will be the smallest delta t in this Uniform wind file
   if (UF%DataSize < 2) then
      G3D%DTime = 600.0_ReKi     ! doesn't matter what the time step is
      G3D%NSteps = 2             ! "Number of time steps in the FF array
   else
      G3D%DTime = minval(UF%Time(2:) - UF%Time(:size(UF%Time) - 1))   ! Delta time (seconds)
      if (G3D%DTime < 0.0001) then
         call SetErrStat(ErrID_Fatal, "Smallest time step in uniform wind file is less that 0.0001 seconds. "// &
                         "Increase the time step to convert to a FF file.", ErrStat, ErrMsg, RoutineName)
         return
      end if
      G3D%NSteps = NINT(UF%Time(UF%DataSize)/G3D%DTime) + 1
   end if

   G3D%Rate = 1.0_ReKi/G3D%DTime                ! Data rate (1/DTime)
   G3D%AddMeanAfterInterp = .false.             ! Add the mean wind speed after interpolating at a given height?
   G3D%WindProfileType = WindProfileType_PL     ! Wind profile type (0=constant;1=logarithmic;2=power law)
   G3D%PLExp = GetAverageVal(UF%ShrV)           ! Power law exponent (used for PL wind profile type only)
   G3D%Z0 = 0.0_ReKi                            ! Surface roughness length (used for LOG wind profile type only)
   G3D%TotalTime = (G3D%NSteps - 1)*G3D%DTime   ! The total time of the simulation (seconds)

   ! Allocate velocity array
   call AllocAry(G3D%Vel, G3D%NComp, G3D%NYGrids, G3D%NZGrids, G3D%NSteps, 'G3D%Vel', ErrStat2, ErrMsg2)
   call SetErrStat(ErrStat2, ErrMsg2, ErrStat, ErrMsg, RoutineName)
   if (ErrStat >= AbortErrLev) return

   ! Initialize position
   PositionXYZ = 0.0_ReKi

   ! Loop through time steps
   do it = 1, G3D%NSteps

      ! Calculate time
      Time = (it - 1)*G3D%DTime

      ! Get operating point
      if (InterpCubic) then
         op = UniformField_InterpCubic(UF, Time)
      else
         op = UniformField_InterpLinear(UF, Time)
      end if

      ! Loop through y grid
      do iy = 1, G3D%NYGrids

         ! Calculate Y position
         PositionXYZ(2) = (iy - 1)*dy - G3D%YHWid

         ! Loop through z grid
         do iz = 1, G3D%NZGrids

            ! Calculate Z position
            PositionXYZ(3) = (iz - 1)*dz + G3D%GridBase

            ! If Z is zero or less
            if (PositionXYZ(3) <= 0.0_Reki) then
               ! Set wind velocity to zero
               G3D%Vel(:, iy, iz, it) = 0.0_SiKi
            else
               ! Calculate velocity at operating point and position, store in grid
               G3D%Vel(:, iy, iz, it) = real(UniformField_GetVel(UF, op, PositionXYZ), SiKi)
            end if
         end do ! iz
      end do ! iy
   end do ! it

   ! compute some averages for this simulation
   G3D%MeanWS = GetAverageVal(UF%VelH)  ! Mean wind speed (advection speed)
   G3D%InvMWS = 1.0_ReKi/G3D%MeanWS

contains

   function GetAverageVal(Ary) result(Avg)
      real(ReKi), intent(in)  :: Ary(:)
      real(ReKi)              :: Avg

      ! If array has one element, average is first value
      if (UF%DataSize < 2) then
         Avg = Ary(1)
         return
      end if

      Avg = UF%Time(1)*Ary(1) ! in case tData(1) /= 0
      do i = 2, UF%DataSize
         Avg = Avg + (UF%Time(i) - UF%Time(i - 1))*(Ary(i) + Ary(i - 1))
      end do
      Avg = Avg/(UF%Time(UF%DataSize) - UF%Time(1))/2.0_ReKi

   end function GetAverageVal

end subroutine Uniform_to_Grid3D

subroutine Grid3D_to_Uniform(G3D, UF, ErrStat, ErrMsg, SmoothingRadius)

   type(Grid3DFieldType), intent(IN)   :: G3D                  !< FF Parameters
   type(UniformFieldType), intent(OUT) :: UF                   !< UniformWind Parameters
   integer(IntKi), intent(OUT)         :: ErrStat              !< error status
   character(*), intent(OUT)           :: ErrMsg               !< error message
   real(ReKi), optional, intent(IN)    :: SmoothingRadius      !< length of time used for smoothing data, seconds (if omitted, no smoothing will occur)

   character(*), parameter             :: RoutineName = 'FFWind_to_Uniform'
   integer(IntKi)                      :: i
   integer(IntKi)                      :: iy_ref, iz_ref, iz_p1
   integer(IntKi)                      :: iy, iz, ic
   real(ReKi)                          :: meanVel(3)
   real(ReKi)                          :: meanWindDir
   real(ReKi)                          :: u_p1, z_p1
   real(ReKi), parameter               :: HubPositionX = 0.0_ReKi
   real(ReKi)                          :: radius ! length of time to use for smoothing uniform wind data, seconds
   integer(IntKi)                      :: ErrStat2
   character(ErrMsgLen)                :: ErrMsg2

   real(SiKi), allocatable             :: Vel(:, :, :, :)
   real(ReKi), allocatable             :: tmp(:)
   real(R8Ki)                          :: transformMat(3, 3)

   ErrStat = ErrID_None
   ErrMsg = ""

   if (G3D%RefLength > epsilon(0.0_ReKi)) then
      UF%RefLength = G3D%VLinShr
   else
      UF%RefLength = (G3D%nYGrids - 1)/G3D%InvDY        ! width of the FF wind field
   end if

   UF%DataSize = G3D%NSteps

   call AllocAry(UF%Time, UF%DataSize, 'time', ErrStat2, ErrMsg2); call SetErrStat(ErrStat2, ErrMsg2, ErrStat, ErrMsg, RoutineName)
   call AllocAry(UF%VelH, UF%DataSize, 'horizontal wind speed', ErrStat2, ErrMsg2); call SetErrStat(ErrStat2, ErrMsg2, ErrStat, ErrMsg, RoutineName)
   call AllocAry(UF%AngleH, UF%DataSize, 'direction', ErrStat2, ErrMsg2); call SetErrStat(ErrStat2, ErrMsg2, ErrStat, ErrMsg, RoutineName)
   call AllocAry(UF%AngleV, UF%DataSize, 'upflow', ErrStat2, ErrMsg2); call SetErrStat(ErrStat2, ErrMsg2, ErrStat, ErrMsg, RoutineName)
   call AllocAry(UF%VelV, UF%DataSize, 'vertical wind speed', ErrStat2, ErrMsg2); call SetErrStat(ErrStat2, ErrMsg2, ErrStat, ErrMsg, RoutineName)
   call AllocAry(UF%ShrH, UF%DataSize, 'horizontal linear shear', ErrStat2, ErrMsg2); call SetErrStat(ErrStat2, ErrMsg2, ErrStat, ErrMsg, RoutineName)
   call AllocAry(UF%ShrV, UF%DataSize, 'vertical power-law shear exponent', ErrStat2, ErrMsg2); call SetErrStat(ErrStat2, ErrMsg2, ErrStat, ErrMsg, RoutineName)
   call AllocAry(UF%LinShrV, UF%DataSize, 'vertical linear shear', ErrStat2, ErrMsg2); call SetErrStat(ErrStat2, ErrMsg2, ErrStat, ErrMsg, RoutineName)
   call AllocAry(UF%VelGust, UF%DataSize, 'gust velocity', ErrStat2, ErrMsg2); call SetErrStat(ErrStat2, ErrMsg2, ErrStat, ErrMsg, RoutineName)

   call AllocAry(Vel, G3D%NZGrids, G3D%NYGrids, G3D%NComp, G3D%NSteps, 'FFData', ErrStat2, ErrMsg2); call SetErrStat(ErrStat2, ErrMsg2, ErrStat, ErrMsg, RoutineName)
   call AllocAry(tmp, G3D%NSteps, 'tmp', ErrStat2, ErrMsg2); call SetErrStat(ErrStat2, ErrMsg2, ErrStat, ErrMsg, RoutineName)

   if (ErrStat >= AbortErrLev .or. UF%DataSize < 1) then
      if (allocated(Vel)) deallocate (Vel)
      if (allocated(tmp)) deallocate (tmp)
      return
   end if

   ! we'll assume these are 0, for simplicity
   UF%ShrH = G3D%HLinShr
   UF%LinShrV = G3D%VLinShr
   UF%VelGust = 0.0_ReKi

   ! fill time array with time at hub position
   do i = 1, UF%DataSize
      UF%Time(i) = (G3D%InitXPosition - HubPositionX)*G3D%InvMWS + (i - 1)*G3D%DTime
   end do

   ! calculate mean velocity at grid point nearest lateral center of grid at reference height:
   iy_ref = nint(G3D%nYGrids/2.0_ReKi)
   iz_ref = nint((G3D%RefHeight - G3D%GridBase)*G3D%InvDZ) + 1
   UF%RefHeight = G3D%GridBase + (iz_ref - 1)/G3D%InvDZ ! make sure RefHt is on the grid

   ! Calculate mean value for each component through
   meanVel = sum(G3D%Vel(:, iy_ref, iz_ref, :), dim=2)/UF%DataSize

   ! calculate the average upflow angle
   UF%AngleV = atan2(meanVel(3), TwoNorm(meanVel(1:2)))
   meanWindDir = atan2(meanVel(2), meanVel(1))

   ! rotate the FF wind to remove the mean upflow and direction
   transformMat(1, 1) = cos(meanWindDir)*cos(UF%AngleV(1))
   transformMat(2, 1) = -sin(meanWindDir)
   transformMat(3, 1) = -cos(meanWindDir)*sin(UF%AngleV(1))

   transformMat(1, 2) = sin(meanWindDir)*cos(UF%AngleV(1))
   transformMat(2, 2) = cos(meanWindDir)
   transformMat(3, 2) = -sin(meanWindDir)*sin(UF%AngleV(1))

   transformMat(1, 3) = sin(UF%AngleV(1))
   transformMat(2, 3) = 0.0_R8Ki
   transformMat(3, 3) = cos(UF%AngleV(1))

   do ic = 1, size(Vel, 4)
      do iy = 1, size(Vel, 2)
         do iz = 1, size(Vel, 1)
            Vel(iz, iy, :, ic) = real(matmul(transformMat, G3D%Vel(:, iy, iz, i)), SiKi)
         end do
      end do
   end do

   ! make sure we have the correct mean, or the direction will also be off here
   if (G3D%AddMeanAfterInterp) then
      Vel(iz_ref, iy_ref, 1, :) = Vel(iz_ref, iy_ref, 1, :) + &
                                  real(CalculateMeanVelocity(G3D, UF%RefHeight, 0.0_ReKi), SiKi)
   end if

   meanVel = 0.0_ReKi
   do i = 1, UF%DataSize
      meanVel = meanVel + Vel(iz_ref, iy_ref, :, i)
   end do
   meanVel = meanVel/UF%DataSize

   ! Fill velocity arrays for uniform wind
   do i = 1, UF%DataSize
      UF%VelH(i) = TwoNorm(Vel(iz_ref, iy_ref, 1:2, i))
   end do
   UF%VelV = Vel(iz_ref, iy_ref, 3, :)

   ! Fill wind direction array
   do i = 1, UF%DataSize
      UF%AngleH(i) = -(meanWindDir + atan2(Vel(iz_ref, iy_ref, 2, i), Vel(iz_ref, iy_ref, 1, i)))
   end do

   ! Now, time average values, if desired:
   if (present(SmoothingRadius)) then
      radius = SmoothingRadius
   else
      radius = 0.0_ReKi
   end if

   tmp = UF%VelH; call kernelSmoothing(UF%Time, tmp, kernelType_TRIWEIGHT, radius, UF%VelH)
   tmp = UF%VelV; call kernelSmoothing(UF%Time, tmp, kernelType_TRIWEIGHT, radius, UF%VelV)
   tmp = UF%AngleH; call kernelSmoothing(UF%Time, tmp, kernelType_TRIWEIGHT, radius, UF%AngleH)

   ! Calculate averaged power law coefficient:
   if (G3D%WindProfileType == WindProfileType_PL) then
      UF%ShrV = G3D%PLExp
   else
      iz_p1 = G3D%nZGrids    ! pick a point to compute the power law exponent (least squares would be better than a single point)
      z_p1 = G3D%GridBase + (iz_p1 - 1)/G3D%InvDZ

      if (G3D%AddMeanAfterInterp) then
         u_p1 = CalculateMeanVelocity(G3D, z_p1, 0.0_ReKi)
      else
         u_p1 = 0.0_ReKi
         do i = 1, UF%DataSize
            u_p1 = u_p1 + Vel(iz_p1, iy_ref, 1, i)
         end do
         u_p1 = u_p1/UF%DataSize
      end if

      if (EqualRealNos(meanVel(1), u_p1) .or. EqualRealNos(u_p1, 0.0_ReKi) .or. EqualRealNos(meanVel(1), 0.0_ReKi)) then
         UF%ShrV = 0.0_ReKi
      else
         UF%ShrV = log(u_p1/meanVel(1))/log(z_p1/UF%RefHeight)
      end if
   end if

end subroutine Grid3D_to_Uniform

end module<|MERGE_RESOLUTION|>--- conflicted
+++ resolved
@@ -282,18 +282,7 @@
             end if
          else
             VelocityUVW(:, i) = 0.0_ReKi
-<<<<<<< HEAD
          end if
-=======
-            cycle
-         end if
-
-            call Grid4DField_GetVel(FF%Grid4D, Time, Position(:, i), VelocityUVW(:, i), TmpErrStat, TmpErrMsg)
-            if (TmpErrStat >= AbortErrLev) then
-               call SetErrStat(TmpErrStat, TmpErrMsg, ErrStat, ErrMsg, RoutineName)
-               return
-            end if
->>>>>>> 4ffcb82f
       end do
 
    case (Point_FieldType)

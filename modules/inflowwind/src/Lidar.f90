--- conflicted
+++ resolved
@@ -362,14 +362,8 @@
    MeasurementCurrentStep =  INT(t / p%lidar%MeasurementInterval)
        
    IF ( (p%lidar%MeasurementInterval * MeasurementCurrentStep) /= t ) THEN
-<<<<<<< HEAD
       VelocityUVW(:,1) = 0 
       RETURN
-=======
-!This isn't returned, so don't set it.
-!       Output%VelocityUVW(:,1) = 0 
-   RETURN
->>>>>>> 4ffcb82f
    ENDIF
    
    IF (p%lidar%ConsiderHubMotion == 1) THEN

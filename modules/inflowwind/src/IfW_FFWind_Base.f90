--- conflicted
+++ resolved
@@ -368,11 +368,7 @@
 
    IF ( OnGrid ) THEN      ! The tower points don't use this
 
-<<<<<<< HEAD
-      CALL GetInterpValues(); if (ErrStat/=ErrID_None) return
-=======
       CALL GetInterpValues();       if (ErrStat >= AbortErrLev) return
->>>>>>> 8f9d9172
       
       !-------------------------------------------------------------------------------------------------
       ! Interpolate on the grid
@@ -397,7 +393,7 @@
 
       IF (p%InterpTower) THEN
          
-         CALL GetInterpValues(); if (ErrStat/=ErrID_None) return
+         CALL GetInterpValues()
          
       !-------------------------------------------------------------------------------------------------
       ! Interpolate on the bottom of the grid to the ground
@@ -489,10 +485,6 @@
                RETURN
             ENDIF
          ENDIF
-         if (IYLO<0) then
-            STOP
-         endif
-
          
       !-------------------------------------------------------------------------------------------------
       ! Get normalization values for 3d-linear interpolation on the grid

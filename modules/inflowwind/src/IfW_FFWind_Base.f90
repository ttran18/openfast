--- conflicted
+++ resolved
@@ -110,13 +110,8 @@
 
          ! Error handling
       IF (TmpErrStat /= ErrID_None) THEN  !  adding this so we don't have to convert numbers to strings every time
-<<<<<<< HEAD
-         !$OMP CRITICAL  ! Needed to avoid data race on ErrStat and ErrMsg
-         ErrStat = ErrID_None  ! bjj: looks like we are missing errors here except for the last point that happens to run...
-=======
          !OMP CRITICAL  ! Needed to avoid data race on ErrStat and ErrMsg
          ErrStat = ErrID_None
->>>>>>> ce24848b
          ErrMsg  = ""
          CALL SetErrStat( TmpErrStat, TmpErrMsg, ErrStat, ErrMsg, RoutineName//" [position=("//   &
                                                       TRIM(Num2LStr(PositionXYZ(1,PointNum)))//", "// &

--- conflicted
+++ resolved
@@ -188,17 +188,7 @@
    call Init_y(p, OtherState, u, y, ErrStat2, ErrMsg2); if (Failed()) return
 
       ! allocate and initialize misc vars (do this after initializing input and output meshes):
-<<<<<<< HEAD
-   call Init_MiscVars(p, u, y, MiscVar, ErrStat2, ErrMsg2)
-      CALL SetErrStat( ErrStat2, ErrMsg2, ErrStat, ErrMsg, RoutineName )
-      if (ErrStat >= AbortErrLev) then
-         call cleanup()
-         return
-      end if
-
-=======
    call Init_MiscVars(p, u, y, MiscVar, ErrStat2, ErrMsg2); if (Failed()) return
->>>>>>> 6a6511ad
 
 
       ! Now that we have the initial conditions, we can run a quasi-steady-state solve
@@ -264,14 +254,8 @@
       !............................................................................................
       ! Initialize Jacobian:
       !............................................................................................
-<<<<<<< HEAD
-   if (InitInp%Linearize .or. p%CompAeroMaps) then
-      call Init_Jacobian( p, u, y, MiscVar, InitOut, ErrStat2, ErrMsg2)
-      call SetErrStat( ErrStat2, ErrMsg2, ErrStat, ErrMsg, RoutineName )
-=======
    if (InitInp%Linearize) then
       call Init_Jacobian( p, u, y, MiscVar, InitOut, ErrStat2, ErrMsg2); if (Failed()) return
->>>>>>> 6a6511ad
    end if
 
    
@@ -925,28 +909,10 @@
    ErrStat = ErrID_None
    ErrMsg  = ""
 
-<<<<<<< HEAD
    p%CompAeroMaps = InitInp%CompAeroMaps
    
-      ! Global position vector
-   p%GlbPos = InitInp%GlbPos
-
-
-      ! Global rotation tensor.  What comes from the driver may not be a properly formed
-      ! DCM (may have roundoff), so recalculate it from the extracted WM parameters.
-   p%GlbRot = TRANSPOSE(InitInp%GlbRot) ! matrix that now transfers from local to global (FAST's DCMs convert from global to local)
-   CALL BD_CrvExtractCrv(p%GlbRot,p%Glb_crv, ErrStat2, ErrMsg2)
-   CALL SetErrStat(ErrStat2, ErrMsg2, ErrStat, ErrMsg, RoutineName)
-   if (ErrStat >= AbortErrLev) return
-   CALL BD_CrvMatrixR(p%Glb_crv,p%GlbRot) ! ensure that the rotation matrix is a DCM in double precision (this should be the same as TRANSPOSE(InitInp%GlbRot))
-
-      ! Gravity vector
-   p%gravity = MATMUL(InitInp%gravity,p%GlbRot)
-=======
-
       ! Gravity vector -- inertial frame!  This must be multiplied by OtherState%GlbRot to get into the BD rotating reference frame
    p%gravity = InitInp%gravity
->>>>>>> 6a6511ad
 
 
    !....................

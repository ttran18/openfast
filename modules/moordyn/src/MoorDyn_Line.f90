--- conflicted
+++ resolved
@@ -1018,15 +1018,12 @@
       Real(DbKi)                       :: ld_1           ! rate of change of static stiffness portion of segment [m/s]
       Real(DbKi)                       :: EA_1           ! stiffness of 'static stiffness' portion of segment, combines with dynamic stiffness to give static stiffnes [m/s]
 
-<<<<<<< HEAD
       Real(DbKi)                       :: Kurvi          ! temporary curvature value [1/m]
       Real(DbKi)                       :: pvec(3)        ! the p vector used in bending stiffness calcs
       Real(DbKi)                       :: Mforce_im1(3)  ! force vector for a contributor to the effect of a bending moment [N]
       Real(DbKi)                       :: Mforce_ip1(3)  ! force vector for a contributor to the effect of a bending moment [N]
       Real(DbKi)                       :: Mforce_i(  3)  ! force vector for a contributor to the effect of a bending moment [N]
 
-      Real(DbKi)                       :: depth          ! local water depth interpolated from bathymetry grid
-=======
       Real(DbKi)                       :: depth          ! local water depth interpolated from bathymetry grid [m]
       Real(DbKi)                       :: nvec(3)        ! local seabed surface normal vector (positive out)
       Real(DbKi)                       :: Fn(3)          ! seabed contact normal force vector
@@ -1044,8 +1041,6 @@
       Real(DbKi)                       :: FfT(3)         ! total friction force in the transverse direction
       Real(DbKi)                       :: FfA(3)         ! total friction force in the axial direction
       Real(DbKi)                       :: Ff(3)          ! total friction force on the line node
-
->>>>>>> d8e620a3
 
 
       N = Line%N                      ! for convenience

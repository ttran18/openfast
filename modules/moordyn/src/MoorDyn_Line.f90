--- conflicted
+++ resolved
@@ -1169,11 +1169,7 @@
       Real(DbKi)                       :: f_hat         ! non-dimensional frequency 
 
       INTEGER(IntKi)                   :: ErrStat2
-<<<<<<< HEAD
-      CHARACTER(120)                   :: ErrMsg2   
-=======
       CHARACTER(ErrMsgLen)             :: ErrMsg2   
->>>>>>> cfb5aaed
       CHARACTER(120)                   :: RoutineName = 'Line_GetStateDeriv'   
 
       ErrStat = ErrID_None
@@ -1226,11 +1222,7 @@
       
       ! apply wave kinematics (if there are any) 
       DO i=0,N
-<<<<<<< HEAD
-         CALL getWaterKin(p, m%WaveField_m, Line%r(1,i), Line%r(2,i), Line%r(3,i), Line%time, m%WaveTi, Line%U(:,i), Line%Ud(:,i), Line%zeta(i), Line%PDyn(i), ErrStat2, ErrMsg2)
-=======
          CALL getWaterKin(p, m, Line%r(1,i), Line%r(2,i), Line%r(3,i), Line%time, Line%U(:,i), Line%Ud(:,i), Line%zeta(i), Line%PDyn(i), ErrStat2, ErrMsg2)
->>>>>>> cfb5aaed
          CALL SetErrStat(ErrStat2,ErrMsg2,ErrStat,ErrMsg,RoutineName)
       END DO
       

--- conflicted
+++ resolved
@@ -2877,21 +2877,14 @@
       xd%dummy    = 0
       z%dummy     = 0      
       
-<<<<<<< HEAD
+      if (InitInp%Linearize .and. ((compVIV) .OR. (compVisco))) then
+         ErrStat2 = ErrID_Fatal
+         ErrMsg2 = "Linearization cannot be used with the VIV or Viscoelastic model in MoorDyn"
+         CALL CheckError( ErrStat2, ErrMsg2 )
+      endif
+
       ! Initialize module variables
       call MD_InitVars(InitOut%Vars, InitInp, u, p, x, z, y, m, InitOut, InitInp%Linearize, ErrStat2, ErrMsg2); if(Failed()) return
-=======
-      if (InitInp%Linearize) then
-         IF ((compVIV) .OR. (compVisco)) THEN
-            ErrStat2 = ErrID_Fatal
-            ErrMsg2 = "Linearization cannot be used with the VIV or Viscoelastic model in MoorDyn"
-            CALL CheckError( ErrStat2, ErrMsg2 )
-            RETURN
-         ELSE
-            call MD_Init_Jacobian(InitInp, p, u, y, m, InitOut, ErrStat2, ErrMsg2); if(Failed()) return
-         ENDIF
-      endif
->>>>>>> 84eff56d
       
       CALL WrScr('   MoorDyn initialization completed.')
       if (p%writeLog > 0) then

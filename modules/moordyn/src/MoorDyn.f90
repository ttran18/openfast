--- conflicted
+++ resolved
@@ -4480,612 +4480,5 @@
    IF ( PRESENT(dZdz) ) THEN
    END IF
 END SUBROUTINE MD_JacobianPConstrState
-<<<<<<< HEAD
-=======
-!++++++++++++++++++++++++++++++++++++++++++++++++++++++++++++++++++++++++++++++++++++++++++++++++++++++++++++++++++++++++++++++++++
-!> Routine to pack the data structures representing the operating points into arrays for linearization.
-SUBROUTINE MD_GetOP( t, u, p, x, xd, z, OtherState, y, m, ErrStat, ErrMsg, u_op, y_op, x_op, dx_op, xd_op, z_op )
-   REAL(DbKi),                        INTENT(IN   ) :: t          !< Time in seconds at operating point
-   TYPE(MD_InputType),                INTENT(INOUT) :: u          !< Inputs at operating point (may change to inout if a mesh copy is required)
-   TYPE(MD_ParameterType),            INTENT(IN   ) :: p          !< Parameters
-   TYPE(MD_ContinuousStateType),      INTENT(IN   ) :: x          !< Continuous states at operating point
-   TYPE(MD_DiscreteStateType),        INTENT(IN   ) :: xd         !< Discrete states at operating point
-   TYPE(MD_ConstraintStateType),      INTENT(IN   ) :: z          !< Constraint states at operating point
-   TYPE(MD_OtherStateType),           INTENT(IN   ) :: OtherState !< Other states at operating point
-   TYPE(MD_OutputType),               INTENT(IN   ) :: y          !< Output at operating point
-   TYPE(MD_MiscVarType),              INTENT(INOUT) :: m          !< Misc/optimization variables
-   INTEGER(IntKi),                    INTENT(  OUT) :: ErrStat    !< Error status of the operation
-   CHARACTER(*),                      INTENT(  OUT) :: ErrMsg     !< Error message if ErrStat /= ErrID_None
-   REAL(ReKi), ALLOCATABLE, OPTIONAL, INTENT(INOUT) :: u_op(:)    !< values of linearized inputs
-   REAL(ReKi), ALLOCATABLE, OPTIONAL, INTENT(INOUT) :: y_op(:)    !< values of linearized outputs
-   REAL(ReKi), ALLOCATABLE, OPTIONAL, INTENT(INOUT) :: x_op(:)    !< values of linearized continuous states
-   REAL(ReKi), ALLOCATABLE, OPTIONAL, INTENT(INOUT) :: dx_op(:)   !< values of first time derivatives of linearized continuous states
-   REAL(ReKi), ALLOCATABLE, OPTIONAL, INTENT(INOUT) :: xd_op(:)   !< values of linearized discrete states
-   REAL(ReKi), ALLOCATABLE, OPTIONAL, INTENT(INOUT) :: z_op(:)    !< values of linearized constraint states
-   ! Local
-   INTEGER(IntKi)                                                :: idx, i
-   INTEGER(IntKi)                                                :: nu
-   INTEGER(IntKi)                                                :: ny
-   INTEGER(IntKi)                                                :: ErrStat2
-   CHARACTER(ErrMsgLen)                                          :: ErrMsg2
-   CHARACTER(*), PARAMETER                                       :: RoutineName = 'MD_GetOP'
-   LOGICAL                                                       :: FieldMask(FIELDMASK_SIZE)
-   TYPE(MD_ContinuousStateType)                                  :: dx          ! derivative of continuous states at operating point
-   ErrStat = ErrID_None
-   ErrMsg  = ''
-   ! inputs
-   IF ( PRESENT( u_op ) ) THEN
-      nu = size(p%Jac_u_indx,1) + u%CoupledKinematics(1)%NNodes * 6  ! Jac_u_indx has 3 orientation angles, but the OP needs the full 9 elements of the DCM (thus 6 more per node)
-      if (.not. allocated(u_op)) then
-         call AllocAry(u_op, nu, 'u_op', ErrStat2, ErrMsg2); if(Failed()) return
-      end if
-      idx = 1
-      FieldMask = .false.
-      FieldMask(MASKID_TranslationDisp) = .true.
-      FieldMask(MASKID_Orientation)     = .true.
-      FieldMask(MASKID_TranslationVel)  = .true.
-      FieldMask(MASKID_RotationVel)     = .true.
-      FieldMask(MASKID_TranslationAcc)  = .true.
-      FieldMask(MASKID_RotationAcc)     = .true.
-      ! fill in the u_op values from the input mesh
-      call PackMotionMesh(u%CoupledKinematics(1), u_op, idx, FieldMask=FieldMask)
-      
-      ! now do the active tensioning commands if there are any
-      if (allocated(u%DeltaL)) then
-         do i=1,size(u%DeltaL)
-            u_op(idx) = u%DeltaL(i)
-            idx = idx + 1
-            u_op(idx) = u%DeltaLdot(i)
-            idx = idx + 1
-         end do
-      endif
-   END IF
-   ! outputs
-   IF ( PRESENT( y_op ) ) THEN
-      ny = p%Jac_ny + y%CoupledLoads(1)%NNodes * 6  ! Jac_ny has 3 orientation angles, but the OP needs the full 9 elements of the DCM (thus 6 more per node)
-      if (.not. allocated(y_op)) then
-         call AllocAry(y_op, ny, 'y_op', ErrStat2, ErrMsg2); if(Failed()) return
-      end if
-      idx = 1
-      call PackLoadMesh(y%CoupledLoads(1), y_op, idx)
-      do i=1,p%NumOuts
-         y_op(idx) = y%WriteOutput(i)
-         idx = idx + 1
-      end do
-   END IF
-   ! states
-   IF ( PRESENT( x_op ) ) THEN
-      if (.not. allocated(x_op)) then
-         call AllocAry(x_op, p%Jac_nx,'x_op',ErrStat2,ErrMsg2); if (Failed()) return
-      end if
-      do i=1, p%Jac_nx
-         x_op(i) = x%states(p%dxIdx_map2_xStateIdx(i))      ! x for lin is different order, so use mapping
-      end do
-   END IF
-   ! state derivatives?
-   IF ( PRESENT( dx_op ) ) THEN
-      if (.not. allocated(dx_op)) then
-         call AllocAry(dx_op, p%Jac_nx,'dx_op',ErrStat2,ErrMsg2); if(failed()) return
-      end if
-      call MD_CalcContStateDeriv( t, u, p, x, xd, z, OtherState, m, dx, ErrStat2, ErrMsg2 ) ; if(Failed()) return
-      do i=1, p%Jac_nx
-         dx_op(i) = dx%states(p%dxIdx_map2_xStateIdx(i))    ! x for lin is different order, so use mapping
-      end do
-   END IF
-   IF ( PRESENT( xd_op ) ) THEN
-      ! pass
-   END IF
-   IF ( PRESENT( z_op ) ) THEN
-      ! pass
-   END IF
-   call CleanUp()
-contains
-   logical function Failed()
-        call SetErrStat(ErrStat2, ErrMsg2, ErrStat, ErrMsg, 'MD_GetOP') 
-        Failed =  ErrStat >= AbortErrLev
-        if (Failed) call CleanUp()
-   end function Failed
-
-   subroutine CleanUp()
-      call MD_DestroyContState(dx, ErrStat2, ErrMsg2);
-   end subroutine
-END SUBROUTINE MD_GetOP
-
-
-
-!====================================================================================================
-!++++++++++++++++++++++++++++++++++++++++++++++++++++++++++++++++++++++++++++++++++++++++++++++++++++++++++++++++++++++++++++++++++
-!> This routine initializes the array that maps rows/columns of the Jacobian to specific mesh fields.
-!! Do not change the order of this packing without changing subroutines calculating dXdx etc (MD_Compute_dX)
-SUBROUTINE MD_Init_Jacobian(Init, p, u, y, m, InitOut, ErrStat, ErrMsg)
-   TYPE(MD_InitInputType)            , INTENT(IN   ) :: Init                  !< Init
-   TYPE(MD_ParameterType)            , INTENT(INOUT) :: p                     !< parameters
-   TYPE(MD_InputType)                , INTENT(IN   ) :: u                     !< inputs
-   TYPE(MD_OutputType)               , INTENT(IN   ) :: y                     !< outputs
-   TYPE(MD_MiscVarType)              , INTENT(INOUT) :: m                     !< misc variables <<<<<<<<
-   TYPE(MD_InitOutputType)           , INTENT(INOUT) :: InitOut               !< Initialization output data (for Jacobian row/column names)
-   INTEGER(IntKi)                    , INTENT(  OUT) :: ErrStat               !< Error status of the operation
-   CHARACTER(*)                      , INTENT(  OUT) :: ErrMsg                !< Error message if ErrStat /= ErrID_None
-   
-   INTEGER(IntKi)                                    :: ErrStat2
-   CHARACTER(ErrMsgLen)                              :: ErrMsg2
-   CHARACTER(*), PARAMETER                           :: RoutineName = 'SD_Init_Jacobian'
-!   real(ReKi) :: dx, dy, dz, maxDim
-   
-   INTEGER(IntKi)                                    :: l, I
-   real(ReKi)                                        :: dl_slack     ! how much a given line segment is stretched [m] 
-   real(ReKi)                                        :: dl_slack_min ! minimum change in a node position for the least-strained segment in the simulation to go slack [m]
-   
-   
-   ! local variables:
-   ErrStat = ErrID_None
-   ErrMsg  = ""
-   
-   !! --- System dimension
-   !dx = maxval(Init%Nodes(:,2))- minval(Init%Nodes(:,2))
-   !dy = maxval(Init%Nodes(:,3))- minval(Init%Nodes(:,3))
-   !dz = maxval(Init%Nodes(:,4))- minval(Init%Nodes(:,4))
-   !maxDim = max(dx, dy, dz)
-   
-   
-   ! Figure out appropriate transverse perturbation size to avoid slack segments
-   dl_slack_min = 0.1_ReKi  ! start at 0.1 m
-   
-   do l = 1,p%nLines
-      do I = 1, m%LineList(l)%N
-         dl_slack = m%LineList(l)%lstr(I) - m%LineList(l)%l(I)
-      
-         ! store the smallest positive length margin to a segment going slack
-         if (( dl_slack > 0.0_ReKi) .and. (dl_slack < dl_slack_min)) then
-            dl_slack_min = dl_slack  
-         end if
-      end do
-   end do
-   
-   dl_slack_min = 0.5*dl_slack_min  ! apply 0.5 safety factor
-   
-   !TODO: consider attachment radii to also produce a rotational perturbation size from the above
-   
-   
-   ! --- System dimension
-   call Init_Jacobian_y(); if (Failed()) return
-   call Init_Jacobian_x(); if (Failed()) return
-   call Init_Jacobian_u(); if (Failed()) return
-
-contains
-   LOGICAL FUNCTION Failed()
-        call SetErrStat(ErrStat2, ErrMsg2, ErrStat, ErrMsg, 'SD_Init_Jacobian') 
-        Failed =  ErrStat >= AbortErrLev
-   END FUNCTION Failed
-   
-   !> This routine initializes the Jacobian parameters and initialization outputs for the linearized outputs.
-   SUBROUTINE Init_Jacobian_y()
-      INTEGER(IntKi) :: index_next, i
-      
-      ! Number of outputs
-      p%Jac_ny = y%CoupledLoads(1)%nNodes * 6     & ! 3 forces + 3 moments at each node (moments may be zero)
-               + p%NumOuts                       ! WriteOutput values 
-      ! Storage info for each output (names, rotframe)
-      call AllocAry(InitOut%LinNames_y, p%Jac_ny, 'LinNames_y',ErrStat2,ErrMsg2); if(ErrStat2/=ErrID_None) return
-      call AllocAry(InitOut%RotFrame_y, p%Jac_ny, 'RotFrame_y',ErrStat2,ErrMsg2); if(ErrStat2/=ErrID_None) return
-      ! Names
-      index_next = 1
-      call PackLoadMesh_Names(  y%CoupledLoads(1), 'LinNames_y', InitOut%LinNames_y, index_next)  ! <<< should a specific name be provided here?
-      do i=1,p%NumOuts
-         InitOut%LinNames_y(i+index_next-1) = trim(InitOut%WriteOutputHdr(i))//', '//trim(InitOut%WriteOutputUnt(i))
-      end do
-      
-      InitOut%RotFrame_y(:) = .false.
-   END SUBROUTINE Init_Jacobian_y
-
-   !> This routine initializes the Jacobian parameters and initialization outputs for the linearized continuous states.
-   SUBROUTINE Init_Jacobian_x()
-      INTEGER(IntKi) :: idx      ! index into the LinNames_x array
-      INTEGER(IntKi) :: i
-      INTEGER(IntKi) :: l
-      INTEGER(IntKi) :: N
-
-      
-      p%Jac_nx = m%Nx ! size of (continuous) state vector (includes the first derivatives)
-      
-      ! allocate space for the row/column names and for perturbation sizes
-      CALL AllocAry(InitOut%LinNames_x    , p%Jac_nx, 'LinNames_x'            , ErrStat2, ErrMsg2); if(ErrStat/=ErrID_None) return
-      CALL AllocAry(InitOut%RotFrame_x    , p%Jac_nx, 'RotFrame_x'            , ErrStat2, ErrMsg2); if(ErrStat/=ErrID_None) return
-      CALL AllocAry(InitOut%DerivOrder_x  , p%Jac_nx, 'DerivOrder_x'          , ErrStat2, ErrMsg2); if(ErrStat/=ErrID_None) return
-      CALL AllocAry(p%dx                  , p%Jac_nx, 'p%dx'                  , ErrStat2, ErrMsg2); if(ErrStat/=ErrID_None) return
-      CALL AllocAry(p%dxIdx_map2_xStateIdx, p%Jac_nx, 'p%dxIdx_map2_xStateIdx', ErrStat2, ErrMsg2); if(ErrStat/=ErrID_None) return
-
-      p%dxIdx_map2_xStateIdx = 0_IntKi ! all values should be overwritten by logic below
-
-      ! set linearization output names and default perturbations, p%dx:
-      !  NOTE: the order is different than the order of the internal states.  This is to
-      !        match what the OpenFAST framework is expecting: all positions first, then all
-      !        derviatives of positions (velocity terms) second.  This adds slight complexity
-      !        here, but considerably simplifies post processing of the full OpenFAST results
-      !        for linearization.
-      !        The p%dxIdx_map2_xStateIdx array holds the index for the x%states array
-      !        corresponding to the current jacobian index.
-
-      !-----------------
-      ! position states
-      !-----------------
-      idx = 0
-      ! Free bodies
-      DO l = 1,p%nFreeBodies                 ! Body m%BodyList(m%FreeBodyIs(l))
-         if (m%BodyList(m%FreeBodyIs(l))%typeNum == 2) then ! Coupled pinned body
-            p%dx(idx+4:idx+6) = 0.02            ! body rotation [rad]
-            ! corresponds to state indices: (m%BodyStateIs1(l)+6:m%BodyStateIs1(l)+8)
-            InitOut%LinNames_x(idx+1) = 'Body '//trim(num2lstr(m%FreeBodyIs(l)))//' rot_x, rad'
-            InitOut%LinNames_x(idx+2) = 'Body '//trim(num2lstr(m%FreeBodyIs(l)))//' rot_y, rad'
-            InitOut%LinNames_x(idx+3) = 'Body '//trim(num2lstr(m%FreeBodyIs(l)))//' rot_z, rad'
-            p%dxIdx_map2_xStateIdx(idx+4) = m%BodyStateIs1(l)+3         ! x%state index for rot_x
-            p%dxIdx_map2_xStateIdx(idx+5) = m%BodyStateIs1(l)+4        ! x%state index for rot_y
-            p%dxIdx_map2_xStateIdx(idx+6) = m%BodyStateIs1(l)+5        ! x%state index for rot_z
-            idx = idx + 3
-         else ! free body
-            p%dx(idx+1:idx+3) = dl_slack_min    ! body displacement [m]
-            p%dx(idx+4:idx+6) = 0.02            ! body rotation [rad]
-            ! corresponds to state indices: (m%BodyStateIs1(l)+6:m%BodyStateIs1(l)+11)
-            InitOut%LinNames_x(idx+1) = 'Body '//trim(num2lstr(m%FreeBodyIs(l)))//' Px, m'
-            InitOut%LinNames_x(idx+2) = 'Body '//trim(num2lstr(m%FreeBodyIs(l)))//' Py, m'
-            InitOut%LinNames_x(idx+3) = 'Body '//trim(num2lstr(m%FreeBodyIs(l)))//' Pz, m'
-            InitOut%LinNames_x(idx+4) = 'Body '//trim(num2lstr(m%FreeBodyIs(l)))//' rot_x, rad'
-            InitOut%LinNames_x(idx+5) = 'Body '//trim(num2lstr(m%FreeBodyIs(l)))//' rot_y, rad'
-            InitOut%LinNames_x(idx+6) = 'Body '//trim(num2lstr(m%FreeBodyIs(l)))//' rot_z, rad'
-            p%dxIdx_map2_xStateIdx(idx+1) = m%BodyStateIs1(l)+6         ! x%state index for Px
-            p%dxIdx_map2_xStateIdx(idx+2) = m%BodyStateIs1(l)+7         ! x%state index for Py
-            p%dxIdx_map2_xStateIdx(idx+3) = m%BodyStateIs1(l)+8         ! x%state index for Pz
-            p%dxIdx_map2_xStateIdx(idx+4) = m%BodyStateIs1(l)+9         ! x%state index for rot_x
-            p%dxIdx_map2_xStateIdx(idx+5) = m%BodyStateIs1(l)+10        ! x%state index for rot_y
-            p%dxIdx_map2_xStateIdx(idx+6) = m%BodyStateIs1(l)+11        ! x%state index for rot_z
-            idx = idx + 6
-         endif
-      END DO      
-
-      ! Rods
-      DO l = 1,p%nFreeRods                   ! Rod m%RodList(m%FreeRodIs(l))
-         if (abs(m%RodList(m%FreeRodIs(l))%typeNum) == 1) then  ! pinned rod
-            p%dx(idx+1:idx+3) = 0.02         ! rod rotation [rad]
-            ! corresponds to state indices: (m%RodStateIs1(l)+3:m%RodStateIs1(l)+5)
-            InitOut%LinNames_x(idx+1) = 'Rod '//trim(num2lstr(m%FreeRodIs(l)))//' rot_x, rad'
-            InitOut%LinNames_x(idx+2) = 'Rod '//trim(num2lstr(m%FreeRodIs(l)))//' rot_y, rad'
-            InitOut%LinNames_x(idx+3) = 'Rod '//trim(num2lstr(m%FreeRodIs(l)))//' rot_z, rad'   
-            p%dxIdx_map2_xStateIdx(idx+4) = m%RodStateIs1(l)+3          ! x%state index for rot_x
-            p%dxIdx_map2_xStateIdx(idx+5) = m%RodStateIs1(l)+4          ! x%state index for rot_y
-            p%dxIdx_map2_xStateIdx(idx+6) = m%RodStateIs1(l)+5          ! x%state index for rot_z
-            idx = idx + 3
-         else                                ! free rod
-            p%dx(idx+1:idx+3) = dl_slack_min ! rod displacement [m]
-            p%dx(idx+4:idx+6) = 0.02         ! rod rotation [rad]
-            ! corresponds to state indices: (m%RodStateIs1(l)+6:m%RodStateIs1(l)+11)
-            InitOut%LinNames_x(idx+1) = 'Rod '//trim(num2lstr(m%FreeRodIs(l)))//' Px, m'
-            InitOut%LinNames_x(idx+2) = 'Rod '//trim(num2lstr(m%FreeRodIs(l)))//' Py, m'
-            InitOut%LinNames_x(idx+3) = 'Rod '//trim(num2lstr(m%FreeRodIs(l)))//' Pz, m'
-            InitOut%LinNames_x(idx+4) = 'Rod '//trim(num2lstr(m%FreeRodIs(l)))//' rot_x, rad'
-            InitOut%LinNames_x(idx+5) = 'Rod '//trim(num2lstr(m%FreeRodIs(l)))//' rot_y, rad'
-            InitOut%LinNames_x(idx+6) = 'Rod '//trim(num2lstr(m%FreeRodIs(l)))//' rot_z, rad'   
-            p%dxIdx_map2_xStateIdx(idx+1) = m%RodStateIs1(l)+6          ! x%state index for Px
-            p%dxIdx_map2_xStateIdx(idx+2) = m%RodStateIs1(l)+7          ! x%state index for Py
-            p%dxIdx_map2_xStateIdx(idx+3) = m%RodStateIs1(l)+8          ! x%state index for Pz
-            p%dxIdx_map2_xStateIdx(idx+4) = m%RodStateIs1(l)+9          ! x%state index for rot_x
-            p%dxIdx_map2_xStateIdx(idx+5) = m%RodStateIs1(l)+10         ! x%state index for rot_y
-            p%dxIdx_map2_xStateIdx(idx+6) = m%RodStateIs1(l)+11         ! x%state index for rot_z
-            idx = idx + 6
-         end if
-      END DO      
-
-      ! Free Points
-      DO l = 1,p%nFreePoints                   ! Point m%PointList(m%FreePointIs(l))
-         ! corresponds to state indices: (m%PointStateIs1(l)+3:m%PointStateIs1(l)+5)
-         p%dx(idx+1:idx+3) = dl_slack_min    ! point displacement [m]
-         InitOut%LinNames_x(idx+1) = 'Point '//trim(num2lstr(m%FreePointIs(l)))//' Px, m'
-         InitOut%LinNames_x(idx+2) = 'Point '//trim(num2lstr(m%FreePointIs(l)))//' Py, m'
-         InitOut%LinNames_x(idx+3) = 'Point '//trim(num2lstr(m%FreePointIs(l)))//' Pz, m'
-         p%dxIdx_map2_xStateIdx(idx+1) = m%PointStateIs1(l)+3          ! x%state index for Px
-         p%dxIdx_map2_xStateIdx(idx+2) = m%PointStateIs1(l)+4          ! x%state index for Py
-         p%dxIdx_map2_xStateIdx(idx+3) = m%PointStateIs1(l)+5          ! x%state index for Pz
-         idx = idx + 3
-      END DO
-
-      ! Lines
-      DO l = 1,p%nLines                      ! Line m%LineList(l)         
-         ! corresponds to state indices: (m%LineStateIs1(l)+3*N-3:m%LineStateIs1(l)+6*N-7) -- NOTE: end nodes not included 
-         N = m%LineList(l)%N                 ! number of segments in the line
-         DO i = 0,N-2
-            p%dx(idx+1:idx+3) = dl_slack_min ! line internal node displacement [m]
-            InitOut%LinNames_x(idx+1) = 'Line '//trim(num2lstr(l))//' node '//trim(num2lstr(i+1))//' Px, m'
-            InitOut%LinNames_x(idx+2) = 'Line '//trim(num2lstr(l))//' node '//trim(num2lstr(i+1))//' Py, m'
-            InitOut%LinNames_x(idx+3) = 'Line '//trim(num2lstr(l))//' node '//trim(num2lstr(i+1))//' Pz, m'
-            p%dxIdx_map2_xStateIdx(idx+1) = m%LineStateIs1(l)+3*N+3*i-3 ! x%state index for Px
-            p%dxIdx_map2_xStateIdx(idx+2) = m%LineStateIs1(l)+3*N+3*i-2 ! x%state index for Py
-            p%dxIdx_map2_xStateIdx(idx+3) = m%LineStateIs1(l)+3*N+3*i-1 ! x%state index for Pz
-            idx = idx + 3
-         END DO         
-      END DO
-
-      !-----------------
-      ! velocity states
-      !-----------------
-      ! Free bodies
-      DO l = 1,p%nFreeBodies                 ! Body m%BodyList(m%FreeBodyIs(l))
-         if (m%BodyList(m%FreeBodyIs(l))%typeNum == 2) then ! Coupled pinned body
-            ! corresponds to state indices: (m%BodyStateIs1(l):m%BodyStateIs1(l)+5)
-            p%dx(idx+1:idx+3) = 0.1             ! body rotational velocity [rad/s]
-            InitOut%LinNames_x(idx+1) = 'Body '//trim(num2lstr(m%FreeBodyIs(l)))//' omega_x, rad/s'
-            InitOut%LinNames_x(idx+2) = 'Body '//trim(num2lstr(m%FreeBodyIs(l)))//' omega_y, rad/s'
-            InitOut%LinNames_x(idx+3) = 'Body '//trim(num2lstr(m%FreeBodyIs(l)))//' omega_z, rad/s'
-            p%dxIdx_map2_xStateIdx(idx+1) = m%BodyStateIs1(l)+0         ! x%state index for omega_x
-            p%dxIdx_map2_xStateIdx(idx+2) = m%BodyStateIs1(l)+1         ! x%state index for omega_y
-            p%dxIdx_map2_xStateIdx(idx+3) = m%BodyStateIs1(l)+2         ! x%state index for omega_z
-            idx = idx + 3
-         else  !Free body
-            ! corresponds to state indices: (m%BodyStateIs1(l):m%BodyStateIs1(l)+5)
-            p%dx(idx+1:idx+3) = 0.1             ! body translational velocity [m/s]
-            p%dx(idx+4:idx+6) = 0.1             ! body rotational velocity [rad/s]
-            InitOut%LinNames_x(idx+1) = 'Body '//trim(num2lstr(m%FreeBodyIs(l)))//' Vx, m/s'
-            InitOut%LinNames_x(idx+2) = 'Body '//trim(num2lstr(m%FreeBodyIs(l)))//' Vy, m/s'
-            InitOut%LinNames_x(idx+3) = 'Body '//trim(num2lstr(m%FreeBodyIs(l)))//' Vz, m/s'
-            InitOut%LinNames_x(idx+4) = 'Body '//trim(num2lstr(m%FreeBodyIs(l)))//' omega_x, rad/s'
-            InitOut%LinNames_x(idx+5) = 'Body '//trim(num2lstr(m%FreeBodyIs(l)))//' omega_y, rad/s'
-            InitOut%LinNames_x(idx+6) = 'Body '//trim(num2lstr(m%FreeBodyIs(l)))//' omega_z, rad/s'
-            p%dxIdx_map2_xStateIdx(idx+1) = m%BodyStateIs1(l)+0         ! x%state index for Rx
-            p%dxIdx_map2_xStateIdx(idx+2) = m%BodyStateIs1(l)+1         ! x%state index for Ry
-            p%dxIdx_map2_xStateIdx(idx+3) = m%BodyStateIs1(l)+2         ! x%state index for Rz
-            p%dxIdx_map2_xStateIdx(idx+4) = m%BodyStateIs1(l)+3         ! x%state index for omega_x
-            p%dxIdx_map2_xStateIdx(idx+5) = m%BodyStateIs1(l)+4         ! x%state index for omega_y
-            p%dxIdx_map2_xStateIdx(idx+6) = m%BodyStateIs1(l)+5         ! x%state index for omega_z
-            idx = idx + 6
-         endif
-      END DO      
-
-      ! Rods
-      DO l = 1,p%nFreeRods                   ! Rod m%RodList(m%FreeRodIs(l))
-         if (abs(m%RodList(m%FreeRodIs(l))%typeNum) == 1) then ! pinned rod
-            ! corresponds to state indices: (m%RodStateIs1(l):m%RodStateIs1(l)+2)
-            p%dx(idx+1:idx+3) = 0.1          ! body rotational velocity [rad/s]
-            InitOut%LinNames_x(idx+1) = 'Rod '//trim(num2lstr(m%FreeRodIs(l)))//' omega_x, rad/s'
-            InitOut%LinNames_x(idx+2) = 'Rod '//trim(num2lstr(m%FreeRodIs(l)))//' omega_y, rad/s'
-            InitOut%LinNames_x(idx+3) = 'Rod '//trim(num2lstr(m%FreeRodIs(l)))//' omega_z, rad/s'
-            p%dxIdx_map2_xStateIdx(idx+1) = m%RodStateIs1(l)+0          ! x%state index for Vx
-            p%dxIdx_map2_xStateIdx(idx+2) = m%RodStateIs1(l)+1          ! x%state index for Vy
-            p%dxIdx_map2_xStateIdx(idx+3) = m%RodStateIs1(l)+2          ! x%state index for Vz
-            idx = idx + 3
-         else                                ! free rod
-            ! corresponds to state indices: (m%RodStateIs1(l):m%RodStateIs1(l)+5)
-            p%dx(idx+1:idx+3) = 0.1          ! body translational velocity [m/s]
-            p%dx(idx+4:idx+6) = 0.02         ! body rotational velocity [rad/s]
-            InitOut%LinNames_x(idx+1) = 'Rod '//trim(num2lstr(m%FreeRodIs(l)))//' Vx, m/s'
-            InitOut%LinNames_x(idx+2) = 'Rod '//trim(num2lstr(m%FreeRodIs(l)))//' Vy, m/s'
-            InitOut%LinNames_x(idx+3) = 'Rod '//trim(num2lstr(m%FreeRodIs(l)))//' Vz, m/s'
-            InitOut%LinNames_x(idx+4) = 'Rod '//trim(num2lstr(m%FreeRodIs(l)))//' omega_x, rad/s'
-            InitOut%LinNames_x(idx+5) = 'Rod '//trim(num2lstr(m%FreeRodIs(l)))//' omega_y, rad/s'
-            InitOut%LinNames_x(idx+6) = 'Rod '//trim(num2lstr(m%FreeRodIs(l)))//' omega_z, rad/s'
-            p%dxIdx_map2_xStateIdx(idx+1) = m%RodStateIs1(l)+0          ! x%state index for Vx
-            p%dxIdx_map2_xStateIdx(idx+2) = m%RodStateIs1(l)+1          ! x%state index for Vy
-            p%dxIdx_map2_xStateIdx(idx+3) = m%RodStateIs1(l)+2          ! x%state index for Vz
-            p%dxIdx_map2_xStateIdx(idx+4) = m%RodStateIs1(l)+3          ! x%state index for omega_x
-            p%dxIdx_map2_xStateIdx(idx+5) = m%RodStateIs1(l)+4          ! x%state index for omega_y
-            p%dxIdx_map2_xStateIdx(idx+6) = m%RodStateIs1(l)+5          ! x%state index for omega_z
-            idx = idx + 6
-         end if
-      END DO      
-
-      ! Free Points
-      DO l = 1,p%nFreePoints                   ! Point m%PointList(m%FreePointIs(l))
-         ! corresponds to state indices: (m%PointStateIs1(l):m%PointStateIs1(l)+2)
-         p%dx(idx+1:idx+3) = 0.1             ! point translational velocity [m/s]
-         InitOut%LinNames_x(idx+1) = 'Point '//trim(num2lstr(m%FreePointIs(l)))//' Vx, m/s'
-         InitOut%LinNames_x(idx+2) = 'Point '//trim(num2lstr(m%FreePointIs(l)))//' Vy, m/s'
-         InitOut%LinNames_x(idx+3) = 'Point '//trim(num2lstr(m%FreePointIs(l)))//' Vz, m/s'
-         p%dxIdx_map2_xStateIdx(idx+1) = m%PointStateIs1(l)+0          ! x%state index for Vx
-         p%dxIdx_map2_xStateIdx(idx+2) = m%PointStateIs1(l)+1          ! x%state index for Vy
-         p%dxIdx_map2_xStateIdx(idx+3) = m%PointStateIs1(l)+2          ! x%state index for Vz
-         idx = idx + 3
-      END DO
-
-      ! Lines
-      DO l = 1,p%nLines                      ! Line m%LineList(l)         
-         ! corresponds to state indices: (m%LineStateIs1(l):m%LineStateIs1(l)+3*N-4) -- NOTE: end nodes not included
-         N = m%LineList(l)%N                 ! number of segments in the line
-         DO i = 0,N-2
-            p%dx(idx+1:idx+3) = 0.1          ! line internal node translational velocity [m/s]
-            InitOut%LinNames_x(idx+1) = 'Line '//trim(num2lstr(l))//' node '//trim(num2lstr(i+1))//' Vx, m/s'
-            InitOut%LinNames_x(idx+2) = 'Line '//trim(num2lstr(l))//' node '//trim(num2lstr(i+1))//' Vy, m/s'
-            InitOut%LinNames_x(idx+3) = 'Line '//trim(num2lstr(l))//' node '//trim(num2lstr(i+1))//' Vz, m/s'
-            p%dxIdx_map2_xStateIdx(idx+1) = m%LineStateIs1(l)+3*i+0  ! x%state index for Vx
-            p%dxIdx_map2_xStateIdx(idx+2) = m%LineStateIs1(l)+3*i+1  ! x%state index for Vy
-            p%dxIdx_map2_xStateIdx(idx+3) = m%LineStateIs1(l)+3*i+2  ! x%state index for Vz
-            idx = idx + 3
-         END DO
-      END DO
-
-      ! If a summary file is ever made...
-      !  !Formatting may be needed to make it pretty
-      !  if(UnSum > 0) then
-      !     write(UnSum,*) ' Lin_Jac_x       idx        x%state idx'
-      !     do i=1,p%Jac_nx
-      !        write(UnSum,*) InitOut%LinNames_x(i),'  ',i,'   ',p%dxIdx_map2_xStateIdx(i)
-      !     enddo
-      !  endif
-
-      InitOut%RotFrame_x   = .false.
-      InitOut%DerivOrder_x = 2      
-   END SUBROUTINE Init_Jacobian_x
-
-   SUBROUTINE Init_Jacobian_u()
-      INTEGER(IntKi) :: i, j, idx, nu, i_meshField
-      character(10)  :: LinStr      ! for noting which line a DeltaL control is attached to
-      logical        :: LinCtrl     ! Is the current DeltaL channel associated with a line?
-      ! Number of inputs
-      i = 0
-      if (allocated(u%DeltaL))   i=size(u%DeltaL)
-      nu = u%CoupledKinematics(1)%nNodes * 18 &   ! 3 Translation Displacements + 3 orientations + 6 velocities + 6 accelerations at each node <<<<<<<
-         + i*2                                 ! a deltaL and rate of change for each active tension control channel
-      
-      ! --- Info of linearized inputs (Names, RotFrame, IsLoad)
-      call AllocAry(InitOut%LinNames_u, nu, 'LinNames_u', ErrStat2, ErrMsg2); if(ErrStat2/=ErrID_None) return
-      call AllocAry(InitOut%RotFrame_u, nu, 'RotFrame_u', ErrStat2, ErrMsg2); if(ErrStat2/=ErrID_None) return
-      call AllocAry(InitOut%IsLoad_u  , nu, 'IsLoad_u'  , ErrStat2, ErrMsg2); if(ErrStat2/=ErrID_None) return
-      
-      InitOut%IsLoad_u   = .false. ! None of MoorDyn's inputs are loads
-      InitOut%RotFrame_u = .false. ! every input is on a mesh, which stores values in the global (not rotating) frame
-      
-      idx = 1
-      call PackMotionMesh_Names(u%CoupledKinematics(1), 'CoupledKinematics', InitOut%LinNames_u, idx) ! all 6 motion fields
-      
-      ! --- Jac_u_indx:  matrix to store index to help us figure out what the ith value of the u vector really means
-      ! (see perturb_u ... these MUST match )
-      ! column 1 indicates module's mesh and field
-      ! column 2 indicates the first index (x-y-z component) of the field
-      ! column 3 is the node
-      call allocAry( p%Jac_u_indx, nu, 3, 'p%Jac_u_indx', ErrStat2, ErrMsg2); if(ErrStat2/=ErrID_None) return
-      p%Jac_u_indx = 0  ! initialize to zero
-      idx = 1
-      !Module/Mesh/Field: u%CoupledKinematics(1)%TranslationDisp  = 1;
-      !Module/Mesh/Field: u%CoupledKinematics(1)%Orientation      = 2;
-      !Module/Mesh/Field: u%CoupledKinematics(1)%TranslationVel   = 3;
-      !Module/Mesh/Field: u%CoupledKinematics(1)%RotationVel      = 4;
-      !Module/Mesh/Field: u%CoupledKinematics(1)%TranslationAcc   = 5;
-      !Module/Mesh/Field: u%CoupledKinematics(1)%RotationAcc      = 6;
-      do i_meshField = 1,6
-         do i=1,u%CoupledKinematics(1)%nNodes
-            do j=1,3
-               p%Jac_u_indx(idx,1) =  i_meshField     ! mesh field type (indicated by 1-6)
-               p%Jac_u_indx(idx,2) =  j               ! x, y, or z
-               p%Jac_u_indx(idx,3) =  i               ! node
-               idx = idx + 1
-            end do !j
-         end do !i
-      end do
-      ! now do the active tensioning commands if there are any
-      if (allocated(u%DeltaL)) then
-         do i=1,size(u%DeltaL)            ! Signals may be passed in without being requested for control
-            ! Figure out if this DeltaL control channel is associated with a line or multiple or none and label
-            LinCtrl = .FALSE.
-            LinStr = '(lines: '
-            do J=1,p%NLines
-               if (m%LineList(J)%CtrlChan == i) then
-                  LinCtrl = .TRUE.
-                  LinStr = LinStr//trim(num2lstr(i))//' '
-               endif
-            enddo
-            if (      LinCtrl)   LinStr = LinStr//' )'
-            if (.not. LinCtrl)   LinStr = '(lines: none)'
-
-            p%Jac_u_indx(idx,1) =  10              ! 10-11 mean active tension changes (10: deltaL; 11: deltaLdot)
-            p%Jac_u_indx(idx,2) =  0               ! not used
-            p%Jac_u_indx(idx,3) =  i               ! indicates DeltaL entry number 
-            InitOut%LinNames_u(idx) = 'CtrlChan DeltaL '//trim(num2lstr(i))//', m '//trim(LinStr)
-            idx = idx + 1
-         
-            p%Jac_u_indx(idx,1) =  11
-            p%Jac_u_indx(idx,2) =  0
-            p%Jac_u_indx(idx,3) =  i               
-            InitOut%LinNames_u(idx) = 'CtrlChan DeltaLdot '//trim(num2lstr(i))//', m/s'//trim(LinStr)
-            idx = idx + 1
-         end do
-      endif
-
-      ! --- Default perturbations, p%du:
-      call allocAry( p%du, 11, 'p%du', ErrStat2, ErrMsg2); if(ErrStat2/=ErrID_None) return
-      p%du( 1) = dl_slack_min  ! u%CoupledKinematics(1)%TranslationDisp  = 1;
-      p%du( 2) = 0.1_ReKi      ! u%CoupledKinematics(1)%Orientation      = 2;
-      p%du( 3) = 0.1_ReKi      ! u%CoupledKinematics(1)%TranslationVel   = 3;
-      p%du( 4) = 0.1_ReKi      ! u%CoupledKinematics(1)%RotationVel      = 4;
-      p%du( 5) = 0.1_ReKi      ! u%CoupledKinematics(1)%TranslationAcc   = 5;
-      p%du( 6) = 0.1_ReKi      ! u%CoupledKinematics(1)%RotationAcc      = 6;
-      p%du(10) = dl_slack_min  ! deltaL [m]
-      p%du(11) = 0.2_ReKi      ! deltaLdot [m/s] 
-   END SUBROUTINE Init_Jacobian_u
-
-END SUBROUTINE MD_Init_Jacobian
-!----------------------------------------------------------------------------------------------------------------------------------
-!> This routine perturbs the nth element of the u array (and mesh/field it corresponds to)
-!! Do not change this without making sure subroutine MD_init_jacobian is consistant with this routine!
-SUBROUTINE MD_Perturb_u( p, n, perturb_sign, u, du )
-   TYPE(MD_ParameterType)              , INTENT(IN   ) :: p            !< parameters
-   INTEGER( IntKi )                    , INTENT(IN   ) :: n            !< number of array element to use
-   INTEGER( IntKi )                    , INTENT(IN   ) :: perturb_sign !< +1 or -1 (value to multiply perturbation by; positive or negative difference)
-   TYPE(MD_InputType)                  , INTENT(INOUT) :: u            !< perturbed MD inputs
-   REAL( R8Ki )                        , INTENT(  OUT) :: du           !< amount that specific input was perturbed
-   ! local variables
-   INTEGER :: fieldIndx
-   INTEGER :: node
-   fieldIndx = p%Jac_u_indx(n,2)
-   node      = p%Jac_u_indx(n,3)
-   du = p%du(  p%Jac_u_indx(n,1) )
-   ! determine which mesh we're trying to perturb and perturb the input:
-   SELECT CASE( p%Jac_u_indx(n,1) )
-   CASE ( 1)
-      u%CoupledKinematics(1)%TranslationDisp( fieldIndx,node) = u%CoupledKinematics(1)%TranslationDisp( fieldIndx,node) + du * perturb_sign
-   CASE ( 2)
-      CALL PerturbOrientationMatrix( u%CoupledKinematics(1)%Orientation(:,:,node), du * perturb_sign, fieldIndx, UseSmlAngle=.false. )
-   CASE ( 3)
-      u%CoupledKinematics(1)%TranslationVel( fieldIndx,node) = u%CoupledKinematics(1)%TranslationVel( fieldIndx,node) + du * perturb_sign
-   CASE ( 4)
-      u%CoupledKinematics(1)%RotationVel(fieldIndx,node) = u%CoupledKinematics(1)%RotationVel(fieldIndx,node) + du * perturb_sign
-   CASE ( 5)
-      u%CoupledKinematics(1)%TranslationAcc( fieldIndx,node) = u%CoupledKinematics(1)%TranslationAcc( fieldIndx,node) + du * perturb_sign
-   CASE ( 6)
-      u%CoupledKinematics(1)%RotationAcc(fieldIndx,node) = u%CoupledKinematics(1)%RotationAcc(fieldIndx,node) + du * perturb_sign
-   CASE (10)
-      u%deltaL(node) = u%deltaL(node) + du * perturb_sign
-   CASE (11)
-      u%deltaLdot(node) = u%deltaLdot(node) + du * perturb_sign
-   END SELECT
-END SUBROUTINE MD_Perturb_u
-!----------------------------------------------------------------------------------------------------------------------------------
-!> This routine uses values of two output types to compute an array of differences.
-!! Do not change this packing without making sure subroutine MD_init_jacobian is consistant with this routine!
-SUBROUTINE MD_Compute_dY(p, y_p, y_m, delta, dY)
-   TYPE(MD_ParameterType)            , INTENT(IN   ) :: p     !< parameters
-   TYPE(MD_OutputType)               , INTENT(IN   ) :: y_p   !< MD outputs at \f$ u + \Delta_p u \f$ or \f$ z + \Delta_p z \f$ (p=plus)
-   TYPE(MD_OutputType)               , INTENT(IN   ) :: y_m   !< MD outputs at \f$ u - \Delta_m u \f$ or \f$ z - \Delta_m z \f$ (m=minus)
-   REAL(R8Ki)                        , INTENT(IN   ) :: delta !< difference in inputs or states \f$ delta_p = \Delta_p u \f$ or \f$ delta_p = \Delta_p x \f$
-   REAL(R8Ki)                        , INTENT(INOUT) :: dY(:) !< column of dYdu or dYdx: \f$ \frac{\partial Y}{\partial u_i} = \frac{y_p - y_m}{2 \, \Delta u}\f$ or \f$ \frac{\partial Y}{\partial z_i} = \frac{y_p - y_m}{2 \, \Delta x}\f$
-   ! local variables:
-   INTEGER(IntKi) :: i              ! loop over outputs
-   INTEGER(IntKi) :: indx_first     ! index indicating next value of dY to be filled
-   indx_first = 1
-   call PackLoadMesh_dY(  y_p%CoupledLoads(1), y_m%CoupledLoads(1), dY, indx_first)
-   !call PackMotionMesh_dY(y_p%Y2Mesh, y_m%Y2Mesh, dY, indx_first) ! all 6 motion fields
-   do i=1,p%NumOuts
-      dY(i+indx_first-1) = y_p%WriteOutput(i) - y_m%WriteOutput(i)
-   end do
-   dY = dY / (2.0_R8Ki*delta)
-END SUBROUTINE MD_Compute_dY
-!----------------------------------------------------------------------------------------------------------------------------------
-!> This routine perturbs the nth element of the x array (and mesh/field it corresponds to)
-!! Do not change this without making sure subroutine MD_init_jacobian is consistant with this routine!
-SUBROUTINE MD_Perturb_x( p, i, perturb_sign, x, dx )
-   TYPE(MD_ParameterType)      , INTENT(IN   ) :: p            !< parameters
-   INTEGER( IntKi )            , INTENT(IN   ) :: i            !< state array index number 
-   INTEGER( IntKi )            , INTENT(IN   ) :: perturb_sign !< +1 or -1 (value to multiply perturbation by; positive or negative difference)
-   TYPE(MD_ContinuousStateType), INTENT(INOUT) :: x            !< perturbed MD states
-   REAL( R8Ki )                , INTENT(  OUT) :: dx           !< amount that specific state was perturbed
-   integer(IntKi) :: j
-   dx = p%dx(i)
-   j = p%dxIdx_map2_xStateIdx(i)
-   x%states(j)    = x%states(j)    + dx * perturb_sign
-END SUBROUTINE MD_Perturb_x
-!----------------------------------------------------------------------------------------------------------------------------------
-!> This routine uses values of two output types to compute an array of differences.
-!! Do not change this packing without making sure subroutine MD_init_jacobian is consistant with this routine!
-SUBROUTINE MD_Compute_dX(p, x_p, x_m, delta, dX)
-   TYPE(MD_ParameterType)      , INTENT(IN   ) :: p            !< parameters
-   TYPE(MD_ContinuousStateType), INTENT(IN   ) :: x_p          !< <D continuous states at \f$ u + \Delta_p u \f$ or \f$ x + \Delta_p x \f$ (p=plus)
-   TYPE(MD_ContinuousStateType), INTENT(IN   ) :: x_m          !< <D continuous states at \f$ u - \Delta_m u \f$ or \f$ x - \Delta_m x \f$ (m=minus)
-   REAL(R8Ki)                  , INTENT(IN   ) :: delta        !< difference in inputs or states \f$ delta_p = \Delta_p u \f$ or \f$ delta_p = \Delta_p x \f$
-   REAL(R8Ki)                  , INTENT(INOUT) :: dX(:)        !< column of dXdu or dXdx: \f$ \frac{\partial X}{\partial u_i} = \frac{x_p - x_m}{2 \, \Delta u}\f$ or \f$ \frac{\partial X}{\partial x_i} = \frac{x_p - x_m}{2 \, \Delta x}\f$
-   INTEGER(IntKi) :: i ! loop over modes
-   do i=1,p%Jac_nx   ! index to dX 
-      ! NOTE: order of entries in dX is different than the x%states, so mapping is required
-      dX(i) = x_p%states(p%dxIdx_map2_xStateIdx(i)) - x_m%states(p%dxIdx_map2_xStateIdx(i))
-   end do
-   dX = dX / (2.0_R8Ki*delta)
-END SUBROUTINE MD_Compute_dX
-
-
->>>>>>> 2246befa
 
 END MODULE MoorDyn
##################   Registry for MoorDyn   (Matthew Hall 2015)  ###############
#   column   1   <keyword>
#   column   2   ModuleName/ModName or ^ to use the value from the previous line (SD is nickname for ModuleName)
#   column   3   Derived data type (without "ModName_" prefix)
#   column   4   Derived data types's Field type
#   column   5   Variable name
#   column   6   Dimension of variable {:} for allocatable
#   column   7   Variable's initial value (if set in the data type)
#   column   8   I think this is a switch for mixed-language programming; it's mostly unused
#   column   9   Description
#   column   10   Units
# Keyword   ModuleName/ModName   Derived data type   Field type   Variable name      variable dimension   Initial value   for mix language, not used   Description   Units

include Registry_NWTC_Library.txt

## ====== some data read from the input file, but not needed after init ======
typedef   MoorDyn/MD  MD_InputFileType DbKi               DTIC           -    0.5   -   "convergence check time step for IC generation"              "[s]"
typedef   ^           ^                DbKi               TMaxIC         -    120   -   "maximum time to allow for getting converged ICs"              "[s]"
typedef   ^           ^                ReKi               CdScaleIC      -    1     -   "factor to scale drag coefficients by during dynamic relaxation"              "[]"
typedef   ^           ^                ReKi               threshIC       -    0.01  -   "convergence tolerance for ICs  (0.01 means 1%)"              "[]"

## ============================== Define initialization input types here: =============================================================================================================================
typedef   MoorDyn/MD  InitInputType    ReKi               g              -   -999.9 -   "gravity constant"   "[m/s^2]"
typedef   ^           ^                ReKi               rhoW           -   -999.9 -   "sea density"        "[kg/m^3]"
typedef   ^           ^                ReKi               WtrDepth       -   -999.9 -   "depth of water"     "[m]"
typedef   ^           ^                ReKi               PtfmInit      {:}{:} -    -   "initial position of platform(s) shape: 6, nTurbines"     -
typedef   ^           ^                IntKi              FarmSize       -    0     -   "Indicates normal FAST module mode if 0, FAST.Farm coupled mode and =nTurbines if >0"     -
typedef   ^           ^                ReKi               TurbineRefPos {:}{:} -    -   "reference position of turbines in farm, shape: 3, nTurbines"     -
typedef   ^           ^                ReKi               Tmax           -     -    -   "simulation duration" "[s]"
typedef   ^           ^                CHARACTER(1024)    FileName       -   ""     -   "MoorDyn input file"
typedef   ^           ^                CHARACTER(1024)    RootName       -   -      -   "RootName for writing output files"              -
typedef   ^           ^                LOGICAL            UsePrimaryInputFile    -   .TRUE.  -  "Read input file instead of passed data"   -
typedef   ^           ^                FileInfoType       PassedPrimaryInputData -   -       -  "Primary input file as FileInfoType (set by driver/glue code) -- String array with metadata"   -
typedef   ^           ^                LOGICAL            Echo           -   ""     -   "echo parameter - do we want to echo the header line describing the input file?"
typedef   ^           ^                CHARACTER(ChanLen) OutList        {:}   ""   -   "string containing list of output channels requested in input file"
typedef   ^           ^                Logical            Linearize      -   .FALSE. -  "Flag that tells this module if the glue code wants to linearize." -
typedef   ^           ^                Logical            VisMeshes      -   .FALSE. -  "Glue code requesting visualization meshes" -

#typedef   ^       ^                    DbKi         UGrid                  {:}{:}{:} -  -   "water velocities time series at each grid point"            -
#typedef   ^       ^                    DbKi         UdGrid                 {:}{:}{:} -  -   "water accelerations time series at each grid point"            -
#typedef   ^       ^                    DbKi         zetaGrid               {:}{:}    -  -   "water surface elevations time series at each grid point"            -
#typedef   ^       ^                    DbKi         PDynGrid               {:}{:}    -  -   "water dynamic pressure time series at each grid point"            -

# nvm # Farm-level simulation inputs - these are passed by FAST.Farm - the arrays are populated from the individual turbine-level MoorDyn instances
# nvm typedef   ^       ^                    MeshType     FarmCoupledKinematics  {:}    -    -   "array of input kinematics meshes from each of the turbine-level MoorDyn instances"  "[m, m/s]"
# nvm typedef   ^       ^                    IntKi        FarmNCpldBodies        {:}    -    -   ""             ""
# nvm typedef   ^       ^                    IntKi        FarmNCpldRods          {:}    -    -   ""             ""
# nvm typedef   ^       ^                    IntKi        FarmNCpldPoints        {:}    -    -   "number of Fairlead Points"             ""

# ====================================== Internal data types ========================================================================
# line properties from line dictionary input
typedef  ^            MD_LineProp      IntKi              IdNum          -       -  -   "integer identifier of this set of line properties"
typedef  ^            ^                CHARACTER(20)      name           -       -  -   "name/identifier of this set of line properties"
typedef  ^            ^                DbKi               d              -       -  -   "volume-equivalent diameter"  "[m]"
typedef  ^            ^                DbKi               w              -       -  -   "per-length weight in air"  "[kg/m]"
typedef  ^            ^                DbKi               EA             -       -  -   "axial stiffness"   "[N]"
typedef  ^            ^                DbKi               EA_D           -       -  -   "axial stiffness"   "[N]"
typedef  ^            ^                DbKi               alphaMBL       -       -  -   "dynamic stiffness constant: Krd alpha term x MBL"   "[N]"
typedef  ^            ^                DbKi               vbeta          -       -  -   "dynamic stiffness Lm slope: Krd beta term (to be multiplied by mean load)"   "[N]"
typedef  ^            ^                DbKi               BA             -       -  -   "internal damping coefficient times area"  "[N-s]"
typedef  ^            ^                DbKi               BA_D           -       -  -   "internal damping coefficient times area"  "[N-s]"
typedef  ^            ^                DbKi               EI             -       -  -   "bending stiffness"  "[N-m]"
typedef  ^            ^                DbKi               Can            -       -  -   "transverse added mass coefficient"
typedef  ^            ^                DbKi               Cat            -       -  -   "tangential added mass coefficient"
typedef  ^            ^                DbKi               Cdn            -       -  -   "transverse drag coefficient"
typedef  ^            ^                DbKi               Cdt            -       -  -   "tangential drag coefficient"
typedef  ^            ^                DbKi               Cl             -       -  -   "VIV lift coefficient. If 0, VIV turned off"
typedef  ^            ^                DbKi               dF             -       -  -   "+- range of VIV synchronization in non-dimensional frequency"
typedef  ^            ^                DbKi               cF             -       -  -   "Center VIV synchronization in non-dimensional frequency"
typedef  ^            ^                IntKi              ElasticMod     -       -  -   "Which elasticity model to use: {1 basic, 2 viscoelastic, 3 viscoelastic+meanload} "     -
typedef  ^            ^                IntKi              nEApoints      -       -  -   "number of values in stress-strain lookup table (0 means using constant E)"
typedef  ^            ^                DbKi               stiffXs        {30}    -  -   "x array for stress-strain lookup table (up to nCoef)"
typedef  ^            ^                DbKi               stiffYs        {30}    -  -   "y array for stress-strain lookup table"
typedef  ^            ^                IntKi              nBApoints      -       -  -   "number of values in stress-strainrate lookup table (0 means using constant c)"
typedef  ^            ^                DbKi               dampXs         {30}    -  -   "x array for stress-strainrate lookup table (up to nCoef)"
typedef  ^            ^                DbKi               dampYs         {30}    -  -   "y array for stress-strainrate lookup table"
typedef  ^            ^                IntKi              nEIpoints      -       -  -   "number of values in bending stress-strain lookup table (0 means using constant E)"
typedef  ^            ^                DbKi               bstiffXs       {30}    -  -   "x array for stress-strain lookup table (up to nCoef)"
typedef  ^            ^                DbKi               bstiffYs       {30}    -  -   "y array for stress-strain lookup table"

# rod properties from rod dictionary input
typedef  ^            MD_RodProp       IntKi              IdNum          -       -  -   "integer identifier of this set of rod properties"
typedef  ^            ^                CHARACTER(10)      name           -       -  -   "name/identifier of this set of rod properties"
typedef  ^            ^                DbKi               d              -       -  -   "volume-equivalent diameter"  "[m]"
typedef  ^            ^                DbKi               w              -       -  -   "per-length weight in air"  "[kg/m]"
typedef  ^            ^                DbKi               Can            -       -  -   "transverse added mass coefficient"
typedef  ^            ^                DbKi               Cat            -       -  -   "tangential added mass coefficient"
typedef  ^            ^                DbKi               Cdn            -       -  -   "transverse drag coefficient"
typedef  ^            ^                DbKi               Cdt            -       -  -   "tangential drag coefficient"
typedef  ^            ^                DbKi               CdEnd          -       -  -   "drag coefficient for rod end"  "[-]"
typedef  ^            ^                DbKi               CaEnd          -       -  -   "added mass coefficient for rod end"  "[-]"

# this is the Body type, which holds data for each body object
typedef  ^            MD_Body          IntKi              IdNum          -       -  -   "integer identifier of this Point"
typedef  ^            ^                IntKi              typeNum        -       -  -   "integer identifying the type.  0=free, 1=fixed, -1=coupled, 2=coupledpinned"
typedef  ^            ^                IntKi              AttachedC      {30}    -  -   "list of IdNums of points attached to this body"
typedef  ^            ^                IntKi              AttachedR      {30}    -  -   "list of IdNums of rods attached to this body"
typedef  ^            ^                IntKi              nAttachedC     -       -  -   "number of attached points"
typedef  ^            ^                IntKi              nAttachedR     -       -  -   "number of attached rods"
<<<<<<< HEAD
typedef  ^            ^                DbKi               rPointRel    {3}{30}     -  -   "relative position of point on body"
typedef  ^            ^                DbKi               r6RodRel       {6}{30}     -  -   "relative position and orientation of rod on body"
typedef  ^            ^                DbKi               bodyM          -       -  -   "body mass (separate from attached objects)" "[kg]"
=======
typedef  ^            ^                DbKi               rPointRel    {3}{30}   -  -   "relative position of point on body"
typedef  ^            ^                DbKi               r6RodRel     {6}{30}   -  -   "relative position and orientation of rod on body"
typedef  ^            ^                DbKi               bodyM          -       -  -   "body mass (seperate from attached objects)" "[kg]"
>>>>>>> be7d67d7
typedef  ^            ^                DbKi               bodyV          -       -  -   "body volume (for buoyancy calculation)" "[m^3]"
typedef  ^            ^                DbKi               bodyI          {3}     -  -   "body 3x3 inertia matrix diagonals" "[kg-m^2]"
typedef  ^            ^                DbKi               bodyCdA        {6}     -  -   "product of drag force and frontal area of body" "[m^2]"
typedef  ^            ^                DbKi               bodyCa         {6}     -  -   "added mass coefficient of body" "-"
typedef  ^            ^                DbKi               time           -       -  -   "current time"         "[s]"
typedef  ^            ^                DbKi               r6             {6}     -  -   "position"
typedef  ^            ^                DbKi               v6             {6}     -  -   "velocity"
typedef  ^            ^                DbKi               a6             {6}     -  -   "acceleration (only used for coupled bodies)"
typedef  ^            ^                DbKi               U              {3}     -  -   "water velocity at ref point"  "[m/s]"
typedef  ^            ^                DbKi               Ud             {3}     -  -   "water acceleration at ref point"  "[m/s^2]"
typedef  ^            ^                DbKi               zeta           -       -  -   "water surface elevation above ref point"  "[m]"
typedef  ^            ^                DbKi               F6net          {6}     -  -   "total force and moment on body (excluding inertial loads)"
typedef  ^            ^                DbKi               M6net          {6}{6}  -  -   "total mass matrix of Body and any attached objects"
typedef  ^            ^                DbKi               M              {6}{6}  -  -   "rotated body 6-dof mass and inertia matrix in global orientation"
typedef  ^            ^                DbKi               M0             {6}{6}  -  -   "body 6-dof mass and inertia matrix in its own frame"
typedef  ^            ^                DbKi               OrMat          {3}{3}  -  -   "DCM for body orientation"
typedef  ^            ^                DbKi               rCG            {3}     -  -   "vector in body frame from ref point to CG (before rods etc..)"
typedef  ^            ^                DbKi               FextG          {3}     -  -   "vector of user-defined external force on the body in the global frame" [N]
typedef  ^            ^                DbKi               BlinG          {3}     -  -   "user-defined linear translational damping on the body in the global frame" [N/(m/s)]
typedef  ^            ^                DbKi               BquadG         {3}     -  -   "user-defined quadratic translational damping on the body in the global frame" [N/(m/s)^2]
typedef  ^            ^                DbKi               FextL          {3}     -  -   "vector of user-defined external force on the body in the local body-fixed frame" [N]
typedef  ^            ^                DbKi               BlinL          {3}     -  -   "user-defined linear translational damping on the body in the local body-fixed frame" [N/(m/s)]
typedef  ^            ^                DbKi               BquadL         {3}     -  -   "user-defined quadratic translational damping on the body in the local body-fixed frame" [N/(m/s)^2]

# this is the Point type, which holds data for each point object
typedef  ^            MD_Point       IntKi              IdNum            -       -  -   "integer identifier of this point"
typedef  ^            ^                CHARACTER(10)      type           -       -  -   "type of point: fix, vessel, point"
typedef  ^            ^                IntKi              typeNum        -       -  -   "integer identifying the type.  1=fixed, -1=coupled, 0=free"
typedef  ^            ^                IntKi              Attached       {10}    -  -   "list of IdNums of lines attached to this point node"
typedef  ^            ^                IntKi              Top            {10}    -  -   "list of ints specifying whether each line is attached at 1 = top/fairlead(end B), 0 = bottom/anchor(end A)"
typedef  ^            ^                IntKi              nAttached      -       -  -   "number of attached lines"
typedef  ^            ^                DbKi               pointM         -       -  -   "point mass" "[kg]"
typedef  ^            ^                DbKi               pointV         -       -  -   "point volume" "[m^3]"
typedef  ^            ^                DbKi               pointFX        -       -  -   ""
typedef  ^            ^                DbKi               pointFY        -       -  -   ""
typedef  ^            ^                DbKi               pointFZ        -       -  -   ""
typedef  ^            ^                DbKi               pointCa        -       -  -   "added mass coefficient of point" "-"
typedef  ^            ^                DbKi               pointCdA       -       -  -   "product of drag force and frontal area of point" "[m^2]"
typedef  ^            ^                DbKi               time           -       -  -   "current time"         "[s]"
typedef  ^            ^                DbKi               r              {3}     -  -   "position"
typedef  ^            ^                DbKi               rd             {3}     -  -   "velocity"
typedef  ^            ^                DbKi               a              {3}     -  -   "acceleration (only used for coupled points)"
typedef  ^            ^                DbKi               U              {3}     -  -   "water velocity at node"  "[m/s]"
typedef  ^            ^                DbKi               Ud             {3}     -  -   "water acceleration at node"  "[m/s^2]"
typedef  ^            ^                DbKi               zeta           -       -  -   "water surface elevation above node"  "[m]"
typedef  ^            ^                DbKi               PDyn           {:}     -  -   "water dynamic pressure at node"  "[Pa]"
typedef  ^            ^                DbKi               Fnet           {3}     -  -   "total force on node (excluding inertial loads)"
typedef  ^            ^                DbKi               M              {3}{3}  -  -   "node mass matrix, from attached lines"
typedef  ^            ^                DbKi               Fext           {3}     -  -   "vector of user-defined external force on the point always in the global frame" [N]
typedef  ^            ^                DbKi               Blin           {3}     -  -   "user-defined linear translational damping on the point always in the global frame" [N/(m/s)]
typedef  ^            ^                DbKi               Bquad          {3}     -  -   "user-defined quadratic translational damping on the point always in the global frame" [N/(m/s)^2]

# this is the Rod type, which holds data for each Rod object
typedef  ^            MD_Rod           IntKi              IdNum          -       -  -   "integer identifier of this Line"
typedef  ^            ^                CHARACTER(10)      type           -       -  -   "type of Rod.  should match one of RodProp names"
typedef  ^            ^                IntKi              PropsIdNum     -       -  -   "the IdNum of the associated rod properties"     -
typedef  ^            ^                IntKi              typeNum        -       -  -   "integer identifying the type.  0=free, 1=pinned, 2=fixed, -1=coupledpinned, -2=coupled"
typedef  ^            ^                IntKi              AttachedA      {10}    -  -   "list of IdNums of lines attached to end A"
typedef  ^            ^                IntKi              AttachedB      {10}    -  -   "list of IdNums of lines attached to end B"
typedef  ^            ^                IntKi              TopA           {10}    -  -   "list of ints specifying whether each line is attached at 1 = top/fairlead(end B), 0 = bottom/anchor(end A)"
typedef  ^            ^                IntKi              TopB           {10}    -  -   "list of ints specifying whether each line is attached at 1 = top/fairlead(end B), 0 = bottom/anchor(end A)"
typedef  ^            ^                IntKi              nAttachedA     -       -  -   "number of attached lines to Rod end A"
typedef  ^            ^                IntKi              nAttachedB     -       -  -   "number of attached lines to Rod end B"
typedef  ^            ^                IntKi              OutFlagList   {20}     -  -   "array specifying what line quantities should be output (1 vs 0)"   -
typedef  ^            ^                IntKi              N             -        -  -   "The number of elements in the line"              -
typedef  ^            ^                IntKi              endTypeA      -        -  -   "type of point at end A: 0=pinned to Point, 1=cantilevered to Rod."  -
typedef  ^            ^                IntKi              endTypeB      -        -  -   "type of point at end B: 0=pinned to Point, 1=cantilevered to Rod."  -
typedef  ^            ^                DbKi               UnstrLen      -        -  -   "length of the rod"   "[m]"
typedef  ^            ^                DbKi               mass          -        -  -   "mass of the rod"   "[kg]"
typedef  ^            ^                DbKi               rho           -        -  -   "density"   "[kg/m3]"
typedef  ^            ^                DbKi               d             -        -  -   "volume-equivalent diameter"   "[m]"
typedef  ^            ^                DbKi               Can           -        -  -   ""  "[-]"
typedef  ^            ^                DbKi               Cat           -        -  -   ""  "[-]"
typedef  ^            ^                DbKi               Cdn           -        -  -   ""  "[-]"
typedef  ^            ^                DbKi               Cdt           -        -  -   ""  "[-]"
typedef  ^            ^                DbKi               CdEnd         -       -  -   "drag coefficient for rod end"  "[-]"
typedef  ^            ^                DbKi               CaEnd         -       -  -   "added mass coefficient for rod end"  "[-]"
typedef  ^            ^                DbKi               time          -       -  -   "current time"         "[s]"
typedef  ^            ^                DbKi               roll          -       -  -   "roll relative to vertical"         "[rad]"
typedef  ^            ^                DbKi               pitch         -       -  -   "pitch relative to vertical"        "[rad]"
typedef  ^            ^                DbKi               h0            -       -  -   "submerged length of rod axis, distance along rod centerline from end A to the waterplane (0 <= h0 <= L)"        "m"
typedef  ^            ^                DbKi               r            {:}{:}   -  -   "node positions"    -
typedef  ^            ^                DbKi               rd           {:}{:}   -  -   "node velocities"  -
typedef  ^            ^                DbKi               q            {3}      -  -   "tangent vector for rod as a whole"  -
typedef  ^            ^                DbKi               l            {:}      -  -   "segment unstretched length"  "[m]"
typedef  ^            ^                DbKi               V            {:}      -  -   "segment volume"  "[m^3]"
typedef  ^            ^                DbKi               U            {:}{:}   -  -   "water velocity at node"  "[m/s]"
typedef  ^            ^                DbKi               Ud           {:}{:}   -  -   "water acceleration at node"  "[m/s^2]"
typedef  ^            ^                DbKi               zeta         {:}      -  -   "water surface elevation above node"  "[m]"
typedef  ^            ^                DbKi               PDyn         {:}      -  -   "water dynamic pressure at node"  "[Pa]"
typedef  ^            ^                DbKi               W            {:}{:}   -  -   "weight vectors"  "[N]"
typedef  ^            ^                DbKi               Bo           {:}{:}   -  -   "buoyancy force vectors"  "[N]"
typedef  ^            ^                DbKi               Pd           {:}{:}   -  -   "dynamic pressure force vectors"  "[N]"
typedef  ^            ^                DbKi               Dp           {:}{:}   -  -   "node drag (transverse)"  "[N]"
typedef  ^            ^                DbKi               Dq           {:}{:}   -  -   "node drag (axial)"  "[N]"
typedef  ^            ^                DbKi               Ap           {:}{:}   -  -   "node added mass forcing (transverse)"  "[N]"
typedef  ^            ^                DbKi               Aq           {:}{:}   -  -   "node added mass forcing (axial)"  "[N]"
typedef  ^            ^                DbKi               B            {:}{:}   -  -   "node bottom contact force"  "[N]"
typedef  ^            ^                DbKi               Bp           {:}{:}   -  -   "transverse damping force"  "[N]"
typedef  ^            ^                DbKi               Bq           {:}{:}   -  -   "axial damping force"  "[N]"
typedef  ^            ^                DbKi               Fnet         {:}{:}   -  -   "total force on node"  "[N]"
typedef  ^            ^                DbKi               M         {:}{:}{:}   -  -   "node mass matrix"  "[kg]"
typedef  ^            ^                DbKi               FextA        {3}      -  -   "external forces from attached lines on/about end A " -
typedef  ^            ^                DbKi               FextB        {3}      -  -   "external forces from attached lines on/about end A " -
typedef  ^            ^                DbKi               Mext         {3}      -  -   "external moment vector holding sum of any externally applied moments i.e. bending lines" -
typedef  ^            ^                DbKi               r6           {6}      -  -   "6 DOF position vector" -
typedef  ^            ^                DbKi               v6           {6}      -  -   "6 DOF velocity vector" -
typedef  ^            ^                DbKi               a6           {6}      -  -   "6 DOF acceleration vector (only used for coupled Rods)" -
typedef  ^            ^                DbKi               F6net        {6}      -  -   "total force and moment about end A (excluding inertial loads) that Rod may exert on whatever it's attached to"
typedef  ^            ^                DbKi               M6net        {6}{6}   -  -   "total mass matrix about end A of Rod and any attached Points"
typedef  ^            ^                DbKi               Imat         {3}{3}   -  -   "inertia about CG in global frame"     
typedef  ^            ^                DbKi               OrMat        {3}{3}   -  -   "DCM for body orientation"
typedef  ^            ^                IntKi              RodUnOut      -       -  -   "unit number of rod output file"
typedef  ^            ^                DbKi               RodWrOutput  {:}      -  -   "one row of output data for this rod"
typedef  ^            ^                DbKi               FextU        {3}      -  -   "vector of user-defined external force on the rod end A always in the local body-fixed frame" "[N]"
typedef  ^            ^                DbKi               Blin         {2}      -  -   "linear damping, transverse damping for rod element always in the local body-fixed frame" "[N/(m/s)]"
typedef  ^            ^                DbKi               Bquad        {2}      -  -   "quadratic damping, transverse damping for rod element always in the local body-fixed frame" "[N/(m/s)^2]"



# this is the Line type, which holds data for each line object
typedef  ^            MD_Line          IntKi              IdNum         -        -  -   "integer identifier of this Line"
#typedef  ^            ^               CHARACTER(10)      type          -        -  -   "type of line.  should match one of LineProp names"
typedef  ^            ^                IntKi              PropsIdNum    -        -  -   "the IdNum of the associated line properties"     -
typedef  ^            ^                IntKi              ElasticMod    -        -  -   "Which elasticity model to use: {1 basic, 2 viscoelastic, 3 viscoelastic+meanload} "     -
typedef  ^            ^                IntKi              OutFlagList   {20}     -  -   "array specifying what line quantities should be output (1 vs 0)"   -
typedef  ^            ^                IntKi              CtrlChan      -        -  -   "index of control channel that will drive line active tensioning (0 for none)"   -
typedef  ^            ^                IntKi              FairPoint     -        -  -   "IdNum of Point at fairlead"
typedef  ^            ^                IntKi              AnchPoint     -        -  -   "IdNum of Point at anchor"
typedef  ^            ^                IntKi              N             -        -  -   "The number of elements in the line"              -
typedef  ^            ^                IntKi              endTypeA      -        -  -   "type of connection at end A: 0=pinned to Point, 1=cantilevered to Rod."  -
typedef  ^            ^                IntKi              endTypeB      -        -  -   "type of connection at end B: 0=pinned to Point, 1=cantilevered to Rod."  -
typedef  ^            ^                DbKi               UnstrLen      -        -  -   "unstretched length of the line"   -
typedef  ^            ^                DbKi               rho           -        -  -   "density"   "[kg/m3]"
typedef  ^            ^                DbKi               d             -        -  -   "volume-equivalent diameter"   "[m]"
typedef  ^            ^                DbKi               EA            -        -  -   "stiffness"  "[N]"
typedef  ^            ^                DbKi               EA_D          -        -  -   "constant dynamic stiffness when using viscoelastic model"  "[N]"
typedef  ^            ^                DbKi               alphaMBL      -        -  -   "load dependent dynamic stiffness constant: Krd alpha term x MBL"   "[N]"
typedef  ^            ^                DbKi               vbeta         -        -  -   "load dependent dynamic stiffness Lm slope: Krd beta term (to be multiplied by mean load)"   "[N]"
typedef  ^            ^                DbKi               BA            -        -  -   "internal damping coefficient times area for this line only"  "[N-s]"
typedef  ^            ^                DbKi               BA_D          -        -  -   "dynamic internal damping coefficient times area when using viscoelastic model"  "[N-s]"
typedef  ^            ^                DbKi               EI            -        -  -   "bending stiffness"  "[N-m]"
typedef  ^            ^                DbKi               Can           -        -  -   ""  "[-]"
typedef  ^            ^                DbKi               Cat           -        -  -   ""  "[-]"
typedef  ^            ^                DbKi               Cdn           -        -  -   ""  "[-]"
typedef  ^            ^                DbKi               Cdt           -        -  -   ""  "[-]"
typedef  ^            ^                DbKi               Cl             -       -  -   "VIV lift coefficient. If 0, VIV turned off"
typedef  ^            ^                DbKi               dF             -       -  -   "+- range of VIV synchronization in non-dimensional frequency"
typedef  ^            ^                DbKi               cF             -       -  -   "Center VIV synchronization in non-dimensional frequency"
typedef  ^            ^                IntKi              nEApoints     -        -  -   "number of values in stress-strain lookup table (0 means using constant E)"
typedef  ^            ^                DbKi               stiffXs       {30}     -  -   "x array for stress-strain lookup table (up to nCoef)"
typedef  ^            ^                DbKi               stiffYs       {30}     -  -   "y array for stress-strain lookup table"
typedef  ^            ^                IntKi              nBApoints     -        -  -   "number of values in stress-strainrate lookup table (0 means using constant c)"
typedef  ^            ^                DbKi               dampXs        {30}     -  -   "x array for stress-strainrate lookup table (up to nCoef)"
typedef  ^            ^                DbKi               dampYs        {30}     -  -   "y array for stress-strainrate lookup table"
typedef  ^            ^                IntKi              nEIpoints     -        -  -   "number of values in bending stress-strain lookup table (0 means using constant E)"
typedef  ^            ^                DbKi               bstiffXs      {30}     -  -   "x array for stress-strain lookup table (up to nCoef)"
typedef  ^            ^                DbKi               bstiffYs      {30}     -  -   "y array for stress-strain lookup table"
typedef  ^            ^                DbKi               time           -       -  -   "current time"         "[s]"
typedef  ^            ^                DbKi               r            {:}{:}    -  -   "node positions"    -
typedef  ^            ^                DbKi               rd           {:}{:}    -  -   "node velocities"  -
typedef  ^            ^                DbKi               q            {:}{:}    -  -   "node tangent vectors"  -
typedef  ^            ^                DbKi               qs           {:}{:}    -  -   "segment tangent vectors"  -
typedef  ^            ^                DbKi               l            {:}       -  -   "segment unstretched length"  "[m]"
typedef  ^            ^                DbKi               ld           {:}       -  -   "segment unstretched length rate of change (used in active tensioning)"  "[m]"
typedef  ^            ^                DbKi               lstr         {:}       -  -   "segment stretched length"  "[m]"
typedef  ^            ^                DbKi               lstrd        {:}       -  -   "segment change in stretched length"  "[m/s]"
typedef  ^            ^                DbKi               Kurv         {:}       -  -   "curvature at each node point"  "[1/m]"
typedef  ^            ^                DbKi               dl_1         {:}       -  -   "segment stretch attributed to static stiffness portion"  "[m]"
typedef  ^            ^                DbKi               V            {:}       -  -   "segment volume"  "[m^3]"
typedef  ^            ^                DbKi               F            {:}       -  -   "VOF scalar for each segment (1 = fully submerged, 0 = out of water)"
typedef  ^            ^                DbKi               U            {:}{:}    -  -   "water velocity at node"  "[m/s]"
typedef  ^            ^                DbKi               Ud           {:}{:}    -  -   "water acceleration at node"  "[m/s^2]"
typedef  ^            ^                DbKi               zeta         {:}       -  -   "water surface elevation above node"  "[m]"
typedef  ^            ^                DbKi               PDyn         {:}       -  -   "water dynamic pressure at node"  "[Pa]"
typedef  ^            ^                DbKi               T            {:}{:}    -  -   "segment tension vectors"  "[N]"
typedef  ^            ^                DbKi               Td           {:}{:}    -  -   "segment internal damping force vectors"  "[N]"
typedef  ^            ^                DbKi               W            {:}{:}    -  -   "weight/buoyancy vectors"  "[N]"
typedef  ^            ^                DbKi               Dp           {:}{:}    -  -   "node drag (transverse)"  "[N]"
typedef  ^            ^                DbKi               Dq           {:}{:}    -  -   "node drag (axial)"  "[N]"
typedef  ^            ^                DbKi               Ap           {:}{:}    -  -   "node added mass forcing (transverse)"  "[N]"
typedef  ^            ^                DbKi               Aq           {:}{:}    -  -   "node added mass forcing (axial)"  "[N]"
typedef  ^            ^                DbKi               B            {:}{:}    -  -   "node bottom contact force"  "[N]"
typedef  ^            ^                DbKi               Bs           {:}{:}    -  -   "node force due to bending moments"  "[N]"
typedef  ^            ^                DbKi               Lf           {:}{:}    -  -   "node crossflow viv lift force. TODO this will have to be allocated for only internal after fix"  "[N]"
typedef  ^            ^                DbKi               Fnet         {:}{:}    -  -   "total force on node"  "[N]"
typedef  ^            ^                DbKi               S            {:}{:}{:} -  -   "node inverse mass matrix"  "[kg]"
typedef  ^            ^                DbKi               M            {:}{:}{:} -  -   "node mass matrix"  "[kg]"
typedef  ^            ^                DbKi               EndMomentA   {3}       -  -   "vector of end moments due to bending at line end A"  "[N-m]"
typedef  ^            ^                DbKi               EndMomentB   {3}       -  -   "vector of end moments due to bending at line end B"  "[N-m]"
typedef  ^            ^                IntKi              LineUnOut     -        -  -   "unit number of line output file"
typedef  ^            ^                DbKi               LineWrOutput {:}       -  -   "one row of output data for this line"
# NOTE: Below are vars used in the line VIV model
typedef  ^            ^                DbKi               phi          {:}       -  -   "phase of lift force" 
typedef  ^            ^                LOGICAL            IC_gen        -   .FALSE. -   "boolean to indicate dynamic relaxation occuring"  "-"
typedef  ^            ^                DbKi               n_m           -       500 -   "Num timesteps for rolling RMS of crossflow velocity phase"  "-"
typedef  ^            ^                DbKi               phi_yd        -        -  -   "The crossflow motion phase"  "-"
typedef  ^            ^                DbKi               t_old         -        -  -   "old t"  "s"
typedef  ^            ^                DbKi               yd_rms_old   {:}       -  -   "node old cf vel rms"  "m/s"
typedef  ^            ^                DbKi               ydd_rms_old  {:}       -  -   "node old cf accel rms"  "m/s^2"
typedef  ^            ^                DbKi               rdd_old      {:}{:}    -  -   "node accelerations previous iteration"  "m/s^2"


# this is the ExtLd type, which holds data for each external load specification
typedef  ^            MD_ExtLd         IntKi              IdNum          -       -  -   "integer identifier of this external load entry"
typedef  ^            ^                DbKi               Fext           {3}     -  -   "user-defined external force on the object" [N]
typedef  ^            ^                DbKi               Blin           {3}     -  -   "user-defined linear translational damping on the object" [N/(m/s)]
typedef  ^            ^                DbKi               Bquad          {3}     -  -   "user-defined quadratic translational damping on the object" [N/(m/s)^2]
typedef  ^            ^                LOGICAL            isGlobal        -      -  -   "external forces and damping to be applied in the global frame of reference" -

# this is the Fail type, which holds data for possible line failure descriptors 
typedef  ^            MD_Fail          IntKi              IdNum           -        -  -   "integer identifier of this failure" "-"
typedef  ^            ^                IntKi              attachID        -        -  -   "ID of connection or Rod the lines are attached to" "-"
typedef  ^            ^                IntKi              isRod           -        -  -   "1 Rod end A, 2 Rod end B, 0 if point" "-"
typedef  ^            ^                IntKi              lineIDs         {30}     -  -   "array of one or more lines to detach (starting from 1...)" "-"
typedef  ^            ^                IntKi              lineTops        {30}     -  -   "an array that will be FILLED IN to return which end of each line was disconnected ... 1 = top/fairlead(end B), 0 = bottom/anchor(end A)" "-"
typedef  ^            ^                IntKi              nLinesToDetach  -        -  -   "how many lines to dettach" "-"
typedef  ^            ^                DbKi               failTime        -        -  -   "time of failure" "s"
typedef  ^            ^                DbKi               failTen         -        -  -   "tension threshold of failure" "N"
typedef  ^            ^                IntKi              failStatus      -        -  -   "0 not failed yet, 1 failed, 2 invalid" "-"

# this is the MDOutParmType - a less literal alternative of the NWTC OutParmType for MoorDyn (to avoid huge lists of possible output channel permutations)
typedef  ^            MD_OutParmType   CHARACTER(10)      Name          -        -  -   "name of output channel"
typedef  ^            ^                CHARACTER(10)      Units         -        -  -   "units string"
typedef  ^            ^                IntKi              QType         -        -  -   "type of quantity - 0=tension, 1=x, 2=y, 3=z..."
typedef  ^            ^                IntKi              OType         -        -  -   "type of object - 0=line, 1=point"
typedef  ^            ^                IntKi              NodeID        -        -  -   "node number if OType=0.  0=anchor, -1=whole object"
typedef  ^            ^                IntKi              ObjID         -        -  -   "number of Point or Line object"

## ============================== Visualization data storage for diameter ============================================================================================================================
typedef   ^           VisDiam          SiKi               Diam         {:}       -  -   "Diameter for visualization" -

## ============================== Define Initialization outputs here: ================================================================================================================================
typedef   ^            InitOutputType  CHARACTER(ChanLen)  writeOutputHdr  {:} ""  -   "first line output file contents: output variable names"
typedef   ^            ^               CHARACTER(ChanLen)  writeOutputUnt  {:} ""  -   "second line of output file contents: units"
typedef   ^            ^               ProgDesc            Ver              -  ""  -   "this module's name, version, and date"
typedef   ^            ^               LOGICAL             CableCChanRqst  {:}  .FALSE.  -   "flag indicating control channel for drive line active tensioning is requested"   -
# --- InitOutputs for linearization ---
typedef   ^            ^               CHARACTER(LinChanLen)  LinNames_y   {:}  -   -   "Names of the outputs used in linearization" -
typedef   ^            ^               CHARACTER(LinChanLen)  LinNames_x   {:}  -   -   "Names of the continuous states used in linearization" -
typedef   ^            ^               CHARACTER(LinChanLen)  LinNames_u   {:}  -   -   "Names of the inputs used in linearization" -
typedef   ^            ^               LOGICAL                RotFrame_y   {:}  -   -   "Flag that tells FAST/MBC3 if the outputs used in linearization are in the rotating frame" -
typedef   ^            ^               LOGICAL                RotFrame_x   {:}  -   -   "Flag that tells FAST/MBC3 if the continuous states used in linearization are in the rotating frame (not used for glue)" -
typedef   ^            ^               LOGICAL                RotFrame_u   {:}  -   -   "Flag that tells FAST/MBC3 if the inputs used in linearization are in the rotating frame" -
typedef   ^            ^               LOGICAL                IsLoad_u     {:}  -   -   "Flag that tells FAST if the inputs used in linearization are loads (for preconditioning matrix)" -
typedef   ^            ^               IntKi                  DerivOrder_x {:}  -   -   "Integer that tells FAST/MBC3 the maximum derivative order of continuous states used in linearization" -


## ============================== Define Continuous states here: =====================================================================================================================================
typedef   ^       ContinuousStateType  DbKi                states          {:} ""  -   "state vector of mooring system, e.g. node coordinates and velocities"   ""

## ============================== Define Discrete states here: =====================================================================================================================================
typedef   ^       DiscreteStateType    SiKi                dummy             -  -  -   "Remove this variable if you have discrete states" -

## ============================== Define constraint states here: =====================================================================================================================================
typedef   ^       ConstraintStateType  SiKi                dummy            -   -  -   "Remove this variable if you have constraint states"   -

## ============================== Define Other states here: =====================================================================================================================================
typedef   ^       OtherStateType       SiKi                dummy             -  -  -   "Remove this variable if you have other states" -


## ============================== Define Misc variables here: =====================================================================================================================================
typedef   ^       MiscVarType          MD_LineProp         LineTypeList     {:}  -  -   "array of properties for each line type"   -
typedef   ^       ^                    MD_RodProp          RodTypeList      {:}  -  -   "array of properties for each rod type"   -
typedef   ^       ^                    MD_Body             GroundBody        -   -  -   "the single ground body which is the parent of all stationary points"   -
typedef   ^       ^                    MD_Body             BodyList         {:}  -  -   "array of body objects"   -
typedef   ^       ^                    MD_Rod              RodList          {:}  -  -   "array of rod objects"   -
typedef   ^       ^                    MD_Point            PointList        {:}  -  -   "array of point objects"   -
typedef   ^       ^                    MD_Line             LineList         {:}  -  -   "array of line objects"   -
typedef   ^       ^                    MD_ExtLd            ExtLdList        {:}  -  -   "array of external load objects" - 
typedef   ^       ^                    MD_Fail             FailList         {:}  -  -   "array of line objects"   -
typedef   ^       ^                    IntKi               FreePointIs      {:}  -  -   "array of free point indices in PointList vector"         ""
typedef   ^       ^                    IntKi               CpldPointIs   {:}{:}  -  -   "array of coupled/fairlead point indices in PointList vector"         ""
typedef   ^       ^                    IntKi               FreeRodIs        {:}  -  -   "array of free rod indices in RodList vector"         ""
typedef   ^       ^                    IntKi               CpldRodIs     {:}{:}  -  -   "array of coupled/fairlead rod indices in RodList vector"         ""
typedef   ^       ^                    IntKi               FreeBodyIs       {:}  -  -   "array of free body indices in BodyList vector"         ""
typedef   ^       ^                    IntKi               CpldBodyIs    {:}{:}  -  -   "array of coupled body indices in BodyList vector"         ""
typedef   ^       ^                    IntKi               LineStateIs1     {:}  -  -   "starting index of each line's states in state vector"                 ""
typedef   ^       ^                    IntKi               LineStateIsN     {:}  -  -   "ending index of each line's states in state vector"                 ""
typedef   ^       ^                    IntKi               PointStateIs1    {:}  -  -   "starting index of each point's states in state vector"                 ""
typedef   ^       ^                    IntKi               PointStateIsN    {:}  -  -   "ending index of each point's states in state vector"                 ""
typedef   ^       ^                    IntKi               RodStateIs1      {:}  -  -   "starting index of each rod's states in state vector"                 ""
typedef   ^       ^                    IntKi               RodStateIsN      {:}  -  -   "ending index of each rod's states in state vector"                ""
typedef   ^       ^                    IntKi               BodyStateIs1     {:}  -  -   "starting index of each body's states in state vector"                 ""
typedef   ^       ^                    IntKi               BodyStateIsN     {:}  -  -   "ending index of each body's states in state vector"                 ""
typedef   ^       ^                    IntKi               Nx                -   -  -   "number of states and size of state vector"                 ""
typedef   ^       ^                    IntKi               Nxtra             -   -  -   "number of states and size of state vector including points for potential line failures"                 ""
typedef   ^       ^                    IntKi               WaveTi            -   -  -   "current interpolation index for wave time series data"                 ""
typedef   ^       ^           MD_ContinuousStateType       xTemp             -   -  -   "contains temporary state vector used in integration (put here so it's only allocated once)"
typedef   ^       ^           MD_ContinuousStateType       xdTemp            -   -  -   "contains temporary state derivative vector used in integration (put here so it's only allocated once)"
typedef   ^       ^           MD_ContinuousStateType       kSum              -   -  -   "Sum of RK4 slope estimates: k0 + 2*k1 + 2*k2 + k3"
typedef   ^       ^                    DbKi                zeros6           {6}  -  -   "array of zeros for convenience"
typedef   ^       ^                    DbKi                MDWrOutput       {:}  -  -   "Data from time step to be written to a MoorDyn output file"
typedef   ^       ^                    DbKi                LastOutTime       -   -  -   "Time of last writing to MD output files"
typedef   ^           ^                ReKi               PtfmInit          {6}  -  -   "initial position of platform for an individual (non-farm) MD instance"     -
typedef   ^       ^                    DbKi             BathymetryGrid   {:}{:}  -  -   "matrix describing the bathymetry in a grid of x's and y's"
typedef   ^       ^                    DbKi                BathGrid_Xs      {:}  -  -   "array of x-coordinates in the bathymetry grid"
typedef   ^       ^                    DbKi                BathGrid_Ys      {:}  -  -   "array of y-coordinates in the bathymetry grid"
typedef   ^       ^                    IntKi               BathGrid_npoints {:}  -  -   "number of grid points to describe the bathymetry grid"


## ============================== Parameters ============================================================================================================================================
typedef   ^       ParameterType        IntKi               nLineTypes     -     0    -   "number of line types"                       ""
typedef   ^       ^                    IntKi               nRodTypes      -     0    -   "number of rod types"                        ""
typedef   ^       ^                    IntKi               nPoints        -     0    -   "number of Point objects"               ""
typedef   ^       ^                    IntKi               nPointsExtra   -     0    -   "number of Point objects including space for extra ones that could arise from line failures"               ""
typedef   ^       ^                    IntKi               nBodies        -     0    -   "number of Body objects"                     ""
typedef   ^       ^                    IntKi               nRods          -     0    -   "number of Rod objects"                      ""
typedef   ^       ^                    IntKi               nLines         -     0    -   "number of Line objects"                     ""
typedef   ^       ^                    IntKi               nExtLds        -     0    -   "number of external loads or damping"        ""
typedef   ^       ^                    IntKi               nCtrlChans     -     0    -   "number of distinct control channels specified for use as inputs"        ""
typedef   ^       ^                    IntKi               nFails         -     0    -   "number of failure conditions"                     ""
typedef   ^       ^                    IntKi               nFreeBodies    -     0    -   ""             ""
typedef   ^       ^                    IntKi               nFreeRods      -     0    -   ""             ""
typedef   ^       ^                    IntKi               nFreePoints    -     0    -   ""             ""
typedef   ^       ^                    IntKi               nCpldBodies    {:}   -    -   "number of coupled bodies (for FAST.Farm, size>1 with an entry for each turbine)"             ""
typedef   ^       ^                    IntKi               nCpldRods      {:}   -    -   "number of coupled rods (for FAST.Farm, size>1 with an entry for each turbine)"             ""
typedef   ^       ^                    IntKi               nCpldPoints    {:}   -    -   "number of coupled points (for FAST.Farm, size>1 with an entry for each turbine)"             ""
typedef   ^       ^                    IntKi               NConns         -     0    -   "number of Connect type Points - not to be confused with NPoints"             ""
typedef   ^       ^                    IntKi               NAnchs         -     0    -   "number of Anchor type Points"             ""
typedef   ^       ^                    DbKi                Tmax           -     -    -   "simulation duration" "[s]"
typedef   ^       ^                    IntKi               tScheme        -     0    -   "Time integration scheme (0 = RK2, 1 = RK4). Default is RK2"    - 
typedef   ^       ^                    DbKi                g              -  9.81    -   "gravitational constant (positive)"   "[m/s^2]"
typedef   ^       ^                    DbKi                rhoW           -  1025    -   "density of seawater"              "[kg/m^3]"
typedef   ^       ^                    DbKi                WtrDpth        -     -    -   "water depth"                      "[m]"
typedef   ^       ^                    DbKi                kBot           -     -    -   "bottom stiffness"                 "[Pa/m]"
typedef   ^       ^                    DbKi                cBot           -     -    -   "bottom damping"                  "[Pa-s/m]"
typedef   ^       ^                    DbKi                dtM0           -     -    -   "desired mooring model time step"          "[s]"
typedef   ^       ^                    DbKi                dtCoupling     -     -    -   "coupling time step that MoorDyn should expect"              "[s]"
typedef   ^       ^                    IntKi               NumOuts        -     -    -   "Number of parameters in the output list (number of outputs requested)"    -
typedef   ^       ^                    DbKi                dtOut          -     -    -   "interval for writing output file lines"              "[s]"
typedef   ^       ^                    CHARACTER(1024)     RootName       -     -    -   "RootName for writing output files"          -
typedef   ^       ^                    MD_OutParmType      OutParam       {:}   -    -   "Names and units (and other characteristics) of all requested output parameters"          -
typedef   ^       ^                    CHARACTER(1)        Delim          -     -    -   "Column delimiter for output text files"     -
typedef   ^       ^                    IntKi               MDUnOut        -     -    -   "Unit number of main output file"
typedef   ^       ^                    CHARACTER(1024)     PriPath        -     -    -   "The path to the primary MoorDyn input file, used if looking for additional input files"
typedef   ^       ^                    IntKi               writeLog       -     -1   -   "Switch for level of log file output"
#NOTE: there may be an issue with start/restart with the UnLog stored in parameters. We'll ignore this for now -- ADP
typedef   ^       ^                    IntKi               UnLog          -     -1   -   "Unit number of log file"
typedef   ^       ^                    IntKi               WaveKin        -     -    -   "Flag for whether or how to consider water kinematics"
typedef   ^       ^                    IntKi               Current        -     -    -   "Flag for whether or how to consider water kinematics"
typedef   ^       ^                    IntKi               nTurbines      -     -    -   "Number of turbines if MoorDyn is performing an array-level simulation with FAST.Farm, otherwise 0"
typedef   ^       ^                    ReKi                TurbineRefPos {:}{:} -    -   "reference position of turbines in farm, shape: 3, nTurbines"     -
typedef   ^       ^                    DbKi                mu_kT          -     -    -   "transverse kinetic friction coefficient" "(-)"
typedef   ^       ^                    DbKi                mu_kA          -     -    -   "axial kinetic friction coefficient" "(-)"
typedef   ^       ^                    DbKi                mc             -     -    -   "ratio of the static friction coefficient to the kinetic friction coefficient" "(-)"
typedef   ^       ^                    DbKi                cv             -     -    -   "saturated damping coefficient" "(-)"
typedef   ^       ^                    IntKi        inertialF             -     0    -   "Indicates MoorDyn returning inertial moments for coupled 6DOF objects. 0: no, 1: yes, 2: yes with ramp to inertialF_rampT" - 
typedef   ^       ^                    R8Ki         inertialF_rampT       -    30    -   "Ramp time for inertial forces" - 
typedef   ^       ^                    IntKi               OutSwitch      -     1    -   "Switch to disable outputs when running with full OF. 0: no MD main outfile, 1: write MD main outfile" "(-)"
typedef   ^       ^                    IntKi             disableOutTime   -     0    -   "Disables the printing of the fairtens and timestep in init to the console, useful for the MATLAB wrapper" "(-)"
# --- parameters for wave and current ---
typedef   ^       ^                    IntKi        nxWave             -            -  -   "number of x wave grid points"            -
typedef   ^       ^                    IntKi        nyWave             -            -  -   "number of y wave grid points"            -
typedef   ^       ^                    IntKi        nzWave             -            -  -   "number of z wave grid points"            -
typedef   ^       ^                    IntKi        ntWave             -            -  -   "number of wave time steps"            -
typedef   ^       ^                    SiKi         pxWave             {:}          -  -   "x location of wave grid points"            -
typedef   ^       ^                    SiKi         pyWave             {:}          -  -   "y location of wave grid points"            -
typedef   ^       ^                    SiKi         pzWave             {:}          -  -   "z location of wave grid points"            -
typedef   ^       ^                    SiKi         dtWave             -            -  -   "wave data time step"            -
typedef   ^       ^                    SiKi         uxWave             {:}{:}{:}{:} -  -   "wave velocities time series at each grid point"            -
typedef   ^       ^                    SiKi         uyWave             {:}{:}{:}{:} -  -   "wave velocities time series at each grid point"            -
typedef   ^       ^                    SiKi         uzWave             {:}{:}{:}{:} -  -   "wave velocities time series at each grid point"            -
typedef   ^       ^                    SiKi         axWave             {:}{:}{:}{:} -  -   "wave accelerations time series at each grid point"            -
typedef   ^       ^                    SiKi         ayWave             {:}{:}{:}{:} -  -   "wave accelerations time series at each grid point"            -
typedef   ^       ^                    SiKi         azWave             {:}{:}{:}{:} -  -   "wave accelerations time series at each grid point"            -
typedef   ^       ^                    SiKi         PDyn               {:}{:}{:}{:} -  -   "wave dynamic pressure time series at each grid point"            -
typedef   ^       ^                    SiKi         zeta               {:}{:}{:}    -  -   "wave surface elevations time series at each surface grid point"   -
typedef   ^       ^                    IntKi        nzCurrent          -            -  -   "number of z current grid points"            -
typedef   ^       ^                    SiKi         pzCurrent          {:}          -  -   "z location of current grid points"            -
typedef   ^       ^                    SiKi         uxCurrent          {:}          -  -   "current velocities time series at each grid point"            -
typedef   ^       ^                    SiKi         uyCurrent          {:}          -  -   "current velocities time series at each grid point"            -
# --- Parameters for linearization ---
typedef   ^       ^                    Integer      Nx0                -            -  -   "copy of initial size of system state vector, for linearization routines" -
typedef   ^       ^                    Integer      Jac_u_indx         {:}{:}       -  -   "matrix to help fill/pack the u vector in computing the jacobian" -
typedef   ^       ^                    R8Ki         du                 {:}          -  -   "vector that determines size of perturbation for u (inputs)"
typedef   ^       ^                    R8Ki         dx                 {:}          -  -   "vector that determines size of perturbation for x (continuous states)"
typedef   ^       ^                    Integer      Jac_ny              -           -  -   "number of outputs in jacobian matrix" -
typedef   ^       ^                    Integer      Jac_nx              -           -  -   "number of continuous states in jacobian matrix" -
typedef   ^       ^                    Integer      dxIdx_map2_xStateIdx {:}        -  -   "Mapping array from index of dX array to corresponding state index" -
typedef   ^       ^                    Logical      VisMeshes           -           -  -   "Using visualization meshes as requested by glue code" -
typedef   ^       ^                    VisDiam      VisRodsDiam        {:}          -  -   "Diameters for visualization of rods" -


# ============================== Inputs ============================================================================================================================================
typedef   ^       InputType            MeshType     CoupledKinematics      {:}    -  -   "array of meshes for each coupling point (6 DOF info used for rods and bodies)"  "[m, m/s]"  <<<< will use this eventually!
typedef   ^       ^                    ReKi         DeltaL                 {:}    -  -   "change in line length command for each channel"       "[m]"
typedef   ^       ^                    ReKi         DeltaLdot              {:}    -  -   "rate of change of line length command for each channel"       "[m]"
#typedef   ^       ^                    DbKi         U                      {:}{:} -  -   "water velocities at each node"            -
#typedef   ^       ^                    DbKi         Ud                     {:}{:} -  -   "water accelerations at each node"            -
#typedef   ^       ^                    DbKi         zeta                   {:}    -  -   "water surface elevations above each node"            -
#typedef   ^       ^                    DbKi         PDyn                   {:}    -  -   "water dynamic pressure at each node"            -


## ============================== Outputs ============================================================================================================================================
typedef   ^       OutputType           MeshType     CoupledLoads           {:}   -    -   "array of point meshes for mooring reaction forces (and moments) at coupling points"         "[N]"
typedef   ^       ^                    ReKi         WriteOutput            {:}   -    -   "output vector returned to glue code" ""
# should CoupledLoads be an array?
#typedef   ^       ^                    DbKi         rAll                {:}{:} -    -   "Mesh of all point positions: bodies, rods, points, line internal nodes"   -
typedef   ^       ^                    MeshType     VisLinesMesh          {:}   -    -   "Line2 mesh for visualizing mooring lines" -
typedef   ^       ^                    MeshType     VisRodsMesh           {:}   -    -   "Line2 mesh for visualizing mooring rods" -
typedef   ^       ^                    MeshType     VisBodiesMesh         {:}   -    -   "Point mesh for visualizing mooring bodies" -
typedef   ^       ^                    MeshType     VisAnchsMesh          {:}   -    -   "Point mesh for visualizing mooring anchors" -<|MERGE_RESOLUTION|>--- conflicted
+++ resolved
@@ -97,15 +97,9 @@
 typedef  ^            ^                IntKi              AttachedR      {30}    -  -   "list of IdNums of rods attached to this body"
 typedef  ^            ^                IntKi              nAttachedC     -       -  -   "number of attached points"
 typedef  ^            ^                IntKi              nAttachedR     -       -  -   "number of attached rods"
-<<<<<<< HEAD
-typedef  ^            ^                DbKi               rPointRel    {3}{30}     -  -   "relative position of point on body"
-typedef  ^            ^                DbKi               r6RodRel       {6}{30}     -  -   "relative position and orientation of rod on body"
-typedef  ^            ^                DbKi               bodyM          -       -  -   "body mass (separate from attached objects)" "[kg]"
-=======
 typedef  ^            ^                DbKi               rPointRel    {3}{30}   -  -   "relative position of point on body"
 typedef  ^            ^                DbKi               r6RodRel     {6}{30}   -  -   "relative position and orientation of rod on body"
-typedef  ^            ^                DbKi               bodyM          -       -  -   "body mass (seperate from attached objects)" "[kg]"
->>>>>>> be7d67d7
+typedef  ^            ^                DbKi               bodyM          -       -  -   "body mass (separate from attached objects)" "[kg]"
 typedef  ^            ^                DbKi               bodyV          -       -  -   "body volume (for buoyancy calculation)" "[m^3]"
 typedef  ^            ^                DbKi               bodyI          {3}     -  -   "body 3x3 inertia matrix diagonals" "[kg-m^2]"
 typedef  ^            ^                DbKi               bodyCdA        {6}     -  -   "product of drag force and frontal area of body" "[m^2]"

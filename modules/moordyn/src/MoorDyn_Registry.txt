--- conflicted
+++ resolved
@@ -316,48 +316,6 @@
 ## ============================== Define Other states here: =====================================================================================================================================
 typedef   ^       OtherStateType       SiKi                dummy             -  -  -   "Remove this variable if you have other states" -
 
-<<<<<<< HEAD
-=======
-
-## ============================== Define Misc variables here: =====================================================================================================================================
-typedef   ^       MiscVarType          MD_LineProp         LineTypeList     {:}  -  -   "array of properties for each line type"   -
-typedef   ^       ^                    MD_RodProp          RodTypeList      {:}  -  -   "array of properties for each rod type"   -
-typedef   ^       ^                    MD_Body             GroundBody        -   -  -   "the single ground body which is the parent of all stationary points"   -
-typedef   ^       ^                    MD_Body             BodyList         {:}  -  -   "array of body objects"   -
-typedef   ^       ^                    MD_Rod              RodList          {:}  -  -   "array of rod objects"   -
-typedef   ^       ^                    MD_Point            PointList      {:}  -  -   "array of point objects"   -
-typedef   ^       ^                    MD_Line             LineList         {:}  -  -   "array of line objects"   -
-typedef   ^       ^                    MD_Fail             FailList         {:}  -  -   "array of line objects"   -
-typedef   ^       ^                    IntKi               FreePointIs        {:}  -  -   "array of free point indices in PointList vector"         ""
-typedef   ^       ^                    IntKi               CpldPointIs        {:}{:} -  -   "array of coupled/fairlead point indices in PointList vector"         ""
-typedef   ^       ^                    IntKi               FreeRodIs        {:}  -  -   "array of free rod indices in RodList vector"         ""
-typedef   ^       ^                    IntKi               CpldRodIs        {:}{:}  -  -   "array of coupled/fairlead rod indices in RodList vector"         ""
-typedef   ^       ^                    IntKi               FreeBodyIs       {:}  -  -   "array of free body indices in BodyList vector"         ""
-typedef   ^       ^                    IntKi               CpldBodyIs       {:}{:}  -  -   "array of coupled body indices in BodyList vector"         ""
-typedef   ^       ^                    IntKi               LineStateIs1     {:}  -  -   "starting index of each line's states in state vector"                 ""
-typedef   ^       ^                    IntKi               LineStateIsN     {:}  -  -   "ending index of each line's states in state vector"                 ""
-typedef   ^       ^                    IntKi               PointStateIs1      {:}  -  -   "starting index of each point's states in state vector"                 ""
-typedef   ^       ^                    IntKi               PointStateIsN      {:}  -  -   "ending index of each point's states in state vector"                 ""
-typedef   ^       ^                    IntKi               RodStateIs1      {:}  -  -   "starting index of each rod's states in state vector"                 ""
-typedef   ^       ^                    IntKi               RodStateIsN      {:}  -  -   "ending index of each rod's states in state vector"                ""
-typedef   ^       ^                    IntKi               BodyStateIs1     {:}  -  -   "starting index of each body's states in state vector"                 ""
-typedef   ^       ^                    IntKi               BodyStateIsN     {:}  -  -   "ending index of each body's states in state vector"                 ""
-typedef   ^       ^                    IntKi               Nx                -   -  -   "number of states and size of state vector"                 ""
-typedef   ^       ^                    IntKi               Nxtra             -   -  -   "number of states and size of state vector including points for potential line failures"                 ""
-typedef   ^       ^                    IntKi               WaveTi            -   -  -   "current interpolation index for wave time series data"                 ""
-typedef   ^       ^           MD_ContinuousStateType       xTemp             -   -  -   "contains temporary state vector used in integration (put here so it's only allocated once)"
-typedef   ^       ^           MD_ContinuousStateType       xdTemp            -   -  -   "contains temporary state derivative vector used in integration (put here so it's only allocated once)"
-typedef   ^       ^                    DbKi                zeros6           {6}  -  -   "array of zeros for convenience"
-typedef   ^       ^                    DbKi                MDWrOutput       {:}  -  -   "Data from time step to be written to a MoorDyn output file"
-typedef   ^       ^                    DbKi                LastOutTime      -    -  -   "Time of last writing to MD output files"
-typedef   ^           ^                ReKi               PtfmInit      {6} -    -   "initial position of platform for an individual (non-farm) MD instance"     -
-typedef   ^       ^                    DbKi                BathymetryGrid   {:}{:} -  -  "matrix describing the bathymetry in a grid of x's and y's"
-typedef   ^       ^                    DbKi                BathGrid_Xs      {:} -  -  "array of x-coordinates in the bathymetry grid"
-typedef   ^       ^                    DbKi                BathGrid_Ys      {:} -  -  "array of y-coordinates in the bathymetry grid"
-typedef   ^       ^                    IntKi               BathGrid_npoints {:} -  -  "number of grid points to describe the bathymetry grid"
-
-
->>>>>>> d1f17a2a
 ## ============================== Parameters ============================================================================================================================================
 typedef   ^       ParameterType        ModVarsType        &Vars           -     -    -   "Module Variables"                           ""
 typedef   ^       ^                    IntKi               iVarWriteOutput -    0    -   "Variable index of WriteOutput"              ""
@@ -492,6 +450,7 @@
 typedef   ^       ^                    IntKi               BodyStateIs1     {:}  -  -   "starting index of each body's states in state vector"                 ""
 typedef   ^       ^                    IntKi               BodyStateIsN     {:}  -  -   "ending index of each body's states in state vector"                 ""
 typedef   ^       ^                    IntKi               Nx                -   -  -   "number of states and size of state vector"                 ""
+typedef   ^       ^                    IntKi               Nxtra             -   -  -   "number of states and size of state vector including points for potential line failures"                 ""
 typedef   ^       ^                    IntKi               WaveTi            -   -  -   "current interpolation index for wave time series data"                 ""
 typedef   ^       ^           MD_ContinuousStateType       xTemp             -   -  -   "contains temporary state vector used in integration (put here so it's only allocated once)"
 typedef   ^       ^           MD_ContinuousStateType       xdTemp            -   -  -   "contains temporary state derivative vector used in integration (put here so it's only allocated once)"

!..................................................................................................................................
! LICENSING
! Copyright (C) 2013-2016  National Renewable Energy Laboratory
!
!    This file is part of SubDyn.   
!
! Licensed under the Apache License, Version 2.0 (the "License");
! you may not use this file except in compliance with the License.
! You may obtain a copy of the License at
!
!     http://www.apache.org/licenses/LICENSE-2.0
!
! Unless required by applicable law or agreed to in writing, software
! distributed under the License is distributed on an "AS IS" BASIS,
! WITHOUT WARRANTIES OR CONDITIONS OF ANY KIND, either express or implied.
! See the License for the specific language governing permissions and
! limitations under the License.
!
!**********************************************************************************************************************************
!> SubDyn is a time-domain structural-dynamics module for multi-member fixed-bottom substructures.
!! SubDyn relies on two main engineering schematizations: (1) a linear frame finite-element beam model (LFEB), and 
!! (2) a dynamics system reduction via Craig-Bampton's (C-B) method, together with a Static-Improvement method, greatly reducing 
!!  the number of modes needed to obtain an accurate solution.   
Module SubDyn
   
   USE NWTC_Library
   USE SubDyn_Types
   USE SubDyn_Output
   USE SubDyn_Tests
   USE SD_FEM
   
   IMPLICIT NONE

   PRIVATE
   
   !............................
   ! NOTE: for debugging, add preprocessor definition SD_SUMMARY_DEBUG
   !       this will add additional matrices to the SubDyn summary file.
   !............................
   TYPE(ProgDesc), PARAMETER  :: SD_ProgDesc = ProgDesc( 'SubDyn', '', '' )
      
   ! ..... Public Subroutines ...................................................................................................
   PUBLIC :: SD_Init                           ! Initialization routine
   PUBLIC :: SD_End                            ! Ending routine (includes clean up)
   PUBLIC :: SD_UpdateStates                   ! Loose coupling routine for solving for constraint states, integrating
   PUBLIC :: SD_CalcOutput                     ! Routine for computing outputs
   PUBLIC :: SD_CalcContStateDeriv             ! Tight coupling routine for computing derivatives of continuous states
   PUBLIC :: SD_JacobianPContState   ! 
   PUBLIC :: SD_JacobianPInput       ! 
   PUBLIC :: SD_JacobianPDiscState   ! 
   PUBLIC :: SD_JacobianPConstrState ! 
   PUBLIC :: SD_GetOP                ! 
   
CONTAINS

SUBROUTINE CreateTPMeshes( TP_RefPoint, inputMesh, outputMesh, ErrStat, ErrMsg )
   REAL(ReKi),                INTENT( IN    ) :: TP_RefPoint(3)
   TYPE(MeshType),            INTENT( INOUT ) :: inputMesh  ! u%TPMesh
   TYPE(MeshType),            INTENT( INOUT ) :: outputMesh ! y%Y1Mesh
   INTEGER(IntKi),            INTENT(   OUT)  :: ErrStat     ! Error status of the operation
   CHARACTER(*),              INTENT(   OUT)  :: ErrMsg      ! Error message if ErrStat /= ErrID_None
   
   ! NOTE: The initialization of the fields for these meshes is to be handled by FAST/Driver
   CALL MeshCreate( BlankMesh        = inputMesh         &
                  ,IOS               = COMPONENT_INPUT   &
                  ,Nnodes            = 1                 &
                  ,ErrStat           = ErrStat           &
                  ,ErrMess           = ErrMsg            &
                  ,TranslationDisp   = .TRUE.            &
                  ,Orientation       = .TRUE.            &
                  ,TranslationVel    = .TRUE.            &
                  ,RotationVel       = .TRUE.            &
                  ,TranslationAcc    = .TRUE.            &
                  ,RotationAcc       = .TRUE.            )
   ! Create the node and mesh element, note: assumes identiy matrix as reference orientation
   CALL MeshPositionNode (inputMesh, 1, TP_RefPoint, ErrStat, ErrMsg); IF(ErrStat>=AbortErrLev) return
   CALL MeshConstructElement(inputMesh, ELEMENT_POINT, ErrStat, ErrMsg, 1)
   CALL MeshCommit( inputMesh, ErrStat, ErrMsg); if(ErrStat >= AbortErrLev) return
   
   ! Create the Transition Piece reference point output mesh as a sibling copy of the input mesh
   CALL MeshCopy ( SrcMesh      = inputMesh              &
                  ,DestMesh     = outputMesh             &
                  ,CtrlCode     = MESH_SIBLING           &
                  ,IOS          = COMPONENT_OUTPUT       &
                  ,ErrStat      = ErrStat                &
                  ,ErrMess      = ErrMsg                 &
                  ,Force        = .TRUE.                 &
                  ,Moment       = .TRUE.                 ) 
END SUBROUTINE CreateTPMeshes
!---------------------------------------------------------------------------
!> Create output (Y2, for motion) and input (u, for forces)meshes, based on SubDyn nodes
!! Ordering of nodes is the same as SubDyn (used to be : I L C)
SUBROUTINE CreateInputOutputMeshes( NNode, Nodes, inputMesh, outputMesh, ErrStat, ErrMsg )
   INTEGER(IntKi),            INTENT( IN    ) :: NNode                     !total number of nodes in the structure, used to size the array Nodes, i.e. its rows
   REAL(ReKi),                INTENT( IN    ) :: Nodes(NNode, JointsCol)
   TYPE(MeshType),            INTENT( INOUT ) :: inputMesh   ! u%LMesh
   TYPE(MeshType),            INTENT( INOUT ) :: outputMesh  ! y%Y2Mesh
   INTEGER(IntKi),            INTENT(   OUT ) :: ErrStat                   ! Error status of the operation
   CHARACTER(*),              INTENT(   OUT ) :: ErrMsg                    ! Error message if ErrStat /= ErrID_None
   ! Local variables
   REAL(ReKi), dimension(3) :: Point
   INTEGER         :: I  ! generic counter variable
   INTEGER         :: nodeIndx
   
   CALL MeshCreate( BlankMesh        = inputMesh         &
                  ,IOS               = COMPONENT_INPUT   &
                  ,Nnodes            = size(Nodes,1)     &
                  ,ErrStat           = ErrStat           &
                  ,ErrMess           = ErrMsg            &
                  ,Force             = .TRUE.            &
                  ,Moment            = .TRUE.            )

   DO I = 1,size(Nodes,1)
      Point = Nodes(I, 2:4)
      CALL MeshPositionNode(inputMesh, I, Point, ErrStat, ErrMsg); IF(ErrStat/=ErrID_None) RETURN
      CALL MeshConstructElement(inputMesh, ELEMENT_POINT, ErrStat, ErrMsg, I)
   ENDDO 
   CALL MeshCommit ( inputMesh, ErrStat, ErrMsg); IF(ErrStat/=ErrID_None) RETURN
         
   ! Create the Interior Points output mesh as a sibling copy of the input mesh
   CALL MeshCopy (    SrcMesh      = inputMesh              &
                     ,DestMesh     = outputMesh             &
                     ,CtrlCode     = MESH_SIBLING           &
                     ,IOS          = COMPONENT_OUTPUT       &
                     ,ErrStat      = ErrStat                &
                     ,ErrMess      = ErrMsg                 &
                     ,TranslationDisp   = .TRUE.            &
                     ,Orientation       = .TRUE.            &
                     ,TranslationVel    = .TRUE.            &
                     ,RotationVel       = .TRUE.            &
                     ,TranslationAcc    = .TRUE.            &
                     ,RotationAcc       = .TRUE.            ) 
   
    ! Set the Orientation (rotational) field for the nodes based on assumed 0 (rotational) deflections
    !Identity should mean no rotation, which is our first guess at the output -RRD
    CALL Eye( outputMesh%Orientation, ErrStat, ErrMsg )         
        
END SUBROUTINE CreateInputOutputMeshes
!---------------------------------------------------------------------------
!> This routine is called at the start of the simulation to perform initialization steps.
!! The parameters are set here and not changed during the simulation.
!! The initial states and initial guess for the input are defined.
SUBROUTINE SD_Init( InitInput, u, p, x, xd, z, OtherState, y, m, Interval, InitOut, ErrStat, ErrMsg )
   TYPE(SD_InitInputType),       INTENT(IN   )  :: InitInput   !< Input data for initialization routine         
   TYPE(SD_InputType),           INTENT(  OUT)  :: u           !< An initial guess for the input; input mesh must be defined
   TYPE(SD_ParameterType),       INTENT(  OUT)  :: p           !< Parameters
   TYPE(SD_ContinuousStateType), INTENT(  OUT)  :: x           !< Initial continuous states
   TYPE(SD_DiscreteStateType),   INTENT(  OUT)  :: xd          !< Initial discrete states
   TYPE(SD_ConstraintStateType), INTENT(  OUT)  :: z           !< Initial guess of the constraint states
   TYPE(SD_OtherStateType),      INTENT(  OUT)  :: OtherState  !< Initial other states
   TYPE(SD_OutputType),          INTENT(  OUT)  :: y           !< Initial system outputs (outputs are not calculated;
                                                               !!    only the output mesh is initialized)
   REAL(DbKi),                   INTENT(INOUT)  :: Interval    !< Coupling interval in seconds: the rate that
                                                               !!   (1) Mod1_UpdateStates() is called in loose coupling &
                                                               !!   (2) Mod1_UpdateDiscState() is called in tight coupling.
                                                               !!   Input is the suggested time from the glue code;
                                                               !!   Output is the actual coupling interval that will be used
                                                               !!   by the glue code.
   TYPE(SD_MiscVarType),         INTENT(  OUT)  :: m           !< Initial misc/optimization variables
   TYPE(SD_InitOutputType),      INTENT(  OUT)  :: InitOut     !< Output for initialization routine
   INTEGER(IntKi),               INTENT(  OUT)  :: ErrStat     !< Error status of the operation
   CHARACTER(*),                 INTENT(  OUT)  :: ErrMsg      !< Error message if ErrStat /= ErrID_None
   ! local variables
   TYPE(SD_InitType)    :: Init
   TYPE(CB_MatArrays)   :: CBparams      ! CB parameters to be stored and written to summary file
   INTEGER(IntKi)       :: ErrStat2      ! Error status of the operation
   CHARACTER(ErrMsgLen) :: ErrMsg2       ! Error message if ErrStat /= ErrID_None
   
   ! Initialize variables
   ErrStat = ErrID_None
   ErrMsg  = ""
   
   ! Initialize the NWTC Subroutine Library
   CALL NWTC_Init( )

   ! Display the module information
   CALL DispNVD( SD_ProgDesc )   
   InitOut%Ver = SD_ProgDesc

   ! --- Test TODO remove me in the future
   if (DEV_VERSION) then
     CALL SD_Tests(ErrStat2, ErrMsg2); if(Failed()) return
   endif
   
   ! transfer glue-code information to data structure for SubDyn initialization:
   Init%g           = InitInput%g   
   Init%TP_RefPoint = InitInput%TP_RefPoint
   Init%SubRotateZ  = InitInput%SubRotateZ
   if ((allocated(InitInput%SoilStiffness)) .and. (InitInput%SoilMesh%Initialized)) then 
      ! Soil Mesh and Stiffness
      !  SoilMesh has N points.  Correspond in order to the SoilStiffness matrices passed in
      !     %RefOrientation   is the identity matrix (3,3,N)
      !     %Position         is the reference position (3,N)
      ! Maybe some logic to make sure these points correspond roughly to nodes -- though this may not be true for a long pile into the soil with multiple connection points
      ! Note: F = -kx  whre k is the relevant 6x6 matrix from SoilStiffness
      call AllocAry(Init%Soil_K, 6,6, size(InitInput%SoilStiffness,3), 'Soil_K', ErrStat2, ErrMsg2);
      call AllocAry(Init%Soil_Points, 3, InitInput%SoilMesh%NNodes, 'Soil_Points', ErrStat2, ErrMsg2);
      call AllocAry(Init%Soil_Nodes,     InitInput%SoilMesh%NNodes, 'Soil_Nodes' , ErrStat2, ErrMsg2);
      Init%Soil_K = InitInput%SoilStiffness !  SoilStiffness is dimensioned (6,6,N)
      Init%Soil_Points = InitInput%SoilMesh%Position !  SoilStiffness is dimensioned (6,6,N)
      Init%Soil_Nodes  = -1 ! Will be determined in InsertSoilMatrices, Nodes not known yet
      if (size(Init%Soil_K,3) /= size(Init%Soil_Points,2)) then 
         ErrStat2=ErrID_Fatal; ErrMsg2='Number of soil points inconsistent with number of soil stiffness matrix'
      endif
      if (Failed()) return
   endif

   !bjj added this ugly check (mostly for checking SubDyn driver). not sure if anyone would want to play with different values of gravity so I don't return an error.
   IF (Init%g < 0.0_ReKi ) CALL ProgWarn( ' SubDyn calculations use gravity assuming it is input as a positive number; the input value is negative.' ) 
   
   ! Establish the GLUECODE requested/suggested time step.  This may be overridden by SubDyn based on the SDdeltaT parameter of the SubDyn input file.
   Init%DT  = Interval
   IF ( LEN_TRIM(Init%RootName) == 0 ) THEN
      CALL GetRoot( InitInput%SDInputFile, Init%RootName )
   ELSE
      Init%RootName = TRIM(InitInput%RootName)//'.SD'
   END IF
   
   ! Parse the SubDyn inputs 
   CALL SD_Input(InitInput%SDInputFile, Init, p, ErrStat2, ErrMsg2); if(Failed()) return
   if (p%Floating) then
      call WrScr('   Floating case detected, Guyan modes will be rigid body modes')
   else
      call WrScr('   Fixed bottom case detected')
   endif

   ! --------------------------------------------------------------------------------
   ! --- Manipulation of Init and parameters
   ! --------------------------------------------------------------------------------
   ! Discretize the structure according to the division size 
   ! sets p%nNodes, Init%NElm
   CALL SD_Discrt(Init, p, ErrStat2, ErrMsg2); if(Failed()) return

   ! Store relative distance to TP node,  for floating rigid body motion
   CALL StoreNodesRelPos(Init, p, ErrStat2, ErrMsg2); if(Failed()) return
      
   ! Set element properties (p%ElemProps)
   CALL SetElementProperties(Init, p, ErrStat2, ErrMsg2); if(Failed()) return

   !Store mapping between nodes and elements      
   CALL NodeCon(Init, p, ErrStat2, ErrMsg2); if(Failed()) return

   !Store mapping between controllable elements and control channels, and return guess input
   CALL ControlCableMapping(Init, u, p, ErrStat2, ErrMsg2); if(Failed()) return

   ! --- Allocate DOF indices to joints and members 
   call DistributeDOF(Init, p ,ErrStat2, ErrMsg2); if(Failed()) return; 

   ! Assemble Stiffness and mass matrix
   CALL AssembleKM(Init, p, ErrStat2, ErrMsg2); if(Failed()) return

   ! Insert soil stiffness and mass matrix (NOTE: using NodesDOF, unreduced matrix)
   CALL InsertSoilMatrices(Init%M, Init%K, p%NodesDOF, Init, p, ErrStat2, ErrMsg2); if(Failed()) return

   ! --- Elimination of constraints (reset M, K, D, to lower size, and BCs IntFc )
   CALL DirectElimination(Init, p, ErrStat2, ErrMsg2); if(Failed()) return

   ! --- Additional Damping and stiffness at pin/ball/universal joints
   CALL InsertJointStiffDamp(p, Init, ErrStat2, ErrMsg2); if(Failed()) return

   ! --- Prepare for control cable load, RHS
   if (size(p%CtrlElem2Channel,1)>0) then
      CALL ControlCableForceInit(p, m, ErrStat2, ErrMsg2); if(Failed()) return
      print*,'Controlable cables are present, this feature is not ready at the glue code level.'
      STOP
   endif

   ! --------------------------------------------------------------------------------
   ! --- CB, Misc  
   ! --------------------------------------------------------------------------------
   ! --- Partitioning 
   ! Nodes into (I,C,L,R):  I=Interface ,C=Boundary (bottom), R=(I+C), L=Interior
   ! DOFs  into (B,F,L):    B=Leader (i.e. Rbar) ,F=Fixed, L=Interior
   call PartitionDOFNodes(Init, m, p, ErrStat2, ErrMsg2) ; if(Failed()) return
   if (p%ExtraMoment) then 
      if (p%Floating) then
         call WrScr('   Extra moment for Guyan loads and rotated CB-frame will be used (floating case detected)')
      else
         call WrScr('   Extra moment will be included in loads (fixed-bottom case detected)')
      endif
   endif

   ! --- Craig-Bampton reduction (sets many parameters)
   CALL SD_Craig_Bampton(Init, p, CBparams, ErrStat2, ErrMsg2); if(Failed()) return

   ! --- Initial system states 
   IF ( p%nDOFM > 0 ) THEN
      CALL AllocAry(x%qm,       p%nDOFM, 'x%qm',       ErrStat2, ErrMsg2 ); if(Failed()) return
      CALL AllocAry(x%qmdot,    p%nDOFM, 'x%qmdot',    ErrStat2, ErrMsg2 ); if(Failed()) return
      CALL AllocAry(m%qmdotdot, p%nDOFM, 'm%qmdotdot', ErrStat2, ErrMsg2 ); if(Failed()) return
      x%qm      = 0.0_ReKi   
      x%qmdot   = 0.0_ReKi
      m%qmdotdot= 0.0_ReKi
   END IF
   
   xd%DummyDiscState  = 0.0_ReKi
   z%DummyConstrState = 0.0_ReKi

   ! Allocate OtherState%xdot if using multi-step method; initialize n
   IF ( ( p%IntMethod .eq. 2) .OR. ( p%IntMethod .eq. 3)) THEN
      !bjj: note that the way SD_UpdateStates is implemented, "n" doesn't need to be initialized here
      Allocate( OtherState%xdot(4), STAT=ErrStat2 )
      IF (ErrStat2 /= 0) THEN
         CALL SetErrStat ( ErrID_Fatal, 'Error allocating OtherState%xdot', ErrStat, ErrMsg, 'SD_Init' )
         CALL CleanUp()
         RETURN
      END IF
   ENDIF
 
   ! Allocate miscellaneous variables, used only to avoid temporary copies of variables allocated/deallocated and sometimes recomputed each time
   CALL AllocMiscVars(p, m, ErrStat2, ErrMsg2); if(Failed()) return
      
   ! --------------------------------------------------------------------------------
   ! --- Initialize Inputs and Outputs
   ! --------------------------------------------------------------------------------
   ! Create the input and output meshes associated with Transition Piece reference point       
   CALL CreateTPMeshes( InitInput%TP_RefPoint, u%TPMesh, y%Y1Mesh, ErrStat2, ErrMsg2 ); if(Failed()) return
   
   ! Construct the input mesh (u%LMesh, force on nodes) and output mesh (y%Y2Mesh, displacements)
   CALL CreateInputOutputMeshes( p%nNodes, Init%Nodes, u%LMesh, y%Y2Mesh, ErrStat2, ErrMsg2 ); if(Failed()) return

   ! --- Write the summary file
   IF ( Init%SSSum ) THEN 
      ! note p%KBB/MBB are KBBt/MBBt
      ! Write a summary of the SubDyn Initialization                     
      CALL OutSummary(Init, p, m, InitInput, CBparams,  ErrStat2, ErrMsg2); if(Failed()) return
   ENDIF 
   
   ! Initialize the outputs & Store mapping between nodes and elements  
   CALL SDOUT_Init( Init, y, p, m, InitOut, InitInput%WtrDpth, ErrStat2, ErrMsg2 ); if(Failed()) return
   
   ! Determine if we need to perform output file handling
   IF ( p%OutSwtch == 1 .OR. p%OutSwtch == 3 ) THEN  
       CALL SDOUT_OpenOutput( SD_ProgDesc, Init%RootName, p, InitOut, ErrStat2, ErrMsg2 ); if(Failed()) return
   END IF
      
   if (InitInput%Linearize) then
     call SD_Init_Jacobian(Init, p, u, y, InitOut, ErrStat2, ErrMsg2); if(Failed()) return
   endif
   
   ! Tell GLUECODE the SubDyn timestep interval 
   Interval = p%SDdeltaT
   CALL CleanUp()

CONTAINS
   LOGICAL FUNCTION Failed()
        call SetErrStat(ErrStat2, ErrMsg2, ErrStat, ErrMsg, 'SD_Init') 
        Failed =  ErrStat >= AbortErrLev
        if (Failed) call CleanUp()
   END FUNCTION Failed
   
   SUBROUTINE CleanUp()   
      CALL SD_DestroyInitType(Init,   ErrStat2, ErrMsg2)
      CALL SD_DestroyCB_MatArrays(  CBparams,  ErrStat2, ErrMsg2 )  ! local variables
   END SUBROUTINE CleanUp

END SUBROUTINE SD_Init

!----------------------------------------------------------------------------------------------------------------------------------
!> Loose coupling routine for solving for constraint states, integrating continuous states, and updating discrete and other states.
!! Continuous, discrete, constraint, and other states are updated for t + Interval.
SUBROUTINE SD_UpdateStates( t, n, Inputs, InputTimes, p, x, xd, z, OtherState, m, ErrStat, ErrMsg )
      REAL(DbKi),                         INTENT(IN   ) :: t               !< Current simulation time in seconds
      INTEGER(IntKi),                     INTENT(IN   ) :: n               !< Current step of the simulation: t = n*Interval
      TYPE(SD_InputType),                 INTENT(INOUT) :: Inputs(:)       !< Inputs at Times
      REAL(DbKi),                         INTENT(IN   ) :: InputTimes(:)   !< Times in seconds associated with Inputs
      TYPE(SD_ParameterType),             INTENT(IN   ) :: p               !< Parameters
      TYPE(SD_ContinuousStateType),       INTENT(INOUT) :: x               !< Input: Continuous states at t;
                                                                           !!   Output: Continuous states at t + Interval
      TYPE(SD_DiscreteStateType),         INTENT(INOUT) :: xd              !< Input: Discrete states at t;
                                                                           !!   Output: Discrete states at t + Interval
      TYPE(SD_ConstraintStateType),       INTENT(INOUT) :: z               !< Input: Constraint states at t;
                                                                           !!   Output: Constraint states at t + Interval
      TYPE(SD_OtherStateType),            INTENT(INOUT) :: OtherState      !< Input: Other states at t;
                                                                           !!   Output: Other states at t + Interval
      TYPE(SD_MiscVarType),               INTENT(INOUT) :: m               !< Misc/optimization variables
      INTEGER(IntKi),                     INTENT(  OUT) :: ErrStat         !< Error status of the operation
      CHARACTER(*),                       INTENT(  OUT) :: ErrMsg          !< Error message if ErrStat /= ErrID_None
      ! Initialize variables
      ErrStat   = ErrID_None           ! no error has occurred
      ErrMsg    = ""
            
      IF ( p%nDOFM == 0) RETURN ! no retained modes = no states
        
      IF (p%IntMethod .eq. 1) THEN
         CALL SD_RK4( t, n, Inputs, InputTimes, p, x, xd, z, OtherState, m, ErrStat, ErrMsg )
      ELSEIF (p%IntMethod .eq. 2) THEN
         CALL SD_AB4( t, n, Inputs, InputTimes, p, x, xd, z, OtherState, m, ErrStat, ErrMsg )
      ELSEIF (p%IntMethod .eq. 3) THEN
         CALL SD_ABM4( t, n, Inputs, InputTimes, p, x, xd, z, OtherState, m, ErrStat, ErrMsg )
      ELSE  
         CALL SD_AM2( t, n, Inputs, InputTimes, p, x, xd, z, OtherState, m, ErrStat, ErrMsg )
      END IF
      
END SUBROUTINE SD_UpdateStates


!----------------------------------------------------------------------------------------------------------------------------------
!> Routine for computing outputs, used in both loose and tight coupling.
SUBROUTINE SD_CalcOutput( t, u, p, x, xd, z, OtherState, y, m, ErrStat, ErrMsg )
      REAL(DbKi),                   INTENT(IN   )  :: t           !< Current simulation time in seconds
      TYPE(SD_InputType),           INTENT(IN   )  :: u           !< Inputs at t
      TYPE(SD_ParameterType),target,INTENT(IN   )  :: p           !< Parameters
      TYPE(SD_ContinuousStateType), INTENT(IN   )  :: x           !< Continuous states at t
      TYPE(SD_DiscreteStateType),   INTENT(IN   )  :: xd          !< Discrete states at t
      TYPE(SD_ConstraintStateType), INTENT(IN   )  :: z           !< Constraint states at t
      TYPE(SD_OtherStateType),      INTENT(IN   )  :: OtherState  !< Other states at t
      TYPE(SD_OutputType),          INTENT(INOUT)  :: y           !< Outputs computed at t (Input only so that mesh con-
                                                                  !!   nectivity information does not have to be recalculated)
      TYPE(SD_MiscVarType),         INTENT(INOUT)  :: m           !< Misc/optimization variables
      INTEGER(IntKi),               INTENT(  OUT)  :: ErrStat     !< Error status of the operation
      CHARACTER(*),                 INTENT(  OUT)  :: ErrMsg      !< Error message if ErrStat /= ErrID_None
      !locals
      INTEGER(IntKi)               :: I          ! Counters
      INTEGER(IntKi)               :: iSDNode, iY2Node
      REAL(ReKi)                   :: AllOuts(0:MaxOutPts+p%OutAllInt*p%OutAllDims)
      REAL(ReKi)                   :: rotations(3)
      REAL(ReKi)                   :: ULS(p%nDOF__L),  UL0m(p%nDOF__L),  FLt(p%nDOF__L)  ! Temporary values in static improvement method
      REAL(ReKi)                   :: Y1(6)
      REAL(ReKi)                   :: Y1_CB(6)
      REAL(ReKi)                   :: Y1_CB_L(6)
      REAL(ReKi)                   :: Y1_Guy_R(6)
      REAL(ReKi)                   :: Y1_Guy_L(6)
      REAL(ReKi)                   :: Y1_Utp(6)
      REAL(ReKi)                   :: Y1_ExtraMoment(3) ! Lever arm moment contributions due to interface displacement
      INTEGER(IntKi), pointer      :: DOFList(:)
      INTEGER(IntKi)               :: startDOF
      REAL(ReKi)                   :: DCM(3,3)
      REAL(ReKi)                   :: F_I(6*p%nNodes_I) !  !Forces from all interface nodes listed in one big array  ( those translated to TP ref point HydroTP(6) are implicitly calculated in the equations)
      TYPE(SD_ContinuousStateType) :: dxdt        ! Continuous state derivatives at t- for output file qmdotdot purposes only
      ! Variables for Guayn rigid body motion
      real(ReKi), dimension(3) :: Om, OmD ! Omega, OmegaDot (body rotational speed and acceleration)
      real(ReKi), dimension(3) ::  rIP  ! Vector from TP to rotated Node
      real(ReKi), dimension(3) ::  rIP0 ! Vector from TP to Node (undeflected)
      real(ReKi), dimension(3) ::  Om_X_r ! Crossproduct of Omega and r
      real(ReKi), dimension(3) ::  duP  ! Displacement of node due to rigid rotation
      real(ReKi), dimension(3) ::  vP   ! Rigid-body velocity of node
      real(ReKi), dimension(3) ::  aP   ! Rigid-body acceleration of node
      real(R8Ki), dimension(3,3) :: Rot ! Rotation matrix (DCM^t) and delta Rot (DCM^t-I)
      real(R8Ki), dimension(3,3) :: Rg2b ! Rotation matrix global 2 body coordinates
<<<<<<< HEAD
      real(R8Ki), dimension(3,3) :: Rb2g !
=======
      real(R8Ki), dimension(3,3) :: Rb2g ! Rotation matrix body 2 global coordinates
      real(R8Ki), dimension(6,6) :: RRb2g ! Rotation matrix global 2 body coordinates, acts on a 6-vector
>>>>>>> 6699b6b9
      INTEGER(IntKi)               :: ErrStat2    ! Error status of the operation (occurs after initial error)
      CHARACTER(ErrMsgLen)         :: ErrMsg2     ! Error message if ErrStat2 /= ErrID_None
      ! Initialize ErrStat
      ErrStat = ErrID_None
      ErrMsg  = ""

      ! --- Convert inputs to FEM DOFs and convenient 6-vector storage
      ! Compute the small rotation angles given the input direction cosine matrix
      rotations  = GetSmllRotAngs(u%TPMesh%Orientation(:,:,1), ErrStat2, Errmsg2); if(Failed()) return
      m%u_TP       = (/REAL(u%TPMesh%TranslationDisp(:,1),ReKi), rotations/)
      m%udot_TP    = (/u%TPMesh%TranslationVel( :,1), u%TPMesh%RotationVel(:,1)/)
      m%udotdot_TP = (/u%TPMesh%TranslationAcc( :,1), u%TPMesh%RotationAcc(:,1)/)
      Rg2b(1:3,1:3) = u%TPMesh%Orientation(:,:,1)  ! global 2 body coordinates
      Rb2g(1:3,1:3) = transpose(u%TPMesh%Orientation(:,:,1))
<<<<<<< HEAD

=======
      RRb2g(:,:) = 0.0_ReKi
      RRb2g(1:3,1:3) = Rb2g
      RRb2g(4:6,4:6) = Rb2g
     
>>>>>>> 6699b6b9
      ! --------------------------------------------------------------------------------
      ! --- Output 2, Y2Mesh: motions on all FEM nodes (R, and L DOFs, then full DOF vector)
      ! --------------------------------------------------------------------------------
      ! External force on internal nodes (F_L)
      call GetExtForceOnInternalDOF(u, p, m, m%F_L, ErrStat2, ErrMsg2, ExtraMoment=(p%ExtraMoment.and..not.p%Floating), RotateLoads=(p%ExtraMoment.and.p%Floating)); if(Failed()) return
      m%UR_bar        = 0.0_ReKi
      m%UR_bar_dot    = 0.0_ReKi
      m%UR_bar_dotdot = 0.0_ReKi
      m%UL            = 0.0_ReKi
      m%UL_dot        = 0.0_ReKi
      m%UL_dotdot     = 0.0_ReKi
      ! --- CB modes contribution to motion (L-DOF only)
      if ( p%nDOFM > 0) then
         m%UL            = matmul( p%PhiM,  x%qm    )
         m%UL_dot        = matmul( p%PhiM,  x%qmdot )
         m%UL_dotdot     = matmul( p%C2_61, x%qm    )      + matmul( p%C2_62   , x%qmdot )    & 
                         + matmul( p%D2_63, m%udotdot_TP ) + matmul( p%D2_64,    m%F_L   )
      end if
      ! Static improvement (modify UL)
      if (p%SttcSolve/=idSIM_None) then
         FLt  = MATMUL(p%PhiL_T      , m%F_L) ! NOTE: Gravity in F_L
         ULS  = MATMUL(p%PhiLInvOmgL2, FLt ) 
         if ( p%nDOFM > 0) then
            UL0M = MATMUL(p%PhiLInvOmgL2(:,1:p%nDOFM), FLt(1:p%nDOFM)       )
            ULS = ULS-UL0M
         end if          
         m%UL = m%UL + ULS 
      endif    
      ! --- Adding Guyan contribution to R and L DOFs
      if (.not.p%Floating) then
         ! Then we add the Guyan motion here
         m%UR_bar        =                       matmul( p%TI      , m%u_TP       )
         m%UR_bar_dot    =                       matmul( p%TI      , m%udot_TP    ) 
         m%UR_bar_dotdot =                       matmul( p%TI      , m%udotdot_TP ) 
         m%UL            =   m%UL            +   matmul( p%PhiRb_TI, m%u_TP       ) 
         m%UL_dot        =   m%UL_dot        +   matmul( p%PhiRb_TI, m%udot_TP    )
         m%UL_dotdot     =   m%UL_dotdot     +   matmul( p%PhiRb_TI, m%udotdot_TP )
      else
         ! We know that the Guyan modes are rigid body modes.
         ! We will add them in the "Full system" later
      endif
      ! --- Build original DOF vectors (DOF before the CB reduction)
      m%U_red       (p%IDI__) = m%UR_bar
      m%U_red       (p%ID__L) = m%UL     
      m%U_red       (p%IDC_Rb)= 0    ! NOTE: for now we don't have leader DOF at "C" (bottom)
      m%U_red       (p%ID__F) = 0
      m%U_red_dot   (p%IDI__) = m%UR_bar_dot
      m%U_red_dot   (p%ID__L) = m%UL_dot     
      m%U_red_dot   (p%IDC_Rb)= 0    ! NOTE: for now we don't have leader DOF at "C" (bottom)
      m%U_red_dot   (p%ID__F) = 0
      m%U_red_dotdot(p%IDI__) = m%UR_bar_dotdot
      m%U_red_dotdot(p%ID__L) = m%UL_dotdot    
      m%U_red_dotdot(p%IDC_Rb)= 0    ! NOTE: for now we don't have leader DOF at "C" (bottom)
      m%U_red_dotdot(p%ID__F) = 0

      if (p%reduced) then
         m%U_full        = matmul(p%T_red, m%U_red)
         m%U_full_dot    = matmul(p%T_red, m%U_red_dot)
         m%U_full_dotdot = matmul(p%T_red, m%U_red_dotdot)
      else
         m%U_full        = m%U_red
         m%U_full_dot    = m%U_red_dot
         m%U_full_dotdot = m%U_red_dotdot
      endif

      ! Storing elastic motion (full motion for fixed bottom, CB motion only for floating)
      m%U_full_elast  = m%U_full
                                                            
      ! --- Place displacement/velocity/acceleration into Y2 output mesh        
      if (p%Floating) then
         ! For floating, we compute the Guyan motion directly (rigid body motion with TP as origin)
         ! This introduce non-linear "rotations" effects, where the bottom node should "go up", and not just translate horizontally
         Rot(1:3,1:3) = transpose(u%TPMesh%Orientation(:,:,1)) ! body 2 global
         Om(1:3)      = u%TPMesh%RotationVel(1:3,1)
         OmD(1:3)     = u%TPMesh%RotationAcc(1:3,1)
         do iSDNode = 1,p%nNodes
            iY2Node = iSDNode
            DOFList => p%NodesDOF(iSDNode)%List  ! Alias to shorten notations
            ! --- Guyan (rigid body) motion in global coordinates
            rIP0(1:3)   = p%DP0(1:3, iSDNode)
            rIP(1:3)    = matmul(Rot, rIP0)
            duP(1:3)    = rIP - rIP0 + m%u_TP(1:3)
            Om_X_r(1:3) = cross_product(Om, rIP)
            vP(1:3)     = u%TPMesh%TranslationVel(1:3,1) + Om_X_r
            aP(1:3)     = u%TPMesh%TranslationAcc(1:3,1) + cross_product(OmD, rIP)  + cross_product(Om, Om_X_r)
            m%U_full       (DOFList(1:3)) = m%U_full       (DOFList(1:3)) + duP(1:3)       
            m%U_full       (DOFList(4:6)) = m%U_full       (DOFList(4:6)) + rotations(1:3)
            m%U_full_dot   (DOFList(1:3)) = m%U_full_dot   (DOFList(1:3)) + vP(1:3)
            m%U_full_dot   (DOFList(4:6)) = m%U_full_dot   (DOFList(4:6)) + Om(1:3)
            m%U_full_dotdot(DOFList(1:3)) = m%U_full_dotdot(DOFList(1:3)) + aP(1:3)
            m%U_full_dotdot(DOFList(4:6)) = m%U_full_dotdot(DOFList(4:6)) + OmD(1:3)
            ! TODO TODO which orientation to give for joints with more than 6 dofs?
            ! Construct the direction cosine matrix given the output angles
            call SmllRotTrans( 'UR_bar input angles', m%U_full(DOFList(4)), m%U_full(DOFList(5)), m%U_full(DOFList(6)), DCM, '', ErrStat2, ErrMsg2)
            call SetErrStat(ErrStat2, ErrMsg2, ErrStat, ErrMsg, 'SD_CalcOutput')
            y%Y2mesh%Orientation     (:,:,iY2Node)   = DCM
            y%Y2mesh%TranslationDisp (:,iY2Node)     = m%U_full        (DOFList(1:3))
            y%Y2mesh%TranslationVel  (:,iY2Node)     = m%U_full_dot    (DOFList(1:3))
            y%Y2mesh%TranslationAcc  (:,iY2Node)     = m%U_full_dotdot (DOFList(1:3))
            y%Y2mesh%RotationVel     (:,iY2Node)     = m%U_full_dot    (DOFList(4:6))
            y%Y2mesh%RotationAcc     (:,iY2Node)     = m%U_full_dotdot (DOFList(4:6))
         enddo
      else
         ! --- Fixed bottom
         do iSDNode = 1,p%nNodes
            iY2Node = iSDNode
            DOFList => p%NodesDOF(iSDNode)%List  ! Alias to shorten notations
            ! TODO TODO which orientation to give for joints with more than 6 dofs?
            ! Construct the direction cosine matrix given the output angles
            CALL SmllRotTrans( 'UR_bar input angles', m%U_full(DOFList(4)), m%U_full(DOFList(5)), m%U_full(DOFList(6)), DCM, '', ErrStat2, ErrMsg2)
            CALL SetErrStat(ErrStat2, ErrMsg2, ErrStat, ErrMsg, 'SD_CalcOutput')
            y%Y2mesh%Orientation     (:,:,iY2Node)   = DCM
            y%Y2mesh%TranslationDisp (:,iY2Node)     = m%U_full        (DOFList(1:3))
            y%Y2mesh%TranslationVel  (:,iY2Node)     = m%U_full_dot    (DOFList(1:3))
            y%Y2mesh%TranslationAcc  (:,iY2Node)     = m%U_full_dotdot (DOFList(1:3))
            y%Y2mesh%RotationVel     (:,iY2Node)     = m%U_full_dot    (DOFList(4:6))
            y%Y2mesh%RotationAcc     (:,iY2Node)     = m%U_full_dotdot (DOFList(4:6))
         enddo
      endif
                                    
      ! --------------------------------------------------------------------------------
      ! --- Outputs 1, Y1=-F_TP, reaction force from SubDyn to ElastoDyn (stored in y%Y1Mesh)
      ! --------------------------------------------------------------------------------
      ! --- Special case for floating with extramoment
      if (p%ExtraMoment.and.p%Floating) then
         Y1_CB_L = - (matmul(p%D1_141, m%F_L)) ! Uses rotated loads
<<<<<<< HEAD
=======
         !
         !Y1_CB_L = matmul(RRb2g, Y1_CB_L) !>>> New
>>>>>>> 6699b6b9
      endif

      ! Compute external force on internal (F_L) and interface nodes (F_I)
      call GetExtForceOnInternalDOF(u, p, m, m%F_L, ErrStat2, ErrMsg2, ExtraMoment=(p%ExtraMoment), RotateLoads=.False.); if(Failed()) return
      call GetExtForceOnInterfaceDOF(p, m%Fext, F_I)

      ! Compute reaction/coupling force at TP
<<<<<<< HEAD
      Y1_Utp  = - (matmul(p%KBB,   m%u_TP) + matmul(p%D1_12, m%udot_TP) + matmul(p%D1_13, m%udotdot_TP) )
      if ( p%nDOFM > 0) then
         Y1_CB = -( matmul(p%C1_11, x%qm)   + matmul(p%C1_12,x%qmdot))
=======
      !Y1_Utp  = - (matmul(p%KBB,   m%u_TP) + matmul(p%CBB, m%udot_TP) + matmul(p%MBB, m%udotdot_TP) )
      Y1_Utp  = - (matmul(p%KBB,   m%u_TP) + matmul(p%CBB, m%udot_TP) + matmul(p%MBB, m%udotdot_TP) )
      if (p%nDOFM>0) then
         Y1_Utp  = Y1_Utp + matmul(p%MBmmB, m%udotdot_TP)  
      endif
      !if (p%Floating) then
         !Y1_Utp  = Y1_Utp + matmul(RRb2g, matmul(p%MBmmB, matmul(transpose(RRb2g), m%udotdot_TP)))  !>>> New
      !else
      !   !
      !endif
      if ( p%nDOFM > 0) then
         Y1_CB = -( matmul(p%C1_11, x%qm)   + matmul(p%C1_12,x%qmdot))
         if (p%Floating) then
            !Y1_CB = matmul(RRb2g, Y1_CB) !>>> New 
         endif
>>>>>>> 6699b6b9
      else
         Y1_CB = 0.0_ReKi
      endif
      Y1_Guy_R =   matmul( F_I, p%TI )
      Y1_Guy_L = - matmul(p%D1_142, m%F_L) 
      if (.not.(p%ExtraMoment.and.p%Floating)) then
         Y1_CB_L = - (matmul(p%D1_141, m%F_L)) ! Uses non rotated loads
      endif
      Y1 = Y1_CB + Y1_Utp + Y1_CB_L+ Y1_Guy_L + Y1_Guy_R 
      ! KEEP ME
      !if ( p%nDOFM > 0) then
      !   Y1 = -(   matmul(p%C1_11, x%qm)   + matmul(p%C1_12,x%qmdot)                                    &
<<<<<<< HEAD
      !           + matmul(p%KBB,   m%u_TP) + matmul(p%D1_12, m%udot_TP) + matmul(p%D1_13, m%udotdot_TP) &
      !           + matmul(p%D1_141, m%F_L) + matmul(p%D1_142, m%F_L)  - matmul( F_I, p%TI ) )                                                                          
      !else ! No retained modes, so there are no states
      !   Y1 = -(   matmul(p%KBB,   m%u_TP) + matmul(p%D1_12, m%udot_TP) + matmul(p%D1_13, m%udotdot_TP) &
=======
      !           + matmul(p%KBB,   m%u_TP) + matmul(p%CBB, m%udot_TP) + matmul(p%MBB - p%MBmmB, m%udotdot_TP) &
      !           + matmul(p%D1_141, m%F_L) + matmul(p%D1_142, m%F_L)  - matmul( F_I, p%TI ) )                                                                          
      !else ! No retained modes, so there are no states
      !   Y1 = -(   matmul(p%KBB,   m%u_TP) + matmul(p%CBB, m%udot_TP) + matmul(p%MBB - p%MBmmB, m%udotdot_TP) &
>>>>>>> 6699b6b9
      !           + matmul(p%D1_141, m%F_L) + matmul(p%D1_142, m%F_L)  - matmul( F_I, p%TI ) ) 
      !end if

      ! Computing extra moments due to lever arm introduced by interface displacement
      ! Y1_MExtra = - MExtra = -u_TP x Y1(1:3) ! NOTE: double cancellation of signs 
      if (p%ExtraMoment) then
         if (.not.p%floating) then ! if Fixed, transfer from non deflected TP to u_TP 
            Y1_ExtraMoment(1) = - m%u_TP(2) * Y1(3) + m%u_TP(3) * Y1(2)
            Y1_ExtraMoment(2) = - m%u_TP(3) * Y1(1) + m%u_TP(1) * Y1(3)
            Y1_ExtraMoment(3) = - m%u_TP(1) * Y1(2) + m%u_TP(2) * Y1(1)
            Y1(4:6) = Y1(4:6) + Y1_ExtraMoment 
         endif
      endif
      ! values on the interface mesh are Y1 (SubDyn forces) + Hydrodynamic forces
      y%Y1Mesh%Force (:,1) = Y1(1:3) 
      y%Y1Mesh%Moment(:,1) = Y1(4:6)
<<<<<<< HEAD
            
=======
       
>>>>>>> 6699b6b9
     !________________________________________
     ! CALCULATE OUTPUT TO BE WRITTEN TO FILE 
     !________________________________________
     ! OutSwtch determines whether or not to actually output results via the WriteOutput array
     !    0 = No one needs the SubDyn outputs provided via the WriteOutput array.
     !    1 = SubDyn will generate an output file of its own.  
     !    2 = the caller will handle the outputs, but SubDyn needs to provide them.
     !    3 = Both 1 and 2
      IF ( p%OutSwtch > 0 ) THEN
         ! call CalcContStateDeriv one more time to store these qmdotdot for debugging purposes in the output file
         !find xdot at t
         IF ( p%nDOFM > 0 ) THEN
            ! note that this re-sets m%udotdot_TP and m%F_L, but they are the same values as earlier in this routine so it doesn't change results in SDOut_MapOutputs()
            CALL SD_CalcContStateDeriv( t, u, p, x, xd, z, OtherState, m, dxdt, ErrStat2, ErrMsg2 ); if(Failed()) return
            !Assign the acceleration to the x variable since it will be used for output file purposes for SSqmdd01-99, and dxdt will disappear
            m%qmdotdot=dxdt%qmdot
            ! Destroy dxdt because it is not necessary for the rest of the subroutine
            CALL SD_DestroyContState( dxdt, ErrStat2, ErrMsg2); if(Failed()) return
         END IF
         ! 6-vectors (making sure they are up to date for outputs
         m%udot_TP    = (/u%TPMesh%TranslationVel( :,1),u%TPMesh%RotationVel(:,1)/) 
         m%udotdot_TP = (/u%TPMesh%TranslationAcc(:,1), u%TPMesh%RotationAcc(:,1)/)
          
         ! Write the previous output data into the output file           
         IF ( ( p%OutSwtch == 1 .OR. p%OutSwtch == 3 ) .AND. ( t > m%LastOutTime ) ) THEN
            IF ((m%Decimat .EQ. p%OutDec) .OR. (m%Decimat .EQ. 0))  THEN
               m%Decimat=1  !reset counter
               CALL SDOut_WriteOutputs( p%UnJckF, m%LastOutTime, m%SDWrOutput, p, ErrStat2, ErrMsg2 ); if(Failed()) return
            ELSE      
               m%Decimat=m%Decimat+1
            ENDIF
         END IF        
         
         ! Map calculated results into the AllOuts Array + perform averaging and all necessary extra calculations
         CALL SDOut_MapOutputs(u, p, x, y, m, AllOuts, ErrStat2, ErrMsg2); if(Failed()) return
            
         ! Put the output data in the WriteOutput array
         DO I = 1,p%NumOuts+p%OutAllInt*p%OutAllDims
            y%WriteOutput(I) = p%OutParam(I)%SignM * AllOuts( p%OutParam(I)%Indx )
            IF ( p%OutSwtch == 1 .OR. p%OutSwtch == 3 ) THEN
               m%SDWrOutput(I) = y%WriteOutput(I)            
            END IF                        
         END DO
         m%LastOutTime   = t
      ENDIF           
  
CONTAINS
   LOGICAL FUNCTION Failed()
        call SetErrStat(ErrStat2, ErrMsg2, ErrStat, ErrMsg, 'SD_CalcOutput') 
        Failed =  ErrStat >= AbortErrLev
        if (Failed) call CleanUp()
   END FUNCTION Failed
   
   SUBROUTINE CleanUp
       CALL SD_DestroyContState( dxdt, ErrStat2, ErrMsg2)
   END SUBROUTINE CleanUp

END SUBROUTINE SD_CalcOutput

!----------------------------------------------------------------------------------------------------------------------------------
!> Tight coupling routine for computing derivatives of continuous states
!! note that this also sets m%F_L and m%udotdot_TP
SUBROUTINE SD_CalcContStateDeriv( t, u, p, x, xd, z, OtherState, m, dxdt, ErrStat, ErrMsg )
      REAL(DbKi),                   INTENT(IN   )  :: t           !< Current simulation time in seconds
      TYPE(SD_InputType),           INTENT(IN   )  :: u           !< Inputs at t
      TYPE(SD_ParameterType),       INTENT(IN   )  :: p           !< Parameters
      TYPE(SD_ContinuousStateType), INTENT(IN)     :: x           !< Continuous states at t -WHY IS THIS INOUT and not JUST IN? RRD, changed to IN on2/19/14 check with Greg
      TYPE(SD_DiscreteStateType),   INTENT(IN   )  :: xd          !< Discrete states at t
      TYPE(SD_ConstraintStateType), INTENT(IN   )  :: z           !< Constraint states at t
      TYPE(SD_OtherStateType),      INTENT(IN   )  :: OtherState  !< Other states at t
      TYPE(SD_MiscVarType),         INTENT(INOUT)  :: m           !< Misc/optimization variables
      TYPE(SD_ContinuousStateType), INTENT(  OUT)  :: dxdt        !< Continuous state derivatives at t
      INTEGER(IntKi),               INTENT(  OUT)  :: ErrStat     !< Error status of the operation
      CHARACTER(*),                 INTENT(  OUT)  :: ErrMsg      !< Error message if ErrStat /= ErrID_None
      REAL(ReKi) :: udotdot_TP(6)
      INTEGER(IntKi)       :: ErrStat2
      CHARACTER(ErrMsgLen) :: ErrMsg2
      ! Initialize ErrStat
      ErrStat = ErrID_None
      ErrMsg  = ""
          
      ! INTENT(OUT) automatically deallocates the arrays on entry, we have to allocate them here
      CALL AllocAry(dxdt%qm,    p%nDOFM, 'dxdt%qm',    ErrStat2, ErrMsg2 ); CALL SetErrStat ( ErrStat2, ErrMsg2, ErrStat, ErrMsg, 'SD_CalcContStateDeriv' )
      CALL AllocAry(dxdt%qmdot, p%nDOFM, 'dxdt%qmdot', ErrStat2, ErrMsg2 ); CALL SetErrStat ( ErrStat2, ErrMsg2, ErrStat, ErrMsg, 'SD_CalcContStateDeriv' )
      IF ( ErrStat >= AbortErrLev ) RETURN
      IF ( p%nDOFM == 0 ) RETURN

      ! Compute F_L, force on internal DOF
      CALL GetExtForceOnInternalDOF( u, p, m, m%F_L, ErrStat2, ErrMsg2, ExtraMoment=(p%ExtraMoment.and..not.p%Floating), RotateLoads=(p%ExtraMoment.and.p%Floating))
<<<<<<< HEAD
=======

      udotdot_TP = (/u%TPMesh%TranslationAcc(:,1), u%TPMesh%RotationAcc(:,1)/)
      if (p%Floating) then
         ! >>> New udotdot_TP to body coordinates
         !udotdot_TP(1:3) = matmul( u%TPMesh%Orientation(:,:,1), udotdot_TP(1:3) ) 
         !udotdot_TP(4:6) = matmul( u%TPMesh%Orientation(:,:,1), udotdot_TP(4:6) ) 
      endif
>>>>>>> 6699b6b9
      
      ! State equation
      dxdt%qm= x%qmdot
      ! NOTE: matmul( TRANSPOSE(p%PhiM), m%F_L ) = matmul( m%F_L, p%PhiM ) because F_L is 1-D
      dxdt%qmdot = -p%KMMDiag*x%qm - p%CMMDiag*x%qmdot - matmul(p%MMB,udotdot_TP)  + matmul(m%F_L, p%PhiM)

END SUBROUTINE SD_CalcContStateDeriv

!-----------------------------------------------------------------------------------------------------------------------
SUBROUTINE SD_Input(SDInputFile, Init, p, ErrStat,ErrMsg)
   CHARACTER(*),            INTENT(IN)     :: SDInputFile
   TYPE(SD_InitType) ,      INTENT(INOUT)  :: Init
   TYPE(SD_ParameterType) , INTENT(INOUT)  :: p
   INTEGER(IntKi),          INTENT(  OUT)  :: ErrStat   ! Error status of the operation
   CHARACTER(*),            INTENT(  OUT)  :: ErrMsg    ! Error message if ErrStat /= ErrID_None
! local variable for input and output
CHARACTER(1024)              :: PriPath          ! The path to the primary input file
CHARACTER(1024)              :: Line, Dummy_Str  ! String to temporarially hold value of read line
CHARACTER(64), ALLOCATABLE   :: StrArray(:)  ! Array of strings, for better control of table inputs
LOGICAL                      :: Echo  
LOGICAL                      :: LegacyFormat
LOGICAL                      :: bNumeric
INTEGER(IntKi)               :: UnIn
INTEGER(IntKi)               :: nColumns, nColValid, nColNumeric
INTEGER(IntKi)               :: IOS
INTEGER(IntKi)               :: UnEc   !Echo file ID
REAL(ReKi),PARAMETER        :: WrongNo=-9999.   ! Placeholder value for bad(old) values in JDampings
INTEGER(IntKi)               :: I, J, flg, K
REAL(ReKi)                   :: Dummy_ReAry(SDMaxInpCols) , DummyFloat 
INTEGER(IntKi)               :: Dummy_IntAry(SDMaxInpCols)
LOGICAL                      :: Dummy_Bool
INTEGER(IntKi)               :: Dummy_Int
INTEGER(IntKi)       :: ErrStat2
CHARACTER(ErrMsgLen) :: ErrMsg2
! Initialize ErrStat
ErrStat = ErrID_None
ErrMsg  = ""

UnEc = -1 
Echo = .FALSE.

CALL GetNewUnit( UnIn )   
  
CALL OpenFInpfile(UnIn, TRIM(SDInputFile), ErrStat2, ErrMsg2)

IF ( ErrStat2 /= ErrID_None ) THEN
   Call Fatal('Could not open SubDyn input file')
   return
END IF

CALL GetPath( SDInputFile, PriPath )    ! Input files will be relative to the path where the primary input file is located.


!-------------------------- HEADER ---------------------------------------------
CALL ReadCom( UnIn, SDInputFile, 'SubDyn input file header line 1', ErrStat2, ErrMsg2 ); if(Failed()) return
CALL ReadCom( UnIn, SDInputFile, 'SubDyn input file header line 2', ErrStat2, ErrMsg2 ); if(Failed()) return

!-------------------------- SIMULATION CONTROL PARAMETERS ----------------------
CALL ReadCom( UnIn, SDInputFile, ' SIMULATION CONTROL PARAMETERS ', ErrStat2, ErrMsg2 ); if(Failed()) return
CALL ReadVar(UnIn, SDInputFile, Echo, 'Echo', 'Echo Input File Logic Variable',ErrStat2, ErrMsg2); if(Failed()) return

IF ( Echo )  THEN 
   CALL OpenEcho ( UnEc, TRIM(Init%RootName)//'.ech' ,ErrStat2, ErrMsg2)
   IF ( ErrStat2 /= 0 ) THEN
      CALL Fatal("Could not open SubDyn echo file")
      return
   END IF
   REWIND(UnIn)
   !bjj: note we don't need to do error checking here; it was already checked (this is just a repeat of above)
   CALL ReadCom( UnIn, SDInputFile, 'SubDyn input file header line 1', ErrStat2, ErrMsg2 )
   CALL ReadCom( UnIn, SDInputFile, 'SubDyn input file header line 2', ErrStat2, ErrMsg2 )
   CALL ReadCom( UnIn, SDInputFile, 'SIMULATION CONTROL PARAMETERS'  , ErrStat2, ErrMsg2, UnEc )
   CALL ReadVar( UnIn, SDInputFile, Echo, 'Echo', 'Echo Input File Logic Variable',ErrStat2, ErrMsg2, UnEc )
ENDIF 

! Read time step   ("default" means use the glue-code default)
CALL ReadVar( UnIn, SDInputFile, Line, 'SDdeltaT', 'Subdyn Time Step',ErrStat2, ErrMsg2, UnEc ); if(Failed()) return

CALL Conv2UC( Line )    ! Convert Line to upper case.
IF ( TRIM(Line) == 'DEFAULT' )  THEN   ! .TRUE. when one wants to use the default value timestep provided by the glue code.
    p%SDdeltaT=Init%DT
ELSE                                   ! The input must have been specified numerically.
   READ (Line,*,IOSTAT=IOS)  p%SDdeltaT
   CALL CheckIOS ( IOS, SDInputFile, 'SDdeltaT', NumType, ErrStat2,ErrMsg2 ); if(Failed()) return

   IF ( ( p%SDdeltaT <=  0 ) )  THEN 
      call Fatal('SDdeltaT must be greater than or equal to 0.')
      return         
   END IF  
END IF
      
CALL ReadVar ( UnIn, SDInputFile, p%IntMethod, 'IntMethod', 'Integration Method',ErrStat2, ErrMsg2, UnEc ); if(Failed()) return
CALL ReadVar (UnIn, SDInputFile, Dummy_Str, 'SttcSolve', 'Solve dynamics about static equilibrium point', ErrStat2, ErrMsg2, UnEc); if(Failed()) return
p%SttcSolve = idSIM_None
if (is_numeric(Dummy_Str, DummyFloat)) then
   p%SttcSolve = int(DummyFloat)
else if (is_logical(Dummy_Str, Dummy_Bool)) then
   if (Dummy_Bool) p%SttcSolve = idSIM_Full
else
   call Fatal('SttcSolve should be an integer or a logical, received: '//trim(Dummy_Str))
   return
endif
IF (Check(.not.(any(idSIM_Valid==p%SttcSolve)), 'Invalid value entered for SttcSolve')) return

! ExtraMoment  - For legacy, allowing this line to be a comment
CALL ReadVar (UnIn, SDInputFile, Dummy_Str, 'ExtraMoment', 'Add extra lever arm contribution to interface loads', ErrStat2, ErrMsg2, UnEc); if(Failed()) return
if (is_logical(Dummy_Str, Dummy_Bool)) then ! the parameter was present
   p%ExtraMoment=Dummy_Bool
   ! We still need to read the comment on the next line 
   CALL ReadCom  ( UnIn, SDInputFile, ' FEA and CRAIG-BAMPTON PARAMETERS ', ErrStat2, ErrMsg2, UnEc ); if(Failed()) return
else ! we have a actually read a comment line, we do nothing. 
   call LegacyWarning('ExtraMom line missing from input file. Assuming no extra moment.')
   p%ExtraMoment=.False.  ! For Legacy, ExtraMoment is False
endif

!-------------------- FEA and CRAIG-BAMPTON PARAMETERS---------------------------
CALL ReadIVar ( UnIn, SDInputFile, Init%FEMMod, 'FEMMod', 'FEM analysis mode'             ,ErrStat2, ErrMsg2, UnEc ); if(Failed()) return ! 0= Euler-Bernoulli(E-B); 1=Tapered E-B; 2= Timoshenko; 3= tapered Timoshenko
CALL ReadIVar ( UnIn, SDInputFile, Init%NDiv  , 'NDiv'  , 'Number of divisions per member',ErrStat2, ErrMsg2, UnEc ); if(Failed()) return
CALL ReadLVar ( UnIn, SDInputFile, Init%CBMod , 'CBMod' , 'C-B mod flag'                  ,ErrStat2, ErrMsg2, UnEc ); if(Failed()) return

IF (Check( (p%IntMethod < 1) .OR.(p%IntMethod > 4)     , 'IntMethod must be 1 through 4.')) return
IF (Check( (Init%FEMMod < 0 ) .OR. ( Init%FEMMod > 4 ) , 'FEMMod must be 0, 1, 2, or 3.')) return
IF (Check( Init%NDiv < 1                               , 'NDiv must be a positive integer')) return
IF (Check( Init%FEMMod==2  , 'FEMMod = 2 (tapered Euler-Bernoulli) not implemented')) return
IF (Check( Init%FEMMod==4  , 'FEMMod = 4 (tapered Timoshenko) not implemented')) return

IF (Init%CBMod) THEN
   ! Nmodes - Number of interal modes to retain.
   CALL ReadIVar ( UnIn, SDInputFile, p%nDOFM, 'Nmodes', 'Number of internal modes',ErrStat2, ErrMsg2, UnEc ); if(Failed()) return

   IF (Check( p%nDOFM < 0 , 'Nmodes must be a non-negative integer.')) return
   
   if ( p%nDOFM > 0 ) THEN
      ! Damping ratios for retained modes
      CALL AllocAry(Init%JDampings, p%nDOFM, 'JDamping', ErrStat2, ErrMsg2) ; if(Failed()) return
      Init%JDampings=WrongNo !Initialize
   
      CALL ReadAry( UnIn, SDInputFile, Init%JDampings, p%nDOFM, 'JDamping', 'Damping ratio of the internal modes', ErrStat2, ErrMsg2, UnEc );
      ! note that we don't check the ErrStat2 here; if the user entered fewer than Nmodes values, we will use the
      ! last entry to fill in remaining values.
      !Check 1st value, we need at least one good value from user or throw error
      DO I = 2, p%nDOFM
         IF ( Init%JDampings(I) .EQ. WrongNo ) THEN
            Init%Jdampings(I:p%nDOFM)=Init%JDampings(I-1)
            IF (i /= 2) THEN ! display an informational message if we're repeating the last value (unless we only entered one value)
               ErrStat = ErrID_Info
               ErrMsg  = 'Using damping ratio '//trim(num2lstr(Init%JDampings(I-1)))//' for modes '//trim(num2lstr(I))//' - '//trim(num2lstr(p%nDOFM))//'.'
            END IF
            EXIT
         ENDIF      
      ENDDO
      IF (ErrStat2 /= ErrID_None .AND. Echo) THEN ! ReadAry had an error because it couldn't read the entire array so it didn't write this to the echo file; we assume the last-read values are used for remaining JDampings
         WRITE( UnEc, Ec_ReAryFrmt ) 'JDamping', 'Damping ratio of the internal modes', Init%Jdampings(1:MIN(p%nDOFM,NWTC_MaxAryLen))              
      END IF
   ELSE
      CALL ReadCom( UnIn, SDInputFile, 'JDamping', ErrStat2, ErrMsg2, UnEc ); if(Failed()) return
   END IF

ELSE   !CBMOD=FALSE  : all modes are retained, not sure how many they are yet
   !note at this stage I do not know nDOFL yet; Nmodes will be updated later for the FULL FEM CASE. 
   p%nDOFM = -1
   !Ignore next line
   CALL ReadCom( UnIn, SDInputFile, 'Nmodes', ErrStat2, ErrMsg2, UnEc ); if(Failed()) return
   !Read 1 damping value for all modes
   CALL AllocAry(Init%JDampings, 1, 'JDamping', ErrStat2, ErrMsg2) ; if(Failed()) return
   CALL ReadVar ( UnIn, SDInputFile, Init%JDampings(1), 'JDampings', 'Damping ratio',ErrStat2, ErrMsg2, UnEc ); if(Failed()) return
ENDIF

IF ((p%nDOFM > 0) .OR. (.NOT.(Init%CBMod))) THEN !This if should not be at all, dampings should be divided by 100 regardless, also if CBmod=false p%nDOFM is undefined, but if Nmodes=0 then JDampings does not exist
   Init%JDampings = Init%JDampings/100.0_ReKi   !now the 20 is .20 as it should in all cases for 1 or Nmodes JDampings
END IF

! --- Guyan damping
! For legacy, allowing these lines to be missing
CALL ReadVar (UnIn, SDInputFile, Dummy_Str, 'GuyanDampMod', 'Guyan damping', ErrStat2, ErrMsg2, UnEc); if(Failed()) return
if (is_numeric(Dummy_Str, DummyFloat)) then
   Init%GuyanDampMod=int(DummyFloat)
   CALL ReadAry( UnIn, SDInputFile, Init%RayleighDamp, 2, "RayleighDamp", "", ErrStat2, ErrMsg2, UnEc)
   CALL ReadVar (UnIn, SDInputFile, Dummy_Int, 'GuyanDampSize', 'Guyan damping matrix size', ErrStat2, ErrMsg2, UnEc); if(Failed()) return
   IF (Check(Dummy_Int/=6, 'Invalid value entered for GuyanDampSize, value should be 6 for now.')) return
   CALL ReadAry( UnIn, SDInputFile, Init%GuyanDampMat(1,:), 6, "GuyanDampMat1", "Guyan Damping matrix ", ErrStat2, ErrMsg2, UnEc)
   CALL ReadAry( UnIn, SDInputFile, Init%GuyanDampMat(2,:), 6, "GuyanDampMat2", "Guyan Damping matrix ", ErrStat2, ErrMsg2, UnEc)
   CALL ReadAry( UnIn, SDInputFile, Init%GuyanDampMat(3,:), 6, "GuyanDampMat3", "Guyan Damping matrix ", ErrStat2, ErrMsg2, UnEc)
   CALL ReadAry( UnIn, SDInputFile, Init%GuyanDampMat(4,:), 6, "GuyanDampMat4", "Guyan Damping matrix ", ErrStat2, ErrMsg2, UnEc)
   CALL ReadAry( UnIn, SDInputFile, Init%GuyanDampMat(5,:), 6, "GuyanDampMat5", "Guyan Damping matrix ", ErrStat2, ErrMsg2, UnEc)
   CALL ReadAry( UnIn, SDInputFile, Init%GuyanDampMat(6,:), 6, "GuyanDampMat6", "Guyan Damping matrix ", ErrStat2, ErrMsg2, UnEc)
   CALL ReadCom  ( UnIn, SDInputFile,               'STRUCTURE JOINTS'           ,ErrStat2, ErrMsg2, UnEc ); if(Failed()) return
else
   call LegacyWarning('GuyanDampMod and following lines missing from input file. Assuming 0 Guyan damping.')
   Init%GuyanDampMod = idGuyanDamp_None
   Init%RayleighDamp = 0.0_ReKi
   Init%GuyanDampMat = 0.0_ReKi
endif
IF (Check(.not.(any(idGuyanDamp_Valid==Init%GuyanDampMod)), 'Invalid value entered for GuyanDampMod')) return

!--------------------- STRUCTURE JOINTS: joints connect structure members -------------------------------
CALL ReadIVar ( UnIn, SDInputFile, Init%NJoints, 'NJoints', 'Number of joints',ErrStat2, ErrMsg2, UnEc ); if(Failed()) return
CALL ReadCom  ( UnIn, SDInputFile,               'Joint Coordinates Headers'  ,ErrStat2, ErrMsg2, UnEc ); if(Failed()) return
CALL ReadCom  ( UnIn, SDInputFile,               'Joint Coordinates Units'    ,ErrStat2, ErrMsg2, UnEc ); if(Failed()) return
CALL AllocAry(Init%Joints, Init%NJoints, JointsCol, 'Joints', ErrStat2, ErrMsg2 ); if(Failed()) return
IF (Check(  Init%NJoints < 2, 'NJoints must be greater than 1')) return
! --- Reading first line to detect file format
READ(UnIn, FMT='(A)', IOSTAT=ErrStat2) Line  ; ErrMsg2='First line of joints array'; if (Failed()) return
! --- Reading first line to detect file format based on number of columns
nColumns=JointsCol
CALL AllocAry(StrArray, nColumns, 'StrArray',ErrStat2,ErrMsg2); if (Failed()) return 
CALL ReadCAryFromStr ( Line, StrArray, nColumns, 'Joints', 'First line of joints array', ErrStat2, ErrMsg2 )
if (ErrStat2/=0) then
   ! We try with 4 columns (legacy format)
   nColumns = 4
   deallocate(StrArray)
   CALL AllocAry(StrArray, nColumns, 'StrArray',ErrStat2,ErrMsg2); if (Failed()) return 
   CALL ReadCAryFromStr ( Line, StrArray, nColumns, 'Joints', 'First line of joints array', ErrStat2, ErrMsg2 ); if(Failed()) return
   call LegacyWarning('Joint table contains 4 columns instead of 9. All joints will be assumed cantilever, all members regular beams.')
   Init%Joints(:,iJointType) = idJointCantilever ! All joints assumed cantilever
   Init%Joints(:,iJointType+1:JointsCol) = 0.0 ! remaining columns set to 0
   LegacyFormat=.True.  ! Legacy format - Delete me in 2024
else
   ! New format
   LegacyFormat=.False.
endif
! Extract fields from first line
DO I = 1, nColumns
   bNumeric = is_numeric(StrArray(I), Init%Joints(1,I)) ! Convert from string to float
   if (.not.bNumeric) then
      CALL Fatal(' Error in file "'//TRIM(SDInputFile)//'": Non numeric character found in Joints line. Problematic line: "'//trim(Line)//'"')
      return
   endif
ENDDO
deallocate(StrArray)
! Read remaining lines
DO I = 2, Init%NJoints
   CALL ReadAry( UnIn, SDInputFile, Dummy_ReAry, nColumns, 'Joints', 'Joint number and coordinates', ErrStat2, ErrMsg2, UnEc ); if(Failed()) return
   Init%Joints(I,1:nColumns) = Dummy_ReAry(1:nColumns)
ENDDO
IF (Check(  Init%NJoints < 2, 'NJoints must be greater than 1')) return

!---------- GO AHEAD  and ROTATE STRUCTURE IF DESIRED TO SIMULATE WINDS FROM OTHER DIRECTIONS -------------
CALL SubRotate(Init%Joints,Init%NJoints,Init%SubRotateZ)

!------------------- BASE REACTION JOINTS: T/F for Locked/Free DOF @ each Reaction Node ---------------------
! The joints should be all clamped for now 
CALL ReadCom  ( UnIn, SDInputFile,           'BASE REACTION JOINTS'                           ,ErrStat2, ErrMsg2, UnEc ); if(Failed()) return
CALL ReadIVar ( UnIn, SDInputFile, p%nNodes_C, 'NReact', 'Number of joints with reaction forces',ErrStat2, ErrMsg2, UnEc ); if(Failed()) return
CALL ReadCom  ( UnIn, SDInputFile,           'Base reaction joints headers '                  ,ErrStat2, ErrMsg2, UnEc ); if(Failed()) return
CALL ReadCom  ( UnIn, SDInputFile,           'Base reaction joints units   '                  ,ErrStat2, ErrMsg2, UnEc ); if(Failed()) return

CALL AllocAry(p%Nodes_C, p%nNodes_C, ReactCol , 'Reacts', ErrStat2, ErrMsg2 ); if(Failed()) return
p%Nodes_C(:,:) = 1  ! Important: By default all DOFs are contrained
p%Nodes_C(:,1) = -1 ! First column is node, initalize to wrong value for safety

call AllocAry(Init%SSIfile,  p%nNodes_C, 'SSIFile', ErrStat2, ErrMsg2); if(Failed()) return
call AllocAry(Init%SSIK, 21, p%nNodes_C, 'SSIK',    ErrStat2, ErrMsg2); if(Failed()) return
call AllocAry(Init%SSIM, 21, p%nNodes_C, 'SSIM',    ErrStat2, ErrMsg2); if(Failed()) return
Init%SSIfile(:) = ''
Init%SSIK       = 0.0_ReKi ! Important init TODO: read these matrices on the fly in SD_FEM maybe?
Init%SSIM       = 0.0_ReKi ! Important init
! Reading reaction lines one by one, allowing for 1, 7 or 8 columns, with col8 being a string for the SSIfile
do I = 1, p%nNodes_C
   READ(UnIn, FMT='(A)', IOSTAT=ErrStat2) Line; ErrMsg2='Error reading reaction line'; if (Failed()) return
   call ReadIAryFromStr(Line, p%Nodes_C(I,:), 8, nColValid, nColNumeric, Init%SSIfile(I:I));
   if (nColValid==1 .and. nColNumeric==1) then
      ! Temporary allowing this
      call LegacyWarning('SubDyn reaction line has only 1 column. Please use 7 or 8 values')
   else if (nColNumeric==7 .and.(nColValid==7.or.nColValid==8)) then
      ! This is fine.
   else
      call Fatal(' Error in file "'//TRIM(SDInputFile)//'": Reaction lines must consist of 7 numerical values, followed by an optional string. Problematic line: "'//trim(Line)//'"')
      return
   endif
enddo
IF (Check ( p%nNodes_C > Init%NJoints , 'NReact must be less than number of joints')) return
call CheckBCs(p, ErrStat2, ErrMsg2); if (Failed()) return

! Trigger - Reading SSI matrices  if present
DO I = 1, p%nNodes_C
   if ( Init%SSIfile(I)/='' .and. (ANY(p%Nodes_C(I,2:ReactCol)==idBC_Internal))) then
      Init%SSIfile(I) = trim(PriPath)//trim(Init%SSIfile(I))
      CALL ReadSSIfile( Init%SSIfile(I), p%Nodes_C(I,1), Init%SSIK(:,I),Init%SSIM(:,I), ErrStat, ErrMsg, UnEc ); if(Failed()) return
   endif
enddo
! Trigger: determine if floating/fixed  based on BCs and SSI file
p%Floating  = isFloating(Init,p)


!------- INTERFACE JOINTS: T/F for Locked (to the TP)/Free DOF @each Interface Joint (only Locked-to-TP implemented thus far (=rigid TP)) ---------
! Joints with reaction forces, joint number and locked/free dof
CALL ReadCom  ( UnIn, SDInputFile,              'INTERFACE JOINTS'                     ,ErrStat2, ErrMsg2, UnEc ); if(Failed()) return
CALL ReadIVar ( UnIn, SDInputFile, p%nNodes_I, 'NInterf', 'Number of joints fixed to TP',ErrStat2, ErrMsg2, UnEc ); if(Failed()) return
CALL ReadCom  ( UnIn, SDInputFile,            'Interface joints headers',ErrStat2, ErrMsg2, UnEc ); if(Failed()) return
CALL ReadCom  ( UnIn, SDInputFile,            'Interface joints units  ',ErrStat2, ErrMsg2, UnEc ); if(Failed()) return

CALL AllocAry(p%Nodes_I, p%nNodes_I, InterfCol, 'Interf', ErrStat2, ErrMsg2); if(Failed()) return
p%Nodes_I(:,:) = 1  ! Important: By default all DOFs are contrained
p%Nodes_I(:,1) = -1 ! First column is node, initalize to wrong value for safety
! Reading interface lines one by one, allowing for 1 or 7 columns (cannot use ReadIAry)
DO I = 1, p%nNodes_I
   READ(UnIn, FMT='(A)', IOSTAT=ErrStat2) Line  ; ErrMsg2='Error reading interface line'; if (Failed()) return
   call ReadIAryFromStr(Line, p%Nodes_I(I,:), 7, nColValid, nColNumeric);
   if ((nColValid/=nColNumeric).or.((nColNumeric/=1).and.(nColNumeric/=7)) ) then
      CALL Fatal(' Error in file "'//TRIM(SDInputFile)//'": Interface line must consist of 1 or 7 numerical values. Problematic line: "'//trim(Line)//'"')
      return
   endif
   if (any(p%Nodes_I(I,:)<=0)) then
      CALL Fatal(' Error in file "'//TRIM(SDInputFile)//'": For now, all DOF must be activated for interface lines. Problematic line: "'//trim(Line)//'"')
      return
   endif
ENDDO
IF (Check( ( p%nNodes_I < 0 ) .OR. (p%nNodes_I > Init%NJoints), 'NInterf must be non-negative and less than number of joints.')) RETURN
call CheckIntf(p, ErrStat2, ErrMsg2); if (Failed()) return

!----------------------------------- MEMBERS --------------------------------------
! One day we will need to take care of COSMIDs for non-circular members
CALL ReadCom  ( UnIn, SDInputFile,             'Members '                     ,ErrStat2, ErrMsg2, UnEc ); if(Failed()) return
CALL ReadIVar ( UnIn, SDInputFile, p%NMembers, 'NMembers', 'Number of members',ErrStat2, ErrMsg2, UnEc ); if(Failed()) return
CALL ReadCom  ( UnIn, SDInputFile,             'Members Headers'              ,ErrStat2, ErrMsg2, UnEc ); if(Failed()) return
CALL ReadCom  ( UnIn, SDInputFile,             'Members Units  '              ,ErrStat2, ErrMsg2, UnEc ); if(Failed()) return
CALL AllocAry(Init%Members, p%NMembers, MembersCol, 'Members', ErrStat2, ErrMsg2)
Init%Members(:,:) = 0.0_ReKi
if (LegacyFormat) then
   nColumns = 5
   Init%Members(:,iMType) = idMemberBeam ! Important, in legacy all members are beams
else
   nColumns = MembersCol
endif
DO I = 1, p%NMembers
   CALL ReadAry( UnIn, SDInputFile, Dummy_IntAry, nColumns, 'Members line '//Num2LStr(I), 'Member number and connectivity ', ErrStat2,ErrMsg2, UnEc); if(Failed()) return
   Init%Members(I,1:nColumns) = Dummy_IntAry(1:nColumns)
ENDDO   
IF (Check( p%NMembers < 1 , 'NMembers must be > 0')) return

!------------------ MEMBER X-SECTION PROPERTY data 1/2 [isotropic material for now: use this table if circular-tubular elements ------------------------
CALL ReadCom  ( UnIn, SDInputFile,                 ' Member X-Section Property Data 1/2 ',ErrStat2, ErrMsg2, UnEc ); if(Failed()) return
CALL ReadIVar ( UnIn, SDInputFile, Init%NPropSetsB, 'NPropSets', 'Number of property sets',ErrStat2, ErrMsg2, UnEc ); if(Failed()) return
CALL ReadCom  ( UnIn, SDInputFile,                 'Property Data 1/2 Header'            ,ErrStat2, ErrMsg2, UnEc ); if(Failed()) return
CALL ReadCom  ( UnIn, SDInputFile,                 'Property Data 1/2 Units '            ,ErrStat2, ErrMsg2, UnEc ); if(Failed()) return
CALL AllocAry(Init%PropSetsB, Init%NPropSetsB, PropSetsBCol, 'ProSets', ErrStat2, ErrMsg2) ; if(Failed()) return
DO I = 1, Init%NPropSetsB
   CALL ReadAry( UnIn, SDInputFile, Dummy_ReAry, PropSetsBCol, 'PropSets', 'PropSets number and values ', ErrStat2 , ErrMsg2, UnEc); if(Failed()) return
   Init%PropSetsB(I,:) = Dummy_ReAry(1:PropSetsBCol)
ENDDO   
IF (Check( Init%NPropSetsB < 1 , 'NPropSets must be >0')) return

!------------------ MEMBER X-SECTION PROPERTY data 2/2 [isotropic material for now: use this table if any section other than circular, however provide COSM(i,j) below) ------------------------
CALL ReadCom  ( UnIn, SDInputFile,                  'Member X-Section Property Data 2/2 '               ,ErrStat2, ErrMsg2, UnEc ); if(Failed()) return
CALL ReadIVar ( UnIn, SDInputFile, Init%NPropSetsX, 'NXPropSets', 'Number of non-circular property sets',ErrStat2, ErrMsg2, UnEc ); if(Failed()) return
CALL ReadCom  ( UnIn, SDInputFile,                  'Property Data 2/2 Header'                          ,ErrStat2, ErrMsg2, UnEc ); if(Failed()) return
CALL ReadCom  ( UnIn, SDInputFile,                  'Property Data 2/2 Unit  '                          ,ErrStat2, ErrMsg2, UnEc ); if(Failed()) return
CALL AllocAry(Init%PropSetsX, Init%NPropSetsX, PropSetsXCol, 'XPropSets', ErrStat2, ErrMsg2); if(Failed()) return
DO I = 1, Init%NPropSetsX
   CALL ReadAry( UnIn, SDInputFile, Init%PropSetsX(I,:), PropSetsXCol, 'XPropSets', 'XPropSets ID and values ', ErrStat2, ErrMsg2, UnEc ); if(Failed()) return
ENDDO   
IF (Check( Init%NPropSetsX < 0, 'NXPropSets must be >=0')) return

if (.not. LegacyFormat) then
   !-------------------------- CABLE PROPERTIES  -------------------------------------
   CALL ReadCom  ( UnIn, SDInputFile,                  'Cable properties'                                 ,ErrStat2, ErrMsg2, UnEc ); if(Failed()) return
   CALL ReadIVar ( UnIn, SDInputFile, Init%NPropSetsC, 'NPropSetsC', 'Number of cable properties' ,ErrStat2, ErrMsg2, UnEc ); if(Failed()) return
   CALL ReadCom  ( UnIn, SDInputFile,                  'Cable properties Header'                          ,ErrStat2, ErrMsg2, UnEc ); if(Failed()) return
   CALL ReadCom  ( UnIn, SDInputFile,                  'Cable properties Unit  '                          ,ErrStat2, ErrMsg2, UnEc ); if(Failed()) return
   IF (Check( Init%NPropSetsC < 0, 'NPropSetsCable must be >=0')) return
   CALL AllocAry(Init%PropSetsC, Init%NPropSetsC, PropSetsCCol, 'PropSetsC', ErrStat2, ErrMsg2); if(Failed()) return
   DO I = 1, Init%NPropSetsC
      !CALL ReadAry( UnIn, SDInputFile, Init%PropSetsC(I,:), PropSetsCCol, 'PropSetsC', 'PropSetsC ID and values ', ErrStat2, ErrMsg2, UnEc ); if(Failed()) return
      READ(UnIn, FMT='(A)', IOSTAT=ErrStat2) Line; ErrMsg2='Error reading cable property line'; if (Failed()) return
      call ReadFAryFromStr(Line, Init%PropSetsC(I,:), PropSetsCCol, nColValid, nColNumeric);
      if ((nColValid/=nColNumeric).or.((nColNumeric/=4).and.(nColNumeric/=PropSetsCCol)) ) then
         CALL Fatal(' Error in file "'//TRIM(SDInputFile)//'": Cable property line must consist of 4 or 5 numerical values. Problematic line: "'//trim(Line)//'"')
         return
      endif
      if (nColNumeric==4) then
         call LegacyWarning('Using 4 values instead of 5 for cable properties. Cable will have constant properties and wont be controllable.')
         Init%PropSetsC(:,5:PropSetsCCol)=0 ! No CtrlChannel
      endif
   ENDDO   
   !----------------------- RIGID LINK PROPERTIES ------------------------------------
   CALL ReadCom  ( UnIn, SDInputFile,                  'Rigid link properties'                                 ,ErrStat2, ErrMsg2, UnEc ); if(Failed()) return
   CALL ReadIVar ( UnIn, SDInputFile, Init%NPropSetsR, 'NPropSetsR', 'Number of rigid link properties' ,ErrStat2, ErrMsg2, UnEc ); if(Failed()) return
   CALL ReadCom  ( UnIn, SDInputFile,                  'Rigid link properties Header'                          ,ErrStat2, ErrMsg2, UnEc ); if(Failed()) return
   CALL ReadCom  ( UnIn, SDInputFile,                  'Rigid link properties Unit  '                          ,ErrStat2, ErrMsg2, UnEc ); if(Failed()) return
   CALL AllocAry(Init%PropSetsR, Init%NPropSetsR, PropSetsRCol, 'RigidPropSets', ErrStat2, ErrMsg2); if(Failed()) return
   DO I = 1, Init%NPropSetsR
      CALL ReadAry( UnIn, SDInputFile, Init%PropSetsR(I,:), PropSetsRCol, 'RigidPropSets', 'RigidPropSets ID and values ', ErrStat2, ErrMsg2, UnEc ); if(Failed()) return
   ENDDO   
   IF (Check( Init%NPropSetsR < 0, 'NPropSetsRigid must be >=0')) return
else
   Init%NPropSetsC=0
   Init%NPropSetsR=0
   CALL AllocAry(Init%PropSetsC, Init%NPropSetsC, PropSetsCCol, 'PropSetsC', ErrStat2, ErrMsg2); if(Failed()) return
   CALL AllocAry(Init%PropSetsR, Init%NPropSetsR, PropSetsRCol, 'RigidPropSets', ErrStat2, ErrMsg2); if(Failed()) return
endif

!---------------------- MEMBER COSINE MATRICES COSM(i,j) ------------------------
CALL ReadCom  ( UnIn, SDInputFile,              'Member direction cosine matrices '                   ,ErrStat2, ErrMsg2, UnEc ); if(Failed()) return
CALL ReadIVar ( UnIn, SDInputFile, Init%NCOSMs, 'NCOSMs', 'Number of unique direction cosine matrices',ErrStat2, ErrMsg2, UnEc ); if(Failed()) return
CALL ReadCom  ( UnIn, SDInputFile,              'Cosine Matrices Headers'                             ,ErrStat2, ErrMsg2, UnEc ); if(Failed()) return
CALL ReadCom  ( UnIn, SDInputFile,              'Cosine Matrices Units  '                             ,ErrStat2, ErrMsg2, UnEc ); if(Failed()) return
CALL AllocAry(Init%COSMs, Init%NCOSMs, COSMsCol, 'COSMs', ErrStat2, ErrMsg2); if(Failed()) return
DO I = 1, Init%NCOSMs
   CALL ReadAry( UnIn, SDInputFile, Init%COSMs(I,:), COSMsCol, 'CosM', 'Cosine Matrix IDs  and Values ', ErrStat2, ErrMsg2, UnEc ); if(Failed()) return
ENDDO   
IF (Check( Init%NCOSMs < 0     ,'NCOSMs must be >=0')) return

!------------------------ JOINT ADDITIONAL CONCENTRATED MASSES--------------------------
CALL ReadCom  ( UnIn, SDInputFile,              'Additional concentrated masses at joints '               ,ErrStat2, ErrMsg2, UnEc ); if(Failed()) return
CALL ReadIVar ( UnIn, SDInputFile, Init%nCMass, 'nCMass', 'Number of joints that have concentrated masses',ErrStat2, ErrMsg2, UnEc); if(Failed()) return
CALL ReadCom  ( UnIn, SDInputFile,              'Concentrated Mass Headers'                               ,ErrStat2, ErrMsg2, UnEc ); if(Failed()) return
CALL ReadCom  ( UnIn, SDInputFile,              'Concentrated Mass Units'                                 ,ErrStat2, ErrMsg2, UnEc ); if(Failed()) return
CALL AllocAry(Init%CMass, Init%nCMass, CMassCol, 'CMass', ErrStat2, ErrMsg2); if(Failed()) return
Init%CMass = 0.0 ! Important init since we allow user to only provide diagonal terms
DO I = 1, Init%nCMass
   !   CALL ReadAry( UnIn, SDInputFile, Init%CMass(I,:), CMassCol, 'CMass', 'Joint number and mass values ', ErrStat2, ErrMsg2, UnEc ); if(Failed()) return
   READ(UnIn, FMT='(A)', IOSTAT=ErrStat2) Line; ErrMsg2='Error reading concentrated mass line'; if (Failed()) return
   call ReadFAryFromStr(Line, Init%CMass(I,:), CMassCol, nColValid, nColNumeric);
   if ((nColValid/=nColNumeric).or.((nColNumeric/=5).and.(nColNumeric/=11)) ) then
      CALL Fatal(' Error in file "'//TRIM(SDInputFile)//'": Interface line must consist of 5 or 11 numerical values. Problematic line: "'//trim(Line)//'"')
      return
   endif
   if (Init%CMass(I,1)<=0) then ! Further checks in JointIDs are done in SD_FEM
      CALL Fatal(' Error in file "'//TRIM(SDInputFile)//'": Invalid concentrated mass JointID.  Problematic line: "'//trim(Line)//'"')
      return
   endif
   if (nColNumeric==5) then
      call LegacyWarning('Using 5 values instead of 11 for concentrated mass. Off-diagonal terms will be assumed 0.')
   endif
ENDDO   
IF (Check( Init%nCMass < 0     , 'NCMass must be >=0')) return

!---------------------------- OUTPUT: SUMMARY & OUTFILE ------------------------------
CALL ReadCom (UnIn, SDInputFile,               'OUTPUT'                                            ,ErrStat2, ErrMsg2, UnEc ); if(Failed()) return
CALL ReadLVar(UnIn, SDInputFile, Init%SSSum  , 'SSSum'  , 'Summary File Logic Variable'            ,ErrStat2, ErrMsg2, UnEc ); if(Failed()) return
CALL ReadLVar(UnIn, SDInputFile, Init%OutCOSM, 'OutCOSM', 'Cosine Matrix Logic Variable'           ,ErrStat2, ErrMsg2, UnEc ); if(Failed()) return !bjj: TODO: OutCOSM isn't used anywhere else.
CALL ReadLVar(UnIn, SDInputFile, p%OutAll    , 'OutAll' , 'Output all Member Forces Logic Variable',ErrStat2, ErrMsg2, UnEc ); if(Failed()) return
!Store an integer version of it
p%OutAllInt= 1
IF ( .NOT. p%OutAll ) p%OutAllInt= 0
CALL ReadIVar(UnIn, SDInputFile, p%OutSwtch, 'OutSwtch', 'Output to which file variable',ErrStat2, ErrMsg2, UnEc ); if(Failed()) return
IF (Check( ( p%OutSwtch < 1 ) .OR. ( p%OutSwtch > 3) ,'OutSwtch must be >0 and <4')) return

Swtch: SELECT CASE (p%OutSwtch)
 CASE (1, 3) Swtch
    !p%OutJckF = TRIM(Init%RootName)//'.out'
 CASE (2)  Swtch
    !pass to glue code
 CASE DEFAULT Swtch
    CALL Fatal(' Error in file "'//TRIM(SDInputFile)//'": OutSwtch must be >0 and <4')
    return
 END SELECT Swtch
     
! TabDelim - Output format for tabular data.
CALL ReadLVar ( UnIn,  SDInputFile, Init%TabDelim, 'TabDelim', 'Use Tab Delimitation for numerical outputs',ErrStat2, ErrMsg2, UnEc); if(Failed()) return
IF ( Init%TabDelim ) THEN
         p%Delim = TAB
ELSE
         p%Delim = ' '
END IF

CALL ReadIVar( UnIn, SDInputFile, p%OutDec  , 'OutDec'  , 'Output Decimation'                , ErrStat2 , ErrMsg2 , UnEc ); if(Failed()) return
CALL ReadVar ( UnIn, SDInputFile, p%OutFmt  , 'OutFmt'  , 'Format for numerical outputs'     , ErrStat2 , ErrMsg2 , UnEc ); if(Failed()) return
CALL ReadVar ( UnIn, SDInputFile, p%OutSFmt , 'OutSFmt' , 'Format for output column headers' , ErrStat2 , ErrMsg2 , UnEc ); if(Failed()) return
CALL ReadCom ( UnIn, SDInputFile,             ' Member Output List SECTION ',ErrStat2, ErrMsg2, UnEc ); if(Failed()) return
CALL ReadIVar( UnIn, SDInputFile, p%NMOutputs, 'NMOutputs', 'Number of Members whose output must go into OutJckF and/or FAST .out',ErrStat2, ErrMsg2, UnEc )
if (Failed()) return
IF (Check ( (p%NMOutputs < 0) .OR. (p%NMOutputs > p%NMembers) .OR. (p%NMOutputs > 9), 'NMOutputs must be >=0 and <= minimim(NMembers,9)')) return

CALL ReadCom( UnIn, SDInputFile, ' Output Member Headers',ErrStat2, ErrMsg2, UnEc) ; if(Failed()) return
CALL ReadCom( UnIn, SDInputFile, ' Output Member Units'  ,ErrStat2, ErrMsg2, UnEc) ; if(Failed()) return

IF ( p%NMOutputs > 0 ) THEN
   ! Allocate memory for filled group arrays
   ALLOCATE ( p%MOutLst(p%NMOutputs), STAT = ErrStat2 )     !this list contains different arrays for each of its elements
   IF ( ErrStat2 /= ErrID_None ) THEN
      CALL  Fatal(' Error in file "'//TRIM(SDInputFile)//': Error allocating MOutLst arrays')
      RETURN
   END IF

   DO I = 1,p%NMOutputs
      READ(UnIn,'(A)',IOSTAT=ErrStat2) Line      !read into a line 
      IF (ErrStat2 == 0) THEN
         READ(Line,*,IOSTAT=ErrStat2) p%MOutLst(I)%MemberID, p%MOutLst(I)%NOutCnt
         IF ( ErrStat2 /= 0 .OR. p%MOutLst(I)%NOutCnt < 1 .OR. p%MOutLst(I)%NOutCnt > 9 .OR. p%MOutLst(I)%NOutCnt > Init%Ndiv+1) THEN
            CALL Fatal(' Error in file "'//TRIM(SDInputFile)//'": NOutCnt must be >= 1 and <= minimim(Ndiv+1,9)')
            RETURN
         END IF            
         CALL AllocAry( p%MOutLst(I)%NodeCnt, p%MOutLst(I)%NOutCnt, 'NodeCnt', ErrStat2, ErrMsg2); if(Failed()) return

         READ(Line,*,IOSTAT=ErrStat2) p%MOutLst(I)%MemberID,  p%MOutLst(I)%NOutCnt,  p%MOutLst(I)%NodeCnt
         IF ( Check( ErrStat2 /= 0 , 'Failed to read member output list properties.')) return

         ! Check if MemberID is in the member list and the NodeCnt is a valid number
         flg = 0
         DO J = 1, p%NMembers
            IF(p%MOutLst(I)%MemberID .EQ. Init%Members(j, 1)) THEN
               flg = flg + 1 ! flg could be greater than 1, when there are more than 9 internal nodes of a member.
               IF( (p%MOutLst(I)%NOutCnt < 10) .and. ((p%MOutLst(I)%NOutCnt > 0)) ) THEN
                  DO K = 1,p%MOutLst(I)%NOutCnt
                     ! node number should be less than NDiv + 1
                     IF( (p%MOutLst(I)%NodeCnt(k) > (Init%NDiv+1)) .or. (p%MOutLst(I)%NodeCnt(k) < 1) ) THEN
                        CALL Fatal(' NodeCnt should be less than NDIV+1 and greater than 0. ')
                        RETURN
                     ENDIF
                  ENDDO
               ELSE
                  CALL Fatal(' NOutCnt should be less than 10 and greater than 0. ')
                  RETURN
               ENDIF
            ENDIF
         ENDDO
         IF (Check (flg .EQ. 0 , ' MemberID '//trim(Num2LStr(p%MOutLst(I)%MemberID))//' requested for output is not in the list of Members. ')) return

         IF ( Echo ) THEN
            WRITE( UnEc, '(A)' ) TRIM(Line)
         END IF
      END IF
   END DO
END IF 

! OutList - list of requested parameters to output to a file
CALL ReadCom( UnIn, SDInputFile, 'SSOutList',ErrStat2, ErrMsg2, UnEc ); if(Failed()) return

ALLOCATE(Init%SSOutList(MaxOutChs), STAT=ErrStat2)
If (Check( ErrStat2 /= ErrID_None ,'Error allocating SSOutList arrays')) return
CALL ReadOutputList ( UnIn, SDInputFile, Init%SSOutList, p%NumOuts, 'SSOutList', 'List of outputs requested', ErrStat2, ErrMsg2, UnEc ); if(Failed()) return
CALL CleanUp()

CONTAINS

   subroutine LegacyWarning(Message)
      character(len=*), intent(in) :: Message
      call WrScr('!!!!!!!!!!!!!!!!!!!!!!!!!!!!!!!!!!!!!!!!!!!!!!!!!!!!!!!!!!!!!!!!!!!!!!!!!!!!!!!!!!!!')
      call WrScr('Warning: the SubDyn input file is not at the latest format!' )
      call WrScr('         Visit: https://openfast.readthedocs.io/en/dev/source/user/api_change.html')
      call WrScr('> Issue: '//trim(Message))
      call WrScr('!!!!!!!!!!!!!!!!!!!!!!!!!!!!!!!!!!!!!!!!!!!!!!!!!!!!!!!!!!!!!!!!!!!!!!!!!!!!!!!!!!!')
   end subroutine LegacyWarning

   LOGICAL FUNCTION Check(Condition, ErrMsg_in)
        logical, intent(in) :: Condition
        character(len=*), intent(in) :: ErrMsg_in
        Check=Condition
        if (Check) call Fatal(' Error in file '//TRIM(SDInputFile)//': '//trim(ErrMsg_in))
   END FUNCTION Check

   LOGICAL FUNCTION Failed()
        call SetErrStat(ErrStat2, ErrMsg2, ErrStat, ErrMsg, 'SD_Input') 
        Failed =  ErrStat >= AbortErrLev
        if (Failed) call CleanUp()
   END FUNCTION Failed

   SUBROUTINE Fatal(ErrMsg_in)
      character(len=*), intent(in) :: ErrMsg_in
      CALL SetErrStat(ErrID_Fatal, ErrMsg_in, ErrStat, ErrMsg, 'SD_Input');
      CALL CleanUp()
   END SUBROUTINE Fatal

   SUBROUTINE CleanUp()
      CLOSE( UnIn )
      if(allocated(StrArray)) deallocate(StrArray)
      IF (Echo) CLOSE( UnEc )
   END SUBROUTINE
END SUBROUTINE SD_Input

!> Extract integers from a string (space delimited substrings)
!! If StrArrayOut is present, non numeric strings are also returned
!! Example Str="1 2 not_a_int 3" -> IntArray = (/1,2,3/)  StrArrayOut=(/"not_a_int"/)
!! No need for error handling, the caller will check how many valid inputs were on the line
!! TODO, place me in NWTC LIb 
SUBROUTINE ReadIAryFromStr(Str, IntArray, nColMax, nColValid, nColNumeric, StrArrayOut)
   character(len=*),               intent(in)            :: Str                    !< 
   integer(IntKi), dimension(:),   intent(inout)         :: IntArray               !< NOTE: inout, to allow for init values
   integer(IntKi),                 intent(in)            :: nColMax
   integer(IntKi),                 intent(out)           :: nColValid, nColNumeric !< 
   character(len=*), dimension(:), intent(out), optional :: StrArrayOut(:)         !< Array of strings that are non numeric
   character(255), allocatable :: StrArray(:) ! Array of strings extracted from line
   real(ReKi)                 :: DummyFloat
   integer(IntKi)             :: J, nColStr
   integer(IntKi)             :: ErrStat2
   character(ErrMsgLen)       :: ErrMsg2
   nColValid   = 0             ;
   nColNumeric = 0             ;
   nColStr     = 0             ;
   ! --- First extract the different sub strings
   CALL AllocAry(StrArray, nColMax, 'StrArray', ErrStat2, ErrMsg2); 
   if (ErrStat2/=ErrID_None) then
      return ! User should notice that there is 0 valid columns
   endif
   StrArray(:)='';
   CALL ReadCAryFromStr(Str, StrArray, nColMax, 'StrArray', 'StrArray', ErrStat2, ErrMsg2)! NOTE:No Error handling!
   ! --- Then look for numerical values
   do J = 1, nColMax
      if (len(trim(StrArray(J)))>0) then
         nColValid=nColValid+1
         if (is_numeric(StrArray(J), DummyFloat) ) then !< TODO we should check for int here!
            nColNumeric=nColNumeric+1
            if (nColNumeric<=size(IntArray)) then 
               IntArray(nColNumeric) = int(DummyFloat)
            endif
         else
            nColStr = nColStr+1
            if (present(StrArrayOut)) then
               if (nColStr <=size(StrArrayOut) )then
                  StrArrayOut(nColStr) = StrArray(J)
               endif
            endif
         endif
      endif
   enddo
   if(allocated(StrArray)) deallocate(StrArray)
END SUBROUTINE ReadIAryFromStr

!> See ReadIAryFromStr, same but for floats
SUBROUTINE ReadFAryFromStr(Str, FloatArray, nColMax, nColValid, nColNumeric, StrArrayOut)
   character(len=*),               intent(in)            :: Str                    !< 
   real(ReKi),     dimension(:),   intent(inout)         :: FloatArray             !< NOTE: inout, to allow for init values
   integer(IntKi),                 intent(in)            :: nColMax
   integer(IntKi),                 intent(out)           :: nColValid, nColNumeric !< 
   character(len=*), dimension(:), intent(out), optional :: StrArrayOut(:)         !< Array of strings that are non numeric
   character(255), allocatable :: StrArray(:) ! Array of strings extracted from line
   real(ReKi)                 :: DummyFloat
   integer(IntKi)             :: J, nColStr
   integer(IntKi)             :: ErrStat2
   character(ErrMsgLen)       :: ErrMsg2
   nColValid   = 0             ;
   nColNumeric = 0             ;
   nColStr     = 0             ;
   ! --- First extract the different sub strings
   CALL AllocAry(StrArray, nColMax, 'StrArray', ErrStat2, ErrMsg2); 
   if (ErrStat2/=ErrID_None) then
      return ! User should notice that there is 0 valid columns
   endif
   StrArray(:)='';
   CALL ReadCAryFromStr(Str, StrArray, nColMax, 'StrArray', 'StrArray', ErrStat2, ErrMsg2)! NOTE:No Error handling!
   ! --- Then look for numerical values
   do J = 1, nColMax
      if (len(trim(StrArray(J)))>0) then
         nColValid=nColValid+1
         if (is_numeric(StrArray(J), DummyFloat) ) then !< TODO we should check for int here!
            nColNumeric=nColNumeric+1
            if (nColNumeric<=size(FloatArray)) then 
               FloatArray(nColNumeric) = DummyFloat
            endif
         else
            nColStr = nColStr+1
            if (present(StrArrayOut)) then
               if (nColStr <=size(StrArrayOut) )then
                  StrArrayOut(nColStr) = StrArray(J)
               endif
            endif
         endif
      endif
   enddo
   if(allocated(StrArray)) deallocate(StrArray)
END SUBROUTINE ReadFAryFromStr




!----------------------------------------------------------------------------------------------------------------------------------
!> Rotate the joint coordinates with respect to global z
SUBROUTINE SubRotate(Joints,NJoints,SubRotZ)
   REAL(ReKi),                       INTENT(IN)       :: SubRotZ    ! Rotational angle in degrees
   INTEGER(IntKi),                   INTENT(IN)       :: NJOINTS    ! Row size of Joints 
   REAL(ReKi), DIMENSION(NJOINTS,3), INTENT(INOUT)    :: JOINTS     ! Rotational angle in degrees (Njoints,4)
   !locals
   REAL(ReKi)                 :: rot  !angle in rad
   REAL(ReKi), DIMENSION(2,2) :: ROTM !rotational matrix (cos matrix with -theta)
   
   rot=pi*SubRotz/180.
   ROTM=transpose(reshape([ COS(rot),    -SIN(rot) , &
                            SIN(rot) ,    COS(rot)], [2,2] ))
   Joints(:,2:3)= transpose(matmul(ROTM,transpose(Joints(:,2:3))))

END SUBROUTINE  SubRotate           

!----------------------------------------------------------------------------------------------------------------------------------
!> This routine is called at the end of the simulation.
SUBROUTINE SD_End( u, p, x, xd, z, OtherState, y, m, ErrStat, ErrMsg )
      TYPE(SD_InputType),           INTENT(INOUT)  :: u           !< System inputs
      TYPE(SD_ParameterType),       INTENT(INOUT)  :: p           !< Parameters     
      TYPE(SD_ContinuousStateType), INTENT(INOUT)  :: x           !< Continuous states
      TYPE(SD_DiscreteStateType),   INTENT(INOUT)  :: xd          !< Discrete states
      TYPE(SD_ConstraintStateType), INTENT(INOUT)  :: z           !< Constraint states
      TYPE(SD_OtherStateType),      INTENT(INOUT)  :: OtherState  !< Other states            
      TYPE(SD_OutputType),          INTENT(INOUT)  :: y           !< System outputs
      TYPE(SD_MiscVarType),         INTENT(INOUT)  :: m           !< Misc/optimization variables
      INTEGER(IntKi),               INTENT(  OUT)  :: ErrStat     !< Error status of the operation
      CHARACTER(*),                 INTENT(  OUT)  :: ErrMsg      !< Error message if ErrStat /= ErrID_None
      ! Initialize ErrStat
      ErrStat = ErrID_None         
      ErrMsg  = ""               

      ! Determine if we need to close the output file
      IF ( p%OutSwtch == 1 .OR. p%OutSwtch == 3 ) THEN   
         IF ((m%Decimat .EQ. p%OutDec) .OR. (m%Decimat .EQ. 0))  THEN
               ! Write out the last stored set of outputs before closing
            CALL SDOut_WriteOutputs( p%UnJckF, m%LastOutTime, m%SDWrOutput, p, ErrStat, ErrMsg )   
         ENDIF
         CALL SDOut_CloseOutput( p, ErrStat, ErrMsg )         
      END IF 
      
      ! Destroy data
      CALL SD_DestroyInput( u, ErrStat, ErrMsg )
      CALL SD_DestroyParam( p, ErrStat, ErrMsg )
      CALL SD_DestroyContState(   x,           ErrStat, ErrMsg )
      CALL SD_DestroyDiscState(   xd,          ErrStat, ErrMsg )
      CALL SD_DestroyConstrState( z,           ErrStat, ErrMsg )
      CALL SD_DestroyOtherState(  OtherState,  ErrStat, ErrMsg )
      CALL SD_DestroyMisc( m,  ErrStat, ErrMsg )
      CALL SD_DestroyOutput( y, ErrStat, ErrMsg )

END SUBROUTINE SD_End

!----------------------------------------------------------------------------------------------------------------------------------
!> This subroutine implements the fourth-order Adams-Bashforth Method (RK4) for numerically integrating ordinary differential 
!! equations:
!!
!!   Let f(t, x) = xdot denote the time (t) derivative of the continuous states (x). 
!!
!!   x(t+dt) = x(t)  + (dt / 24.) * ( 55.*f(t,x) - 59.*f(t-dt,x) + 37.*f(t-2.*dt,x) - 9.*f(t-3.*dt,x) )
!!
!!  See, e.g.,
!!    - http://en.wikipedia.org/wiki/Linear_multistep_method
!!    - K. E. Atkinson, "An Introduction to Numerical Analysis", 1989, John Wiley & Sons, Inc, Second Edition.
SUBROUTINE SD_AB4( t, n, u, utimes, p, x, xd, z, OtherState, m, ErrStat, ErrMsg )
      REAL(DbKi),                     INTENT(IN   )  :: t           !< Current simulation time in seconds
      INTEGER(IntKi),                 INTENT(IN   )  :: n           !< time step number
      TYPE(SD_InputType),             INTENT(INOUT)  :: u(:)        !< Inputs at t
      REAL(DbKi),                     INTENT(IN   )  :: utimes(:)   !< times of input
      TYPE(SD_ParameterType),         INTENT(IN   )  :: p           !< Parameters
      TYPE(SD_ContinuousStateType),   INTENT(INOUT)  :: x           !< Continuous states at t on input at t + dt on output
      TYPE(SD_DiscreteStateType),     INTENT(IN   )  :: xd          !< Discrete states at t
      TYPE(SD_ConstraintStateType),   INTENT(IN   )  :: z           !< Constraint states at t (possibly a guess)
      TYPE(SD_OtherStateType),        INTENT(INOUT)  :: OtherState  !< Other states at t on input at t + dt on output
      TYPE(SD_MiscVarType),           INTENT(INOUT)  :: m           !< Misc/optimization variables
      INTEGER(IntKi),                 INTENT(  OUT)  :: ErrStat     !< Error status of the operation
      CHARACTER(*),                   INTENT(  OUT)  :: ErrMsg      !< Error message if ErrStat /= ErrID_None
      ! local variables
      TYPE(SD_ContinuousStateType) :: xdot       ! Continuous state derivs at t
      TYPE(SD_InputType)           :: u_interp

      ErrStat = ErrID_None
      ErrMsg  = "" 

      ! need xdot at t
      CALL SD_CopyInput(u(1), u_interp, MESH_NEWCOPY, ErrStat, ErrMsg  )  ! we need to allocate input arrays/meshes before calling ExtrapInterp...
      CALL SD_Input_ExtrapInterp(u, utimes, u_interp, t, ErrStat, ErrMsg)
      CALL SD_CalcContStateDeriv( t, u_interp, p, x, xd, z, OtherState, m, xdot, ErrStat, ErrMsg ) ! initializes xdot
      CALL SD_DestroyInput( u_interp, ErrStat, ErrMsg)   ! we don't need this local copy anymore

      if (n <= 2) then
         OtherState%n = n
         !OtherState%xdot ( 3 - n ) = xdot
         CALL SD_CopyContState( xdot, OtherState%xdot ( 3 - n ), MESH_UPDATECOPY, ErrStat, ErrMsg )
         CALL SD_RK4(t, n, u, utimes, p, x, xd, z, OtherState, m, ErrStat, ErrMsg )
      else
         if (OtherState%n < n) then
            OtherState%n = n
            CALL SD_CopyContState( OtherState%xdot ( 3 ), OtherState%xdot ( 4 ), MESH_UPDATECOPY, ErrStat, ErrMsg )
            CALL SD_CopyContState( OtherState%xdot ( 2 ), OtherState%xdot ( 3 ), MESH_UPDATECOPY, ErrStat, ErrMsg )
            CALL SD_CopyContState( OtherState%xdot ( 1 ), OtherState%xdot ( 2 ), MESH_UPDATECOPY, ErrStat, ErrMsg )
            !OtherState%xdot(4)    = OtherState%xdot(3)
            !OtherState%xdot(3)    = OtherState%xdot(2)
            !OtherState%xdot(2)    = OtherState%xdot(1)
         elseif (OtherState%n > n) then
            ErrStat = ErrID_Fatal
            ErrMsg = ' Backing up in time is not supported with a multistep method '
            RETURN
         endif
         CALL SD_CopyContState( xdot, OtherState%xdot ( 1 ), MESH_UPDATECOPY, ErrStat, ErrMsg )
         !OtherState%xdot ( 1 )     = xdot  ! make sure this is most up to date
         x%qm    = x%qm    + (p%SDDeltaT / 24.) * ( 55.*OtherState%xdot(1)%qm - 59.*OtherState%xdot(2)%qm    + 37.*OtherState%xdot(3)%qm  &
                                       - 9. * OtherState%xdot(4)%qm )
         x%qmdot = x%qmdot + (p%SDDeltaT / 24.) * ( 55.*OtherState%xdot(1)%qmdot - 59.*OtherState%xdot(2)%qmdot  &
                                          + 37.*OtherState%xdot(3)%qmdot  - 9.*OtherState%xdot(4)%qmdot )
      endif
      CALL SD_DestroyContState(xdot, ErrStat, ErrMsg)
      CALL SD_DestroyInput(u_interp, ErrStat, ErrMsg)
END SUBROUTINE SD_AB4

!----------------------------------------------------------------------------------------------------------------------------------
!> This subroutine implements the fourth-order Adams-Bashforth-Moulton Method (RK4) for numerically integrating ordinary 
!! differential equations:
!!
!!   Let f(t, x) = xdot denote the time (t) derivative of the continuous states (x). 
!!
!!   Adams-Bashforth Predictor:
!!   x^p(t+dt) = x(t)  + (dt / 24.) * ( 55.*f(t,x) - 59.*f(t-dt,x) + 37.*f(t-2.*dt,x) - 9.*f(t-3.*dt,x) )
!!
!!   Adams-Moulton Corrector:
!!   x(t+dt) = x(t)  + (dt / 24.) * ( 9.*f(t+dt,x^p) + 19.*f(t,x) - 5.*f(t-dt,x) + 1.*f(t-2.*dt,x) )
!!
!!  See, e.g.,
!!     - http://en.wikipedia.org/wiki/Linear_multistep_method
!!     - K. E. Atkinson, "An Introduction to Numerical Analysis", 1989, John Wiley & Sons, Inc, Second Edition.
SUBROUTINE SD_ABM4( t, n, u, utimes, p, x, xd, z, OtherState, m, ErrStat, ErrMsg )
      REAL(DbKi),                     INTENT(IN   )  :: t           !< Current simulation time in seconds
      INTEGER(IntKi),                 INTENT(IN   )  :: n           !< time step number
      TYPE(SD_InputType),             INTENT(INOUT)  :: u(:)        !< Inputs at t
      REAL(DbKi),                     INTENT(IN   )  :: utimes(:)   !< times of input
      TYPE(SD_ParameterType),         INTENT(IN   )  :: p           !< Parameters
      TYPE(SD_ContinuousStateType),   INTENT(INOUT)  :: x           !< Continuous states at t on input at t + dt on output
      TYPE(SD_DiscreteStateType),     INTENT(IN   )  :: xd          !< Discrete states at t
      TYPE(SD_ConstraintStateType),   INTENT(IN   )  :: z           !< Constraint states at t (possibly a guess)
      TYPE(SD_OtherStateType),        INTENT(INOUT)  :: OtherState  !< Other states at t on input at t + dt on output
      TYPE(SD_MiscVarType),           INTENT(INOUT)  :: m           !< Misc/optimization variables
      INTEGER(IntKi),                 INTENT(  OUT)  :: ErrStat     !< Error status of the operation
      CHARACTER(*),                   INTENT(  OUT)  :: ErrMsg      !< Error message if ErrStat /= ErrID_None
      ! local variables
      TYPE(SD_InputType)            :: u_interp        ! Continuous states at t
      TYPE(SD_ContinuousStateType)  :: x_pred          ! Continuous states at t
      TYPE(SD_ContinuousStateType)  :: xdot_pred       ! Continuous states at t

      ErrStat = ErrID_None
      ErrMsg  = "" 

      CALL SD_CopyContState(x, x_pred, MESH_NEWCOPY, ErrStat, ErrMsg) !initialize x_pred      
      CALL SD_AB4( t, n, u, utimes, p, x_pred, xd, z, OtherState, m, ErrStat, ErrMsg )

      if (n > 2) then
         CALL SD_CopyInput( u(1), u_interp, MESH_NEWCOPY, ErrStat, ErrMsg) ! make copy so that arrays/meshes get initialized/allocated for ExtrapInterp
         CALL SD_Input_ExtrapInterp(u, utimes, u_interp, t + p%SDDeltaT, ErrStat, ErrMsg)

         CALL SD_CalcContStateDeriv(t + p%SDDeltaT, u_interp, p, x_pred, xd, z, OtherState, m, xdot_pred, ErrStat, ErrMsg ) ! initializes xdot_pred
         CALL SD_DestroyInput( u_interp, ErrStat, ErrMsg) ! local copy no longer needed

         x%qm    = x%qm    + (p%SDDeltaT / 24.) * ( 9. * xdot_pred%qm +  19. * OtherState%xdot(1)%qm - 5. * OtherState%xdot(2)%qm &
                                          + 1. * OtherState%xdot(3)%qm )
   
         x%qmdot = x%qmdot + (p%SDDeltaT / 24.) * ( 9. * xdot_pred%qmdot + 19. * OtherState%xdot(1)%qmdot - 5. * OtherState%xdot(2)%qmdot &
                                          + 1. * OtherState%xdot(3)%qmdot )
         CALL SD_DestroyContState( xdot_pred, ErrStat, ErrMsg) ! local copy no longer needed
      else
         x%qm    = x_pred%qm
         x%qmdot = x_pred%qmdot
      endif

      CALL SD_DestroyContState( x_pred, ErrStat, ErrMsg) ! local copy no longer needed
      
END SUBROUTINE SD_ABM4

!----------------------------------------------------------------------------------------------------------------------------------
!> This subroutine implements the fourth-order Runge-Kutta Method (RK4) for numerically integrating ordinary differential equations:
!!
!!   Let f(t, x) = xdot denote the time (t) derivative of the continuous states (x). 
!!   Define constants k1, k2, k3, and k4 as 
!!        k1 = dt * f(t        , x_t        )
!!        k2 = dt * f(t + dt/2 , x_t + k1/2 )
!!        k3 = dt * f(t + dt/2 , x_t + k2/2 ), and
!!        k4 = dt * f(t + dt   , x_t + k3   ).
!!   Then the continuous states at t = t + dt are
!!        x_(t+dt) = x_t + k1/6 + k2/3 + k3/3 + k4/6 + O(dt^5)
!!
!! For details, see:
!! Press, W. H.; Flannery, B. P.; Teukolsky, S. A.; and Vetterling, W. T. "Runge-Kutta Method" and "Adaptive Step Size Control for 
!!   Runge-Kutta." sections 16.1 and 16.2 in Numerical Recipes in FORTRAN: The Art of Scientific Computing, 2nd ed. Cambridge, England: 
!!   Cambridge University Press, pp. 704-716, 1992.
SUBROUTINE SD_RK4( t, n, u, utimes, p, x, xd, z, OtherState, m, ErrStat, ErrMsg )
      REAL(DbKi),                     INTENT(IN   )  :: t           !< Current simulation time in seconds
      INTEGER(IntKi),                 INTENT(IN   )  :: n           !< time step number
      TYPE(SD_InputType),             INTENT(INOUT)  :: u(:)        !< Inputs at t
      REAL(DbKi),                     INTENT(IN   )  :: utimes(:)   !< times of input
      TYPE(SD_ParameterType),         INTENT(IN   )  :: p           !< Parameters
      TYPE(SD_ContinuousStateType),   INTENT(INOUT)  :: x           !< Continuous states at t on input at t + dt on output
      TYPE(SD_DiscreteStateType),     INTENT(IN   )  :: xd          !< Discrete states at t
      TYPE(SD_ConstraintStateType),   INTENT(IN   )  :: z           !< Constraint states at t (possibly a guess)
      TYPE(SD_OtherStateType),        INTENT(INOUT)  :: OtherState  !< Other states at t on input at t + dt on output
      TYPE(SD_MiscVarType),           INTENT(INOUT)  :: m           !< Misc/optimization variables
      INTEGER(IntKi),                 INTENT(  OUT)  :: ErrStat     !< Error status of the operation
      CHARACTER(*),                   INTENT(  OUT)  :: ErrMsg      !< Error message if ErrStat /= ErrID_None
      ! local variables
      TYPE(SD_ContinuousStateType)                 :: xdot        ! time derivatives of continuous states      
      TYPE(SD_ContinuousStateType)                 :: k1          ! RK4 constant; see above
      TYPE(SD_ContinuousStateType)                 :: k2          ! RK4 constant; see above 
      TYPE(SD_ContinuousStateType)                 :: k3          ! RK4 constant; see above 
      TYPE(SD_ContinuousStateType)                 :: k4          ! RK4 constant; see above 
      TYPE(SD_ContinuousStateType)                 :: x_tmp       ! Holds temporary modification to x
      TYPE(SD_InputType)                           :: u_interp    ! interpolated value of inputs 
      ! Initialize ErrStat
      ErrStat = ErrID_None
      ErrMsg  = "" 

      ! Initialize interim vars
      !bjj: the state type contains allocatable arrays, so we must first allocate space:
      CALL SD_CopyContState( x, k1,       MESH_NEWCOPY, ErrStat, ErrMsg )
      CALL SD_CopyContState( x, k2,       MESH_NEWCOPY, ErrStat, ErrMsg )
      CALL SD_CopyContState( x, k3,       MESH_NEWCOPY, ErrStat, ErrMsg )
      CALL SD_CopyContState( x, k4,       MESH_NEWCOPY, ErrStat, ErrMsg )
      CALL SD_CopyContState( x, x_tmp,    MESH_NEWCOPY, ErrStat, ErrMsg )
      
      ! interpolate u to find u_interp = u(t)
      CALL SD_CopyInput(u(1), u_interp, MESH_NEWCOPY, ErrStat, ErrMsg  )  ! we need to allocate input arrays/meshes before calling ExtrapInterp...     
      CALL SD_Input_ExtrapInterp( u, utimes, u_interp, t, ErrStat, ErrMsg )

      ! find xdot at t
      CALL SD_CalcContStateDeriv( t, u_interp, p, x, xd, z, OtherState, m, xdot, ErrStat, ErrMsg ) !initializes xdot
      k1%qm       = p%SDDeltaT * xdot%qm
      k1%qmdot    = p%SDDeltaT * xdot%qmdot
      x_tmp%qm    = x%qm    + 0.5 * k1%qm
      x_tmp%qmdot = x%qmdot + 0.5 * k1%qmdot
      ! interpolate u to find u_interp = u(t + dt/2)
      CALL SD_Input_ExtrapInterp(u, utimes, u_interp, t+0.5*p%SDDeltaT, ErrStat, ErrMsg)

      ! find xdot at t + dt/2
      CALL SD_CalcContStateDeriv( t + 0.5*p%SDDeltaT, u_interp, p, x_tmp, xd, z, OtherState, m, xdot, ErrStat, ErrMsg )
      k2%qm    = p%SDDeltaT * xdot%qm
      k2%qmdot = p%SDDeltaT * xdot%qmdot
      x_tmp%qm    = x%qm    + 0.5 * k2%qm
      x_tmp%qmdot = x%qmdot + 0.5 * k2%qmdot

      ! find xdot at t + dt/2
      CALL SD_CalcContStateDeriv( t + 0.5*p%SDDeltaT, u_interp, p, x_tmp, xd, z, OtherState, m, xdot, ErrStat, ErrMsg )
      k3%qm       = p%SDDeltaT * xdot%qm
      k3%qmdot    = p%SDDeltaT * xdot%qmdot
      x_tmp%qm    = x%qm    + k3%qm
      x_tmp%qmdot = x%qmdot + k3%qmdot
      ! interpolate u to find u_interp = u(t + dt)
      CALL SD_Input_ExtrapInterp(u, utimes, u_interp, t + p%SDDeltaT, ErrStat, ErrMsg)

      ! find xdot at t + dt
      CALL SD_CalcContStateDeriv( t + p%SDDeltaT, u_interp, p, x_tmp, xd, z, OtherState, m, xdot, ErrStat, ErrMsg )
      k4%qm    = p%SDDeltaT * xdot%qm
      k4%qmdot = p%SDDeltaT * xdot%qmdot
      x%qm     = x%qm    +  ( k1%qm    + 2. * k2%qm    + 2. * k3%qm    + k4%qm    ) / 6.
      x%qmdot  = x%qmdot +  ( k1%qmdot + 2. * k2%qmdot + 2. * k3%qmdot + k4%qmdot ) / 6.

      CALL CleanUp()
      
CONTAINS       

   SUBROUTINE CleanUp()
      INTEGER(IntKi)             :: ErrStat3    ! The error identifier (ErrStat)
      CHARACTER(ErrMsgLen)       :: ErrMsg3     ! The error message (ErrMsg)
      CALL SD_DestroyContState( xdot,     ErrStat3, ErrMsg3 )
      CALL SD_DestroyContState( k1,       ErrStat3, ErrMsg3 )
      CALL SD_DestroyContState( k2,       ErrStat3, ErrMsg3 )
      CALL SD_DestroyContState( k3,       ErrStat3, ErrMsg3 )
      CALL SD_DestroyContState( k4,       ErrStat3, ErrMsg3 )
      CALL SD_DestroyContState( x_tmp,    ErrStat3, ErrMsg3 )
      CALL SD_DestroyInput(     u_interp, ErrStat3, ErrMsg3 )
   END SUBROUTINE CleanUp            
      
END SUBROUTINE SD_RK4

!----------------------------------------------------------------------------------------------------------------------------------
!> This subroutine implements the 2nd-order Adams-Moulton Implicit Method (AM2,Trapezoidal rule) for numerically integrating ordinary differential equations:
!!
!!   Let f(t, x) = xdot denote the time (t) derivative of the continuous states (x). 
!!   Define constants k1, k2, k3, and k4 as 
!!        k1 =  f(t       , x_t         )
!!        k2 =  f(t + dt  , x_t+dt      )
!!   Then the continuous states at t = t + dt are
!!        x_(t+dt) =x_n+1 = x_t + deltat/2*(k1 + k2) + O(dt^3)
!!   Now this can be re-written as: 0=Z(x_n+1) = x_n - x_n+1 +dt/2 *(f_n + f_n+1) = 0
!!         f_n= A*x_n + B*u_n + Fx  from Eq. 1.12 of the manual
!!         So to solve this linear system, I can just use x(k)=x(k-1) -J^-1 * Z(x(k-1))  (this is a simple root solver of the linear equation)
!!         with J=dZ/dx_n+1 = -I +dt/2*A 
!!
!!   Thus x_n+1 = x_n - J^-1 *dt/2 * (2*A*x_n + B *(u_n + u_n+1) +2*Fx)
!!  or    J*( x_n - x_n+1 ) = dt * ( A*x_n +  B *(u_n + u_n+1)/2 + Fx)
SUBROUTINE SD_AM2( t, n, u, utimes, p, x, xd, z, OtherState, m, ErrStat, ErrMsg )
   USE NWTC_LAPACK, only: LAPACK_getrs
   REAL(DbKi),                     INTENT(IN   )   :: t              !< Current simulation time in seconds
   INTEGER(IntKi),                 INTENT(IN   )   :: n              !< time step number
   TYPE(SD_InputType),             INTENT(INOUT)   :: u(:)           !< Inputs at t
   REAL(DbKi),                     INTENT(IN   )   :: utimes(:)      !< times of input
   TYPE(SD_ParameterType),         INTENT(IN   )   :: p              !< Parameters
   TYPE(SD_ContinuousStateType),   INTENT(INOUT)   :: x              !< Continuous states at t on input at t + dt on output
   TYPE(SD_DiscreteStateType),     INTENT(IN   )   :: xd             !< Discrete states at t
   TYPE(SD_ConstraintStateType),   INTENT(IN   )   :: z              !< Constraint states at t (possibly a guess)
   TYPE(SD_OtherStateType),        INTENT(INOUT)   :: OtherState     !< Other states at t on input at t + dt on output
   TYPE(SD_MiscVarType),           INTENT(INOUT)   :: m              !< Misc/optimization variables
   INTEGER(IntKi),                 INTENT(  OUT)   :: ErrStat        !< Error status of the operation
   CHARACTER(*),                   INTENT(  OUT)   :: ErrMsg         !< Error message if ErrStat /= ErrID_None
   ! local variables
   TYPE(SD_InputType)                              :: u_interp       ! interpolated value of inputs 
   REAL(ReKi)                                      :: xq(2*p%nDOFM) !temporary states (qm and qmdot only)
   REAL(ReKi)                                      :: udotdot_TP2(6) ! temporary copy of udotdot_TP
   REAL(ReKi)                                      :: F_L2(p%nDOF__L)   ! temporary copy of F_L
   INTEGER(IntKi)                                  :: ErrStat2
   CHARACTER(ErrMsgLen)                            :: ErrMsg2

   ErrStat = ErrID_None
   ErrMsg  = "" 

   ! Initialize interim vars
   CALL SD_CopyInput( u(1), u_interp, MESH_NEWCOPY, ErrStat2,ErrMsg2);CALL SetErrStat(ErrStat2,ErrMsg2,ErrStat,ErrMsg,'SD_AM2')
         
   !Start by getting u_n and u_n+1 
   ! interpolate u to find u_interp = u(t) = u_n     
   CALL SD_Input_ExtrapInterp( u, utimes, u_interp, t, ErrStat2, ErrMsg2 ); CALL SetErrStat(ErrStat2,ErrMsg2,ErrStat,ErrMsg,'SD_AM2')
   m%udotdot_TP = (/u_interp%TPMesh%TranslationAcc(:,1), u_interp%TPMesh%RotationAcc(:,1)/)
   CALL GetExtForceOnInternalDOF(u_interp, p, m, m%F_L, ErrStat2, ErrMsg2, ExtraMoment=(p%ExtraMoment.and..not.p%Floating), RotateLoads=(p%ExtraMoment.and.p%Floating))
                
   ! extrapolate u to find u_interp = u(t + dt)=u_n+1
   CALL SD_Input_ExtrapInterp(u, utimes, u_interp, t+p%SDDeltaT, ErrStat2, ErrMsg2); CALL SetErrStat(ErrStat2,ErrMsg2,ErrStat,ErrMsg,'SD_AM2')
   udotdot_TP2 = (/u_interp%TPMesh%TranslationAcc(:,1), u_interp%TPMesh%RotationAcc(:,1)/)
   CALL GetExtForceOnInternalDOF(u_interp, p, m, F_L2, ErrStat2, ErrMsg2, ExtraMoment=(p%ExtraMoment.and..not.p%Floating), RotateLoads=(p%ExtraMoment.and.p%Floating))
   
   ! calculate (u_n + u_n+1)/2
   udotdot_TP2 = 0.5_ReKi * ( udotdot_TP2 + m%udotdot_TP )
   F_L2        = 0.5_ReKi * ( F_L2        + m%F_L        )
   if (p%Floating) then
      ! >>> New udotdot_TP to body coordinates
      !udotdot_TP(1:3) = matmul( u%TPMesh%Orientation(:,:,1), udotdot_TP(1:3) ) 
      !udotdot_TP(4:6) = matmul( u%TPMesh%Orientation(:,:,1), udotdot_TP(4:6) ) 
   endif
          
   ! set xq = dt * ( A*x_n +  B *(u_n + u_n+1)/2 + Fx)   
   xq(      1:  p%nDOFM)=p%SDDeltaT * x%qmdot                                                                                                   !upper portion of array
   xq(1+p%nDOFM:2*p%nDOFM)=p%SDDeltaT * (-p%KMMDiag*x%qm - p%CMMDiag*x%qmdot - matmul(p%MMB, udotdot_TP2)  + matmul(F_L2,p%PhiM ))  !lower portion of array
   ! note: matmul(F_L2,p%PhiM  ) = matmul(p%PhiM_T,F_L2) because F_L2 is 1-D
             
   !....................................................
   ! Solve for xq: (equivalent to xq= matmul(p%AM2InvJac,xq)
   ! J*( x_n - x_n+1 ) = dt * ( A*x_n +  B *(u_n + u_n+1)/2 + Fx)
   !....................................................   
   CALL LAPACK_getrs( TRANS='N',N=SIZE(p%AM2Jac,1),A=p%AM2Jac,IPIV=p%AM2JacPiv, B=xq, ErrStat=ErrStat2, ErrMsg=ErrMsg2); CALL SetErrStat(ErrStat2,ErrMsg2,ErrStat,ErrMsg,'SD_AM2')
      
   ! after the LAPACK solve, xq = ( x_n - x_n+1 ); so now we can solve for x_n+1:
   x%qm    = x%qm    - xq(        1:  p%nDOFM)
   x%qmdot = x%qmdot - xq(p%nDOFM+1:2*p%nDOFM)
     
   ! clean up temporary variable(s)
   CALL SD_DestroyInput(  u_interp, ErrStat, ErrMsg )
   
END SUBROUTINE SD_AM2

!++++++++++++++++++++++++++++++++++++++++++++++++++++++++++++++++++++++++++++++++++++++++++++++++++++++++++++++++++++++++++++++++++
! ###### The following four routines are Jacobian routines for linearization capabilities #######
! If the module does not implement them, set ErrStat = ErrID_Fatal in SD_Init() when InitInp%Linearize is .true.
!----------------------------------------------------------------------------------------------------------------------------------
!> Routine to compute the Jacobians of the output (Y), continuous- (X), discrete- (Xd), and constraint-state (Z) functions
!! with respect to the inputs (u). The partial derivatives dY/du, dX/du, dXd/du, and DZ/du are returned.
SUBROUTINE SD_JacobianPInput( t, u, p, x, xd, z, OtherState, y, m, ErrStat, ErrMsg, dYdu, dXdu, dXddu, dZdu)
   REAL(DbKi),                        INTENT(IN   ) :: t                  !< Time in seconds at operating point
   TYPE(SD_InputType),                INTENT(INOUT) :: u                  !< Inputs at operating point (may change to inout if a mesh copy is required)
   TYPE(SD_ParameterType),            INTENT(IN   ) :: p                  !< Parameters
   TYPE(SD_ContinuousStateType),      INTENT(IN   ) :: x                  !< Continuous states at operating point
   TYPE(SD_DiscreteStateType),        INTENT(IN   ) :: xd                 !< Discrete states at operating point
   TYPE(SD_ConstraintStateType),      INTENT(IN   ) :: z                  !< Constraint states at operating point
   TYPE(SD_OtherStateType),           INTENT(IN   ) :: OtherState         !< Other states at operating point
   TYPE(SD_OutputType),               INTENT(INOUT) :: y                  !< Output (change to inout if a mesh copy is required); Output fields are not used by this routine, but type is available here so that mesh parameter information (i.e., connectivity) does not have to be recalculated for dYdu.
   TYPE(SD_MiscVarType),              INTENT(INOUT) :: m                  !< Misc/optimization variables
   INTEGER(IntKi),                    INTENT(  OUT) :: ErrStat            !< Error status of the operation
   CHARACTER(*),                      INTENT(  OUT) :: ErrMsg             !< Error message if ErrStat /= ErrID_None
   REAL(R8Ki), ALLOCATABLE, OPTIONAL, INTENT(INOUT) :: dYdu(:,:)          !< Partial derivatives of output functions (Y) wrt the inputs (u) [intent in to avoid deallocation]
   REAL(R8Ki), ALLOCATABLE, OPTIONAL, INTENT(INOUT) :: dXdu(:,:)          !< Partial derivatives of continuous state functions (X) wrt the inputs (u) [intent in to avoid deallocation]
   REAL(R8Ki), ALLOCATABLE, OPTIONAL, INTENT(INOUT) :: dXddu(:,:)         !< Partial derivatives of discrete state functions (Xd) wrt the inputs (u) [intent in to avoid deallocation]
   REAL(R8Ki), ALLOCATABLE, OPTIONAL, INTENT(INOUT) :: dZdu(:,:)          !< Partial derivatives of constraint state functions (Z) wrt the inputs (u) [intent in to avoid deallocation]
   ! local variables
   TYPE(SD_OutputType)          :: y_m, y_p
   TYPE(SD_ContinuousStateType) :: x_m, x_p
   TYPE(SD_InputType)           :: u_perturb
   REAL(R8Ki)                   :: delta_p, delta_m   ! delta change in input (plus, minus)
   INTEGER(IntKi)               :: i
   integer(intKi)               :: ErrStat2
   character(ErrMsgLen)         :: ErrMsg2
   character(*), parameter      :: RoutineName = 'SD_JacobianPInput'
   ! Initialize ErrStat
   ErrStat = ErrID_None
   ErrMsg  = ''
   ! get OP values here:
   call SD_CalcOutput( t, u, p, x, xd, z, OtherState, y, m, ErrStat2, ErrMsg2 ); if(Failed()) return
   ! make a copy of the inputs to perturb
   call SD_CopyInput( u, u_perturb, MESH_NEWCOPY, ErrStat2, ErrMsg2); if(Failed()) return
   IF ( PRESENT( dYdu ) ) THEN
      ! Calculate the partial derivative of the output functions (Y) with respect to the inputs (u) here:
      if (.not. allocated(dYdu) ) then
         call AllocAry(dYdu,p%Jac_ny, size(p%Jac_u_indx,1),'dYdu', ErrStat2, ErrMsg2); if(Failed()) return
      end if
      ! make a copy of outputs because we will need two for the central difference computations (with orientations)
      call SD_CopyOutput( y, y_p, MESH_NEWCOPY, ErrStat2, ErrMsg2); if(Failed()) return
      call SD_CopyOutput( y, y_m, MESH_NEWCOPY, ErrStat2, ErrMsg2); if(Failed()) return
      do i=1,size(p%Jac_u_indx,1)
         ! get u_op + delta_p u
         call SD_CopyInput( u, u_perturb, MESH_UPDATECOPY, ErrStat2, ErrMsg2 ); call SetErrStat(ErrStat2,ErrMsg2,ErrStat,ErrMsg,RoutineName)
         call SD_Perturb_u( p, i, 1, u_perturb, delta_p )
         ! compute y at u_op + delta_p u
         call SD_CalcOutput( t, u_perturb, p, x, xd, z, OtherState, y_p, m, ErrStat2, ErrMsg2 ); call SetErrStat(ErrStat2,ErrMsg2,ErrStat,ErrMsg,RoutineName)
         ! get u_op - delta_m u
         call SD_CopyInput( u, u_perturb, MESH_UPDATECOPY, ErrStat2, ErrMsg2 ); call SetErrStat(ErrStat2,ErrMsg2,ErrStat,ErrMsg,RoutineName)
         call SD_Perturb_u( p, i, -1, u_perturb, delta_m )
         ! compute y at u_op - delta_m u
         call SD_CalcOutput( t, u_perturb, p, x, xd, z, OtherState, y_m, m, ErrStat2, ErrMsg2 ); call SetErrStat(ErrStat2,ErrMsg2,ErrStat,ErrMsg,RoutineName)
         ! get central difference:
         call SD_Compute_dY( p, y_p, y_m, delta_p, dYdu(:,i) )
      end do
      if(Failed()) return
   END IF
   IF ( PRESENT( dXdu ) ) THEN
      ! Calculate the partial derivative of the continuous state functions (X) with respect to the inputs (u) here:
      ! TODO: dXdu should be constant, in theory we dont' need to recompute it
      !if(ANALYTICAL_LIN) then
      ! Analytical lin cannot be used anymore with extra mom
      !   call StateMatrices(p, ErrStat2, ErrMsg2, BB=dXdu); if(Failed()) return ! Allocation occurs in function
      !else
         if (.not. allocated(dXdu)) then
            call AllocAry(dXdu, p%Jac_nx * 2, size(p%Jac_u_indx,1), 'dXdu', ErrStat2, ErrMsg2); if (Failed()) return
         endif
         do i=1,size(p%Jac_u_indx,1)
            ! get u_op + delta u
            call SD_CopyInput( u, u_perturb, MESH_UPDATECOPY, ErrStat2, ErrMsg2 ); call SetErrStat(ErrStat2,ErrMsg2,ErrStat,ErrMsg,RoutineName)
            call SD_Perturb_u( p, i, 1, u_perturb, delta_p )
            ! compute x at u_op + delta u
            call SD_CalcContStateDeriv( t, u_perturb, p, x, xd, z, OtherState, m, x_p, ErrStat2, ErrMsg2 ); call SetErrStat(ErrStat2,ErrMsg2,ErrStat,ErrMsg,RoutineName)
            ! get u_op - delta u
            call SD_CopyInput( u, u_perturb, MESH_UPDATECOPY, ErrStat2, ErrMsg2 ); call SetErrStat(ErrStat2,ErrMsg2,ErrStat,ErrMsg,RoutineName) 
            call SD_Perturb_u( p, i, -1, u_perturb, delta_m )
            ! compute x at u_op - delta u
            call SD_CalcContStateDeriv( t, u_perturb, p, x, xd, z, OtherState, m, x_m, ErrStat2, ErrMsg2 ); call SetErrStat(ErrStat2,ErrMsg2,ErrStat,ErrMsg,RoutineName) 
            ! get central difference:
            ! we may have had an error allocating memory, so we'll check
            if(Failed()) return
            ! get central difference:
            call SD_Compute_dX( p, x_p, x_m, delta_p, dXdu(:,i) )
         end do
      !endif ! analytical or numerical
   END IF ! dXdu
   IF ( PRESENT( dXddu ) ) THEN
      if (allocated(dXddu)) deallocate(dXddu)
   END IF
   IF ( PRESENT( dZdu ) ) THEN
      if (allocated(dZdu)) deallocate(dZdu)
   END IF
   call CleanUp()
contains

   logical function Failed()
        call SetErrStat(ErrStat2, ErrMsg2, ErrStat, ErrMsg, RoutineName) 
        Failed =  ErrStat >= AbortErrLev
        if (Failed) call CleanUp()
   end function Failed

   subroutine CleanUp()
      call SD_DestroyContState( x_p, ErrStat2, ErrMsg2 ) ! we don't need this any more
      call SD_DestroyContState( x_m, ErrStat2, ErrMsg2 ) ! we don't need this any more
      call SD_DestroyOutput(    y_p, ErrStat2, ErrMsg2 )
      call SD_DestroyOutput(    y_m, ErrStat2, ErrMsg2 )
      call SD_DestroyInput(u_perturb, ErrStat2, ErrMsg2 )
   end subroutine cleanup

END SUBROUTINE SD_JacobianPInput
!----------------------------------------------------------------------------------------------------------------------------------
!> Routine to compute the Jacobians of the output (Y), continuous- (X), discrete- (Xd), and constraint-state (Z) functions
!! with respect to the continuous states (x). The partial derivatives dY/dx, dX/dx, dXd/dx, and dZ/dx are returned.
SUBROUTINE SD_JacobianPContState( t, u, p, x, xd, z, OtherState, y, m, ErrStat, ErrMsg, dYdx, dXdx, dXddx, dZdx)
   REAL(DbKi),                        INTENT(IN   ) :: t                  !< Time in seconds at operating point
   TYPE(SD_InputType),                INTENT(INOUT) :: u                  !< Inputs at operating point (may change to inout if a mesh copy is required)
   TYPE(SD_ParameterType),            INTENT(IN   ) :: p                  !< Parameters
   TYPE(SD_ContinuousStateType),      INTENT(IN   ) :: x                  !< Continuous states at operating point
   TYPE(SD_DiscreteStateType),        INTENT(IN   ) :: xd                 !< Discrete states at operating point
   TYPE(SD_ConstraintStateType),      INTENT(IN   ) :: z                  !< Constraint states at operating point
   TYPE(SD_OtherStateType),           INTENT(IN   ) :: OtherState         !< Other states at operating point
   TYPE(SD_OutputType),               INTENT(INOUT) :: y                  !< Output (change to inout if a mesh copy is required); Output fields are not used by this routine, but type is available here so that mesh parameter information (i.e., connectivity) does not have to be recalculated for dYdx.
   TYPE(SD_MiscVarType),              INTENT(INOUT) :: m                  !< Misc/optimization variables
   INTEGER(IntKi),                    INTENT(  OUT) :: ErrStat            !< Error status of the operation
   CHARACTER(*),                      INTENT(  OUT) :: ErrMsg             !< Error message if ErrStat /= ErrID_None
   REAL(R8Ki), ALLOCATABLE, OPTIONAL, INTENT(INOUT) :: dYdx(:,:)          !< Partial derivatives of output functions wrt the continuous states (x) [intent in to avoid deallocation]
   REAL(R8Ki), ALLOCATABLE, OPTIONAL, INTENT(INOUT) :: dXdx(:,:)          !< Partial derivatives of continuous state functions (X) wrt the continuous states (x) [intent in to avoid deallocation]
   REAL(R8Ki), ALLOCATABLE, OPTIONAL, INTENT(INOUT) :: dXddx(:,:)         !< Partial derivatives of discrete state functions (Xd) wrt the continuous states (x) [intent in to avoid deallocation]
   REAL(R8Ki), ALLOCATABLE, OPTIONAL, INTENT(INOUT) :: dZdx(:,:)          !< Partial derivatives of constraint state functions (Z) wrt the continuous states (x) [intent in to avoid deallocation]
   ! local variables
   TYPE(SD_OutputType)          :: y_p, y_m
   TYPE(SD_ContinuousStateType) :: x_p, x_m
   TYPE(SD_ContinuousStateType) :: x_perturb
   REAL(R8Ki)                   :: delta        ! delta change in input or state
   INTEGER(IntKi)               :: i, k
   INTEGER(IntKi)               :: idx
   INTEGER(IntKi)               :: ErrStat2
   CHARACTER(ErrMsgLen)         :: ErrMsg2
   CHARACTER(*), PARAMETER      :: RoutineName = 'SD_JacobianPContState'
   ! Initialize ErrStat
   ErrStat = ErrID_None
   ErrMsg  = ''
   ! make a copy of the continuous states to perturb NOTE: MESH_NEWCOPY
   call SD_CopyContState( x, x_perturb, MESH_NEWCOPY, ErrStat2, ErrMsg2); if(Failed()) return
   IF ( PRESENT( dYdx ) ) THEN
      ! Calculate the partial derivative of the output functions (Y) with respect to the continuous states (x) here:
      if (.not. allocated(dYdx)) then
         call AllocAry(dYdx, p%Jac_ny, p%Jac_nx*2, 'dYdx', ErrStat2, ErrMsg2); if(Failed()) return
      end if
      ! make a copy of outputs because we will need two for the central difference computations (with orientations)
      call SD_CopyOutput( y, y_p, MESH_NEWCOPY, ErrStat2, ErrMsg2); call SetErrStat(ErrStat2,ErrMsg2,ErrStat,ErrMsg,RoutineName)
      call SD_CopyOutput( y, y_m, MESH_NEWCOPY, ErrStat2, ErrMsg2); if(Failed()) return
      idx = 1
      do k=1,2 ! 1=disp, 2=veloc
         do i=1,p%Jac_nx ! CB mode
            ! get x_op + delta x
            call SD_CopyContState( x, x_perturb, MESH_UPDATECOPY, ErrStat2, ErrMsg2 ); call SetErrStat(ErrStat2,ErrMsg2,ErrStat,ErrMsg,RoutineName)
            call SD_perturb_x(p, k, i, 1, x_perturb, delta )
            ! compute y at x_op + delta x
            call SD_CalcOutput( t, u, p, x_perturb, xd, z, OtherState, y_p, m, ErrStat2, ErrMsg2 ); call SetErrStat(ErrStat2,ErrMsg2,ErrStat,ErrMsg,RoutineName)
            ! get x_op - delta x
            call SD_CopyContState( x, x_perturb, MESH_UPDATECOPY, ErrStat2, ErrMsg2 ); call SetErrStat(ErrStat2,ErrMsg2,ErrStat,ErrMsg,RoutineName)
            call SD_perturb_x(p, k, i, -1, x_perturb, delta )
            ! compute y at x_op - delta x
            call SD_CalcOutput( t, u, p, x_perturb, xd, z, OtherState, y_m, m, ErrStat2, ErrMsg2 ); call SetErrStat(ErrStat2,ErrMsg2,ErrStat,ErrMsg,RoutineName)
            ! get central difference:
            call SD_Compute_dY( p, y_p, y_m, delta, dYdx(:,idx) )
            idx = idx+1
         end do
      end do
      if(Failed()) return
   END IF
   IF ( PRESENT( dXdx ) ) THEN
      ! Calculate the partial derivative of the continuous state functions (X) with respect to the continuous states (x) here:
      ! TODO: dXdx should be constant, in theory we don't need to recompute it
      if(ANALYTICAL_LIN) then
         call StateMatrices(p, ErrStat2, ErrMsg2, AA=dXdx); if(Failed()) return ! Allocation occurs in function
      else
         if (.not. allocated(dXdx)) then
            call AllocAry(dXdx, p%Jac_nx * 2, p%Jac_nx * 2, 'dXdx', ErrStat2, ErrMsg2); if(Failed()) return
         end if
         idx = 1 ! counter into dXdx
         do k=1,2 ! 1=positions (x_perturb%q); 2=velocities (x_perturb%dqdt)
            do i=1,p%Jac_nx
               ! get x_op + delta x
               call SD_CopyContState( x, x_perturb, MESH_UPDATECOPY, ErrStat2, ErrMsg2 ); call SetErrStat(ErrStat2,ErrMsg2,ErrStat,ErrMsg,RoutineName)
               call SD_perturb_x(p, k, i, 1, x_perturb, delta )
               ! compute x at x_op + delta x
               call SD_CalcContStateDeriv( t, u, p, x_perturb, xd, z, OtherState, m, x_p, ErrStat2, ErrMsg2 ); call SetErrStat(ErrStat2,ErrMsg2,ErrStat,ErrMsg,RoutineName)
               ! get x_op - delta x
               call SD_CopyContState( x, x_perturb, MESH_UPDATECOPY, ErrStat2, ErrMsg2 ); call SetErrStat(ErrStat2,ErrMsg2,ErrStat,ErrMsg,RoutineName)
               call SD_perturb_x(p, k, i, -1, x_perturb, delta )
               ! compute x at x_op - delta x
               call SD_CalcContStateDeriv( t, u, p, x_perturb, xd, z, OtherState, m, x_m, ErrStat2, ErrMsg2 ); call SetErrStat(ErrStat2,ErrMsg2,ErrStat,ErrMsg,RoutineName) 
               if(Failed()) return
               ! get central difference:
               call SD_Compute_dX( p, x_p, x_m, delta, dXdx(:,idx) )
               idx = idx+1
            end do
         end do
      endif ! analytical or numerical
   END IF
   IF ( PRESENT( dXddx ) ) THEN
      if (allocated(dXddx)) deallocate(dXddx)
   END IF
   IF ( PRESENT( dZdx ) ) THEN
      if (allocated(dZdx)) deallocate(dZdx)
   END IF
   call CleanUp()
   
contains

   logical function Failed()
        call SetErrStat(ErrStat2, ErrMsg2, ErrStat, ErrMsg, 'SD_JacobianPContState') 
        Failed =  ErrStat >= AbortErrLev
        if (Failed) call CleanUp()
   end function Failed

   subroutine CleanUp()
      call SD_DestroyOutput(         y_p, ErrStat2, ErrMsg2 )
      call SD_DestroyOutput(         y_m, ErrStat2, ErrMsg2 )
      call SD_DestroyContState(      x_p, ErrStat2, ErrMsg2 )
      call SD_DestroyContState(      x_m, ErrStat2, ErrMsg2 )
      call SD_DestroyContState(x_perturb, ErrStat2, ErrMsg2 )
   end subroutine cleanup

END SUBROUTINE SD_JacobianPContState

!----------------------------------------------------------------------------------------------------------------------------------
!> Routine to compute the Jacobians of the output (Y), continuous- (X), discrete- (Xd), and constraint-state (Z) functions
!! with respect to the discrete states (xd). The partial derivatives dY/dxd, dX/dxd, dXd/dxd, and DZ/dxd are returned.
SUBROUTINE SD_JacobianPDiscState( t, u, p, x, xd, z, OtherState, y, m, ErrStat, ErrMsg, dYdxd, dXdxd, dXddxd, dZdxd )
   REAL(DbKi),                        INTENT(IN   ) :: t                  !< Time in seconds at operating point
   TYPE(SD_InputType),                INTENT(INOUT) :: u                  !< Inputs at operating point (may change to inout if a mesh copy is required)
   TYPE(SD_ParameterType),            INTENT(IN   ) :: p                  !< Parameters
   TYPE(SD_ContinuousStateType),      INTENT(IN   ) :: x                  !< Continuous states at operating point
   TYPE(SD_DiscreteStateType),        INTENT(IN   ) :: xd                 !< Discrete states at operating point
   TYPE(SD_ConstraintStateType),      INTENT(IN   ) :: z                  !< Constraint states at operating point
   TYPE(SD_OtherStateType),           INTENT(IN   ) :: OtherState         !< Other states at operating point
   TYPE(SD_OutputType),               INTENT(INOUT) :: y                  !< Output (change to inout if a mesh copy is required); Output fields are not used by this routine, but type is available here so that mesh parameter information (i.e., connectivity) does not have to be recalculated for dYdx.
   TYPE(SD_MiscVarType),              INTENT(INOUT) :: m                  !< Misc/optimization variables
   INTEGER(IntKi),                    INTENT(  OUT) :: ErrStat    !< Error status of the operation
   CHARACTER(*),                      INTENT(  OUT) :: ErrMsg     !< Error message if ErrStat /= ErrID_None
   REAL(R8Ki), ALLOCATABLE, OPTIONAL, INTENT(INOUT) :: dYdxd(:,:) !< Partial derivatives of output functions (Y) wrt the discrete states (xd) [intent in to avoid deallocation]
   REAL(R8Ki), ALLOCATABLE, OPTIONAL, INTENT(INOUT) :: dXdxd(:,:) !< Partial derivatives of continuous state functions (X) wrt the  discrete states (xd) [intent in to avoid deallocation]
   REAL(R8Ki), ALLOCATABLE, OPTIONAL, INTENT(INOUT) :: dXddxd(:,:)!< Partial derivatives of discrete state functions (Xd) wrt the discrete states (xd) [intent in to avoid deallocation]
   REAL(R8Ki), ALLOCATABLE, OPTIONAL, INTENT(INOUT) :: dZdxd(:,:) !< Partial derivatives of constraint state functions (Z) wrt discrete states (xd) [intent in to avoid deallocation]
   ! Initialize ErrStat
   ErrStat = ErrID_None
   ErrMsg  = ''
   IF ( PRESENT( dYdxd ) ) THEN
   END IF
   IF ( PRESENT( dXdxd ) ) THEN
   END IF
   IF ( PRESENT( dXddxd ) ) THEN
   END IF
   IF ( PRESENT( dZdxd ) ) THEN
   END IF
END SUBROUTINE SD_JacobianPDiscState
!----------------------------------------------------------------------------------------------------------------------------------
!> Routine to compute the Jacobians of the output (Y), continuous- (X), discrete- (Xd), and constraint-state (Z) functions
!! with respect to the constraint states (z). The partial derivatives dY/dz, dX/dz, dXd/dz, and DZ/dz are returned.
SUBROUTINE SD_JacobianPConstrState( t, u, p, x, xd, z, OtherState, y, m, ErrStat, ErrMsg, dYdz, dXdz, dXddz, dZdz )
   REAL(DbKi),                        INTENT(IN   ) :: t                  !< Time in seconds at operating point
   TYPE(SD_InputType),                INTENT(INOUT) :: u                  !< Inputs at operating point (may change to inout if a mesh copy is required)
   TYPE(SD_ParameterType),            INTENT(IN   ) :: p                  !< Parameters
   TYPE(SD_ContinuousStateType),      INTENT(IN   ) :: x                  !< Continuous states at operating point
   TYPE(SD_DiscreteStateType),        INTENT(IN   ) :: xd                 !< Discrete states at operating point
   TYPE(SD_ConstraintStateType),      INTENT(IN   ) :: z                  !< Constraint states at operating point
   TYPE(SD_OtherStateType),           INTENT(IN   ) :: OtherState         !< Other states at operating point
   TYPE(SD_OutputType),               INTENT(INOUT) :: y                  !< Output (change to inout if a mesh copy is required); Output fields are not used by this routine, but type is available here so that mesh parameter information (i.e., connectivity) does not have to be recalculated for dYdx.
   TYPE(SD_MiscVarType),              INTENT(INOUT) :: m                  !< Misc/optimization variables
   INTEGER(IntKi),                    INTENT(  OUT) :: ErrStat    !< Error status of the operation
   CHARACTER(*),                      INTENT(  OUT) :: ErrMsg     !< Error message if ErrStat /= ErrID_None
   REAL(R8Ki), ALLOCATABLE, OPTIONAL, INTENT(INOUT) :: dYdz(:,:)  !< Partial derivatives of output functions (Y) with respect to the constraint states (z) [intent in to avoid deallocation]
   REAL(R8Ki), ALLOCATABLE, OPTIONAL, INTENT(INOUT) :: dXdz(:,:)  !< Partial derivatives of continuous state functions (X) with respect to the constraint states (z) [intent in to avoid deallocation]
   REAL(R8Ki), ALLOCATABLE, OPTIONAL, INTENT(INOUT) :: dXddz(:,:) !< Partial derivatives of discrete state functions (Xd) with respect to the constraint states (z) [intent in to avoid deallocation]
   REAL(R8Ki), ALLOCATABLE, OPTIONAL, INTENT(INOUT) :: dZdz(:,:)  !< Partial derivatives of constraint state functions (Z) with respect to the constraint states (z) [intent in to avoid deallocation]
   ! local variables
   character(*), parameter                                       :: RoutineName = 'SD_JacobianPConstrState'
   ! Initialize ErrStat
   ErrStat = ErrID_None
   ErrMsg  = ''
   IF ( PRESENT( dYdz ) ) THEN
   END IF
   IF ( PRESENT( dXdz ) ) THEN
      if (allocated(dXdz)) deallocate(dXdz)
   END IF
   IF ( PRESENT( dXddz ) ) THEN
      if (allocated(dXddz)) deallocate(dXddz)
   END IF
   IF ( PRESENT(dZdz) ) THEN
   END IF
END SUBROUTINE SD_JacobianPConstrState
!++++++++++++++++++++++++++++++++++++++++++++++++++++++++++++++++++++++++++++++++++++++++++++++++++++++++++++++++++++++++++++++++++
!> Routine to pack the data structures representing the operating points into arrays for linearization.
SUBROUTINE SD_GetOP( t, u, p, x, xd, z, OtherState, y, m, ErrStat, ErrMsg, u_op, y_op, x_op, dx_op, xd_op, z_op )
   REAL(DbKi),                        INTENT(IN   ) :: t          !< Time in seconds at operating point
   TYPE(SD_InputType),                INTENT(INOUT) :: u          !< Inputs at operating point (may change to inout if a mesh copy is required)
   TYPE(SD_ParameterType),            INTENT(IN   ) :: p          !< Parameters
   TYPE(SD_ContinuousStateType),      INTENT(IN   ) :: x          !< Continuous states at operating point
   TYPE(SD_DiscreteStateType),        INTENT(IN   ) :: xd         !< Discrete states at operating point
   TYPE(SD_ConstraintStateType),      INTENT(IN   ) :: z          !< Constraint states at operating point
   TYPE(SD_OtherStateType),           INTENT(IN   ) :: OtherState !< Other states at operating point
   TYPE(SD_OutputType),               INTENT(IN   ) :: y          !< Output at operating point
   TYPE(SD_MiscVarType),              INTENT(INOUT) :: m          !< Misc/optimization variables
   INTEGER(IntKi),                    INTENT(  OUT) :: ErrStat    !< Error status of the operation
   CHARACTER(*),                      INTENT(  OUT) :: ErrMsg     !< Error message if ErrStat /= ErrID_None
   REAL(ReKi), ALLOCATABLE, OPTIONAL, INTENT(INOUT) :: u_op(:)    !< values of linearized inputs
   REAL(ReKi), ALLOCATABLE, OPTIONAL, INTENT(INOUT) :: y_op(:)    !< values of linearized outputs
   REAL(ReKi), ALLOCATABLE, OPTIONAL, INTENT(INOUT) :: x_op(:)    !< values of linearized continuous states
   REAL(ReKi), ALLOCATABLE, OPTIONAL, INTENT(INOUT) :: dx_op(:)   !< values of first time derivatives of linearized continuous states
   REAL(ReKi), ALLOCATABLE, OPTIONAL, INTENT(INOUT) :: xd_op(:)   !< values of linearized discrete states
   REAL(ReKi), ALLOCATABLE, OPTIONAL, INTENT(INOUT) :: z_op(:)    !< values of linearized constraint states
   ! Local
   INTEGER(IntKi)                                                :: idx, i
   INTEGER(IntKi)                                                :: nu
   INTEGER(IntKi)                                                :: ny
   INTEGER(IntKi)                                                :: ErrStat2
   CHARACTER(ErrMsgLen)                                          :: ErrMsg2
   CHARACTER(*), PARAMETER                                       :: RoutineName = 'SD_GetOP'
   LOGICAL                                                       :: FieldMask(FIELDMASK_SIZE)
   TYPE(SD_ContinuousStateType)                                  :: dx          ! derivative of continuous states at operating point
   ErrStat = ErrID_None
   ErrMsg  = ''
   IF ( PRESENT( u_op ) ) THEN
      nu = size(p%Jac_u_indx,1) + u%TPMesh%NNodes * 6  ! Jac_u_indx has 3 orientation angles, but the OP needs the full 9 elements of the DCM (thus 6 more per node)
      if (.not. allocated(u_op)) then
         call AllocAry(u_op, nu, 'u_op', ErrStat2, ErrMsg2); if(Failed()) return
      end if
      idx = 1
      FieldMask = .false.
      FieldMask(MASKID_TranslationDisp) = .true.
      FieldMask(MASKID_Orientation)     = .true.
      FieldMask(MASKID_TranslationVel)  = .true.
      FieldMask(MASKID_RotationVel)     = .true.
      FieldMask(MASKID_TranslationAcc)  = .true.
      FieldMask(MASKID_RotationAcc)     = .true.
      call PackMotionMesh(u%TPMesh, u_op, idx, FieldMask=FieldMask)
      call PackLoadMesh(u%LMesh, u_op, idx)
   END IF
   IF ( PRESENT( y_op ) ) THEN
      ny = p%Jac_ny + y%Y2Mesh%NNodes * 6  ! Jac_ny has 3 orientation angles, but the OP needs the full 9 elements of the DCM (thus 6 more per node)
      if (.not. allocated(y_op)) then
         call AllocAry(y_op, ny, 'y_op', ErrStat2, ErrMsg2); if(Failed()) return
      end if
      idx = 1
      call PackLoadMesh(y%Y1Mesh, y_op, idx)
      FieldMask = .false.
      FieldMask(MASKID_TranslationDisp) = .true.
      FieldMask(MASKID_Orientation)     = .true.
      FieldMask(MASKID_TranslationVel)  = .true.
      FieldMask(MASKID_RotationVel)     = .true.
      FieldMask(MASKID_TranslationAcc)  = .true.
      FieldMask(MASKID_RotationAcc)     = .true.
      call PackMotionMesh(y%Y2Mesh, y_op, idx, FieldMask=FieldMask)
      idx = idx - 1
      do i=1,p%NumOuts
         y_op(i+idx) = y%WriteOutput(i)
      end do
   END IF
   IF ( PRESENT( x_op ) ) THEN
      if (.not. allocated(x_op)) then
         call AllocAry(x_op, p%Jac_nx*2,'x_op',ErrStat2,ErrMsg2); if (Failed()) return
      end if
      do i=1, p%Jac_nx
         x_op(i) = x%qm(i)
      end do
      do i=1, p%Jac_nx
         x_op(i+p%nDOFM) = x%qmdot(i)
      end do
   END IF
   IF ( PRESENT( dx_op ) ) THEN
      if (.not. allocated(dx_op)) then
         call AllocAry(dx_op, p%Jac_nx * 2,'dx_op',ErrStat2,ErrMsg2); if(failed()) return
      end if
      call SD_CalcContStateDeriv( t, u, p, x, xd, z, OtherState, m, dx, ErrStat2, ErrMsg2 ) ; if(Failed()) return
      idx = 1
      do i=1, p%Jac_nx
         dx_op(i) = dx%qm(i)
      end do
      do i=1, p%Jac_nx
         dx_op(i+p%nDOFM) = dx%qmdot(i)
      end do
   END IF
   IF ( PRESENT( xd_op ) ) THEN
      ! pass
   END IF
   IF ( PRESENT( z_op ) ) THEN
      ! pass
   END IF
   call CleanUp()
contains
   logical function Failed()
        call SetErrStat(ErrStat2, ErrMsg2, ErrStat, ErrMsg, 'Craig_Bampton') 
        Failed =  ErrStat >= AbortErrLev
        if (Failed) call CleanUp()
   end function Failed

   subroutine CleanUp()
      call SD_DestroyContState(dx, ErrStat2, ErrMsg2);
   end subroutine
END SUBROUTINE SD_GetOP
!++++++++++++++++++++++++++++++++++++++++++++++++++++++++++++++++++++++++++++++++++++++++++++++++++++++++++++++++++++++++++++++++++   
!------------------------------------------------------------------------------------------------------
!> Perform Craig Bampton (CB) reduction and set parameters needed for States and Ouputs equations
!! Sets the following values, as documented in the SubDyn Theory Guide:
!!    CB%OmegaL (omega) and CB%PhiL from Eq. 2
!!    p%PhiL_T and p%PhiLInvOmgL2 for static improvement 
!!    CB%PhiR from Eq. 3
!!    CB%MBB, CB%MBM, and CB%KBB from Eq. 4.
SUBROUTINE SD_Craig_Bampton(Init, p, CB, ErrStat, ErrMsg)
   TYPE(SD_InitType),     INTENT(INOUT)      :: Init        ! Input data for initialization routine
   TYPE(SD_ParameterType),INTENT(INOUT),target::p           ! Parameters
   TYPE(CB_MatArrays),    INTENT(INOUT)      :: CB    ! CB parameters that will be passed out for summary file use 
   INTEGER(IntKi),        INTENT(  OUT)      :: ErrStat     ! Error status of the operation
   CHARACTER(*),          INTENT(  OUT)      :: ErrMsg      ! Error message if ErrStat /= ErrID_None   
   ! local variables
   REAL(FEKi), ALLOCATABLE  :: PhiRb(:, :)  ! Purely to avoid loosing these modes for output ! TODO, kept for backward compatibility of Summary file
   REAL(ReKi)               :: JDamping1 ! temporary storage for first element of JDamping array 
   INTEGER(IntKi)           :: nR     !< Dimension of R DOFs (to switch between __R and R__)
   INTEGER(IntKi)           :: nL, nM, nM_out
   INTEGER(IntKi), pointer  :: IDR(:) !< Alias to switch between IDR__ and ID__Rb
   INTEGER(IntKi)           :: ErrStat2
   CHARACTER(ErrMsgLen)     :: ErrMsg2
   character(*), parameter :: RoutineName = 'SD_Craig_Bampton'
   ErrStat = ErrID_None
   ErrMsg  = ""

   IF(Init%CBMod) THEN ! C-B reduction         
      ! check number of internal modes
      IF(p%nDOFM > p%nDOFL_L) THEN
         CALL Fatal('Number of internal modes is larger than number of internal DOFs.')
         return
      ENDIF
   ELSE ! full FEM 
      p%nDOFM = p%nDOFL_L
      !Jdampings  need to be reallocated here because nDOFL not known during Init
      !So assign value to one temporary variable
      JDamping1=Init%Jdampings(1)
      DEALLOCATE(Init%JDampings)
      CALL AllocAry( Init%JDampings, p%nDOFL_L, 'Init%JDampings',  ErrStat2, ErrMsg2 ) ; if(Failed()) return
      Init%JDampings = JDamping1 ! set default values for all modes
   ENDIF   
      
   CALL AllocParameters(p, p%nDOFM, ErrStat2, ErrMsg2);                                  ; if (Failed()) return
   ! Switch between BC before or after CB,  KEEP ME
   if(BC_Before_CB) then
      !print*,' > Boundary conditions will be applied before Craig-Bampton (New)'
      nR  =  p%nDOF__Rb ! we remove the Fixed BC before performing the CB-reduction
      IDR => p%ID__Rb
   else
      !print*,' > Craig-Bampton will be applied before boundary conditions (Legacy)'
      nR  =  p%nDOFR__   ! Old way, applying CB on full unconstrained system
      IDR => p%IDR__
   endif

   IF (p%SttcSolve/=idSIM_None) THEN ! STATIC TREATMENT IMPROVEMENT
      nM_out=p%nDOF__L ! Selecting all CB modes for outputs to the function below 
   ELSE
      nM_out=p%nDOFM ! Selecting only the requrested number of CB modes
   ENDIF  
   nL = p%nDOF__L
   nM = p%nDOFM

   CALL WrScr('   Performing Craig-Bampton reduction '//trim(Num2LStr(p%nDOF_red))//' DOFs -> '//trim(Num2LStr(p%nDOFM))//' modes + '//trim(Num2LStr(p%nDOF__Rb))//' DOFs')
   CALL AllocAry( CB%MBB,    nR, nR,    'CB%MBB',    ErrStat2, ErrMsg2 ); CALL SetErrStat(ErrStat2, ErrMsg2, ErrStat, ErrMsg, RoutineName)
   CALL AllocAry( CB%MBM,    nR, nM,    'CB%MBM',    ErrStat2, ErrMsg2 ); CALL SetErrStat(ErrStat2, ErrMsg2, ErrStat, ErrMsg, RoutineName)
   CALL AllocAry( CB%KBB,    nR, nR,    'CB%KBB',    ErrStat2, ErrMsg2 ); CALL SetErrStat(ErrStat2, ErrMsg2, ErrStat, ErrMsg, RoutineName)
   CALL AllocAry( CB%PhiL,   nL, nM_out,'CB%PhiL',   ErrStat2, ErrMsg2 ); CALL SetErrStat(ErrStat2, ErrMsg2, ErrStat, ErrMsg, RoutineName)
   CALL AllocAry( CB%PhiR,   nL, nR,    'CB%PhiR',   ErrStat2, ErrMsg2 ); CALL SetErrStat(ErrStat2, ErrMsg2, ErrStat, ErrMsg, RoutineName)
   CALL AllocAry( CB%OmegaL, nM_out,    'CB%OmegaL', ErrStat2, ErrMsg2 ); if(Failed()) return

   CALL CraigBamptonReduction(Init%M, Init%K, IDR, nR, p%ID__L, nL, nM, nM_out, CB%MBB, CB%MBM, CB%KBB, CB%PhiL, CB%PhiR, CB%OmegaL, ErrStat2, ErrMsg2) 
   if(Failed()) return

   CALL AllocAry(PhiRb,  nL, nR, 'PhiRb',   ErrStat2, ErrMsg2 ); CALL SetErrStat(ErrStat2, ErrMsg2, ErrStat, ErrMsg, RoutineName)
   if(.not.BC_Before_CB) then
      ! We apply the BC now, removing unwanted DOFs
      call applyConstr(CB, PhiRb) ! Reduces size of CB%MBB, CB%KBB, CB%MBM,  NOTE: "L" unaffected
   else
      PhiRb=CB%PhiR ! Remove me in the future
   endif
   ! TODO, right now using PhiRb instead of CB%PhiR, keeping PhiR in harmony with OmegaL for SummaryFile
   CALL SetParameters(Init, p, CB%MBB, CB%MBM, CB%KBB, PhiRb, nM_out, CB%OmegaL, CB%PhiL, ErrStat2, ErrMsg2)  
   CALL SetErrStat(ErrStat2,ErrMsg2,ErrStat,ErrMsg,'Craig_Bampton')
      
   CALL CleanUpCB()

contains

   SUBROUTINE Fatal(ErrMsg_in)
      character(len=*), intent(in) :: ErrMsg_in
      CALL SetErrStat(ErrID_Fatal, ErrMsg_in, ErrStat, ErrMsg, 'Craig_Bampton');
      CALL CleanUpCB()
   END SUBROUTINE Fatal

   logical function Failed()
        call SetErrStat(ErrStat2, ErrMsg2, ErrStat, ErrMsg, 'Craig_Bampton') 
        Failed =  ErrStat >= AbortErrLev
        if (Failed) call CleanUpCB()
   end function Failed

   subroutine CleanUpCB()
      IF(ALLOCATED(PhiRb)) DEALLOCATE(PhiRb) 
   end subroutine CleanUpCB

   !> Remove fixed DOF from system, this is in case the CB was done on an unconstrained system
   !! NOTE: PhiL and OmegaL are not modified
   subroutine applyConstr(CBParams, PhiRb)
      TYPE(CB_MatArrays),  INTENT(INOUT) :: CBparams    !< NOTE: data will be reduced (andw hence reallocated)
      REAL(FEKi),ALLOCATABLE,INTENT(INOUT) :: PhiRb(:,:)!< NOTE: data will be reduced (andw hence reallocated)
      !REAL(ReKi), ALLOCATABLE  :: PhiRb(:, :)   
      REAL(FEKi), ALLOCATABLE  :: MBBb(:, :)
      REAL(FEKi), ALLOCATABLE  :: MBMb(:, :)
      REAL(FEKi), ALLOCATABLE  :: KBBb(:, :)
      ! "b" stands for "bar"
      CALL AllocAry( MBBb,  p%nDOF__Rb, p%nDOF__Rb, 'matrix MBBb',  ErrStat2, ErrMsg2 );
      CALL AllocAry( MBmb,  p%nDOF__Rb, p%nDOFM,    'matrix MBmb',  ErrStat2, ErrMsg2 );
      CALL AllocAry( KBBb,  p%nDOF__Rb, p%nDOF__Rb, 'matrix KBBb',  ErrStat2, ErrMsg2 );
      !CALL AllocAry( PhiRb, p%nDOF__L , p%nDOF__Rb, 'matrix PhiRb', ErrStat2, ErrMsg2 );
      !................................
      ! Convert CBparams%MBB , CBparams%MBM , CBparams%KBB , CBparams%PhiR , to
      !                  MBBb,          MBMb,          KBBb,          PHiRb, 
      ! (throw out rows/columns of first matrices to create second matrices)
      !................................
      ! TODO avoid this all together
      MBBb  = CBparams%MBB(p%nDOFR__-p%nDOFI__+1:p%nDOFR__, p%nDOFR__-p%nDOFI__+1:p%nDOFR__) 
      KBBb  = CBparams%KBB(p%nDOFR__-p%nDOFI__+1:p%nDOFR__, p%nDOFR__-p%nDOFI__+1:p%nDOFR__)    
      IF (p%nDOFM > 0) THEN   
         MBMb  = CBparams%MBM(p%nDOFR__-p%nDOFI__+1:p%nDOFR__, :               )
      END IF
      PhiRb = CBparams%PhiR(              :, p%nDOFR__-p%nDOFI__+1:p%nDOFR__)
      deallocate(CBparams%MBB)
      deallocate(CBparams%KBB)
      deallocate(CBparams%MBM)
      !deallocate(CBparams%PhiR)
      call move_alloc(MBBb,  CBparams%MBB)
      call move_alloc(KBBb,  CBparams%KBB)
      call move_alloc(MBMb,  CBparams%MBM)
      !call move_alloc(PhiRb, CBparams%PhiR)
   end subroutine applyConstr

END SUBROUTINE SD_Craig_Bampton 

!> Extract rigid body mass without SSI
!! NOTE: performs a Guyan reduction
SUBROUTINE SD_Guyan_RigidBodyMass(Init, p, MBB, ErrStat, ErrMsg)
   type(SD_InitType),       intent(inout) :: Init       ! NOTE: Mass and Stiffness are modified but then set back to original
   type(SD_ParameterType),  intent(in   ) :: p           ! Parameters
   real(FEKi), allocatable, intent(out)   :: MBB(:,:)     !< MBB
   integer(IntKi),          intent(  out) :: ErrStat !< Error status of the operation
   character(*),            intent(  out) :: ErrMsg  !< error message if errstat /= errid_none   
   integer(IntKi) :: nM, nR, nL, nM_out
   real(FEKi), allocatable :: MBM(:, :)
   real(FEKi), allocatable :: KBB(:, :)
   real(FEKi), allocatable :: PhiL(:, :)
   real(FEKi), allocatable :: PhiR(:, :)
   real(FEKi), allocatable :: OmegaL(:)
   character(*), parameter :: RoutineName = 'SD_Guyan_RigidBodyMass'
   integer(IntKi)          :: ErrStat2
   character(ErrMsgLen)    :: ErrMsg2

   ! --- Remove SSI from Mass and stiffness matrix (NOTE: use NodesDOFred, reduced matrix)
   CALL InsertSoilMatrices(Init%M, Init%K, p%NodesDOFred, Init, p, ErrStat2, ErrMsg2, Substract=.True.);

   ! --- Perform Guyan reduction to get MBB
   nR     = p%nDOFR__   ! Using interface + reaction nodes
   nL     = p%nDOF__L
   nM     = 0           ! No CB modes (Guyan)
   nM_out = 0
   if(allocated(MBB)) deallocate(MBB)
   CALL AllocAry( MBB,    nR, nR, 'MBB',    ErrStat2, ErrMsg2 ); CALL SetErrStat( ErrStat2, ErrMsg2, ErrStat, ErrMsg, RoutineName)
   CALL AllocAry( MBM,    nR, nM, 'MBM',    ErrStat2, ErrMsg2 ); CALL SetErrStat( ErrStat2, ErrMsg2, ErrStat, ErrMsg, RoutineName)
   CALL AllocAry( KBB,    nR, nR, 'KBB',    ErrStat2, ErrMsg2 ); CALL SetErrStat( ErrStat2, ErrMsg2, ErrStat, ErrMsg, RoutineName)
   CALL AllocAry( PhiL,   nL, nL, 'PhiL',   ErrStat2, ErrMsg2 ); CALL SetErrStat( ErrStat2, ErrMsg2, ErrStat, ErrMsg, RoutineName)
   CALL AllocAry( PhiR,   nL, nR, 'PhiR',   ErrStat2, ErrMsg2 ); CALL SetErrStat( ErrStat2, ErrMsg2, ErrStat, ErrMsg, RoutineName)
   CALL AllocAry( OmegaL, nL,     'OmegaL', ErrStat2, ErrMsg2 ); if(Failed()) return

   CALL CraigBamptonReduction(Init%M, Init%K, p%IDR__, nR, p%ID__L, nL, nM, nM_Out, MBB, MBM, KBB, PhiL, PhiR, OmegaL, ErrStat2, ErrMsg2)
   if(Failed()) return

   if(allocated(KBB)   ) deallocate(KBB)
   if(allocated(MBM)   ) deallocate(MBM)
   if(allocated(PhiR)  ) deallocate(PhiR)
   if(allocated(PhiL)  ) deallocate(PhiL)
   if(allocated(OmegaL)) deallocate(OmegaL)

   ! --- Insert SSI from Mass and stiffness matrix again
   CALL InsertSoilMatrices(Init%M, Init%K, p%NodesDOFred, Init, p, ErrStat2, ErrMsg2, Substract=.False.); if(Failed()) return
contains
   logical function Failed()
        call SetErrStat(ErrStat2, ErrMsg2, ErrStat, ErrMsg, RoutineName) 
        Failed =  ErrStat >= AbortErrLev
   end function Failed
END SUBROUTINE SD_Guyan_RigidBodyMass

!------------------------------------------------------------------------------------------------------
!> Set parameters to compute state and output equations
!! NOTE: this function converst from FEKi to ReKi
SUBROUTINE SetParameters(Init, p, MBBb, MBmb, KBBb, PhiRb, nM_out, OmegaL, PhiL, ErrStat, ErrMsg)
   use NWTC_LAPACK, only: LAPACK_GEMM, LAPACK_getrf
   TYPE(SD_InitType),        INTENT(IN   )   :: Init         ! Input data for initialization routine
   TYPE(SD_ParameterType),   INTENT(INOUT)   :: p            ! Parameters
   REAL(FEKi),               INTENT(IN   )   :: MBBb(  p%nDOF__Rb, p%nDOF__Rb) ! Guyan mass matrix
   REAL(FEKi),               INTENT(IN   )   :: MBMb(  p%nDOF__Rb, p%nDOFM)
   REAL(FEKi),               INTENT(IN   )   :: KBBb(  p%nDOF__Rb, p%nDOF__Rb) ! Guyan stiffness matrix
   integer(IntKi),           INTENT(IN   )   :: nM_out
   REAL(FEKi),               INTENT(IN   )   :: PhiL ( p%nDOF__L, nM_out)
   REAL(FEKi),               INTENT(IN   )   :: PhiRb( p%nDOF__L, p%nDOF__Rb)   
   REAL(FEKi),               INTENT(IN   )   :: OmegaL(nM_out)
   INTEGER(IntKi),           INTENT(  OUT)   :: ErrStat     ! Error status of the operation
   CHARACTER(*),             INTENT(  OUT)   :: ErrMsg      ! Error message if ErrStat /= ErrID_None
   ! local variables
   real(FEKi), allocatable                   :: Temp(:,:)
   real(ReKi)                                :: TI_transpose(nDOFL_TP,p%nDOFI__) !bjj: added this so we don't have to take the transpose 5+ times
   integer(IntKi)                            :: I
   integer(IntKi)                            :: n                          ! size of jacobian in AM2 calculation
   INTEGER(IntKi)                            :: ErrStat2
   CHARACTER(ErrMsgLen)                      :: ErrMsg2
   CHARACTER(*), PARAMETER                   :: RoutineName = 'SetParameters'
   real(ReKi) :: dt_max, freq_max
   character(ErrMsgLen) :: Info
   ErrStat = ErrID_None 
   ErrMsg  = ''

   if (p%nDOFI__/=p%nDOF__Rb) then
      ! Limitation due to the TI matrix, on the input U_R to the module for now
      ErrMsg2='For now number of leader DOF has to be the same a Rb DOF'
      ErrStat2=ErrID_Fatal
      if(Failed()) return
   endif

   ! Set TI, transformation matrix from interface DOFs to TP ref point (Note: TI allocated in AllocParameters)
   CALL RigidTrnsf(Init, p, Init%TP_RefPoint, p%IDI__, p%nDOFI__, p%TI, ErrStat2, ErrMsg2); if(Failed()) return
   TI_transpose =  TRANSPOSE(p%TI) 

   ! Store Static Improvement Method constants
   if (p%SttcSolve /= idSIM_None) then     
      if (p%SttcSolve == idSIM_Full) then
         CALL WrScr('   Using static improvement method for gravity and ext. loads')
      else
         CALL WrScr('   Using static improvement method for gravity only')
      endif
      ! Allocations - NOTE: type conversion belows from FEKi to ReKi
      CALL AllocAry( p%PhiL_T,        p%nDOF__L, p%nDOF__L, 'p%PhiL_T',        ErrStat2, ErrMsg2 ); if(Failed())return
      CALL AllocAry( p%PhiLInvOmgL2,  p%nDOF__L, p%nDOF__L, 'p%PhiLInvOmgL2',  ErrStat2, ErrMsg2 ); if(Failed())return
      CALL AllocAry( p%KLLm1       ,  p%nDOF__L, p%nDOF__L, 'p%KLLm1',         ErrStat2, ErrMsg2 ); if(Failed())return
      ! TODO PhiL_T and PhiLInvOmgL2 may not be needed if KLLm1 is stored.
      p%PhiL_T=TRANSPOSE(PhiL) !transpose of PhiL for static improvement
      do I = 1, nM_out
         p%PhiLInvOmgL2(:,I) = PhiL(:,I)* (1./OmegaL(I)**2)
      enddo 
      ! KLL^-1 = [PhiL] x [OmegaL^2]^-1 x [PhiL]^t
      !p%KLLm1   = MATMUL(p%PhiLInvOmgL2, p%PhiL_T) ! Inverse of KLL: KLL^-1 = [PhiL] x [OmegaL^2]^-1 x [PhiL]^t
      CALL LAPACK_gemm( 'N', 'N', 1.0_ReKi, p%PhiLInvOmgL2, p%PhiL_T, 0.0_ReKi, p%KLLm1, ErrStat2, ErrMsg2); if(Failed()) return
   endif     
      
   ! block element of D2 matrix (D2_21, D2_42, & part of D2_62)
   p%PhiRb_TI = MATMUL(PhiRb, p%TI)
   
   !...............................
   ! equation 46-47 (used to be 9):
   !...............................
   p%MBB = MATMUL( MATMUL( TI_transpose, MBBb ), p%TI) != MBBt
   p%KBB = MATMUL( MATMUL( TI_transpose, KBBb ), p%TI) != KBBt

   ! 6x6 Guyan Damping matrix
   if     (Init%GuyanDampMod == idGuyanDamp_None) then
      ! No Damping
      p%CBB = 0.0_ReKi
   elseif (Init%GuyanDampMod == idGuyanDamp_Rayleigh) then
      ! Rayleigh Damping
      p%CBB = Init%RayleighDamp(1) * p%MBB + Init%RayleighDamp(2) * p%KBB
   elseif (Init%GuyanDampMod == idGuyanDamp_66) then
      ! User 6x6 matrix
      if (size(p%CBB,1)/=6) then
         ErrMsg='Cannot use 6x6 Guyan Damping matrix, number of interface DOFs is'//num2lstr(size(p%CBB,1)); ErrStat=ErrID_Fatal;
         return
      endif
      p%CBB = Init%GuyanDampMat
   endif

   !p%D1_15=-TI_transpose  !this is 6x6NIN
   IF ( p%nDOFM > 0 ) THEN ! These values don't exist for nDOFM=0; i.e., p%nDOFM == 0
      ! TODO cant use LAPACK due to type conversions FEKi->ReKi
      p%MBM = MATMUL( TI_transpose, MBmb )  ! NOTE: type conversion
      !CALL LAPACK_gemm( 'T', 'N', 1.0_ReKi, p%TI, MBmb, 0.0_ReKi, p%MBM, ErrStat2, ErrMsg2); if(Failed()) return
      
      p%MMB = TRANSPOSE( p%MBM )                          != MMBt

      p%PhiM = real( PhiL(:,1:p%nDOFM), ReKi)
      
      ! A_21=-Kmm (diagonal), A_22=-Cmm (approximated as diagonal) 
      p%KMMDiag=             OmegaL(1:p%nDOFM) * OmegaL(1:p%nDOFM)          ! OmegaM is a one-dimensional array
      p%CMMDiag = 2.0_ReKi * OmegaL(1:p%nDOFM) * Init%JDampings(1:p%nDOFM)  ! Init%JDampings is also a one-dimensional array

      ! C1_11, C1_12  ( see eq 15 [multiply columns by diagonal matrix entries for diagonal multiply on the left])   
      DO I = 1, p%nDOFM ! if (p%nDOFM=p%nDOFM=nDOFM == 0), this loop is skipped
         p%C1_11(:, I) =  -p%MBM(:, I)*p%KMMDiag(I)              
         p%C1_12(:, I) =  -p%MBM(:, I)*p%CMMDiag(I)  
      ENDDO   
   
      ! D1 Matrices 
      ! MBmt*MmBt
      CALL LAPACK_GEMM( 'N', 'T', 1.0_ReKi, p%MBM,   p%MBM,  0.0_ReKi, p%MBmmB, ErrStat2, ErrMsg2 ); if(Failed()) return  ! MATMUL( p%MBM, p%MMB )

      ! --- Intermediates D1_14 = D1_141 + D1_142
      !p%D1_141 = MATMUL(p%MBM, TRANSPOSE(p%PhiM)) 
      CALL LAPACK_GEMM( 'N', 'T', 1.0_ReKi, p%MBM, p%PhiM, 0.0_ReKi, p%D1_141, ErrStat2, ErrMsg2 ); if(Failed()) return 
      ! NOTE: cant use LAPACK due to type conversions FEKi->ReKi
      p%D1_142 =- MATMUL(TI_transpose, TRANSPOSE(PhiRb)) 

      
      ! C2_21, C2_42
      ! C2_61, C2_62
      DO I = 1, p%nDOFM ! if (p%nDOFM=p%nDOFM=nDOFM == 0), this loop is skipped
         p%C2_61(:, i) = -p%PhiM(:, i)*p%KMMDiag(i)
         p%C2_62(:, i) = -p%PhiM(:, i)*p%CMMDiag(i)
      ENDDO   
      
      ! D2_53, D2_63, D2_64 
      !p%D2_63 = p%PhiRb_TI - MATMUL( p%PhiM, p%MMB ) 
      CALL LAPACK_GEMM( 'N', 'N', 1.0_ReKi, p%PhiM, p%MMB, 0.0_ReKi, p%D2_63, ErrStat2, ErrMsg2 ); if(Failed()) return;
      p%D2_63 =  - p%D2_63 ! NOTE: removed Guyan acceleration

      !p%D2_64 = MATMUL( p%PhiM, p%PhiM_T )
      CALL LAPACK_GEMM( 'N', 'T', 1.0_ReKi, p%PhiM, p%PhiM, 0.0_ReKi, p%D2_64, ErrStat2, ErrMsg2 ); if(Failed()) return;
                              
     !Now calculate a Jacobian used when AM2 is called and store in parameters    
      IF (p%IntMethod .EQ. 4) THEN       ! Allocate Jacobian if AM2 is requested & if there are states (p%nDOFM > 0)
         n=2*p%nDOFM
         CALL AllocAry( p%AM2Jac, n, n, 'p%AM2InvJac', ErrStat2, ErrMsg2 ); if(Failed()) return
         CALL AllocAry( p%AM2JacPiv, n, 'p%AM2JacPiv', ErrStat2, ErrMsg2 ); if(Failed()) return
         
         ! First we calculate the Jacobian:
         ! (note the Jacobian is first stored as p%AM2InvJac)
         p%AM2Jac=0.
         DO i=1,p%nDOFM
            p%AM2Jac(i+p%nDOFM,i      )  =-p%SDdeltaT/2.*p%KMMDiag(i) !J21   
            p%AM2Jac(i+p%nDOFM,i+p%nDOFM)=-p%SDdeltaT/2.*p%CMMDiag(i) !J22 -initialize
         END DO
      
         DO I=1,p%nDOFM
            p%AM2Jac(I,I)=-1.  !J11
            p%AM2Jac(I,p%nDOFM+I)=p%SDdeltaT/2.  !J12
            p%AM2Jac(p%nDOFM+I,p%nDOFM+I)=p%AM2Jac(p%nDOFM+I,p%nDOFM+I)-1  !J22 complete
         ENDDO
         ! Now need to factor it:        
         !I think it could be improved and made more efficient if we can say the matrix is positive definite
         CALL LAPACK_getrf( n, n, p%AM2Jac, p%AM2JacPiv, ErrStat2, ErrMsg2); if(Failed()) return
      END IF     
      
      freq_max =maxval(OmegaL(1:p%nDOFM))/TwoPi
      dt_max = 1/(20*freq_max)
      !if (p%SDDeltaT>dt_max) then
      !   print*,'info: time step may be too large compared to max SubDyn frequency.'
      !endif
      write(Info,'(3x,A,F8.5,A,F8.5,A,F8.5)') 'SubDyn recommended dt:',dt_max, ' - Current dt:', p%SDDeltaT,' - Max frequency:', freq_max
      call WrScr(Info)
   ELSE ! no retained modes, so 
      ! OmegaM, JDampings, PhiM, MBM, MMB,  x don't exist in this case
      ! p%D2_64 are zero in this case so we simplify the equations in the code, omitting these variables
      ! p%D2_63 = p%PhiRb_TI in this case so we simplify the equations in the code, omitting storage of this variable
<<<<<<< HEAD
      p%D1_12 = p%CBB ! No cross couplings
      p%D1_13 = p%MBB ! No cross couplings 
=======
>>>>>>> 6699b6b9
      p%D1_141 = 0.0_ReKi
      p%D1_142 = - MATMUL(TI_transpose, TRANSPOSE(PhiRb)) 
   END IF

CONTAINS
   LOGICAL FUNCTION Failed()
        call SetErrStat(ErrStat2, ErrMsg2, ErrStat, ErrMsg, 'SetParameters') 
        Failed =  ErrStat >= AbortErrLev
   END FUNCTION Failed
   
END SUBROUTINE SetParameters

!------------------------------------------------------------------------------------------------------
!> Allocate parameter arrays, based on the dimensions already set in the parameter data type.
SUBROUTINE AllocParameters(p, nDOFM, ErrStat, ErrMsg)
   TYPE(SD_ParameterType), INTENT(INOUT)        :: p           ! Parameters
   INTEGER(IntKi), INTENT(  in)                 :: nDOFM    
   INTEGER(IntKi),               INTENT(  OUT)  :: ErrStat     ! Error status of the operation
   CHARACTER(*),                 INTENT(  OUT)  :: ErrMsg      ! Error message if ErrStat /= ErrID_None
   ! local variables
   INTEGER(IntKi)                               :: ErrStat2
   CHARACTER(ErrMsgLen)                         :: ErrMsg2
   ! initialize error handling:
   ErrStat = ErrID_None
   ErrMsg  = ""
      
   CALL AllocAry( p%KBB,           nDOFL_TP, nDOFL_TP, 'p%KBB',           ErrStat2, ErrMsg2 ); CALL SetErrStat( ErrStat2, ErrMsg2, ErrStat, ErrMsg, 'AllocParameters')
   CALL AllocAry( p%CBB,           nDOFL_TP, nDOFL_TP, 'p%CBB',           ErrStat2, ErrMsg2 ); CALL SetErrStat( ErrStat2, ErrMsg2, ErrStat, ErrMsg, 'AllocParameters')
   CALL AllocAry( p%MBB,           nDOFL_TP, nDOFL_TP, 'p%MBB',           ErrStat2, ErrMsg2 ); CALL SetErrStat( ErrStat2, ErrMsg2, ErrStat, ErrMsg, 'AllocParameters')
   CALL AllocAry( p%TI,            p%nDOFI__,  6,      'p%TI',            ErrStat2, ErrMsg2 ); CALL SetErrStat( ErrStat2, ErrMsg2, ErrStat, ErrMsg, 'AllocParameters')
   CALL AllocAry( p%D1_141,        nDOFL_TP, p%nDOF__L,'p%D1_141',        ErrStat2, ErrMsg2 ); CALL SetErrStat( ErrStat2, ErrMsg2, ErrStat, ErrMsg, 'AllocParameters')        
   CALL AllocAry( p%D1_142,        nDOFL_TP, p%nDOF__L,'p%D1_142',        ErrStat2, ErrMsg2 ); CALL SetErrStat( ErrStat2, ErrMsg2, ErrStat, ErrMsg, 'AllocParameters')        
   CALL AllocAry( p%PhiRb_TI,      p%nDOF__L, nDOFL_TP,'p%PhiRb_TI',      ErrStat2, ErrMsg2 ); CALL SetErrStat( ErrStat2, ErrMsg2, ErrStat, ErrMsg, 'AllocParameters')        

   
if (p%nDOFM > 0 ) THEN  
   CALL AllocAry( p%MBM,           nDOFL_TP, nDOFM,    'p%MBM',           ErrStat2, ErrMsg2 ); CALL SetErrStat( ErrStat2, ErrMsg2, ErrStat, ErrMsg, 'AllocParameters')
   CALL AllocAry( p%MMB,           nDOFM,    nDOFL_TP, 'p%MMB',           ErrStat2, ErrMsg2 ); CALL SetErrStat( ErrStat2, ErrMsg2, ErrStat, ErrMsg, 'AllocParameters')
   CALL AllocAry( p%KMMDiag,       nDOFM,              'p%KMMDiag',       ErrStat2, ErrMsg2 ); CALL SetErrStat( ErrStat2, ErrMsg2, ErrStat, ErrMsg, 'AllocParameters')
   CALL AllocAry( p%CMMDiag,       nDOFM,              'p%CMMDiag',       ErrStat2, ErrMsg2 ); CALL SetErrStat( ErrStat2, ErrMsg2, ErrStat, ErrMsg, 'AllocParameters')
   CALL AllocAry( p%C1_11,         nDOFL_TP, nDOFM,    'p%C1_11',         ErrStat2, ErrMsg2 ); CALL SetErrStat( ErrStat2, ErrMsg2, ErrStat, ErrMsg, 'AllocParameters')        
   CALL AllocAry( p%C1_12,         nDOFL_TP, nDOFM,    'p%C1_12',         ErrStat2, ErrMsg2 ); CALL SetErrStat( ErrStat2, ErrMsg2, ErrStat, ErrMsg, 'AllocParameters')        
   CALL AllocAry( p%PhiM,          p%nDOF__L,  nDOFM,    'p%PhiM',        ErrStat2, ErrMsg2 ); CALL SetErrStat( ErrStat2, ErrMsg2, ErrStat, ErrMsg, 'AllocParameters')        
   CALL AllocAry( p%C2_61,         p%nDOF__L,  nDOFM,    'p%C2_61',       ErrStat2, ErrMsg2 ); CALL SetErrStat( ErrStat2, ErrMsg2, ErrStat, ErrMsg, 'AllocParameters')        
   CALL AllocAry( p%C2_62,         p%nDOF__L,  nDOFM,    'p%C2_62',       ErrStat2, ErrMsg2 ); CALL SetErrStat( ErrStat2, ErrMsg2, ErrStat, ErrMsg, 'AllocParameters')        
   CALL AllocAry( p%MBmmB,         nDOFL_TP, nDOFL_TP  , 'p%MBmmB',       ErrStat2, ErrMsg2 ); CALL SetErrStat( ErrStat2, ErrMsg2, ErrStat, ErrMsg, 'AllocParameters') ! is p%MBB when p%nDOFM == 0        
   CALL AllocAry( p%D2_63,         p%nDOF__L,  nDOFL_TP, 'p%D2_63',       ErrStat2, ErrMsg2 ); CALL SetErrStat( ErrStat2, ErrMsg2, ErrStat, ErrMsg, 'AllocParameters') ! is p%PhiRb_TI when p%nDOFM == 0       
   CALL AllocAry( p%D2_64,         p%nDOF__L,  p%nDOF__L,'p%D2_64',       ErrStat2, ErrMsg2 ); CALL SetErrStat( ErrStat2, ErrMsg2, ErrStat, ErrMsg, 'AllocParameters') ! is zero when p%nDOFM == 0       
end if
           
END SUBROUTINE AllocParameters

!------------------------------------------------------------------------------------------------------
!> Allocate parameter arrays, based on the dimensions already set in the parameter data type.
SUBROUTINE AllocMiscVars(p, Misc, ErrStat, ErrMsg)
   TYPE(SD_MiscVarType),    INTENT(INOUT)    :: Misc        ! Miscellaneous values, used to avoid local copies and/or multiple allocation/deallocation of same variables each call
   TYPE(SD_ParameterType),  INTENT(IN)       :: p           ! Parameters
   INTEGER(IntKi),          INTENT(  OUT)    :: ErrStat     ! Error status of the operation
   CHARACTER(*),            INTENT(  OUT)    :: ErrMsg      ! Error message if ErrStat /= ErrID_None
   ! local variables
   INTEGER(IntKi)                            :: ErrStat2
   CHARACTER(ErrMsgLen)                      :: ErrMsg2
   ! initialize error handling:
   ErrStat = ErrID_None
   ErrMsg  = ""
      
   ! for readability, we're going to keep track of the max ErrStat through SetErrStat() and not return until the end of this routine.
   CALL AllocAry( Misc%F_L,          p%nDOF__L,   'F_L',           ErrStat2, ErrMsg2); CALL SetErrStat( ErrStat2, ErrMsg2, ErrStat, ErrMsg, 'AllocMiscVars')      
   CALL AllocAry( Misc%UR_bar,       p%nDOFI__,   'UR_bar',        ErrStat2, ErrMsg2); CALL SetErrStat( ErrStat2, ErrMsg2, ErrStat, ErrMsg, 'AllocMiscVars') !TODO Rb
   CALL AllocAry( Misc%UR_bar_dot,   p%nDOFI__,   'UR_bar_dot',    ErrStat2, ErrMsg2); CALL SetErrStat( ErrStat2, ErrMsg2, ErrStat, ErrMsg, 'AllocMiscVars') !TODO Rb
   CALL AllocAry( Misc%UR_bar_dotdot,p%nDOFI__,   'UR_bar_dotdot', ErrStat2, ErrMsg2); CALL SetErrStat( ErrStat2, ErrMsg2, ErrStat, ErrMsg, 'AllocMiscVars') !TODO Rb
   CALL AllocAry( Misc%UL,           p%nDOF__L,   'UL',            ErrStat2, ErrMsg2); CALL SetErrStat( ErrStat2, ErrMsg2, ErrStat, ErrMsg, 'AllocMiscVars')      
   CALL AllocAry( Misc%UL_dot,       p%nDOF__L,   'UL_dot',        ErrStat2, ErrMsg2); CALL SetErrStat( ErrStat2, ErrMsg2, ErrStat, ErrMsg, 'AllocMiscVars')      
   CALL AllocAry( Misc%UL_dotdot,    p%nDOF__L,   'UL_dotdot',     ErrStat2, ErrMsg2); CALL SetErrStat( ErrStat2, ErrMsg2, ErrStat, ErrMsg, 'AllocMiscVars')      
   CALL AllocAry( Misc%DU_full,      p%nDOF,      'DU_full',       ErrStat2, ErrMsg2); CALL SetErrStat( ErrStat2, ErrMsg2, ErrStat, ErrMsg, 'AllocMiscVars')      
   CALL AllocAry( Misc%U_full,       p%nDOF,      'U_full',        ErrStat2, ErrMsg2); CALL SetErrStat( ErrStat2, ErrMsg2, ErrStat, ErrMsg, 'AllocMiscVars')      
   CALL AllocAry( Misc%U_full_elast, p%nDOF,      'U_full_elast',  ErrStat2, ErrMsg2); CALL SetErrStat( ErrStat2, ErrMsg2, ErrStat, ErrMsg, 'AllocMiscVars')      
   CALL AllocAry( Misc%U_full_dot,   p%nDOF,      'U_full_dot',    ErrStat2, ErrMsg2); CALL SetErrStat( ErrStat2, ErrMsg2, ErrStat, ErrMsg, 'AllocMiscVars')      
   CALL AllocAry( Misc%U_full_dotdot,p%nDOF,      'U_full_dotdot', ErrStat2, ErrMsg2); CALL SetErrStat( ErrStat2, ErrMsg2, ErrStat, ErrMsg, 'AllocMiscVars')      
   CALL AllocAry( Misc%U_red,        p%nDOF_red,  'U_red',         ErrStat2, ErrMsg2); CALL SetErrStat( ErrStat2, ErrMsg2, ErrStat, ErrMsg, 'AllocMiscVars')      
   CALL AllocAry( Misc%U_red_dot,    p%nDOF_red,  'U_red_dot',     ErrStat2, ErrMsg2); CALL SetErrStat( ErrStat2, ErrMsg2, ErrStat, ErrMsg, 'AllocMiscVars')      
   CALL AllocAry( Misc%U_red_dotdot, p%nDOF_red,  'U_red_dotdot',  ErrStat2, ErrMsg2); CALL SetErrStat( ErrStat2, ErrMsg2, ErrStat, ErrMsg, 'AllocMiscVars')      

   CALL AllocAry( Misc%Fext,      p%nDOF     , 'm%Fext    ', ErrStat2, ErrMsg2 );CALL SetErrStat( ErrStat2, ErrMsg2, ErrStat, ErrMsg, 'AllocMiscVars')
   CALL AllocAry( Misc%Fext_red,  p%nDOF_red , 'm%Fext_red', ErrStat2, ErrMsg2 );CALL SetErrStat( ErrStat2, ErrMsg2, ErrStat, ErrMsg, 'AllocMiscVars')
   
END SUBROUTINE AllocMiscVars

!------------------------------------------------------------------------------------------------------
!> Partition DOFs and Nodes into sets: 
!! Nodes are partitioned into the I,C,L (and R) sets, Nodes_I, Nodes_C, Nodes_L, with:
!!         I="Interface" nodes
!!         C="Reaction" nodes
!!         L=Interior nodes
!!         R=I+C
!! DOFs indices are partitioned into B, F, L
!!         B=Leader DOFs (Rbar in SubDyn documentation)
!!         F=Fixed DOFS
!!         L=Interior DOFs
!! Subpartitions of both categories use the convention: "NodePartition_DOFPartition"
!!    e.g. C_F : "reaction" nodes DOFs that are fixed
!!         C_L : "reaction" nodes DOFs that will be counted as internal
!!         I_B : "interface" nodes DOFs that are leader DOFs
SUBROUTINE PartitionDOFNodes(Init, m, p, ErrStat, ErrMsg)
   use IntegerList, only: len, concatenate_lists, lists_difference, concatenate_3lists, sort_in_place
   type(SD_Inittype),       intent(  in)  :: Init        !< Input data for initialization routine
   type(SD_MiscVartype),    intent(  in)  :: m           !< Misc
   type(SD_Parametertype),  intent(inout) :: p           !< Parameters   
   integer(IntKi),          intent(  out) :: ErrStat     !< Error status of the operation
   character(*),            intent(  out) :: ErrMsg      !< Error message if ErrStat /= ErrID_None
   ! local variables
   integer(IntKi)              :: I, J, c_B, c_F, c_L, c__          ! counters
   integer(IntKi)              :: iNode, iiNode
   integer(IntKi)              :: nNodes_R
   integer(IntKi), allocatable :: IDAll(:)
   integer(IntKi), allocatable :: INodesAll(:)
   integer(IntKi), allocatable :: Nodes_R(:)
   integer(IntKi)              :: ErrStat2 ! < Error status of the operation
   character(ErrMsgLen)        :: ErrMsg2
   ErrStat = ErrID_None
   ErrMsg  = ""
   ! --- Count nodes per types
   p%nNodes_I  = p%nNodes_I             ! Number of interface nodes
   nNodes_R   = p%nNodes_I+p%nNodes_C  ! I+C nodes 
   p%nNodes_L  = p%nNodes - nNodes_R ! Number of Interior nodes 
   ! NOTE: some of the interior nodes may have no DOF if they are involved in a rigid assembly..

   CALL AllocAry( p%Nodes_L, p%nNodes_L, 1, 'p%Nodes_L', ErrStat2, ErrMsg2 ); CALL SetErrStat( ErrStat2, ErrMsg2, ErrStat, ErrMsg, 'PartitionDOFNodes')        
   CALL AllocAry( Nodes_R  , nNodes_R   , 'Nodes_R'  , ErrStat2, ErrMsg2 ); CALL SetErrStat( ErrStat2, ErrMsg2, ErrStat, ErrMsg, 'PartitionDOFNodes')        

   ! --------------------------------------------------------------------------------
   ! --- Partition Nodes:  Nodes_L = IAll - NodesR
   ! --------------------------------------------------------------------------------
   allocate(INodesAll(1:p%nNodes));
   do iNode=1,p%nNodes
      INodesAll(iNode)=iNode
   enddo
   ! Nodes_R = [Nodes_C Nodes_I]
   call concatenate_lists(p%Nodes_C(:,1), p%Nodes_I(:,1), Nodes_R, ErrStat2, ErrMsg2); if(Failed()) return 
   ! Nodes_L = IAll - Nodes_R
   call lists_difference(INodesAll, Nodes_R, p%Nodes_L(:,1), ErrStat2, ErrMsg2); if(Failed()) return
  
   ! --------------------------------------------------------------------------------
   ! --- Count DOFs - NOTE: we count node by node
   ! --------------------------------------------------------------------------------
   ! DOFs of interface nodes
   p%nDOFI__ =0 ! Total
   p%nDOFI_Rb=0 ! Leader
   p%nDOFI_F =0 ! Fixed
   do iiNode= 1,p%nNodes_I
      p%nDOFI__ = p%nDOFI__ + len(p%NodesDOFred( p%Nodes_I(iiNode,1) ))
      p%nDOFI_Rb= p%nDOFI_Rb+ count(p%Nodes_I(iiNode, 2:7)==idBC_Leader) ! assumes 6 DOFs
      p%nDOFI_F = p%nDOFI_F + count(p%Nodes_I(iiNode, 2:7)==idBC_Fixed) ! assumes 6 DOFs
   enddo
   if (p%nDOFI__/=p%nDOFI_Rb+p%nDOFI_F) then
      call Fatal('Error in distributing interface DOFs, total number of interface DOF('//num2lstr(p%nDOFI__)//') does not equal sum of: leader ('//num2lstr(p%nDOFI_Rb)//'), fixed ('//num2lstr(p%nDOFI_F)//')'); return
   endif

   ! DOFs of reaction nodes
   p%nDOFC__ =0 ! Total
   p%nDOFC_Rb=0 ! Leader
   p%nDOFC_F =0 ! Fixed
   p%nDOFC_L =0 ! Internal
   do iiNode= 1,p%nNodes_C
      p%nDOFC__ = p%nDOFC__ + len(p%NodesDOFred( p%Nodes_C(iiNode,1) ))
      p%nDOFC_Rb= p%nDOFC_Rb+ count(p%Nodes_C(iiNode, 2:7)==idBC_Leader)   ! assumes 6 DOFs
      p%nDOFC_F = p%nDOFC_F + count(p%Nodes_C(iiNode, 2:7)==idBC_Fixed  )  ! assumes 6 DOFs
      p%nDOFC_L = p%nDOFC_L + count(p%Nodes_C(iiNode, 2:7)==idBC_Internal) ! assumes 6 DOFs
   enddo
   if (p%nDOFC__/=p%nDOFC_Rb+p%nDOFC_F+p%nDOFC_L) then
      call Fatal('Error in distributing reaction DOFs, total number of reaction DOF('//num2lstr(p%nDOFC__)//') does not equal sum of: leader ('//num2lstr(p%nDOFC_Rb)//'), fixed ('//num2lstr(p%nDOFC_F)//'), internal ('//num2lstr(p%nDOFC_L)//')'); return
   endif
   ! DOFs of reaction + interface nodes
   p%nDOFR__ = p%nDOFI__ + p%nDOFC__ ! Total number, used to be called "nDOFR"

   ! DOFs of internal nodes
   p%nDOFL_L=0
   do iiNode= 1,p%nNodes_L
      p%nDOFL_L = p%nDOFL_L + len(p%NodesDOFred( p%Nodes_L(iiNode,1) ))
   enddo
   if (p%nDOFL_L/=p%nDOF_red-p%nDOFR__) then
      call Fatal('Error in distributing internal DOFs, total number of internal DOF('//num2lstr(p%nDOFL_L)//') does not equal total number of DOF('//num2lstr(p%nDOF_red)//') minus interface and reaction ('//num2lstr(p%nDOFR__)//')'); return
   endif

   ! Total number of DOFs in each category:
   p%nDOF__Rb = p%nDOFC_Rb + p%nDOFI_Rb            ! OK, generic
   p%nDOF__F  = p%nDOFC_F  + p%nDOFI_F             ! OK, generic
   p%nDOF__L  = p%nDOFC_L             + p%nDOFL_L ! OK, generic

   ! --- Safety checks ! TODO: these checks are temporary!
   if (p%nDOFI_Rb /= p%nNodes_I*6) then
      call Fatal('Wrong number of DOF for interface nodes, likely some interface nodes are special joints or are fixed'); return
   endif

   ! Set the index arrays
   CALL AllocAry( p%IDI__, p%nDOFI__,  'p%IDI__', ErrStat2, ErrMsg2 ); CALL SetErrStat( ErrStat2, ErrMsg2, ErrStat, ErrMsg, 'PartitionDOFNodes')        
   CALL AllocAry( p%IDI_Rb,p%nDOFI_Rb, 'p%IDI_Rb',ErrStat2, ErrMsg2 ); CALL SetErrStat( ErrStat2, ErrMsg2, ErrStat, ErrMsg, 'PartitionDOFNodes')        
   CALL AllocAry( p%IDI_F, p%nDOFI_F,  'p%IDI_F', ErrStat2, ErrMsg2 ); CALL SetErrStat( ErrStat2, ErrMsg2, ErrStat, ErrMsg, 'PartitionDOFNodes')        
   CALL AllocAry( p%IDC__, p%nDOFC__,  'p%IDC__', ErrStat2, ErrMsg2 ); CALL SetErrStat( ErrStat2, ErrMsg2, ErrStat, ErrMsg, 'PartitionDOFNodes')        
   CALL AllocAry( p%IDC_Rb,p%nDOFC_Rb, 'p%IDC_Rb',ErrStat2, ErrMsg2 ); CALL SetErrStat( ErrStat2, ErrMsg2, ErrStat, ErrMsg, 'PartitionDOFNodes')        
   CALL AllocAry( p%IDC_F, p%nDOFC_F,  'p%IDC_F', ErrStat2, ErrMsg2 ); CALL SetErrStat( ErrStat2, ErrMsg2, ErrStat, ErrMsg, 'PartitionDOFNodes')        
   CALL AllocAry( p%IDC_L, p%nDOFC_L,  'p%IDC_L', ErrStat2, ErrMsg2 ); CALL SetErrStat( ErrStat2, ErrMsg2, ErrStat, ErrMsg, 'PartitionDOFNodes')        
   CALL AllocAry( p%IDL_L, p%nDOFL_L,  'p%IDL_L', ErrStat2, ErrMsg2 ); CALL SetErrStat( ErrStat2, ErrMsg2, ErrStat, ErrMsg, 'PartitionDOFNodes')        
   CALL AllocAry( p%IDR__, p%nDOFR__,  'p%IDR__', ErrStat2, ErrMsg2 ); CALL SetErrStat( ErrStat2, ErrMsg2, ErrStat, ErrMsg, 'PartitionDOFNodes')        
   CALL AllocAry( p%ID__Rb,p%nDOF__Rb, 'p%ID__Rb',ErrStat2, ErrMsg2 ); CALL SetErrStat( ErrStat2, ErrMsg2, ErrStat, ErrMsg, 'PartitionDOFNodes')        
   CALL AllocAry( p%ID__F, p%nDOF__F,  'p%ID__F', ErrStat2, ErrMsg2 ); CALL SetErrStat( ErrStat2, ErrMsg2, ErrStat, ErrMsg, 'PartitionDOFNodes')        
   CALL AllocAry( p%ID__L, p%nDOF__L,  'p%ID__L', ErrStat2, ErrMsg2 ); CALL SetErrStat( ErrStat2, ErrMsg2, ErrStat, ErrMsg, 'PartitionDOFNodes')         ! TODO TODO
   if(Failed()) return

   ! --------------------------------------------------------------------------------
   ! --- Distibutes the I, L, C nodal DOFs into  B, F, L sub-categories 
   ! --------------------------------------------------------------------------------

   ! Distribute the interface DOFs into R,F
   c__=0; c_B=0;  c_F=0 ! Counters over R and F dofs
   do iiNode= 1,p%nNodes_I !Loop on interface nodes
      iNode = p%Nodes_I(iiNode,1)
      do J = 1, 6 ! DOFs: ItfTDXss    ItfTDYss    ItfTDZss    ItfRDXss    ItfRDYss    ItfRDZss
          c__=c__+1
          p%IDI__(c__) = p%NodesDOFred(iNode)%List(J) ! DOF number 
          if (p%Nodes_I(iiNode, J+1)==idBC_Leader) then
             c_B=c_B+1
             p%IDI_Rb(c_B) = p%NodesDOFred(iNode)%List(J) ! DOF number 

          elseif (p%Nodes_I(iiNode, J+1)==idBC_Fixed) then !
             c_F=c_F+1
             p%IDI_F(c_F) = p%NodesDOFred(iNode)%List(J) ! DOF number 
          endif
       enddo
   enddo
   ! Indices IDI__ = [IDI_B, IDI_F], interface
   !call concatenate_lists(p%IDI_Rb, p%IDI_F, p%IDI__, ErrStat2, ErrMsg2); if(Failed()) return

   ! Distribute the reaction DOFs into R,F,L 
   c__=0; c_B=0; c_F=0; c_L=0; ! Counters over R, F, L dofs
   do iiNode= 1,p%nNodes_C !Loop on interface nodes
      iNode = p%Nodes_C(iiNode,1)
      do J = 1, 6 ! DOFs 
          c__=c__+1
          p%IDC__(c__) = p%NodesDOFred(iNode)%List(J) ! DOF number 
          if (p%Nodes_C(iiNode, J+1)==idBC_Leader) then
             c_B=c_B+1
             p%IDC_Rb(c_B) = p%NodesDOFred(iNode)%List(J) ! DOF number 

          elseif (p%Nodes_C(iiNode, J+1)==idBC_Fixed) then !
             c_F=c_F+1
             p%IDC_F(c_F) = p%NodesDOFred(iNode)%List(J) ! DOF number 

          elseif (p%Nodes_C(iiNode, J+1)==idBC_Internal) then !
             c_L=c_L+1
             p%IDC_L(c_L) = p%NodesDOFred(iNode)%List(J) ! DOF number 
          endif
       enddo
   enddo
   ! Indices IDC__ = [IDC_B, IDC_F, IDC_L], interface
   !call concatenate_3lists(p%IDC_Rb, p%IDC_F, p%IDC_L, p%IDC__, ErrStat2, ErrMsg2); if(Failed()) return
   !call sort_in_place(p%IDC__)


   ! Indices IDR__ = [IDI__, IDC__], interface
   !call concatenate_lists(p%IDI__, p%IDC__, p%IDR__, ErrStat2, ErrMsg2); if(Failed()) return
   ! TODO, NOTE: Backward compatibility [IDC, IDI]
   call concatenate_lists(p%IDC__, p%IDI__, p%IDR__, ErrStat2, ErrMsg2); if(Failed()) return

   ! Distribute the internal DOFs
   c_L=0;  ! Counters over L dofs
   do iiNode= 1,p%nNodes_L !Loop on interface nodes
      iNode = p%Nodes_L(iiNode,1)
      do J = 1, size(p%NodesDOFred(iNode)%List) ! DOFs 
         c_L=c_L+1
         p%IDL_L(c_L) = p%NodesDOFred(iNode)%List(J) ! DOF number 
      enddo
   enddo

   ! --------------------------------------------------------------------------------
   ! --- Total indices per partition B, F, L
   ! --------------------------------------------------------------------------------
   ! Indices ID__Rb = [IDC_B, IDI_B], retained/leader DOFs 
   call concatenate_lists(p%IDC_Rb, p%IDI_Rb, p%ID__Rb, ErrStat2, ErrMsg2); if(Failed()) return
   ! Indices ID__F = [IDC_F, IDI_F], fixed DOFs
   call concatenate_lists(p%IDC_F, p%IDI_F, p%ID__F, ErrStat2, ErrMsg2); if(Failed()) return
   ! Indices ID__L = [IDL_L, IDC_L], internal DOFs
   call concatenate_lists(p%IDL_L, p%IDC_L, p%ID__L, ErrStat2, ErrMsg2); if(Failed()) return

   ! --- Check that partition is complete
   if     (any(p%ID__Rb<=0)) then
      call Fatal('R - Partioning incorrect.'); return
   elseif (any(p%ID__F<=0)) then
      call Fatal('F - Partioning incorrect.'); return
   elseif (any(p%ID__L<=0)) then
      call Fatal('L - Partioning incorrect.'); return
   endif
   allocate(IDAll(1:p%nDOF_red))
   call concatenate_3lists(p%ID__Rb, p%ID__L, p%ID__F, IDAll, ErrStat2, ErrMsg2); if(Failed()) return
   call sort_in_place(IDAll)
   do I = 1, p%nDOF_red
      if (IDAll(I)/=I) then
         call Fatal('DOF '//trim(Num2LStr(I))//' missing, problem in R, L F partitioning'); return
      endif
   enddo
   
   if(DEV_VERSION) then
      write(*,'(A,I0)')'Number of DOFs: "interface"          (I__): ',p%nDOFI__
      write(*,'(A,I0)')'Number of DOFs: "interface" retained (I_B): ',p%nDOFI_Rb
      write(*,'(A,I0)')'Number of DOFs: "interface" fixed    (I_F): ',p%nDOFI_F
      write(*,'(A,I0)')'Number of DOFs: "reactions"          (C__): ',p%nDOFC__
      write(*,'(A,I0)')'Number of DOFs: "reactions" retained (C_B): ',p%nDOFC_Rb
      write(*,'(A,I0)')'Number of DOFs: "reactions" internal (C_L): ',p%nDOFC_L
      write(*,'(A,I0)')'Number of DOFs: "reactions" fixed    (C_F): ',p%nDOFC_F
      write(*,'(A,I0)')'Number of DOFs: "intf+react"         (__R): ',p%nDOFR__
      write(*,'(A,I0)')'Number of DOFs: "internal"  internal (L_L): ',p%nDOFL_L
      write(*,'(A,I0)')'Number of DOFs:             retained (__B): ',p%nDOF__Rb
      write(*,'(A,I0)')'Number of DOFs:             internal (__L): ',p%nDOF__L
      write(*,'(A,I0)')'Number of DOFs:             fixed    (__F): ',p%nDOF__F
      write(*,'(A,I0)')'Number of DOFs:  total                    : ',p%nDOF_red
      write(*,'(A,I0)')'Number of Nodes: "interface" (I): ',p%nNodes_I
      write(*,'(A,I0)')'Number of Nodes: "reactions" (C): ',p%nNodes_C
      write(*,'(A,I0)')'Number of Nodes: "internal"  (L): ',p%nNodes_L
      write(*,'(A,I0)')'Number of Nodes: total   (I+C+L): ',p%nNodes
   endif

   call CleanUp()

contains
   LOGICAL FUNCTION Failed()
        call SetErrStat(ErrStat2, ErrMsg2, ErrStat, ErrMsg, 'PartitionDOFNodes') 
        Failed =  ErrStat >= AbortErrLev
        if (Failed) call CleanUp()
   END FUNCTION Failed
   SUBROUTINE Fatal(ErrMsg_in)
      character(len=*), intent(in) :: ErrMsg_in
      CALL SetErrStat(ErrID_Fatal, ErrMsg_in, ErrStat, ErrMsg, 'PartitionDOFNodes');
      CALL CleanUp()
   END SUBROUTINE Fatal
   SUBROUTINE CleanUp()
      if(allocated(INodesAll)) deallocate(INodesAll)
      if(allocated(IDAll))    deallocate(IDAll)
      if(allocated(Nodes_R)) deallocate(Nodes_R)
   END SUBROUTINE CleanUp
   
END SUBROUTINE PartitionDOFNodes

!------------------------------------------------------------------------------------------------------
!> Construct force vector on internal DOF (L) from the values on the input mesh 
!! First, the full vector of external forces is built on the non-reduced DOF
!! Then, the vector is reduced using the Tred matrix
SUBROUTINE GetExtForceOnInternalDOF( u, p, m, F_L, ErrStat, ErrMsg, ExtraMoment, RotateLoads)
   type(SD_InputType),     intent(in   )  :: u ! Inputs
   type(SD_ParameterType), intent(in   )  :: p ! Parameters
   logical               , intent(in   )  :: ExtraMoment ! If true add extra moment
   logical               , intent(in   )  :: RotateLoads ! If true, loads are rotated to body coordinate 
   type(SD_MiscVarType),   intent(inout)  :: m ! Misc, for storage optimization of Fext and Fext_red
   real(ReKi)          ,   intent(out)    :: F_L(p%nDOF__L)  !< External force on internal nodes "L"
   integer(IntKi),         intent(  out)  :: ErrStat     !< Error status of the operation
   character(*),           intent(  out)  :: ErrMsg      !< Error message if ErrStat /= ErrID_None
   integer :: iNode ! indices of u-mesh nodes and SD nodes
   integer :: nMembers
   integer :: startDOF, I
   integer :: iCC, iElem, iChannel !< Index on control cables, element, Channel
   integer(IntKi), dimension(12) :: IDOF !  12 DOF indices in global unconstrained system
   real(ReKi)                    :: CableTension ! Controllable Cable force
   real(ReKi)                    :: rotations(3)
   real(ReKi)                    :: du(3), Moment(3), Force(3) 
   real(ReKi)                    :: u_TP(6)
   ! Variables for Guyan Rigid motion
   real(ReKi), dimension(3) ::  rIP  ! Vector from TP to rotated Node
   real(ReKi), dimension(3) ::  rIP0 ! Vector from TP to Node (undeflected)
   real(ReKi), dimension(3) ::  duP  ! Displacement of node due to rigid rotation
   real(R8Ki), dimension(3,3) :: Rot ! Rotation matrix (DCM^t) and delta Rot (DCM^t-I)
   real(R8Ki), dimension(3,3) :: Rg2b ! Rotation matrix global 2 body coordinates
   !
   real(ReKi), parameter :: myNaN = -9999998.989_ReKi 

   ! --- Rotation matrix from body to global
   if (RotateLoads) then
      Rg2b(1:3,1:3) = u%TPMesh%Orientation(:,:,1)  ! global 2 body coordinates
   endif

   if (ExtraMoment) then
      if (p%Floating) then
         ! For fully floating case, we prescribe the Guyan motion as a "rigid" (non-linear) motion
         Rot(1:3,1:3) = transpose(u%TPMesh%Orientation(:,:,1))
         m%DU_full    = 0.0_ReKi
         do iNode = 1,p%nNodes
            rIP0(1:3)   = p%DP0(1:3, iNode) ! vector interface->node at t=0
            rIP(1:3)    = matmul(Rot, rIP0)   ! vector interface->node at t
            duP(1:3)    = rIP - rIP0  ! nodal rigid displacement (without u_TP)
            m%DU_full(p%NodesDOF(iNode)%List(1:3)) = duP(1:3)       
         enddo
      else
         ! --- Compute Guyan displacement for extra moment 
         rotations  = GetSmllRotAngs(u%TPMesh%Orientation(:,:,1), ErrStat, Errmsg);
         m%U_red(:) = 0.0_ReKi
         u_TP       = (/REAL(u%TPMesh%TranslationDisp(:,1),ReKi), rotations/)
         m%UR_bar     =   matmul( p%TI      , u_TP       )  ! UR_bar
         m%UL         =   matmul( p%PhiRb_TI, u_TP       )  ! UL    
         m%U_red(p%IDI__) = m%UR_bar
         m%U_red(p%ID__L) = m%UL     
         m%U_red(p%IDC_Rb)= 0    ! TODO
         m%U_red(p%ID__F) = 0
         if (p%reduced) then
            m%DU_full        = matmul(p%T_red, m%U_red)
         else
            m%DU_full        = m%U_red
         endif
      endif
   endif

   ! --- Build vector of external forces (including gravity) (Moment done below)  
   m%Fext= myNaN
   if (RotateLoads) then ! Forces in body coordinates 
      do iNode = 1,p%nNodes
         m%Fext( p%NodesDOF(iNode)%List(1:3) ) =  matmul(Rg2b, u%LMesh%Force(:,iNode) + p%FG(p%NodesDOF(iNode)%List(1:3)))
      enddo
   else ! Forces in global
      do iNode = 1,p%nNodes
         m%Fext( p%NodesDOF(iNode)%List(1:3) ) =               u%LMesh%Force(:,iNode) + p%FG(p%NodesDOF(iNode)%List(1:3))
      enddo
   endif

   ! --- Adding controllable cable forces
   if (size(p%CtrlElem2Channel,1) > 0) then
      if (.not. allocated (u%CableDeltaL)) then
         call Fatal('Cable tension input not allocated but controllable cables are present'); return
      endif
      if (size(u%CableDeltaL)< maxval(p%CtrlElem2Channel(:,2)) ) then
         call Fatal('Cable tension input has length '//trim(num2lstr(size(u%CableDeltaL)))//' but controllable cables need to access channel '//trim(num2lstr(maxval(p%CtrlElem2Channel(:,2))))); return
      endif
      do iCC = 1, size(p%CtrlElem2Channel,1)  ! Loop on controllable cables
         iElem    = p%CtrlElem2Channel(iCC,1)
         iChannel = p%CtrlElem2Channel(iCC,2)
         IDOF = p%ElemsDOF(1:12, iElem)
         ! T(t) = - EA * DeltaL(t) /(Le + Delta L(t)) ! NOTE DeltaL<0
         CableTension =  -p%ElemProps(iElem)%YoungE*p%ElemProps(iElem)%Area * u%CableDeltaL(iChannel) / (p%ElemProps(iElem)%Length + u%CableDeltaL(iChannel))
         print*,'TODO, Controllable pretension cable needs thinking for moment'
         STOP
         !if (RotateLoads) then ! in body coordinate
         !   m%Fext(IDOF) = m%Fext(IDOF) + matmul(Rg2b,m%FC_unit( IDOF ) * (CableTension - p%ElemProps(iElem)%T0))
         !else ! in global
         !   m%Fext(IDOF) = m%Fext(IDOF) +             m%FC_unit( IDOF ) * (CableTension - p%ElemProps(iElem)%T0)
         !endif
      enddo
   endif

   ! --- Build vector of external moment
   do iNode = 1,p%nNodes
      Force(1:3)  = m%Fext(p%NodesDOF(iNode)%List(1:3) ) ! Controllable cable + External Forces on LMesh
      ! Moment ext + gravity
      if (RotateLoads) then
         ! In body coordinates
         Moment(1:3) = matmul(Rg2b, u%LMesh%Moment(1:3,iNode) + p%FG(p%NodesDOF(iNode)%List(4:6)))
      else
         Moment(1:3) =              u%LMesh%Moment(1:3,iNode) + p%FG(p%NodesDOF(iNode)%List(4:6))
      endif

      ! Extra moment dm = Delta u x (fe + fg)
      if (ExtraMoment) then
         du = m%DU_full(p%NodesDOF(iNode)%List(1:3)) ! Lever arm
         Moment(1) = Moment(1) + du(2) * Force(3) - du(3) * Force(2)
         Moment(2) = Moment(2) + du(3) * Force(1) - du(1) * Force(3)
         Moment(3) = Moment(3) + du(1) * Force(2) - du(2) * Force(1)
      endif

      ! Moment is spread equally across all rotational DOFs if more than 3 rotational DOFs
      nMembers = (size(p%NodesDOF(iNode)%List)-3)/3 ! Number of members deducted from Node's DOFList
      m%Fext( p%NodesDOF(iNode)%List(4::3)) = Moment(1)/nMembers
      m%Fext( p%NodesDOF(iNode)%List(5::3)) = Moment(2)/nMembers
      m%Fext( p%NodesDOF(iNode)%List(6::3)) = Moment(3)/nMembers
   enddo

   ! TODO: remove test below in the future
   if (DEV_VERSION) then
      if (any(m%Fext == myNaN)) then
         print*,'Error in setting up Fext'
         STOP
      endif
   endif

   ! --- Reduced vector of external force
   if (p%reduced) then
      m%Fext_red = matmul(p%T_red_T, m%Fext)
      F_L= m%Fext_red(p%ID__L)
   else
      F_L= m%Fext(p%ID__L)
   endif

contains
   subroutine Fatal(ErrMsg_in)
      character(len=*), intent(in) :: ErrMsg_in
      call SetErrStat(ErrID_Fatal, ErrMsg_in, ErrStat, ErrMsg, 'GetExtForce');
   end subroutine Fatal
END SUBROUTINE GetExtForceOnInternalDOF

!------------------------------------------------------------------------------------------------------
!> Construct force vector on interface DOF (I) 
!! NOTE: This function should only be called after GetExtForceOnInternalDOF 
SUBROUTINE GetExtForceOnInterfaceDOF(  p, Fext, F_I)
   type(SD_ParameterType),   intent(in  ) :: p ! Parameters
   real(ReKi), dimension(:), intent(in  ) :: Fext !< Vector of external forces on un-reduced DOF
   real(ReKi)            ,   intent(out ) :: F_I(6*p%nNodes_I)          !< External force on interface DOF
   integer :: iSDNode, startDOF, I
   DO I = 1, p%nNodes_I 
      iSDNode = p%Nodes_I(I,1)
      startDOF = (I-1)*6 + 1 ! NOTE: for now we have 6 DOF per interface nodes
      F_I(startDOF:startDOF+5) = Fext(p%NodesDOF(iSDNode)%List(1:6)) !TODO try to use Fext_red
   ENDDO
END SUBROUTINE GetExtForceOnInterfaceDOF

!------------------------------------------------------------------------------------------------------
!> Output the summary file    
SUBROUTINE OutSummary(Init, p, m, InitInput, CBparams, ErrStat,ErrMsg)
   use Yaml
   TYPE(SD_InitType),      INTENT(INOUT)  :: Init           ! Input data for initialization routine
   TYPE(SD_ParameterType), INTENT(IN)     :: p              ! Parameters
   TYPE(SD_MiscVarType)  , INTENT(IN)     :: m              ! Misc
   TYPE(SD_InitInputType), INTENT(IN)     :: InitInput   !< Input data for initialization routine         
   TYPE(CB_MatArrays),     INTENT(IN)     :: CBparams       ! CB parameters that will be passed in for summary file use
   INTEGER(IntKi),         INTENT(OUT)    :: ErrStat        ! Error status of the operation
   CHARACTER(*),           INTENT(OUT)    :: ErrMsg         ! Error message if ErrStat /= ErrID_None
   !LOCALS
   INTEGER(IntKi)         :: UnSum          ! unit number for this summary file
   INTEGER(IntKi)         :: ErrStat2       ! Temporary storage for local errors
   CHARACTER(ErrMsgLen)   :: ErrMsg2       ! Temporary storage for local errors
   CHARACTER(1024)        :: SummaryName    ! name of the SubDyn summary file
   INTEGER(IntKi)         :: i, j, k, propIDs(2), Iprop(2)  !counter and temporary holders
   INTEGER(IntKi)         :: iNode1, iNode2 ! Node indices
   INTEGER(IntKi)         :: mType ! Member Type
   Real(ReKi)             :: mMass, mLength ! Member mass and length
   REAL(ReKi)             :: MRB(6,6)    ! REDUCED SYSTEM Kmatrix, equivalent mass matrix
   REAL(FEKi),allocatable :: MBB(:,:)    ! Leader DOFs mass matrix
   REAL(ReKi)             :: XYZ1(3),XYZ2(3) !temporary arrays
   REAL(FEKi)             :: DirCos(3,3) ! direction cosine matrix (global to local)
   CHARACTER(*),PARAMETER                 :: SectionDivide = '#____________________________________________________________________________________________________'
   real(ReKi), dimension(:,:), allocatable :: TI2 ! For Equivalent mass matrix
   real(FEKi) :: Ke(12,12), Me(12, 12), FCe(12), FGe(12) ! element stiffness and mass matrices gravity force vector
   real(ReKi), dimension(:,:), allocatable :: DummyArray ! 
   ! Variables for Eigenvalue analysis 
   integer(IntKi) :: nOmega
   real(FEKi), dimension(:,:), allocatable :: Modes
   real(R8Ki), dimension(:,:), allocatable :: AA, BB, CC, DD ! Linearization matrices
   real(FEKi), dimension(:)  , allocatable :: Omega
   logical, allocatable                    :: bDOF(:)        ! Mask for DOF to keep (True), or reduce (False)
   character(len=*),parameter :: ReFmt='ES15.6E2'
   character(len=*),parameter :: SFmt='A15,1x' ! Need +1 for comma compared to ReFmt
   character(len=*),parameter :: IFmt='I7'
   !
   ErrStat = ErrID_None
   ErrMsg  = ""

   ! --- Eigen values of full system (for summary file output only)
   ! We call the EigenSolver here only so that we get a print-out the eigenvalues from the full system (minus Reaction DOF)
   ! M and K are reduced matrices, but Boundary conditions are not applied
   ! We set bDOF, which is true if not a fixed Boundary conditions
   ! NOTE: we don't check for singularities/rigig body modes here
   CALL WrScr('   Calculating Full System Modes for summary file')
   CALL AllocAry(bDOF, p%nDOF_red, 'bDOF',  ErrStat2, ErrMsg2); if(Failed()) return
   bDOF(:)       = .true.
   bDOF(p%ID__F) = .false.
   nOmega = count(bDOF)
   CALL AllocAry(Omega,             nOmega, 'Omega', ErrStat2, ErrMsg2); if(Failed()) return
   CALL AllocAry(Modes, p%nDOF_red, nOmega, 'Modes', ErrStat2, ErrMsg2); if(Failed()) return
   call EigenSolveWrap(Init%K, Init%M, p%nDOF_red, nOmega, .False., Modes, Omega, ErrStat2, ErrMsg2, bDOF); if(Failed()) return
   IF (ALLOCATED(bDOF)  ) DEALLOCATE(bDOF)

   !-------------------------------------------------------------------------------------------------------------
   ! open txt file
   !-------------------------------------------------------------------------------------------------------------
   SummaryName = TRIM(Init%RootName)//'.sum.yaml'
   UnSum = -1            ! we haven't opened the summary file, yet.   

   CALL SDOut_OpenSum( UnSum, SummaryName, SD_ProgDesc, ErrStat2, ErrMsg2 ); if(Failed()) return
   !-------------------------------------------------------------------------------------------------------------
   ! write discretized data to a txt file
   !-------------------------------------------------------------------------------------------------------------
!bjj: for debugging, i recommend using the p% versions of all these variables whenever possible in this summary file:
! (it helps in debugging)
   WRITE(UnSum, '(A)')  '#Unless specified, units are consistent with Input units, [SI] system is advised.'
   WRITE(UnSum, '(A)') SectionDivide
   write(UnSum,'(A,3(E15.6))')'#TP reference point:',InitInput%TP_RefPoint(1:3)
   
   ! --- Internal FEM representation
   WRITE(UnSum, '(A)') SectionDivide
   WRITE(UnSum, '(A)') '# Internal FEM representation'
   call yaml_write_var(UnSum, 'nNodes_I', p%nNodes_I,IFmt, ErrStat2, ErrMsg2, comment='Number of Nodes: "interface" (I)')
   call yaml_write_var(UnSum, 'nNodes_C', p%nNodes_C,IFmt, ErrStat2, ErrMsg2, comment='Number of Nodes: "reactions" (C)')
   call yaml_write_var(UnSum, 'nNodes_L', p%nNodes_L,IFmt, ErrStat2, ErrMsg2, comment='Number of Nodes: "internal"  (L)')
   call yaml_write_var(UnSum, 'nNodes  ', p%nNodes  ,IFmt, ErrStat2, ErrMsg2, comment='Number of Nodes: total   (I+C+L)')
   if(p%OutAll) then
   call yaml_write_var(UnSum, 'nDOFI__ ', p%nDOFI__ ,IFmt, ErrStat2, ErrMsg2, comment='Number of DOFs: "interface"          (I__)')
   call yaml_write_var(UnSum, 'nDOFI_B ', p%nDOFI_Rb,IFmt, ErrStat2, ErrMsg2, comment='Number of DOFs: "interface" retained (I_B)')
   call yaml_write_var(UnSum, 'nDOFI_F ', p%nDOFI_F ,IFmt, ErrStat2, ErrMsg2, comment='Number of DOFs: "interface" fixed    (I_F)')
   call yaml_write_var(UnSum, 'nDOFC__ ', p%nDOFC__ ,IFmt, ErrStat2, ErrMsg2, comment='Number of DOFs: "reactions"          (C__)')
   call yaml_write_var(UnSum, 'nDOFC_B ', p%nDOFC_Rb,IFmt, ErrStat2, ErrMsg2, comment='Number of DOFs: "reactions" retained (C_B)')
   call yaml_write_var(UnSum, 'nDOFC_L ', p%nDOFC_L ,IFmt, ErrStat2, ErrMsg2, comment='Number of DOFs: "reactions" internal (C_L)')
   call yaml_write_var(UnSum, 'nDOFC_F ', p%nDOFC_F ,IFmt, ErrStat2, ErrMsg2, comment='Number of DOFs: "reactions" fixed    (C_F)')
   call yaml_write_var(UnSum, 'nDOFR__ ', p%nDOFR__ ,IFmt, ErrStat2, ErrMsg2, comment='Number of DOFs: "intf+react"         (__R)')
   call yaml_write_var(UnSum, 'nDOFL_L ', p%nDOFL_L ,IFmt, ErrStat2, ErrMsg2, comment='Number of DOFs: "internal"  internal (L_L)')
   endif 
   call yaml_write_var(UnSum, 'nDOF__B ', p%nDOF__Rb,IFmt, ErrStat2, ErrMsg2, comment='Number of DOFs:             retained (__B)')
   call yaml_write_var(UnSum, 'nDOF__L ', p%nDOF__L ,IFmt, ErrStat2, ErrMsg2, comment='Number of DOFs:             internal (__L)')
   call yaml_write_var(UnSum, 'nDOF__F ', p%nDOF__F ,IFmt, ErrStat2, ErrMsg2, comment='Number of DOFs:             fixed    (__F)')
   call yaml_write_var(UnSum, 'nDOF_red', p%nDOF_red,IFmt, ErrStat2, ErrMsg2, comment='Number of DOFs: total')
   if(p%OutAll) then
   call yaml_write_array(UnSum, 'Nodes_I', p%Nodes_I(:,1), IFmt, ErrStat2, ErrMsg2, comment='"interface" nodes"')
   call yaml_write_array(UnSum, 'Nodes_C', p%Nodes_C(:,1), IFmt, ErrStat2, ErrMsg2, comment='"reaction" nodes"')
   call yaml_write_array(UnSum, 'Nodes_L', p%Nodes_L(:,1), IFmt, ErrStat2, ErrMsg2, comment='"internal" nodes"')
   call yaml_write_array(UnSum, 'DOF_I__', p%IDI__ , IFmt, ErrStat2, ErrMsg2, comment='"interface"           DOFs"')
   call yaml_write_array(UnSum, 'DOF_I_B', p%IDI_Rb, IFmt, ErrStat2, ErrMsg2, comment='"interface" retained  DOFs')
   call yaml_write_array(UnSum, 'DOF_I_F', p%IDI_F , IFmt, ErrStat2, ErrMsg2, comment='"interface" fixed     DOFs')
   call yaml_write_array(UnSum, 'DOF_C__', p%IDC__ , IFmt, ErrStat2, ErrMsg2, comment='"reaction"            DOFs"')
   call yaml_write_array(UnSum, 'DOF_C_B', p%IDC_Rb, IFmt, ErrStat2, ErrMsg2, comment='"reaction"  retained  DOFs')
   call yaml_write_array(UnSum, 'DOF_C_L', p%IDC_L , IFmt, ErrStat2, ErrMsg2, comment='"reaction"  internal  DOFs')
   call yaml_write_array(UnSum, 'DOF_C_F', p%IDC_F , IFmt, ErrStat2, ErrMsg2, comment='"reaction"  fixed     DOFs')
   call yaml_write_array(UnSum, 'DOF_L_L', p%IDL_L , IFmt, ErrStat2, ErrMsg2, comment='"internal"  internal  DOFs')
   call yaml_write_array(UnSum, 'DOF_R_',  p%IDR__ , IFmt, ErrStat2, ErrMsg2, comment='"interface&reaction"  DOFs')
   endif
   call yaml_write_array(UnSum, 'DOF___B', p%ID__Rb, IFmt, ErrStat2, ErrMsg2, comment='all         retained  DOFs')
   call yaml_write_array(UnSum, 'DOF___F', p%ID__F , IFmt, ErrStat2, ErrMsg2, comment='all         fixed     DOFs')
   call yaml_write_array(UnSum, 'DOF___L', p%ID__L , IFmt, ErrStat2, ErrMsg2, comment='all         internal  DOFs')

   WRITE(UnSum, '()') 
   WRITE(UnSum, '(A)') '#Index map from DOF to nodes'
   WRITE(UnSum, '(A)') '#     Node No.,  DOF/Node,   NodalDOF'
   call yaml_write_array(UnSum, 'DOF2Nodes', p%DOFred2Nodes , IFmt, ErrStat2, ErrMsg2, comment='(nDOFRed x 3, for each constrained DOF, col1: node index, col2: number of DOF, col3: DOF starting from 1)',label=.true.)

   ! Nodes properties
   write(UnSum, '("#",4x,1(A9),8('//trim(SFmt)//'))') 'Node_[#]', 'X_[m]','Y_[m]','Z_[m]', 'JType_[-]', 'JDirX_[-]','JDirY_[-]','JDirZ_[-]','JStff_[Nm/rad]'
   call yaml_write_array(UnSum, 'Nodes', Init%Nodes, ReFmt, ErrStat2, ErrMsg2, AllFmt='1(F8.0,","),3(F15.3,","),(F15.0,","),4(E15.6,",")') !, comment='',label=.true.)

   ! Element properties
   CALL AllocAry( DummyArray,  size(p%ElemProps), 16, 'Elem', ErrStat2, ErrMsg2 ); if(Failed()) return
   do i=1,size(p%ElemProps)
      DummyArray(i,1) = p%Elems(i,1) ! Should be == i
      DummyArray(i,2) = p%Elems(i,2) ! Node 1
      DummyArray(i,3) = p%Elems(i,3) ! Node 2
      DummyArray(i,4) = p%Elems(i,4) ! Prop 1
      DummyArray(i,5) = p%Elems(i,5) ! Prop 2
      DummyArray(i,6) = p%ElemProps(i)%eType ! Type
      DummyArray(i,7) = p%ElemProps(i)%Length !Length
      DummyArray(i,8) = p%ElemProps(i)%Area ! Area  m^2
      DummyArray(i,9) = p%ElemProps(i)%Rho  ! density  kg/m^3
      DummyArray(i,10) = p%ElemProps(i)%YoungE ! Young modulus
      DummyArray(i,11) = p%ElemProps(i)%ShearG ! G
      DummyArray(i,12) = p%ElemProps(i)%Kappa ! Shear coefficient
      DummyArray(i,13) = p%ElemProps(i)%Ixx   ! Moment of inertia
      DummyArray(i,14) = p%ElemProps(i)%Iyy   ! Moment of inertia
      DummyArray(i,15) = p%ElemProps(i)%Jzz   ! Moment of inertia
      DummyArray(i,16) = p%ElemProps(i)%T0    ! Pretension [N]
   enddo
   write(UnSum, '("#",4x,6(A9),10('//SFmt//'))') 'Elem_[#] ','Node_1','Node_2','Prop_1','Prop_2','Type','Length_[m]','Area_[m^2]','Dens._[kg/m^3]','E_[N/m2]','G_[N/m2]','shear_[-]','Ixx_[m^4]','Iyy_[m^4]','Jzz_[m^4]','T0_[N]'
   call yaml_write_array(UnSum, 'Elements', DummyArray, ReFmt, ErrStat2, ErrMsg2, AllFmt='6(F8.0,","),3(F15.3,","),7(E15.6,",")') !, comment='',label=.true.)
   deallocate(DummyArray)

   ! --- C
   if(size(p%CtrlElem2Channel,1)>0) then
      write(UnSum, '("#",2x,2(A11))') 'Elem_[#]  ','Channel_[#]'
      call yaml_write_array(UnSum, 'CtrlElem2Channel', p%CtrlElem2Channel, IFmt, ErrStat2, ErrMsg2, comment='')
   endif
   if (allocated(Init%Soil_K)) then
      call yaml_write_array(UnSum, 'Soil_Nodes', Init%Soil_Nodes, IFmt, ErrStat2, ErrMsg2, comment='')
      CALL AllocAry( DummyArray,  3, size(Init%Soil_Points,2), 'SoilP', ErrStat2, ErrMsg2 ); if(Failed()) return
      do i=1,size(Init%Soil_K,3)
         DummyArray(1:3,I) = Init%Nodes(Init%Soil_Nodes(I), 2:4)
         call yaml_write_array(UnSum, 'Soil_K'//Num2LStr(I), Init%Soil_K(:,:,I), ReFmt, ErrStat2, ErrMsg2, comment='')
      enddo
      call yaml_write_array(UnSum, 'Soil_Points_SoilDyn', Init%Soil_Points, ReFmt, ErrStat2, ErrMsg2, comment='')
      call yaml_write_array(UnSum, 'Soil_Points_SubDyn', DummyArray, ReFmt, ErrStat2, ErrMsg2, comment='')
      deallocate(DummyArray)
   endif
   
   ! --- User inputs (less interesting, repeat of input file)
   WRITE(UnSum, '(A)') SectionDivide
   WRITE(UnSum, '(A)') '#User inputs'
   WRITE(UnSum, '()') 
   WRITE(UnSum, '(A,I6)')  '#Number of properties (NProps):',Init%NPropB
   WRITE(UnSum, '(A8,5(A15))')  '#Prop No.',     'YoungE',       'ShearG',       'MatDens',     'XsecD',      'XsecT'
   WRITE(UnSum, '("#",I8, ES15.6E2,ES15.6E2,ES15.6E2,ES15.6E2,ES15.6E2 ) ') (NINT(Init%PropsB(i, 1)), (Init%PropsB(i, j), j = 2, 6), i = 1, Init%NPropB)

   WRITE(UnSum, '()') 
   WRITE(UnSum, '(A,I6)')  '#No. of Reaction DOFs:',p%nDOFC__
   WRITE(UnSum, '(A, A6)')  '#React. DOF_ID',      'BC'
   do i = 1, size(p%IDC_F ); WRITE(UnSum, '("#",I10, A10)') p%IDC_F(i) , '   Fixed' ; enddo
   do i = 1, size(p%IDC_L ); WRITE(UnSum, '("#",I10, A10)') p%IDC_L(i) , '   Free'  ; enddo
   do i = 1, size(p%IDC_Rb); WRITE(UnSum, '("#",I10, A10)') p%IDC_Rb(i), '   Leader'; enddo

   WRITE(UnSum, '()') 
   WRITE(UnSum, '(A,I6)')  '#No. of Interface DOFs:',p%nDOFI__
   WRITE(UnSum, '(A,A6)')  '#Interf. DOF_ID',      'BC'
   do i = 1, size(p%IDI_F ); WRITE(UnSum, '("#",I10, A10)') p%IDI_F(i) , '   Fixed' ; enddo
   do i = 1, size(p%IDI_Rb); WRITE(UnSum, '("#",I10, A10)') p%IDI_Rb(i), '   Leader'; enddo

   WRITE(UnSum, '()') 
   WRITE(UnSum, '(A,I6)')  '#Number of concentrated masses (NCMass):',Init%NCMass
   WRITE(UnSum, '(A10,10(A15))')  '#JointCMass',     'Mass',         'JXX',             'JYY',             'JZZ',              'JXY',             'JXZ',             'JYZ',              'MCGX',             'MCGY',             'MCGZ'
   do i=1,Init%NCMass
      WRITE(UnSum, '("#",F10.0, 10(E15.6))') (Init%Cmass(i, j), j = 1, CMassCol)
   enddo

   WRITE(UnSum, '()') 
   WRITE(UnSum, '(A,I6)')  '#Number of members',p%NMembers
   WRITE(UnSum, '(A,I6)')  '#Number of nodes per member:', Init%Ndiv+1
   WRITE(UnSum, '(A9,A10,A10,A10,A10,A15,A15,A16)')  '#Member ID', 'Joint1_ID', 'Joint2_ID','Prop_I','Prop_J', 'Mass','Length', 'Node IDs...'
   DO i=1,p%NMembers
       !Calculate member mass here; this should really be done somewhere else, yet it is not used anywhere else
       !IT WILL HAVE TO BE MODIFIED FOR OTHER THAN CIRCULAR PIPE ELEMENTS
       propIDs=Init%Members(i,iMProp:iMProp+1) 
       mLength=MemberLength(Init%Members(i,1),Init,ErrStat,ErrMsg) ! TODO double check mass and length
       IF (ErrStat .EQ. ErrID_None) THEN
        mType =  Init%Members(I, iMType) ! 
        if (mType==idMemberBeam) then
           iProp(1) = FINDLOCI(Init%PropSetsB(:,1), propIDs(1))
           iProp(2) = FINDLOCI(Init%PropSetsB(:,1), propIDs(2))
           mMass= BeamMass(Init%PropSetsB(iProp(1),4),Init%PropSetsB(iProp(1),5),Init%PropSetsB(iProp(1),6),   &
                             Init%PropSetsB(iProp(2),4),Init%PropSetsB(iProp(2),5),Init%PropSetsB(iProp(2),6), mLength, .TRUE.)

           WRITE(UnSum, '("#",I9,I10,I10,I10,I10,ES15.6E2,ES15.6E2, A3,'//Num2LStr(Init%NDiv + 1 )//'(I6))') Init%Members(i,1:3),propIDs(1),propIDs(2),&
                 mMass,mLength,' ',(Init%MemberNodes(i, j), j = 1, Init%NDiv+1)
        else if (mType==idMemberCable) then
           iProp(1) = FINDLOCI(Init%PropSetsC(:,1), propIDs(1))
           mMass= Init%PropSetsC(iProp(1),3) * mLength ! rho [kg/m] * L
           WRITE(UnSum, '("#",I9,I10,I10,I10,I10,ES15.6E2,ES15.6E2, A3,2(I6),A)') Init%Members(i,1:3),propIDs(1),propIDs(2),&
                 mMass,mLength,' ',(Init%MemberNodes(i, j), j = 1, 2), ' # Cable'
        else if (mType==idMemberRigid) then
           iProp(1) = FINDLOCI(Init%PropSetsR(:,1), propIDs(1))
           mMass= Init%PropSetsR(iProp(1),2) * mLength ! rho [kg/m] * L
           WRITE(UnSum, '("#",I9,I10,I10,I10,I10,ES15.6E2,ES15.6E2, A3,2(I6),A)') Init%Members(i,1:3),propIDs(1),propIDs(2),&
                 mMass,mLength,' ',(Init%MemberNodes(i, j), j = 1, 2), ' # Rigid link'
         else
           WRITE(UnSum, '(A)') '#TODO, member unknown'
        endif
       ELSE 
           RETURN
       ENDIF
   ENDDO   
   !-------------------------------------------------------------------------------------------------------------
   ! write Cosine matrix for all members to a txt file
   !-------------------------------------------------------------------------------------------------------------
   WRITE(UnSum, '(A)') SectionDivide
   WRITE(UnSum, '(A, I6)') '#Direction Cosine Matrices for all Members: GLOBAL-2-LOCAL. No. of 3x3 matrices=', p%NMembers 
   WRITE(UnSum, '(A9,9(A15))')  '#Member ID', 'DC(1,1)', 'DC(1,2)', 'DC(1,3)', 'DC(2,1)','DC(2,2)','DC(2,3)','DC(3,1)','DC(3,2)','DC(3,3)'
   DO i=1,p%NMembers
      iNode1 = FINDLOCI(Init%Joints(:,1), Init%Members(i,2)) ! index of joint 1 of member i
      iNode2 = FINDLOCI(Init%Joints(:,1), Init%Members(i,3)) ! index of joint 2 of member i
      XYZ1   = Init%Joints(iNode1,2:4)
      XYZ2   = Init%Joints(iNode2,2:4)
      CALL GetDirCos(XYZ1(1:3), XYZ2(1:3), DirCos, mLength, ErrStat, ErrMsg)
      DirCos=TRANSPOSE(DirCos) !This is now global to local
      WRITE(UnSum, '("#",I9,9(ES11.3E2))') Init%Members(i,1), ((DirCos(k,j),j=1,3),k=1,3)
   ENDDO

   !-------------------------------------------------------------------------------------------------------------
   ! write Eigenvalues of full SYstem and CB reduced System
   !-------------------------------------------------------------------------------------------------------------
   WRITE(UnSum, '(A)') SectionDivide
   WRITE(UnSum, '(A, I6)') "#Eigenfrequencies [Hz] for full system, with reaction constraints (+ Soil K/M + SoilDyn K0) "
   call yaml_write_array(UnSum, 'Full_frequencies', Omega/(TwoPi), ReFmt, ErrStat2, ErrMsg2)
   WRITE(UnSum, '(A, I6)') "#CB frequencies [Hz]"
   call yaml_write_array(UnSum, 'CB_frequencies', CBparams%OmegaL(1:p%nDOFM)/(TwoPi), ReFmt, ErrStat2, ErrMsg2)
    
   !-------------------------------------------------------------------------------------------------------------
   ! write Eigenvectors of full System 
   !-------------------------------------------------------------------------------------------------------------
   WRITE(UnSum, '(A)') SectionDivide
   WRITE(UnSum, '(A)') ('#FEM Eigenvectors ('//TRIM(Num2LStr(p%nDOF_red))//' x '//TRIM(Num2LStr(nOmega))//&
                              ') [m or rad], full system with reaction constraints (+ Soil K/M + SoilDyn K0)')
   call yaml_write_array(UnSum, 'Full_Modes', Modes(:,1:nOmega), ReFmt, ErrStat2, ErrMsg2)
    
   !-------------------------------------------------------------------------------------------------------------
   ! write CB system matrices
   !-------------------------------------------------------------------------------------------------------------
   WRITE(UnSum, '(A)') SectionDivide
   WRITE(UnSum, '(A)') '#CB Matrices (PhiM,PhiR) (reaction constraints applied)'
   call yaml_write_array(UnSum, 'PhiM', CBparams%PhiL(:,1:p%nDOFM ), ReFmt, ErrStat2, ErrMsg2, comment='(CB modes)')
   call yaml_write_array(UnSum, 'PhiR', CBparams%PhiR, ReFmt, ErrStat2, ErrMsg2, comment='(Guyan modes)')
           
   !-------------------------------------------------------------------------------------------------------------
   ! write CB system KBBt and MBBt matrices, eq stiffness matrices of the entire substructure at the TP ref point
   !-------------------------------------------------------------------------------------------------------------
   WRITE(UnSum, '(A)') SectionDivide
   WRITE(UnSum, '(A)') "#SubDyn's Structure Equivalent Stiffness and Mass Matrices at the TP reference point (Guyan DOFs)"
   call yaml_write_array(UnSum, 'KBBt', p%KBB, ReFmt, ErrStat2, ErrMsg2)
   call yaml_write_array(UnSum, 'MBBt', p%MBB, ReFmt, ErrStat2, ErrMsg2)
   call yaml_write_array(UnSum, 'CBBt', p%CBB, Refmt, ErrStat2, ErrMsg2, comment='(user Guyan Damping + potential joint damping from CB-reduction)')
 
   ! Set TI2, transformation matrix from R DOFs to SubDyn Origin
   CALL AllocAry( TI2,    p%nDOFR__ , 6,       'TI2',    ErrStat2, ErrMsg2 ); if(Failed()) return
   CALL RigidTrnsf(Init, p, (/0._ReKi, 0._ReKi, 0._ReKi/), p%IDR__, p%nDOFR__, TI2, ErrStat2, ErrMsg2); if(Failed()) return
   ! Compute Rigid body mass matrix (without Soil, and using both Interface and Reactions nodes as leader DOF)
   if (p%nDOFR__/=p%nDOF__Rb) then
      call SD_Guyan_RigidBodyMass(Init, p, MBB, ErrStat2, ErrMsg2); if(Failed()) return
      MRB=matmul(TRANSPOSE(TI2),matmul(MBB,TI2)) !Equivalent mass matrix of the rigid body
   else
      MRB=matmul(TRANSPOSE(TI2),matmul(CBparams%MBB,TI2)) !Equivalent mass matrix of the rigid body
   endif
   WRITE(UnSum, '(A)') SectionDivide
   WRITE(UnSum, '(A)') '#Rigid Body Equivalent Mass Matrix w.r.t. (0,0,0).'
   call yaml_write_array(UnSum, 'MRB', MRB, ReFmt, ErrStat2, ErrMsg2)
   WRITE(UnSum, '(A,ES15.6E2)')    "#SubDyn's Total Mass (structural and non-structural)=", MRB(1,1) 
   WRITE(UnSum, '(A,3(ES15.6E2))') "#SubDyn's Total Mass CM coordinates (Xcm,Ycm,Zcm)   =", (/-MRB(3,5),-MRB(1,6), MRB(1,5)/) /MRB(1,1)        
   deallocate(TI2)
   

   if(p%OutAll) then ! //--- START DEBUG OUTPUTS

   WRITE(UnSum, '()') 
   WRITE(UnSum, '(A)') SectionDivide
   WRITE(UnSum, '(A)') '#**** Additional Debugging Information ****'

   ! --- Element Me,Ke,Fg, Fce
   CALL ElemM(p%ElemProps(1), Me)
   CALL ElemK(p%ElemProps(1), Ke)
   CALL ElemF(p%ElemProps(1), Init%g, FGe, FCe)
   call yaml_write_array(UnSum, 'Ke',Ke, ReFmt, ErrStat2, ErrMsg2, comment='First element stiffness matrix')
   call yaml_write_array(UnSum, 'Me',Me, ReFmt, ErrStat2, ErrMsg2, comment='First element mass matrix')
   call yaml_write_array(UnSum, 'FGe',FGe, ReFmt, ErrStat2, ErrMsg2, comment='First element gravity vector')
   call yaml_write_array(UnSum, 'FCe',FCe, ReFmt, ErrStat2, ErrMsg2, comment='First element cable pretension')

   ! --- Write assembed K M to a txt file
   WRITE(UnSum, '(A)') SectionDivide
   WRITE(UnSum, '(A, I6)') '#FULL FEM K and M matrices. TOTAL FEM TDOFs:', p%nDOF 
   call yaml_write_array(UnSum, 'K', Init%K, ReFmt, ErrStat2, ErrMsg2, comment='Stiffness matrix')
   call yaml_write_array(UnSum, 'M', Init%M, ReFmt, ErrStat2, ErrMsg2, comment='Mass matrix')

   ! --- write assembed GRAVITY FORCE FG VECTOR.  gravity forces applied at each node of the full system
   WRITE(UnSum, '(A)') SectionDivide
   WRITE(UnSum, '(A)') '#Gravity and cable loads applied at each node of the system (before DOF elimination with T matrix)' 
   call yaml_write_array(UnSum, 'FG', p%FG, ReFmt, ErrStat2, ErrMsg2, comment='')
      
   ! --- write CB system matrices
   WRITE(UnSum, '(A)') SectionDivide
   WRITE(UnSum, '(A)') '#Additional CB Matrices (MBB,MBM,KBB) (constraint applied)'
   call yaml_write_array(UnSum, 'MBB ',CBparams%MBB, ReFmt, ErrStat2, ErrMsg2, comment='')
   call yaml_write_array(UnSum, 'MBM', CBparams%MBM, ReFmt, ErrStat2, ErrMsg2, comment='')
   !call yaml_write_array(UnSum, 'CBB', CBparams%CBB, ReFmt, ErrStat2, ErrMsg2, comment='')
   !call yaml_write_array(UnSum, 'CMM', CBparams%CMM, ReFmt, ErrStat2, ErrMsg2, comment='')
   !call yaml_write_array(UnSum, 'CMMdiag_zeta',2.0_ReKi * CBparams%OmegaL(1:p%nDOFM) * Init%JDampings(1:p%nDOFM) , ReFmt, ErrStat2, ErrMsg2, comment='(2ZetaOmegaM)')
   call yaml_write_array(UnSum, 'CMMdiag',p%CMMDiag, ReFmt, ErrStat2, ErrMsg2, comment='(2 Zeta OmegaM)')
   call yaml_write_array(UnSum, 'KBB', CBparams%KBB, ReFmt, ErrStat2, ErrMsg2, comment='')
   call yaml_write_array(UnSum, 'KMM', CBparams%OmegaL**2, ReFmt, ErrStat2, ErrMsg2, comment='(diagonal components, OmegaL^2)')
   call yaml_write_array(UnSum, 'KMMdiag', p%KMMDiag, ReFmt, ErrStat2, ErrMsg2, comment='(diagonal components, OmegaL^2)')
   IF (p%SttcSolve/= idSIM_None) THEN
      call yaml_write_array(UnSum, 'PhiL', transpose(p%PhiL_T), ReFmt, ErrStat2, ErrMsg2, comment='')
      call yaml_write_array(UnSum, 'PhiLOm2-1', p%PhiLInvOmgL2, ReFmt, ErrStat2, ErrMsg2, comment='')
      call yaml_write_array(UnSum, 'KLL^-1'   , p%KLLm1       , ReFmt, ErrStat2, ErrMsg2, comment='')
   endif
   ! --- Reduction info
   WRITE(UnSum, '(A)') SectionDivide
   call yaml_write_array(UnSum, 'T_red', p%T_red, 'ES9.2E2', ErrStat2, ErrMsg2, comment='(Constraint elimination matrix)')

   ! --- Linearization/ state matrices
   call StateMatrices(p, ErrStat2, ErrMsg2, AA, BB, CC, DD); if(Failed()) return
   call yaml_write_array(UnSum, 'AA', AA, 'ES10.3E2', ErrStat2, ErrMsg2, comment='(State matrix dXdx)')
   call yaml_write_array(UnSum, 'BB', BB, 'ES10.3E2', ErrStat2, ErrMsg2, comment='(State matrix dXdu)')
   call yaml_write_array(UnSum, 'CC', CC, 'ES10.3E2', ErrStat2, ErrMsg2, comment='(State matrix dYdx)')
   call yaml_write_array(UnSum, 'DD', DD, 'ES10.3E2', ErrStat2, ErrMsg2, comment='(State matrix dYdu)')
   if(allocated(AA)) deallocate(AA)
   if(allocated(BB)) deallocate(BB)
   if(allocated(CC)) deallocate(CC)
   if(allocated(DD)) deallocate(DD)
   endif ! //--- END DEBUG OUTPUTS

   ! --- write TP TI matrix
   WRITE(UnSum, '(A)') SectionDivide
   call yaml_write_array(UnSum, 'TI'     , p%TI     , 'ES9.2E2', ErrStat2, ErrMsg2, comment='(TP refpoint Transformation Matrix TI)')
   if (allocated(p%TIReact)) then
      call yaml_write_array(UnSum, 'TIReact', p%TIReact, 'ES9.2E2', ErrStat2, ErrMsg2, comment='(Transformation Matrix TIreact to (0,0,-WtrDepth))')
   endif
      
   call CleanUp()
   
contains
   LOGICAL FUNCTION Failed()
        call SetErrStat(ErrStat2, ErrMsg2, ErrStat, ErrMsg, 'OutSummary') 
        Failed =  ErrStat >= AbortErrLev
        if (Failed) call CleanUp()
   END FUNCTION Failed
   SUBROUTINE CleanUp()
      if(allocated(Omega)) deallocate(Omega)
      if(allocated(Modes)) deallocate(Modes)
      CALL SDOut_CloseSum( UnSum, ErrStat2, ErrMsg2 )  
   END SUBROUTINE CleanUp
END SUBROUTINE OutSummary

SUBROUTINE StateMatrices(p, ErrStat, ErrMsg, AA, BB, CC, DD)
   type(SD_ParameterType),                 intent(in)  :: p       !< Parameters
   integer(IntKi),                         intent(out) :: ErrStat !< Error status of the operation
   character(*),                           intent(out) :: ErrMsg  !< Error message if ErrStat /= ErrID_None
   real(R8Ki), dimension(:,:), allocatable, optional   :: AA      !<
   real(R8Ki), dimension(:,:), allocatable, optional   :: BB      !<
   real(R8Ki), dimension(:,:), allocatable, optional   :: CC      !<
   real(R8Ki), dimension(:,:), allocatable, optional   :: DD      !<
   integer(IntKi)             :: nU, nX, nY, nCB, i, j, iNode, iOff, k, nMembers, iField
   real(R8Ki), dimension(:), allocatable   :: dFext_dFmeshk
   real(R8Ki), dimension(:), allocatable   :: dFred_dFmeshk
   real(R8Ki), dimension(:), allocatable   :: dFL_dFmeshk
   real(R8Ki), dimension(:,:), allocatable :: PhiM_T
   character(ErrMsgLen)       :: ErrMsg2
   integer(IntKi)             :: ErrStat2
   ErrStat = ErrID_None
   ErrMsg  = ""

   nCB = p%nDOFM
   nX = 2*nCB
   nU = 18 + 6*p%nNodes
   nY=6

   ! --- A matrix
   if (present(AA)) then
      if(allocated(AA)) deallocate(AA)
      call AllocAry(AA, nX, nX, 'AA',    ErrStat2, ErrMsg2 ); if(Failed()) return; AA(:,:) = 0.0_ReKi
      if (nCB>0) then 
         do i=1,nCB
            AA(i,nCB+i) = 1.0_ReKi ! Identity for 12
         enddo
         do i=1,nCB
            AA(nCB+i,i    ) = -p%KMMDiag(i) ! 11
            AA(nCB+i,nCB+i) = -p%CMMDiag(i) ! 22
         enddo
      endif
   endif

   ! --- B matrix
   if (present(BB)) then
      if(allocated(BB)) deallocate(BB)
      call AllocAry(BB, nX, nU, 'BB',    ErrStat2, ErrMsg2 ); if(Failed()) return; BB(:,:) = 0.0_ReKi
      if(nCB>0) then
         BB(nCB+1:nX, 1 :6  ) = 0.0_ReKi
         BB(nCB+1:nX, 13:18 ) = -p%MMB(1:nCB,1:6)
         call AllocAry(dFext_dFmeshk, p%nDOF              , 'dFext',    ErrStat2, ErrMsg2 ); if(Failed()) return
         call AllocAry(dFred_dFmeshk, p%nDOF_red          , 'dFred',    ErrStat2, ErrMsg2 ); if(Failed()) return
         call AllocAry(dFL_dFmeshk  , p%nDOF__L           , 'dFl'  ,    ErrStat2, ErrMsg2 ); if(Failed()) return
         call AllocAry(PhiM_T       , p%nDOFM , p%nDOF__L , 'PhiMT',    ErrStat2, ErrMsg2 ); if(Failed()) return
         PhiM_T = transpose(p%PhiM)
         iOff=18
         k=0
         do iField = 1,2 ! Forces, Moment
            do iNode = 1,p%nNodes
               nMembers = (size(p%NodesDOF(iNode)%List)-3)/3 ! Number of members deducted from Node's nDOFList
               do j=1,3
                  k=k+1
                  ! Build Fext with unit load (see GetExtForceOnInternalDOF)
                  dFext_dFmeshk= 0.0_ReKi
                  if (iField==1) then
                     ! Force - All nodes have only 3 translational DOFs 
                     dFext_dFmeshk( p%NodesDOF(iNode)%List(j) ) =  1.0_ReKi
                  else
                     ! Moment is spread equally across all rotational DOFs if more than 3 rotational DOFs
                     dFext_dFmeshk( p%NodesDOF(iNode)%List((3+j)::3)) =  1.0_ReKi/nMembers
                  endif
                  ! Reduce and keep only "internal" DOFs L
                  if (p%reduced) then
                     dFred_dFmeshk = matmul(p%T_red_T, dFext_dFmeshk)
                     dFL_dFmeshk= dFred_dFmeshk(p%ID__L)
                  else
                     dFL_dFmeshk= dFext_dFmeshk(p%ID__L)
                  endif
                  !  
                  BB(nCB+1:nX, iOff+k) = matmul(PhiM_T, dFL_dFmeshk)
               enddo ! 1-3
            enddo ! nodes
         enddo ! field
      endif
   endif

   ! --- C matrix
   if (present(CC)) then
      if(allocated(CC)) deallocate(CC)
      call AllocAry(CC, nY, nX, 'CC',    ErrStat2, ErrMsg2 ); if(Failed()) return; CC(:,:) = 0.0_ReKi
      !print*,'Warning: C matrix does not have all outputs, or extra moment, or static solve'
      if (nCB>0) then
         CC(1:nY,1:nCB )   = - p%C1_11
         CC(1:nY,nCB+1:nX) = - p%C1_12
         ! TODO rotate
         if (p%Floating) then
            !CC(1:3,:) = matmul(Rb2g, CC(1:3,:) !>>> New 
            !CC(4:6,:) = matmul(Rb2g, CC(1:3,:) !>>> New 
         endif
      endif
   endif

   ! --- D matrix
   if (present(DD)) then
      !print*,'Warning: D matrix does not have all outputs, or extra moment, or static solve'
      if(allocated(DD)) deallocate(DD)
      call AllocAry(DD, nY, nU, 'DD',    ErrStat2, ErrMsg2 ); if(Failed()) return; DD(:,:) = 0.0_ReKi
      DD(1:nY,1:6   ) = - p%KBB
      DD(1:nY,7:12  ) = - p%CBB
      DD(1:nY,13:18 ) = - p%MBB
      if (p%nDOFM>0) then
         DD(1:nY,13:18 ) = DD(1:nY,13:18 )+ p%MBmmB
         ! TODO TODO rotate it A MBmmB A^t
      endif
   endif
   
   call CleanUp()
contains
   LOGICAL FUNCTION Failed()
        call SetErrStat(ErrStat2, ErrMsg2, ErrStat, ErrMsg, 'StateMatrices') 
        Failed =  ErrStat >= AbortErrLev
        if(Failed) call CleanUp()
   END FUNCTION Failed
   SUBROUTINE CleanUp()
      if(allocated(dFext_dFmeshk)) deallocate(dFext_dFmeshk)
      if(allocated(dFred_dFmeshk)) deallocate(dFred_dFmeshk)
      if(allocated(dFL_dFmeshk))   deallocate(dFL_dFmeshk)
      if(allocated(PhiM_T))        deallocate(PhiM_T)
   END SUBROUTINE CleanUp
END SUBROUTINE StateMatrices

!------------------------------------------------------------------------------------------------------
!> Calculate length of a member as given in input file
!! Joints and Members ID have not been reindexed (Elems and Nodes have)
FUNCTION MemberLength(MemberID,Init,ErrStat,ErrMsg)
    TYPE(SD_InitType), INTENT(IN)             :: Init         !< Input data for initialization routine, this structure contains many variables needed for summary file
    INTEGER(IntKi),    INTENT(IN)             :: MemberID     !< Member ID #
    REAL(ReKi)                                :: MemberLength !< Member Length
    INTEGER(IntKi),            INTENT(   OUT) :: ErrStat      !< Error status of the operation
    CHARACTER(*),              INTENT(   OUT) :: ErrMsg       !< Error message if ErrStat /= ErrID_None
    !Locals
    REAL(Reki)     :: xyz1(3),xyz2(3)  ! Coordinates of joints in GLOBAL REF SYS
    integer(IntKi) :: iMember                                                    !< Member index in Init%Members list
    INTEGER(IntKi) :: Joint1,Joint2    ! JointID
    CHARACTER(*), PARAMETER :: RoutineName = 'MemberLength'
    ErrStat = ErrID_None
    ErrMsg  = ''
    MemberLength=0.0
    
    !Find the MemberID in the list
    iMember = FINDLOCI(Init%Members(:,1), MemberID)
    if (iMember<=0) then
       call SetErrStat(ErrID_Fatal,' Member with ID '//trim(Num2LStr(MemberID))//' not found in member list!', ErrStat,ErrMsg,RoutineName);
       return
    endif
    ! Find joints ID for this member
    Joint1 = FINDLOCI(Init%Joints(:,1), Init%Members(iMember,2))
    Joint2 = FINDLOCI(Init%Joints(:,1), Init%Members(iMember,3))
    xyz1= Init%Joints(Joint1,2:4)
    xyz2= Init%Joints(Joint2,2:4)
    MemberLength=SQRT( SUM((xyz2-xyz1)**2.) )
    if ( EqualRealNos(MemberLength, 0.0_ReKi) ) then 
        call SetErrStat(ErrID_Fatal,' Member with ID '//trim(Num2LStr(MemberID))//' has zero length!', ErrStat,ErrMsg,RoutineName);
        return
    endif
END FUNCTION MemberLength

!------------------------------------------------------------------------------------------------------
!> Calculate member mass, given properties at the ends, keep units consistent
!! For now it works only for circular pipes or for a linearly varying area
FUNCTION BeamMass(rho1,D1,t1,rho2,D2,t2,L,ctube)
   REAL(ReKi), INTENT(IN) :: rho1,D1,t1,rho2,D2,t2 ,L       ! Density, OD and wall thickness for circular tube members at ends, Length of member
   LOGICAL, INTENT(IN)    :: ctube          ! =TRUE for circular pipes, false elseshape
   REAL(ReKi)             :: BeamMass  !mass
   REAL(ReKi)  :: a0,a1,a2,b0,b1,dd,dt  !temporary coefficients
   !Density allowed to vary linearly only
   b0=rho1
   b1=(rho2-rho1)/L
   !Here we will need to figure out what element it is for now circular pipes
   IF (ctube) THEN !circular tube
      a0=pi * (D1*t1-t1**2.)
      dt=t2-t1 !thickness variation
      dd=D2-D1 !OD variation
      a1=pi * ( dd*t1 + D1*dt -2.*t1*dt)/L 
      a2=pi * ( dd*dt-dt**2.)/L**2.
   ELSE  !linearly varying area
      a0=D1  !This is an area
      a1=(D2-D1)/L !Delta area
      a2=0.
   ENDIF
   BeamMass= b0*a0*L +(a0*b1+b0*a1)*L**2/2. + (b0*a2+b1*a1)*L**3/3 + a2*b1*L**4/4.!Integral of rho*A dz
END FUNCTION BeamMass

!------------------------------------------------------------------------------------------------------
!> Check whether MAT IS SYMMETRIC AND RETURNS THE MAXIMUM RELATIVE ERROR    
SUBROUTINE SymMatDebug(M,MAT)
    INTEGER(IntKi), INTENT(IN)                 :: M     ! Number of rows and columns
    REAL(ReKi),INTENT(IN)                      :: MAT(M ,M)    !matrix to be checked
    !LOCALS
    REAL(ReKi)                      :: Error,MaxErr    !element by element relative difference in (Transpose(MAT)-MAT)/MAT
    INTEGER(IntKi)                  ::  i, j, imax,jmax   !counter and temporary holders 

    MaxErr=0.
    imax=0
    jmax=0
    DO j=1,M
        DO i=1,M
            Error=MAT(i,j)-MAT(j,i)
            IF (MAT(i,j).NE.0) THEN
                Error=ABS(Error)/MAT(i,j)
            ENDIF    
            IF (Error > MaxErr) THEN
                imax=i
                jmax=j
                MaxErr=Error
            ENDIF    
        ENDDO
    ENDDO

   !--------------------------------------
   ! write discretized data to a txt file
   WRITE(*, '(A,e15.6)')  'Matrix Symmetry Check: Largest (abs) relative error is:', MaxErr
   WRITE(*, '(A,I4,I4)')  'Matrix Symmetry Check: (I,J)=', imax,jmax

END SUBROUTINE SymMatDebug

FUNCTION is_numeric(string, x)
   IMPLICIT NONE
   CHARACTER(len=*), INTENT(IN) :: string
   REAL(ReKi), INTENT(OUT) :: x
   LOGICAL :: is_numeric
   INTEGER :: e,n
   CHARACTER(len=12) :: fmt
   x = 0.0_ReKi
   n=LEN_TRIM(string)
   WRITE(fmt,'("(F",I0,".0)")') n
   READ(string,fmt,IOSTAT=e) x
   is_numeric = e == 0
END FUNCTION is_numeric
FUNCTION is_logical(string, b)
   IMPLICIT NONE
   CHARACTER(len=*), INTENT(IN) :: string
   Logical, INTENT(OUT) :: b
   LOGICAL :: is_logical
   INTEGER :: e,n
   b = .false.
   n=LEN_TRIM(string)
   READ(string,*,IOSTAT=e) b
   is_logical = e == 0
END FUNCTION is_logical

!> Parses a file for Kxx,Kxy,..Kxthtx,..Kxtz, Kytx, Kyty,..Kztz
SUBROUTINE ReadSSIfile ( Filename, JointID, SSIK, SSIM, ErrStat, ErrMsg, UnEc )
   USE NWTC_IO
   INTEGER,        INTENT(IN)                        :: JointID    !< ID of th ejoint for which we are reading SSI
   INTEGER,        INTENT(IN), OPTIONAL              :: UnEc       !< I/O unit for echo file. If present and > 0, write to UnEc
   INTEGER(IntKi), INTENT(OUT)                       :: ErrStat    !< Error status; if present, program does not abort on error
   CHARACTER(*),   INTENT(OUT)                       :: ErrMsg     !< Error message
   INTEGER                                           :: CurLine    !< The current line to be parsed in the FileInfo structure.
   REAL(FEKi),        INTENT(INOUT)  , dimension(21) :: SSIK, SSIM !< Matrices being filled by reading the file.
   CHARACTER(*),   INTENT(IN)                        :: Filename   !< Name of the input file.
   ! Local declarations:
   CHARACTER(5), DIMENSION(21) :: Knames=(/'Kxx  ','Kxy  ','Kyy  ','Kxz  ','Kyz  ', 'Kzz  ','Kxtx ','Kytx ','Kztx ','Ktxtx', &
      'Kxty ','Kyty ','Kzty ','Ktxty','Ktyty', &
      'Kxtz ','Kytz ','Kztz ','Ktxtz','Ktytz','Ktztz'/)           ! Dictionary of names by column for an Upper Triangular Matrix
   CHARACTER(5), DIMENSION(21) :: Mnames=(/'Mxx  ','Mxy  ','Myy  ','Mxz  ','Myz  ', 'Mzz  ','Mxtx ','Mytx ','Mztx ','Mtxtx', &
      'Mxty ','Myty ','Mzty ','Mtxty','Mtyty', &
      'Mxtz ','Mytz ','Mztz ','Mtxtz','Mtytz','Mtztz'/)    
   TYPE (FileInfoType)     :: FileInfo             ! The derived type for holding the file information.
   INTEGER(IntKi)          :: i, j, imax           !counters
   CHARACTER(ErrMsgLen)    :: ErrMsg2
   INTEGER(IntKi)          :: ErrStat2             ! Error status; if present, program does not abort on error
   CHARACTER(*), PARAMETER :: RoutineName = 'ReadSSIfile'

   SSIK=0.0_FEKi
   SSIM=0.0_FEKi

   CALL ProcessComFile ( Filename, FileInfo, ErrStat2, ErrMsg2 );CALL SetErrStat( ErrStat2, ErrMsg2, ErrStat, ErrMsg, RoutineName ); IF (ErrStat >= AbortErrLev) RETURN
   CurLine = 1                                                
   imax=21
   DO i=1, imax         !This will search also for already hit up names, but that's ok, it should be pretty fast
      DO j=1,FileInfo%NumLines 
         CurLine=j  
         CALL ParseVarWDefault ( FileInfo, CurLine, Knames(i), SSIK(i), 0.0_FEKi, ErrStat2, ErrMsg2 )
         CALL ParseVarWDefault ( FileInfo, CurLine, Mnames(i), SSIM(i), 0.0_FEKi, ErrStat2, ErrMsg2 )
      ENDDO   
   ENDDO
   IF ( PRESENT(UnEc) )  THEN
      IF ( UnEc .GT. 0 ) THEN
         WRITE (UnEc,'(1X,A20," = ",I11)') 'JOINT ID',JointID
         DO i=1,21
            WRITE (UnEc,'(1X,ES11.4e2," = ",A20)') SSIK(i), Knames(i) 
            WRITE (UnEc,'(1X,ES11.4e2," = ",A20)') SSIM(i), Mnames(i) 
         ENDDO
      ENDIF
   END IF
   RETURN
END SUBROUTINE ReadSSIfile


end module SubDyn<|MERGE_RESOLUTION|>--- conflicted
+++ resolved
@@ -438,12 +438,8 @@
       real(ReKi), dimension(3) ::  aP   ! Rigid-body acceleration of node
       real(R8Ki), dimension(3,3) :: Rot ! Rotation matrix (DCM^t) and delta Rot (DCM^t-I)
       real(R8Ki), dimension(3,3) :: Rg2b ! Rotation matrix global 2 body coordinates
-<<<<<<< HEAD
-      real(R8Ki), dimension(3,3) :: Rb2g !
-=======
       real(R8Ki), dimension(3,3) :: Rb2g ! Rotation matrix body 2 global coordinates
       real(R8Ki), dimension(6,6) :: RRb2g ! Rotation matrix global 2 body coordinates, acts on a 6-vector
->>>>>>> 6699b6b9
       INTEGER(IntKi)               :: ErrStat2    ! Error status of the operation (occurs after initial error)
       CHARACTER(ErrMsgLen)         :: ErrMsg2     ! Error message if ErrStat2 /= ErrID_None
       ! Initialize ErrStat
@@ -458,14 +454,10 @@
       m%udotdot_TP = (/u%TPMesh%TranslationAcc( :,1), u%TPMesh%RotationAcc(:,1)/)
       Rg2b(1:3,1:3) = u%TPMesh%Orientation(:,:,1)  ! global 2 body coordinates
       Rb2g(1:3,1:3) = transpose(u%TPMesh%Orientation(:,:,1))
-<<<<<<< HEAD
-
-=======
       RRb2g(:,:) = 0.0_ReKi
       RRb2g(1:3,1:3) = Rb2g
       RRb2g(4:6,4:6) = Rb2g
      
->>>>>>> 6699b6b9
       ! --------------------------------------------------------------------------------
       ! --- Output 2, Y2Mesh: motions on all FEM nodes (R, and L DOFs, then full DOF vector)
       ! --------------------------------------------------------------------------------
@@ -592,11 +584,8 @@
       ! --- Special case for floating with extramoment
       if (p%ExtraMoment.and.p%Floating) then
          Y1_CB_L = - (matmul(p%D1_141, m%F_L)) ! Uses rotated loads
-<<<<<<< HEAD
-=======
          !
          !Y1_CB_L = matmul(RRb2g, Y1_CB_L) !>>> New
->>>>>>> 6699b6b9
       endif
 
       ! Compute external force on internal (F_L) and interface nodes (F_I)
@@ -604,11 +593,6 @@
       call GetExtForceOnInterfaceDOF(p, m%Fext, F_I)
 
       ! Compute reaction/coupling force at TP
-<<<<<<< HEAD
-      Y1_Utp  = - (matmul(p%KBB,   m%u_TP) + matmul(p%D1_12, m%udot_TP) + matmul(p%D1_13, m%udotdot_TP) )
-      if ( p%nDOFM > 0) then
-         Y1_CB = -( matmul(p%C1_11, x%qm)   + matmul(p%C1_12,x%qmdot))
-=======
       !Y1_Utp  = - (matmul(p%KBB,   m%u_TP) + matmul(p%CBB, m%udot_TP) + matmul(p%MBB, m%udotdot_TP) )
       Y1_Utp  = - (matmul(p%KBB,   m%u_TP) + matmul(p%CBB, m%udot_TP) + matmul(p%MBB, m%udotdot_TP) )
       if (p%nDOFM>0) then
@@ -624,7 +608,6 @@
          if (p%Floating) then
             !Y1_CB = matmul(RRb2g, Y1_CB) !>>> New 
          endif
->>>>>>> 6699b6b9
       else
          Y1_CB = 0.0_ReKi
       endif
@@ -637,17 +620,10 @@
       ! KEEP ME
       !if ( p%nDOFM > 0) then
       !   Y1 = -(   matmul(p%C1_11, x%qm)   + matmul(p%C1_12,x%qmdot)                                    &
-<<<<<<< HEAD
-      !           + matmul(p%KBB,   m%u_TP) + matmul(p%D1_12, m%udot_TP) + matmul(p%D1_13, m%udotdot_TP) &
-      !           + matmul(p%D1_141, m%F_L) + matmul(p%D1_142, m%F_L)  - matmul( F_I, p%TI ) )                                                                          
-      !else ! No retained modes, so there are no states
-      !   Y1 = -(   matmul(p%KBB,   m%u_TP) + matmul(p%D1_12, m%udot_TP) + matmul(p%D1_13, m%udotdot_TP) &
-=======
       !           + matmul(p%KBB,   m%u_TP) + matmul(p%CBB, m%udot_TP) + matmul(p%MBB - p%MBmmB, m%udotdot_TP) &
       !           + matmul(p%D1_141, m%F_L) + matmul(p%D1_142, m%F_L)  - matmul( F_I, p%TI ) )                                                                          
       !else ! No retained modes, so there are no states
       !   Y1 = -(   matmul(p%KBB,   m%u_TP) + matmul(p%CBB, m%udot_TP) + matmul(p%MBB - p%MBmmB, m%udotdot_TP) &
->>>>>>> 6699b6b9
       !           + matmul(p%D1_141, m%F_L) + matmul(p%D1_142, m%F_L)  - matmul( F_I, p%TI ) ) 
       !end if
 
@@ -664,11 +640,7 @@
       ! values on the interface mesh are Y1 (SubDyn forces) + Hydrodynamic forces
       y%Y1Mesh%Force (:,1) = Y1(1:3) 
       y%Y1Mesh%Moment(:,1) = Y1(4:6)
-<<<<<<< HEAD
-            
-=======
        
->>>>>>> 6699b6b9
      !________________________________________
      ! CALCULATE OUTPUT TO BE WRITTEN TO FILE 
      !________________________________________
@@ -758,8 +730,6 @@
 
       ! Compute F_L, force on internal DOF
       CALL GetExtForceOnInternalDOF( u, p, m, m%F_L, ErrStat2, ErrMsg2, ExtraMoment=(p%ExtraMoment.and..not.p%Floating), RotateLoads=(p%ExtraMoment.and.p%Floating))
-<<<<<<< HEAD
-=======
 
       udotdot_TP = (/u%TPMesh%TranslationAcc(:,1), u%TPMesh%RotationAcc(:,1)/)
       if (p%Floating) then
@@ -767,7 +737,6 @@
          !udotdot_TP(1:3) = matmul( u%TPMesh%Orientation(:,:,1), udotdot_TP(1:3) ) 
          !udotdot_TP(4:6) = matmul( u%TPMesh%Orientation(:,:,1), udotdot_TP(4:6) ) 
       endif
->>>>>>> 6699b6b9
       
       ! State equation
       dxdt%qm= x%qmdot
@@ -2564,11 +2533,6 @@
       ! OmegaM, JDampings, PhiM, MBM, MMB,  x don't exist in this case
       ! p%D2_64 are zero in this case so we simplify the equations in the code, omitting these variables
       ! p%D2_63 = p%PhiRb_TI in this case so we simplify the equations in the code, omitting storage of this variable
-<<<<<<< HEAD
-      p%D1_12 = p%CBB ! No cross couplings
-      p%D1_13 = p%MBB ! No cross couplings 
-=======
->>>>>>> 6699b6b9
       p%D1_141 = 0.0_ReKi
       p%D1_142 = - MATMUL(TI_transpose, TRANSPOSE(PhiRb)) 
    END IF

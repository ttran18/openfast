!..................................................................................................................................
! LICENSING
! Copyright (C) 2013-2016  National Renewable Energy Laboratory
!
!    This file is part of SubDyn.   
!
! Licensed under the Apache License, Version 2.0 (the "License");
! you may not use this file except in compliance with the License.
! You may obtain a copy of the License at
!
!     http://www.apache.org/licenses/LICENSE-2.0
!
! Unless required by applicable law or agreed to in writing, software
! distributed under the License is distributed on an "AS IS" BASIS,
! WITHOUT WARRANTIES OR CONDITIONS OF ANY KIND, either express or implied.
! See the License for the specific language governing permissions and
! limitations under the License.
!
!**********************************************************************************************************************************
!> SubDyn is a time-domain structural-dynamics module for multi-member fixed-bottom substructures.
!! SubDyn relies on two main engineering schematizations: (1) a linear frame finite-element beam model (LFEB), and 
!! (2) a dynamics system reduction via Craig-Bampton's (C-B) method, together with a Static-Improvement method, greatly reducing 
!!  the number of modes needed to obtain an accurate solution.   
Module SubDyn
   
   USE NWTC_Library
   USE SubDyn_Types
   USE SubDyn_Output
   USE SubDyn_Tests
   USE SD_FEM
   USE FEM, only: FINDLOCI
   
   IMPLICIT NONE

   PRIVATE
   
   TYPE(ProgDesc), PARAMETER  :: SD_ProgDesc = ProgDesc( 'SubDyn', '', '' )
      
   ! ..... Public Subroutines ...................................................................................................
   PUBLIC :: SD_Init                           ! Initialization routine
   PUBLIC :: SD_End                            ! Ending routine (includes clean up)
   PUBLIC :: SD_UpdateStates                   ! Loose coupling routine for solving for constraint states, integrating
   PUBLIC :: SD_CalcOutput                     ! Routine for computing outputs
   PUBLIC :: SD_CalcContStateDeriv             ! Tight coupling routine for computing derivatives of continuous states
   PUBLIC :: SD_JacobianPContState   ! 
   PUBLIC :: SD_JacobianPInput       ! 
   PUBLIC :: SD_JacobianPDiscState   ! 
   PUBLIC :: SD_JacobianPConstrState ! 
   PUBLIC :: SD_GetOP                ! 
   PUBLIC :: SD_ProgDesc
   
CONTAINS

SUBROUTINE CreateTPMeshes( TP_RefPoint, inputMesh, outputMesh, ErrStat, ErrMsg )
   REAL(ReKi),                INTENT( IN    ) :: TP_RefPoint(3)
   TYPE(MeshType),            INTENT( INOUT ) :: inputMesh  ! u%TPMesh
   TYPE(MeshType),            INTENT( INOUT ) :: outputMesh ! y%Y1Mesh
   INTEGER(IntKi),            INTENT(   OUT)  :: ErrStat     ! Error status of the operation
   CHARACTER(*),              INTENT(   OUT)  :: ErrMsg      ! Error message if ErrStat /= ErrID_None
   
   ! NOTE: The initialization of the fields for these meshes is to be handled by FAST/Driver
   CALL MeshCreate( BlankMesh        = inputMesh         &
                  ,IOS               = COMPONENT_INPUT   &
                  ,Nnodes            = 1                 &
                  ,ErrStat           = ErrStat           &
                  ,ErrMess           = ErrMsg            &
                  ,TranslationDisp   = .TRUE.            &
                  ,Orientation       = .TRUE.            &
                  ,TranslationVel    = .TRUE.            &
                  ,RotationVel       = .TRUE.            &
                  ,TranslationAcc    = .TRUE.            &
                  ,RotationAcc       = .TRUE.            )
   ! Create the node and mesh element, note: assumes identiy matrix as reference orientation
   CALL MeshPositionNode (inputMesh, 1, TP_RefPoint, ErrStat, ErrMsg); IF(ErrStat>=AbortErrLev) return
   CALL MeshConstructElement(inputMesh, ELEMENT_POINT, ErrStat, ErrMsg, 1)
   CALL MeshCommit( inputMesh, ErrStat, ErrMsg); if(ErrStat >= AbortErrLev) return
   
   ! Create the Transition Piece reference point output mesh as a sibling copy of the input mesh
   CALL MeshCopy ( SrcMesh      = inputMesh              &
                  ,DestMesh     = outputMesh             &
                  ,CtrlCode     = MESH_SIBLING           &
                  ,IOS          = COMPONENT_OUTPUT       &
                  ,ErrStat      = ErrStat                &
                  ,ErrMess      = ErrMsg                 &
                  ,Force        = .TRUE.                 &
                  ,Moment       = .TRUE.                 ) 
END SUBROUTINE CreateTPMeshes
!---------------------------------------------------------------------------
!> Create output (Y2, for motion) and input (u, for forces)meshes, based on SubDyn nodes
!! Ordering of nodes is the same as SubDyn (used to be : I L C)
SUBROUTINE CreateInputOutputMeshes( NNode, Nodes, inputMesh, outputMesh, outputMesh3, ErrStat, ErrMsg )
   INTEGER(IntKi),            INTENT( IN    ) :: NNode                     !total number of nodes in the structure, used to size the array Nodes, i.e. its rows
   REAL(ReKi),                INTENT( IN    ) :: Nodes(NNode, JointsCol)
   TYPE(MeshType),            INTENT( INOUT ) :: inputMesh   ! u%LMesh
   TYPE(MeshType),            INTENT( INOUT ) :: outputMesh  ! y%Y2Mesh
   TYPE(MeshType),            INTENT( INOUT ) :: outputMesh3 ! y%Y3Mesh, full elastic
   INTEGER(IntKi),            INTENT(   OUT ) :: ErrStat                   ! Error status of the operation
   CHARACTER(*),              INTENT(   OUT ) :: ErrMsg                    ! Error message if ErrStat /= ErrID_None
   ! Local variables
   REAL(ReKi), dimension(3) :: Point
   INTEGER                  :: I             ! generic counter variable
   INTEGER                  :: nodeIndx
   INTEGER(IntKi)           :: ErrStat2      ! Error status of the operation
   CHARACTER(ErrMsgLen)     :: ErrMsg2       ! Error message if ErrStat /= ErrID_None
   
   CALL MeshCreate( BlankMesh        = inputMesh         &
                  ,IOS               = COMPONENT_INPUT   &
                  ,Nnodes            = size(Nodes,1)     &
                  ,ErrStat           = ErrStat2          &
                  ,ErrMess           = ErrMsg2           &
                  ,Force             = .TRUE.            &
                  ,Moment            = .TRUE.            )
   if(Failed()) return

   DO I = 1,size(Nodes,1)
      Point = Nodes(I, 2:4)
      CALL MeshPositionNode(inputMesh, I, Point, ErrStat2, ErrMsg2); IF(ErrStat2/=ErrID_None) exit
      CALL MeshConstructElement(inputMesh, ELEMENT_POINT, ErrStat2, ErrMsg2, I)
   ENDDO 
   if(Failed()) return

   CALL MeshCommit ( inputMesh, ErrStat2, ErrMsg2); if(Failed()) return
         
   ! Create the Interior Points output mesh as a sibling copy of the input mesh
   CALL MeshCopy (    SrcMesh      = inputMesh              &
                     ,DestMesh     = outputMesh             &
                     ,CtrlCode     = MESH_SIBLING           &
                     ,IOS          = COMPONENT_OUTPUT       &
                     ,ErrStat      = ErrStat2               &
                     ,ErrMess      = ErrMsg2                &
                     ,TranslationDisp   = .TRUE.            &
                     ,Orientation       = .TRUE.            &
                     ,TranslationVel    = .TRUE.            &
                     ,RotationVel       = .TRUE.            &
                     ,TranslationAcc    = .TRUE.            &
                     ,RotationAcc       = .TRUE.            ) 
   if(Failed()) return
   ! Create the Interior Points output mesh as a sibling copy of the input mesh
   CALL MeshCopy (    SrcMesh      = outputMesh             &
                     ,DestMesh     = outputMesh3            &
                     ,CtrlCode     = MESH_COUSIN            & ! Cannot do sibling (mesh can only have one sibling)
                     ,IOS          = COMPONENT_OUTPUT       &
                     ,ErrStat      = ErrStat2               &
                     ,ErrMess      = ErrMsg2                &
                     ,TranslationDisp   = .TRUE.            &
                     ,Orientation       = .TRUE.            &
                     ,TranslationVel    = .TRUE.            &
                     ,RotationVel       = .TRUE.            &
                     ,TranslationAcc    = .TRUE.            &
                     ,RotationAcc       = .TRUE.            ) 
   if(Failed()) return
   ! Set the Orientation (rotational) field for the nodes based on assumed 0 (rotational) deflections
   !Identity should mean no rotation, which is our first guess at the output -RRD
   CALL Eye(outputMesh%Orientation , ErrStat2, ErrMsg2); if(Failed()) return
   CALL Eye(outputMesh3%Orientation, ErrStat2, ErrMsg2); if(Failed()) return
contains
   logical function Failed()
      call SetErrStat(ErrStat2, ErrMsg2, ErrStat, ErrMsg, 'CreateInputOutputMeshes') 
      Failed =  ErrStat >= AbortErrLev
   end function Failed
END SUBROUTINE CreateInputOutputMeshes
!---------------------------------------------------------------------------
!> This routine is called at the start of the simulation to perform initialization steps.
!! The parameters are set here and not changed during the simulation.
!! The initial states and initial guess for the input are defined.
SUBROUTINE SD_Init( InitInput, u, p, x, xd, z, OtherState, y, m, Interval, InitOut, ErrStat, ErrMsg )
   TYPE(SD_InitInputType),       INTENT(IN   )  :: InitInput   !< Input data for initialization routine         
   TYPE(SD_InputType),           INTENT(  OUT)  :: u           !< An initial guess for the input; input mesh must be defined
   TYPE(SD_ParameterType),       INTENT(  OUT)  :: p           !< Parameters
   TYPE(SD_ContinuousStateType), INTENT(  OUT)  :: x           !< Initial continuous states
   TYPE(SD_DiscreteStateType),   INTENT(  OUT)  :: xd          !< Initial discrete states
   TYPE(SD_ConstraintStateType), INTENT(  OUT)  :: z           !< Initial guess of the constraint states
   TYPE(SD_OtherStateType),      INTENT(  OUT)  :: OtherState  !< Initial other states
   TYPE(SD_OutputType),          INTENT(  OUT)  :: y           !< Initial system outputs (outputs are not calculated;
                                                               !!    only the output mesh is initialized)
   REAL(DbKi),                   INTENT(INOUT)  :: Interval    !< Coupling interval in seconds: the rate that
                                                               !!   (1) Mod1_UpdateStates() is called in loose coupling &
                                                               !!   (2) Mod1_UpdateDiscState() is called in tight coupling.
                                                               !!   Input is the suggested time from the glue code;
                                                               !!   Output is the actual coupling interval that will be used
                                                               !!   by the glue code.
   TYPE(SD_MiscVarType),         INTENT(  OUT)  :: m           !< Initial misc/optimization variables
   TYPE(SD_InitOutputType),      INTENT(  OUT)  :: InitOut     !< Output for initialization routine
   INTEGER(IntKi),               INTENT(  OUT)  :: ErrStat     !< Error status of the operation
   CHARACTER(*),                 INTENT(  OUT)  :: ErrMsg      !< Error message if ErrStat /= ErrID_None
   ! local variables
   TYPE(SD_InitType)    :: Init
   TYPE(CB_MatArrays)   :: CBparams      ! CB parameters to be stored and written to summary file
   integer(IntKi) :: nOmega
   real(FEKi), dimension(:,:), allocatable :: Modes
   real(FEKi), dimension(:,:), allocatable :: Modes_GY       ! Guyan modes
   real(FEKi), dimension(:)  , allocatable :: Omega
   real(FEKi), dimension(:)  , allocatable :: Omega_Gy       ! Frequencies of Guyan modes
   logical, allocatable                    :: bDOF(:)        ! Mask for DOF to keep (True), or reduce (False)
   INTEGER(IntKi)       :: ErrStat2      ! Error status of the operation
   CHARACTER(ErrMsgLen) :: ErrMsg2       ! Error message if ErrStat /= ErrID_None
   
   ! Initialize variables
   ErrStat = ErrID_None
   ErrMsg  = ""
   
   ! Initialize the NWTC Subroutine Library
   CALL NWTC_Init( )

   ! Display the module information
   CALL DispNVD( SD_ProgDesc )   
   InitOut%Ver = SD_ProgDesc

   ! --- Test TODO remove me in the future
   if (DEV_VERSION) then
     CALL SD_Tests(ErrStat2, ErrMsg2); if(Failed()) return
   endif
   
   ! transfer glue-code information to data structure for SubDyn initialization:
   Init%g           = InitInput%g   
   Init%TP_RefPoint = InitInput%TP_RefPoint
   Init%SubRotateZ  = InitInput%SubRotateZ
   Init%RootName    = InitInput%RootName
   if ((allocated(InitInput%SoilStiffness)) .and. (InitInput%SoilMesh%Initialized)) then 
      ! Soil Mesh and Stiffness
      !  SoilMesh has N points.  Correspond in order to the SoilStiffness matrices passed in
      !     %RefOrientation   is the identity matrix (3,3,N)
      !     %Position         is the reference position (3,N)
      ! Maybe some logic to make sure these points correspond roughly to nodes -- though this may not be true for a long pile into the soil with multiple connection points
      ! Note: F = -kx  whre k is the relevant 6x6 matrix from SoilStiffness
      call AllocAry(Init%Soil_K, 6,6, size(InitInput%SoilStiffness,3), 'Soil_K', ErrStat2, ErrMsg2);
      call AllocAry(Init%Soil_Points, 3, InitInput%SoilMesh%NNodes, 'Soil_Points', ErrStat2, ErrMsg2);
      call AllocAry(Init%Soil_Nodes,     InitInput%SoilMesh%NNodes, 'Soil_Nodes' , ErrStat2, ErrMsg2);
      Init%Soil_K = InitInput%SoilStiffness !  SoilStiffness is dimensioned (6,6,N)
      Init%Soil_Points = InitInput%SoilMesh%Position !  SoilStiffness is dimensioned (6,6,N)
      Init%Soil_Nodes  = -1 ! Will be determined in InsertSoilMatrices, Nodes not known yet
      if (size(Init%Soil_K,3) /= size(Init%Soil_Points,2)) then 
         ErrStat2=ErrID_Fatal; ErrMsg2='Number of soil points inconsistent with number of soil stiffness matrix'
      endif
      if (Failed()) return
   endif

   !bjj added this ugly check (mostly for checking SubDyn driver). not sure if anyone would want to play with different values of gravity so I don't return an error.
   IF (Init%g < 0.0_ReKi ) CALL ProgWarn( ' SubDyn calculations use gravity assuming it is input as a positive number; the input value is negative.' ) 
   
   ! Establish the GLUECODE requested/suggested time step.  This may be overridden by SubDyn based on the SDdeltaT parameter of the SubDyn input file.
   Init%DT  = Interval
   IF ( LEN_TRIM(Init%RootName) == 0 ) THEN
      CALL GetRoot( InitInput%SDInputFile, Init%RootName )
   ELSE
      Init%RootName = TRIM(InitInput%RootName)//'.SD'
   END IF
   
   ! Parse the SubDyn inputs 
   CALL SD_Input(InitInput%SDInputFile, Init, p, ErrStat2, ErrMsg2); if(Failed()) return
   if (p%Floating) then
      call WrScr('   Floating case detected, Guyan modes will be rigid body modes')
   else
      call WrScr('   Fixed bottom case detected')
   endif

   ! --------------------------------------------------------------------------------
   ! --- Manipulation of Init and parameters
   ! --------------------------------------------------------------------------------
   ! Discretize the structure according to the division size 
   ! sets p%nNodes, Init%NElm
   CALL SD_Discrt(Init, p, ErrStat2, ErrMsg2); if(Failed()) return

   ! Store relative distance to TP node,  for floating rigid body motion
   CALL StoreNodesRelPos(Init, p, ErrStat2, ErrMsg2); if(Failed()) return
      
   ! Set element properties (p%ElemProps)
   CALL SetElementProperties(Init, p, ErrStat2, ErrMsg2); if(Failed()) return

   !Store mapping between nodes and elements      
   CALL NodeCon(Init, p, ErrStat2, ErrMsg2); if(Failed()) return

   !Store mapping between controllable elements and control channels, and return guess input
   CALL ControlCableMapping(Init, u, p, InitOut, ErrStat2, ErrMsg2); if(Failed()) return

   ! --- Allocate DOF indices to joints and members 
   call DistributeDOF(Init, p ,ErrStat2, ErrMsg2); if(Failed()) return; 

   ! Assemble Stiffness and mass matrix
   CALL AssembleKM(Init, p, ErrStat2, ErrMsg2); if(Failed()) return

   ! Insert soil stiffness and mass matrix (NOTE: using NodesDOF, unreduced matrix)
   CALL InsertSoilMatrices(Init%M, Init%K, p%NodesDOF, Init, p, ErrStat2, ErrMsg2); if(Failed()) return

   ! --- Elimination of constraints (reset M, K, D, to lower size, and BCs IntFc )
   CALL DirectElimination(Init, p, ErrStat2, ErrMsg2); if(Failed()) return

   ! --- Additional Damping and stiffness at pin/ball/universal joints
   CALL InsertJointStiffDamp(p, Init, ErrStat2, ErrMsg2); if(Failed()) return

   ! --- Prepare for control cable load, RHS
   if (size(p%CtrlElem2Channel,1)>0) then
      CALL ControlCableForceInit(p, m, ErrStat2, ErrMsg2); if(Failed()) return
   endif

   ! --------------------------------------------------------------------------------
   ! --- CB, Misc  
   ! --------------------------------------------------------------------------------
   ! --- Partitioning 
   ! Nodes into (I,C,L,R):  I=Interface ,C=Boundary (bottom), R=(I+C), L=Interior
   ! DOFs  into (B,F,L):    B=Leader (i.e. Rbar) ,F=Fixed, L=Interior
   call PartitionDOFNodes(Init, m, p, ErrStat2, ErrMsg2) ; if(Failed()) return
   if (p%GuyanLoadCorrection) then 
      if (p%Floating) then
         call WrScr('   Guyan extra moment and rotated CB-frame will be used (floating case detected)')
      else
         call WrScr('   Guyan extra moment will be included in loads (fixed-bottom case detected)')
      endif
   endif

   ! --- Craig-Bampton reduction (sets many parameters)
   CALL SD_Craig_Bampton(Init, p, CBparams, ErrStat2, ErrMsg2); if(Failed()) return

   ! --- Initial system states 
   IF ( p%nDOFM > 0 ) THEN
      CALL AllocAry(x%qm,       p%nDOFM, 'x%qm',       ErrStat2, ErrMsg2 ); if(Failed()) return
      CALL AllocAry(x%qmdot,    p%nDOFM, 'x%qmdot',    ErrStat2, ErrMsg2 ); if(Failed()) return
      CALL AllocAry(m%qmdotdot, p%nDOFM, 'm%qmdotdot', ErrStat2, ErrMsg2 ); if(Failed()) return
      x%qm      = 0.0_ReKi   
      x%qmdot   = 0.0_ReKi
      m%qmdotdot= 0.0_ReKi
   END IF
   
   xd%DummyDiscState  = 0.0_ReKi
   z%DummyConstrState = 0.0_ReKi

   ! Allocate OtherState%xdot if using multi-step method; initialize n
   IF ( ( p%IntMethod .eq. 2) .OR. ( p%IntMethod .eq. 3)) THEN
      !bjj: note that the way SD_UpdateStates is implemented, "n" doesn't need to be initialized here
      Allocate( OtherState%xdot(4), STAT=ErrStat2 )
      IF (ErrStat2 /= 0) THEN
         CALL SetErrStat ( ErrID_Fatal, 'Error allocating OtherState%xdot', ErrStat, ErrMsg, 'SD_Init' )
         CALL CleanUp()
         RETURN
      END IF
   ENDIF
 
   ! Allocate miscellaneous variables, used only to avoid temporary copies of variables allocated/deallocated and sometimes recomputed each time
   CALL AllocMiscVars(p, m, ErrStat2, ErrMsg2); if(Failed()) return
      
   ! --------------------------------------------------------------------------------
   ! --- Initialize Inputs and Outputs
   ! --------------------------------------------------------------------------------
   ! Create the input and output meshes associated with Transition Piece reference point       
   CALL CreateTPMeshes( InitInput%TP_RefPoint, u%TPMesh, y%Y1Mesh, ErrStat2, ErrMsg2 ); if(Failed()) return
   
   ! Construct the input mesh (u%LMesh, force on nodes) and output mesh (y%Y2Mesh, displacements)
   CALL CreateInputOutputMeshes( p%nNodes, Init%Nodes, u%LMesh, y%Y2Mesh, y%Y3Mesh, ErrStat2, ErrMsg2 ); if(Failed()) return

   ! --- Eigen values of full system (for summary file output only)
   IF ( Init%SSSum .or. p%OutFEMModes>idOutputFormatNone) THEN 
      ! M and K are reduced matrices, but Boundary conditions are not applied, so
      ! we set bDOF, which is true if not a fixed Boundary conditions
      ! NOTE: we don't check for singularities/rigid body modes here
      CALL WrScr('   Calculating Full System Modes for output files')
      CALL AllocAry(bDOF, p%nDOF_red, 'bDOF',  ErrStat2, ErrMsg2); if(Failed()) return
      bDOF(:)       = .true.
      bDOF(p%ID__F) = .false.
      nOmega = count(bDOF)
      CALL AllocAry(Omega,             nOmega, 'Omega', ErrStat2, ErrMsg2); if(Failed()) return
      CALL AllocAry(Modes, p%nDOF_red, nOmega, 'Modes', ErrStat2, ErrMsg2); if(Failed()) return
      call EigenSolveWrap(Init%K, Init%M, p%nDOF_red, nOmega, .False., Modes, Omega, ErrStat2, ErrMsg2, bDOF); if(Failed()) return
      IF (ALLOCATED(bDOF)  ) DEALLOCATE(bDOF)
   endif
   IF ( Init%SSSum .or. p%OutCBModes>idOutputFormatNone) THEN 
      ! Guyan Modes 
      CALL AllocAry(Omega_GY,                size(p%KBB,1), 'Omega_GY', ErrStat2, ErrMsg2); if(Failed()) return
      CALL AllocAry(Modes_GY, size(p%KBB,1), size(p%KBB,1), 'Modes_GY', ErrStat2, ErrMsg2); if(Failed()) return
      call EigenSolveWrap(real(p%KBB,FEKi), real(p%MBB,FEKi), size(p%KBB,1), size(p%KBB,1), .False., Modes_GY, Omega_GY, ErrStat2, ErrMsg2); 
      IF (ALLOCATED(Modes_GY)  ) DEALLOCATE(Modes_GY)
   ENDIF
   ! Write a summary of the SubDyn Initialization                     
   IF ( Init%SSSum) THEN 
      CALL OutSummary(Init, p, m, InitInput, CBparams, Modes, Omega, Omega_GY, ErrStat2, ErrMsg2); if(Failed()) return
   ENDIF
   ! Write Modes
   IF ( p%OutCBModes>idOutputFormatNone .or. p%OutFEMModes>idOutputFormatNone) THEN 
      CALL OutModes  (Init, p, m, InitInput, CBparams, Modes, Omega, Omega_GY, ErrStat2, ErrMsg2); if(Failed()) return
   ENDIF 
   
   ! Initialize the outputs & Store mapping between nodes and elements  
   CALL SDOUT_Init( Init, y, p, m, InitOut, InitInput%WtrDpth, ErrStat2, ErrMsg2 ); if(Failed()) return
   
   ! Determine if we need to perform output file handling
   IF ( p%OutSwtch == 1 .OR. p%OutSwtch == 3 ) THEN  
       CALL SDOUT_OpenOutput( SD_ProgDesc, Init%RootName, p, InitOut, ErrStat2, ErrMsg2 ); if(Failed()) return
   END IF
      
   if (InitInput%Linearize) then
     call SD_Init_Jacobian(Init, p, u, y, InitOut, ErrStat2, ErrMsg2); if(Failed()) return
   endif
   
   ! Tell GLUECODE the SubDyn timestep interval 
   Interval = p%SDdeltaT
   CALL CleanUp()

CONTAINS
   LOGICAL FUNCTION Failed()
        call SetErrStat(ErrStat2, ErrMsg2, ErrStat, ErrMsg, 'SD_Init') 
        Failed =  ErrStat >= AbortErrLev
        if (Failed) call CleanUp()
   END FUNCTION Failed
   
   SUBROUTINE CleanUp()   
      if(allocated(bDOF ))      deallocate(bDOF)
      if(allocated(Omega))      deallocate(Omega)
      if(allocated(Modes))      deallocate(Modes)
      if(allocated(Omega_GY))   deallocate(Omega_GY)
      if(allocated(Modes_GY))   deallocate(Modes_GY)
      CALL SD_DestroyInitType(Init,   ErrStat2, ErrMsg2)
      CALL SD_DestroyCB_MatArrays(  CBparams,  ErrStat2, ErrMsg2 )  ! local variables
   END SUBROUTINE CleanUp

END SUBROUTINE SD_Init

!----------------------------------------------------------------------------------------------------------------------------------
!> Loose coupling routine for solving for constraint states, integrating continuous states, and updating discrete and other states.
!! Continuous, discrete, constraint, and other states are updated for t + Interval.
SUBROUTINE SD_UpdateStates( t, n, Inputs, InputTimes, p, x, xd, z, OtherState, m, ErrStat, ErrMsg )
      REAL(DbKi),                         INTENT(IN   ) :: t               !< Current simulation time in seconds
      INTEGER(IntKi),                     INTENT(IN   ) :: n               !< Current step of the simulation: t = n*Interval
      TYPE(SD_InputType),                 INTENT(INOUT) :: Inputs(:)       !< Inputs at Times
      REAL(DbKi),                         INTENT(IN   ) :: InputTimes(:)   !< Times in seconds associated with Inputs
      TYPE(SD_ParameterType),             INTENT(IN   ) :: p               !< Parameters
      TYPE(SD_ContinuousStateType),       INTENT(INOUT) :: x               !< Input: Continuous states at t;
                                                                           !!   Output: Continuous states at t + Interval
      TYPE(SD_DiscreteStateType),         INTENT(INOUT) :: xd              !< Input: Discrete states at t;
                                                                           !!   Output: Discrete states at t + Interval
      TYPE(SD_ConstraintStateType),       INTENT(INOUT) :: z               !< Input: Constraint states at t;
                                                                           !!   Output: Constraint states at t + Interval
      TYPE(SD_OtherStateType),            INTENT(INOUT) :: OtherState      !< Input: Other states at t;
                                                                           !!   Output: Other states at t + Interval
      TYPE(SD_MiscVarType),               INTENT(INOUT) :: m               !< Misc/optimization variables
      INTEGER(IntKi),                     INTENT(  OUT) :: ErrStat         !< Error status of the operation
      CHARACTER(*),                       INTENT(  OUT) :: ErrMsg          !< Error message if ErrStat /= ErrID_None
      ! Initialize variables
      ErrStat   = ErrID_None           ! no error has occurred
      ErrMsg    = ""
            
      IF ( p%nDOFM == 0) RETURN ! no retained modes = no states
        
      IF (p%IntMethod .eq. 1) THEN
         CALL SD_RK4( t, n, Inputs, InputTimes, p, x, xd, z, OtherState, m, ErrStat, ErrMsg )
      ELSEIF (p%IntMethod .eq. 2) THEN
         CALL SD_AB4( t, n, Inputs, InputTimes, p, x, xd, z, OtherState, m, ErrStat, ErrMsg )
      ELSEIF (p%IntMethod .eq. 3) THEN
         CALL SD_ABM4( t, n, Inputs, InputTimes, p, x, xd, z, OtherState, m, ErrStat, ErrMsg )
      ELSE  
         CALL SD_AM2( t, n, Inputs, InputTimes, p, x, xd, z, OtherState, m, ErrStat, ErrMsg )
      END IF
      
END SUBROUTINE SD_UpdateStates


!----------------------------------------------------------------------------------------------------------------------------------
!> Routine for computing outputs, used in both loose and tight coupling.
SUBROUTINE SD_CalcOutput( t, u, p, x, xd, z, OtherState, y, m, ErrStat, ErrMsg )
      REAL(DbKi),                   INTENT(IN   )  :: t           !< Current simulation time in seconds
      TYPE(SD_InputType),           INTENT(IN   )  :: u           !< Inputs at t
      TYPE(SD_ParameterType),target,INTENT(IN   )  :: p           !< Parameters
      TYPE(SD_ContinuousStateType), INTENT(IN   )  :: x           !< Continuous states at t
      TYPE(SD_DiscreteStateType),   INTENT(IN   )  :: xd          !< Discrete states at t
      TYPE(SD_ConstraintStateType), INTENT(IN   )  :: z           !< Constraint states at t
      TYPE(SD_OtherStateType),      INTENT(IN   )  :: OtherState  !< Other states at t
      TYPE(SD_OutputType),          INTENT(INOUT)  :: y           !< Outputs computed at t (Input only so that mesh con-
                                                                  !!   nectivity information does not have to be recalculated)
      TYPE(SD_MiscVarType),         INTENT(INOUT)  :: m           !< Misc/optimization variables
      INTEGER(IntKi),               INTENT(  OUT)  :: ErrStat     !< Error status of the operation
      CHARACTER(*),                 INTENT(  OUT)  :: ErrMsg      !< Error message if ErrStat /= ErrID_None
      !locals
      INTEGER(IntKi)               :: I          ! Counters
      INTEGER(IntKi)               :: iSDNode
      REAL(ReKi)                   :: AllOuts(0:MaxOutPts+p%OutAllInt*p%OutAllDims)
      REAL(ReKi)                   :: rotations(3)
      REAL(ReKi)                   :: ULS(p%nDOF__L),  UL0m(p%nDOF__L),  FLt(p%nDOF__L)  ! Temporary values in static improvement method
      REAL(ReKi)                   :: Y1(6)
      REAL(ReKi)                   :: Y1_CB(6)
      REAL(ReKi)                   :: Y1_CB_L(6)
      REAL(ReKi)                   :: Y1_Guy_R(6)
      REAL(ReKi)                   :: Y1_Guy_L(6)
      REAL(ReKi)                   :: Y1_Utp(6)
      REAL(ReKi)                   :: Y1_GuyanLoadCorrection(3) ! Lever arm moment contributions due to interface displacement
      REAL(ReKi)                   :: udotdot_TP(6)
      INTEGER(IntKi), pointer      :: DOFList(:)
      REAL(ReKi)                   :: DCM(3,3)
      REAL(ReKi)                   :: F_I(6*p%nNodes_I) !  !Forces from all interface nodes listed in one big array  ( those translated to TP ref point HydroTP(6) are implicitly calculated in the equations)
      TYPE(SD_ContinuousStateType) :: dxdt        ! Continuous state derivatives at t- for output file qmdotdot purposes only
      ! Variables for Guayn rigid body motion
      real(ReKi), dimension(3) :: Om, OmD ! Omega, OmegaDot (body rotational speed and acceleration)
      real(ReKi), dimension(3) ::  rIP  ! Vector from TP to rotated Node
      real(ReKi), dimension(3) ::  rIP0 ! Vector from TP to Node (undeflected)
      real(ReKi), dimension(3) ::  Om_X_r ! Crossproduct of Omega and r
      real(ReKi), dimension(3) ::  duP  ! Displacement of node due to rigid rotation
      real(ReKi), dimension(3) ::  vP   ! Rigid-body velocity of node
      real(ReKi), dimension(3) ::  aP   ! Rigid-body acceleration of node
      real(R8Ki), dimension(3,3) :: Rg2b ! Rotation matrix global 2 body coordinates
      real(R8Ki), dimension(3,3) :: Rb2g ! Rotation matrix body 2 global coordinates
      real(R8Ki), dimension(6,6) :: RRb2g ! Rotation matrix global 2 body coordinates, acts on a 6-vector
      INTEGER(IntKi)               :: ErrStat2    ! Error status of the operation (occurs after initial error)
      CHARACTER(ErrMsgLen)         :: ErrMsg2     ! Error message if ErrStat2 /= ErrID_None
      ! Initialize ErrStat
      ErrStat = ErrID_None
      ErrMsg  = ""

      ! --- Convert inputs to FEM DOFs and convenient 6-vector storage
      ! Compute the small rotation angles given the input direction cosine matrix
      rotations  = GetSmllRotAngs(u%TPMesh%Orientation(:,:,1), ErrStat2, Errmsg2); if(Failed()) return
      m%u_TP       = (/REAL(u%TPMesh%TranslationDisp(:,1),ReKi), rotations/)
      m%udot_TP    = (/u%TPMesh%TranslationVel( :,1), u%TPMesh%RotationVel(:,1)/)
      m%udotdot_TP = (/u%TPMesh%TranslationAcc( :,1), u%TPMesh%RotationAcc(:,1)/)
      Rg2b(1:3,1:3) = u%TPMesh%Orientation(:,:,1)  ! global 2 body coordinates
      Rb2g(1:3,1:3) = transpose(u%TPMesh%Orientation(:,:,1))
      RRb2g(:,:) = 0.0_ReKi
      RRb2g(1:3,1:3) = Rb2g
      RRb2g(4:6,4:6) = Rb2g
     
      ! --------------------------------------------------------------------------------
      ! --- Output 2&3
      ! --------------------------------------------------------------------------------
      ! Y2Mesh: rigidbody displacements, elastic velocities and accelerations on all FEM nodes
      ! Y3Mesh: elastic   displacements, elastic velocities and accelerations on all FEM nodes
      ! External force on internal nodes (F_L)
      call GetExtForceOnInternalDOF(u, p, x, m, m%F_L, ErrStat2, ErrMsg2, GuyanLoadCorrection=(p%GuyanLoadCorrection.and..not.p%Floating), RotateLoads=(p%GuyanLoadCorrection.and.p%Floating)); if(Failed()) return
      m%UR_bar        = 0.0_ReKi
      m%UR_bar_dot    = 0.0_ReKi
      m%UR_bar_dotdot = 0.0_ReKi
      m%UL            = 0.0_ReKi
      m%UL_dot        = 0.0_ReKi
      m%UL_dotdot     = 0.0_ReKi
      ! --- CB modes contribution to motion (L-DOF only)
      if ( p%nDOFM > 0) then
         if (p%GuyanLoadCorrection.and.p%Floating) then ! >>> Rotate All
            udotdot_TP(1:3) = matmul(Rg2b, u%TPMesh%TranslationAcc( :,1))
            udotdot_TP(4:6) = matmul(Rg2b, u%TPMesh%RotationAcc(:,1)    )
         else
            udotdot_TP = (/u%TPMesh%TranslationAcc( :,1), u%TPMesh%RotationAcc(:,1)/)
         endif
         m%UL            = matmul( p%PhiM,  x%qm    )
         m%UL_dot        = matmul( p%PhiM,  x%qmdot )
         m%UL_dotdot     = matmul( p%C2_61, x%qm    )    + matmul( p%C2_62   , x%qmdot )    & 
                         + matmul( p%D2_63, udotdot_TP ) + matmul( p%D2_64,    m%F_L   )
      end if
      ! Static improvement (modify UL)
      if (p%SttcSolve/=idSIM_None) then
         FLt  = MATMUL(p%PhiL_T      , m%F_L) ! NOTE: Gravity in F_L
         ULS  = MATMUL(p%PhiLInvOmgL2, FLt ) 
         if ( p%nDOFM > 0) then
            UL0M = MATMUL(p%PhiLInvOmgL2(:,1:p%nDOFM), FLt(1:p%nDOFM)       )
            ULS = ULS-UL0M
         end if          
         m%UL = m%UL + ULS 
      endif    
      ! --- Adding Guyan contribution to R and L DOFs
      if (.not.p%Floating) then
         ! Then we add the Guyan motion here
         m%UR_bar        =                       matmul( p%TI      , m%u_TP       )
         m%UR_bar_dot    =                       matmul( p%TI      , m%udot_TP    ) 
         m%UR_bar_dotdot =                       matmul( p%TI      , m%udotdot_TP ) 
         m%UL            =   m%UL            +   matmul( p%PhiRb_TI, m%u_TP       ) 
         m%UL_dot        =   m%UL_dot        +   matmul( p%PhiRb_TI, m%udot_TP    )
         m%UL_dotdot     =   m%UL_dotdot     +   matmul( p%PhiRb_TI, m%udotdot_TP )
      else
         ! We know that the Guyan modes are rigid body modes.
         ! We will add them in the "Full system" later
      endif
      ! --- Build original DOF vectors (DOF before the CB reduction)
      m%U_red       (p%IDI__) = m%UR_bar
      m%U_red       (p%ID__L) = m%UL     
      m%U_red       (p%IDC_Rb)= 0    ! NOTE: for now we don't have leader DOF at "C" (bottom)
      m%U_red       (p%ID__F) = 0
      m%U_red_dot   (p%IDI__) = m%UR_bar_dot
      m%U_red_dot   (p%ID__L) = m%UL_dot     
      m%U_red_dot   (p%IDC_Rb)= 0    ! NOTE: for now we don't have leader DOF at "C" (bottom)
      m%U_red_dot   (p%ID__F) = 0
      m%U_red_dotdot(p%IDI__) = m%UR_bar_dotdot
      m%U_red_dotdot(p%ID__L) = m%UL_dotdot    
      m%U_red_dotdot(p%IDC_Rb)= 0    ! NOTE: for now we don't have leader DOF at "C" (bottom)
      m%U_red_dotdot(p%ID__F) = 0

      if (p%reduced) then
         m%U_full        = matmul(p%T_red, m%U_red)
         m%U_full_dot    = matmul(p%T_red, m%U_red_dot)
         m%U_full_dotdot = matmul(p%T_red, m%U_red_dotdot)
      else
         m%U_full        = m%U_red
         m%U_full_dot    = m%U_red_dot
         m%U_full_dotdot = m%U_red_dotdot
      endif

      ! Storing elastic motion (full motion for fixed bottom, CB motion only for floating)
      m%U_full_elast  = m%U_full
                                                            
      ! --- Place displacement/velocity/acceleration into Y2 output mesh        
      if (p%Floating) then
         ! For floating, we compute the Guyan motion directly (rigid body motion with TP as origin)
         ! This introduce non-linear "rotations" effects, where the bottom node should "go up", and not just translate horizontally
         Om(1:3)      = u%TPMesh%RotationVel(1:3,1)
         OmD(1:3)     = u%TPMesh%RotationAcc(1:3,1)
         do iSDNode = 1,p%nNodes
            DOFList => p%NodesDOF(iSDNode)%List  ! Alias to shorten notations
            ! --- Guyan (rigid body) motion in global coordinates
            rIP0(1:3)   = p%DP0(1:3, iSDNode)
            rIP(1:3)    = matmul(Rb2g, rIP0)
            duP(1:3)    = rIP - rIP0 + m%u_TP(1:3)
            Om_X_r(1:3) = cross_product(Om, rIP)
            vP(1:3)     = u%TPMesh%TranslationVel(1:3,1) + Om_X_r
            aP(1:3)     = u%TPMesh%TranslationAcc(1:3,1) + cross_product(OmD, rIP)  + cross_product(Om, Om_X_r)

            ! Full displacements CB-rotated + Guyan (KEEP ME) >>> Rotate All
            if (p%GuyanLoadCorrection) then
               m%U_full       (DOFList(1:3)) = matmul(Rb2g, m%U_full       (DOFList(1:3))) + duP(1:3)       
               m%U_full       (DOFList(4:6)) = matmul(Rb2g, m%U_full       (DOFList(4:6))) + rotations(1:3)
               m%U_full_dot   (DOFList(1:3)) = matmul(Rb2g, m%U_full_dot   (DOFList(1:3))) + vP(1:3)
               m%U_full_dot   (DOFList(4:6)) = matmul(Rb2g, m%U_full_dot   (DOFList(4:6))) + Om(1:3)
               m%U_full_dotdot(DOFList(1:3)) = matmul(Rb2g, m%U_full_dotdot(DOFList(1:3))) + aP(1:3)
               m%U_full_dotdot(DOFList(4:6)) = matmul(Rb2g, m%U_full_dotdot(DOFList(4:6))) + OmD(1:3)
            else
               m%U_full       (DOFList(1:3)) = m%U_full       (DOFList(1:3)) + duP(1:3)       
               m%U_full       (DOFList(4:6)) = m%U_full       (DOFList(4:6)) + rotations(1:3)
               m%U_full_dot   (DOFList(1:3)) = m%U_full_dot   (DOFList(1:3)) + vP(1:3)
               m%U_full_dot   (DOFList(4:6)) = m%U_full_dot   (DOFList(4:6)) + Om(1:3)
               m%U_full_dotdot(DOFList(1:3)) = m%U_full_dotdot(DOFList(1:3)) + aP(1:3)
               m%U_full_dotdot(DOFList(4:6)) = m%U_full_dotdot(DOFList(4:6)) + OmD(1:3)
            endif

            ! --- Rigid body displacements for hydrodyn
            ! Construct the direction cosine matrix given the output angles
            call SmllRotTrans( 'UR_bar input angles Guyan', rotations(1), rotations(2), rotations(3), DCM, '', ErrStat2, ErrMsg2) ! NOTE: using only Guyan rotations
            call SetErrStat(ErrStat2, ErrMsg2, ErrStat, ErrMsg, 'SD_CalcOutput')
            y%Y2mesh%Orientation     (:,:,iSDNode)   = DCM
            y%Y2mesh%TranslationDisp (:,iSDNode)     = duP(1:3)                       ! NOTE: using only the Guyan Displacements
            ! --- Full elastic displacements for others (moordyn)
            call SmllRotTrans( 'UR_bar input angles', m%U_full(DOFList(4)), m%U_full(DOFList(5)), m%U_full(DOFList(6)), DCM, '', ErrStat2, ErrMsg2)
            call SetErrStat(ErrStat2, ErrMsg2, ErrStat, ErrMsg, 'SD_CalcOutput')
            y%Y3mesh%Orientation     (:,:,iSDNode)   = DCM
            y%Y3mesh%TranslationDisp (:,iSDNode)     = m%U_full        (DOFList(1:3))
            ! --- Elastic velocities and accelerations 
            y%Y2mesh%TranslationVel  (:,iSDNode)     = m%U_full_dot    (DOFList(1:3))
            y%Y2mesh%TranslationAcc  (:,iSDNode)     = m%U_full_dotdot (DOFList(1:3))
            y%Y2mesh%RotationVel     (:,iSDNode)     = m%U_full_dot    (DOFList(4:6))
            y%Y2mesh%RotationAcc     (:,iSDNode)     = m%U_full_dotdot (DOFList(4:6))
         enddo
      else
         ! --- Fixed bottom
         do iSDNode = 1,p%nNodes
            DOFList => p%NodesDOF(iSDNode)%List  ! Alias to shorten notations
            ! TODO TODO which orientation to give for joints with more than 6 dofs?
            ! Construct the direction cosine matrix given the output angles
            CALL SmllRotTrans( 'UR_bar input angles', m%U_full(DOFList(4)), m%U_full(DOFList(5)), m%U_full(DOFList(6)), DCM, '', ErrStat2, ErrMsg2)
            CALL SetErrStat(ErrStat2, ErrMsg2, ErrStat, ErrMsg, 'SD_CalcOutput')
            y%Y3mesh%Orientation     (:,:,iSDNode)   = DCM
            y%Y3mesh%TranslationDisp (:,iSDNode)     = m%U_full        (DOFList(1:3))
            y%Y2mesh%Orientation     (:,:,iSDNode)   = DCM
            y%Y2mesh%TranslationDisp (:,iSDNode)     = m%U_full        (DOFList(1:3))
            y%Y2mesh%TranslationVel  (:,iSDNode)     = m%U_full_dot    (DOFList(1:3))
            y%Y2mesh%TranslationAcc  (:,iSDNode)     = m%U_full_dotdot (DOFList(1:3))
            y%Y2mesh%RotationVel     (:,iSDNode)     = m%U_full_dot    (DOFList(4:6))
            y%Y2mesh%RotationAcc     (:,iSDNode)     = m%U_full_dotdot (DOFList(4:6))
         enddo
      endif

      ! --- Y3 mesh and Y2 mesh both have elastic velocities and accelerations
      do iSDNode = 1,p%nNodes
         y%Y3mesh%TranslationVel  (:,iSDNode)     = y%Y2mesh%TranslationVel  (:,iSDNode) 
         y%Y3mesh%TranslationAcc  (:,iSDNode)     = y%Y2mesh%TranslationAcc  (:,iSDNode)
         y%Y3mesh%RotationVel     (:,iSDNode)     = y%Y2mesh%RotationVel     (:,iSDNode)
         y%Y3mesh%RotationAcc     (:,iSDNode)     = y%Y2mesh%RotationAcc     (:,iSDNode)
      enddo
                                    
      ! --------------------------------------------------------------------------------
      ! --- Outputs 1, Y1=-F_TP, reaction force from SubDyn to ElastoDyn (stored in y%Y1Mesh)
      ! --------------------------------------------------------------------------------
      ! --- Special case for floating with extramoment
      if (p%GuyanLoadCorrection.and.p%Floating) then
         Y1_CB_L = - (matmul(p%D1_141, m%F_L)) ! Uses rotated loads
      endif

      ! Compute external force on internal (F_L) and interface nodes (F_I)
      call GetExtForceOnInternalDOF(u, p, x, m, m%F_L, ErrStat2, ErrMsg2, GuyanLoadCorrection=(p%GuyanLoadCorrection), RotateLoads=.False.); if(Failed()) return
      call GetExtForceOnInterfaceDOF(p, m%Fext, F_I)

      ! Compute reaction/coupling force at TP
      Y1_Utp  = - (matmul(p%KBB, m%u_TP) + matmul(p%CBB, m%udot_TP) + matmul(p%MBB, m%udotdot_TP) )
      if (p%nDOFM>0) then
         !>>> Rotate All
         ! NOTE: this introduces some hysteresis
         !if (p%Floating) then
         !   udotdot_TP(1:3) = matmul(Rg2b, u%TPMesh%TranslationAcc( :,1))
         !   udotdot_TP(4:6) = matmul(Rg2b, u%TPMesh%RotationAcc(:,1)    )
         !   Y1_Utp  = Y1_Utp + matmul(RRb2g, matmul(p%MBmmB, udotdot_TP))  
         !else
         Y1_Utp  = Y1_Utp + matmul(p%MBmmB, m%udotdot_TP)  
         !endif
      endif
      if ( p%nDOFM > 0) then
         Y1_CB = -( matmul(p%C1_11, x%qm) + matmul(p%C1_12, x%qmdot) )
         if (p%GuyanLoadCorrection.and.p%Floating) then
            Y1_CB = matmul(RRb2g, Y1_CB) !>>> Rotate All
         endif
      else
         Y1_CB = 0.0_ReKi
      endif
      Y1_Guy_R =   matmul( F_I, p%TI )
      Y1_Guy_L = - matmul(p%D1_142, m%F_L)  ! non rotated loads
      if (.not.(p%GuyanLoadCorrection.and.p%Floating)) then
         Y1_CB_L = - (matmul(p%D1_141, m%F_L)) ! Uses non rotated loads
      endif
      if (p%GuyanLoadCorrection.and.p%Floating) then
         Y1_CB_L = matmul(RRb2g, Y1_CB_L) !>>> Rotate All
      endif

      Y1 = Y1_CB + Y1_Utp + Y1_CB_L+ Y1_Guy_L + Y1_Guy_R 
      ! KEEP ME
      !if ( p%nDOFM > 0) then
      !   Y1 = -(   matmul(p%C1_11, x%qm)   + matmul(p%C1_12,x%qmdot)                                    &
      !           + matmul(p%KBB,   m%u_TP) + matmul(p%CBB, m%udot_TP) + matmul(p%MBB - p%MBmmB, m%udotdot_TP) &
      !           + matmul(p%D1_141, m%F_L) + matmul(p%D1_142, m%F_L)  - matmul( F_I, p%TI ) )                                                                          
      !else ! No retained modes, so there are no states
      !   Y1 = -(   matmul(p%KBB,   m%u_TP) + matmul(p%CBB, m%udot_TP) + matmul(p%MBB - p%MBmmB, m%udotdot_TP) &
      !           + matmul(p%D1_141, m%F_L) + matmul(p%D1_142, m%F_L)  - matmul( F_I, p%TI ) ) 
      !end if

      ! Computing extra moments due to lever arm introduced by interface displacement
      ! Y1_MExtra = - MExtra = -u_TP x Y1(1:3) ! NOTE: double cancellation of signs 
      if (p%GuyanLoadCorrection) then
         if (.not.p%floating) then ! if Fixed, transfer from non deflected TP to u_TP 
            Y1_GuyanLoadCorrection(1) = - m%u_TP(2) * Y1(3) + m%u_TP(3) * Y1(2)
            Y1_GuyanLoadCorrection(2) = - m%u_TP(3) * Y1(1) + m%u_TP(1) * Y1(3)
            Y1_GuyanLoadCorrection(3) = - m%u_TP(1) * Y1(2) + m%u_TP(2) * Y1(1)
            Y1(4:6) = Y1(4:6) + Y1_GuyanLoadCorrection 
         endif
      endif
      ! values on the interface mesh are Y1 (SubDyn forces) + Hydrodynamic forces
      y%Y1Mesh%Force (:,1) = Y1(1:3) 
      y%Y1Mesh%Moment(:,1) = Y1(4:6)
       
     !________________________________________
     ! CALCULATE OUTPUT TO BE WRITTEN TO FILE 
     !________________________________________
     ! OutSwtch determines whether or not to actually output results via the WriteOutput array
     !    0 = No one needs the SubDyn outputs provided via the WriteOutput array.
     !    1 = SubDyn will generate an output file of its own.  
     !    2 = the caller will handle the outputs, but SubDyn needs to provide them.
     !    3 = Both 1 and 2
      IF ( p%OutSwtch > 0 ) THEN
         ! call CalcContStateDeriv one more time to store these qmdotdot for debugging purposes in the output file
         !find xdot at t
         IF ( p%nDOFM > 0 ) THEN
            ! note that this re-sets m%udotdot_TP and m%F_L, but they are the same values as earlier in this routine so it doesn't change results in SDOut_MapOutputs()
            CALL SD_CalcContStateDeriv( t, u, p, x, xd, z, OtherState, m, dxdt, ErrStat2, ErrMsg2 ); if(Failed()) return
            !Assign the acceleration to the x variable since it will be used for output file purposes for SSqmdd01-99, and dxdt will disappear
            m%qmdotdot=dxdt%qmdot
            ! Destroy dxdt because it is not necessary for the rest of the subroutine
            CALL SD_DestroyContState( dxdt, ErrStat2, ErrMsg2); if(Failed()) return
         END IF
         ! 6-vectors (making sure they are up to date for outputs
         m%udot_TP    = (/u%TPMesh%TranslationVel( :,1),u%TPMesh%RotationVel(:,1)/) 
         m%udotdot_TP = (/u%TPMesh%TranslationAcc(:,1), u%TPMesh%RotationAcc(:,1)/)
          
         ! Write the previous output data into the output file           
         IF ( ( p%OutSwtch == 1 .OR. p%OutSwtch == 3 ) .AND. ( t > m%LastOutTime ) ) THEN
            IF ((m%Decimat .EQ. p%OutDec) .OR. (m%Decimat .EQ. 0))  THEN
               m%Decimat=1  !reset counter
               CALL SDOut_WriteOutputs( p%UnJckF, m%LastOutTime, m%SDWrOutput, p, ErrStat2, ErrMsg2 ); if(Failed()) return
            ELSE      
               m%Decimat=m%Decimat+1
            ENDIF
         END IF        
         
         ! Map calculated results into the AllOuts Array + perform averaging and all necessary extra calculations
         CALL SDOut_MapOutputs(u, p, x, y, m, AllOuts, ErrStat2, ErrMsg2); if(Failed()) return
            
         ! Put the output data in the WriteOutput array
         DO I = 1,p%NumOuts+p%OutAllInt*p%OutAllDims
            y%WriteOutput(I) = p%OutParam(I)%SignM * AllOuts( p%OutParam(I)%Indx )
            IF ( p%OutSwtch == 1 .OR. p%OutSwtch == 3 ) THEN
               m%SDWrOutput(I) = y%WriteOutput(I)            
            END IF                        
         END DO
         m%LastOutTime   = t
      ENDIF           
  
CONTAINS
   LOGICAL FUNCTION Failed()
        call SetErrStat(ErrStat2, ErrMsg2, ErrStat, ErrMsg, 'SD_CalcOutput') 
        Failed =  ErrStat >= AbortErrLev
        if (Failed) call CleanUp()
   END FUNCTION Failed
   
   SUBROUTINE CleanUp
       CALL SD_DestroyContState( dxdt, ErrStat2, ErrMsg2)
   END SUBROUTINE CleanUp

END SUBROUTINE SD_CalcOutput

!----------------------------------------------------------------------------------------------------------------------------------
!> Tight coupling routine for computing derivatives of continuous states
!! note that this also sets m%F_L and m%udotdot_TP
SUBROUTINE SD_CalcContStateDeriv( t, u, p, x, xd, z, OtherState, m, dxdt, ErrStat, ErrMsg )
      REAL(DbKi),                   INTENT(IN   )  :: t           !< Current simulation time in seconds
      TYPE(SD_InputType),           INTENT(IN   )  :: u           !< Inputs at t
      TYPE(SD_ParameterType),       INTENT(IN   )  :: p           !< Parameters
      TYPE(SD_ContinuousStateType), INTENT(IN)     :: x           !< Continuous states at t -WHY IS THIS INOUT and not JUST IN? RRD, changed to IN on2/19/14 check with Greg
      TYPE(SD_DiscreteStateType),   INTENT(IN   )  :: xd          !< Discrete states at t
      TYPE(SD_ConstraintStateType), INTENT(IN   )  :: z           !< Constraint states at t
      TYPE(SD_OtherStateType),      INTENT(IN   )  :: OtherState  !< Other states at t
      TYPE(SD_MiscVarType),         INTENT(INOUT)  :: m           !< Misc/optimization variables
      TYPE(SD_ContinuousStateType), INTENT(  OUT)  :: dxdt        !< Continuous state derivatives at t
      INTEGER(IntKi),               INTENT(  OUT)  :: ErrStat     !< Error status of the operation
      CHARACTER(*),                 INTENT(  OUT)  :: ErrMsg      !< Error message if ErrStat /= ErrID_None
      REAL(ReKi) :: udotdot_TP(6)
      INTEGER(IntKi)       :: ErrStat2
      CHARACTER(ErrMsgLen) :: ErrMsg2
      ! Initialize ErrStat
      ErrStat = ErrID_None
      ErrMsg  = ""
          
      ! INTENT(OUT) automatically deallocates the arrays on entry, we have to allocate them here
      CALL AllocAry(dxdt%qm,    p%nDOFM, 'dxdt%qm',    ErrStat2, ErrMsg2 ); CALL SetErrStat ( ErrStat2, ErrMsg2, ErrStat, ErrMsg, 'SD_CalcContStateDeriv' )
      CALL AllocAry(dxdt%qmdot, p%nDOFM, 'dxdt%qmdot', ErrStat2, ErrMsg2 ); CALL SetErrStat ( ErrStat2, ErrMsg2, ErrStat, ErrMsg, 'SD_CalcContStateDeriv' )
      IF ( ErrStat >= AbortErrLev ) RETURN
      IF ( p%nDOFM == 0 ) RETURN

      ! Compute F_L, force on internal DOF
      CALL GetExtForceOnInternalDOF(u, p, x, m, m%F_L, ErrStat2, ErrMsg2, GuyanLoadCorrection=(p%GuyanLoadCorrection.and..not.p%Floating), RotateLoads=(p%GuyanLoadCorrection.and.p%Floating))

      udotdot_TP = (/u%TPMesh%TranslationAcc(:,1), u%TPMesh%RotationAcc(:,1)/)
      if (p%GuyanLoadCorrection.and.p%Floating) then
         ! >>> Rotate All - udotdot_TP to body coordinates
         udotdot_TP(1:3) = matmul( u%TPMesh%Orientation(:,:,1), udotdot_TP(1:3) ) 
         udotdot_TP(4:6) = matmul( u%TPMesh%Orientation(:,:,1), udotdot_TP(4:6) ) 
      endif
      
      ! State equation
      dxdt%qm= x%qmdot
      ! NOTE: matmul( TRANSPOSE(p%PhiM), m%F_L ) = matmul( m%F_L, p%PhiM ) because F_L is 1-D
      dxdt%qmdot = -p%KMMDiag*x%qm - p%CMMDiag*x%qmdot - matmul(p%MMB,udotdot_TP)  + matmul(m%F_L, p%PhiM)

END SUBROUTINE SD_CalcContStateDeriv

!-----------------------------------------------------------------------------------------------------------------------
SUBROUTINE SD_Input(SDInputFile, Init, p, ErrStat,ErrMsg)
   CHARACTER(*),            INTENT(IN)     :: SDInputFile
   TYPE(SD_InitType) ,      INTENT(INOUT)  :: Init
   TYPE(SD_ParameterType) , INTENT(INOUT)  :: p
   INTEGER(IntKi),          INTENT(  OUT)  :: ErrStat   ! Error status of the operation
   CHARACTER(*),            INTENT(  OUT)  :: ErrMsg    ! Error message if ErrStat /= ErrID_None
! local variable for input and output
CHARACTER(1024)              :: PriPath          ! The path to the primary input file
CHARACTER(1024)              :: Line, Dummy_Str  ! String to temporarially hold value of read line
CHARACTER(64), ALLOCATABLE   :: StrArray(:)  ! Array of strings, for better control of table inputs
LOGICAL                      :: Echo  
LOGICAL                      :: LegacyFormat
LOGICAL                      :: bNumeric, bInteger
INTEGER(IntKi)               :: UnIn
INTEGER(IntKi)               :: nColumns, nColValid, nColNumeric
INTEGER(IntKi)               :: IOS
INTEGER(IntKi)               :: UnEc   !Echo file ID
REAL(ReKi),PARAMETER        :: WrongNo=-9999.   ! Placeholder value for bad(old) values in JDampings
INTEGER(IntKi)               :: I, J, flg, K
REAL(ReKi)                   :: Dummy_ReAry(SDMaxInpCols) , DummyFloat 
INTEGER(IntKi)               :: Dummy_IntAry(SDMaxInpCols)
LOGICAL                      :: Dummy_Bool
INTEGER(IntKi)               :: Dummy_Int
INTEGER(IntKi)       :: ErrStat2
CHARACTER(ErrMsgLen) :: ErrMsg2
! Initialize ErrStat
ErrStat = ErrID_None
ErrMsg  = ""

UnEc = -1 
Echo = .FALSE.

CALL GetNewUnit( UnIn )   
  
CALL OpenFInpfile(UnIn, TRIM(SDInputFile), ErrStat2, ErrMsg2)

IF ( ErrStat2 /= ErrID_None ) THEN
   Call Fatal('Could not open SubDyn input file')
   return
END IF

CALL GetPath( SDInputFile, PriPath )    ! Input files will be relative to the path where the primary input file is located.


!-------------------------- HEADER ---------------------------------------------
CALL ReadCom( UnIn, SDInputFile, 'SubDyn input file header line 1', ErrStat2, ErrMsg2 ); if(Failed()) return
CALL ReadCom( UnIn, SDInputFile, 'SubDyn input file header line 2', ErrStat2, ErrMsg2 ); if(Failed()) return

!-------------------------- SIMULATION CONTROL PARAMETERS ----------------------
CALL ReadCom( UnIn, SDInputFile, ' SIMULATION CONTROL PARAMETERS ', ErrStat2, ErrMsg2 ); if(Failed()) return
CALL ReadVar(UnIn, SDInputFile, Echo, 'Echo', 'Echo Input File Logic Variable',ErrStat2, ErrMsg2); if(Failed()) return

IF ( Echo )  THEN 
   CALL OpenEcho ( UnEc, TRIM(Init%RootName)//'.ech' ,ErrStat2, ErrMsg2)
   IF ( ErrStat2 /= 0 ) THEN
      CALL Fatal("Could not open SubDyn echo file")
      return
   END IF
   REWIND(UnIn)
   !bjj: note we don't need to do error checking here; it was already checked (this is just a repeat of above)
   CALL ReadCom( UnIn, SDInputFile, 'SubDyn input file header line 1', ErrStat2, ErrMsg2 )
   CALL ReadCom( UnIn, SDInputFile, 'SubDyn input file header line 2', ErrStat2, ErrMsg2 )
   CALL ReadCom( UnIn, SDInputFile, 'SIMULATION CONTROL PARAMETERS'  , ErrStat2, ErrMsg2, UnEc )
   CALL ReadVar( UnIn, SDInputFile, Echo, 'Echo', 'Echo Input File Logic Variable',ErrStat2, ErrMsg2, UnEc )
ENDIF 

! Read time step   ("default" means use the glue-code default)
CALL ReadVar( UnIn, SDInputFile, Line, 'SDdeltaT', 'Subdyn Time Step',ErrStat2, ErrMsg2, UnEc ); if(Failed()) return

CALL Conv2UC( Line )    ! Convert Line to upper case.
IF ( TRIM(Line) == 'DEFAULT' )  THEN   ! .TRUE. when one wants to use the default value timestep provided by the glue code.
    p%SDdeltaT=Init%DT
ELSE                                   ! The input must have been specified numerically.
   READ (Line,*,IOSTAT=IOS)  p%SDdeltaT
   CALL CheckIOS ( IOS, SDInputFile, 'SDdeltaT', NumType, ErrStat2,ErrMsg2 ); if(Failed()) return

   IF ( ( p%SDdeltaT <=  0 ) )  THEN 
      call Fatal('SDdeltaT must be greater than or equal to 0.')
      return         
   END IF  
END IF
      
CALL ReadVar ( UnIn, SDInputFile, p%IntMethod, 'IntMethod', 'Integration Method',ErrStat2, ErrMsg2, UnEc ); if(Failed()) return
CALL ReadVar (UnIn, SDInputFile, Dummy_Str, 'SttcSolve', 'Solve dynamics about static equilibrium point', ErrStat2, ErrMsg2, UnEc); if(Failed()) return
p%SttcSolve = idSIM_None
if (is_numeric(Dummy_Str, DummyFloat)) then
   p%SttcSolve = int(DummyFloat)
else if (is_logical(Dummy_Str, Dummy_Bool)) then
   if (Dummy_Bool) p%SttcSolve = idSIM_Full
else
   call Fatal('SttcSolve should be an integer or a logical, received: '//trim(Dummy_Str))
   return
endif
IF (Check(.not.(any(idSIM_Valid==p%SttcSolve)), 'Invalid value entered for SttcSolve')) return

! GuyanLoadCorrection  - For legacy, allowing this line to be a comment
CALL ReadVar (UnIn, SDInputFile, Dummy_Str, 'GuyanLoadCorrection', 'Add extra lever arm contribution to interface loads', ErrStat2, ErrMsg2, UnEc); if(Failed()) return
if (is_logical(Dummy_Str, Dummy_Bool)) then ! the parameter was present
   p%GuyanLoadCorrection=Dummy_Bool
   ! We still need to read the comment on the next line 
   CALL ReadCom  ( UnIn, SDInputFile, ' FEA and CRAIG-BAMPTON PARAMETERS ', ErrStat2, ErrMsg2, UnEc ); if(Failed()) return
else ! we have a actually read a comment line, we do nothing. 
   call LegacyWarning('ExtraMom line missing from input file. Assuming no extra moment.')
   p%GuyanLoadCorrection=.False.  ! For Legacy, GuyanLoadCorrection is False
endif

!-------------------- FEA and CRAIG-BAMPTON PARAMETERS---------------------------
CALL ReadIVar ( UnIn, SDInputFile, Init%FEMMod, 'FEMMod', 'FEM analysis mode'             ,ErrStat2, ErrMsg2, UnEc ); if(Failed()) return ! 0= Euler-Bernoulli(E-B); 1=Tapered E-B; 2= Timoshenko; 3= tapered Timoshenko
CALL ReadIVar ( UnIn, SDInputFile, Init%NDiv  , 'NDiv'  , 'Number of divisions per member',ErrStat2, ErrMsg2, UnEc ); if(Failed()) return
CALL ReadLVar ( UnIn, SDInputFile, Init%CBMod , 'CBMod' , 'C-B mod flag'                  ,ErrStat2, ErrMsg2, UnEc ); if(Failed()) return

IF (Check( (p%IntMethod < 1) .OR.(p%IntMethod > 4)     , 'IntMethod must be 1 through 4.')) return
IF (Check( (Init%FEMMod < 0 ) .OR. ( Init%FEMMod > 4 ) , 'FEMMod must be 0, 1, 2, or 3.')) return
IF (Check( Init%NDiv < 1                               , 'NDiv must be a positive integer')) return
IF (Check( Init%FEMMod==2  , 'FEMMod = 2 (tapered Euler-Bernoulli) not implemented')) return
IF (Check( Init%FEMMod==4  , 'FEMMod = 4 (tapered Timoshenko) not implemented')) return

IF (Init%CBMod) THEN
   ! Nmodes - Number of interal modes to retain.
   CALL ReadIVar ( UnIn, SDInputFile, p%nDOFM, 'Nmodes', 'Number of internal modes',ErrStat2, ErrMsg2, UnEc ); if(Failed()) return

   IF (Check( p%nDOFM < 0 , 'Nmodes must be a non-negative integer.')) return
   
   if ( p%nDOFM > 0 ) THEN
      ! Damping ratios for retained modes
      CALL AllocAry(Init%JDampings, p%nDOFM, 'JDamping', ErrStat2, ErrMsg2) ; if(Failed()) return
      Init%JDampings=WrongNo !Initialize
   
      CALL ReadAry( UnIn, SDInputFile, Init%JDampings, p%nDOFM, 'JDamping', 'Damping ratio of the internal modes', ErrStat2, ErrMsg2, UnEc );
      ! note that we don't check the ErrStat2 here; if the user entered fewer than Nmodes values, we will use the
      ! last entry to fill in remaining values.
      !Check 1st value, we need at least one good value from user or throw error
      DO I = 2, p%nDOFM
         IF ( Init%JDampings(I) .EQ. WrongNo ) THEN
            Init%Jdampings(I:p%nDOFM)=Init%JDampings(I-1)
            IF (i /= 2) THEN ! display an informational message if we're repeating the last value (unless we only entered one value)
               ErrStat = ErrID_Info
               ErrMsg  = 'Using damping ratio '//trim(num2lstr(Init%JDampings(I-1)))//' for modes '//trim(num2lstr(I))//' - '//trim(num2lstr(p%nDOFM))//'.'
            END IF
            EXIT
         ENDIF      
      ENDDO
      IF (ErrStat2 /= ErrID_None .AND. Echo) THEN ! ReadAry had an error because it couldn't read the entire array so it didn't write this to the echo file; we assume the last-read values are used for remaining JDampings
         WRITE( UnEc, Ec_ReAryFrmt ) 'JDamping', 'Damping ratio of the internal modes', Init%Jdampings(1:MIN(p%nDOFM,NWTC_MaxAryLen))              
      END IF
   ELSE
      CALL ReadCom( UnIn, SDInputFile, 'JDamping', ErrStat2, ErrMsg2, UnEc ); if(Failed()) return
   END IF

ELSE   !CBMOD=FALSE  : all modes are retained, not sure how many they are yet
   !note at this stage I do not know nDOFL yet; Nmodes will be updated later for the FULL FEM CASE. 
   p%nDOFM = -1
   !Ignore next line
   CALL ReadCom( UnIn, SDInputFile, 'Nmodes', ErrStat2, ErrMsg2, UnEc ); if(Failed()) return
   !Read 1 damping value for all modes
   CALL AllocAry(Init%JDampings, 1, 'JDamping', ErrStat2, ErrMsg2) ; if(Failed()) return
   CALL ReadVar ( UnIn, SDInputFile, Init%JDampings(1), 'JDampings', 'Damping ratio',ErrStat2, ErrMsg2, UnEc ); if(Failed()) return
ENDIF

IF ((p%nDOFM > 0) .OR. (.NOT.(Init%CBMod))) THEN !This if should not be at all, dampings should be divided by 100 regardless, also if CBmod=false p%nDOFM is undefined, but if Nmodes=0 then JDampings does not exist
   Init%JDampings = Init%JDampings/100.0_ReKi   !now the 20 is .20 as it should in all cases for 1 or Nmodes JDampings
END IF

! --- Guyan damping
! For legacy, allowing these lines to be missing
CALL ReadVar (UnIn, SDInputFile, Dummy_Str, 'GuyanDampMod', 'Guyan damping', ErrStat2, ErrMsg2, UnEc); if(Failed()) return
if (is_numeric(Dummy_Str, DummyFloat)) then
   Init%GuyanDampMod=int(DummyFloat)
   CALL ReadAry( UnIn, SDInputFile, Init%RayleighDamp, 2, "RayleighDamp", "", ErrStat2, ErrMsg2, UnEc)
   CALL ReadVar (UnIn, SDInputFile, Dummy_Int, 'GuyanDampSize', 'Guyan damping matrix size', ErrStat2, ErrMsg2, UnEc); if(Failed()) return
   IF (Check(Dummy_Int/=6, 'Invalid value entered for GuyanDampSize, value should be 6 for now.')) return
   CALL ReadAry( UnIn, SDInputFile, Init%GuyanDampMat(1,:), 6, "GuyanDampMat1", "Guyan Damping matrix ", ErrStat2, ErrMsg2, UnEc)
   CALL ReadAry( UnIn, SDInputFile, Init%GuyanDampMat(2,:), 6, "GuyanDampMat2", "Guyan Damping matrix ", ErrStat2, ErrMsg2, UnEc)
   CALL ReadAry( UnIn, SDInputFile, Init%GuyanDampMat(3,:), 6, "GuyanDampMat3", "Guyan Damping matrix ", ErrStat2, ErrMsg2, UnEc)
   CALL ReadAry( UnIn, SDInputFile, Init%GuyanDampMat(4,:), 6, "GuyanDampMat4", "Guyan Damping matrix ", ErrStat2, ErrMsg2, UnEc)
   CALL ReadAry( UnIn, SDInputFile, Init%GuyanDampMat(5,:), 6, "GuyanDampMat5", "Guyan Damping matrix ", ErrStat2, ErrMsg2, UnEc)
   CALL ReadAry( UnIn, SDInputFile, Init%GuyanDampMat(6,:), 6, "GuyanDampMat6", "Guyan Damping matrix ", ErrStat2, ErrMsg2, UnEc)
   CALL ReadCom  ( UnIn, SDInputFile,               'STRUCTURE JOINTS'           ,ErrStat2, ErrMsg2, UnEc ); if(Failed()) return
else
   call LegacyWarning('GuyanDampMod and following lines missing from input file. Assuming 0 Guyan damping.')
   Init%GuyanDampMod = idGuyanDamp_None
   Init%RayleighDamp = 0.0_ReKi
   Init%GuyanDampMat = 0.0_ReKi
endif
IF (Check(.not.(any(idGuyanDamp_Valid==Init%GuyanDampMod)), 'Invalid value entered for GuyanDampMod')) return

!--------------------- STRUCTURE JOINTS: joints connect structure members -------------------------------
CALL ReadIVar ( UnIn, SDInputFile, Init%NJoints, 'NJoints', 'Number of joints',ErrStat2, ErrMsg2, UnEc ); if(Failed()) return
CALL ReadCom  ( UnIn, SDInputFile,               'Joint Coordinates Headers'  ,ErrStat2, ErrMsg2, UnEc ); if(Failed()) return
CALL ReadCom  ( UnIn, SDInputFile,               'Joint Coordinates Units'    ,ErrStat2, ErrMsg2, UnEc ); if(Failed()) return
CALL AllocAry(Init%Joints, Init%NJoints, JointsCol, 'Joints', ErrStat2, ErrMsg2 ); if(Failed()) return
IF (Check(  Init%NJoints < 2, 'NJoints must be greater than 1')) return
! --- Reading first line to detect file format
READ(UnIn, FMT='(A)', IOSTAT=ErrStat2) Line  ; ErrMsg2='First line of joints array'; if (Failed()) return
! --- Reading first line to detect file format based on number of columns
nColumns=JointsCol
CALL AllocAry(StrArray, nColumns, 'StrArray',ErrStat2,ErrMsg2); if (Failed()) return 
CALL ReadCAryFromStr ( Line, StrArray, nColumns, 'Joints', 'First line of joints array', ErrStat2, ErrMsg2 )
if (ErrStat2/=0) then
   ! We try with 4 columns (legacy format)
   nColumns = 4
   deallocate(StrArray)
   CALL AllocAry(StrArray, nColumns, 'StrArray',ErrStat2,ErrMsg2); if (Failed()) return 
   CALL ReadCAryFromStr ( Line, StrArray, nColumns, 'Joints', 'First line of joints array', ErrStat2, ErrMsg2 ); if(Failed()) return
   call LegacyWarning('Joint table contains 4 columns instead of 9. All joints will be assumed cantilever, all members regular beams.')
   Init%Joints(:,iJointType) = idJointCantilever ! All joints assumed cantilever
   Init%Joints(:,iJointType+1:JointsCol) = 0.0 ! remaining columns set to 0
   LegacyFormat=.True.  ! Legacy format - Delete me in 2024
else
   ! New format
   LegacyFormat=.False.
endif
! Extract fields from first line
DO I = 1, nColumns
   bNumeric = is_numeric(StrArray(I), Init%Joints(1,I)) ! Convert from string to float
   if (.not.bNumeric) then
      CALL Fatal(' Error in file "'//TRIM(SDInputFile)//'": Non numeric character found in Joints line. Problematic line: "'//trim(Line)//'"')
      return
   endif
ENDDO
deallocate(StrArray)
! Read remaining lines
DO I = 2, Init%NJoints
   CALL ReadAry( UnIn, SDInputFile, Dummy_ReAry, nColumns, 'Joints', 'Joint number and coordinates', ErrStat2, ErrMsg2, UnEc ); if(Failed()) return
   Init%Joints(I,1:nColumns) = Dummy_ReAry(1:nColumns)
ENDDO
IF (Check(  Init%NJoints < 2, 'NJoints must be greater than 1')) return

!---------- GO AHEAD  and ROTATE STRUCTURE IF DESIRED TO SIMULATE WINDS FROM OTHER DIRECTIONS -------------
CALL SubRotate(Init%Joints,Init%NJoints,Init%SubRotateZ)

!------------------- BASE REACTION JOINTS: T/F for Locked/Free DOF @ each Reaction Node ---------------------
! The joints should be all clamped for now 
CALL ReadCom  ( UnIn, SDInputFile,           'BASE REACTION JOINTS'                           ,ErrStat2, ErrMsg2, UnEc ); if(Failed()) return
CALL ReadIVar ( UnIn, SDInputFile, p%nNodes_C, 'NReact', 'Number of joints with reaction forces',ErrStat2, ErrMsg2, UnEc ); if(Failed()) return
CALL ReadCom  ( UnIn, SDInputFile,           'Base reaction joints headers '                  ,ErrStat2, ErrMsg2, UnEc ); if(Failed()) return
CALL ReadCom  ( UnIn, SDInputFile,           'Base reaction joints units   '                  ,ErrStat2, ErrMsg2, UnEc ); if(Failed()) return

CALL AllocAry(p%Nodes_C, p%nNodes_C, ReactCol , 'Reacts', ErrStat2, ErrMsg2 ); if(Failed()) return
p%Nodes_C(:,:) = 1  ! Important: By default all DOFs are contrained
p%Nodes_C(:,1) = -1 ! First column is node, initalize to wrong value for safety

call AllocAry(Init%SSIfile,  p%nNodes_C, 'SSIFile', ErrStat2, ErrMsg2); if(Failed()) return
call AllocAry(Init%SSIK, 21, p%nNodes_C, 'SSIK',    ErrStat2, ErrMsg2); if(Failed()) return
call AllocAry(Init%SSIM, 21, p%nNodes_C, 'SSIM',    ErrStat2, ErrMsg2); if(Failed()) return
Init%SSIfile(:) = ''
Init%SSIK       = 0.0_ReKi ! Important init TODO: read these matrices on the fly in SD_FEM maybe?
Init%SSIM       = 0.0_ReKi ! Important init
! Reading reaction lines one by one, allowing for 1, 7 or 8 columns, with col8 being a string for the SSIfile
do I = 1, p%nNodes_C
   READ(UnIn, FMT='(A)', IOSTAT=ErrStat2) Line; ErrMsg2='Error reading reaction line'; if (Failed()) return
   call ReadIAryFromStrSD(Line, p%Nodes_C(I,:), 8, nColValid, nColNumeric, Init%SSIfile(I:I));
   if (nColValid==1 .and. nColNumeric==1) then
      ! Temporary allowing this
      call LegacyWarning('SubDyn reaction line has only 1 column. Please use 7 or 8 values')
   else if (nColNumeric==7 .and.(nColValid==7.or.nColValid==8)) then
      ! This is fine.
   else
      call Fatal(' Error in file "'//TRIM(SDInputFile)//'": Reaction lines must consist of 7 numerical values, followed by an optional string. Problematic line: "'//trim(Line)//'"')
      return
   endif
enddo
IF (Check ( p%nNodes_C > Init%NJoints , 'NReact must be less than number of joints')) return
call CheckBCs(p, ErrStat2, ErrMsg2); if (Failed()) return

! Trigger - Reading SSI matrices  if present
DO I = 1, p%nNodes_C
   if ( Init%SSIfile(I)/='' .and. (ANY(p%Nodes_C(I,2:ReactCol)==idBC_Internal))) then
      Init%SSIfile(I) = trim(PriPath)//trim(Init%SSIfile(I))
      CALL ReadSSIfile( Init%SSIfile(I), p%Nodes_C(I,1), Init%SSIK(:,I),Init%SSIM(:,I), ErrStat, ErrMsg, UnEc ); if(Failed()) return
   endif
enddo
! Trigger: determine if floating/fixed  based on BCs and SSI file
p%Floating  = isFloating(Init,p)


!------- INTERFACE JOINTS: T/F for Locked (to the TP)/Free DOF @each Interface Joint (only Locked-to-TP implemented thus far (=rigid TP)) ---------
! Joints with reaction forces, joint number and locked/free dof
CALL ReadCom  ( UnIn, SDInputFile,              'INTERFACE JOINTS'                     ,ErrStat2, ErrMsg2, UnEc ); if(Failed()) return
CALL ReadIVar ( UnIn, SDInputFile, p%nNodes_I, 'NInterf', 'Number of joints fixed to TP',ErrStat2, ErrMsg2, UnEc ); if(Failed()) return
CALL ReadCom  ( UnIn, SDInputFile,            'Interface joints headers',ErrStat2, ErrMsg2, UnEc ); if(Failed()) return
CALL ReadCom  ( UnIn, SDInputFile,            'Interface joints units  ',ErrStat2, ErrMsg2, UnEc ); if(Failed()) return

CALL AllocAry(p%Nodes_I, p%nNodes_I, InterfCol, 'Interf', ErrStat2, ErrMsg2); if(Failed()) return
p%Nodes_I(:,:) = 1  ! Important: By default all DOFs are contrained
p%Nodes_I(:,1) = -1 ! First column is node, initalize to wrong value for safety
! Reading interface lines one by one, allowing for 1 or 7 columns (cannot use ReadIAry)
DO I = 1, p%nNodes_I
   READ(UnIn, FMT='(A)', IOSTAT=ErrStat2) Line  ; ErrMsg2='Error reading interface line'; if (Failed()) return
   call ReadIAryFromStrSD(Line, p%Nodes_I(I,:), 7, nColValid, nColNumeric);
   if ((nColValid/=nColNumeric).or.((nColNumeric/=1).and.(nColNumeric/=7)) ) then
      CALL Fatal(' Error in file "'//TRIM(SDInputFile)//'": Interface line must consist of 1 or 7 numerical values. Problematic line: "'//trim(Line)//'"')
      return
   endif
   if (any(p%Nodes_I(I,:)<=0)) then
      CALL Fatal(' Error in file "'//TRIM(SDInputFile)//'": For now, all DOF must be activated for interface lines. Problematic line: "'//trim(Line)//'"')
      return
   endif
ENDDO
IF (Check( ( p%nNodes_I < 0 ) .OR. (p%nNodes_I > Init%NJoints), 'NInterf must be non-negative and less than number of joints.')) RETURN
call CheckIntf(p, ErrStat2, ErrMsg2); if (Failed()) return

!----------------------------------- MEMBERS --------------------------------------
! One day we will need to take care of COSMIDs for non-circular members
CALL ReadCom  ( UnIn, SDInputFile,             'Members '                     ,ErrStat2, ErrMsg2, UnEc ); if(Failed()) return
CALL ReadIVar ( UnIn, SDInputFile, p%NMembers, 'NMembers', 'Number of members',ErrStat2, ErrMsg2, UnEc ); if(Failed()) return
CALL ReadCom  ( UnIn, SDInputFile,             'Members Headers'              ,ErrStat2, ErrMsg2, UnEc ); if(Failed()) return
CALL ReadCom  ( UnIn, SDInputFile,             'Members Units  '              ,ErrStat2, ErrMsg2, UnEc ); if(Failed()) return
CALL AllocAry(Init%Members, p%NMembers, MembersCol, 'Members', ErrStat2, ErrMsg2)
Init%Members(:,:) = 0.0_ReKi

nColumns=MembersCol

if (p%NMembers == 0) then
   CALL Fatal(' Error in file "'//TRIM(SDInputFile)//'": There should be at least one SubDyn member: "'//trim(Line)//'"')
   return
endif

CALL AllocAry(StrArray, nColumns, 'StrArray',ErrStat2,ErrMsg2); if (Failed()) return 
READ(UnIn, FMT='(A)', IOSTAT=ErrStat2) Line  ; ErrMsg2='First line of members array'; if (Failed()) return
CALL ReadCAryFromStr ( Line, StrArray, nColumns, 'Members', 'First line of members array', ErrStat2, ErrMsg2 )
if (ErrStat2/=0) then
   ! We try with one column less (legacy format)
   nColumns = MembersCol-1
   deallocate(StrArray)
   CALL AllocAry(StrArray, nColumns, 'StrArray',ErrStat2,ErrMsg2); if (Failed()) return 
   CALL ReadCAryFromStr ( Line, StrArray, nColumns, 'Members', 'First line of members array', ErrStat2, ErrMsg2 ); if(Failed()) return
<<<<<<< HEAD
   call LegacyWarning('Member table contains 6 columns instead of 7,  using default member directional cosines ID (-1) for all members. '//&
                      'The directional cosines will be computed based on the member nodes for all members.')
=======
   call LegacyWarning('Member table contains 6 columns instead of 7,  using default member directional cosines ID (-1) for all members. &
   &The directional cosines will be computed based on the member nodes for all members.')
>>>>>>> 1d17dcdb
   Init%Members(:,7) = -1
endif
! Extract fields from first line
DO I = 1, nColumns
   bInteger = is_integer(StrArray(I), Init%Members(1,I)) ! Convert from string to float
   if (.not.bInteger) then
      CALL Fatal(' Error in file "'//TRIM(SDInputFile)//'": Non integer character found in Member line. Problematic line: "'//trim(Line)//'"')
      return
   endif
ENDDO

if (allocated(StrArray)) then
   deallocate(StrArray)
endif

! ! Read remaining lines
DO I = 2, p%NMembers
   CALL ReadAry( UnIn, SDInputFile, Dummy_IntAry, nColumns, 'Members line '//Num2LStr(I), 'Member number and connectivity ', ErrStat2,ErrMsg2, UnEc); if(Failed()) return
   Init%Members(I,1:nColumns) = Dummy_IntAry(1:nColumns)
ENDDO 

IF (Check( p%NMembers < 1 , 'NMembers must be > 0')) return

!------------------ MEMBER CROSS-SECTION PROPERTY data 1/2 [isotropic material for now: use this table if circular-tubular elements ------------------------
CALL ReadCom  ( UnIn, SDInputFile,                 ' Member CROSS-Section Property Data 1/2 ',ErrStat2, ErrMsg2, UnEc ); if(Failed()) return
CALL ReadIVar ( UnIn, SDInputFile, Init%NPropSetsB, 'NPropSets', 'Number of property sets',ErrStat2, ErrMsg2, UnEc ); if(Failed()) return
CALL ReadCom  ( UnIn, SDInputFile,                 'Property Data 1/2 Header'            ,ErrStat2, ErrMsg2, UnEc ); if(Failed()) return
CALL ReadCom  ( UnIn, SDInputFile,                 'Property Data 1/2 Units '            ,ErrStat2, ErrMsg2, UnEc ); if(Failed()) return
CALL AllocAry(Init%PropSetsB, Init%NPropSetsB, PropSetsBCol, 'ProSets', ErrStat2, ErrMsg2) ; if(Failed()) return
DO I = 1, Init%NPropSetsB
   CALL ReadAry( UnIn, SDInputFile, Dummy_ReAry, PropSetsBCol, 'PropSets', 'PropSets number and values ', ErrStat2 , ErrMsg2, UnEc); if(Failed()) return
   Init%PropSetsB(I,:) = Dummy_ReAry(1:PropSetsBCol)
ENDDO   
IF (Check( Init%NPropSetsB < 1 , 'NPropSets must be >0')) return

!------------------ MEMBER CROSS-SECTION PROPERTY data 2/2 [isotropic material for now: use this table if any section other than circular, however provide COSM(i,j) below) ------------------------
CALL ReadCom  ( UnIn, SDInputFile,                  'Member CROSS-Section Property Data 2/2 '               ,ErrStat2, ErrMsg2, UnEc ); if(Failed()) return
CALL ReadIVar ( UnIn, SDInputFile, Init%NPropSetsX, 'NXPropSets', 'Number of non-circular property sets',ErrStat2, ErrMsg2, UnEc ); if(Failed()) return
CALL ReadCom  ( UnIn, SDInputFile,                  'Property Data 2/2 Header'                          ,ErrStat2, ErrMsg2, UnEc ); if(Failed()) return
CALL ReadCom  ( UnIn, SDInputFile,                  'Property Data 2/2 Unit  '                          ,ErrStat2, ErrMsg2, UnEc ); if(Failed()) return
CALL AllocAry(Init%PropSetsX, Init%NPropSetsX, PropSetsXCol, 'XPropSets', ErrStat2, ErrMsg2); if(Failed()) return
DO I = 1, Init%NPropSetsX
   CALL ReadAry( UnIn, SDInputFile, Init%PropSetsX(I,:), PropSetsXCol, 'XPropSets', 'XPropSets ID and values ', ErrStat2, ErrMsg2, UnEc ); if(Failed()) return
ENDDO   
IF (Check( Init%NPropSetsX < 0, 'NXPropSets must be >=0')) return

if (.not. LegacyFormat) then
   !-------------------------- CABLE PROPERTIES  -------------------------------------
   CALL ReadCom  ( UnIn, SDInputFile,                  'Cable properties'                                 ,ErrStat2, ErrMsg2, UnEc ); if(Failed()) return
   CALL ReadIVar ( UnIn, SDInputFile, Init%NPropSetsC, 'NPropSetsC', 'Number of cable properties' ,ErrStat2, ErrMsg2, UnEc ); if(Failed()) return
   CALL ReadCom  ( UnIn, SDInputFile,                  'Cable properties Header'                          ,ErrStat2, ErrMsg2, UnEc ); if(Failed()) return
   CALL ReadCom  ( UnIn, SDInputFile,                  'Cable properties Unit  '                          ,ErrStat2, ErrMsg2, UnEc ); if(Failed()) return
   IF (Check( Init%NPropSetsC < 0, 'NPropSetsCable must be >=0')) return
   CALL AllocAry(Init%PropSetsC, Init%NPropSetsC, PropSetsCCol, 'PropSetsC', ErrStat2, ErrMsg2); if(Failed()) return
   DO I = 1, Init%NPropSetsC
      !CALL ReadAry( UnIn, SDInputFile, Init%PropSetsC(I,:), PropSetsCCol, 'PropSetsC', 'PropSetsC ID and values ', ErrStat2, ErrMsg2, UnEc ); if(Failed()) return
      READ(UnIn, FMT='(A)', IOSTAT=ErrStat2) Line; ErrMsg2='Error reading cable property line'; if (Failed()) return
      call ReadFAryFromStr(Line, Init%PropSetsC(I,:), PropSetsCCol, nColValid, nColNumeric);
      if ((nColValid/=nColNumeric).or.((nColNumeric/=4).and.(nColNumeric/=PropSetsCCol)) ) then
         CALL Fatal(' Error in file "'//TRIM(SDInputFile)//'": Cable property line must consist of 4 or 5 numerical values. Problematic line: "'//trim(Line)//'"')
         return
      endif
      if (nColNumeric==4) then
         call LegacyWarning('Using 4 values instead of 5 for cable properties. Cable will have constant properties and wont be controllable.')
         Init%PropSetsC(:,5:PropSetsCCol)=0 ! No CtrlChannel
      endif
   ENDDO   
   !----------------------- RIGID LINK PROPERTIES ------------------------------------
   CALL ReadCom  ( UnIn, SDInputFile,                  'Rigid link properties'                                 ,ErrStat2, ErrMsg2, UnEc ); if(Failed()) return
   CALL ReadIVar ( UnIn, SDInputFile, Init%NPropSetsR, 'NPropSetsR', 'Number of rigid link properties' ,ErrStat2, ErrMsg2, UnEc ); if(Failed()) return
   CALL ReadCom  ( UnIn, SDInputFile,                  'Rigid link properties Header'                          ,ErrStat2, ErrMsg2, UnEc ); if(Failed()) return
   CALL ReadCom  ( UnIn, SDInputFile,                  'Rigid link properties Unit  '                          ,ErrStat2, ErrMsg2, UnEc ); if(Failed()) return
   CALL AllocAry(Init%PropSetsR, Init%NPropSetsR, PropSetsRCol, 'RigidPropSets', ErrStat2, ErrMsg2); if(Failed()) return
   DO I = 1, Init%NPropSetsR
      CALL ReadAry( UnIn, SDInputFile, Init%PropSetsR(I,:), PropSetsRCol, 'RigidPropSets', 'RigidPropSets ID and values ', ErrStat2, ErrMsg2, UnEc ); if(Failed()) return
   ENDDO   
   IF (Check( Init%NPropSetsR < 0, 'NPropSetsRigid must be >=0')) return
else
   Init%NPropSetsC=0
   Init%NPropSetsR=0
   CALL AllocAry(Init%PropSetsC, Init%NPropSetsC, PropSetsCCol, 'PropSetsC', ErrStat2, ErrMsg2); if(Failed()) return
   CALL AllocAry(Init%PropSetsR, Init%NPropSetsR, PropSetsRCol, 'RigidPropSets', ErrStat2, ErrMsg2); if(Failed()) return
endif

!---------------------- MEMBER COSINE MATRICES COSM(i,j) ------------------------
CALL ReadCom  ( UnIn, SDInputFile,              'Member direction cosine matrices '                   ,ErrStat2, ErrMsg2, UnEc ); if(Failed()) return
CALL ReadIVar ( UnIn, SDInputFile, Init%NCOSMs, 'NCOSMs', 'Number of unique direction cosine matrices',ErrStat2, ErrMsg2, UnEc ); if(Failed()) return
CALL ReadCom  ( UnIn, SDInputFile,              'Cosine Matrices Headers'                             ,ErrStat2, ErrMsg2, UnEc ); if(Failed()) return
CALL ReadCom  ( UnIn, SDInputFile,              'Cosine Matrices Units  '                             ,ErrStat2, ErrMsg2, UnEc ); if(Failed()) return
CALL AllocAry(Init%COSMs, Init%NCOSMs, COSMsCol, 'COSMs', ErrStat2, ErrMsg2); if(Failed()) return
DO I = 1, Init%NCOSMs
   CALL ReadAry( UnIn, SDInputFile, Init%COSMs(I,:), COSMsCol, 'CosM', 'Cosine Matrix IDs  and Values ', ErrStat2, ErrMsg2, UnEc ); if(Failed()) return
ENDDO   
IF (Check( Init%NCOSMs < 0     ,'NCOSMs must be >=0')) return

!------------------------ JOINT ADDITIONAL CONCENTRATED MASSES--------------------------
CALL ReadCom  ( UnIn, SDInputFile,              'Additional concentrated masses at joints '               ,ErrStat2, ErrMsg2, UnEc ); if(Failed()) return
CALL ReadIVar ( UnIn, SDInputFile, Init%nCMass, 'nCMass', 'Number of joints that have concentrated masses',ErrStat2, ErrMsg2, UnEc); if(Failed()) return
CALL ReadCom  ( UnIn, SDInputFile,              'Concentrated Mass Headers'                               ,ErrStat2, ErrMsg2, UnEc ); if(Failed()) return
CALL ReadCom  ( UnIn, SDInputFile,              'Concentrated Mass Units'                                 ,ErrStat2, ErrMsg2, UnEc ); if(Failed()) return
CALL AllocAry(Init%CMass, Init%nCMass, CMassCol, 'CMass', ErrStat2, ErrMsg2); if(Failed()) return
Init%CMass = 0.0 ! Important init since we allow user to only provide diagonal terms
DO I = 1, Init%nCMass
   !   CALL ReadAry( UnIn, SDInputFile, Init%CMass(I,:), CMassCol, 'CMass', 'Joint number and mass values ', ErrStat2, ErrMsg2, UnEc ); if(Failed()) return
   READ(UnIn, FMT='(A)', IOSTAT=ErrStat2) Line; ErrMsg2='Error reading concentrated mass line'; if (Failed()) return
   call ReadFAryFromStr(Line, Init%CMass(I,:), CMassCol, nColValid, nColNumeric);
   if ((nColValid/=nColNumeric).or.((nColNumeric/=5).and.(nColNumeric/=11)) ) then
      CALL Fatal(' Error in file "'//TRIM(SDInputFile)//'": Interface line must consist of 5 or 11 numerical values. Problematic line: "'//trim(Line)//'"')
      return
   endif
   if (Init%CMass(I,1)<=0) then ! Further checks in JointIDs are done in SD_FEM
      CALL Fatal(' Error in file "'//TRIM(SDInputFile)//'": Invalid concentrated mass JointID.  Problematic line: "'//trim(Line)//'"')
      return
   endif
   if (nColNumeric==5) then
      call LegacyWarning('Using 5 values instead of 11 for concentrated mass. Off-diagonal terms will be assumed 0.')
   endif
ENDDO   
IF (Check( Init%nCMass < 0     , 'NCMass must be >=0')) return

!---------------------------- OUTPUT: SUMMARY & OUTFILE ------------------------------
CALL ReadCom (UnIn, SDInputFile,               'OUTPUT'                                            ,ErrStat2, ErrMsg2, UnEc ); if(Failed()) return
CALL ReadLVar(UnIn, SDInputFile, Init%SSSum  , 'SumPrint'  , 'Summary File Logic Variable'            ,ErrStat2, ErrMsg2, UnEc ); if(Failed()) return
! --- Reading OutCBModes and OutFEM Modes (temporary backward compatibility if missing)
!CALL ReadIVar( UnIn, SDInputFile, p%OutCBModes  , 'OutCBModes'  , 'Output of CB Modes'  , ErrStat2 , ErrMsg2 , UnEc ); if(Failed()) return
read(UnIn,'(A)',iostat=ErrStat2) Line
call Conv2UC(Line)  ! to uppercase
if (index(Line, 'OUTCBMODES')>1) then
   read(Line, *, iostat=ErrStat2) p%OutCBModes
   ErrMsg2='Error reading OutCBModes in file:'//trim(SDInputFile)
   if(Failed()) return 

   CALL ReadIVar( UnIn, SDInputFile, p%OutFEMModes , 'OutFEMModes' , 'Output of FEM Modes' , ErrStat2 , ErrMsg2 , UnEc ); if(Failed()) return
   if(Failed()) return 

   CALL ReadLVar(UnIn, SDInputFile, Init%OutCOSM, 'OutCOSM', 'Cosine Matrix Logic Variable'           ,ErrStat2, ErrMsg2, UnEc ); if(Failed()) return !bjj: TODO: OutCOSM isn't used anywhere else.
else
   p%OutCBModes  = idOutputFormatNone
   p%OutFEMModes = idOutputFormatNone
   call LegacyWarning('OutCBModes and OutFEMModes are not present in input file towards the output section')

   read(Line, *, iostat=ErrStat2) Init%OutCOSM
   ErrMsg2='Error reading OutCOSM in file:'//trim(SDInputFile)
   if(Failed()) return 

endif
! --- Continue
!CALL ReadLVar(UnIn, SDInputFile, Init%OutCOSM, 'OutCOSM', 'Cosine Matrix Logic Variable'           ,ErrStat2, ErrMsg2, UnEc ); if(Failed()) return !bjj: TODO: OutCOSM isn't used anywhere else.
CALL ReadLVar(UnIn, SDInputFile, p%OutAll    , 'OutAll' , 'Output all Member Forces Logic Variable',ErrStat2, ErrMsg2, UnEc ); if(Failed()) return
!Store an integer version of it
p%OutAllInt= 1
IF ( .NOT. p%OutAll ) p%OutAllInt= 0
CALL ReadIVar(UnIn, SDInputFile, p%OutSwtch, 'OutSwtch', 'Output to which file variable',ErrStat2, ErrMsg2, UnEc ); if(Failed()) return
IF (Check( ( p%OutSwtch < 1 ) .OR. ( p%OutSwtch > 3) ,'OutSwtch must be >0 and <4')) return

Swtch: SELECT CASE (p%OutSwtch)
 CASE (1, 3) Swtch
    !p%OutJckF = TRIM(Init%RootName)//'.out'
 CASE (2)  Swtch
    !pass to glue code
 CASE DEFAULT Swtch
    CALL Fatal(' Error in file "'//TRIM(SDInputFile)//'": OutSwtch must be >0 and <4')
    return
 END SELECT Swtch
     
! TabDelim - Output format for tabular data.
CALL ReadLVar ( UnIn,  SDInputFile, Init%TabDelim, 'TabDelim', 'Use Tab Delimitation for numerical outputs',ErrStat2, ErrMsg2, UnEc); if(Failed()) return
IF ( Init%TabDelim ) THEN
         p%Delim = TAB
ELSE
         p%Delim = ' '
END IF

CALL ReadIVar( UnIn, SDInputFile, p%OutDec  , 'OutDec'  , 'Output Decimation'                , ErrStat2 , ErrMsg2 , UnEc ); if(Failed()) return
CALL ReadVar ( UnIn, SDInputFile, p%OutFmt  , 'OutFmt'  , 'Format for numerical outputs'     , ErrStat2 , ErrMsg2 , UnEc ); if(Failed()) return
CALL ReadVar ( UnIn, SDInputFile, p%OutSFmt , 'OutSFmt' , 'Format for output column headers' , ErrStat2 , ErrMsg2 , UnEc ); if(Failed()) return
CALL ReadCom ( UnIn, SDInputFile,             ' Member Output List SECTION ',ErrStat2, ErrMsg2, UnEc ); if(Failed()) return
CALL ReadIVar( UnIn, SDInputFile, p%NMOutputs, 'NMOutputs', 'Number of Members whose output must go into OutJckF and/or FAST .out',ErrStat2, ErrMsg2, UnEc )
if (Failed()) return
IF (Check ( (p%NMOutputs < 0) .OR. (p%NMOutputs > p%NMembers) .OR. (p%NMOutputs > 9), 'NMOutputs must be >=0 and <= minimim(NMembers,9)')) return

CALL ReadCom( UnIn, SDInputFile, ' Output Member Headers',ErrStat2, ErrMsg2, UnEc) ; if(Failed()) return
CALL ReadCom( UnIn, SDInputFile, ' Output Member Units'  ,ErrStat2, ErrMsg2, UnEc) ; if(Failed()) return

IF ( p%NMOutputs > 0 ) THEN
   ! Allocate memory for filled group arrays
   ALLOCATE ( p%MOutLst(p%NMOutputs), STAT = ErrStat2 )     !this list contains different arrays for each of its elements
   IF ( ErrStat2 /= ErrID_None ) THEN
      CALL  Fatal(' Error in file "'//TRIM(SDInputFile)//': Error allocating MOutLst arrays')
      RETURN
   END IF

   DO I = 1,p%NMOutputs
      READ(UnIn,'(A)',IOSTAT=ErrStat2) Line      !read into a line 
      IF (ErrStat2 == 0) THEN
         READ(Line,*,IOSTAT=ErrStat2) p%MOutLst(I)%MemberID, p%MOutLst(I)%NOutCnt
         IF ( ErrStat2 /= 0 .OR. p%MOutLst(I)%NOutCnt < 1 .OR. p%MOutLst(I)%NOutCnt > 9 .OR. p%MOutLst(I)%NOutCnt > Init%Ndiv+1) THEN
            CALL Fatal(' Error in file "'//TRIM(SDInputFile)//'": NOutCnt must be >= 1 and <= minimim(Ndiv+1,9)')
            RETURN
         END IF            
         CALL AllocAry( p%MOutLst(I)%NodeCnt, p%MOutLst(I)%NOutCnt, 'NodeCnt', ErrStat2, ErrMsg2); if(Failed()) return

         READ(Line,*,IOSTAT=ErrStat2) p%MOutLst(I)%MemberID,  p%MOutLst(I)%NOutCnt,  p%MOutLst(I)%NodeCnt
         IF ( Check( ErrStat2 /= 0 , 'Failed to read member output list properties.')) return

         ! Check if MemberID is in the member list and the NodeCnt is a valid number
         flg = 0
         DO J = 1, p%NMembers
            IF(p%MOutLst(I)%MemberID .EQ. Init%Members(j, 1)) THEN
               flg = flg + 1 ! flg could be greater than 1, when there are more than 9 internal nodes of a member.
               IF( (p%MOutLst(I)%NOutCnt < 10) .and. ((p%MOutLst(I)%NOutCnt > 0)) ) THEN
                  DO K = 1,p%MOutLst(I)%NOutCnt
                     ! node number should be less than NDiv + 1
                     IF( (p%MOutLst(I)%NodeCnt(k) > (Init%NDiv+1)) .or. (p%MOutLst(I)%NodeCnt(k) < 1) ) THEN
                        CALL Fatal(' NodeCnt should be less than NDIV+1 and greater than 0. ')
                        RETURN
                     ENDIF
                  ENDDO
               ELSE
                  CALL Fatal(' NOutCnt should be less than 10 and greater than 0. ')
                  RETURN
               ENDIF
            ENDIF
         ENDDO
         IF (Check (flg .EQ. 0 , ' MemberID '//trim(Num2LStr(p%MOutLst(I)%MemberID))//' requested for output is not in the list of Members. ')) return

         IF ( Echo ) THEN
            WRITE( UnEc, '(A)' ) TRIM(Line)
         END IF
      END IF
   END DO
END IF 

! OutList - list of requested parameters to output to a file
CALL ReadCom( UnIn, SDInputFile, 'SSOutList',ErrStat2, ErrMsg2, UnEc ); if(Failed()) return

ALLOCATE(Init%SSOutList(MaxOutChs), STAT=ErrStat2)
If (Check( ErrStat2 /= ErrID_None ,'Error allocating SSOutList arrays')) return
CALL ReadOutputList ( UnIn, SDInputFile, Init%SSOutList, p%NumOuts, 'SSOutList', 'List of outputs requested', ErrStat2, ErrMsg2, UnEc ); if(Failed()) return
CALL CleanUp()

CONTAINS

   subroutine LegacyWarning(Message)
      character(len=*), intent(in) :: Message
      call WrScr('!!!!!!!!!!!!!!!!!!!!!!!!!!!!!!!!!!!!!!!!!!!!!!!!!!!!!!!!!!!!!!!!!!!!!!!!!!!!!!!!!!!!')
      call WrScr('Warning: the SubDyn input file is not at the latest format!' )
      call WrScr('         Visit: https://openfast.readthedocs.io/en/dev/source/user/api_change.html')
      call WrScr('> Issue: '//trim(Message))
      call WrScr('!!!!!!!!!!!!!!!!!!!!!!!!!!!!!!!!!!!!!!!!!!!!!!!!!!!!!!!!!!!!!!!!!!!!!!!!!!!!!!!!!!!')
   end subroutine LegacyWarning

   LOGICAL FUNCTION Check(Condition, ErrMsg_in)
        logical, intent(in) :: Condition
        character(len=*), intent(in) :: ErrMsg_in
        Check=Condition
        if (Check) call Fatal(' Error in file '//TRIM(SDInputFile)//': '//trim(ErrMsg_in))
   END FUNCTION Check

   LOGICAL FUNCTION Failed()
        call SetErrStat(ErrStat2, ErrMsg2, ErrStat, ErrMsg, 'SD_Input') 
        Failed =  ErrStat >= AbortErrLev
        if (Failed) call CleanUp()
   END FUNCTION Failed

   SUBROUTINE Fatal(ErrMsg_in)
      character(len=*), intent(in) :: ErrMsg_in
      CALL SetErrStat(ErrID_Fatal, ErrMsg_in, ErrStat, ErrMsg, 'SD_Input');
      CALL CleanUp()
   END SUBROUTINE Fatal

   SUBROUTINE CleanUp()
      CLOSE( UnIn )
      if(allocated(StrArray)) deallocate(StrArray)
      IF (Echo) CLOSE( UnEc )
   END SUBROUTINE
END SUBROUTINE SD_Input

!> Extract integers from a string (space delimited substrings)
!! If StrArrayOut is present, non numeric strings are also returned
!! Example Str="1 2 not_a_int 3" -> IntArray = (/1,2,3/)  StrArrayOut=(/"not_a_int"/)
!! No need for error handling, the caller will check how many valid inputs were on the line
!! TODO, place me in NWTC LIb 
SUBROUTINE ReadIAryFromStrSD(Str, IntArray, nColMax, nColValid, nColNumeric, StrArrayOut)
   character(len=*),               intent(in)            :: Str                    !< 
   integer(IntKi), dimension(:),   intent(inout)         :: IntArray               !< NOTE: inout, to allow for init values
   integer(IntKi),                 intent(in)            :: nColMax
   integer(IntKi),                 intent(out)           :: nColValid, nColNumeric !< 
   character(len=*), dimension(:), intent(out), optional :: StrArrayOut(:)         !< Array of strings that are non numeric
   character(255), allocatable :: StrArray(:) ! Array of strings extracted from line
   real(ReKi)                 :: DummyFloat
   integer(IntKi)             :: J, nColStr
   integer(IntKi)             :: ErrStat2
   character(ErrMsgLen)       :: ErrMsg2
   nColValid   = 0             ;
   nColNumeric = 0             ;
   nColStr     = 0             ;
   ! --- First extract the different sub strings
   CALL AllocAry(StrArray, nColMax, 'StrArray', ErrStat2, ErrMsg2); 
   if (ErrStat2/=ErrID_None) then
      return ! User should notice that there is 0 valid columns
   endif
   StrArray(:)='';
   CALL ReadCAryFromStr(Str, StrArray, nColMax, 'StrArray', 'StrArray', ErrStat2, ErrMsg2)! NOTE:No Error handling!
   ! --- Then look for numerical values
   do J = 1, nColMax
      if (len(trim(StrArray(J)))>0) then
         nColValid=nColValid+1
         if (is_numeric(StrArray(J), DummyFloat) ) then !< TODO we should check for int here!
            nColNumeric=nColNumeric+1
            if (nColNumeric<=size(IntArray)) then 
               IntArray(nColNumeric) = int(DummyFloat)
            endif
         else
            nColStr = nColStr+1
            if (present(StrArrayOut)) then
               if (nColStr <=size(StrArrayOut) )then
                  StrArrayOut(nColStr) = StrArray(J)
               endif
            endif
         endif
      endif
   enddo
   if(allocated(StrArray)) deallocate(StrArray)
END SUBROUTINE ReadIAryFromStrSD

!> See ReadIAryFromStr, same but for floats
SUBROUTINE ReadFAryFromStr(Str, FloatArray, nColMax, nColValid, nColNumeric, StrArrayOut)
   character(len=*),               intent(in)            :: Str                    !< 
   real(ReKi),     dimension(:),   intent(inout)         :: FloatArray             !< NOTE: inout, to allow for init values
   integer(IntKi),                 intent(in)            :: nColMax
   integer(IntKi),                 intent(out)           :: nColValid, nColNumeric !< 
   character(len=*), dimension(:), intent(out), optional :: StrArrayOut(:)         !< Array of strings that are non numeric
   character(255), allocatable :: StrArray(:) ! Array of strings extracted from line
   real(ReKi)                 :: DummyFloat
   integer(IntKi)             :: J, nColStr
   integer(IntKi)             :: ErrStat2
   character(ErrMsgLen)       :: ErrMsg2
   nColValid   = 0             ;
   nColNumeric = 0             ;
   nColStr     = 0             ;
   ! --- First extract the different sub strings
   CALL AllocAry(StrArray, nColMax, 'StrArray', ErrStat2, ErrMsg2); 
   if (ErrStat2/=ErrID_None) then
      return ! User should notice that there is 0 valid columns
   endif
   StrArray(:)='';
   CALL ReadCAryFromStr(Str, StrArray, nColMax, 'StrArray', 'StrArray', ErrStat2, ErrMsg2)! NOTE:No Error handling!
   ! --- Then look for numerical values
   do J = 1, nColMax
      if (len(trim(StrArray(J)))>0) then
         nColValid=nColValid+1
         if (is_numeric(StrArray(J), DummyFloat) ) then !< TODO we should check for int here!
            nColNumeric=nColNumeric+1
            if (nColNumeric<=size(FloatArray)) then 
               FloatArray(nColNumeric) = DummyFloat
            endif
         else
            nColStr = nColStr+1
            if (present(StrArrayOut)) then
               if (nColStr <=size(StrArrayOut) )then
                  StrArrayOut(nColStr) = StrArray(J)
               endif
            endif
         endif
      endif
   enddo
   if(allocated(StrArray)) deallocate(StrArray)
END SUBROUTINE ReadFAryFromStr




!----------------------------------------------------------------------------------------------------------------------------------
!> Rotate the joint coordinates with respect to global z
SUBROUTINE SubRotate(Joints,NJoints,SubRotZ)
   REAL(ReKi),                       INTENT(IN)       :: SubRotZ    ! Rotational angle in degrees
   INTEGER(IntKi),                   INTENT(IN)       :: NJOINTS    ! Row size of Joints 
   REAL(ReKi), DIMENSION(NJOINTS,3), INTENT(INOUT)    :: JOINTS     ! Rotational angle in degrees (Njoints,4)
   !locals
   REAL(ReKi)                 :: rot  !angle in rad
   REAL(ReKi), DIMENSION(2,2) :: ROTM !rotational matrix (cos matrix with -theta)
   
   rot=pi*SubRotz/180.
   ROTM=transpose(reshape([ COS(rot),    -SIN(rot) , &
                            SIN(rot) ,    COS(rot)], [2,2] ))
   Joints(:,2:3)= transpose(matmul(ROTM,transpose(Joints(:,2:3))))

END SUBROUTINE  SubRotate           

!----------------------------------------------------------------------------------------------------------------------------------
!> This routine is called at the end of the simulation.
SUBROUTINE SD_End( u, p, x, xd, z, OtherState, y, m, ErrStat, ErrMsg )
      TYPE(SD_InputType),           INTENT(INOUT)  :: u           !< System inputs
      TYPE(SD_ParameterType),       INTENT(INOUT)  :: p           !< Parameters     
      TYPE(SD_ContinuousStateType), INTENT(INOUT)  :: x           !< Continuous states
      TYPE(SD_DiscreteStateType),   INTENT(INOUT)  :: xd          !< Discrete states
      TYPE(SD_ConstraintStateType), INTENT(INOUT)  :: z           !< Constraint states
      TYPE(SD_OtherStateType),      INTENT(INOUT)  :: OtherState  !< Other states            
      TYPE(SD_OutputType),          INTENT(INOUT)  :: y           !< System outputs
      TYPE(SD_MiscVarType),         INTENT(INOUT)  :: m           !< Misc/optimization variables
      INTEGER(IntKi),               INTENT(  OUT)  :: ErrStat     !< Error status of the operation
      CHARACTER(*),                 INTENT(  OUT)  :: ErrMsg      !< Error message if ErrStat /= ErrID_None
      ! Initialize ErrStat
      ErrStat = ErrID_None         
      ErrMsg  = ""               

      ! Determine if we need to close the output file
      IF ( p%OutSwtch == 1 .OR. p%OutSwtch == 3 ) THEN   
         IF ((m%Decimat .EQ. p%OutDec) .OR. (m%Decimat .EQ. 0))  THEN
               ! Write out the last stored set of outputs before closing
            CALL SDOut_WriteOutputs( p%UnJckF, m%LastOutTime, m%SDWrOutput, p, ErrStat, ErrMsg )   
         ENDIF
         CALL SDOut_CloseOutput( p, ErrStat, ErrMsg )         
      END IF 
      
      ! Destroy data
      CALL SD_DestroyInput( u, ErrStat, ErrMsg )
      CALL SD_DestroyParam( p, ErrStat, ErrMsg )
      CALL SD_DestroyContState(   x,           ErrStat, ErrMsg )
      CALL SD_DestroyDiscState(   xd,          ErrStat, ErrMsg )
      CALL SD_DestroyConstrState( z,           ErrStat, ErrMsg )
      CALL SD_DestroyOtherState(  OtherState,  ErrStat, ErrMsg )
      CALL SD_DestroyMisc( m,  ErrStat, ErrMsg )
      CALL SD_DestroyOutput( y, ErrStat, ErrMsg )

END SUBROUTINE SD_End

!----------------------------------------------------------------------------------------------------------------------------------
!> This subroutine implements the fourth-order Adams-Bashforth Method (RK4) for numerically integrating ordinary differential 
!! equations:
!!
!!   Let f(t, x) = xdot denote the time (t) derivative of the continuous states (x). 
!!
!!   x(t+dt) = x(t)  + (dt / 24.) * ( 55.*f(t,x) - 59.*f(t-dt,x) + 37.*f(t-2.*dt,x) - 9.*f(t-3.*dt,x) )
!!
!!  See, e.g.,
!!    - http://en.wikipedia.org/wiki/Linear_multistep_method
!!    - K. E. Atkinson, "An Introduction to Numerical Analysis", 1989, John Wiley & Sons, Inc, Second Edition.
SUBROUTINE SD_AB4( t, n, u, utimes, p, x, xd, z, OtherState, m, ErrStat, ErrMsg )
      REAL(DbKi),                     INTENT(IN   )  :: t           !< Current simulation time in seconds
      INTEGER(IntKi),                 INTENT(IN   )  :: n           !< time step number
      TYPE(SD_InputType),             INTENT(INOUT)  :: u(:)        !< Inputs at t
      REAL(DbKi),                     INTENT(IN   )  :: utimes(:)   !< times of input
      TYPE(SD_ParameterType),         INTENT(IN   )  :: p           !< Parameters
      TYPE(SD_ContinuousStateType),   INTENT(INOUT)  :: x           !< Continuous states at t on input at t + dt on output
      TYPE(SD_DiscreteStateType),     INTENT(IN   )  :: xd          !< Discrete states at t
      TYPE(SD_ConstraintStateType),   INTENT(IN   )  :: z           !< Constraint states at t (possibly a guess)
      TYPE(SD_OtherStateType),        INTENT(INOUT)  :: OtherState  !< Other states at t on input at t + dt on output
      TYPE(SD_MiscVarType),           INTENT(INOUT)  :: m           !< Misc/optimization variables
      INTEGER(IntKi),                 INTENT(  OUT)  :: ErrStat     !< Error status of the operation
      CHARACTER(*),                   INTENT(  OUT)  :: ErrMsg      !< Error message if ErrStat /= ErrID_None
      ! local variables
      TYPE(SD_ContinuousStateType) :: xdot       ! Continuous state derivs at t
      TYPE(SD_InputType)           :: u_interp

      ErrStat = ErrID_None
      ErrMsg  = "" 

      ! need xdot at t
      CALL SD_CopyInput(u(1), u_interp, MESH_NEWCOPY, ErrStat, ErrMsg  )  ! we need to allocate input arrays/meshes before calling ExtrapInterp...
      CALL SD_Input_ExtrapInterp(u, utimes, u_interp, t, ErrStat, ErrMsg)
      CALL SD_CalcContStateDeriv( t, u_interp, p, x, xd, z, OtherState, m, xdot, ErrStat, ErrMsg ) ! initializes xdot
      CALL SD_DestroyInput( u_interp, ErrStat, ErrMsg)   ! we don't need this local copy anymore

      if (n <= 2) then
         OtherState%n = n
         !OtherState%xdot ( 3 - n ) = xdot
         CALL SD_CopyContState( xdot, OtherState%xdot ( 3 - n ), MESH_UPDATECOPY, ErrStat, ErrMsg )
         CALL SD_RK4(t, n, u, utimes, p, x, xd, z, OtherState, m, ErrStat, ErrMsg )
      else
         if (OtherState%n < n) then
            OtherState%n = n
            CALL SD_CopyContState( OtherState%xdot ( 3 ), OtherState%xdot ( 4 ), MESH_UPDATECOPY, ErrStat, ErrMsg )
            CALL SD_CopyContState( OtherState%xdot ( 2 ), OtherState%xdot ( 3 ), MESH_UPDATECOPY, ErrStat, ErrMsg )
            CALL SD_CopyContState( OtherState%xdot ( 1 ), OtherState%xdot ( 2 ), MESH_UPDATECOPY, ErrStat, ErrMsg )
            !OtherState%xdot(4)    = OtherState%xdot(3)
            !OtherState%xdot(3)    = OtherState%xdot(2)
            !OtherState%xdot(2)    = OtherState%xdot(1)
         elseif (OtherState%n > n) then
            ErrStat = ErrID_Fatal
            ErrMsg = ' Backing up in time is not supported with a multistep method '
            RETURN
         endif
         CALL SD_CopyContState( xdot, OtherState%xdot ( 1 ), MESH_UPDATECOPY, ErrStat, ErrMsg )
         !OtherState%xdot ( 1 )     = xdot  ! make sure this is most up to date
         x%qm    = x%qm    + (p%SDDeltaT / 24.) * ( 55.*OtherState%xdot(1)%qm - 59.*OtherState%xdot(2)%qm    + 37.*OtherState%xdot(3)%qm  &
                                       - 9. * OtherState%xdot(4)%qm )
         x%qmdot = x%qmdot + (p%SDDeltaT / 24.) * ( 55.*OtherState%xdot(1)%qmdot - 59.*OtherState%xdot(2)%qmdot  &
                                          + 37.*OtherState%xdot(3)%qmdot  - 9.*OtherState%xdot(4)%qmdot )
      endif
      CALL SD_DestroyContState(xdot, ErrStat, ErrMsg)
      CALL SD_DestroyInput(u_interp, ErrStat, ErrMsg)
END SUBROUTINE SD_AB4

!----------------------------------------------------------------------------------------------------------------------------------
!> This subroutine implements the fourth-order Adams-Bashforth-Moulton Method (RK4) for numerically integrating ordinary 
!! differential equations:
!!
!!   Let f(t, x) = xdot denote the time (t) derivative of the continuous states (x). 
!!
!!   Adams-Bashforth Predictor:
!!   x^p(t+dt) = x(t)  + (dt / 24.) * ( 55.*f(t,x) - 59.*f(t-dt,x) + 37.*f(t-2.*dt,x) - 9.*f(t-3.*dt,x) )
!!
!!   Adams-Moulton Corrector:
!!   x(t+dt) = x(t)  + (dt / 24.) * ( 9.*f(t+dt,x^p) + 19.*f(t,x) - 5.*f(t-dt,x) + 1.*f(t-2.*dt,x) )
!!
!!  See, e.g.,
!!     - http://en.wikipedia.org/wiki/Linear_multistep_method
!!     - K. E. Atkinson, "An Introduction to Numerical Analysis", 1989, John Wiley & Sons, Inc, Second Edition.
SUBROUTINE SD_ABM4( t, n, u, utimes, p, x, xd, z, OtherState, m, ErrStat, ErrMsg )
      REAL(DbKi),                     INTENT(IN   )  :: t           !< Current simulation time in seconds
      INTEGER(IntKi),                 INTENT(IN   )  :: n           !< time step number
      TYPE(SD_InputType),             INTENT(INOUT)  :: u(:)        !< Inputs at t
      REAL(DbKi),                     INTENT(IN   )  :: utimes(:)   !< times of input
      TYPE(SD_ParameterType),         INTENT(IN   )  :: p           !< Parameters
      TYPE(SD_ContinuousStateType),   INTENT(INOUT)  :: x           !< Continuous states at t on input at t + dt on output
      TYPE(SD_DiscreteStateType),     INTENT(IN   )  :: xd          !< Discrete states at t
      TYPE(SD_ConstraintStateType),   INTENT(IN   )  :: z           !< Constraint states at t (possibly a guess)
      TYPE(SD_OtherStateType),        INTENT(INOUT)  :: OtherState  !< Other states at t on input at t + dt on output
      TYPE(SD_MiscVarType),           INTENT(INOUT)  :: m           !< Misc/optimization variables
      INTEGER(IntKi),                 INTENT(  OUT)  :: ErrStat     !< Error status of the operation
      CHARACTER(*),                   INTENT(  OUT)  :: ErrMsg      !< Error message if ErrStat /= ErrID_None
      ! local variables
      TYPE(SD_InputType)            :: u_interp        ! Continuous states at t
      TYPE(SD_ContinuousStateType)  :: x_pred          ! Continuous states at t
      TYPE(SD_ContinuousStateType)  :: xdot_pred       ! Continuous states at t

      ErrStat = ErrID_None
      ErrMsg  = "" 

      CALL SD_CopyContState(x, x_pred, MESH_NEWCOPY, ErrStat, ErrMsg) !initialize x_pred      
      CALL SD_AB4( t, n, u, utimes, p, x_pred, xd, z, OtherState, m, ErrStat, ErrMsg )

      if (n > 2) then
         CALL SD_CopyInput( u(1), u_interp, MESH_NEWCOPY, ErrStat, ErrMsg) ! make copy so that arrays/meshes get initialized/allocated for ExtrapInterp
         CALL SD_Input_ExtrapInterp(u, utimes, u_interp, t + p%SDDeltaT, ErrStat, ErrMsg)

         CALL SD_CalcContStateDeriv(t + p%SDDeltaT, u_interp, p, x_pred, xd, z, OtherState, m, xdot_pred, ErrStat, ErrMsg ) ! initializes xdot_pred
         CALL SD_DestroyInput( u_interp, ErrStat, ErrMsg) ! local copy no longer needed

         x%qm    = x%qm    + (p%SDDeltaT / 24.) * ( 9. * xdot_pred%qm +  19. * OtherState%xdot(1)%qm - 5. * OtherState%xdot(2)%qm &
                                          + 1. * OtherState%xdot(3)%qm )
   
         x%qmdot = x%qmdot + (p%SDDeltaT / 24.) * ( 9. * xdot_pred%qmdot + 19. * OtherState%xdot(1)%qmdot - 5. * OtherState%xdot(2)%qmdot &
                                          + 1. * OtherState%xdot(3)%qmdot )
         CALL SD_DestroyContState( xdot_pred, ErrStat, ErrMsg) ! local copy no longer needed
      else
         x%qm    = x_pred%qm
         x%qmdot = x_pred%qmdot
      endif

      CALL SD_DestroyContState( x_pred, ErrStat, ErrMsg) ! local copy no longer needed
      
END SUBROUTINE SD_ABM4

!----------------------------------------------------------------------------------------------------------------------------------
!> This subroutine implements the fourth-order Runge-Kutta Method (RK4) for numerically integrating ordinary differential equations:
!!
!!   Let f(t, x) = xdot denote the time (t) derivative of the continuous states (x). 
!!   Define constants k1, k2, k3, and k4 as 
!!        k1 = dt * f(t        , x_t        )
!!        k2 = dt * f(t + dt/2 , x_t + k1/2 )
!!        k3 = dt * f(t + dt/2 , x_t + k2/2 ), and
!!        k4 = dt * f(t + dt   , x_t + k3   ).
!!   Then the continuous states at t = t + dt are
!!        x_(t+dt) = x_t + k1/6 + k2/3 + k3/3 + k4/6 + O(dt^5)
!!
!! For details, see:
!! Press, W. H.; Flannery, B. P.; Teukolsky, S. A.; and Vetterling, W. T. "Runge-Kutta Method" and "Adaptive Step Size Control for 
!!   Runge-Kutta." sections 16.1 and 16.2 in Numerical Recipes in FORTRAN: The Art of Scientific Computing, 2nd ed. Cambridge, England: 
!!   Cambridge University Press, pp. 704-716, 1992.
SUBROUTINE SD_RK4( t, n, u, utimes, p, x, xd, z, OtherState, m, ErrStat, ErrMsg )
      REAL(DbKi),                     INTENT(IN   )  :: t           !< Current simulation time in seconds
      INTEGER(IntKi),                 INTENT(IN   )  :: n           !< time step number
      TYPE(SD_InputType),             INTENT(INOUT)  :: u(:)        !< Inputs at t
      REAL(DbKi),                     INTENT(IN   )  :: utimes(:)   !< times of input
      TYPE(SD_ParameterType),         INTENT(IN   )  :: p           !< Parameters
      TYPE(SD_ContinuousStateType),   INTENT(INOUT)  :: x           !< Continuous states at t on input at t + dt on output
      TYPE(SD_DiscreteStateType),     INTENT(IN   )  :: xd          !< Discrete states at t
      TYPE(SD_ConstraintStateType),   INTENT(IN   )  :: z           !< Constraint states at t (possibly a guess)
      TYPE(SD_OtherStateType),        INTENT(INOUT)  :: OtherState  !< Other states at t on input at t + dt on output
      TYPE(SD_MiscVarType),           INTENT(INOUT)  :: m           !< Misc/optimization variables
      INTEGER(IntKi),                 INTENT(  OUT)  :: ErrStat     !< Error status of the operation
      CHARACTER(*),                   INTENT(  OUT)  :: ErrMsg      !< Error message if ErrStat /= ErrID_None
      ! local variables
      TYPE(SD_ContinuousStateType)                 :: xdot        ! time derivatives of continuous states      
      TYPE(SD_ContinuousStateType)                 :: k1          ! RK4 constant; see above
      TYPE(SD_ContinuousStateType)                 :: k2          ! RK4 constant; see above 
      TYPE(SD_ContinuousStateType)                 :: k3          ! RK4 constant; see above 
      TYPE(SD_ContinuousStateType)                 :: k4          ! RK4 constant; see above 
      TYPE(SD_ContinuousStateType)                 :: x_tmp       ! Holds temporary modification to x
      TYPE(SD_InputType)                           :: u_interp    ! interpolated value of inputs 
      ! Initialize ErrStat
      ErrStat = ErrID_None
      ErrMsg  = "" 

      ! Initialize interim vars
      !bjj: the state type contains allocatable arrays, so we must first allocate space:
      CALL SD_CopyContState( x, k1,       MESH_NEWCOPY, ErrStat, ErrMsg )
      CALL SD_CopyContState( x, k2,       MESH_NEWCOPY, ErrStat, ErrMsg )
      CALL SD_CopyContState( x, k3,       MESH_NEWCOPY, ErrStat, ErrMsg )
      CALL SD_CopyContState( x, k4,       MESH_NEWCOPY, ErrStat, ErrMsg )
      CALL SD_CopyContState( x, x_tmp,    MESH_NEWCOPY, ErrStat, ErrMsg )
      
      ! interpolate u to find u_interp = u(t)
      CALL SD_CopyInput(u(1), u_interp, MESH_NEWCOPY, ErrStat, ErrMsg  )  ! we need to allocate input arrays/meshes before calling ExtrapInterp...     
      CALL SD_Input_ExtrapInterp( u, utimes, u_interp, t, ErrStat, ErrMsg )

      ! find xdot at t
      CALL SD_CalcContStateDeriv( t, u_interp, p, x, xd, z, OtherState, m, xdot, ErrStat, ErrMsg ) !initializes xdot
      k1%qm       = p%SDDeltaT * xdot%qm
      k1%qmdot    = p%SDDeltaT * xdot%qmdot
      x_tmp%qm    = x%qm    + 0.5 * k1%qm
      x_tmp%qmdot = x%qmdot + 0.5 * k1%qmdot
      ! interpolate u to find u_interp = u(t + dt/2)
      CALL SD_Input_ExtrapInterp(u, utimes, u_interp, t+0.5*p%SDDeltaT, ErrStat, ErrMsg)

      ! find xdot at t + dt/2
      CALL SD_CalcContStateDeriv( t + 0.5*p%SDDeltaT, u_interp, p, x_tmp, xd, z, OtherState, m, xdot, ErrStat, ErrMsg )
      k2%qm    = p%SDDeltaT * xdot%qm
      k2%qmdot = p%SDDeltaT * xdot%qmdot
      x_tmp%qm    = x%qm    + 0.5 * k2%qm
      x_tmp%qmdot = x%qmdot + 0.5 * k2%qmdot

      ! find xdot at t + dt/2
      CALL SD_CalcContStateDeriv( t + 0.5*p%SDDeltaT, u_interp, p, x_tmp, xd, z, OtherState, m, xdot, ErrStat, ErrMsg )
      k3%qm       = p%SDDeltaT * xdot%qm
      k3%qmdot    = p%SDDeltaT * xdot%qmdot
      x_tmp%qm    = x%qm    + k3%qm
      x_tmp%qmdot = x%qmdot + k3%qmdot
      ! interpolate u to find u_interp = u(t + dt)
      CALL SD_Input_ExtrapInterp(u, utimes, u_interp, t + p%SDDeltaT, ErrStat, ErrMsg)

      ! find xdot at t + dt
      CALL SD_CalcContStateDeriv( t + p%SDDeltaT, u_interp, p, x_tmp, xd, z, OtherState, m, xdot, ErrStat, ErrMsg )
      k4%qm    = p%SDDeltaT * xdot%qm
      k4%qmdot = p%SDDeltaT * xdot%qmdot
      x%qm     = x%qm    +  ( k1%qm    + 2. * k2%qm    + 2. * k3%qm    + k4%qm    ) / 6.
      x%qmdot  = x%qmdot +  ( k1%qmdot + 2. * k2%qmdot + 2. * k3%qmdot + k4%qmdot ) / 6.

      CALL CleanUp()
      
CONTAINS       

   SUBROUTINE CleanUp()
      INTEGER(IntKi)             :: ErrStat3    ! The error identifier (ErrStat)
      CHARACTER(ErrMsgLen)       :: ErrMsg3     ! The error message (ErrMsg)
      CALL SD_DestroyContState( xdot,     ErrStat3, ErrMsg3 )
      CALL SD_DestroyContState( k1,       ErrStat3, ErrMsg3 )
      CALL SD_DestroyContState( k2,       ErrStat3, ErrMsg3 )
      CALL SD_DestroyContState( k3,       ErrStat3, ErrMsg3 )
      CALL SD_DestroyContState( k4,       ErrStat3, ErrMsg3 )
      CALL SD_DestroyContState( x_tmp,    ErrStat3, ErrMsg3 )
      CALL SD_DestroyInput(     u_interp, ErrStat3, ErrMsg3 )
   END SUBROUTINE CleanUp            
      
END SUBROUTINE SD_RK4

!----------------------------------------------------------------------------------------------------------------------------------
!> This subroutine implements the 2nd-order Adams-Moulton Implicit Method (AM2,Trapezoidal rule) for numerically integrating ordinary differential equations:
!!
!!   Let f(t, x) = xdot denote the time (t) derivative of the continuous states (x). 
!!   Define constants k1, k2, k3, and k4 as 
!!        k1 =  f(t       , x_t         )
!!        k2 =  f(t + dt  , x_t+dt      )
!!   Then the continuous states at t = t + dt are
!!        x_(t+dt) =x_n+1 = x_t + deltat/2*(k1 + k2) + O(dt^3)
!!   Now this can be re-written as: 0=Z(x_n+1) = x_n - x_n+1 +dt/2 *(f_n + f_n+1) = 0
!!         f_n= A*x_n + B*u_n + Fx  from Eq. 1.12 of the manual
!!         So to solve this linear system, I can just use x(k)=x(k-1) -J^-1 * Z(x(k-1))  (this is a simple root solver of the linear equation)
!!         with J=dZ/dx_n+1 = -I +dt/2*A 
!!
!!   Thus x_n+1 = x_n - J^-1 *dt/2 * (2*A*x_n + B *(u_n + u_n+1) +2*Fx)
!!  or    J*( x_n - x_n+1 ) = dt * ( A*x_n +  B *(u_n + u_n+1)/2 + Fx)
SUBROUTINE SD_AM2( t, n, u, utimes, p, x, xd, z, OtherState, m, ErrStat, ErrMsg )
   USE NWTC_LAPACK, only: LAPACK_getrs
   REAL(DbKi),                     INTENT(IN   )   :: t              !< Current simulation time in seconds
   INTEGER(IntKi),                 INTENT(IN   )   :: n              !< time step number
   TYPE(SD_InputType),             INTENT(INOUT)   :: u(:)           !< Inputs at t
   REAL(DbKi),                     INTENT(IN   )   :: utimes(:)      !< times of input
   TYPE(SD_ParameterType),         INTENT(IN   )   :: p              !< Parameters
   TYPE(SD_ContinuousStateType),   INTENT(INOUT)   :: x              !< Continuous states at t on input at t + dt on output
   TYPE(SD_DiscreteStateType),     INTENT(IN   )   :: xd             !< Discrete states at t
   TYPE(SD_ConstraintStateType),   INTENT(IN   )   :: z              !< Constraint states at t (possibly a guess)
   TYPE(SD_OtherStateType),        INTENT(INOUT)   :: OtherState     !< Other states at t on input at t + dt on output
   TYPE(SD_MiscVarType),           INTENT(INOUT)   :: m              !< Misc/optimization variables
   INTEGER(IntKi),                 INTENT(  OUT)   :: ErrStat        !< Error status of the operation
   CHARACTER(*),                   INTENT(  OUT)   :: ErrMsg         !< Error message if ErrStat /= ErrID_None
   ! local variables
   TYPE(SD_InputType)                              :: u_interp       ! interpolated value of inputs 
   REAL(ReKi)                                      :: xq(2*p%nDOFM) !temporary states (qm and qmdot only)
   REAL(ReKi)                                      :: udotdot_TP2(6) ! temporary copy of udotdot_TP
   REAL(ReKi)                                      :: F_L2(p%nDOF__L)   ! temporary copy of F_L
   INTEGER(IntKi)                                  :: ErrStat2
   CHARACTER(ErrMsgLen)                            :: ErrMsg2

   ErrStat = ErrID_None
   ErrMsg  = "" 

   ! Initialize interim vars
   CALL SD_CopyInput( u(1), u_interp, MESH_NEWCOPY, ErrStat2,ErrMsg2);CALL SetErrStat(ErrStat2,ErrMsg2,ErrStat,ErrMsg,'SD_AM2')
         
   !Start by getting u_n and u_n+1 
   ! interpolate u to find u_interp = u(t) = u_n     
   CALL SD_Input_ExtrapInterp( u, utimes, u_interp, t, ErrStat2, ErrMsg2 ); CALL SetErrStat(ErrStat2,ErrMsg2,ErrStat,ErrMsg,'SD_AM2')
   CALL GetExtForceOnInternalDOF(u_interp, p, x, m, m%F_L, ErrStat2, ErrMsg2, GuyanLoadCorrection=(p%GuyanLoadCorrection.and..not.p%Floating), RotateLoads=(p%GuyanLoadCorrection.and.p%Floating))
   m%udotdot_TP = (/u_interp%TPMesh%TranslationAcc(:,1), u_interp%TPMesh%RotationAcc(:,1)/)
   if (p%GuyanLoadCorrection.and.p%Floating) then
      ! >>> Rotate All - udotdot_TP to body coordinates
      m%udotdot_TP(1:3) = matmul(u_interp%TPMesh%Orientation(:,:,1), m%udotdot_TP(1:3)) 
      m%udotdot_TP(4:6) = matmul(u_interp%TPMesh%Orientation(:,:,1), m%udotdot_TP(4:6)) 
   endif
                
   ! extrapolate u to find u_interp = u(t + dt)=u_n+1
   CALL SD_Input_ExtrapInterp(u, utimes, u_interp, t+p%SDDeltaT, ErrStat2, ErrMsg2); CALL SetErrStat(ErrStat2,ErrMsg2,ErrStat,ErrMsg,'SD_AM2')
   CALL GetExtForceOnInternalDOF(u_interp, p, x, m, F_L2, ErrStat2, ErrMsg2, GuyanLoadCorrection=(p%GuyanLoadCorrection.and..not.p%Floating), RotateLoads=(p%GuyanLoadCorrection.and.p%Floating))
   udotdot_TP2 = (/u_interp%TPMesh%TranslationAcc(:,1), u_interp%TPMesh%RotationAcc(:,1)/)
   if (p%GuyanLoadCorrection.and.p%Floating) then
      ! >>> Rotate All - udotdot_TP to body coordinates
      udotdot_TP2(1:3) = matmul(u_interp%TPMesh%Orientation(:,:,1), udotdot_TP2(1:3)) 
      udotdot_TP2(4:6) = matmul(u_interp%TPMesh%Orientation(:,:,1), udotdot_TP2(4:6)) 
   endif
   
   ! calculate (u_n + u_n+1)/2
   udotdot_TP2 = 0.5_ReKi * ( udotdot_TP2 + m%udotdot_TP )
   F_L2        = 0.5_ReKi * ( F_L2        + m%F_L        )
          
   ! set xq = dt * ( A*x_n +  B *(u_n + u_n+1)/2 + Fx)   
   xq(        1:  p%nDOFM)=p%SDDeltaT * x%qmdot                                                                                     !upper portion of array
   xq(1+p%nDOFM:2*p%nDOFM)=p%SDDeltaT * (-p%KMMDiag*x%qm - p%CMMDiag*x%qmdot - matmul(p%MMB, udotdot_TP2)  + matmul(F_L2,p%PhiM ))  !lower portion of array
   ! note: matmul(F_L2,p%PhiM  ) = matmul(p%PhiM_T,F_L2) because F_L2 is 1-D
             
   !....................................................
   ! Solve for xq: (equivalent to xq= matmul(p%AM2InvJac,xq)
   ! J*( x_n - x_n+1 ) = dt * ( A*x_n +  B *(u_n + u_n+1)/2 + Fx)
   !....................................................   
   CALL LAPACK_getrs( TRANS='N',N=SIZE(p%AM2Jac,1),A=p%AM2Jac,IPIV=p%AM2JacPiv, B=xq, ErrStat=ErrStat2, ErrMsg=ErrMsg2); CALL SetErrStat(ErrStat2,ErrMsg2,ErrStat,ErrMsg,'SD_AM2')
      
   ! after the LAPACK solve, xq = ( x_n - x_n+1 ); so now we can solve for x_n+1:
   x%qm    = x%qm    - xq(        1:  p%nDOFM)
   x%qmdot = x%qmdot - xq(p%nDOFM+1:2*p%nDOFM)
     
   ! clean up temporary variable(s)
   CALL SD_DestroyInput(  u_interp, ErrStat, ErrMsg )
   
END SUBROUTINE SD_AM2

!++++++++++++++++++++++++++++++++++++++++++++++++++++++++++++++++++++++++++++++++++++++++++++++++++++++++++++++++++++++++++++++++++
! ###### The following four routines are Jacobian routines for linearization capabilities #######
! If the module does not implement them, set ErrStat = ErrID_Fatal in SD_Init() when InitInp%Linearize is .true.
!----------------------------------------------------------------------------------------------------------------------------------
!> Routine to compute the Jacobians of the output (Y), continuous- (X), discrete- (Xd), and constraint-state (Z) functions
!! with respect to the inputs (u). The partial derivatives dY/du, dX/du, dXd/du, and DZ/du are returned.
SUBROUTINE SD_JacobianPInput( t, u, p, x, xd, z, OtherState, y, m, ErrStat, ErrMsg, dYdu, dXdu, dXddu, dZdu)
   REAL(DbKi),                        INTENT(IN   ) :: t                  !< Time in seconds at operating point
   TYPE(SD_InputType),                INTENT(INOUT) :: u                  !< Inputs at operating point (may change to inout if a mesh copy is required)
   TYPE(SD_ParameterType),            INTENT(IN   ) :: p                  !< Parameters
   TYPE(SD_ContinuousStateType),      INTENT(IN   ) :: x                  !< Continuous states at operating point
   TYPE(SD_DiscreteStateType),        INTENT(IN   ) :: xd                 !< Discrete states at operating point
   TYPE(SD_ConstraintStateType),      INTENT(IN   ) :: z                  !< Constraint states at operating point
   TYPE(SD_OtherStateType),           INTENT(IN   ) :: OtherState         !< Other states at operating point
   TYPE(SD_OutputType),               INTENT(INOUT) :: y                  !< Output (change to inout if a mesh copy is required); Output fields are not used by this routine, but type is available here so that mesh parameter information (i.e., connectivity) does not have to be recalculated for dYdu.
   TYPE(SD_MiscVarType),              INTENT(INOUT) :: m                  !< Misc/optimization variables
   INTEGER(IntKi),                    INTENT(  OUT) :: ErrStat            !< Error status of the operation
   CHARACTER(*),                      INTENT(  OUT) :: ErrMsg             !< Error message if ErrStat /= ErrID_None
   REAL(R8Ki), ALLOCATABLE, OPTIONAL, INTENT(INOUT) :: dYdu(:,:)          !< Partial derivatives of output functions (Y) wrt the inputs (u) [intent in to avoid deallocation]
   REAL(R8Ki), ALLOCATABLE, OPTIONAL, INTENT(INOUT) :: dXdu(:,:)          !< Partial derivatives of continuous state functions (X) wrt the inputs (u) [intent in to avoid deallocation]
   REAL(R8Ki), ALLOCATABLE, OPTIONAL, INTENT(INOUT) :: dXddu(:,:)         !< Partial derivatives of discrete state functions (Xd) wrt the inputs (u) [intent in to avoid deallocation]
   REAL(R8Ki), ALLOCATABLE, OPTIONAL, INTENT(INOUT) :: dZdu(:,:)          !< Partial derivatives of constraint state functions (Z) wrt the inputs (u) [intent in to avoid deallocation]
   ! local variables
   TYPE(SD_OutputType)          :: y_m, y_p
   TYPE(SD_ContinuousStateType) :: x_m, x_p
   TYPE(SD_InputType)           :: u_perturb
   REAL(R8Ki)                   :: delta_p, delta_m   ! delta change in input (plus, minus)
   INTEGER(IntKi)               :: i
   integer(intKi)               :: ErrStat2
   character(ErrMsgLen)         :: ErrMsg2
   character(*), parameter      :: RoutineName = 'SD_JacobianPInput'
   ! Initialize ErrStat
   ErrStat = ErrID_None
   ErrMsg  = ''
   ! get OP values here:
   call SD_CalcOutput( t, u, p, x, xd, z, OtherState, y, m, ErrStat2, ErrMsg2 ); if(Failed()) return
   ! make a copy of the inputs to perturb
   call SD_CopyInput( u, u_perturb, MESH_NEWCOPY, ErrStat2, ErrMsg2); if(Failed()) return
   IF ( PRESENT( dYdu ) ) THEN
      ! Calculate the partial derivative of the output functions (Y) with respect to the inputs (u) here:
      if (.not. allocated(dYdu) ) then
         call AllocAry(dYdu,p%Jac_ny, size(p%Jac_u_indx,1),'dYdu', ErrStat2, ErrMsg2); if(Failed()) return
      end if
      ! make a copy of outputs because we will need two for the central difference computations (with orientations)
      call SD_CopyOutput( y, y_p, MESH_NEWCOPY, ErrStat2, ErrMsg2); if(Failed()) return
      call SD_CopyOutput( y, y_m, MESH_NEWCOPY, ErrStat2, ErrMsg2); if(Failed()) return
      do i=1,size(p%Jac_u_indx,1)
         ! get u_op + delta_p u
         call SD_CopyInput( u, u_perturb, MESH_UPDATECOPY, ErrStat2, ErrMsg2 ); call SetErrStat(ErrStat2,ErrMsg2,ErrStat,ErrMsg,RoutineName)
         call SD_Perturb_u( p, i, 1, u_perturb, delta_p )
         ! compute y at u_op + delta_p u
         call SD_CalcOutput( t, u_perturb, p, x, xd, z, OtherState, y_p, m, ErrStat2, ErrMsg2 ); call SetErrStat(ErrStat2,ErrMsg2,ErrStat,ErrMsg,RoutineName)
         ! get u_op - delta_m u
         call SD_CopyInput( u, u_perturb, MESH_UPDATECOPY, ErrStat2, ErrMsg2 ); call SetErrStat(ErrStat2,ErrMsg2,ErrStat,ErrMsg,RoutineName)
         call SD_Perturb_u( p, i, -1, u_perturb, delta_m )
         ! compute y at u_op - delta_m u
         call SD_CalcOutput( t, u_perturb, p, x, xd, z, OtherState, y_m, m, ErrStat2, ErrMsg2 ); call SetErrStat(ErrStat2,ErrMsg2,ErrStat,ErrMsg,RoutineName)
         ! get central difference:
         call SD_Compute_dY( p, y_p, y_m, delta_p, dYdu(:,i) )
      end do
      if(Failed()) return
   END IF
   IF ( PRESENT( dXdu ) ) THEN
      ! Calculate the partial derivative of the continuous state functions (X) with respect to the inputs (u) here:
      ! TODO: dXdu should be constant, in theory we dont' need to recompute it
      !if(ANALYTICAL_LIN) then
      ! Analytical lin cannot be used anymore with extra mom
      !   call StateMatrices(p, ErrStat2, ErrMsg2, BB=dXdu); if(Failed()) return ! Allocation occurs in function
      !else
         if (.not. allocated(dXdu)) then
            call AllocAry(dXdu, p%Jac_nx * 2, size(p%Jac_u_indx,1), 'dXdu', ErrStat2, ErrMsg2); if (Failed()) return
         endif
         do i=1,size(p%Jac_u_indx,1)
            ! get u_op + delta u
            call SD_CopyInput( u, u_perturb, MESH_UPDATECOPY, ErrStat2, ErrMsg2 ); call SetErrStat(ErrStat2,ErrMsg2,ErrStat,ErrMsg,RoutineName)
            call SD_Perturb_u( p, i, 1, u_perturb, delta_p )
            ! compute x at u_op + delta u
            call SD_CalcContStateDeriv( t, u_perturb, p, x, xd, z, OtherState, m, x_p, ErrStat2, ErrMsg2 ); call SetErrStat(ErrStat2,ErrMsg2,ErrStat,ErrMsg,RoutineName)
            ! get u_op - delta u
            call SD_CopyInput( u, u_perturb, MESH_UPDATECOPY, ErrStat2, ErrMsg2 ); call SetErrStat(ErrStat2,ErrMsg2,ErrStat,ErrMsg,RoutineName) 
            call SD_Perturb_u( p, i, -1, u_perturb, delta_m )
            ! compute x at u_op - delta u
            call SD_CalcContStateDeriv( t, u_perturb, p, x, xd, z, OtherState, m, x_m, ErrStat2, ErrMsg2 ); call SetErrStat(ErrStat2,ErrMsg2,ErrStat,ErrMsg,RoutineName) 
            ! get central difference:
            ! we may have had an error allocating memory, so we'll check
            if(Failed()) return
            ! get central difference:
            call SD_Compute_dX( p, x_p, x_m, delta_p, dXdu(:,i) )
         end do
      !endif ! analytical or numerical
   END IF ! dXdu
   IF ( PRESENT( dXddu ) ) THEN
      if (allocated(dXddu)) deallocate(dXddu)
   END IF
   IF ( PRESENT( dZdu ) ) THEN
      if (allocated(dZdu)) deallocate(dZdu)
   END IF
   call CleanUp()
contains

   logical function Failed()
        call SetErrStat(ErrStat2, ErrMsg2, ErrStat, ErrMsg, RoutineName) 
        Failed =  ErrStat >= AbortErrLev
        if (Failed) call CleanUp()
   end function Failed

   subroutine CleanUp()
      call SD_DestroyContState( x_p, ErrStat2, ErrMsg2 ) ! we don't need this any more
      call SD_DestroyContState( x_m, ErrStat2, ErrMsg2 ) ! we don't need this any more
      call SD_DestroyOutput(    y_p, ErrStat2, ErrMsg2 )
      call SD_DestroyOutput(    y_m, ErrStat2, ErrMsg2 )
      call SD_DestroyInput(u_perturb, ErrStat2, ErrMsg2 )
   end subroutine cleanup

END SUBROUTINE SD_JacobianPInput
!----------------------------------------------------------------------------------------------------------------------------------
!> Routine to compute the Jacobians of the output (Y), continuous- (X), discrete- (Xd), and constraint-state (Z) functions
!! with respect to the continuous states (x). The partial derivatives dY/dx, dX/dx, dXd/dx, and dZ/dx are returned.
SUBROUTINE SD_JacobianPContState( t, u, p, x, xd, z, OtherState, y, m, ErrStat, ErrMsg, dYdx, dXdx, dXddx, dZdx)
   REAL(DbKi),                        INTENT(IN   ) :: t                  !< Time in seconds at operating point
   TYPE(SD_InputType),                INTENT(INOUT) :: u                  !< Inputs at operating point (may change to inout if a mesh copy is required)
   TYPE(SD_ParameterType),            INTENT(IN   ) :: p                  !< Parameters
   TYPE(SD_ContinuousStateType),      INTENT(IN   ) :: x                  !< Continuous states at operating point
   TYPE(SD_DiscreteStateType),        INTENT(IN   ) :: xd                 !< Discrete states at operating point
   TYPE(SD_ConstraintStateType),      INTENT(IN   ) :: z                  !< Constraint states at operating point
   TYPE(SD_OtherStateType),           INTENT(IN   ) :: OtherState         !< Other states at operating point
   TYPE(SD_OutputType),               INTENT(INOUT) :: y                  !< Output (change to inout if a mesh copy is required); Output fields are not used by this routine, but type is available here so that mesh parameter information (i.e., connectivity) does not have to be recalculated for dYdx.
   TYPE(SD_MiscVarType),              INTENT(INOUT) :: m                  !< Misc/optimization variables
   INTEGER(IntKi),                    INTENT(  OUT) :: ErrStat            !< Error status of the operation
   CHARACTER(*),                      INTENT(  OUT) :: ErrMsg             !< Error message if ErrStat /= ErrID_None
   REAL(R8Ki), ALLOCATABLE, OPTIONAL, INTENT(INOUT) :: dYdx(:,:)          !< Partial derivatives of output functions wrt the continuous states (x) [intent in to avoid deallocation]
   REAL(R8Ki), ALLOCATABLE, OPTIONAL, INTENT(INOUT) :: dXdx(:,:)          !< Partial derivatives of continuous state functions (X) wrt the continuous states (x) [intent in to avoid deallocation]
   REAL(R8Ki), ALLOCATABLE, OPTIONAL, INTENT(INOUT) :: dXddx(:,:)         !< Partial derivatives of discrete state functions (Xd) wrt the continuous states (x) [intent in to avoid deallocation]
   REAL(R8Ki), ALLOCATABLE, OPTIONAL, INTENT(INOUT) :: dZdx(:,:)          !< Partial derivatives of constraint state functions (Z) wrt the continuous states (x) [intent in to avoid deallocation]
   ! local variables
   TYPE(SD_OutputType)          :: y_p, y_m
   TYPE(SD_ContinuousStateType) :: x_p, x_m
   TYPE(SD_ContinuousStateType) :: x_perturb
   REAL(R8Ki)                   :: delta        ! delta change in input or state
   INTEGER(IntKi)               :: i, k
   INTEGER(IntKi)               :: idx
   INTEGER(IntKi)               :: ErrStat2
   CHARACTER(ErrMsgLen)         :: ErrMsg2
   CHARACTER(*), PARAMETER      :: RoutineName = 'SD_JacobianPContState'
   ! Initialize ErrStat
   ErrStat = ErrID_None
   ErrMsg  = ''
   ! make a copy of the continuous states to perturb NOTE: MESH_NEWCOPY
   call SD_CopyContState( x, x_perturb, MESH_NEWCOPY, ErrStat2, ErrMsg2); if(Failed()) return
   IF ( PRESENT( dYdx ) ) THEN
      ! Calculate the partial derivative of the output functions (Y) with respect to the continuous states (x) here:
      if (.not. allocated(dYdx)) then
         call AllocAry(dYdx, p%Jac_ny, p%Jac_nx*2, 'dYdx', ErrStat2, ErrMsg2); if(Failed()) return
      end if
      ! make a copy of outputs because we will need two for the central difference computations (with orientations)
      call SD_CopyOutput( y, y_p, MESH_NEWCOPY, ErrStat2, ErrMsg2); call SetErrStat(ErrStat2,ErrMsg2,ErrStat,ErrMsg,RoutineName)
      call SD_CopyOutput( y, y_m, MESH_NEWCOPY, ErrStat2, ErrMsg2); if(Failed()) return
      idx = 1
      do k=1,2 ! 1=disp, 2=veloc
         do i=1,p%Jac_nx ! CB mode
            ! get x_op + delta x
            call SD_CopyContState( x, x_perturb, MESH_UPDATECOPY, ErrStat2, ErrMsg2 ); call SetErrStat(ErrStat2,ErrMsg2,ErrStat,ErrMsg,RoutineName)
            call SD_perturb_x(p, k, i, 1, x_perturb, delta )
            ! compute y at x_op + delta x
            call SD_CalcOutput( t, u, p, x_perturb, xd, z, OtherState, y_p, m, ErrStat2, ErrMsg2 ); call SetErrStat(ErrStat2,ErrMsg2,ErrStat,ErrMsg,RoutineName)
            ! get x_op - delta x
            call SD_CopyContState( x, x_perturb, MESH_UPDATECOPY, ErrStat2, ErrMsg2 ); call SetErrStat(ErrStat2,ErrMsg2,ErrStat,ErrMsg,RoutineName)
            call SD_perturb_x(p, k, i, -1, x_perturb, delta )
            ! compute y at x_op - delta x
            call SD_CalcOutput( t, u, p, x_perturb, xd, z, OtherState, y_m, m, ErrStat2, ErrMsg2 ); call SetErrStat(ErrStat2,ErrMsg2,ErrStat,ErrMsg,RoutineName)
            ! get central difference:
            call SD_Compute_dY( p, y_p, y_m, delta, dYdx(:,idx) )
            idx = idx+1
         end do
      end do
      if(Failed()) return
   END IF
   IF ( PRESENT( dXdx ) ) THEN
      ! Calculate the partial derivative of the continuous state functions (X) with respect to the continuous states (x) here:
      ! TODO: dXdx should be constant, in theory we don't need to recompute it
      if(ANALYTICAL_LIN) then
         call StateMatrices(p, ErrStat2, ErrMsg2, AA=dXdx); if(Failed()) return ! Allocation occurs in function
      else
         if (.not. allocated(dXdx)) then
            call AllocAry(dXdx, p%Jac_nx * 2, p%Jac_nx * 2, 'dXdx', ErrStat2, ErrMsg2); if(Failed()) return
         end if
         idx = 1 ! counter into dXdx
         do k=1,2 ! 1=positions (x_perturb%q); 2=velocities (x_perturb%dqdt)
            do i=1,p%Jac_nx
               ! get x_op + delta x
               call SD_CopyContState( x, x_perturb, MESH_UPDATECOPY, ErrStat2, ErrMsg2 ); call SetErrStat(ErrStat2,ErrMsg2,ErrStat,ErrMsg,RoutineName)
               call SD_perturb_x(p, k, i, 1, x_perturb, delta )
               ! compute x at x_op + delta x
               call SD_CalcContStateDeriv( t, u, p, x_perturb, xd, z, OtherState, m, x_p, ErrStat2, ErrMsg2 ); call SetErrStat(ErrStat2,ErrMsg2,ErrStat,ErrMsg,RoutineName)
               ! get x_op - delta x
               call SD_CopyContState( x, x_perturb, MESH_UPDATECOPY, ErrStat2, ErrMsg2 ); call SetErrStat(ErrStat2,ErrMsg2,ErrStat,ErrMsg,RoutineName)
               call SD_perturb_x(p, k, i, -1, x_perturb, delta )
               ! compute x at x_op - delta x
               call SD_CalcContStateDeriv( t, u, p, x_perturb, xd, z, OtherState, m, x_m, ErrStat2, ErrMsg2 ); call SetErrStat(ErrStat2,ErrMsg2,ErrStat,ErrMsg,RoutineName) 
               if(Failed()) return
               ! get central difference:
               call SD_Compute_dX( p, x_p, x_m, delta, dXdx(:,idx) )
               idx = idx+1
            end do
         end do
      endif ! analytical or numerical
   END IF
   IF ( PRESENT( dXddx ) ) THEN
      if (allocated(dXddx)) deallocate(dXddx)
   END IF
   IF ( PRESENT( dZdx ) ) THEN
      if (allocated(dZdx)) deallocate(dZdx)
   END IF
   call CleanUp()
   
contains

   logical function Failed()
        call SetErrStat(ErrStat2, ErrMsg2, ErrStat, ErrMsg, 'SD_JacobianPContState') 
        Failed =  ErrStat >= AbortErrLev
        if (Failed) call CleanUp()
   end function Failed

   subroutine CleanUp()
      call SD_DestroyOutput(         y_p, ErrStat2, ErrMsg2 )
      call SD_DestroyOutput(         y_m, ErrStat2, ErrMsg2 )
      call SD_DestroyContState(      x_p, ErrStat2, ErrMsg2 )
      call SD_DestroyContState(      x_m, ErrStat2, ErrMsg2 )
      call SD_DestroyContState(x_perturb, ErrStat2, ErrMsg2 )
   end subroutine cleanup

END SUBROUTINE SD_JacobianPContState

!----------------------------------------------------------------------------------------------------------------------------------
!> Routine to compute the Jacobians of the output (Y), continuous- (X), discrete- (Xd), and constraint-state (Z) functions
!! with respect to the discrete states (xd). The partial derivatives dY/dxd, dX/dxd, dXd/dxd, and DZ/dxd are returned.
SUBROUTINE SD_JacobianPDiscState( t, u, p, x, xd, z, OtherState, y, m, ErrStat, ErrMsg, dYdxd, dXdxd, dXddxd, dZdxd )
   REAL(DbKi),                        INTENT(IN   ) :: t                  !< Time in seconds at operating point
   TYPE(SD_InputType),                INTENT(INOUT) :: u                  !< Inputs at operating point (may change to inout if a mesh copy is required)
   TYPE(SD_ParameterType),            INTENT(IN   ) :: p                  !< Parameters
   TYPE(SD_ContinuousStateType),      INTENT(IN   ) :: x                  !< Continuous states at operating point
   TYPE(SD_DiscreteStateType),        INTENT(IN   ) :: xd                 !< Discrete states at operating point
   TYPE(SD_ConstraintStateType),      INTENT(IN   ) :: z                  !< Constraint states at operating point
   TYPE(SD_OtherStateType),           INTENT(IN   ) :: OtherState         !< Other states at operating point
   TYPE(SD_OutputType),               INTENT(INOUT) :: y                  !< Output (change to inout if a mesh copy is required); Output fields are not used by this routine, but type is available here so that mesh parameter information (i.e., connectivity) does not have to be recalculated for dYdx.
   TYPE(SD_MiscVarType),              INTENT(INOUT) :: m                  !< Misc/optimization variables
   INTEGER(IntKi),                    INTENT(  OUT) :: ErrStat    !< Error status of the operation
   CHARACTER(*),                      INTENT(  OUT) :: ErrMsg     !< Error message if ErrStat /= ErrID_None
   REAL(R8Ki), ALLOCATABLE, OPTIONAL, INTENT(INOUT) :: dYdxd(:,:) !< Partial derivatives of output functions (Y) wrt the discrete states (xd) [intent in to avoid deallocation]
   REAL(R8Ki), ALLOCATABLE, OPTIONAL, INTENT(INOUT) :: dXdxd(:,:) !< Partial derivatives of continuous state functions (X) wrt the  discrete states (xd) [intent in to avoid deallocation]
   REAL(R8Ki), ALLOCATABLE, OPTIONAL, INTENT(INOUT) :: dXddxd(:,:)!< Partial derivatives of discrete state functions (Xd) wrt the discrete states (xd) [intent in to avoid deallocation]
   REAL(R8Ki), ALLOCATABLE, OPTIONAL, INTENT(INOUT) :: dZdxd(:,:) !< Partial derivatives of constraint state functions (Z) wrt discrete states (xd) [intent in to avoid deallocation]
   ! Initialize ErrStat
   ErrStat = ErrID_None
   ErrMsg  = ''
   IF ( PRESENT( dYdxd ) ) THEN
   END IF
   IF ( PRESENT( dXdxd ) ) THEN
   END IF
   IF ( PRESENT( dXddxd ) ) THEN
   END IF
   IF ( PRESENT( dZdxd ) ) THEN
   END IF
END SUBROUTINE SD_JacobianPDiscState
!----------------------------------------------------------------------------------------------------------------------------------
!> Routine to compute the Jacobians of the output (Y), continuous- (X), discrete- (Xd), and constraint-state (Z) functions
!! with respect to the constraint states (z). The partial derivatives dY/dz, dX/dz, dXd/dz, and DZ/dz are returned.
SUBROUTINE SD_JacobianPConstrState( t, u, p, x, xd, z, OtherState, y, m, ErrStat, ErrMsg, dYdz, dXdz, dXddz, dZdz )
   REAL(DbKi),                        INTENT(IN   ) :: t                  !< Time in seconds at operating point
   TYPE(SD_InputType),                INTENT(INOUT) :: u                  !< Inputs at operating point (may change to inout if a mesh copy is required)
   TYPE(SD_ParameterType),            INTENT(IN   ) :: p                  !< Parameters
   TYPE(SD_ContinuousStateType),      INTENT(IN   ) :: x                  !< Continuous states at operating point
   TYPE(SD_DiscreteStateType),        INTENT(IN   ) :: xd                 !< Discrete states at operating point
   TYPE(SD_ConstraintStateType),      INTENT(IN   ) :: z                  !< Constraint states at operating point
   TYPE(SD_OtherStateType),           INTENT(IN   ) :: OtherState         !< Other states at operating point
   TYPE(SD_OutputType),               INTENT(INOUT) :: y                  !< Output (change to inout if a mesh copy is required); Output fields are not used by this routine, but type is available here so that mesh parameter information (i.e., connectivity) does not have to be recalculated for dYdx.
   TYPE(SD_MiscVarType),              INTENT(INOUT) :: m                  !< Misc/optimization variables
   INTEGER(IntKi),                    INTENT(  OUT) :: ErrStat    !< Error status of the operation
   CHARACTER(*),                      INTENT(  OUT) :: ErrMsg     !< Error message if ErrStat /= ErrID_None
   REAL(R8Ki), ALLOCATABLE, OPTIONAL, INTENT(INOUT) :: dYdz(:,:)  !< Partial derivatives of output functions (Y) with respect to the constraint states (z) [intent in to avoid deallocation]
   REAL(R8Ki), ALLOCATABLE, OPTIONAL, INTENT(INOUT) :: dXdz(:,:)  !< Partial derivatives of continuous state functions (X) with respect to the constraint states (z) [intent in to avoid deallocation]
   REAL(R8Ki), ALLOCATABLE, OPTIONAL, INTENT(INOUT) :: dXddz(:,:) !< Partial derivatives of discrete state functions (Xd) with respect to the constraint states (z) [intent in to avoid deallocation]
   REAL(R8Ki), ALLOCATABLE, OPTIONAL, INTENT(INOUT) :: dZdz(:,:)  !< Partial derivatives of constraint state functions (Z) with respect to the constraint states (z) [intent in to avoid deallocation]
   ! local variables
   character(*), parameter                                       :: RoutineName = 'SD_JacobianPConstrState'
   ! Initialize ErrStat
   ErrStat = ErrID_None
   ErrMsg  = ''
   IF ( PRESENT( dYdz ) ) THEN
   END IF
   IF ( PRESENT( dXdz ) ) THEN
      if (allocated(dXdz)) deallocate(dXdz)
   END IF
   IF ( PRESENT( dXddz ) ) THEN
      if (allocated(dXddz)) deallocate(dXddz)
   END IF
   IF ( PRESENT(dZdz) ) THEN
   END IF
END SUBROUTINE SD_JacobianPConstrState
!++++++++++++++++++++++++++++++++++++++++++++++++++++++++++++++++++++++++++++++++++++++++++++++++++++++++++++++++++++++++++++++++++
!> Routine to pack the data structures representing the operating points into arrays for linearization.
SUBROUTINE SD_GetOP( t, u, p, x, xd, z, OtherState, y, m, ErrStat, ErrMsg, u_op, y_op, x_op, dx_op, xd_op, z_op, NeedTrimOP )
   REAL(DbKi),                        INTENT(IN   ) :: t          !< Time in seconds at operating point
   TYPE(SD_InputType),                INTENT(INOUT) :: u          !< Inputs at operating point (may change to inout if a mesh copy is required)
   TYPE(SD_ParameterType),            INTENT(IN   ) :: p          !< Parameters
   TYPE(SD_ContinuousStateType),      INTENT(IN   ) :: x          !< Continuous states at operating point
   TYPE(SD_DiscreteStateType),        INTENT(IN   ) :: xd         !< Discrete states at operating point
   TYPE(SD_ConstraintStateType),      INTENT(IN   ) :: z          !< Constraint states at operating point
   TYPE(SD_OtherStateType),           INTENT(IN   ) :: OtherState !< Other states at operating point
   TYPE(SD_OutputType),               INTENT(IN   ) :: y          !< Output at operating point
   TYPE(SD_MiscVarType),              INTENT(INOUT) :: m          !< Misc/optimization variables
   INTEGER(IntKi),                    INTENT(  OUT) :: ErrStat    !< Error status of the operation
   CHARACTER(*),                      INTENT(  OUT) :: ErrMsg     !< Error message if ErrStat /= ErrID_None
   REAL(ReKi), ALLOCATABLE, OPTIONAL, INTENT(INOUT) :: u_op(:)    !< values of linearized inputs
   REAL(ReKi), ALLOCATABLE, OPTIONAL, INTENT(INOUT) :: y_op(:)    !< values of linearized outputs
   REAL(ReKi), ALLOCATABLE, OPTIONAL, INTENT(INOUT) :: x_op(:)    !< values of linearized continuous states
   REAL(ReKi), ALLOCATABLE, OPTIONAL, INTENT(INOUT) :: dx_op(:)   !< values of first time derivatives of linearized continuous states
   REAL(ReKi), ALLOCATABLE, OPTIONAL, INTENT(INOUT) :: xd_op(:)   !< values of linearized discrete states
   REAL(ReKi), ALLOCATABLE, OPTIONAL, INTENT(INOUT) :: z_op(:)    !< values of linearized constraint states
   LOGICAL,                 OPTIONAL, INTENT(IN   ) :: NeedTrimOP !< whether a y_op values should contain values for trim solution (3-value representation instead of full orientation matrices, no rotation acc)

   ! Local
   INTEGER(IntKi)                                                :: idx, i
   LOGICAL                                                       :: ReturnTrimOP
   INTEGER(IntKi)                                                :: nu
   INTEGER(IntKi)                                                :: ny
   INTEGER(IntKi)                                                :: ErrStat2
   CHARACTER(ErrMsgLen)                                          :: ErrMsg2
   CHARACTER(*), PARAMETER                                       :: RoutineName = 'SD_GetOP'
   LOGICAL                                                       :: FieldMask(FIELDMASK_SIZE)
   TYPE(SD_ContinuousStateType)                                  :: dx          ! derivative of continuous states at operating point
   ErrStat = ErrID_None
   ErrMsg  = ''
   IF ( PRESENT( u_op ) ) THEN
      nu = size(p%Jac_u_indx,1) + u%TPMesh%NNodes * 6  ! Jac_u_indx has 3 orientation angles, but the OP needs the full 9 elements of the DCM (thus 6 more per node)
      if (.not. allocated(u_op)) then
         call AllocAry(u_op, nu, 'u_op', ErrStat2, ErrMsg2); if(Failed()) return
      end if
      idx = 1
      FieldMask = .false.
      FieldMask(MASKID_TranslationDisp) = .true.
      FieldMask(MASKID_Orientation)     = .true.
      FieldMask(MASKID_TranslationVel)  = .true.
      FieldMask(MASKID_RotationVel)     = .true.
      FieldMask(MASKID_TranslationAcc)  = .true.
      FieldMask(MASKID_RotationAcc)     = .true.
      call PackMotionMesh(u%TPMesh, u_op, idx, FieldMask=FieldMask)
      call PackLoadMesh(u%LMesh, u_op, idx)
   END IF
   
   IF ( PRESENT( y_op ) ) THEN
      ny = p%Jac_ny + y%Y2Mesh%NNodes * 6 + y%Y3Mesh%NNodes * 6  ! Jac_ny has 3 orientation angles, but the OP needs the full 9 elements of the DCM (thus 6 more per node)
      if (.not. allocated(y_op)) then
         call AllocAry(y_op, ny, 'y_op', ErrStat2, ErrMsg2); if(Failed()) return
      end if
      
      if (present(NeedTrimOP)) then
         ReturnTrimOP = NeedTrimOP
      else
         ReturnTrimOP = .false.
      end if
      
      if (ReturnTrimOP) y_op = 0.0_ReKi ! initialize in case we are returning packed orientations and don't fill the entire array
      
      idx = 1
      call PackLoadMesh(y%Y1Mesh, y_op, idx)
      FieldMask = .false.
      FieldMask(MASKID_TranslationDisp) = .true.
      FieldMask(MASKID_Orientation)     = .true.
      FieldMask(MASKID_TranslationVel)  = .true.
      FieldMask(MASKID_RotationVel)     = .true.
      FieldMask(MASKID_TranslationAcc)  = .true.
      FieldMask(MASKID_RotationAcc)     = .true.
      call PackMotionMesh(y%Y2Mesh, y_op, idx, FieldMask=FieldMask, TrimOP=ReturnTrimOP)
      call PackMotionMesh(y%Y3Mesh, y_op, idx, FieldMask=FieldMask, TrimOP=ReturnTrimOP)
      idx = idx - 1
      do i=1,p%NumOuts
         y_op(i+idx) = y%WriteOutput(i)
      end do
   END IF
   
   IF ( PRESENT( x_op ) ) THEN
      if (.not. allocated(x_op)) then
         call AllocAry(x_op, p%Jac_nx*2,'x_op',ErrStat2,ErrMsg2); if (Failed()) return
      end if
      do i=1, p%Jac_nx
         x_op(i) = x%qm(i)
      end do
      do i=1, p%Jac_nx
         x_op(i+p%nDOFM) = x%qmdot(i)
      end do
   END IF
   IF ( PRESENT( dx_op ) ) THEN
      if (.not. allocated(dx_op)) then
         call AllocAry(dx_op, p%Jac_nx * 2,'dx_op',ErrStat2,ErrMsg2); if(failed()) return
      end if
      call SD_CalcContStateDeriv( t, u, p, x, xd, z, OtherState, m, dx, ErrStat2, ErrMsg2 ) ; if(Failed()) return
      idx = 1
      do i=1, p%Jac_nx
         dx_op(i) = dx%qm(i)
      end do
      do i=1, p%Jac_nx
         dx_op(i+p%nDOFM) = dx%qmdot(i)
      end do
   END IF
   IF ( PRESENT( xd_op ) ) THEN
      ! pass
   END IF
   IF ( PRESENT( z_op ) ) THEN
      ! pass
   END IF
   call CleanUp()
contains
   logical function Failed()
        call SetErrStat(ErrStat2, ErrMsg2, ErrStat, ErrMsg, RoutineName) 
        Failed =  ErrStat >= AbortErrLev
        if (Failed) call CleanUp()
   end function Failed

   subroutine CleanUp()
      call SD_DestroyContState(dx, ErrStat2, ErrMsg2);
   end subroutine
END SUBROUTINE SD_GetOP
!++++++++++++++++++++++++++++++++++++++++++++++++++++++++++++++++++++++++++++++++++++++++++++++++++++++++++++++++++++++++++++++++++   
!------------------------------------------------------------------------------------------------------
!> Perform Craig Bampton (CB) reduction and set parameters needed for States and Ouputs equations
!! Sets the following values, as documented in the SubDyn Theory Guide:
!!    CB%OmegaL (omega) and CB%PhiL from Eq. 2
!!    p%PhiL_T and p%PhiLInvOmgL2 for static improvement 
!!    CB%PhiR from Eq. 3
!!    CB%MBB, CB%MBM, and CB%KBB from Eq. 4.
SUBROUTINE SD_Craig_Bampton(Init, p, CB, ErrStat, ErrMsg)
   TYPE(SD_InitType),     INTENT(INOUT)      :: Init        ! Input data for initialization routine
   TYPE(SD_ParameterType),INTENT(INOUT),target::p           ! Parameters
   TYPE(CB_MatArrays),    INTENT(INOUT)      :: CB    ! CB parameters that will be passed out for summary file use 
   INTEGER(IntKi),        INTENT(  OUT)      :: ErrStat     ! Error status of the operation
   CHARACTER(*),          INTENT(  OUT)      :: ErrMsg      ! Error message if ErrStat /= ErrID_None   
   ! local variables
   REAL(FEKi), ALLOCATABLE  :: PhiRb(:, :)  ! Purely to avoid loosing these modes for output ! TODO, kept for backward compatibility of Summary file
   REAL(ReKi)               :: JDamping1 ! temporary storage for first element of JDamping array 
   INTEGER(IntKi)           :: nR     !< Dimension of R DOFs (to switch between __R and R__)
   INTEGER(IntKi)           :: nL, nM, nM_out
   INTEGER(IntKi), pointer  :: IDR(:) !< Alias to switch between IDR__ and ID__Rb
   INTEGER(IntKi)           :: ErrStat2
   CHARACTER(ErrMsgLen)     :: ErrMsg2
   character(*), parameter :: RoutineName = 'SD_Craig_Bampton'
   ErrStat = ErrID_None
   ErrMsg  = ""

   IF(Init%CBMod) THEN ! C-B reduction         
      ! check number of internal modes
      IF(p%nDOFM > p%nDOFL_L) THEN
         CALL Fatal('Number of internal modes is larger than number of internal DOFs.')
         return
      ENDIF
   ELSE ! full FEM 
      p%nDOFM = p%nDOFL_L
      !Jdampings  need to be reallocated here because nDOFL not known during Init
      !So assign value to one temporary variable
      JDamping1=Init%Jdampings(1)
      DEALLOCATE(Init%JDampings)
      CALL AllocAry( Init%JDampings, p%nDOFL_L, 'Init%JDampings',  ErrStat2, ErrMsg2 ) ; if(Failed()) return
      Init%JDampings = JDamping1 ! set default values for all modes
   ENDIF   
      
   CALL AllocParameters(p, p%nDOFM, ErrStat2, ErrMsg2);                                  ; if (Failed()) return
   ! Switch between BC before or after CB,  KEEP ME
   if(BC_Before_CB) then
      !print*,' > Boundary conditions will be applied before Craig-Bampton (New)'
      nR  =  p%nDOF__Rb ! we remove the Fixed BC before performing the CB-reduction
      IDR => p%ID__Rb
   else
      !print*,' > Craig-Bampton will be applied before boundary conditions (Legacy)'
      nR  =  p%nDOFR__   ! Old way, applying CB on full unconstrained system
      IDR => p%IDR__
   endif

   IF (p%SttcSolve/=idSIM_None) THEN ! STATIC TREATMENT IMPROVEMENT
      nM_out=p%nDOF__L ! Selecting all CB modes for outputs to the function below 
   ELSE
      nM_out=p%nDOFM ! Selecting only the requrested number of CB modes
   ENDIF  
   nL = p%nDOF__L
   nM = p%nDOFM

   CALL WrScr('   Performing Craig-Bampton reduction '//trim(Num2LStr(p%nDOF_red))//' DOFs -> '//trim(Num2LStr(p%nDOFM))//' modes + '//trim(Num2LStr(p%nDOF__Rb))//' DOFs')
   CALL AllocAry( CB%MBB,    nR, nR,    'CB%MBB',    ErrStat2, ErrMsg2 ); CALL SetErrStat(ErrStat2, ErrMsg2, ErrStat, ErrMsg, RoutineName)
   CALL AllocAry( CB%MBM,    nR, nM,    'CB%MBM',    ErrStat2, ErrMsg2 ); CALL SetErrStat(ErrStat2, ErrMsg2, ErrStat, ErrMsg, RoutineName)
   CALL AllocAry( CB%KBB,    nR, nR,    'CB%KBB',    ErrStat2, ErrMsg2 ); CALL SetErrStat(ErrStat2, ErrMsg2, ErrStat, ErrMsg, RoutineName)
   CALL AllocAry( CB%PhiL,   nL, nM_out,'CB%PhiL',   ErrStat2, ErrMsg2 ); CALL SetErrStat(ErrStat2, ErrMsg2, ErrStat, ErrMsg, RoutineName)
   CALL AllocAry( CB%PhiR,   nL, nR,    'CB%PhiR',   ErrStat2, ErrMsg2 ); CALL SetErrStat(ErrStat2, ErrMsg2, ErrStat, ErrMsg, RoutineName)
   CALL AllocAry( CB%OmegaL, nM_out,    'CB%OmegaL', ErrStat2, ErrMsg2 ); if(Failed()) return

   CALL CraigBamptonReduction(Init%M, Init%K, IDR, nR, p%ID__L, nL, nM, nM_out, CB%MBB, CB%MBM, CB%KBB, CB%PhiL, CB%PhiR, CB%OmegaL, ErrStat2, ErrMsg2) 
   if(Failed()) return

   CALL AllocAry(PhiRb,  nL, nR, 'PhiRb',   ErrStat2, ErrMsg2 ); CALL SetErrStat(ErrStat2, ErrMsg2, ErrStat, ErrMsg, RoutineName)
   if(.not.BC_Before_CB) then
      ! We apply the BC now, removing unwanted DOFs
      call applyConstr(CB, PhiRb) ! Reduces size of CB%MBB, CB%KBB, CB%MBM,  NOTE: "L" unaffected
   else
      PhiRb=CB%PhiR ! Remove me in the future
   endif
   ! TODO, right now using PhiRb instead of CB%PhiR, keeping PhiR in harmony with OmegaL for SummaryFile
   CALL SetParameters(Init, p, CB%MBB, CB%MBM, CB%KBB, PhiRb, nM_out, CB%OmegaL, CB%PhiL, ErrStat2, ErrMsg2)  
   CALL SetErrStat(ErrStat2,ErrMsg2,ErrStat,ErrMsg,'Craig_Bampton')
      
   CALL CleanUpCB()

contains

   SUBROUTINE Fatal(ErrMsg_in)
      character(len=*), intent(in) :: ErrMsg_in
      CALL SetErrStat(ErrID_Fatal, ErrMsg_in, ErrStat, ErrMsg, 'Craig_Bampton');
      CALL CleanUpCB()
   END SUBROUTINE Fatal

   logical function Failed()
        call SetErrStat(ErrStat2, ErrMsg2, ErrStat, ErrMsg, 'Craig_Bampton') 
        Failed =  ErrStat >= AbortErrLev
        if (Failed) call CleanUpCB()
   end function Failed

   subroutine CleanUpCB()
      IF(ALLOCATED(PhiRb)) DEALLOCATE(PhiRb) 
   end subroutine CleanUpCB

   !> Remove fixed DOF from system, this is in case the CB was done on an unconstrained system
   !! NOTE: PhiL and OmegaL are not modified
   subroutine applyConstr(CBParams, PhiRb)
      TYPE(CB_MatArrays),  INTENT(INOUT) :: CBparams    !< NOTE: data will be reduced (andw hence reallocated)
      REAL(FEKi),ALLOCATABLE,INTENT(INOUT) :: PhiRb(:,:)!< NOTE: data will be reduced (andw hence reallocated)
      !REAL(ReKi), ALLOCATABLE  :: PhiRb(:, :)   
      REAL(FEKi), ALLOCATABLE  :: MBBb(:, :)
      REAL(FEKi), ALLOCATABLE  :: MBMb(:, :)
      REAL(FEKi), ALLOCATABLE  :: KBBb(:, :)
      ! "b" stands for "bar"
      CALL AllocAry( MBBb,  p%nDOF__Rb, p%nDOF__Rb, 'matrix MBBb',  ErrStat2, ErrMsg2 );
      CALL AllocAry( MBmb,  p%nDOF__Rb, p%nDOFM,    'matrix MBmb',  ErrStat2, ErrMsg2 );
      CALL AllocAry( KBBb,  p%nDOF__Rb, p%nDOF__Rb, 'matrix KBBb',  ErrStat2, ErrMsg2 );
      !CALL AllocAry( PhiRb, p%nDOF__L , p%nDOF__Rb, 'matrix PhiRb', ErrStat2, ErrMsg2 );
      !................................
      ! Convert CBparams%MBB , CBparams%MBM , CBparams%KBB , CBparams%PhiR , to
      !                  MBBb,          MBMb,          KBBb,          PHiRb, 
      ! (throw out rows/columns of first matrices to create second matrices)
      !................................
      ! TODO avoid this all together
      MBBb  = CBparams%MBB(p%nDOFR__-p%nDOFI__+1:p%nDOFR__, p%nDOFR__-p%nDOFI__+1:p%nDOFR__) 
      KBBb  = CBparams%KBB(p%nDOFR__-p%nDOFI__+1:p%nDOFR__, p%nDOFR__-p%nDOFI__+1:p%nDOFR__)    
      IF (p%nDOFM > 0) THEN   
         MBMb  = CBparams%MBM(p%nDOFR__-p%nDOFI__+1:p%nDOFR__, :               )
      END IF
      PhiRb = CBparams%PhiR(              :, p%nDOFR__-p%nDOFI__+1:p%nDOFR__)
      deallocate(CBparams%MBB)
      deallocate(CBparams%KBB)
      deallocate(CBparams%MBM)
      !deallocate(CBparams%PhiR)
      call move_alloc(MBBb,  CBparams%MBB)
      call move_alloc(KBBb,  CBparams%KBB)
      call move_alloc(MBMb,  CBparams%MBM)
      !call move_alloc(PhiRb, CBparams%PhiR)
   end subroutine applyConstr

END SUBROUTINE SD_Craig_Bampton 

!> Extract rigid body mass without SSI
!! NOTE: performs a Guyan reduction
SUBROUTINE SD_Guyan_RigidBodyMass(Init, p, MBB, ErrStat, ErrMsg)
   type(SD_InitType),       intent(inout) :: Init       ! NOTE: Mass and Stiffness are modified but then set back to original
   type(SD_ParameterType),  intent(in   ) :: p           ! Parameters
   real(FEKi), allocatable, intent(out)   :: MBB(:,:)     !< MBB
   integer(IntKi),          intent(  out) :: ErrStat !< Error status of the operation
   character(*),            intent(  out) :: ErrMsg  !< error message if errstat /= errid_none   
   integer(IntKi) :: nM, nR, nL, nM_out
   real(FEKi), allocatable :: MBM(:, :)
   real(FEKi), allocatable :: KBB(:, :)
   real(FEKi), allocatable :: PhiL(:, :)
   real(FEKi), allocatable :: PhiR(:, :)
   real(FEKi), allocatable :: OmegaL(:)
   character(*), parameter :: RoutineName = 'SD_Guyan_RigidBodyMass'
   integer(IntKi)          :: ErrStat2
   character(ErrMsgLen)    :: ErrMsg2

   ! --- Remove SSI from Mass and stiffness matrix (NOTE: use NodesDOFred, reduced matrix)
   CALL InsertSoilMatrices(Init%M, Init%K, p%NodesDOFred, Init, p, ErrStat2, ErrMsg2, Substract=.True.);

   ! --- Perform Guyan reduction to get MBB
   nR     = p%nDOFR__   ! Using interface + reaction nodes
   nL     = p%nDOF__L
   nM     = 0           ! No CB modes (Guyan)
   nM_out = 0
   if(allocated(MBB)) deallocate(MBB)
   CALL AllocAry( MBB,    nR, nR, 'MBB',    ErrStat2, ErrMsg2 ); CALL SetErrStat( ErrStat2, ErrMsg2, ErrStat, ErrMsg, RoutineName)
   CALL AllocAry( MBM,    nR, nM, 'MBM',    ErrStat2, ErrMsg2 ); CALL SetErrStat( ErrStat2, ErrMsg2, ErrStat, ErrMsg, RoutineName)
   CALL AllocAry( KBB,    nR, nR, 'KBB',    ErrStat2, ErrMsg2 ); CALL SetErrStat( ErrStat2, ErrMsg2, ErrStat, ErrMsg, RoutineName)
   CALL AllocAry( PhiL,   nL, nL, 'PhiL',   ErrStat2, ErrMsg2 ); CALL SetErrStat( ErrStat2, ErrMsg2, ErrStat, ErrMsg, RoutineName)
   CALL AllocAry( PhiR,   nL, nR, 'PhiR',   ErrStat2, ErrMsg2 ); CALL SetErrStat( ErrStat2, ErrMsg2, ErrStat, ErrMsg, RoutineName)
   CALL AllocAry( OmegaL, nL,     'OmegaL', ErrStat2, ErrMsg2 ); if(Failed()) return

   CALL CraigBamptonReduction(Init%M, Init%K, p%IDR__, nR, p%ID__L, nL, nM, nM_Out, MBB, MBM, KBB, PhiL, PhiR, OmegaL, ErrStat2, ErrMsg2)
   if(Failed()) return

   if(allocated(KBB)   ) deallocate(KBB)
   if(allocated(MBM)   ) deallocate(MBM)
   if(allocated(PhiR)  ) deallocate(PhiR)
   if(allocated(PhiL)  ) deallocate(PhiL)
   if(allocated(OmegaL)) deallocate(OmegaL)

   ! --- Insert SSI from Mass and stiffness matrix again
   CALL InsertSoilMatrices(Init%M, Init%K, p%NodesDOFred, Init, p, ErrStat2, ErrMsg2, Substract=.False.); if(Failed()) return
contains
   logical function Failed()
        call SetErrStat(ErrStat2, ErrMsg2, ErrStat, ErrMsg, RoutineName) 
        Failed =  ErrStat >= AbortErrLev
   end function Failed
END SUBROUTINE SD_Guyan_RigidBodyMass

!------------------------------------------------------------------------------------------------------
!> Set parameters to compute state and output equations
!! NOTE: this function converst from FEKi to ReKi
SUBROUTINE SetParameters(Init, p, MBBb, MBmb, KBBb, PhiRb, nM_out, OmegaL, PhiL, ErrStat, ErrMsg)
   use NWTC_LAPACK, only: LAPACK_GEMM, LAPACK_getrf
   TYPE(SD_InitType),        INTENT(IN   )   :: Init         ! Input data for initialization routine
   TYPE(SD_ParameterType),   INTENT(INOUT)   :: p            ! Parameters
   REAL(FEKi),               INTENT(IN   )   :: MBBb(  p%nDOF__Rb, p%nDOF__Rb) ! Guyan mass matrix
   REAL(FEKi),               INTENT(IN   )   :: MBMb(  p%nDOF__Rb, p%nDOFM)
   REAL(FEKi),               INTENT(IN   )   :: KBBb(  p%nDOF__Rb, p%nDOF__Rb) ! Guyan stiffness matrix
   integer(IntKi),           INTENT(IN   )   :: nM_out
   REAL(FEKi),               INTENT(IN   )   :: PhiL ( p%nDOF__L, nM_out)
   REAL(FEKi),               INTENT(IN   )   :: PhiRb( p%nDOF__L, p%nDOF__Rb)   
   REAL(FEKi),               INTENT(IN   )   :: OmegaL(nM_out)
   INTEGER(IntKi),           INTENT(  OUT)   :: ErrStat     ! Error status of the operation
   CHARACTER(*),             INTENT(  OUT)   :: ErrMsg      ! Error message if ErrStat /= ErrID_None
   ! local variables
   real(FEKi), allocatable                   :: Temp(:,:)
   real(ReKi)                                :: TI_transpose(nDOFL_TP,p%nDOFI__) !bjj: added this so we don't have to take the transpose 5+ times
   integer(IntKi)                            :: I
   integer(IntKi)                            :: n                          ! size of jacobian in AM2 calculation
   INTEGER(IntKi)                            :: ErrStat2
   CHARACTER(ErrMsgLen)                      :: ErrMsg2
   CHARACTER(*), PARAMETER                   :: RoutineName = 'SetParameters'
   real(ReKi) :: dt_max, freq_max
   character(ErrMsgLen) :: Info
   ErrStat = ErrID_None 
   ErrMsg  = ''

   if (p%nDOFI__/=p%nDOF__Rb) then
      ! Limitation due to the TI matrix, on the input U_R to the module for now
      ErrMsg2='For now number of leader DOF has to be the same a Rb DOF'
      ErrStat2=ErrID_Fatal
      if(Failed()) return
   endif

   ! Set TI, transformation matrix from interface DOFs to TP ref point (Note: TI allocated in AllocParameters)
   CALL RigidTrnsf(Init, p, Init%TP_RefPoint, p%IDI__, p%nDOFI__, p%TI, ErrStat2, ErrMsg2); if(Failed()) return
   TI_transpose =  TRANSPOSE(p%TI) 

   ! Store Static Improvement Method constants
   if (p%SttcSolve /= idSIM_None) then     
      if (p%SttcSolve == idSIM_Full) then
         CALL WrScr('   Using static improvement method for gravity and ext. loads')
      else
         CALL WrScr('   Using static improvement method for gravity only')
      endif
      ! Allocations - NOTE: type conversion belows from FEKi to ReKi
      CALL AllocAry( p%PhiL_T,        p%nDOF__L, p%nDOF__L, 'p%PhiL_T',        ErrStat2, ErrMsg2 ); if(Failed())return
      CALL AllocAry( p%PhiLInvOmgL2,  p%nDOF__L, p%nDOF__L, 'p%PhiLInvOmgL2',  ErrStat2, ErrMsg2 ); if(Failed())return
      CALL AllocAry( p%KLLm1       ,  p%nDOF__L, p%nDOF__L, 'p%KLLm1',         ErrStat2, ErrMsg2 ); if(Failed())return
      ! TODO PhiL_T and PhiLInvOmgL2 may not be needed if KLLm1 is stored.
      p%PhiL_T=TRANSPOSE(PhiL) !transpose of PhiL for static improvement
      do I = 1, nM_out
         p%PhiLInvOmgL2(:,I) = PhiL(:,I)* (1./OmegaL(I)**2)
      enddo 
      ! KLL^-1 = [PhiL] x [OmegaL^2]^-1 x [PhiL]^t
      !p%KLLm1   = MATMUL(p%PhiLInvOmgL2, p%PhiL_T) ! Inverse of KLL: KLL^-1 = [PhiL] x [OmegaL^2]^-1 x [PhiL]^t
      CALL LAPACK_gemm( 'N', 'N', 1.0_ReKi, p%PhiLInvOmgL2, p%PhiL_T, 0.0_ReKi, p%KLLm1, ErrStat2, ErrMsg2); if(Failed()) return
   endif     
      
   ! block element of D2 matrix (D2_21, D2_42, & part of D2_62)
   p%PhiRb_TI = MATMUL(PhiRb, p%TI)
   
   !...............................
   ! equation 46-47 (used to be 9):
   !...............................
   p%MBB = MATMUL( MATMUL( TI_transpose, MBBb ), p%TI) != MBBt
   p%KBB = MATMUL( MATMUL( TI_transpose, KBBb ), p%TI) != KBBt

   ! 6x6 Guyan Damping matrix
   if     (Init%GuyanDampMod == idGuyanDamp_None) then
      ! No Damping
      p%CBB = 0.0_ReKi
   elseif (Init%GuyanDampMod == idGuyanDamp_Rayleigh) then
      ! Rayleigh Damping
      p%CBB = Init%RayleighDamp(1) * p%MBB + Init%RayleighDamp(2) * p%KBB
   elseif (Init%GuyanDampMod == idGuyanDamp_66) then
      ! User 6x6 matrix
      if (size(p%CBB,1)/=6) then
         ErrMsg='Cannot use 6x6 Guyan Damping matrix, number of interface DOFs is'//num2lstr(size(p%CBB,1)); ErrStat=ErrID_Fatal;
         return
      endif
      p%CBB = Init%GuyanDampMat
   endif

   !p%D1_15=-TI_transpose  !this is 6x6NIN
   IF ( p%nDOFM > 0 ) THEN ! These values don't exist for nDOFM=0; i.e., p%nDOFM == 0
      ! TODO cant use LAPACK due to type conversions FEKi->ReKi
      p%MBM = MATMUL( TI_transpose, MBmb )  ! NOTE: type conversion
      !CALL LAPACK_gemm( 'T', 'N', 1.0_ReKi, p%TI, MBmb, 0.0_ReKi, p%MBM, ErrStat2, ErrMsg2); if(Failed()) return
      
      p%MMB = TRANSPOSE( p%MBM )                          != MMBt

      p%PhiM = real( PhiL(:,1:p%nDOFM), ReKi)
      
      ! A_21=-Kmm (diagonal), A_22=-Cmm (approximated as diagonal) 
      p%KMMDiag=             OmegaL(1:p%nDOFM) * OmegaL(1:p%nDOFM)          ! OmegaM is a one-dimensional array
      p%CMMDiag = 2.0_ReKi * OmegaL(1:p%nDOFM) * Init%JDampings(1:p%nDOFM)  ! Init%JDampings is also a one-dimensional array

      ! C1_11, C1_12  ( see eq 15 [multiply columns by diagonal matrix entries for diagonal multiply on the left])   
      DO I = 1, p%nDOFM ! if (p%nDOFM=p%nDOFM=nDOFM == 0), this loop is skipped
         p%C1_11(:, I) =  -p%MBM(:, I)*p%KMMDiag(I)              
         p%C1_12(:, I) =  -p%MBM(:, I)*p%CMMDiag(I)  
      ENDDO   
   
      ! D1 Matrices 
      ! MBmt*MmBt
      CALL LAPACK_GEMM( 'N', 'T', 1.0_ReKi, p%MBM,   p%MBM,  0.0_ReKi, p%MBmmB, ErrStat2, ErrMsg2 ); if(Failed()) return  ! MATMUL( p%MBM, p%MMB )

      ! --- Intermediates D1_14 = D1_141 + D1_142
      !p%D1_141 = MATMUL(p%MBM, TRANSPOSE(p%PhiM)) 
      CALL LAPACK_GEMM( 'N', 'T', 1.0_ReKi, p%MBM, p%PhiM, 0.0_ReKi, p%D1_141, ErrStat2, ErrMsg2 ); if(Failed()) return 
      ! NOTE: cant use LAPACK due to type conversions FEKi->ReKi
      p%D1_142 =- MATMUL(TI_transpose, TRANSPOSE(PhiRb)) 

      
      ! C2_21, C2_42
      ! C2_61, C2_62
      DO I = 1, p%nDOFM ! if (p%nDOFM=p%nDOFM=nDOFM == 0), this loop is skipped
         p%C2_61(:, i) = -p%PhiM(:, i)*p%KMMDiag(i)
         p%C2_62(:, i) = -p%PhiM(:, i)*p%CMMDiag(i)
      ENDDO   
      
      ! D2_53, D2_63, D2_64 
      !p%D2_63 = p%PhiRb_TI - MATMUL( p%PhiM, p%MMB ) 
      CALL LAPACK_GEMM( 'N', 'N', 1.0_ReKi, p%PhiM, p%MMB, 0.0_ReKi, p%D2_63, ErrStat2, ErrMsg2 ); if(Failed()) return;
      p%D2_63 =  - p%D2_63 ! NOTE: removed Guyan acceleration

      !p%D2_64 = MATMUL( p%PhiM, p%PhiM_T )
      CALL LAPACK_GEMM( 'N', 'T', 1.0_ReKi, p%PhiM, p%PhiM, 0.0_ReKi, p%D2_64, ErrStat2, ErrMsg2 ); if(Failed()) return;
                              
     !Now calculate a Jacobian used when AM2 is called and store in parameters    
      IF (p%IntMethod .EQ. 4) THEN       ! Allocate Jacobian if AM2 is requested & if there are states (p%nDOFM > 0)
         n=2*p%nDOFM
         CALL AllocAry( p%AM2Jac, n, n, 'p%AM2InvJac', ErrStat2, ErrMsg2 ); if(Failed()) return
         CALL AllocAry( p%AM2JacPiv, n, 'p%AM2JacPiv', ErrStat2, ErrMsg2 ); if(Failed()) return
         
         ! First we calculate the Jacobian:
         ! (note the Jacobian is first stored as p%AM2InvJac)
         p%AM2Jac=0.
         DO i=1,p%nDOFM
            p%AM2Jac(i+p%nDOFM,i      )  =-p%SDdeltaT/2.*p%KMMDiag(i) !J21   
            p%AM2Jac(i+p%nDOFM,i+p%nDOFM)=-p%SDdeltaT/2.*p%CMMDiag(i) !J22 -initialize
         END DO
      
         DO I=1,p%nDOFM
            p%AM2Jac(I,I)=-1.  !J11
            p%AM2Jac(I,p%nDOFM+I)=p%SDdeltaT/2.  !J12
            p%AM2Jac(p%nDOFM+I,p%nDOFM+I)=p%AM2Jac(p%nDOFM+I,p%nDOFM+I)-1  !J22 complete
         ENDDO
         ! Now need to factor it:        
         !I think it could be improved and made more efficient if we can say the matrix is positive definite
         CALL LAPACK_getrf( n, n, p%AM2Jac, p%AM2JacPiv, ErrStat2, ErrMsg2); if(Failed()) return
      END IF     
      
      freq_max =maxval(OmegaL(1:p%nDOFM))/TwoPi
      dt_max = 1/(20*freq_max)
      !if (p%SDDeltaT>dt_max) then
      !   print*,'info: time step may be too large compared to max SubDyn frequency.'
      !endif
      write(Info,'(3x,A,F8.5,A,F8.5,A,F9.3)') 'SubDyn recommended dt:',dt_max, ' - Current dt:', p%SDDeltaT,' - Max frequency:', freq_max
      call WrScr(Info)
   ELSE ! no retained modes, so 
      ! OmegaM, JDampings, PhiM, MBM, MMB,  x don't exist in this case
      ! p%D2_64 are zero in this case so we simplify the equations in the code, omitting these variables
      ! p%D2_63 = p%PhiRb_TI in this case so we simplify the equations in the code, omitting storage of this variable
      p%D1_141 = 0.0_ReKi
      p%D1_142 = - MATMUL(TI_transpose, TRANSPOSE(PhiRb)) 
   END IF

CONTAINS
   LOGICAL FUNCTION Failed()
        call SetErrStat(ErrStat2, ErrMsg2, ErrStat, ErrMsg, 'SetParameters') 
        Failed =  ErrStat >= AbortErrLev
   END FUNCTION Failed
   
END SUBROUTINE SetParameters

!------------------------------------------------------------------------------------------------------
!> Allocate parameter arrays, based on the dimensions already set in the parameter data type.
SUBROUTINE AllocParameters(p, nDOFM, ErrStat, ErrMsg)
   TYPE(SD_ParameterType), INTENT(INOUT)        :: p           ! Parameters
   INTEGER(IntKi), INTENT(  in)                 :: nDOFM    
   INTEGER(IntKi),               INTENT(  OUT)  :: ErrStat     ! Error status of the operation
   CHARACTER(*),                 INTENT(  OUT)  :: ErrMsg      ! Error message if ErrStat /= ErrID_None
   ! local variables
   INTEGER(IntKi)                               :: ErrStat2
   CHARACTER(ErrMsgLen)                         :: ErrMsg2
   ! initialize error handling:
   ErrStat = ErrID_None
   ErrMsg  = ""
      
   CALL AllocAry( p%KBB,           nDOFL_TP, nDOFL_TP, 'p%KBB',           ErrStat2, ErrMsg2 ); CALL SetErrStat( ErrStat2, ErrMsg2, ErrStat, ErrMsg, 'AllocParameters')
   CALL AllocAry( p%CBB,           nDOFL_TP, nDOFL_TP, 'p%CBB',           ErrStat2, ErrMsg2 ); CALL SetErrStat( ErrStat2, ErrMsg2, ErrStat, ErrMsg, 'AllocParameters')
   CALL AllocAry( p%MBB,           nDOFL_TP, nDOFL_TP, 'p%MBB',           ErrStat2, ErrMsg2 ); CALL SetErrStat( ErrStat2, ErrMsg2, ErrStat, ErrMsg, 'AllocParameters')
   CALL AllocAry( p%TI,            p%nDOFI__,  6,      'p%TI',            ErrStat2, ErrMsg2 ); CALL SetErrStat( ErrStat2, ErrMsg2, ErrStat, ErrMsg, 'AllocParameters')
   CALL AllocAry( p%D1_141,        nDOFL_TP, p%nDOF__L,'p%D1_141',        ErrStat2, ErrMsg2 ); CALL SetErrStat( ErrStat2, ErrMsg2, ErrStat, ErrMsg, 'AllocParameters')        
   CALL AllocAry( p%D1_142,        nDOFL_TP, p%nDOF__L,'p%D1_142',        ErrStat2, ErrMsg2 ); CALL SetErrStat( ErrStat2, ErrMsg2, ErrStat, ErrMsg, 'AllocParameters')        
   CALL AllocAry( p%PhiRb_TI,      p%nDOF__L, nDOFL_TP,'p%PhiRb_TI',      ErrStat2, ErrMsg2 ); CALL SetErrStat( ErrStat2, ErrMsg2, ErrStat, ErrMsg, 'AllocParameters')        

   
if (p%nDOFM > 0 ) THEN  
   CALL AllocAry( p%MBM,           nDOFL_TP, nDOFM,    'p%MBM',           ErrStat2, ErrMsg2 ); CALL SetErrStat( ErrStat2, ErrMsg2, ErrStat, ErrMsg, 'AllocParameters')
   CALL AllocAry( p%MMB,           nDOFM,    nDOFL_TP, 'p%MMB',           ErrStat2, ErrMsg2 ); CALL SetErrStat( ErrStat2, ErrMsg2, ErrStat, ErrMsg, 'AllocParameters')
   CALL AllocAry( p%KMMDiag,       nDOFM,              'p%KMMDiag',       ErrStat2, ErrMsg2 ); CALL SetErrStat( ErrStat2, ErrMsg2, ErrStat, ErrMsg, 'AllocParameters')
   CALL AllocAry( p%CMMDiag,       nDOFM,              'p%CMMDiag',       ErrStat2, ErrMsg2 ); CALL SetErrStat( ErrStat2, ErrMsg2, ErrStat, ErrMsg, 'AllocParameters')
   CALL AllocAry( p%C1_11,         nDOFL_TP, nDOFM,    'p%C1_11',         ErrStat2, ErrMsg2 ); CALL SetErrStat( ErrStat2, ErrMsg2, ErrStat, ErrMsg, 'AllocParameters')        
   CALL AllocAry( p%C1_12,         nDOFL_TP, nDOFM,    'p%C1_12',         ErrStat2, ErrMsg2 ); CALL SetErrStat( ErrStat2, ErrMsg2, ErrStat, ErrMsg, 'AllocParameters')        
   CALL AllocAry( p%PhiM,          p%nDOF__L,  nDOFM,    'p%PhiM',        ErrStat2, ErrMsg2 ); CALL SetErrStat( ErrStat2, ErrMsg2, ErrStat, ErrMsg, 'AllocParameters')        
   CALL AllocAry( p%C2_61,         p%nDOF__L,  nDOFM,    'p%C2_61',       ErrStat2, ErrMsg2 ); CALL SetErrStat( ErrStat2, ErrMsg2, ErrStat, ErrMsg, 'AllocParameters')        
   CALL AllocAry( p%C2_62,         p%nDOF__L,  nDOFM,    'p%C2_62',       ErrStat2, ErrMsg2 ); CALL SetErrStat( ErrStat2, ErrMsg2, ErrStat, ErrMsg, 'AllocParameters')        
   CALL AllocAry( p%MBmmB,         nDOFL_TP, nDOFL_TP  , 'p%MBmmB',       ErrStat2, ErrMsg2 ); CALL SetErrStat( ErrStat2, ErrMsg2, ErrStat, ErrMsg, 'AllocParameters') ! is p%MBB when p%nDOFM == 0        
   CALL AllocAry( p%D2_63,         p%nDOF__L,  nDOFL_TP, 'p%D2_63',       ErrStat2, ErrMsg2 ); CALL SetErrStat( ErrStat2, ErrMsg2, ErrStat, ErrMsg, 'AllocParameters') ! is p%PhiRb_TI when p%nDOFM == 0       
   CALL AllocAry( p%D2_64,         p%nDOF__L,  p%nDOF__L,'p%D2_64',       ErrStat2, ErrMsg2 ); CALL SetErrStat( ErrStat2, ErrMsg2, ErrStat, ErrMsg, 'AllocParameters') ! is zero when p%nDOFM == 0       
end if
           
END SUBROUTINE AllocParameters

!------------------------------------------------------------------------------------------------------
!> Allocate parameter arrays, based on the dimensions already set in the parameter data type.
SUBROUTINE AllocMiscVars(p, Misc, ErrStat, ErrMsg)
   TYPE(SD_MiscVarType),    INTENT(INOUT)    :: Misc        ! Miscellaneous values, used to avoid local copies and/or multiple allocation/deallocation of same variables each call
   TYPE(SD_ParameterType),  INTENT(IN)       :: p           ! Parameters
   INTEGER(IntKi),          INTENT(  OUT)    :: ErrStat     ! Error status of the operation
   CHARACTER(*),            INTENT(  OUT)    :: ErrMsg      ! Error message if ErrStat /= ErrID_None
   ! local variables
   INTEGER(IntKi)                            :: ErrStat2
   CHARACTER(ErrMsgLen)                      :: ErrMsg2
   ! initialize error handling:
   ErrStat = ErrID_None
   ErrMsg  = ""
      
   ! for readability, we're going to keep track of the max ErrStat through SetErrStat() and not return until the end of this routine.
   CALL AllocAry( Misc%F_L,          p%nDOF__L,   'F_L',           ErrStat2, ErrMsg2); CALL SetErrStat( ErrStat2, ErrMsg2, ErrStat, ErrMsg, 'AllocMiscVars')      
   CALL AllocAry( Misc%UR_bar,       p%nDOFI__,   'UR_bar',        ErrStat2, ErrMsg2); CALL SetErrStat( ErrStat2, ErrMsg2, ErrStat, ErrMsg, 'AllocMiscVars') !TODO Rb
   CALL AllocAry( Misc%UR_bar_dot,   p%nDOFI__,   'UR_bar_dot',    ErrStat2, ErrMsg2); CALL SetErrStat( ErrStat2, ErrMsg2, ErrStat, ErrMsg, 'AllocMiscVars') !TODO Rb
   CALL AllocAry( Misc%UR_bar_dotdot,p%nDOFI__,   'UR_bar_dotdot', ErrStat2, ErrMsg2); CALL SetErrStat( ErrStat2, ErrMsg2, ErrStat, ErrMsg, 'AllocMiscVars') !TODO Rb
   CALL AllocAry( Misc%UL,           p%nDOF__L,   'UL',            ErrStat2, ErrMsg2); CALL SetErrStat( ErrStat2, ErrMsg2, ErrStat, ErrMsg, 'AllocMiscVars')      
   CALL AllocAry( Misc%UL_dot,       p%nDOF__L,   'UL_dot',        ErrStat2, ErrMsg2); CALL SetErrStat( ErrStat2, ErrMsg2, ErrStat, ErrMsg, 'AllocMiscVars')      
   CALL AllocAry( Misc%UL_dotdot,    p%nDOF__L,   'UL_dotdot',     ErrStat2, ErrMsg2); CALL SetErrStat( ErrStat2, ErrMsg2, ErrStat, ErrMsg, 'AllocMiscVars')      
   CALL AllocAry( Misc%DU_full,      p%nDOF,      'DU_full',       ErrStat2, ErrMsg2); CALL SetErrStat( ErrStat2, ErrMsg2, ErrStat, ErrMsg, 'AllocMiscVars')      
   CALL AllocAry( Misc%U_full,       p%nDOF,      'U_full',        ErrStat2, ErrMsg2); CALL SetErrStat( ErrStat2, ErrMsg2, ErrStat, ErrMsg, 'AllocMiscVars')      
   CALL AllocAry( Misc%U_full_elast, p%nDOF,      'U_full_elast',  ErrStat2, ErrMsg2); CALL SetErrStat( ErrStat2, ErrMsg2, ErrStat, ErrMsg, 'AllocMiscVars')      
   CALL AllocAry( Misc%U_full_dot,   p%nDOF,      'U_full_dot',    ErrStat2, ErrMsg2); CALL SetErrStat( ErrStat2, ErrMsg2, ErrStat, ErrMsg, 'AllocMiscVars')      
   CALL AllocAry( Misc%U_full_dotdot,p%nDOF,      'U_full_dotdot', ErrStat2, ErrMsg2); CALL SetErrStat( ErrStat2, ErrMsg2, ErrStat, ErrMsg, 'AllocMiscVars')      
   CALL AllocAry( Misc%U_red,        p%nDOF_red,  'U_red',         ErrStat2, ErrMsg2); CALL SetErrStat( ErrStat2, ErrMsg2, ErrStat, ErrMsg, 'AllocMiscVars')      
   CALL AllocAry( Misc%U_red_dot,    p%nDOF_red,  'U_red_dot',     ErrStat2, ErrMsg2); CALL SetErrStat( ErrStat2, ErrMsg2, ErrStat, ErrMsg, 'AllocMiscVars')      
   CALL AllocAry( Misc%U_red_dotdot, p%nDOF_red,  'U_red_dotdot',  ErrStat2, ErrMsg2); CALL SetErrStat( ErrStat2, ErrMsg2, ErrStat, ErrMsg, 'AllocMiscVars')      

   CALL AllocAry( Misc%Fext,      p%nDOF     , 'm%Fext    ', ErrStat2, ErrMsg2 );CALL SetErrStat( ErrStat2, ErrMsg2, ErrStat, ErrMsg, 'AllocMiscVars')
   CALL AllocAry( Misc%Fext_red,  p%nDOF_red , 'm%Fext_red', ErrStat2, ErrMsg2 );CALL SetErrStat( ErrStat2, ErrMsg2, ErrStat, ErrMsg, 'AllocMiscVars')
   
END SUBROUTINE AllocMiscVars

!------------------------------------------------------------------------------------------------------
!> Partition DOFs and Nodes into sets: 
!! Nodes are partitioned into the I,C,L (and R) sets, Nodes_I, Nodes_C, Nodes_L, with:
!!         I="Interface" nodes
!!         C="Reaction" nodes
!!         L=Interior nodes
!!         R=I+C
!! DOFs indices are partitioned into B, F, L
!!         B=Leader DOFs (Rbar in SubDyn documentation)
!!         F=Fixed DOFS
!!         L=Interior DOFs
!! Subpartitions of both categories use the convention: "NodePartition_DOFPartition"
!!    e.g. C_F : "reaction" nodes DOFs that are fixed
!!         C_L : "reaction" nodes DOFs that will be counted as internal
!!         I_B : "interface" nodes DOFs that are leader DOFs
SUBROUTINE PartitionDOFNodes(Init, m, p, ErrStat, ErrMsg)
   use IntegerList, only: len, concatenate_lists, lists_difference, concatenate_3lists, sort_in_place
   type(SD_Inittype),       intent(  in)  :: Init        !< Input data for initialization routine
   type(SD_MiscVartype),    intent(  in)  :: m           !< Misc
   type(SD_Parametertype),  intent(inout) :: p           !< Parameters   
   integer(IntKi),          intent(  out) :: ErrStat     !< Error status of the operation
   character(*),            intent(  out) :: ErrMsg      !< Error message if ErrStat /= ErrID_None
   ! local variables
   integer(IntKi)              :: I, J, c_B, c_F, c_L, c__          ! counters
   integer(IntKi)              :: iNode, iiNode
   integer(IntKi)              :: nNodes_R
   integer(IntKi), allocatable :: IDAll(:)
   integer(IntKi), allocatable :: INodesAll(:)
   integer(IntKi), allocatable :: Nodes_R(:)
   integer(IntKi)              :: ErrStat2 ! < Error status of the operation
   character(ErrMsgLen)        :: ErrMsg2
   ErrStat = ErrID_None
   ErrMsg  = ""
   ! --- Count nodes per types
   p%nNodes_I  = p%nNodes_I             ! Number of interface nodes
   nNodes_R   = p%nNodes_I+p%nNodes_C  ! I+C nodes 
   p%nNodes_L  = p%nNodes - nNodes_R ! Number of Interior nodes 
   ! NOTE: some of the interior nodes may have no DOF if they are involved in a rigid assembly..

   CALL AllocAry( p%Nodes_L, p%nNodes_L, 1, 'p%Nodes_L', ErrStat2, ErrMsg2 ); CALL SetErrStat( ErrStat2, ErrMsg2, ErrStat, ErrMsg, 'PartitionDOFNodes')        
   CALL AllocAry( Nodes_R  , nNodes_R   , 'Nodes_R'  , ErrStat2, ErrMsg2 ); CALL SetErrStat( ErrStat2, ErrMsg2, ErrStat, ErrMsg, 'PartitionDOFNodes')        

   ! --------------------------------------------------------------------------------
   ! --- Partition Nodes:  Nodes_L = IAll - NodesR
   ! --------------------------------------------------------------------------------
   allocate(INodesAll(1:p%nNodes));
   do iNode=1,p%nNodes
      INodesAll(iNode)=iNode
   enddo
   ! Nodes_R = [Nodes_C Nodes_I]
   call concatenate_lists(p%Nodes_C(:,1), p%Nodes_I(:,1), Nodes_R, ErrStat2, ErrMsg2); if(Failed()) return 
   ! Nodes_L = IAll - Nodes_R
   call lists_difference(INodesAll, Nodes_R, p%Nodes_L(:,1), ErrStat2, ErrMsg2); if(Failed()) return
  
   ! --------------------------------------------------------------------------------
   ! --- Count DOFs - NOTE: we count node by node
   ! --------------------------------------------------------------------------------
   ! DOFs of interface nodes
   p%nDOFI__ =0 ! Total
   p%nDOFI_Rb=0 ! Leader
   p%nDOFI_F =0 ! Fixed
   do iiNode= 1,p%nNodes_I
      p%nDOFI__ = p%nDOFI__ + len(p%NodesDOFred( p%Nodes_I(iiNode,1) ))
      p%nDOFI_Rb= p%nDOFI_Rb+ count(p%Nodes_I(iiNode, 2:7)==idBC_Leader) ! assumes 6 DOFs
      p%nDOFI_F = p%nDOFI_F + count(p%Nodes_I(iiNode, 2:7)==idBC_Fixed) ! assumes 6 DOFs
   enddo
   if (p%nDOFI__/=p%nDOFI_Rb+p%nDOFI_F) then
      call Fatal('Error in distributing interface DOFs, total number of interface DOF('//num2lstr(p%nDOFI__)//') does not equal sum of: leader ('//num2lstr(p%nDOFI_Rb)//'), fixed ('//num2lstr(p%nDOFI_F)//')'); return
   endif

   ! DOFs of reaction nodes
   p%nDOFC__ =0 ! Total
   p%nDOFC_Rb=0 ! Leader
   p%nDOFC_F =0 ! Fixed
   p%nDOFC_L =0 ! Internal
   do iiNode= 1,p%nNodes_C
      p%nDOFC__ = p%nDOFC__ + len(p%NodesDOFred( p%Nodes_C(iiNode,1) ))
      p%nDOFC_Rb= p%nDOFC_Rb+ count(p%Nodes_C(iiNode, 2:7)==idBC_Leader)   ! assumes 6 DOFs
      p%nDOFC_F = p%nDOFC_F + count(p%Nodes_C(iiNode, 2:7)==idBC_Fixed  )  ! assumes 6 DOFs
      p%nDOFC_L = p%nDOFC_L + count(p%Nodes_C(iiNode, 2:7)==idBC_Internal) ! assumes 6 DOFs
   enddo
   if (p%nDOFC__/=p%nDOFC_Rb+p%nDOFC_F+p%nDOFC_L) then
      call Fatal('Error in distributing reaction DOFs, total number of reaction DOF('//num2lstr(p%nDOFC__)//') does not equal sum of: leader ('//num2lstr(p%nDOFC_Rb)//'), fixed ('//num2lstr(p%nDOFC_F)//'), internal ('//num2lstr(p%nDOFC_L)//')'); return
   endif
   ! DOFs of reaction + interface nodes
   p%nDOFR__ = p%nDOFI__ + p%nDOFC__ ! Total number, used to be called "nDOFR"

   ! DOFs of internal nodes
   p%nDOFL_L=0
   do iiNode= 1,p%nNodes_L
      p%nDOFL_L = p%nDOFL_L + len(p%NodesDOFred( p%Nodes_L(iiNode,1) ))
   enddo
   if (p%nDOFL_L/=p%nDOF_red-p%nDOFR__) then
      call Fatal('Error in distributing internal DOFs, total number of internal DOF('//num2lstr(p%nDOFL_L)//') does not equal total number of DOF('//num2lstr(p%nDOF_red)//') minus interface and reaction ('//num2lstr(p%nDOFR__)//')'); return
   endif

   ! Total number of DOFs in each category:
   p%nDOF__Rb = p%nDOFC_Rb + p%nDOFI_Rb            ! OK, generic
   p%nDOF__F  = p%nDOFC_F  + p%nDOFI_F             ! OK, generic
   p%nDOF__L  = p%nDOFC_L             + p%nDOFL_L ! OK, generic

   ! --- Safety checks ! TODO: these checks are temporary!
   if (p%nDOFI_Rb /= p%nNodes_I*6) then
      call Fatal('Wrong number of DOF for interface nodes, likely some interface nodes are special joints or are fixed'); return
   endif

   ! Set the index arrays
   CALL AllocAry( p%IDI__, p%nDOFI__,  'p%IDI__', ErrStat2, ErrMsg2 ); CALL SetErrStat( ErrStat2, ErrMsg2, ErrStat, ErrMsg, 'PartitionDOFNodes')        
   CALL AllocAry( p%IDI_Rb,p%nDOFI_Rb, 'p%IDI_Rb',ErrStat2, ErrMsg2 ); CALL SetErrStat( ErrStat2, ErrMsg2, ErrStat, ErrMsg, 'PartitionDOFNodes')        
   CALL AllocAry( p%IDI_F, p%nDOFI_F,  'p%IDI_F', ErrStat2, ErrMsg2 ); CALL SetErrStat( ErrStat2, ErrMsg2, ErrStat, ErrMsg, 'PartitionDOFNodes')        
   CALL AllocAry( p%IDC__, p%nDOFC__,  'p%IDC__', ErrStat2, ErrMsg2 ); CALL SetErrStat( ErrStat2, ErrMsg2, ErrStat, ErrMsg, 'PartitionDOFNodes')        
   CALL AllocAry( p%IDC_Rb,p%nDOFC_Rb, 'p%IDC_Rb',ErrStat2, ErrMsg2 ); CALL SetErrStat( ErrStat2, ErrMsg2, ErrStat, ErrMsg, 'PartitionDOFNodes')        
   CALL AllocAry( p%IDC_F, p%nDOFC_F,  'p%IDC_F', ErrStat2, ErrMsg2 ); CALL SetErrStat( ErrStat2, ErrMsg2, ErrStat, ErrMsg, 'PartitionDOFNodes')        
   CALL AllocAry( p%IDC_L, p%nDOFC_L,  'p%IDC_L', ErrStat2, ErrMsg2 ); CALL SetErrStat( ErrStat2, ErrMsg2, ErrStat, ErrMsg, 'PartitionDOFNodes')        
   CALL AllocAry( p%IDL_L, p%nDOFL_L,  'p%IDL_L', ErrStat2, ErrMsg2 ); CALL SetErrStat( ErrStat2, ErrMsg2, ErrStat, ErrMsg, 'PartitionDOFNodes')        
   CALL AllocAry( p%IDR__, p%nDOFR__,  'p%IDR__', ErrStat2, ErrMsg2 ); CALL SetErrStat( ErrStat2, ErrMsg2, ErrStat, ErrMsg, 'PartitionDOFNodes')        
   CALL AllocAry( p%ID__Rb,p%nDOF__Rb, 'p%ID__Rb',ErrStat2, ErrMsg2 ); CALL SetErrStat( ErrStat2, ErrMsg2, ErrStat, ErrMsg, 'PartitionDOFNodes')        
   CALL AllocAry( p%ID__F, p%nDOF__F,  'p%ID__F', ErrStat2, ErrMsg2 ); CALL SetErrStat( ErrStat2, ErrMsg2, ErrStat, ErrMsg, 'PartitionDOFNodes')        
   CALL AllocAry( p%ID__L, p%nDOF__L,  'p%ID__L', ErrStat2, ErrMsg2 ); CALL SetErrStat( ErrStat2, ErrMsg2, ErrStat, ErrMsg, 'PartitionDOFNodes')         ! TODO TODO
   if(Failed()) return

   ! --------------------------------------------------------------------------------
   ! --- Distibutes the I, L, C nodal DOFs into  B, F, L sub-categories 
   ! --------------------------------------------------------------------------------

   ! Distribute the interface DOFs into R,F
   c__=0; c_B=0;  c_F=0 ! Counters over R and F dofs
   do iiNode= 1,p%nNodes_I !Loop on interface nodes
      iNode = p%Nodes_I(iiNode,1)
      do J = 1, 6 ! DOFs: ItfTDXss    ItfTDYss    ItfTDZss    ItfRDXss    ItfRDYss    ItfRDZss
          c__=c__+1
          p%IDI__(c__) = p%NodesDOFred(iNode)%List(J) ! DOF number 
          if (p%Nodes_I(iiNode, J+1)==idBC_Leader) then
             c_B=c_B+1
             p%IDI_Rb(c_B) = p%NodesDOFred(iNode)%List(J) ! DOF number 

          elseif (p%Nodes_I(iiNode, J+1)==idBC_Fixed) then !
             c_F=c_F+1
             p%IDI_F(c_F) = p%NodesDOFred(iNode)%List(J) ! DOF number 
          endif
       enddo
   enddo
   ! Indices IDI__ = [IDI_B, IDI_F], interface
   !call concatenate_lists(p%IDI_Rb, p%IDI_F, p%IDI__, ErrStat2, ErrMsg2); if(Failed()) return

   ! Distribute the reaction DOFs into R,F,L 
   c__=0; c_B=0; c_F=0; c_L=0; ! Counters over R, F, L dofs
   do iiNode= 1,p%nNodes_C !Loop on interface nodes
      iNode = p%Nodes_C(iiNode,1)
      do J = 1, 6 ! DOFs 
          c__=c__+1
          p%IDC__(c__) = p%NodesDOFred(iNode)%List(J) ! DOF number 
          if (p%Nodes_C(iiNode, J+1)==idBC_Leader) then
             c_B=c_B+1
             p%IDC_Rb(c_B) = p%NodesDOFred(iNode)%List(J) ! DOF number 

          elseif (p%Nodes_C(iiNode, J+1)==idBC_Fixed) then !
             c_F=c_F+1
             p%IDC_F(c_F) = p%NodesDOFred(iNode)%List(J) ! DOF number 

          elseif (p%Nodes_C(iiNode, J+1)==idBC_Internal) then !
             c_L=c_L+1
             p%IDC_L(c_L) = p%NodesDOFred(iNode)%List(J) ! DOF number 
          endif
       enddo
   enddo
   ! Indices IDC__ = [IDC_B, IDC_F, IDC_L], interface
   !call concatenate_3lists(p%IDC_Rb, p%IDC_F, p%IDC_L, p%IDC__, ErrStat2, ErrMsg2); if(Failed()) return
   !call sort_in_place(p%IDC__)


   ! Indices IDR__ = [IDI__, IDC__], interface
   !call concatenate_lists(p%IDI__, p%IDC__, p%IDR__, ErrStat2, ErrMsg2); if(Failed()) return
   ! TODO, NOTE: Backward compatibility [IDC, IDI]
   call concatenate_lists(p%IDC__, p%IDI__, p%IDR__, ErrStat2, ErrMsg2); if(Failed()) return

   ! Distribute the internal DOFs
   c_L=0;  ! Counters over L dofs
   do iiNode= 1,p%nNodes_L !Loop on interface nodes
      iNode = p%Nodes_L(iiNode,1)
      do J = 1, size(p%NodesDOFred(iNode)%List) ! DOFs 
         c_L=c_L+1
         p%IDL_L(c_L) = p%NodesDOFred(iNode)%List(J) ! DOF number 
      enddo
   enddo

   ! --------------------------------------------------------------------------------
   ! --- Total indices per partition B, F, L
   ! --------------------------------------------------------------------------------
   ! Indices ID__Rb = [IDC_B, IDI_B], retained/leader DOFs 
   call concatenate_lists(p%IDC_Rb, p%IDI_Rb, p%ID__Rb, ErrStat2, ErrMsg2); if(Failed()) return
   ! Indices ID__F = [IDC_F, IDI_F], fixed DOFs
   call concatenate_lists(p%IDC_F, p%IDI_F, p%ID__F, ErrStat2, ErrMsg2); if(Failed()) return
   ! Indices ID__L = [IDL_L, IDC_L], internal DOFs
   call concatenate_lists(p%IDL_L, p%IDC_L, p%ID__L, ErrStat2, ErrMsg2); if(Failed()) return

   ! --- Check that partition is complete
   if     (any(p%ID__Rb<=0)) then
      call Fatal('R - Partioning incorrect.'); return
   elseif (any(p%ID__F<=0)) then
      call Fatal('F - Partioning incorrect.'); return
   elseif (any(p%ID__L<=0)) then
      call Fatal('L - Partioning incorrect.'); return
   endif
   allocate(IDAll(1:p%nDOF_red))
   call concatenate_3lists(p%ID__Rb, p%ID__L, p%ID__F, IDAll, ErrStat2, ErrMsg2); if(Failed()) return
   call sort_in_place(IDAll)
   do I = 1, p%nDOF_red
      if (IDAll(I)/=I) then
         call Fatal('DOF '//trim(Num2LStr(I))//' missing, problem in R, L F partitioning'); return
      endif
   enddo
   
   if(DEV_VERSION) then
      write(*,'(A,I0)')'Number of DOFs: "interface"          (I__): ',p%nDOFI__
      write(*,'(A,I0)')'Number of DOFs: "interface" retained (I_B): ',p%nDOFI_Rb
      write(*,'(A,I0)')'Number of DOFs: "interface" fixed    (I_F): ',p%nDOFI_F
      write(*,'(A,I0)')'Number of DOFs: "reactions"          (C__): ',p%nDOFC__
      write(*,'(A,I0)')'Number of DOFs: "reactions" retained (C_B): ',p%nDOFC_Rb
      write(*,'(A,I0)')'Number of DOFs: "reactions" internal (C_L): ',p%nDOFC_L
      write(*,'(A,I0)')'Number of DOFs: "reactions" fixed    (C_F): ',p%nDOFC_F
      write(*,'(A,I0)')'Number of DOFs: "intf+react"         (__R): ',p%nDOFR__
      write(*,'(A,I0)')'Number of DOFs: "internal"  internal (L_L): ',p%nDOFL_L
      write(*,'(A,I0)')'Number of DOFs:             retained (__B): ',p%nDOF__Rb
      write(*,'(A,I0)')'Number of DOFs:             internal (__L): ',p%nDOF__L
      write(*,'(A,I0)')'Number of DOFs:             fixed    (__F): ',p%nDOF__F
      write(*,'(A,I0)')'Number of DOFs:  total                    : ',p%nDOF_red
      write(*,'(A,I0)')'Number of Nodes: "interface" (I): ',p%nNodes_I
      write(*,'(A,I0)')'Number of Nodes: "reactions" (C): ',p%nNodes_C
      write(*,'(A,I0)')'Number of Nodes: "internal"  (L): ',p%nNodes_L
      write(*,'(A,I0)')'Number of Nodes: total   (I+C+L): ',p%nNodes
   endif

   call CleanUp()

contains
   LOGICAL FUNCTION Failed()
        call SetErrStat(ErrStat2, ErrMsg2, ErrStat, ErrMsg, 'PartitionDOFNodes') 
        Failed =  ErrStat >= AbortErrLev
        if (Failed) call CleanUp()
   END FUNCTION Failed
   SUBROUTINE Fatal(ErrMsg_in)
      character(len=*), intent(in) :: ErrMsg_in
      CALL SetErrStat(ErrID_Fatal, ErrMsg_in, ErrStat, ErrMsg, 'PartitionDOFNodes');
      CALL CleanUp()
   END SUBROUTINE Fatal
   SUBROUTINE CleanUp()
      if(allocated(INodesAll)) deallocate(INodesAll)
      if(allocated(IDAll))    deallocate(IDAll)
      if(allocated(Nodes_R)) deallocate(Nodes_R)
   END SUBROUTINE CleanUp
   
END SUBROUTINE PartitionDOFNodes

!> Compute displacements of all nodes in global system (Guyan + Rotated CB)
!! 
SUBROUTINE LeverArm(u, p, x, m, DU_full, bGuyan, bElastic, U_full)
   TYPE(SD_InputType),           INTENT(IN   )  :: u           !< Inputs at t
   TYPE(SD_ParameterType),target,INTENT(IN   )  :: p           !< Parameters
   TYPE(SD_ContinuousStateType), INTENT(IN   )  :: x           !< Continuous states at t
   TYPE(SD_MiscVarType),         INTENT(INOUT)  :: m           !< Misc/optimization variables
   LOGICAL,                      INTENT(IN   )  :: bGuyan      !< include Guyan Contribution
   LOGICAL,                      INTENT(IN   )  :: bElastic    !< include Elastic contribution
   REAL(ReKi), DIMENSION(:),     INTENT(  OUT)  :: DU_full     !< LeverArm in full system
   REAL(ReKi), DIMENSION(:), OPTIONAL,   INTENT(IN   )  :: U_full  !< Displacements in full system
   !locals
   INTEGER(IntKi)               :: iSDNode
   REAL(ReKi)                   :: rotations(3)
   INTEGER(IntKi), pointer      :: DOFList(:)
   ! Variables for Guyan rigid body motion
   real(ReKi), dimension(3)   ::  rIP  ! Vector from TP to rotated Node
   real(ReKi), dimension(3)   ::  rIP0 ! Vector from TP to Node (undeflected)
   real(ReKi), dimension(3)   ::  duP  ! Displacement of node due to rigid rotation
   real(R8Ki), dimension(3,3) :: Rb2g ! Rotation matrix body 2 global coordinates
   INTEGER(IntKi)             :: ErrStat2    ! Error status of the operation (occurs after initial error)
   CHARACTER(ErrMsgLen)       :: ErrMsg2     ! Error message if ErrStat2 /= ErrID_None
   ! --- Convert inputs to FEM DOFs and convenient 6-vector storage
   ! Compute the small rotation angles given the input direction cosine matrix
   rotations  = GetSmllRotAngs(u%TPMesh%Orientation(:,:,1), ErrStat2, Errmsg2);
   m%u_TP     = (/REAL(u%TPMesh%TranslationDisp(:,1),ReKi), rotations/)

   if (present(U_full)) then
      ! Then we use it directly, U_full may contain Static improvement
      DU_full=U_full
      ! We remove u_TP for floating
      if (p%Floating) then
         do iSDNode = 1,p%nNodes
            DOFList => p%NodesDOF(iSDNode)%List  ! Alias to shorten notations
            DU_full(DOFList(1:3)) = DU_full(DOFList(1:3)) - m%u_TP(1:3)
         enddo
      endif 
   else
      ! --- CB modes contribution to motion (L-DOF only), NO STATIC IMPROVEMENT
      if (bElastic .and. p%nDOFM > 0) then
         m%UL = matmul( p%PhiM,  x%qm    )
      else
         m%UL = 0.0_ReKi
      end if
      ! --- Adding Guyan contribution to R and L DOFs
      if (bGuyan .and. .not.p%Floating) then
         m%UR_bar =         matmul( p%TI      , m%u_TP       )
         m%UL     = m%UL +  matmul( p%PhiRb_TI, m%u_TP       ) 
      else
         ! Guyan modes are rigid body modes, we will add them in the "Full system" later
         m%UR_bar = 0.0_ReKi
      endif
      ! --- Build original DOF vectors (DOF before the CB reduction)
      m%U_red(p%IDI__) = m%UR_bar
      m%U_red(p%ID__L) = m%UL     
      m%U_red(p%IDC_Rb)= 0    ! NOTE: for now we don't have leader DOF at "C" (bottom)
      m%U_red(p%ID__F) = 0
      if (p%reduced) then
         DU_full = matmul(p%T_red, m%U_red)
      else
         DU_full = m%U_red
      endif
      ! --- Adding Guyan contribution for rigid body
      if (bGuyan .and. p%Floating) then
         ! For floating, we compute the Guyan motion directly (rigid body motion with TP as origin)
         ! This introduce non-linear "rotations" effects, where the bottom node should "go up", and not just translate horizontally
         Rb2g(1:3,1:3) = transpose(u%TPMesh%Orientation(:,:,1))
         do iSDNode = 1,p%nNodes
            DOFList => p%NodesDOF(iSDNode)%List  ! Alias to shorten notations
            ! --- Guyan (rigid body) motion in global coordinates
            rIP0(1:3)   = p%DP0(1:3, iSDNode)
            rIP(1:3)    = matmul(Rb2g, rIP0)
            duP(1:3)    = rIP - rIP0 ! NOTE: without m%u_TP(1:3)
            ! Full diplacements Guyan + rotated CB (if asked) >>> Rotate All
            if (p%GuyanLoadCorrection) then
               DU_full(DOFList(1:3)) = matmul(Rb2g, DU_full(DOFList(1:3))) + duP(1:3)       
               DU_full(DOFList(4:6)) = matmul(Rb2g, DU_full(DOFList(4:6))) + rotations(1:3)
            else
               DU_full(DOFList(1:3)) = DU_full(DOFList(1:3)) + duP(1:3)       
               DU_full(DOFList(4:6)) = DU_full(DOFList(4:6)) + rotations(1:3)
            endif
         enddo
      endif 
   endif ! U_full no provided
END SUBROUTINE LeverArm

!------------------------------------------------------------------------------------------------------
!> Construct force vector on internal DOF (L) from the values on the input mesh 
!! First, the full vector of external forces is built on the non-reduced DOF
!! Then, the vector is reduced using the T_red matrix
SUBROUTINE GetExtForceOnInternalDOF(u, p, x, m, F_L, ErrStat, ErrMsg, GuyanLoadCorrection, RotateLoads, U_full)
   type(SD_InputType),     intent(in   )  :: u ! Inputs
   type(SD_ParameterType), intent(in   )  :: p ! Parameters
   type(SD_ContinuousStateType), intent(in   )  :: x  !< Continuous states at t
   type(SD_MiscVarType),   intent(inout)  :: m ! Misc, for storage optimization of Fext and Fext_red
   logical               , intent(in   )  :: GuyanLoadCorrection ! If true add extra moment
   logical               , intent(in   )  :: RotateLoads ! If true, loads are rotated to body coordinate 
   real(Reki), optional,   intent(in   )  :: U_full(:)      ! DOF displacements (Guyan + CB)
   real(ReKi)          ,   intent(out)    :: F_L(p%nDOF__L)  !< External force on internal nodes "L"
   integer(IntKi),         intent(  out)  :: ErrStat     !< Error status of the operation
   character(*),           intent(  out)  :: ErrMsg      !< Error message if ErrStat /= ErrID_None
   integer :: iNode ! indices of u-mesh nodes and SD nodes
   integer :: nMembers
   integer :: I
   integer :: iCC, iElem, iChannel !< Index on control cables, element, Channel
   integer(IntKi), dimension(12) :: IDOF !  12 DOF indices in global unconstrained system
   real(ReKi)                    :: CableTension ! Controllable Cable force
   real(ReKi)                    :: DeltaL ! Change of length
   real(ReKi)                    :: rotations(3)
   real(ReKi)                    :: du(3), Moment(3), Force(3) 
   real(ReKi)                    :: u_TP(6)
   ! Variables for Guyan Rigid motion
   real(ReKi), dimension(3) ::  rIP  ! Vector from TP to rotated Node
   real(ReKi), dimension(3) ::  rIP0 ! Vector from TP to Node (undeflected)
   real(ReKi), dimension(3) ::  duP  ! Displacement of node due to rigid rotation
   real(R8Ki), dimension(3,3) :: Rb2g ! Rotation matrix body 2 global
   real(R8Ki), dimension(3,3) :: Rg2b ! Rotation matrix global 2 body coordinates

   if (GuyanLoadCorrection) then
      ! Compute node displacements "DU_full" for lever arm
      call LeverArm(u, p, x, m, m%DU_full, bGuyan=.True., bElastic=.False., U_full=U_full)
   endif

   ! TODO
   ! Rewrite this function into five steps:
   !  - Setup loads by simple sum on physial nodes of LMesh, FG and FC_
   !  - Rotate them if needed
   !  - Introduce lever arm if needed
   !  - Spread moment on nodes 
   !  - Perform reduction using T_red
   ! This could make things slightly cleaner and avoid the if statement in the do-loop for the moment

   ! --- Build vector of external forces (including gravity) (Moment done below)  
   m%Fext= 0.0_ReKi
   if (RotateLoads) then ! Forces in body coordinates 
      Rg2b(1:3,1:3) = u%TPMesh%Orientation(:,:,1)  ! global 2 body coordinates
      do iNode = 1,p%nNodes
         m%Fext( p%NodesDOF(iNode)%List(1:3) ) =  matmul(Rg2b, u%LMesh%Force(:,iNode) + p%FG(p%NodesDOF(iNode)%List(1:3)))
      enddo
   else ! Forces in global
      do iNode = 1,p%nNodes
         m%Fext( p%NodesDOF(iNode)%List(1:3) ) =               u%LMesh%Force(:,iNode) + p%FG(p%NodesDOF(iNode)%List(1:3))
      enddo
   endif

   ! --- Adding controllable cable forces
   if (size(p%CtrlElem2Channel,1) > 0) then
      if (.not. allocated (u%CableDeltaL)) then
         call Fatal('Cable tension input not allocated but controllable cables are present'); return
      endif
      if (size(u%CableDeltaL)< maxval(p%CtrlElem2Channel(:,2)) ) then
         call Fatal('Cable tension input has length '//trim(num2lstr(size(u%CableDeltaL)))//' but controllable cables need to access channel '//trim(num2lstr(maxval(p%CtrlElem2Channel(:,2))))); return
      endif
      do iCC = 1, size(p%CtrlElem2Channel,1)  ! Loop on controllable cables
         iElem    = p%CtrlElem2Channel(iCC,1)
         iChannel = p%CtrlElem2Channel(iCC,2)
         IDOF = p%ElemsDOF(1:12, iElem)
         ! DeltaL = DeltaL0 + DeltaL_control = - Le T0/(EA+T0) + DeltaL_control
         DeltaL = - p%ElemProps(iElem)%Length * p%ElemProps(iElem)%T0  / (p%ElemProps(iElem)%YoungE*p%ElemProps(iElem)%Area   +  p%ElemProps(iElem)%T0)
         DeltaL = DeltaL + u%CableDeltaL(iChannel) 
         ! T(t) = - EA * DeltaL(t) /(Le + Delta L(t)) ! NOTE DeltaL<0
         CableTension =  -p%ElemProps(iElem)%YoungE*p%ElemProps(iElem)%Area * DeltaL / (p%ElemProps(iElem)%Length + DeltaL)
         if (RotateLoads) then ! in body coordinate
            ! We only rotate the loads, moments are rotated below
            m%Fext(IDOF(1:3))   = m%Fext(IDOF(1:3))   + matmul(Rg2b,m%FC_unit( IDOF(1:3) )   * (CableTension - p%ElemProps(iElem)%T0))
            m%Fext(IDOF(7:9))   = m%Fext(IDOF(7:9))   + matmul(Rg2b,m%FC_unit( IDOF(7:9) )   * (CableTension - p%ElemProps(iElem)%T0))
            m%Fext(IDOF(4:6))   = m%Fext(IDOF(4:6))   +             m%FC_unit( IDOF(4:6) )   * (CableTension - p%ElemProps(iElem)%T0)
            m%Fext(IDOF(10:12)) = m%Fext(IDOF(10:12)) +             m%FC_unit( IDOF(10:12) ) * (CableTension - p%ElemProps(iElem)%T0)
         else ! in global
            m%Fext(IDOF) = m%Fext(IDOF) +             m%FC_unit( IDOF ) * (CableTension - p%ElemProps(iElem)%T0)
         endif
      enddo
   endif

   ! --- Build vector of external moment
   do iNode = 1,p%nNodes
      Force(1:3)  = m%Fext(p%NodesDOF(iNode)%List(1:3) ) ! Controllable cable + External Forces on LMesh
      Moment(1:3) = m%Fext(p%NodesDOF(iNode)%List(4:6) ) ! Controllable cable 
      ! Moment ext + gravity
      if (RotateLoads) then
         ! In body coordinates
         Moment(1:3) = matmul(Rg2b, Moment(1:3)+ u%LMesh%Moment(1:3,iNode) + p%FG(p%NodesDOF(iNode)%List(4:6)))
      else
         Moment(1:3) =              Moment(1:3)+ u%LMesh%Moment(1:3,iNode) + p%FG(p%NodesDOF(iNode)%List(4:6))
      endif

      ! Extra moment dm = Delta u x (fe + fg)
      if (GuyanLoadCorrection) then
         du = m%DU_full(p%NodesDOF(iNode)%List(1:3)) ! Lever arm
         Moment(1) = Moment(1) + du(2) * Force(3) - du(3) * Force(2)
         Moment(2) = Moment(2) + du(3) * Force(1) - du(1) * Force(3)
         Moment(3) = Moment(3) + du(1) * Force(2) - du(2) * Force(1)
      endif

      ! Moment is spread equally across all rotational DOFs if more than 3 rotational DOFs
      nMembers = (size(p%NodesDOF(iNode)%List)-3)/3 ! Number of members deducted from Node's DOFList
      m%Fext( p%NodesDOF(iNode)%List(4::3)) = Moment(1)/nMembers
      m%Fext( p%NodesDOF(iNode)%List(5::3)) = Moment(2)/nMembers
      m%Fext( p%NodesDOF(iNode)%List(6::3)) = Moment(3)/nMembers
   enddo

   ! --- Reduced vector of external force
   if (p%reduced) then
      m%Fext_red = matmul(p%T_red_T, m%Fext)
      F_L= m%Fext_red(p%ID__L)
   else
      F_L= m%Fext(p%ID__L)
   endif

contains
   subroutine Fatal(ErrMsg_in)
      character(len=*), intent(in) :: ErrMsg_in
      call SetErrStat(ErrID_Fatal, ErrMsg_in, ErrStat, ErrMsg, 'GetExtForce');
   end subroutine Fatal
END SUBROUTINE GetExtForceOnInternalDOF

!------------------------------------------------------------------------------------------------------
!> Construct force vector on interface DOF (I) 
!! NOTE: This function should only be called after GetExtForceOnInternalDOF 
SUBROUTINE GetExtForceOnInterfaceDOF(  p, Fext, F_I)
   type(SD_ParameterType),   intent(in  ) :: p ! Parameters
   real(ReKi), dimension(:), intent(in  ) :: Fext !< Vector of external forces on un-reduced DOF
   real(ReKi)            ,   intent(out ) :: F_I(6*p%nNodes_I)          !< External force on interface DOF
   integer :: iSDNode, startDOF, I
   DO I = 1, p%nNodes_I 
      iSDNode = p%Nodes_I(I,1)
      startDOF = (I-1)*6 + 1 ! NOTE: for now we have 6 DOF per interface nodes
      F_I(startDOF:startDOF+5) = Fext(p%NodesDOF(iSDNode)%List(1:6)) !TODO try to use Fext_red
   ENDDO
END SUBROUTINE GetExtForceOnInterfaceDOF


!------------------------------------------------------------------------------------------------------
!> Output the modes to file file    
SUBROUTINE OutModes(Init, p, m, InitInput, CBparams, Modes, Omega, Omega_Gy, ErrStat,ErrMsg)
   use JSON, only: json_write_array
   TYPE(SD_InitType),          INTENT(INOUT)  :: Init           ! Input data for initialization routine
   TYPE(SD_ParameterType),     INTENT(IN)     :: p              ! Parameters
   TYPE(SD_MiscVarType)  ,     INTENT(IN)     :: m              ! Misc
   TYPE(SD_InitInputType),     INTENT(IN)     :: InitInput   !< Input data for initialization routine         
   TYPE(CB_MatArrays),         INTENT(IN)     :: CBparams       ! CB parameters that will be passed in for summary file use
   REAL(FEKi), dimension(:,:), INTENT(IN)     :: Modes
   REAL(FEKi), dimension(:)  , INTENT(IN)     :: Omega
   REAL(FEKi), dimension(:)  , INTENT(IN)     :: Omega_Gy       ! Frequencies of Guyan modes
   INTEGER(IntKi),             INTENT(OUT)    :: ErrStat        ! Error status of the operation
   CHARACTER(*),               INTENT(OUT)    :: ErrMsg         ! Error message if ErrStat /= ErrID_None
   ! LOCALS
   INTEGER(IntKi)         :: UnSum          ! unit number for this file
   INTEGER(IntKi)         :: ErrStat2       ! Temporary storage for local errors
   CHARACTER(ErrMsgLen)   :: ErrMsg2        ! Temporary storage for local errors
   CHARACTER(1024)        :: FileName       ! name of the filename for modes
   INTEGER(IntKi) :: I, nModes
   real(ReKi), allocatable, dimension(:)   :: U         ! Mode
   real(ReKi), allocatable, dimension(:)   :: U_red     ! Mode
   real(ReKi), allocatable, dimension(:,:) :: U_Gy      ! All Guyan Modes
   real(ReKi), allocatable, dimension(:,:) :: U_Gy_red  ! All Guyan Modes reduced
   real(ReKi), allocatable, dimension(:,:) :: U_Intf    ! Guyan modes at interface
   real(ReKi), allocatable, dimension(:,:) :: NodesDisp ! Mode
   integer(IntKi), allocatable, dimension(:) :: Ix, Iy, Iz
   real(ReKi) :: dx, dy, dz, maxDisp, maxAmplitude
   character(len=*),parameter :: ReFmt='ES13.6E2'
   ErrStat = ErrID_None
   ErrMsg  = ""


   call AllocAry( U        , p%nDOF    , 'U'    , ErrStat2, ErrMsg2); if(Failed()) return
   call AllocAry( U_red    , p%nDOF_red, 'U_red', ErrStat2, ErrMsg2); if(Failed()) return
   call AllocAry( Ix       , p%nNodes,   'Ix'   , ErrStat2, ErrMsg2); if(Failed()) return
   call AllocAry( Iy       , p%nNodes,   'Iy'   , ErrStat2, ErrMsg2); if(Failed()) return
   call AllocAry( Iz       , p%nNodes,   'Iz'   , ErrStat2, ErrMsg2); if(Failed()) return
   call AllocAry( NodesDisp, p%nNodes, 3,'NodesDisp', ErrStat2, ErrMsg2); if(Failed()) return
   call AllocAry( U_Gy     , p%nDOF    , size(CBparams%PhiR,2), 'U_Gy'    , ErrStat2, ErrMsg2); if(Failed()) return
   call AllocAry( U_Gy_red , p%nDOF_red, size(CBparams%PhiR,2), 'U_Gy_red', ErrStat2, ErrMsg2); if(Failed()) return
   call AllocAry( U_Intf   , p%nDOF    , 6           ,          'U_Intf'  , ErrStat2, ErrMsg2); if(Failed()) return
   ! --- Preparation for Modes
   ! Creating index of "x, y z displacements" in DOF vector for each node
   do i = 1, p%nNodes
      Ix(i) = p%NodesDOF(i)%List(1)
      Iy(i) = p%NodesDOF(i)%List(2)
      Iz(i) = p%NodesDOF(i)%List(3)
   enddo
   ! Computing max displacements
   dx = maxval(Init%Nodes(:,2))-minval(Init%Nodes(:,2))
   dy = maxval(Init%Nodes(:,3))-minval(Init%Nodes(:,3))
   dz = maxval(Init%Nodes(:,4))-minval(Init%Nodes(:,4))
   maxDisp = max(dx,dy,dz)*0.1 ! 10% of max length

   ! --------------------------------------------------------------------------------}
   ! --- GY/CB Modes
   ! --------------------------------------------------------------------------------{
   if (p%OutCBModes == idOutputFormatNone) then
      ! pass
   elseif (p%OutCBModes == idOutputFormatJSON) then
      ! --- JSON
      CALL WrScr('   Exporting GY/CB modes to JSON')
      FileName = TRIM(Init%RootName)//'.CBmodes.json'
      ! Write Nodes/Connectivity/ElementProperties
      call WriteJSONCommon(FileName, Init, p, m, InitInput, 'Modes', UnSum, ErrStat2, ErrMsg2); if(Failed()) return
      write(UnSum, '(A)', advance='no') ','//NewLine 
      write(UnSum, '(A)') '"Modes": ['

      ! --- Guyan Modes
      U_Gy_red = 0.0_ReKi                 ! nDOF_red x nGY
      do i = 1, size(CBparams%PhiR,2)
         U_Gy_red(p%ID__Rb(i),i) = 1.0_ReKi
         U_Gy_red(p%ID__L, i)       = CBparams%PhiR(:,i)
      enddo
      if(p%reduced) then
         U_Gy = matmul(p%T_red, U_Gy_red) ! nDOF x nGY
      else
         U_Gy = U_Gy_red                  ! nDOF x nGY
      endif
      ! TI
      U_Intf = matmul(U_Gy, p%TI)         ! nDOF x 6 (since TI is nGY x 6)
      do i = 1, 6
         call WriteOneMode(U_Intf(:,i), Omega_GY(i), 'GY', i, 6, reduced=.false.)
      enddo

      ! --- CB Modes
      if (p%nDOFM>0) write(UnSum, '(A)', advance='no')','//NewLine 
      do i = 1, p%nDOFM
         U_red              = 0.0_ReKi
         U_red(p%ID__L)     = CBparams%PhiL(:,i)
         call WriteOneMode(U_red, CBparams%OmegaL(i), 'CB', i, p%nDOFM, reduced=p%reduced)
      enddo
      write(UnSum, '(A)') ']'
      write(UnSum, '(A)') '}'
      if(UnSum>0) close(UnSum)
   else
      ErrMsg2='Unknown OutCBMode format: '//num2lstr(p%OutCBModes)
      ErrStat2=ErrID_Fatal
      if(Failed()) return
   endif



   ! --------------------------------------------------------------------------------
   ! --- Full FEM Modes
   ! --------------------------------------------------------------------------------
   if (p%OutFEMModes == idOutputFormatNone) then
      ! pass
   elseif (p%OutFEMModes == idOutputFormatJSON) then
      ! --- JSON
      CALL WrScr('   Exporting FEM modes to JSON')
      FileName = TRIM(Init%RootName)//'.FEMmodes.json'
      call WriteJSONCommon(FileName, Init, p, m, InitInput, 'Modes', UnSum, ErrStat2, ErrMsg2); if(Failed()) return
      write(UnSum, '(A)', advance='no') ','//NewLine
      write(UnSum, '(A)') '"Modes": ['
      nModes = min(size(Modes,2), 30) ! TODO potentially a parameter
      do i = 1, nModes
         U_red = real(Modes(:,i), ReKi)
         call WriteOneMode(U_red, Omega(i), 'FEM', i, nModes, reduced=p%reduced)
      enddo
      write(UnSum, '(A)') ']'
      write(UnSum, '(A)') '}'
      if(UnSum>0) close(UnSum)

   else
      ErrMsg2='Unknown OutFEMModes format: '//num2lstr(p%OutFEMModes)
      ErrStat2=ErrID_Fatal
      if(Failed()) return
   endif

   call CleanUp()

contains
   SUBROUTINE WriteOneMode(U_red, omegaMode, Prefix, iMode, nModes, reduced)
      real(ReKi)      , intent(in) :: U_red(:)
      real(FeKi)      , intent(in) :: omegaMode
      character(len=*), intent(in) :: Prefix
      integer(IntKi)  , intent(in) :: iMode
      integer(IntKi)  , intent(in) :: nModes
      logical         , intent(in) :: reduced
      write(UnSum, '(A,A,I0,A,E13.6,A,E13.6,A)', advance='no') '  {"name": "',trim(Prefix),iMode, '", "frequency": ',omegaMode/(TwoPi), ', "omega": ', omegaMode, ', '
      ! U_full
      if(reduced) then
         U = matmul(p%T_red, U_red)
      else
         U = U_red
      endif
      ! Displacements (x,y,z)
      NodesDisp(:,1) = U(Ix)
      NodesDisp(:,2) = U(Iy)
      NodesDisp(:,3) = U(Iz)
      ! Normalizing
      maxAmplitude = maxval(abs(NodesDisp))
      if (maxAmplitude>1e-5) then
         NodesDisp(:,:) = NodesDisp(:,:)*maxDisp/maxAmplitude
      endif
      call json_write_array(UnSum, '"Displ"', NodesDisp, ReFmt, ErrStat2, ErrMsg2);  
      write(UnSum, '(A)', advance='no')'}'
      if (iMode<nModes) write(UnSum, '(A)', advance='no')','//NewLine 
   END SUBROUTINE WriteOneMode

   LOGICAL FUNCTION Failed()
      call SetErrStat(ErrStat2, ErrMsg2, ErrStat, ErrMsg, 'OutModes') 
      Failed =  ErrStat >= AbortErrLev
      if (Failed) call CleanUp()
   END FUNCTION Failed

   SUBROUTINE CleanUp()
      if(allocated(Ix))   deallocate(Ix)
      if(allocated(Iy))   deallocate(Iy)
      if(allocated(Iz))   deallocate(Iz)
      if(allocated(NodesDisp))  deallocate(NodesDisp)
      if(allocated(U_red))      deallocate(U_red)
      if(allocated(U_Gy))       deallocate(U_Gy)
      if(allocated(U_Gy_red))   deallocate(U_Gy_red)
      if(allocated(U_Intf))     deallocate(U_Intf)
      if(UnSum>0) close(UnSum)
   END SUBROUTINE CleanUp
END SUBROUTINE OutModes


!> Write the common part of the JSON file (Nodes, Connectivity, Element prop)
SUBROUTINE WriteJSONCommon(FileName, Init, p, m, InitInput, FileKind, UnSum, ErrStat, ErrMsg)
   use JSON, only: json_write_array
   TYPE(SD_InitType),          INTENT(INOUT)  :: Init           !< Input data for initialization routine
   TYPE(SD_ParameterType),     INTENT(IN)     :: p              !< Parameters
   TYPE(SD_MiscVarType)  ,     INTENT(IN)     :: m              !< Misc
   TYPE(SD_InitInputType),     INTENT(IN)     :: InitInput      !< Input data for initialization routine         
   CHARACTER(len=*),           INTENT(IN)     :: FileKind       !< FileKind
   INTEGER(IntKi),             INTENT(OUT)    :: UnSum          !< Unit for file
   INTEGER(IntKi),             INTENT(OUT)    :: ErrStat        !< Error status of the operation
   CHARACTER(*),               INTENT(OUT)    :: ErrMsg         !< Error message if ErrStat /= ErrID_None
   INTEGER(IntKi)         :: ErrStat2       ! Temporary storage for local errors
   CHARACTER(ErrMsgLen)   :: ErrMsg2        ! Temporary storage for local errors
   CHARACTER(1024)        :: FileName       ! name of the filename for modes
   INTEGER(IntKi), allocatable, dimension(:,:) :: Connectivity
   INTEGER(IntKi) :: I
   character(len=*),parameter :: ReFmt='ES13.6E2'
   ErrStat = ErrID_None
   ErrMsg  = ""

   ! --- Create file  and get unit
   UnSum = -1 ! we haven't opened the summary file, yet.   
   call GetNewUnit( UnSum )
   call OpenFOutFile ( UnSum, FileName, ErrStat2, ErrMsg2 ) 
   write(UnSum, '(A)')'{'

   ! --- Misc
   write(UnSum, '(A,A,",")')   '"writer": ', '"SubDyn"'
   write(UnSum, '(A,A,A,",")') '"fileKind": "', trim(fileKind), '"'
   write(UnSum, '(A,E10.3,",")') '"groundLevel": ', -InitInput%WtrDpth

   ! --- Connectivity
   CALL AllocAry( Connectivity,  size(p%ElemProps), 2, 'Connectivity', ErrStat2, ErrMsg2 ); 
   do i=1,size(p%ElemProps)
      Connectivity(i,1) = p%Elems(i,2)-1 ! Node 1
      Connectivity(i,2) = p%Elems(i,3)-1 ! Node 2
   enddo
   call json_write_array(UnSum, '"Connectivity"', Connectivity, 'I0', ErrStat2, ErrMsg2); write(UnSum, '(A)', advance='no')','//NewLine 
   if(allocated(Connectivity)) deallocate(Connectivity)

   ! --- Nodes
   call json_write_array(UnSum, '"Nodes"', Init%Nodes(:,2:4), ReFmt, ErrStat2, ErrMsg2);  write(UnSum, '(A)', advance='no')','//NewLine 

   ! --- Elem props
   write(UnSum, '(A)') '"ElemProps": ['
   do i = 1, size(p%ElemProps)
      write(UnSum, '(A,I0,A,F8.4,A)', advance='no') '  {"shape": "cylinder", "type": ',p%ElemProps(i)%eType, ', "Diam":',p%ElemProps(i)%D(1),'}'
      if (i<size(p%ElemProps)) write(UnSum, '(A)', advance='no')','//NewLine 
   enddo
   write(UnSum, '(A)') ']'

   call SetErrStat(ErrStat2, ErrMsg2, ErrStat, ErrMsg, 'WriteJSONCommon') 
END SUBROUTINE WriteJSONCommon





!------------------------------------------------------------------------------------------------------
!> Output the summary file    
SUBROUTINE OutSummary(Init, p, m, InitInput, CBparams, Modes, Omega, Omega_Gy, ErrStat,ErrMsg)
   use YAML, only: yaml_write_var, yaml_write_list, yaml_write_array
   TYPE(SD_InitType),          INTENT(INOUT)  :: Init           ! Input data for initialization routine
   TYPE(SD_ParameterType),     INTENT(IN)     :: p              ! Parameters
   TYPE(SD_MiscVarType)  ,     INTENT(IN)     :: m              ! Misc
   TYPE(SD_InitInputType),     INTENT(IN)     :: InitInput   !< Input data for initialization routine         
   TYPE(CB_MatArrays),         INTENT(IN)     :: CBparams       ! CB parameters that will be passed in for summary file use
   REAL(FEKi), dimension(:,:), INTENT(IN)     :: Modes
   REAL(FEKi), dimension(:)  , INTENT(IN)     :: Omega
   REAL(FEKi), dimension(:)  , INTENT(IN)     :: Omega_Gy       ! Frequencies of Guyan modes
   INTEGER(IntKi),             INTENT(OUT)    :: ErrStat        ! Error status of the operation
   CHARACTER(*),               INTENT(OUT)    :: ErrMsg         ! Error message if ErrStat /= ErrID_None
   !LOCALS
   INTEGER(IntKi)         :: UnSum          ! unit number for this summary file
   INTEGER(IntKi)         :: ErrStat2       ! Temporary storage for local errors
   CHARACTER(ErrMsgLen)   :: ErrMsg2       ! Temporary storage for local errors
   CHARACTER(1024)        :: SummaryName    ! name of the SubDyn summary file
   INTEGER(IntKi)         :: i, j, k, propIDs(2), Iprop(2)  !counter and temporary holders
   INTEGER(IntKi)         :: iNode1, iNode2 ! Node indices
   INTEGER(IntKi)         :: mType ! Member Type
   REAL(ReKi)             :: mMass, mLength ! Member mass and length
   REAL(ReKi)             :: M_O(6,6)    ! Equivalent mass matrix at origin
   REAL(ReKi)             :: M_P(6,6)    ! Equivalent mass matrix at P (ref point)
   REAL(ReKi)             :: M_G(6,6)    ! Equivalent mass matrix at G (center of mass)
   REAL(ReKi)             :: rOG(3)      ! Vector from origin to G
   REAL(ReKi)             :: rOP(3)      ! Vector from origin to P (ref point)
   REAL(ReKi)             :: rPG(3)      ! Vector from origin to G
   REAL(FEKi),allocatable :: MBB(:,:)    ! Leader DOFs mass matrix
   REAL(ReKi)             :: XYZ1(3),XYZ2(3) !temporary arrays
   REAL(FEKi)             :: DirCos(3,3) ! direction cosine matrix (global to local)
   CHARACTER(*),PARAMETER                 :: SectionDivide = '#____________________________________________________________________________________________________'
   real(ReKi), dimension(:,:), allocatable :: TI2 ! For Equivalent mass matrix
   real(FEKi) :: Ke(12,12), Me(12, 12), FCe(12), FGe(12) ! element stiffness and mass matrices gravity force vector
   real(ReKi), dimension(:,:), allocatable :: DummyArray ! 
   ! Variables for Eigenvalue analysis 
   real(R8Ki), dimension(:,:), allocatable :: AA, BB, CC, DD ! Linearization matrices
   character(len=*),parameter :: ReFmt='ES15.6E2'
   character(len=*),parameter :: SFmt='A15,1x' ! Need +1 for comma compared to ReFmt
   character(len=*),parameter :: IFmt='I7'
   !
   ErrStat = ErrID_None
   ErrMsg  = ""

   CALL WrScr('   Exporting Summary file')
   !-------------------------------------------------------------------------------------------------------------
   ! open txt file
   !-------------------------------------------------------------------------------------------------------------
   SummaryName = TRIM(Init%RootName)//'.sum.yaml'
   UnSum = -1            ! we haven't opened the summary file, yet.   

   CALL SDOut_OpenSum( UnSum, SummaryName, SD_ProgDesc, ErrStat2, ErrMsg2 ); if(Failed()) return
   WRITE(UnSum, '(A)')  '#Unless specified, units are consistent with Input units, [SI] system is advised.'


   !-------------------------------------------------------------------------------------------------------------
   ! --- Most useful data
   !-------------------------------------------------------------------------------------------------------------
   ! --- Rigid body equivalent data
   WRITE(UnSum, '(A)') SectionDivide
   WRITE(UnSum, '(A)') '# RIGID BODY EQUIVALENT DATA'
   WRITE(UnSum, '(A)') SectionDivide
   ! Set TI2, transformation matrix from R DOFs to SubDyn Origin
   CALL AllocAry( TI2,    p%nDOFR__ , 6,       'TI2',    ErrStat2, ErrMsg2 ); if(Failed()) return
   CALL RigidTrnsf(Init, p, (/0._ReKi, 0._ReKi, 0._ReKi/), p%IDR__, p%nDOFR__, TI2, ErrStat2, ErrMsg2); if(Failed()) return
   ! Compute Rigid body mass matrix (without Soil, and using both Interface and Reactions nodes as leader DOF)
   if (p%nDOFR__/=p%nDOF__Rb) then
      call SD_Guyan_RigidBodyMass(Init, p, MBB, ErrStat2, ErrMsg2); if(Failed()) return
      M_O=matmul(TRANSPOSE(TI2),matmul(MBB,TI2)) !Equivalent mass matrix of the rigid body
   else
      M_O=matmul(TRANSPOSE(TI2),matmul(CBparams%MBB,TI2)) !Equivalent mass matrix of the rigid body
   endif
   deallocate(TI2)
   ! Clean up for values that ought to be 0
   M_O(1,2:4)= 0.0_ReKi; 
   M_O(2,1  )= 0.0_ReKi; M_O(2,3  )= 0.0_ReKi; M_O(2,5  )= 0.0_ReKi;
   M_O(3,1:2)= 0.0_ReKi; M_O(3,6  )= 0.0_ReKi
   M_O(4,1  )= 0.0_ReKi; M_O(5,2  )= 0.0_ReKi; M_O(6,3  )= 0.0_ReKi;

   call rigidBodyMassMatrixCOG(M_O, rOG)   ! r_OG=distance from origin to center of mass
   call translateMassMatrixToCOG(M_O, M_G) ! M_G mass matrix at COG
   call translateMassMatrixToP(M_O, InitInput%TP_RefPoint(1:3), M_P) ! Mass matrix to TP ref point
   call yaml_write_var  (UnSum, 'Mass', M_O(1,1), ReFmt, ErrStat2, ErrMsg2, comment='Total Mass')
   call yaml_write_list (UnSum, 'CM_point', rOG                       , ReFmt, ErrStat2, ErrMsg2, comment='Center of mass coordinates (Xcm,Ycm,Zcm)')
   call yaml_write_list (UnSum, 'TP_point', InitInput%TP_RefPoint(1:3) ,ReFmt, ErrStat2, ErrMsg2, comment='Transition piece reference point')
   call yaml_write_array(UnSum, 'MRB' , M_O     , ReFmt, ErrStat2, ErrMsg2, comment='Rigid Body Equivalent Mass Matrix w.r.t. (0,0,0).')
   call yaml_write_array(UnSum, 'M_P' , M_P     , ReFmt, ErrStat2, ErrMsg2, comment='Rigid Body Equivalent Mass Matrix w.r.t. TP Ref point')
   call yaml_write_array(UnSum, 'M_G' , M_G     , ReFmt, ErrStat2, ErrMsg2, comment='Rigid Body Equivalent Mass Matrix w.r.t. CM (Xcm,Ycm,Zcm).')

   ! --- write CB system KBBt and MBBt matrices, eq stiffness matrices of the entire substructure at the TP ref point
   WRITE(UnSum, '(A)') SectionDivide
   WRITE(UnSum, '(A)') '# GUYAN MATRICES at the TP reference point'
   WRITE(UnSum, '(A)') SectionDivide
   call yaml_write_array(UnSum, 'KBBt', p%KBB, ReFmt, ErrStat2, ErrMsg2)
   call yaml_write_array(UnSum, 'MBBt', p%MBB, ReFmt, ErrStat2, ErrMsg2)
   call yaml_write_array(UnSum, 'CBBt', p%CBB, Refmt, ErrStat2, ErrMsg2, comment='(user Guyan Damping + potential joint damping from CB-reduction)')

   !-------------------------------------------------------------------------------------------------------------
   ! write Eigenvalues of full SYstem and CB reduced System
   !-------------------------------------------------------------------------------------------------------------
   WRITE(UnSum, '(A)') SectionDivide
   WRITE(UnSum, '(A)') '# SYSTEM FREQUENCIES'
   WRITE(UnSum, '(A)') SectionDivide
   WRITE(UnSum, '(A, I6)') "#Eigenfrequencies [Hz] for full system, with reaction constraints (+ Soil K/M + SoilDyn K0) "
   call yaml_write_array(UnSum, 'Full_frequencies', Omega/(TwoPi), ReFmt, ErrStat2, ErrMsg2)
   WRITE(UnSum, '(A, I6)') "#Frequencies of Guyan modes [Hz]"
   call yaml_write_array(UnSum, 'GY_frequencies', Omega_GY/(TwoPi), ReFmt, ErrStat2, ErrMsg2)
   WRITE(UnSum, '(A, I6)') "#Frequencies of Craig-Bampton modes [Hz]"
   call yaml_write_array(UnSum, 'CB_frequencies', CBparams%OmegaL(1:p%nDOFM)/(TwoPi), ReFmt, ErrStat2, ErrMsg2)

   !-------------------------------------------------------------------------------------------------------------
   ! FEM data
   !-------------------------------------------------------------------------------------------------------------
   ! --- Internal FEM representation
   WRITE(UnSum, '(A)') SectionDivide
   WRITE(UnSum, '(A)') '# Internal FEM representation'
   WRITE(UnSum, '(A)') SectionDivide
   call yaml_write_var(UnSum, 'nNodes_I', p%nNodes_I,IFmt, ErrStat2, ErrMsg2, comment='Number of Nodes: "interface" (I)')
   call yaml_write_var(UnSum, 'nNodes_C', p%nNodes_C,IFmt, ErrStat2, ErrMsg2, comment='Number of Nodes: "reactions" (C)')
   call yaml_write_var(UnSum, 'nNodes_L', p%nNodes_L,IFmt, ErrStat2, ErrMsg2, comment='Number of Nodes: "internal"  (L)')
   call yaml_write_var(UnSum, 'nNodes  ', p%nNodes  ,IFmt, ErrStat2, ErrMsg2, comment='Number of Nodes: total   (I+C+L)')
   if(p%OutAll) then
   call yaml_write_var(UnSum, 'nDOFI__ ', p%nDOFI__ ,IFmt, ErrStat2, ErrMsg2, comment='Number of DOFs: "interface"          (I__)')
   call yaml_write_var(UnSum, 'nDOFI_B ', p%nDOFI_Rb,IFmt, ErrStat2, ErrMsg2, comment='Number of DOFs: "interface" retained (I_B)')
   call yaml_write_var(UnSum, 'nDOFI_F ', p%nDOFI_F ,IFmt, ErrStat2, ErrMsg2, comment='Number of DOFs: "interface" fixed    (I_F)')
   call yaml_write_var(UnSum, 'nDOFC__ ', p%nDOFC__ ,IFmt, ErrStat2, ErrMsg2, comment='Number of DOFs: "reactions"          (C__)')
   call yaml_write_var(UnSum, 'nDOFC_B ', p%nDOFC_Rb,IFmt, ErrStat2, ErrMsg2, comment='Number of DOFs: "reactions" retained (C_B)')
   call yaml_write_var(UnSum, 'nDOFC_L ', p%nDOFC_L ,IFmt, ErrStat2, ErrMsg2, comment='Number of DOFs: "reactions" internal (C_L)')
   call yaml_write_var(UnSum, 'nDOFC_F ', p%nDOFC_F ,IFmt, ErrStat2, ErrMsg2, comment='Number of DOFs: "reactions" fixed    (C_F)')
   call yaml_write_var(UnSum, 'nDOFR__ ', p%nDOFR__ ,IFmt, ErrStat2, ErrMsg2, comment='Number of DOFs: "intf+react"         (__R)')
   call yaml_write_var(UnSum, 'nDOFL_L ', p%nDOFL_L ,IFmt, ErrStat2, ErrMsg2, comment='Number of DOFs: "internal"  internal (L_L)')
   endif 
   call yaml_write_var(UnSum, 'nDOF__B ', p%nDOF__Rb,IFmt, ErrStat2, ErrMsg2, comment='Number of DOFs:             retained (__B)')
   call yaml_write_var(UnSum, 'nDOF__L ', p%nDOF__L ,IFmt, ErrStat2, ErrMsg2, comment='Number of DOFs:             internal (__L)')
   call yaml_write_var(UnSum, 'nDOF__F ', p%nDOF__F ,IFmt, ErrStat2, ErrMsg2, comment='Number of DOFs:             fixed    (__F)')
   call yaml_write_var(UnSum, 'nDOF_red', p%nDOF_red,IFmt, ErrStat2, ErrMsg2, comment='Number of DOFs: total')
   if(p%OutAll) then
   call yaml_write_array(UnSum, 'Nodes_I', p%Nodes_I(:,1), IFmt, ErrStat2, ErrMsg2, comment='"interface" nodes"')
   call yaml_write_array(UnSum, 'Nodes_C', p%Nodes_C(:,1), IFmt, ErrStat2, ErrMsg2, comment='"reaction" nodes"')
   call yaml_write_array(UnSum, 'Nodes_L', p%Nodes_L(:,1), IFmt, ErrStat2, ErrMsg2, comment='"internal" nodes"')
   call yaml_write_array(UnSum, 'DOF_I__', p%IDI__ , IFmt, ErrStat2, ErrMsg2, comment='"interface"           DOFs"')
   call yaml_write_array(UnSum, 'DOF_I_B', p%IDI_Rb, IFmt, ErrStat2, ErrMsg2, comment='"interface" retained  DOFs')
   call yaml_write_array(UnSum, 'DOF_I_F', p%IDI_F , IFmt, ErrStat2, ErrMsg2, comment='"interface" fixed     DOFs')
   call yaml_write_array(UnSum, 'DOF_C__', p%IDC__ , IFmt, ErrStat2, ErrMsg2, comment='"reaction"            DOFs"')
   call yaml_write_array(UnSum, 'DOF_C_B', p%IDC_Rb, IFmt, ErrStat2, ErrMsg2, comment='"reaction"  retained  DOFs')
   call yaml_write_array(UnSum, 'DOF_C_L', p%IDC_L , IFmt, ErrStat2, ErrMsg2, comment='"reaction"  internal  DOFs')
   call yaml_write_array(UnSum, 'DOF_C_F', p%IDC_F , IFmt, ErrStat2, ErrMsg2, comment='"reaction"  fixed     DOFs')
   call yaml_write_array(UnSum, 'DOF_L_L', p%IDL_L , IFmt, ErrStat2, ErrMsg2, comment='"internal"  internal  DOFs')
   call yaml_write_array(UnSum, 'DOF_R_',  p%IDR__ , IFmt, ErrStat2, ErrMsg2, comment='"interface&reaction"  DOFs')
   endif
   call yaml_write_array(UnSum, 'DOF___B', p%ID__Rb, IFmt, ErrStat2, ErrMsg2, comment='all         retained  DOFs')
   call yaml_write_array(UnSum, 'DOF___F', p%ID__F , IFmt, ErrStat2, ErrMsg2, comment='all         fixed     DOFs')
   call yaml_write_array(UnSum, 'DOF___L', p%ID__L , IFmt, ErrStat2, ErrMsg2, comment='all         internal  DOFs')

   WRITE(UnSum, '()') 
   WRITE(UnSum, '(A)') '#Index map from DOF to nodes'
   WRITE(UnSum, '(A)') '#     Node No.,  DOF/Node,   NodalDOF'
   call yaml_write_array(UnSum, 'DOF2Nodes', p%DOFred2Nodes , IFmt, ErrStat2, ErrMsg2, comment='(nDOFRed x 3, for each constrained DOF, col1: node index, col2: number of DOF, col3: DOF starting from 1)',label=.true.)

   ! Nodes properties
   write(UnSum, '("#",4x,1(A9),8('//trim(SFmt)//'))') 'Node_[#]', 'X_[m]','Y_[m]','Z_[m]', 'JType_[-]', 'JDirX_[-]','JDirY_[-]','JDirZ_[-]','JStff_[Nm/rad]'
   call yaml_write_array(UnSum, 'Nodes', Init%Nodes, ReFmt, ErrStat2, ErrMsg2, AllFmt='1(F8.0,","),3(F15.3,","),(F15.0,","),3(ES15.6,","),ES15.6') !, comment='',label=.true.)

   ! Element properties
   CALL AllocAry( DummyArray,  size(p%ElemProps), 16, 'Elem', ErrStat2, ErrMsg2 ); if(Failed()) return
   do i=1,size(p%ElemProps)
      DummyArray(i,1) = p%Elems(i,1) ! Should be == i
      DummyArray(i,2) = p%Elems(i,2) ! Node 1
      DummyArray(i,3) = p%Elems(i,3) ! Node 2
      DummyArray(i,4) = p%Elems(i,4) ! Prop 1
      DummyArray(i,5) = p%Elems(i,5) ! Prop 2
      DummyArray(i,6) = p%ElemProps(i)%eType ! Type
      DummyArray(i,7) = p%ElemProps(i)%Length !Length
      DummyArray(i,8) = p%ElemProps(i)%Area ! Area  m^2
      DummyArray(i,9) = p%ElemProps(i)%Rho  ! density  kg/m^3
      DummyArray(i,10) = p%ElemProps(i)%YoungE ! Young modulus
      DummyArray(i,11) = p%ElemProps(i)%ShearG ! G
      DummyArray(i,12) = p%ElemProps(i)%Kappa_x ! Shear coefficient
      DummyArray(i,13) = p%ElemProps(i)%Ixx   ! Moment of inertia
      DummyArray(i,14) = p%ElemProps(i)%Iyy   ! Moment of inertia
      DummyArray(i,15) = p%ElemProps(i)%Jzz   ! Moment of inertia
      DummyArray(i,16) = p%ElemProps(i)%T0    ! Pretension [N]
   enddo
   write(UnSum, '("#",4x,6(A9),10('//SFmt//'))') 'Elem_[#] ','Node_1','Node_2','Prop_1','Prop_2','Type','Length_[m]','Area_[m^2]','Dens._[kg/m^3]','E_[N/m2]','G_[N/m2]','shear_[-]','Ixx_[m^4]','Iyy_[m^4]','Jzz_[m^4]','T0_[N]'
   call yaml_write_array(UnSum, 'Elements', DummyArray, ReFmt, ErrStat2, ErrMsg2, AllFmt='6(F8.0,","),3(F15.3,","),6(ES15.6,","),ES15.6') !, comment='',label=.true.)
   deallocate(DummyArray)

   ! --- C
   if(size(p%CtrlElem2Channel,1)>0) then
      write(UnSum, '("#",2x,2(A11))') 'Elem_[#]  ','Channel_[#]'
      call yaml_write_array(UnSum, 'CtrlElem2Channel', p%CtrlElem2Channel, IFmt, ErrStat2, ErrMsg2, comment='')
   endif
   if (allocated(Init%Soil_K)) then
      call yaml_write_array(UnSum, 'Soil_Nodes', Init%Soil_Nodes, IFmt, ErrStat2, ErrMsg2, comment='')
      CALL AllocAry( DummyArray,  3, size(Init%Soil_Points,2), 'SoilP', ErrStat2, ErrMsg2 ); if(Failed()) return
      do i=1,size(Init%Soil_K,3)
         DummyArray(1:3,I) = Init%Nodes(Init%Soil_Nodes(I), 2:4)
         call yaml_write_array(UnSum, 'Soil_K'//Num2LStr(I), Init%Soil_K(:,:,I), ReFmt, ErrStat2, ErrMsg2, comment='')
      enddo
      call yaml_write_array(UnSum, 'Soil_Points_SoilDyn', Init%Soil_Points, ReFmt, ErrStat2, ErrMsg2, comment='')
      call yaml_write_array(UnSum, 'Soil_Points_SubDyn', DummyArray, ReFmt, ErrStat2, ErrMsg2, comment='')
      deallocate(DummyArray)
   endif
   
   ! --- User inputs (less interesting, repeat of input file)
   WRITE(UnSum, '(A)') SectionDivide
   WRITE(UnSum, '(A)') '#User inputs'
   WRITE(UnSum, '()') 
   WRITE(UnSum, '(A,I6)')  '#Number of properties (NProps):',Init%NPropB
   WRITE(UnSum, '(A8,5(A15))')  '#Prop No.',     'YoungE',       'ShearG',       'MatDens',     'XsecD',      'XsecT'
   WRITE(UnSum, '("#",I8, ES15.6E2,ES15.6E2,ES15.6E2,ES15.6E2,ES15.6E2 ) ') (NINT(Init%PropsB(i, 1)), (Init%PropsB(i, j), j = 2, 6), i = 1, Init%NPropB)

   WRITE(UnSum, '()') 
   WRITE(UnSum, '(A,I6)')  '#No. of Reaction DOFs:',p%nDOFC__
   WRITE(UnSum, '(A, A6)')  '#React. DOF_ID',      'BC'
   do i = 1, size(p%IDC_F ); WRITE(UnSum, '("#",I10, A10)') p%IDC_F(i) , '   Fixed' ; enddo
   do i = 1, size(p%IDC_L ); WRITE(UnSum, '("#",I10, A10)') p%IDC_L(i) , '   Free'  ; enddo
   do i = 1, size(p%IDC_Rb); WRITE(UnSum, '("#",I10, A10)') p%IDC_Rb(i), '   Leader'; enddo

   WRITE(UnSum, '()') 
   WRITE(UnSum, '(A,I6)')  '#No. of Interface DOFs:',p%nDOFI__
   WRITE(UnSum, '(A,A6)')  '#Interf. DOF_ID',      'BC'
   do i = 1, size(p%IDI_F ); WRITE(UnSum, '("#",I10, A10)') p%IDI_F(i) , '   Fixed' ; enddo
   do i = 1, size(p%IDI_Rb); WRITE(UnSum, '("#",I10, A10)') p%IDI_Rb(i), '   Leader'; enddo

   WRITE(UnSum, '()') 
   WRITE(UnSum, '(A,I6)')  '#Number of concentrated masses (NCMass):',Init%NCMass
   WRITE(UnSum, '(A10,10(A15))')  '#JointCMass',     'Mass',         'JXX',             'JYY',             'JZZ',              'JXY',             'JXZ',             'JYZ',              'MCGX',             'MCGY',             'MCGZ'
   do i=1,Init%NCMass
      WRITE(UnSum, '("#",F10.0, 10(ES15.6))') (Init%Cmass(i, j), j = 1, CMassCol)
   enddo

   WRITE(UnSum, '()') 
   WRITE(UnSum, '(A,I6)')  '#Number of members',p%NMembers
   WRITE(UnSum, '(A,I6)')  '#Number of nodes per member:', Init%Ndiv+1
   WRITE(UnSum, '(A9,A10,A10,A10,A10,A15,A15,A16)')  '#Member ID', 'Joint1_ID', 'Joint2_ID','Prop_I','Prop_J', 'Mass','Length', 'Node IDs...'
   DO i=1,p%NMembers
       !Calculate member mass here; this should really be done somewhere else, yet it is not used anywhere else
       !IT WILL HAVE TO BE MODIFIED FOR OTHER THAN CIRCULAR PIPE ELEMENTS
       propIDs=Init%Members(i,iMProp:iMProp+1) 
       mLength=MemberLength(Init%Members(i,1),Init,ErrStat,ErrMsg) ! TODO double check mass and length
       IF (ErrStat .EQ. ErrID_None) THEN
        mType =  Init%Members(I, iMType) ! 
        if (mType==idMemberBeamCirc) then
           iProp(1) = FINDLOCI(Init%PropSetsB(:,1), propIDs(1))
           iProp(2) = FINDLOCI(Init%PropSetsB(:,1), propIDs(2))
           mMass= BeamMass(Init%PropSetsB(iProp(1),4),Init%PropSetsB(iProp(1),5),Init%PropSetsB(iProp(1),6),   &
                             Init%PropSetsB(iProp(2),4),Init%PropSetsB(iProp(2),5),Init%PropSetsB(iProp(2),6), mLength, method=-1)

           WRITE(UnSum, '("#",I9,I10,I10,I10,I10,ES15.6E2,ES15.6E2, A3,'//Num2LStr(Init%NDiv + 1 )//'(I6))') Init%Members(i,1:3),propIDs(1),propIDs(2),&
                 mMass,mLength,' ',(Init%MemberNodes(i, j), j = 1, Init%NDiv+1)
        else if (mType==idMemberCable) then
           iProp(1) = FINDLOCI(Init%PropSetsC(:,1), propIDs(1))
           mMass= Init%PropSetsC(iProp(1),3) * mLength ! rho [kg/m] * L
           WRITE(UnSum, '("#",I9,I10,I10,I10,I10,ES15.6E2,ES15.6E2, A3,2(I6),A)') Init%Members(i,1:3),propIDs(1),propIDs(2),&
                 mMass,mLength,' ',(Init%MemberNodes(i, j), j = 1, 2), ' # Cable'
        else if (mType==idMemberRigid) then
           iProp(1) = FINDLOCI(Init%PropSetsR(:,1), propIDs(1))
           mMass= Init%PropSetsR(iProp(1),2) * mLength ! rho [kg/m] * L
           WRITE(UnSum, '("#",I9,I10,I10,I10,I10,ES15.6E2,ES15.6E2, A3,2(I6),A)') Init%Members(i,1:3),propIDs(1),propIDs(2),&
                 mMass,mLength,' ',(Init%MemberNodes(i, j), j = 1, 2), ' # Rigid link'
         else if (mType==idMemberBeamArb) then
           iProp(1) = FINDLOCI(Init%PropSetsX(:,1), propIDs(1))
           iProp(2) = FINDLOCI(Init%PropSetsX(:,1), propIDs(2))
           mMass= -1 ! TODO compute mass for arbitrary beams
           WRITE(UnSum, '("#",I9,I10,I10,I10,I10,ES15.6E2,ES15.6E2, A3,'//Num2LStr(Init%NDiv + 1 )//'(I6))') Init%Members(i,1:3),propIDs(1),propIDs(2),&
                 mMass, mLength,' ',(Init%MemberNodes(i, j), j = 1, Init%NDiv+1)
         else
           WRITE(UnSum, '(A)') '#TODO, member unknown'
        endif
       ELSE 
           RETURN
       ENDIF
   ENDDO   
   !-------------------------------------------------------------------------------------------------------------
   ! write Cosine matrix for all members to a txt file
   !-------------------------------------------------------------------------------------------------------------
   WRITE(UnSum, '(A)') SectionDivide
   WRITE(UnSum, '(A, I6)') '#Direction Cosine Matrices for all Members: GLOBAL-2-LOCAL. No. of 3x3 matrices=', p%NMembers 
   WRITE(UnSum, '(A9,9(A15))')  '#Member ID', 'DC(1,1)', 'DC(1,2)', 'DC(1,3)', 'DC(2,1)','DC(2,2)','DC(2,3)','DC(3,1)','DC(3,2)','DC(3,3)'
   DO i=1,p%NMembers
      iNode1 = FINDLOCI(Init%Joints(:,1), Init%Members(i,2)) ! index of joint 1 of member i
      iNode2 = FINDLOCI(Init%Joints(:,1), Init%Members(i,3)) ! index of joint 2 of member i
      XYZ1   = Init%Joints(iNode1,2:4)
      XYZ2   = Init%Joints(iNode2,2:4)
      CALL GetDirCos(XYZ1(1:3), XYZ2(1:3), DirCos, mLength, ErrStat, ErrMsg)
      DirCos=TRANSPOSE(DirCos) !This is now global to local
      WRITE(UnSum, '("#",I9,9(ES28.18E2))') Init%Members(i,1), ((DirCos(k,j),j=1,3),k=1,3)
   ENDDO

    
   !-------------------------------------------------------------------------------------------------------------
   ! write Eigenvectors of full System 
   !-------------------------------------------------------------------------------------------------------------
   WRITE(UnSum, '(A)') SectionDivide
   WRITE(UnSum, '(A)') ('#FEM Eigenvectors ('//TRIM(Num2LStr(p%nDOF_red))//' x '//TRIM(Num2LStr(size(Omega)))//&
                              ') [m or rad], full system with reaction constraints (+ Soil K/M + SoilDyn K0)')
   call yaml_write_array(UnSum, 'Full_Modes', Modes(:,1:size(Omega)), ReFmt, ErrStat2, ErrMsg2)
    
   !-------------------------------------------------------------------------------------------------------------
   ! write CB system matrices
   !-------------------------------------------------------------------------------------------------------------
   WRITE(UnSum, '(A)') SectionDivide
   WRITE(UnSum, '(A)') '#CB Matrices (PhiM,PhiR) (reaction constraints applied)'
   call yaml_write_array(UnSum, 'PhiM', CBparams%PhiL(:,1:p%nDOFM ), ReFmt, ErrStat2, ErrMsg2, comment='(CB modes)')
   call yaml_write_array(UnSum, 'PhiR', CBparams%PhiR, ReFmt, ErrStat2, ErrMsg2, comment='(Guyan modes)')
           
   

   if(p%OutAll) then ! //--- START DEBUG OUTPUTS

   WRITE(UnSum, '()') 
   WRITE(UnSum, '(A)') SectionDivide
   WRITE(UnSum, '(A)') '# ADDITIONAL DEBUGGING INFORMATION'
   WRITE(UnSum, '(A)') SectionDivide

   ! --- Element Me,Ke,Fg, Fce
   CALL ElemM(p%ElemProps(1), Me)
   CALL ElemK(p%ElemProps(1), Ke)
   CALL ElemF(p%ElemProps(1), Init%g, FGe, FCe)
   call yaml_write_array(UnSum, 'Ke',Ke, ReFmt, ErrStat2, ErrMsg2, comment='First element stiffness matrix')
   call yaml_write_array(UnSum, 'Me',Me, ReFmt, ErrStat2, ErrMsg2, comment='First element mass matrix')
   call yaml_write_array(UnSum, 'FGe',FGe, ReFmt, ErrStat2, ErrMsg2, comment='First element gravity vector')
   call yaml_write_array(UnSum, 'FCe',FCe, ReFmt, ErrStat2, ErrMsg2, comment='First element cable pretension')

   ! --- Write assembed K M to a txt file
   WRITE(UnSum, '(A)') SectionDivide
   WRITE(UnSum, '(A, I6)') '#FULL FEM K and M matrices. TOTAL FEM TDOFs:', p%nDOF 
   call yaml_write_array(UnSum, 'K', Init%K, ReFmt, ErrStat2, ErrMsg2, comment='Stiffness matrix')
   call yaml_write_array(UnSum, 'M', Init%M, ReFmt, ErrStat2, ErrMsg2, comment='Mass matrix')

   ! --- write assembed GRAVITY FORCE FG VECTOR.  gravity forces applied at each node of the full system
   WRITE(UnSum, '(A)') SectionDivide
   WRITE(UnSum, '(A)') '#Gravity and cable loads applied at each node of the system (before DOF elimination with T matrix)' 
   call yaml_write_array(UnSum, 'FG', p%FG, ReFmt, ErrStat2, ErrMsg2, comment='')
      
   ! --- write CB system matrices
   WRITE(UnSum, '(A)') SectionDivide
   WRITE(UnSum, '(A)') '#Additional CB Matrices (MBB,MBM,KBB) (constraint applied)'
   call yaml_write_array(UnSum, 'MBB ',CBparams%MBB, ReFmt, ErrStat2, ErrMsg2, comment='')
   call yaml_write_array(UnSum, 'MBM', CBparams%MBM, ReFmt, ErrStat2, ErrMsg2, comment='')
   !call yaml_write_array(UnSum, 'CBB', CBparams%CBB, ReFmt, ErrStat2, ErrMsg2, comment='')
   !call yaml_write_array(UnSum, 'CMM', CBparams%CMM, ReFmt, ErrStat2, ErrMsg2, comment='')
   !call yaml_write_array(UnSum, 'CMMdiag_zeta',2.0_ReKi * CBparams%OmegaL(1:p%nDOFM) * Init%JDampings(1:p%nDOFM) , ReFmt, ErrStat2, ErrMsg2, comment='(2ZetaOmegaM)')
   call yaml_write_array(UnSum, 'CMMdiag',p%CMMDiag, ReFmt, ErrStat2, ErrMsg2, comment='(2 Zeta OmegaM)')
   call yaml_write_array(UnSum, 'KBB', CBparams%KBB, ReFmt, ErrStat2, ErrMsg2, comment='')
   call yaml_write_array(UnSum, 'KMM', CBparams%OmegaL**2, ReFmt, ErrStat2, ErrMsg2, comment='(diagonal components, OmegaL^2)')
   call yaml_write_array(UnSum, 'KMMdiag', p%KMMDiag, ReFmt, ErrStat2, ErrMsg2, comment='(diagonal components, OmegaL^2)')
   IF (p%SttcSolve/= idSIM_None) THEN
      call yaml_write_array(UnSum, 'PhiL', transpose(p%PhiL_T), ReFmt, ErrStat2, ErrMsg2, comment='')
      call yaml_write_array(UnSum, 'PhiLOm2-1', p%PhiLInvOmgL2, ReFmt, ErrStat2, ErrMsg2, comment='')
      call yaml_write_array(UnSum, 'KLL^-1'   , p%KLLm1       , ReFmt, ErrStat2, ErrMsg2, comment='')
   endif
   ! --- Reduction info
   WRITE(UnSum, '(A)') SectionDivide
   call yaml_write_array(UnSum, 'T_red', p%T_red, 'ES9.2E2', ErrStat2, ErrMsg2, comment='(Constraint elimination matrix)')

   ! --- Linearization/ state matrices
   call StateMatrices(p, ErrStat2, ErrMsg2, AA, BB, CC, DD); if(Failed()) return
   call yaml_write_array(UnSum, 'AA', AA, 'ES10.3E2', ErrStat2, ErrMsg2, comment='(State matrix dXdx)')
   call yaml_write_array(UnSum, 'BB', BB, 'ES10.3E2', ErrStat2, ErrMsg2, comment='(State matrix dXdu)')
   call yaml_write_array(UnSum, 'CC', CC, 'ES10.3E2', ErrStat2, ErrMsg2, comment='(State matrix dYdx)')
   call yaml_write_array(UnSum, 'DD', DD, 'ES10.3E2', ErrStat2, ErrMsg2, comment='(State matrix dYdu)')
   if(allocated(AA)) deallocate(AA)
   if(allocated(BB)) deallocate(BB)
   if(allocated(CC)) deallocate(CC)
   if(allocated(DD)) deallocate(DD)
   endif ! //--- END DEBUG OUTPUTS

   ! --- write TP TI matrix
   WRITE(UnSum, '(A)') SectionDivide
   call yaml_write_array(UnSum, 'TI'     , p%TI     , 'ES9.2E2', ErrStat2, ErrMsg2, comment='(TP refpoint Transformation Matrix TI)')
   if (allocated(p%TIReact)) then
      call yaml_write_array(UnSum, 'TIReact', p%TIReact, 'ES9.2E2', ErrStat2, ErrMsg2, comment='(Transformation Matrix TIreact to (0,0,-WtrDepth))')
   endif
      
   call CleanUp()
   
contains
   LOGICAL FUNCTION Failed()
        call SetErrStat(ErrStat2, ErrMsg2, ErrStat, ErrMsg, 'OutSummary') 
        Failed =  ErrStat >= AbortErrLev
        if (Failed) call CleanUp()
   END FUNCTION Failed
   SUBROUTINE CleanUp()
      if(allocated(DummyArray)) deallocate(DummyArray)
      if(allocated(TI2))        deallocate(TI2)
      if(allocated(AA))         deallocate(AA)
      if(allocated(BB))         deallocate(BB)
      if(allocated(CC))         deallocate(CC)
      if(allocated(DD))         deallocate(DD)
      CALL SDOut_CloseSum( UnSum, ErrStat2, ErrMsg2 )  
   END SUBROUTINE CleanUp
END SUBROUTINE OutSummary

SUBROUTINE StateMatrices(p, ErrStat, ErrMsg, AA, BB, CC, DD, u)
   type(SD_ParameterType),                 intent(in)  :: p       !< Parameters
   integer(IntKi),                         intent(out) :: ErrStat !< Error status of the operation
   character(*),                           intent(out) :: ErrMsg  !< Error message if ErrStat /= ErrID_None
   real(R8Ki), dimension(:,:), allocatable, optional   :: AA      !<
   real(R8Ki), dimension(:,:), allocatable, optional   :: BB      !<
   real(R8Ki), dimension(:,:), allocatable, optional   :: CC      !<
   real(R8Ki), dimension(:,:), allocatable, optional   :: DD      !<
   type(SD_InputType),  intent(in), optional           :: u       !< Inputs
   integer(IntKi)             :: nU, nX, nY, nCB, i, j, iNode, iOff, k, nMembers, iField
   real(R8Ki), dimension(:), allocatable   :: dFext_dFmeshk
   real(R8Ki), dimension(:), allocatable   :: dFred_dFmeshk
   real(R8Ki), dimension(:), allocatable   :: dFL_dFmeshk
   real(R8Ki), dimension(:,:), allocatable :: PhiM_T
   character(ErrMsgLen)       :: ErrMsg2
   integer(IntKi)             :: ErrStat2
   ErrStat = ErrID_None
   ErrMsg  = ""

   nCB = p%nDOFM
   nX = 2*nCB
   nU = 18 + 6*p%nNodes
   nY=6

   ! --- A matrix
   if (present(AA)) then
      if(allocated(AA)) deallocate(AA)
      call AllocAry(AA, nX, nX, 'AA',    ErrStat2, ErrMsg2 ); if(Failed()) return; AA(:,:) = 0.0_ReKi
      if (nCB>0) then 
         do i=1,nCB
            AA(i,nCB+i) = 1.0_ReKi ! Identity for 12
         enddo
         do i=1,nCB
            AA(nCB+i,i    ) = -p%KMMDiag(i) ! 11
            AA(nCB+i,nCB+i) = -p%CMMDiag(i) ! 22
         enddo
      endif
   endif

   ! --- B matrix
   if (present(BB)) then
      if(allocated(BB)) deallocate(BB)
      call AllocAry(BB, nX, nU, 'BB',    ErrStat2, ErrMsg2 ); if(Failed()) return; BB(:,:) = 0.0_ReKi
      if(nCB>0) then
         BB(nCB+1:nX, 1 :6  ) = 0.0_ReKi
         BB(nCB+1:nX, 13:18 ) = -p%MMB(1:nCB,1:6) ! TODO rotate
         call AllocAry(dFext_dFmeshk, p%nDOF              , 'dFext',    ErrStat2, ErrMsg2 ); if(Failed()) return
         call AllocAry(dFred_dFmeshk, p%nDOF_red          , 'dFred',    ErrStat2, ErrMsg2 ); if(Failed()) return
         call AllocAry(dFL_dFmeshk  , p%nDOF__L           , 'dFl'  ,    ErrStat2, ErrMsg2 ); if(Failed()) return
         call AllocAry(PhiM_T       , p%nDOFM , p%nDOF__L , 'PhiMT',    ErrStat2, ErrMsg2 ); if(Failed()) return
         PhiM_T = transpose(p%PhiM)
         iOff=18
         k=0
         do iField = 1,2 ! Forces, Moment
            do iNode = 1,p%nNodes
               nMembers = (size(p%NodesDOF(iNode)%List)-3)/3 ! Number of members deducted from Node's nDOFList
               do j=1,3
                  k=k+1
                  ! Build Fext with unit load (see GetExtForceOnInternalDOF)
                  dFext_dFmeshk= 0.0_ReKi
                  if (iField==1) then
                     ! Force - All nodes have only 3 translational DOFs 
                     dFext_dFmeshk( p%NodesDOF(iNode)%List(j) ) =  1.0_ReKi
                  else
                     ! Moment is spread equally across all rotational DOFs if more than 3 rotational DOFs
                     dFext_dFmeshk( p%NodesDOF(iNode)%List((3+j)::3)) =  1.0_ReKi/nMembers
                  endif
                  ! Reduce and keep only "internal" DOFs L
                  if (p%reduced) then
                     dFred_dFmeshk = matmul(p%T_red_T, dFext_dFmeshk)
                     dFL_dFmeshk= dFred_dFmeshk(p%ID__L)
                  else
                     dFL_dFmeshk= dFext_dFmeshk(p%ID__L)
                  endif
                  !  
                  BB(nCB+1:nX, iOff+k) = matmul(PhiM_T, dFL_dFmeshk)
               enddo ! 1-3
            enddo ! nodes
         enddo ! field
      endif
   endif

   ! --- C matrix
   if (present(CC)) then
      if(allocated(CC)) deallocate(CC)
      call AllocAry(CC, nY, nX, 'CC',    ErrStat2, ErrMsg2 ); if(Failed()) return; CC(:,:) = 0.0_ReKi
      !print*,'Warning: C matrix does not have all outputs, or extra moment, or static solve'
      if (nCB>0) then
         CC(1:nY,1:nCB )   = - p%C1_11
         CC(1:nY,nCB+1:nX) = - p%C1_12
         if (p%GuyanLoadCorrection .and. p%Floating .and. present(u)) then
            CC(1:3,:) = matmul(transpose(u%TPMesh%Orientation(:,:,1)), CC(1:3,:)) ! >>> Rotate All
            CC(4:6,:) = matmul(transpose(u%TPMesh%Orientation(:,:,1)), CC(4:6,:)) ! >>> Rotate All
         endif
      endif
   endif

   ! --- D matrix
   if (present(DD)) then
      !print*,'Warning: D matrix does not have all outputs, or extra moment, or static solve'
      if(allocated(DD)) deallocate(DD)
      call AllocAry(DD, nY, nU, 'DD',    ErrStat2, ErrMsg2 ); if(Failed()) return; DD(:,:) = 0.0_ReKi
      DD(1:nY,1:6   ) = - p%KBB
      DD(1:nY,7:12  ) = - p%CBB
      DD(1:nY,13:18 ) = - p%MBB
      if (p%nDOFM>0) then
         if (p%GuyanLoadCorrection .and. p%Floating .and. present(u)) then
            ! TODO TODO rotate it A MBmmB A^t
            !DD(1:3,:) = DD(1:3,:) + matmul(transpose(u%TPMesh%Orientation(:,:,1)), p%MBmmB(1:3,:) ! >>> Rotate All
            DD(1:nY,13:18 ) = DD(1:nY,13:18 )+ p%MBmmB
         else
            DD(1:nY,13:18 ) = DD(1:nY,13:18 )+ p%MBmmB
         endif
      endif
   endif
   
   call CleanUp()
contains
   LOGICAL FUNCTION Failed()
        call SetErrStat(ErrStat2, ErrMsg2, ErrStat, ErrMsg, 'StateMatrices') 
        Failed =  ErrStat >= AbortErrLev
        if(Failed) call CleanUp()
   END FUNCTION Failed
   SUBROUTINE CleanUp()
      if(allocated(dFext_dFmeshk)) deallocate(dFext_dFmeshk)
      if(allocated(dFred_dFmeshk)) deallocate(dFred_dFmeshk)
      if(allocated(dFL_dFmeshk))   deallocate(dFL_dFmeshk)
      if(allocated(PhiM_T))        deallocate(PhiM_T)
   END SUBROUTINE CleanUp
END SUBROUTINE StateMatrices

!------------------------------------------------------------------------------------------------------
!> Calculate length of a member as given in input file
!! Joints and Members ID have not been reindexed (Elems and Nodes have)
FUNCTION MemberLength(MemberID,Init,ErrStat,ErrMsg)
    TYPE(SD_InitType), INTENT(IN)             :: Init         !< Input data for initialization routine, this structure contains many variables needed for summary file
    INTEGER(IntKi),    INTENT(IN)             :: MemberID     !< Member ID #
    REAL(ReKi)                                :: MemberLength !< Member Length
    INTEGER(IntKi),            INTENT(   OUT) :: ErrStat      !< Error status of the operation
    CHARACTER(*),              INTENT(   OUT) :: ErrMsg       !< Error message if ErrStat /= ErrID_None
    !Locals
    REAL(Reki)     :: xyz1(3),xyz2(3)  ! Coordinates of joints in GLOBAL REF SYS
    integer(IntKi) :: iMember                                                    !< Member index in Init%Members list
    INTEGER(IntKi) :: Joint1,Joint2    ! JointID
    CHARACTER(*), PARAMETER :: RoutineName = 'MemberLength'
    ErrStat = ErrID_None
    ErrMsg  = ''
    MemberLength=0.0
    
    !Find the MemberID in the list
    iMember = FINDLOCI(Init%Members(:,1), MemberID)
    if (iMember<=0) then
       call SetErrStat(ErrID_Fatal,' Member with ID '//trim(Num2LStr(MemberID))//' not found in member list!', ErrStat,ErrMsg,RoutineName);
       return
    endif
    ! Find joints ID for this member
    Joint1 = FINDLOCI(Init%Joints(:,1), Init%Members(iMember,2))
    Joint2 = FINDLOCI(Init%Joints(:,1), Init%Members(iMember,3))
    xyz1= Init%Joints(Joint1,2:4)
    xyz2= Init%Joints(Joint2,2:4)
    MemberLength=SQRT( SUM((xyz2-xyz1)**2.) )
    if ( EqualRealNos(MemberLength, 0.0_ReKi) ) then 
        call SetErrStat(ErrID_Fatal,' Member with ID '//trim(Num2LStr(MemberID))//' has zero length!', ErrStat,ErrMsg,RoutineName);
        return
    endif
END FUNCTION MemberLength

!------------------------------------------------------------------------------------------------------
!> Calculate member mass, given properties at the ends, keep units consistent
!! For now it works only for circular pipes or for a linearly varying area
FUNCTION BeamMass(rho1,D1,t1,rho2,D2,t2,L,method)
   REAL(ReKi), INTENT(IN) :: rho1,D1,t1,rho2,D2,t2 ,L       ! Density, OD and wall thickness for circular tube members at ends, Length of member
   INTEGER(IntKi), INTENT(IN) :: method ! -1: FEM compatible, 0: mid values, 1: circular tube, integral, 
   REAL(ReKi)  :: BeamMass  !mass
   REAL(ReKi)  :: a0,a1,a2,b0,b1,dd,dt  !temporary coefficients
   REAL(ReKi)  :: Area,r1,r2,t
   !Density allowed to vary linearly only
   b0=rho1
   b1=(rho2-rho1)/L
   !Here we will need to figure out what element it is for now circular pipes
   IF (method<=0) THEN 
      ! Mid values for r, t, and potentially rho
      r1 = 0.25_ReKi*(D1 + D2)
      t  = 0.50_ReKi*(t1 + t2)
      if ( EqualRealNos(t, 0.0_ReKi) ) then
         r2 = 0
      else
         r2 = r1 - t
      endif
      Area = Pi_D*(r1*r1-r2*r2)
      if (method==0) then 
         BeamMass= (rho2+rho1)/2 * L  * Area
      else
         BeamMass = rho1 * L  * Area ! WHAT is currently used by FEM
      endif
   ELSEIF (method==1) THEN !circular tube
      a0=pi * (D1*t1-t1**2.)
      dt=t2-t1 !thickness variation
      dd=D2-D1 !OD variation
      a1=pi * ( dd*t1 + D1*dt -2.*t1*dt)/L 
      a2=pi * ( dd*dt-dt**2.)/L**2.
      BeamMass = b0*a0*L +(a0*b1+b0*a1)*L**2/2. + (b0*a2+b1*a1)*L**3/3 + a2*b1*L**4/4.!Integral of rho*A dz
   ELSEIF (method==2) THEN !linearly varying area
      a0=D1  !This is an area
      a1=(D2-D1)/L !Delta area
      a2=0.
      BeamMass = b0*a0*L +(a0*b1+b0*a1)*L**2/2. + (b0*a2+b1*a1)*L**3/3 + a2*b1*L**4/4.!Integral of rho*A dz
   ELSE
      print*,'Wrong call to BeamMass, method unknown',method
      STOP
   ENDIF

END FUNCTION BeamMass

!------------------------------------------------------------------------------------------------------
!> Check whether MAT IS SYMMETRIC AND RETURNS THE MAXIMUM RELATIVE ERROR    
SUBROUTINE SymMatDebug(M,MAT)
    INTEGER(IntKi), INTENT(IN)                 :: M     ! Number of rows and columns
    REAL(ReKi),INTENT(IN)                      :: MAT(M ,M)    !matrix to be checked
    !LOCALS
    REAL(ReKi)                      :: Error,MaxErr    !element by element relative difference in (Transpose(MAT)-MAT)/MAT
    INTEGER(IntKi)                  ::  i, j, imax,jmax   !counter and temporary holders 

    MaxErr=0.
    imax=0
    jmax=0
    DO j=1,M
        DO i=1,M
            Error=MAT(i,j)-MAT(j,i)
            IF (MAT(i,j).NE.0) THEN
                Error=ABS(Error)/MAT(i,j)
            ENDIF    
            IF (Error > MaxErr) THEN
                imax=i
                jmax=j
                MaxErr=Error
            ENDIF    
        ENDDO
    ENDDO

   !--------------------------------------
   ! write discretized data to a txt file
   WRITE(*, '(A,e15.6)')  'Matrix Symmetry Check: Largest (abs) relative error is:', MaxErr
   WRITE(*, '(A,I4,I4)')  'Matrix Symmetry Check: (I,J)=', imax,jmax

END SUBROUTINE SymMatDebug

FUNCTION is_numeric(string, x)
   IMPLICIT NONE
   CHARACTER(len=*), INTENT(IN) :: string
   REAL(ReKi), INTENT(OUT) :: x
   LOGICAL :: is_numeric
   INTEGER :: e,n
   CHARACTER(len=12) :: fmt
   x = 0.0_ReKi
   n=LEN_TRIM(string)
   WRITE(fmt,'("(F",I0,".0)")') n
   READ(string,fmt,IOSTAT=e) x
   is_numeric = e == 0
END FUNCTION is_numeric

FUNCTION is_integer(string, x)
   IMPLICIT NONE
   CHARACTER(len=*), INTENT(IN) :: string
   INTEGER(IntKi), INTENT(OUT) :: x
   LOGICAL :: is_integer
   INTEGER :: e, n
   x = 0
   n=LEN_TRIM(string)
   READ(string,*,IOSTAT=e) x
   is_integer = e == 0
END FUNCTION is_integer

FUNCTION is_logical(string, b)
   IMPLICIT NONE
   CHARACTER(len=*), INTENT(IN) :: string
   Logical, INTENT(OUT) :: b
   LOGICAL :: is_logical
   INTEGER :: e,n
   b = .false.
   n=LEN_TRIM(string)
   READ(string,*,IOSTAT=e) b
   is_logical = e == 0
END FUNCTION is_logical

!> Parses a file for Kxx,Kxy,..Kxthtx,..Kxtz, Kytx, Kyty,..Kztz
SUBROUTINE ReadSSIfile ( Filename, JointID, SSIK, SSIM, ErrStat, ErrMsg, UnEc )
   USE NWTC_IO
   INTEGER,        INTENT(IN)                        :: JointID    !< ID of th ejoint for which we are reading SSI
   INTEGER,        INTENT(IN), OPTIONAL              :: UnEc       !< I/O unit for echo file. If present and > 0, write to UnEc
   INTEGER(IntKi), INTENT(OUT)                       :: ErrStat    !< Error status; if present, program does not abort on error
   CHARACTER(*),   INTENT(OUT)                       :: ErrMsg     !< Error message
   INTEGER                                           :: CurLine    !< The current line to be parsed in the FileInfo structure.
   REAL(FEKi),        INTENT(INOUT)  , dimension(21) :: SSIK, SSIM !< Matrices being filled by reading the file.
   CHARACTER(*),   INTENT(IN)                        :: Filename   !< Name of the input file.
   ! Local declarations:
   CHARACTER(5), DIMENSION(21) :: Knames=(/'Kxx  ','Kxy  ','Kyy  ','Kxz  ','Kyz  ', 'Kzz  ','Kxtx ','Kytx ','Kztx ','Ktxtx', &
      'Kxty ','Kyty ','Kzty ','Ktxty','Ktyty', &
      'Kxtz ','Kytz ','Kztz ','Ktxtz','Ktytz','Ktztz'/)           ! Dictionary of names by column for an Upper Triangular Matrix
   CHARACTER(5), DIMENSION(21) :: Mnames=(/'Mxx  ','Mxy  ','Myy  ','Mxz  ','Myz  ', 'Mzz  ','Mxtx ','Mytx ','Mztx ','Mtxtx', &
      'Mxty ','Myty ','Mzty ','Mtxty','Mtyty', &
      'Mxtz ','Mytz ','Mztz ','Mtxtz','Mtytz','Mtztz'/)    
   TYPE (FileInfoType)     :: FileInfo             ! The derived type for holding the file information.
   INTEGER(IntKi)          :: i, j, imax           !counters
   CHARACTER(ErrMsgLen)    :: ErrMsg2
   INTEGER(IntKi)          :: ErrStat2             ! Error status; if present, program does not abort on error
   CHARACTER(*), PARAMETER :: RoutineName = 'ReadSSIfile'

   SSIK=0.0_FEKi
   SSIM=0.0_FEKi

   CALL ProcessComFile ( Filename, FileInfo, ErrStat2, ErrMsg2 );CALL SetErrStat( ErrStat2, ErrMsg2, ErrStat, ErrMsg, RoutineName ); IF (ErrStat >= AbortErrLev) RETURN
   CurLine = 1                                                
   imax=21
   DO i=1, imax         !This will search also for already hit up names, but that's ok, it should be pretty fast
      DO j=1,FileInfo%NumLines 
         CurLine=j  
         CALL ParseVarWDefault ( FileInfo, CurLine, Knames(i), SSIK(i), 0.0_FEKi, ErrStat2, ErrMsg2 )
         CALL ParseVarWDefault ( FileInfo, CurLine, Mnames(i), SSIM(i), 0.0_FEKi, ErrStat2, ErrMsg2 )
      ENDDO   
   ENDDO
   IF ( PRESENT(UnEc) )  THEN
      IF ( UnEc .GT. 0 ) THEN
         WRITE (UnEc,'(1X,A20," = ",I11)') 'JOINT ID',JointID
         DO i=1,21
            WRITE (UnEc,'(1X,ES11.4e2," = ",A20)') SSIK(i), Knames(i) 
            WRITE (UnEc,'(1X,ES11.4e2," = ",A20)') SSIM(i), Mnames(i) 
         ENDDO
      ENDIF
   END IF
   RETURN
END SUBROUTINE ReadSSIfile


end module SubDyn<|MERGE_RESOLUTION|>--- conflicted
+++ resolved
@@ -1166,13 +1166,8 @@
    deallocate(StrArray)
    CALL AllocAry(StrArray, nColumns, 'StrArray',ErrStat2,ErrMsg2); if (Failed()) return 
    CALL ReadCAryFromStr ( Line, StrArray, nColumns, 'Members', 'First line of members array', ErrStat2, ErrMsg2 ); if(Failed()) return
-<<<<<<< HEAD
-   call LegacyWarning('Member table contains 6 columns instead of 7,  using default member directional cosines ID (-1) for all members. '//&
-                      'The directional cosines will be computed based on the member nodes for all members.')
-=======
    call LegacyWarning('Member table contains 6 columns instead of 7,  using default member directional cosines ID (-1) for all members. &
    &The directional cosines will be computed based on the member nodes for all members.')
->>>>>>> 1d17dcdb
    Init%Members(:,7) = -1
 endif
 ! Extract fields from first line

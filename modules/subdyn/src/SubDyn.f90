--- conflicted
+++ resolved
@@ -3260,11 +3260,7 @@
    real(ReKi), dimension(3) ::  duP  ! Displacement of node due to rigid rotation
    real(R8Ki), dimension(3,3) :: Rb2g ! Rotation matrix body 2 global
    real(R8Ki), dimension(3,3) :: Rg2b ! Rotation matrix global 2 body coordinates
-<<<<<<< HEAD
    real(R8Ki), dimension(3,3) :: orientation ! Nodal orientation matrix
-=======
-   real(ReKi), dimension(3,3) :: orientation ! Nodal orientation matrix
->>>>>>> daa0f436
 
    INTEGER(IntKi)           :: ErrStat2      ! Error status of the operation
    CHARACTER(ErrMsgLen)     :: ErrMsg2       ! Error message if ErrStat /= ErrID_None

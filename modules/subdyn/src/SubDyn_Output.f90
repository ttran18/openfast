!..................................................................................................................................
! LICENSING
! Copyright (C) 2013-2016  National Renewable Energy Laboratory
!
!    This file is part of SubDyn.
!
! Licensed under the Apache License, Version 2.0 (the "License");
! you may not use this file except in compliance with the License.
! You may obtain a copy of the License at
!
!     http://www.apache.org/licenses/LICENSE-2.0
!
! Unless required by applicable law or agreed to in writing, software
! distributed under the License is distributed on an "AS IS" BASIS,
! WITHOUT WARRANTIES OR CONDITIONS OF ANY KIND, either express or implied.
! See the License for the specific language governing permissions and
! limitations under the License.
!
!**********************************************************************************************************************************
MODULE SubDyn_Output
   USE NWTC_Library
   USE SubDyn_Types
   USE SD_FEM
   USE SubDyn_Output_Params, only: MNfmKe, MNfmMe, MNTDss, MNRDe, MNTRAe, IntfSS, IntfTRss, IntfTRAss, IntfTRe, ReactSS, RBTRDss, RBTRVss, RBTRAss
   USE SubDyn_Output_Params, only: ParamIndxAry, ParamUnitsAry, ValidParamAry, SSqm01, SSqmd01, SSqmdd01, OutStrLenM1

   IMPLICIT NONE

   ! The maximum number of output channels which can be output by the code.
   INTEGER(IntKi),PUBLIC, PARAMETER      :: MaxOutPts = 21921

   PRIVATE
      ! ..... Public Subroutines ...................................................................................................
   PUBLIC :: SDOut_CloseSum
   PUBLIC :: SDOut_OpenSum
   PUBLIC :: SDOut_MapOutputs
   PUBLIC :: SDOut_OpenOutput
   PUBLIC :: SDOut_CloseOutput
   PUBLIC :: SDOut_WriteOutputNames
   PUBLIC :: SDOut_WriteOutputUnits
   PUBLIC :: SDOut_WriteOutputs
   PUBLIC :: SDOut_Init

CONTAINS


!> This subroutine initializes the output module, checking if the output parameter list (OutList)
! contains valid names, and opening the output file if there are any requested outputs
SUBROUTINE SDOut_Init( Init, y,  p, misc, InitOut, WtrDpth, ErrStat, ErrMsg )
   TYPE(SD_InitType),               INTENT( INOUT ) :: Init                 ! data needed to initialize the output module
   TYPE(SD_OutputType),             INTENT( INOUT ) :: y                    ! SubDyn module's output data
   TYPE(SD_ParameterType), target,  INTENT( INOUT ) :: p                    ! SubDyn module paramters
   TYPE(SD_MiscVarType),            INTENT( INOUT ) :: misc                 ! SubDyn misc/optimization variables
   TYPE(SD_InitOutputType ),        INTENT( INOUT ) :: InitOut              ! SubDyn module initialization output data
   REAL(ReKi),                      INTENT( IN    ) :: WtrDpth              ! water depth from initialization routine
   INTEGER,                         INTENT(   OUT ) :: ErrStat              ! a non-zero value indicates an error occurred
   CHARACTER(*),                    INTENT(   OUT ) :: ErrMsg               ! Error message if ErrStat /= ErrID_None
   ! Local variables
   INTEGER(IntKi)                 :: ErrStat2      ! Error status of the operation
   CHARACTER(ErrMsgLen)           :: ErrMsg2       ! Error message if ErrStat /= ErrID_None
   INTEGER(IntKi)                 :: I,J,K2 !Counters
   INTEGER(IntKi)                 :: iMember  ! Member index (not member ID)
   INTEGER(IntKi)                 :: iElem  ! Index of element in Element List
   INTEGER(IntKi)                 :: iNode  ! Index of node in Node list
   INTEGER(IntKi)                 :: iiElem ! Loop counter on element index
   INTEGER(IntKi)                 :: nElemPerNode, nNodesPerElem ! Number of elements connecting to a node, Number of nodes per elem 
   type(MeshAuxDataType), pointer :: pLst                                                   !< Alias to shorten notation and highlight code similarities
   real(ReKi), allocatable :: T_TIreact(:,:) ! Transpose of TIreact, temporary
   ErrStat = 0      
   ErrMsg=""

   p%OutAllDims=12*p%NMembers*2    !size of AllOut Member Joint forces

   ! Check that the variables in OutList are valid      
   CALL SDOut_ChkOutLst( Init%SSOutList, p,  ErrStat2, ErrMsg2 ); if(Failed()) return

   ! --- Allocation (size 0 if not outputs)
   !IF ( ALLOCATED( p%OutParam ) .AND. p%NumOuts > 0 ) THEN           ! Output has been requested           
   ! Allocate SDWrOuput which is used to store a time step's worth of output channels, prior to writing to a file.
   CALL AllocAry(misc%SDWrOutput       , p%NumOuts + p%OutAllInt*p%OutAllDims, 'SDWrOutupt' , ErrStat2, ErrMsg2) ; if(Failed()) return
   ! Allocate WriteOuput  
   CALL AllocAry(y%WriteOutput         , p%NumOuts + p%OutAllInt*p%OutAllDims, 'WriteOutput', ErrStat2, ErrMsg2); if(Failed()) return
   allocate(misc%AllOuts(0:MaxOutPts + p%OutAllInt*p%OutAllDims)) ! Need to start at 0... 
   ! Header, and Units, copy of data already available in the OutParam data structure ! TODO TODO TODO remove copy
   CALL AllocAry(InitOut%WriteOutputHdr, p%NumOuts + p%OutAllint*p%OutAllDims, 'WriteOutputHdr', ErrStat2, ErrMsg2); if(Failed()) return
   CALL AllocAry(InitOut%WriteOutputUnt, p%NumOuts + p%OutAllint*p%OutAllDims, 'WriteOutputUnt', ErrStat2, ErrMsg2); if(Failed()) return
   misc%SDWrOutput  = 0.0_ReKi
   misc%LastOutTime = 0.0_DbKi
   misc%Decimat     = 0
   y%WriteOutput = 0
   DO I = 1,p%NumOuts+p%OutAllint*p%OutAllDims
      InitOut%WriteOutputHdr(I) = TRIM( p%OutParam(I)%Name  )
      InitOut%WriteOutputUnt(I) = TRIM( p%OutParam(I)%Units )      
   END DO  
     
   !_________________________________ OUTPUT FOR REQUESTED MEMBERS _______________________________
   DO I=1,p%NMOutputs
      pLst => p%MOutLst(I) ! Alias to shorten notations
      CALL AllocAry(pLst%NodeIDs,    pLst%NoutCnt   , 'MOutLst(I)%NodeIDs', ErrStat2, ErrMsg2); if(Failed()) return
      CALL AllocAry(pLst%ElmIDs,     pLst%NoutCnt, 2, 'MOutLst(I)%ElmIDs' , ErrStat2, ErrMsg2); if(Failed()) return
      CALL AllocAry(pLst%ElmNds,     pLst%NoutCnt, 2, 'MOutLst(I)%ElmNds' , ErrStat2, ErrMsg2); if(Failed()) return
      CALL AllocAry(pLst%Me, 12, 12, pLst%NoutCnt, 2, 'MOutLst(I)%Me'     , ErrStat2, ErrMsg2); if(Failed()) return
      CALL AllocAry(pLst%Ke, 12, 12, pLst%NoutCnt, 2, 'MOutLst(I)%Ke'     , ErrStat2, ErrMsg2); if(Failed()) return
      CALL AllocAry(pLst%Fg,     12, pLst%NoutCnt, 2, 'MOutLst(I)%Fg'     , ErrStat2, ErrMsg2); if(Failed()) return

      ! NOTE: len(MemberNodes) >2 if nDiv>1
      iMember = FINDLOCI(Init%Members(:,1), pLst%MemberID) ! Reindexing from MemberID to 1:nMembers
      pLst%NodeIDs(1:pLst%NoutCnt)=Init%MemberNodes(iMember, pLst%NodeCnt)  ! We are storing the actual node numbers corresponding to what the user ordinal number is requesting
      pLst%ElmIDs=0  !Initialize to 0
      pLst%ElmNds=0  !Initialize to 0

      DO J=1,pLst%NoutCnt ! loop on requested nodes for that member
         iNode        = pLst%NodeIDs(J)           ! Index of requested node in node list
         nElemPerNode = Init%NodesConnE(iNode, 1) ! Number of elements connecting to the j-th node
         ! Finding 1 or max 2 elements that belong to the member and connect to the node
         K2=0 ! Counter so that max 2 elements are included: NOTE: I belive more than 2 should be an error
         DO iiElem = 1, nElemPerNode
            iElem = Init%NodesConnE(iNode, iiElem+1) ! iiElem-th Element Number
            IF (ThisElementIsAlongMember(iElem, iNode, iMember)) THEN
               IF (K2 == 2) EXIT ! we found both elements already, error...
               K2=K2+1
               call ConfigOutputNode_MKF_ID(pLst, iElem, iiNode=J, iStore=K2, NodeID2=iNode)
            END IF    
         ENDDO  ! iiElem, nElemPerNode
      ENDDO !J, Noutcnt
   ENDDO  !I, NMOutputs
 
   !_________________________________ OUTPUT FOR ALL MEMBERS __________________________________
   IF (p%OutAll) THEN  !I need to store all member end forces and moments 

      ! MOutLst2: nodal output info by members, for all members, First and Last Node
      ALLOCATE ( p%MOutLst2(p%NMembers), STAT = ErrStat2 ); ErrMsg2 = 'Error allocating p%MOutLst2 array in SDOut_Init'; if(Failed()) return

      DO iMember=1,p%NMembers
         pLst => p%MOutLst2(iMember) ! Alias
         pLst%MemberID = Init%Members(iMember,1)
         nNodesPerElem = count(Init%MemberNodes(iMember,:) >0 ) 
         CALL AllocAry(pLst%NodeIDs, nNodesPerElem, 'MOutLst2(I)%NodeIDs', ErrStat2, ErrMsg2); if(Failed()) return
         CALL AllocAry(pLst%ElmIDs,     2, 1, 'MOutLst2(I)%ElmIDs'     , ErrStat2, ErrMsg2); if(Failed()) return
         CALL AllocAry(pLst%ElmNds,     2, 1, 'MOutLst2(I)%ElmNds'     , ErrStat2, ErrMsg2); if(Failed()) return
         CALL AllocAry(pLst%Me, 12, 12, 2, 1, 'MOutLst2(I)%Me'         , ErrStat2, ErrMsg2); if(Failed()) return
         CALL AllocAry(pLst%Ke, 12, 12, 2, 1, 'MOutLst2(I)%Ke'         , ErrStat2, ErrMsg2); if(Failed()) return
         CALL AllocAry(pLst%Fg,     12, 2, 1, 'MOutLst2(I)%Fg'         , ErrStat2, ErrMsg2); if(Failed()) return
         pLst%NodeIDs(1:nNodesPerElem) = Init%MemberNodes(iMember,1:nNodesPerElem) ! We are storing  the actual node numbers in the member
         !ElmIDs could contain the same element twice if Ndiv=1
         pLst%ElmIDs=0  !Initialize to 0
         DO J=1,nNodesPerElem,nNodesPerElem-1 ! loop on first and last node of member
            iNode        = pLst%NodeIDs(J)           ! Index of requested node in node list
            nElemPerNode = Init%NodesConnE(iNode, 1) ! Number of elements connecting to the 1st or last node of the member
            K2= J/(nNodesPerElem)+1  ! 1 (first node) or 2 (last node) depending on J
            DO iiElem=1, nElemPerNode
               iElem = Init%NodesConnE(iNode,iiElem+1) ! iiElem-th Element Number in the set of elements attached to the selected node
               IF (ThisElementIsAlongMember(iElem, iNode, iMember)) THEN
                  call ConfigOutputNode_MKF_ID(pLst, iElem, iiNode=K2, iStore=1, NodeID2=iNode)
                  EXIT   !We found the element for that node, exit loop on elements
               ENDIF
            ENDDO
         ENDDO ! Loop on divisions
      ENDDO ! Loop on members
   ENDIF ! OutAll
   !_____________________________________REACTIONS_____________________________________________
   ! --- Check if reaction requested by user
   p%OutReact = .FALSE.
   DO I=1,p%NumOuts
      if ( ANY( p%OutParam(I)%Indx == ReactSS) ) THEN ! bjj: removed check of first 5 characters being "React" because (1) cases matter and (2) we can also ask for "-React*" or "mREACT"
         p%OutReact   =.TRUE.  
         EXIT
      ENDIF
   ENDDO
   IF (p%OutReact) THEN  !I need to store all constrained forces and moments; WE do not allow more than one member to be connected at a constrained joint for the time being
      ! MOutLst3: nodal output info by members, for the members involved in reaction
      ALLOCATE(p%MOutLst3(p%nNodes_C), STAT = ErrStat2); ErrMsg2 = 'Error allocating p%MOutLst3 array in SDOut_Init'; if(Failed()) return

      DO I=1,p%nNodes_C  !For all constrained node
         pLst => p%MOutLst3(I)
         iNode        = p%Nodes_C(I,1)           ! Note: Nodes_C has been reindexed
         nElemPerNode = Init%NodesConnE(iNode,1) ! Number of elements connecting to the joint
         CALL AllocAry(pLst%ElmIDs,      1, nElemPerNode, ' p%MOutLst3(I)%ElmIds', ErrStat2, ErrMsg2); if(Failed()) return
         CALL AllocAry(pLst%ElmNds,      1, nElemPerNode, ' p%MOutLst3(I)%ElmNds', ErrStat2, ErrMsg2); if(Failed()) return
         CALL AllocAry(pLst%Me, 12, 12 , 1, nElemPerNode, ' p%MOutLst3(I)%Me'    , ErrStat2, ErrMsg2); if(Failed()) return
         CALL AllocAry(pLst%Ke, 12, 12 , 1, nElemPerNode, ' p%MOutLst3(I)%Ke'    , ErrStat2, ErrMsg2); if(Failed()) return
         CALL AllocAry(pLst%Fg,     12 , 1, nElemPerNode, ' p%MOutLst3(I)%Fg'    , ErrStat2, ErrMsg2); if(Failed()) return
         DO iiElem = 1, nElemPerNode
            iElem = Init%NodesConnE(iNode, iiElem+1) ! iiElem-th Element Number in the set of elements attached to the selected node 
            call ConfigOutputNode_MKF_ID(pLst, iElem, iiNode=1, iStore=iiElem, NodeID2=iNode) 
         ENDDO
      ENDDO
      ! Compute p%TIreact, rigid transf. matrix from reaction DOFs to base structure point (0,0,-WD)
      CALL AllocAry(p%TIreact, 6, p%nDOFC__, 'TIReact  ', ErrStat2, ErrMsg2); if(Failed()) return
      CALL AllocAry(T_TIreact, p%nDOFC__, 6, 'TIReact_T', ErrStat2, ErrMsg2); if(Failed()) return
      call RigidTrnsf(Init, p, (/0.0_Reki, 0.0_ReKi, -WtrDpth /), p%IDC__, p%nDOFC__, 1_IntKi, T_TIreact, ErrStat2, ErrMsg2); if(Failed()) return
      p%TIreact=transpose(T_TIreact)
      deallocate(T_TIreact)
   ENDIF
   RETURN

CONTAINS
   LOGICAL FUNCTION Failed()
        call SetErrStat(ErrStat2, ErrMsg2, ErrStat, ErrMsg, 'SDOut_Init') 
        Failed =  ErrStat >= AbortErrLev
   END FUNCTION Failed

   !> Returns true if an element is connected to node iNode, and along member iMember
   LOGICAL FUNCTION ThisElementIsAlongMember(iElem, iNode, iMember)
      integer(IntKi), intent(in) :: iElem   !< Element index 
      integer(IntKi), intent(in) :: iNode   !< Node index
      integer(IntKi), intent(in) :: iMember !< Member index
      integer(IntKi), dimension(2) :: ElemNodes  ! Node IDs for element under consideration (may not be consecutive numbers)
      integer(IntKi)               :: iOtherNode ! Other node than iNode for element iElem
      ElemNodes = p%Elems(iElem,2:3) ! 1st and 2nd node of the element
      ! Check that the other node belongs to the member
      IF      (ElemNodes(1) == iNode) then
         iOtherNode=ElemNodes(2)
      else if (ElemNodes(2) == iNode) then
         iOtherNode=ElemNodes(1)
      else
         ThisElementIsAlongMember=.false. ! Not along member since nodes don't match
         return 
      endif
      ! Being along the member means the second node of the element is in the node list of the member
      ThisElementIsAlongMember= ANY(Init%MemberNodes(iMember,:) == iOtherNode)
   END FUNCTION

   !> Set different "data" for a given output node, and possibly store more than one "data" per node:
   !! The "data" is:
   !!   - Mass, stiffness matrices and constant element force (gravity and cable)
   !!   - A flag whether the node is the 1st or second node of an element 
   !! The "data" is stored at the index (iiNode,iStore):
   !!   - iiNode: node index within the list of nodes that are to be used for output for this member
   !!   - iStore: index over the number of "data" stored per node. E.g. Member1 and 2 connecting to a node  
   SUBROUTINE ConfigOutputNode_MKF_ID(pLst, iElem, iiNode, iStore, NodeID2)
      type(MeshAuxDataType), intent(inout)       :: pLst   !< Info for one member output
      integer(IntKi)       , intent(in)          :: iElem  !< Element index to which the node belong
      integer(IntKi)       , intent(in)          :: iiNode !< Index over the nodes of a given member (>2 if nDIV>1)
      integer(IntKi)       , intent(in)          :: iStore !< Storage index, used several informations are stored per node
      integer(IntKi)       , intent(in)          :: NodeID2 !< If ElemNode(2) == NodeID2, then it's the second node
      integer(IntKi), dimension(2) :: ElemNodes  ! Node IDs for element under consideration (may not be consecutive numbers)
      REAL(FEKi)                   :: FCe(12) ! Pretension force from cable element
      pLst%ElmIDs(iiNode,iStore) = iElem              ! This array has for each joint requested  the elements' ID to get results for
      ElemNodes = p%Elems(iElem,2:3) ! 1st and 2nd node of the k-th element
      if (ElemNodes(2) == NodeID2) then 
         pLst%ElmNds(iiNode,iStore) = 2 ! store whether first or second node of element  
      else
         pLst%ElmNds(iiNode,iStore) = 1 ! store whether first or second node of element
      endif
      ! --- Element Me, Ke, Fg, Fce
      CALL ElemM(p%ElemProps(iElem),         pLst%Me(:,:,iiNode,iStore))
      CALL ElemK(p%ElemProps(iElem),         pLst%Ke(:,:,iiNode,iStore))
      CALL ElemF(p%ElemProps(iElem), Init%g, pLst%Fg(:,iiNode,iStore), FCe)
      ! NOTE: Removing this force contribution for now 
      ! The output of subdyn will just be the "Kx" part for now
      !pLst%Fg(:,iiNode,iStore) = pLst%Fg(:,iiNode,iStore) + FCe(1:12) ! Adding cable element force 
      pLst%Fg(:,iiNode,iStore) = FCe(1:12) ! Adding cable element force 
   END SUBROUTINE ConfigOutputNode_MKF_ID


END SUBROUTINE SDOut_Init
!------------------------------------------------------------------------------------------------------
!> Writes the data stored in the y variable to the correct indexed postions in WriteOutput
!! This is called by SD_CalcOutput() at each time step.
!! This routine does fill Allouts
!! note that this routine assumes m%u_TP and m%udotdot_TP have been set before calling 
!!     this routine (which is done in SD_CalcOutput() and SD CalcContStateDeriv)
SUBROUTINE SDOut_MapOutputs(u,p,x, y, m, AllOuts, ErrStat, ErrMsg )
   type(SD_InputType),            intent( in )     :: u                    ! SubDyn module's input data
   type(SD_ContinuousStateType),  intent( in )     :: x                    ! SubDyn module's states data
   type(SD_OutputType),           intent( inout )  :: y                    ! SubDyn module's output data
   type(SD_ParameterType), target,intent( in    )  :: p                    ! SubDyn module's parameter data
   type(SD_MiscVarType),          intent( inout )  :: m                    ! Misc/optimization variables
   real(ReKi),                    intent(   out )  :: AllOuts(0:MaxOutPts+p%OutAllInt*p%OutAllDims) ! Array of output data for all possible outputs
   integer(IntKi),                intent(   out )  :: ErrStat              ! Error status of the operation
   character(*),                  intent(   out )  :: ErrMsg               ! Error message if ErrStat /= ErrID_None
   !locals
   integer(IntKi)                 :: iMemberOutput, iiNode, iSDNode, iMeshNode, I, J, L, L2      ! Counters
   integer(IntKi)                 :: maxOutModes  ! maximum modes to output, the minimum of 99 or p%nDOFM
   real(ReKi), dimension (6)      :: FM_elm, FK_elm, Fext  !output static and dynamic forces and moments
   real(ReKi), dimension (6)      :: FM_elm2, FK_elm2      !output static and dynamic forces and moments
   real(FEKi), dimension (3,3)    :: DIRCOS    !direction cosice matrix (global to local) (3x3)
   real(ReKi), allocatable        :: ReactNs(:)    !6*Nreact reactions
   integer(IntKi)                 :: sgn !+1/-1 for node force calculations
   type(MeshAuxDataType), pointer :: pLst       !< Info for a given member-output (Alias to shorten notation)
   integer(IntKi), pointer        :: DOFList(:) !< List of DOF indices for a given Nodes (Alias to shorten notation)
   real(R8Ki), dimension(3,3)     :: Rg2b  ! Rotation matrix global 2 body (Guyan) coordinates
   real(R8Ki), dimension(6,6)     :: RRg2b ! Rotation matrix global 2 body (Guyan) coordinates, acts on a 6-vector
   real(R8Ki), dimension(6,6)     :: RRb2g ! Rotation matrix global 2 body (Guyan) coordinates, acts on a 6-vector
   integer(IntKi)                 :: iTP, nTP
   INTEGER(IntKi)                 :: ErrStat2      ! Error status of the operation
   CHARACTER(ErrMsgLen)           :: ErrMsg2       ! Error message if ErrStat /= ErrID_None

   ErrStat = ErrID_None   
   ErrMsg  = ""

   if ( p%Floating ) then
      if ( p%TP1IsRBRefPt ) then
         Rg2b = EulerConstructZYX(x%qR(4:6))
      else
         ! For floating, m%U_full_dotdot is currently in the earth-fixed frame.
         ! Need to transform back to the Guyan frame when computing MαNβFMxe, MαNβFMye, MαNβFMze, MαNβMMxe, MαNβMMye, MαNβMMze.
         Rg2b = u%TPMesh%Orientation(:,:,1)  ! global 2 body coordinates
      endif
   else
      call Eye(Rg2b, ErrStat2, ErrMsg2)
   end if
   RRg2b = 0.0_R8Ki
   RRg2b(1:3,1:3) = Rg2b
   RRg2b(4:6,4:6) = Rg2b
   RRb2g = transpose(RRg2b)

   AllOuts = 0.0_ReKi  ! initialize for those outputs that aren't valid (and thus aren't set in this routine)
         
   ! --------------------------------------------------------------------------------
   ! --- Requested member-outputs (Node kinematics and loads)
   ! --------------------------------------------------------------------------------
   ! p%MOutLst has the mapping for the member, node, elements per node, to be used
   ! MXNYZZZ   will need to connects to p%MOutLst(X)%ElmIDs(Y,1:2) if it is a force or accel; else to u%UFL(p%MOutLst(X)%NodeIDs(Y)) 
   if (p%NumOuts > 0) then  !bjj: some of these fields aren't allocated when NumOuts==0
      ! Loop over member-outputs requested
      DO iMemberOutput=1,p%NMOutputs
         pLst=>p%MOutLst(iMemberOutput) ! List for a given member-output 
         DO iiNode=1,pLst%NOutCnt !Iterate on requested nodes for that member 
            ! --- Forces (potentially averaged on 2 elements) 
            call ElementForce(pLst, iiNode, 1, FM_elm, FK_elm, sgn, DIRCOS, .false.)
            FM_elm2=sgn*FM_elm
            FK_elm2=sgn*FK_elm
            IF (pLst%ElmIDs(iiNode,2) .NE. 0) THEN  ! Second element exist
               ! NOTE: forces are computed in the coordinate system of the first element for averaging
               call ElementForce(pLst, iiNode, 2, FM_elm, FK_elm, sgn, DIRCOS, .true.) ! True= we use DIRCOS from element above
               FM_elm2=0.5*( FM_elm2 + sgn*FM_elm ) ! Now Average
               FK_elm2=0.5*( FK_elm2 + sgn*FK_elm)  ! Now Average
            ENDIF
            ! Static (elastic) component of reaction forces and moments at MαNβ along local member coordinate system
            !    "MαNβFKxe, MαNβFKye, MαNβFKze, MαNβMKxe, MαNβMKye, MαNβMKze"
            AllOuts(MNfmKe  (:,iiNode,iMemberOutput)) = FK_elm2  !static forces and moments (6) Local Ref
            ! Dynamic (inertial) component of reaction forces and moments at MαNβ along local member coordinate system
            !    "MαNβFMxe, MαNβFMye, MαNβFMze, MαNβMMxe, MαNβMMye, MαNβMMze"
            AllOuts(MNfmMe  (:,iiNode,iMemberOutput)) = FM_elm2  !dynamic forces and moments (6) Local Ref

            ! --- Displacements and acceleration
            DOFList => p%NodesDOF(pLst%NodeIDs(iiNode))%List
            ! Displacement- Translational -no need for averaging since it is a node translation - In global reference SS
            !     "MαNβTDxss, MαNβTDyss, MαNβTDzss"
            AllOuts(MNTDss (:,iiNode,iMemberOutput))       = m%U_full(DOFList(1:3))
            ! Displacement- Rotational - need direction cosine matrix to tranform rotations  - In Local reference Element Ref Sys <- Need to rethink this for large platform rotation
            !     "MαNβRDxe, MαNβRDye, MαNβRDze"
            AllOuts(MNRDe (:,iiNode,iMemberOutput))        = matmul(DIRCOS,m%U_full_elast(DOFList(4:6))) ! Element elastic rotation only in Guyan frame for floating. Full motion for fixed-bottom.
            ! Accelerations- I need to get the direction cosine matrix to tranform displacement and rotations
            !     "MαNβTAxe, MαNβTAye, MαNβTAze"
            !     "MαNβRAxe, MαNβRAye, MαNβRAze"
            AllOuts(MNTRAe (1:3,iiNode,iMemberOutput))     = matmul(DIRCOS,matmul(Rg2b,m%U_full_dotdot(DOFList(1:3)))) ! translational accel local ref
            AllOuts(MNTRAe (4:6,iiNode,iMemberOutput))     = matmul(DIRCOS,matmul(Rg2b,m%U_full_dotdot(DOFList(4:6)))) ! rotational    accel local ref
        ENDDO  ! iiNode, Loop on requested nodes for that member
     ENDDO ! iMemberOutput, Loop on member outputs
   END IF
  
   ! --------------------------------------------------------------------------------
   ! --- All nodal loads from stiffness and mass matrix 
   ! --------------------------------------------------------------------------------
   ! "MaaaJbFKxe, MaaaJbMKxe MaaaJbFMxe, MaaaJbMMxe for member aaa and node b."
   IF (p%OutAll) THEN 
      DO iMemberOutput=1,p%NMembers    !Cycle on all members
         pLst=>p%MOutLst2(iMemberOutput)
         DO iiNode=1,2 !Iterate on requested nodes for that member (first and last)  
            call ElementForce(pLst, iiNode, 1, FM_elm, FK_elm, sgn, DIRCOS, .false.)
            ! Store in All Outs
            L  = MaxOutPts+(iMemberOutput-1)*24+(iiNode-1)*12+1
            L2 = L+11
            AllOuts( L:L2 ) =sgn* (/FK_elm,FM_elm/)
         ENDDO !iiNode, nodes 1 and 2
      ENDDO ! iMemberOutput, Loop on members
   ENDIF
  
   ! --------------------------------------------------------------------------------
   ! --- Interface kinematics and loads (TP/platform reference point)
   ! --------------------------------------------------------------------------------
   if (p%TP1IsRBRefPt) then
      nTP = p%nTP-1
   else
      nTP = p%nTP
   end if

   ! Total interface reaction forces and moments in SS coordinate system
   !    "IntfFXss, IntfFYss, IntfFZss, IntfMXss, IntfMYss, IntfMZss,"
   do iTP = 1,nTP
      AllOuts(IntfSS(1:6,iTP)) = - (/y%Y1Mesh%Force (:,iTP), y%Y1Mesh%Moment(:,iTP)/) !-y%Y1  !Note this is the force that the TP applies to the Jacket, opposite to what the GLue Code needs thus "-" sign
   end do

   ! Interface translations and rotations in SS coordinate system 
   !    "IntfTDXss, IntfTDYss, IntfTDZss, IntfRDXss, IntfRDYss IntfRDZss"
   do iTP = 1,nTP
      AllOuts(IntfTRss(1:3,iTP)) = u%TPMesh%TranslationDisp(:,iTP)
      AllOuts(IntfTRss(4:6,iTP)) = EulerExtractZYX(u%TPMesh%Orientation(:,:,iTP))
   end do

   ! Interface Translational and rotational accelerations in SS coordinate system
   !    "IntfTAXss, IntfTAYss, IntfTAZss, IntfRAXss, IntfRAYss IntfRAZss"
   do iTP = 1,nTP
      AllOuts(IntfTRAss(1:3,iTP)) = u%TPMesh%TranslationAcc(:,iTP)
      AllOuts(IntfTRAss(4:6,iTP)) = u%TPMesh%RotationAcc(:,iTP)
   end do

   ! Interface elastic translational and rotational deflection in rigid-body coordinate system relative to rigid-body configuration
   !    "IntfTDXe, IntfTDYe, IntfTDZe, IntfRDXe, IntfRDYe IntfRDZe"
   if (p%floating) then
      if (p%TP1IsRBRefPt) then
         do iTP = 1,nTP
            AllOuts(IntfTRe(1:6,iTP)) = m%u_TP( iTP*6+1:iTP*6+6 )
         end do
      else
         AllOuts(IntfTRe(1:6,1  )) = 0.0
      endif
   else
      do iTP = 1,nTP
         AllOuts(IntfTRe(1:6,iTP)) = m%u_TP( (iTP-1)*6+1:(iTP-1)*6+6 )
      end do
   end if

   ! --------------------------------------------------------------------------------
   ! --- Interface kinematics and loads (TP/platform reference point)
   ! --------------------------------------------------------------------------------
   if (p%floating) then
      AllOuts(RBTRDss) = m%u_TP(1:6)
      AllOuts(RBTRVss) = matmul( RRb2g, m%udot_TP(1:6)    )
      AllOuts(RBTRAss) = matmul( RRb2g, m%udotdot_TP(1:6) )
   else
      AllOuts(RBTRDss) = 0.0
      AllOuts(RBTRVss) = 0.0
      AllOuts(RBTRAss) = 0.0
   end if

   ! --------------------------------------------------------------------------------
   ! --- Modal parameters "SSqmXX, SSqmdotXX, SSqmddXX" amplitude, speed and acceleration
   ! --------------------------------------------------------------------------------
   maxOutModes = min(p%nDOFM,99) ! We only have space for the first 99 values
   IF ( maxOutModes > 0 ) THEN 
      !BJJ: TODO: is there a check to see if we requested these channels but didn't request the modes? (i.e., retain 2 modes but asked for 75th mode?)
      AllOuts(SSqm01  :SSqm01  +maxOutModes-1) = x%qm      (1:maxOutModes)
      AllOuts(SSqmd01 :SSqmd01 +maxOutModes-1) = x%qmdot   (1:maxOutModes)
      AllOuts(SSqmdd01:SSqmdd01+maxOutModes-1) = m%qmdotdot(1:maxOutModes)
   END IF
   
   ! --------------------------------------------------------------------------------}
   ! --- Base reaction loads
   ! --------------------------------------------------------------------------------{
   ! Total base reaction forces and moments at the (0.,0.,-WtrDpth) location in SS coordinate system
   !    "ReactFXss, ReactFYss, ReactFZss, ReactMXss, ReactMYss, ReactMZss"
   IF (p%OutReact) THEN 
      ALLOCATE ( ReactNs(6*p%nNodes_C), STAT = ErrStat )
      IF ( ErrStat /= ErrID_None ) THEN
         ErrMsg  = ' Error allocating space for ReactNs array.'
         ErrStat = ErrID_Fatal
         RETURN
      END IF
      ReactNs = 0.0_ReKi !Initialize
      DO I=1,p%nNodes_C   !Do for each constrained node, they are ordered as given in the input file and so as in the order of y2mesh
         FK_elm2=0._ReKi !Initialize for cumulative force
         FM_elm2=0._ReKi !Initialize
         pLst => p%MOutLst3(I)
         !Find the joint forces
         DO J=1,SIZE(pLst%ElmIDs(1,:))  !for all the elements connected (normally 1)
            iiNode = 1
            call ElementForce(pLst, iiNode, J, FM_elm, FK_elm, sgn, DIRCOS, .false.)
            !transform back to global, need to do 3 at a time since cosine matrix is 3x3
            DO L=1,2  
               FM_elm2((L-1)*3+1:L*3) = FM_elm2((L-1)*3+1:L*3) + matmul(transpose(DIRCOS),FM_elm((L-1)*3+1:L*3))  !sum forces at joint in GLOBAL REF
               FK_elm2((L-1)*3+1:L*3) = FK_elm2((L-1)*3+1:L*3) + matmul(transpose(DIRCOS),FK_elm((L-1)*3+1:L*3))  !signs may be wrong, we will fix that later;  
               ! I believe this is all fixed in terms of signs now ,RRD 5/20/13
            ENDDO           
         ENDDO
         ! FK_elm2 ! + FM_elm2  !removed the inertial component 12/13 !Not sure why I need an intermediate step here, but the sum would not work otherwise
         ! NEED TO ADD HYDRODYNAMIC FORCES AT THE RESTRAINT NODES
         iSDNode   = p%Nodes_C(I,1) 
         iMeshNode = iSDNode ! input and Y2 mesh nodes are the same as subdyn
         Fext =  (/ u%LMesh%Force(:,iMeshNode), u%LMesh%Moment(:,iMeshNode) /)
         ReactNs((I-1)*6+1:6*I) = FK_elm2 - Fext  !Accumulate reactions from all nodes in GLOBAL COORDINATES
      ENDDO
      ! Store into AllOuts
      AllOuts( ReactSS(1:nDOFL_TP) ) = matmul(p%TIreact,ReactNs)
   ENDIF
   if (allocated(ReactNs)) deallocate(ReactNs)
contains

   subroutine ElementForce(pLst, iiNode, JJ, FM_elm, FK_elm, sgn, DIRCOS, bUseInputDirCos)
      type(MeshAuxDataType), intent(in)          :: pLst   !< Info for one member output
      integer(IntKi)       , intent(in)          :: iiNode !< Index over the nodes of a given member (>2 if nDIV>1)
      integer(IntKi)       , intent(in)          :: JJ     !< TODO: interpretation: index over other member connected to the current member (for averaging)
      real(FEKi), dimension (3,3), intent(inout) :: DIRCOS  !direction cosice matrix (global to local) (3x3)
      real(ReKi), dimension (6), intent(out)     :: FM_elm, FK_elm  !output static and dynamic forces and moments
      integer(IntKi), intent(out)                :: sgn !+1/-1 for node force calculations
      logical, intent(in)                        :: bUseInputDirCos !< If True, use DIRCOS from input, otherwise, use element DirCos
      ! Local
      integer(IntKi)                          :: iElem !< Element index/number
      integer(IntKi)                          :: FirstOrSecond !< 1 or 2  if first node or second node
      integer(IntKi), dimension(2)            :: ElemNodes  ! Node IDs for element under consideration (may not be consecutive numbers)
      real(ReKi)    , dimension(12)           :: X_e, Xdd_e ! Displacement and acceleration for an element
      integer(IntKi), dimension(2), parameter :: NodeNumber_To_Sign = (/-1, +1/)

      iElem         = pLst%ElmIDs(iiNode,JJ)             ! element number
      FirstOrSecond = pLst%ElmNds(iiNode,JJ)             ! first or second node of the element to be considered
      sgn           = NodeNumber_To_Sign(FirstOrSecond) ! Assign sign depending if it's the 1st or second node
      ElemNodes     = p%Elems(iElem,2:3)                ! first and second node ID associated with element iElem
      X_e(1:6)      = m%U_full_elast (p%NodesDOF(ElemNodes(1))%List(1:6))   ! For floating, m%U_full_elast is the CB+SIM elastic deformation only in the Guyan (rigid-body) frame
      X_e(7:12)     = m%U_full_elast (p%NodesDOF(ElemNodes(2))%List(1:6))   ! No additional transformation required
      Xdd_e(1:6)    = matmul(RRg2b,m%U_full_dotdot(p%NodesDOF(ElemNodes(1))%List(1:6)))   ! Transform acceleration to be back in the Guyan frame
      Xdd_e(7:12)   = matmul(RRg2b,m%U_full_dotdot(p%NodesDOF(ElemNodes(2))%List(1:6)))
      if (.not. bUseInputDirCos) then
         DIRCOS=transpose(p%ElemProps(iElem)%DirCos)! global to local
      endif
      CALL CALC_NODE_FORCES( DIRCOS, pLst%Me(:,:,iiNode,JJ),pLst%Ke(:,:,iiNode,JJ), Xdd_e, X_e, pLst%Fg(:,iiNode,JJ), FirstOrSecond, FM_elm, FK_elm) 
   end subroutine ElementForce

   !====================================================================================================
   !> Calculates static and dynamic forces for a given element, using K and M of the element, and 
   !output quantities Udotdot and Y2 containing the 
   !and K2 indicating wheter the 1st (1) or 2nd (2) node is to be picked
   !----------------------------------------------------------------------------------------------------
   SUBROUTINE CALC_NODE_FORCES(DIRCOS,Me,Ke,Udotdot,Y2 ,Fg, FirstOrSecond, FM_nod, FK_nod)
      Real(FEKi), DIMENSION (3,3),   INTENT(IN)  :: DIRCOS    !direction cosice matrix (global to local) (3x3)
      Real(FEKi), DIMENSION (12,12), INTENT(IN)  :: Me,Ke    !element M and K matrices (12x12) in GLOBAL REFERENCE (DIRCOS^T K DIRCOS)
      Real(ReKi), DIMENSION (12),    INTENT(IN)  :: Udotdot, Y2     !acceleration and velocities, gravity forces
      Real(FEKi), DIMENSION (12),    INTENT(IN)  :: Fg     !acceleration and velocities, gravity forces
      Integer(IntKi),                INTENT(IN)  :: FirstOrSecond !1 or 2 depending on node of interest
      REAL(ReKi), DIMENSION (6),    INTENT(OUT)  :: FM_nod, FK_nod  !output static and dynamic forces and moments
      !Locals
      INTEGER(IntKi) :: L !counter
      REAL(DbKi), DIMENSION(12)                    :: FM_glb, FF_glb, FM_elm, FF_elm  ! temporary storage 

      FM_glb = matmul(Me,Udotdot)   ! GLOBAL REFERENCE
      FF_glb = matmul(Ke,Y2)        ! GLOBAL REFERENCE
      FF_glb = FF_glb - Fg          ! GLOBAL REFERENCE ! NOTE: Fg is now 0, only the "Kx" part in Fk
      DO L=1,4 ! Transforming coordinates 3 at a time
         FM_elm((L-1)*3+1:L*3) =  matmul(DIRCOS, FM_glb( (L-1)*3+1:L*3 ) )
         FF_elm((L-1)*3+1:L*3) =  matmul(DIRCOS, FF_glb( (L-1)*3+1:L*3 ) ) 
      ENDDO
      FM_nod = FM_elm(6*(FirstOrSecond-1)+1:FirstOrSecond*6) ! k2=1, 1:6,  k2=2  7:12 
      FK_nod = FF_elm(6*(FirstOrSecond-1)+1:FirstOrSecond*6) 

   END SUBROUTINE CALC_NODE_FORCES 
END SUBROUTINE SDOut_MapOutputs


!====================================================================================================
SUBROUTINE SDOut_CloseSum( UnSum, ErrStat, ErrMsg )
   INTEGER,                 INTENT( IN    )   :: UnSum                ! the unit number for the SubDyn summary file          
   INTEGER,                 INTENT(   OUT )   :: ErrStat              ! returns a non-zero value when an error occurs  
   CHARACTER(*),            INTENT(   OUT )   :: ErrMsg               ! Error message if ErrStat /= ErrID_None
   ! Local variables
   INTEGER                                     :: Stat                 ! status from I/) operation 
   ErrStat = ErrID_None         
   ErrMsg  = ""
   ! Write any closing information in the summary file
   IF ( UnSum > 0 ) THEN
      WRITE (UnSum,'(/,A/)', IOSTAT=Stat)  '#This summary file was closed on '//CurDate()//' at '//CurTime()//'.'
      IF (Stat /= 0) THEN
         ErrStat = ErrID_FATAL
         ErrMsg  = ' Problem writing to summary file.'
      END IF
      ! Close the file
      CLOSE( UnSum, IOSTAT=Stat )
      IF (Stat /= 0) THEN
         ErrStat = ErrID_FATAL
         ErrMsg  = TRIM(ErrMsg)//' Problem closing summary file.'
      END IF
      IF ( ErrStat /= ErrID_None ) ErrMsg = 'SDOut_CloseSum'//TRIM(ErrMsg)
   END IF                      
END SUBROUTINE SDOut_CloseSum            

!====================================================================================================
SUBROUTINE SDOut_OpenSum( UnSum, SummaryName, SD_Prog, ErrStat, ErrMsg )
   INTEGER,                 INTENT(   OUT )   :: UnSum                ! the unit number for the SubDyn summary file          
   CHARACTER(*),            INTENT( IN    )   :: SummaryName          ! the name of the SubDyn summary file
   TYPE(ProgDesc),          INTENT( IN    )   :: SD_Prog              ! the name/version/date of the  program
   INTEGER,                 INTENT(   OUT )   :: ErrStat              ! returns a non-zero value when an error occurs  
   CHARACTER(*),            INTENT(   OUT )   :: ErrMsg               ! Error message if ErrStat /= ErrID_None
   integer                                    :: ErrStat2
   ErrStat = ErrID_None         
   ErrMsg  = ""       

   CALL GetNewUnit( UnSum )
   CALL OpenFOutFile ( UnSum, SummaryName, ErrStat, ErrMsg ) 
   IF ( ErrStat >= AbortErrLev ) THEN
      ErrMsg  = 'Failed to open SubDyn summary file: '//TRIM(ErrMsg)
      RETURN
   END IF
      
   ! Write the summary file header
   WRITE (UnSum,'(/,A/)', IOSTAT=ErrStat2)  '#This summary file was generated by '//TRIM( SD_Prog%Name )//&
                     ' '//TRIM( SD_Prog%Ver )//' on '//CurDate()//' at '//CurTime()//'.'
END SUBROUTINE SDOut_OpenSum 

!====================================================================================================
SUBROUTINE SDOut_OpenOutput( ProgVer, OutRootName,  p, InitOut, ErrStat, ErrMsg )
! This subroutine initialized the output module, checking if the output parameter list (OutList)
! contains valid names, and opening the output file if there are any requested outputs
!----------------------------------------------------------------------------------------------------
   ! Passed variables
   TYPE(ProgDesc),                INTENT( IN    ) :: ProgVer
   CHARACTER(*),                  INTENT( IN    ) :: OutRootName          ! Root name for the output file
   TYPE(SD_ParameterType),        INTENT( INOUT ) :: p   
   TYPE(SD_InitOutPutType ),      INTENT( IN    ) :: InitOut              !
   INTEGER,                       INTENT(   OUT ) :: ErrStat              ! a non-zero value indicates an error occurred           
   CHARACTER(*),                  INTENT(   OUT ) :: ErrMsg               ! Error message if ErrStat /= ErrID_None
   ! Local variables
   INTEGER                                        :: I                    ! Generic loop counter      
   CHARACTER(1024)                                :: OutFileName          ! The name of the output file  including the full path.
   CHARACTER(200)                                 :: Frmt                 ! a string to hold a format statement
   INTEGER                                        :: ErrStat2              
   ErrStat = ErrID_None  
   ErrMsg  = ""
   ! Open the output file, if necessary, and write the header
   IF ( ALLOCATED( p%OutParam ) .AND. p%NumOuts > 0 ) THEN           ! Output has been requested so let's open an output file            
      ! Open the file for output
      OutFileName = TRIM(OutRootName)//'.out'
      CALL GetNewUnit( p%UnJckF )
   
      CALL OpenFOutFile ( p%UnJckF, OutFileName, ErrStat, ErrMsg ) 
      IF ( ErrStat >= AbortErrLev ) THEN
         ErrMsg = ' Error opening SubDyn-level output file: '//TRIM(ErrMsg)
         RETURN
      END IF
       
      ! Write the output file header
      WRITE (p%UnJckF,'(/,A/)', IOSTAT=ErrStat2)  'These predictions were generated by '//TRIM(GETNVD(ProgVer))//&
                      ' on '//CurDate()//' at '//CurTime()//'.'
      
      WRITE(p%UnJckF, '(//)') ! add 3 lines to make file format consistant with FAST v8 (headers on line 7; units on line 8) [this allows easier post-processing]
      
      ! Write the names of the output parameters:
      Frmt = '(A8,'//TRIM(Int2LStr(p%NumOuts+p%OutAllInt*p%OutAllDims))//'(:,A,'//TRIM( p%OutSFmt )//'))'
      WRITE(p%UnJckF,Frmt, IOSTAT=ErrStat2)  TRIM( 'Time' ), ( p%Delim, TRIM( InitOut%WriteOutputHdr(I) ), I=1,p%NumOuts+p%OutAllInt*p%OutAllDims )
      
      ! Write the units of the output parameters:                 
      WRITE(p%UnJckF,Frmt, IOSTAT=ErrStat2)  TRIM( 's'), ( p%Delim, TRIM( InitOut%WriteOutputUnt(I) ), I=1,p%NumOuts+p%OutAllInt*p%OutAllDims )
   END IF   ! there are any requested outputs   
END SUBROUTINE SDOut_OpenOutput

!====================================================================================================


!====================================================================================================
SUBROUTINE SDOut_CloseOutput ( p, ErrStat, ErrMsg )
! This function cleans up after running the SubDyn output module. It closes the output file,
! releases memory, and resets the number of outputs requested to 0.
!----------------------------------------------------------------------------------------------------
   TYPE(SD_ParameterType),  INTENT( INOUT )       :: p                    ! data for this instance of the floating platform module
   INTEGER,                       INTENT(   OUT ) :: ErrStat              ! a non-zero value indicates an error occurred
   CHARACTER(*),                  INTENT(   OUT ) :: ErrMsg               ! Error message if ErrStat /= ErrID_None
   LOGICAL                               :: Err

   ErrStat = 0
   ErrMsg  = ""
   Err     = .FALSE.

   ! Close our output file
   CLOSE( p%UnJckF, IOSTAT = ErrStat )
   IF ( ErrStat /= 0 ) Err = .TRUE.
 
   ! Make sure ErrStat is non-zero if an error occurred
   IF ( Err ) ErrStat = ErrID_Fatal
   RETURN

END SUBROUTINE SDOut_CloseOutput
!====================================================================================================

SUBROUTINE SDOut_WriteOutputNames( UnJckF, p, ErrStat, ErrMsg )

   INTEGER,                      INTENT( IN    ) :: UnJckF            ! file unit for the output file
   TYPE(SD_ParameterType),  INTENT( IN    ) :: p                    ! SubDyn module's parameter data
   INTEGER,                      INTENT(   OUT ) :: ErrStat              ! returns a non-zero value when an error occurs  
   CHARACTER(*),                 INTENT(   OUT ) :: ErrMsg               ! Error message if ErrStat /= ErrID_None
   
   CHARACTER(200)                         :: Frmt                        ! a string to hold a format statement
   INTEGER                                :: I                           ! Generic loop counter
   
   ErrStat = ErrID_None   
   ErrMsg  = ""
   
   Frmt = '(A8,'//TRIM(Int2LStr(p%NumOuts+p%OutAllInt*p%OutAllDims))//'(:,A,'//TRIM( p%OutSFmt )//'))'

   WRITE(UnJckF,Frmt)  TRIM( p%OutParam(0)%Name ), ( p%Delim, TRIM( p%OutParam(I)%Name ), I=1,p%NumOuts+p%OutAllInt*p%OutAllDims )
      
END SUBROUTINE SDOut_WriteOutputNames

!====================================================================================================

SUBROUTINE SDOut_WriteOutputUnits( UnJckF, p, ErrStat, ErrMsg )
   INTEGER,                      INTENT( IN    ) :: UnJckF            ! file unit for the output file
   TYPE(SD_ParameterType),  INTENT( IN    ) :: p                    ! SubDyn module's parameter data
   INTEGER,                      INTENT(   OUT ) :: ErrStat              ! returns a non-zero value when an error occurs  
   CHARACTER(*),                 INTENT(   OUT ) :: ErrMsg               ! Error message if ErrStat /= ErrID_None
   CHARACTER(200)                         :: Frmt                        ! a string to hold a format statement
   INTEGER                                :: I                           ! Generic loop counter
   ErrStat = ErrID_None   
   ErrMsg  = ""
   
   Frmt = '(A8,'//TRIM(Int2LStr(p%NumOuts+p%OutAllInt*p%OutAllDims))//'(:,A,'//TRIM( p%OutSFmt )//'))'

   WRITE(UnJckF,Frmt)  TRIM( p%OutParam(0)%Units ), ( p%Delim, TRIM( p%OutParam(I)%Units ), I=1,p%NumOuts+p%OutAllInt*p%OutAllDims )
      
END SUBROUTINE SDOut_WriteOutputUnits

!====================================================================================================
SUBROUTINE SDOut_WriteOutputs( UnJckF, Time, SDWrOutput, p, ErrStat, ErrMsg )
! This subroutine writes the data stored in WriteOutputs (and indexed in OutParam) to the file
! opened in SDOut_Init()
!---------------------------------------------------------------------------------------------------- 
   INTEGER,                      INTENT( IN    ) :: UnJckF               ! file unit for the output file
   REAL(DbKi),                   INTENT( IN    ) :: Time                 ! Time for this output
   REAL(ReKi),                   INTENT( IN    ) :: SDWrOutput(:)        ! SubDyn module's output data
   TYPE(SD_ParameterType),       INTENT( IN    ) :: p                    ! SubDyn module's parameter data
   INTEGER,                      INTENT(   OUT ) :: ErrStat              ! returns a non-zero value when an error occurs  
   CHARACTER(*),                 INTENT(   OUT ) :: ErrMsg               ! Error message if ErrStat /= ErrID_None
   ! Local variables
   INTEGER                                :: I                           ! Generic loop counter
   CHARACTER(200)                         :: Frmt                        ! a string to hold a format statement
   ErrStat = ErrID_None   
   ErrMsg  = ""
   
      ! Initialize ErrStat and determine if it makes any sense to write output
   IF ( .NOT. ALLOCATED( p%OutParam ) .OR. UnJckF < 0 )  THEN
      ErrStat = ErrID_Fatal
      ErrMsg  = ' To write outputs for SubDyn there must be a valid file ID and OutParam must be allocated.'
      RETURN
   ELSE
      ErrStat = ErrID_None
   END IF

      ! Write the output parameters to the file
   Frmt = '(F10.4,'//TRIM(Int2LStr(p%NumOuts+p%OutAllInt*p%OutAllDims))//'(:,A,'//TRIM( p%OutFmt )//'))'

   WRITE(UnJckF,Frmt)  Time, ( p%Delim, SDWrOutput(I), I=1,p%NumOuts+p%OutAllInt*p%OutAllDims )

END SUBROUTINE SDOut_WriteOutputs

!====================================================================================================


!====================================================================================================
SUBROUTINE SDOut_ChkOutLst( OutList, p, ErrStat, ErrMsg )
! This routine checks the names of inputted output channels, checks to see if any of them are ill-
! conditioned (returning an error if so), and assigns the OutputDataType settings (i.e, the index,  
! name, and units of the output channels). 
! NOTE OutParam is populated here
!----------------------------------------------------------------------------------------------------    
   TYPE(SD_ParameterType),   INTENT( INOUT ) :: p                    ! SubDyn module parameter data
   CHARACTER(ChanLen),       INTENT( IN    ) :: OutList (:)          ! An array holding the names of the requested output channels.         
   INTEGER,                  INTENT(   OUT ) :: ErrStat              ! a non-zero value indicates an error occurred           
   CHARACTER(*),             INTENT(   OUT ) :: ErrMsg               ! Error message if ErrStat /= ErrID_None
   ! Local variables.
   INTEGER                                   :: I,J,K                                         ! Generic loop-counting index.
   INTEGER                                   :: INDX                                      ! Index for valid arrays
   CHARACTER(ChanLen)                        :: OutListTmp                                ! A string to temporarily hold OutList(I).
   !CHARACTER(28), PARAMETER               :: OutPFmt    = "( I4, 3X,A 10,1 X, A10 )"   ! Output format parameter output list.
   CHARACTER(ChanLen), DIMENSION(24)         :: ToTUnits,ToTNames,ToTNames0
   LOGICAL                  :: InvalidOutput(0:MaxOutPts)                        ! This array determines if the output channel is valid for this configuration
   LOGICAL                  :: CheckOutListAgain
   ErrStat = ErrID_None   
   ErrMsg  = ""
   
   InvalidOutput            = .FALSE.

      ! mark invalid output channels:
   DO k=p%nDOFM+1,99
      InvalidOutput(SSqm01  +k-1) = .true.
      InvalidOutput(SSqmd01 +k-1) = .true.
      InvalidOutput(SSqmdd01+k-1) = .true.
   END DO
         
   DO I=1,99
          !I know el # and whether it is 1st node or second node
      if (I <= p%NMOutputs) then
         INDX=p%MOutLst(I)%NOutCnt+1
      else
         INDX = 1
      end if
            
      DO J=INDX,9 !Iterate on requested nodes for that member 
         !Forces and moments
         InvalidOutput(MNfmKe  (:,J,I)) = .true.  !static forces and moments (6) Local Ref
         InvalidOutput(MNfmMe  (:,J,I)) = .true.  !dynamic forces and moments (6) Local Ref
         !Displacement
         InvalidOutput(MNTDss  (:,J,I)) = .true.  !Translational
         InvalidOutput(MNRDe   (:,J,I)) = .true.  !Rotational
         !Accelerations
         InvalidOutput(MNTRAe  (:,J,I)) = .true.  !translational accel local ref
      END DO
   END DO

   IF (p%TP1IsRBRefPt) THEN
      DO I=p%nTP,9
         InvalidOutput(IntfSS(:,I))    = .true.
         InvalidOutput(IntfTRe(:,I))   = .true.
         InvalidOutput(IntfTRss(:,I))  = .true.
         InvalidOutput(IntfTRAss(:,I)) = .true.
      END DO
   ELSE
      DO I=p%nTP+1,9
         InvalidOutput(IntfSS(:,I))    = .true.
         InvalidOutput(IntfTRe(:,I))   = .true.
         InvalidOutput(IntfTRss(:,I))  = .true.
         InvalidOutput(IntfTRAss(:,I)) = .true.
      END DO
   END IF
  
   !-------------------------------------------------------------------------------------------------
   ! ALLOCATE the OutParam array
   !-------------------------------------------------------------------------------------------------    
   ALLOCATE ( p%OutParam(1:p%NumOuts+p%OutAllInt*p%OutAllDims) , STAT=ErrStat )
   IF ( ErrStat /= 0 )  THEN
      ErrMsg  = ' Error allocating memory for the OutParam array.'
      ErrStat = ErrID_Fatal
      RETURN
   END IF
     
   
   !-------------------------------------------------------------------------------------------------
   ! Set index, name, and units for the output channels
   ! If a selected output channel is not available in this module, set error flag and return.
   !-------------------------------------------------------------------------------------------------   
   !!!p%OutParam(0)%Name  = 'Time'    ! OutData(0) is the time channel by default.
   !!!p%OutParam(0)%Units = '(sec)'   !
   !!!p%OutParam(0)%Indx  = Time
   !!!p%OutParam(0)%SignM = 1
     
   DO I = 1,p%NumOuts
   
      p%OutParam(I)%Name = OutList(I)   
      OutListTmp         = OutList(I)
   
      CALL Conv2UC( OutListTmp )    ! Convert OutListTmp to upper case

      ! Interface output backward compatibility
      k = INDEX( OutListTmp, 'INTF' )
      IF ( k>0 .and. INDEX( '0123456789', OutListTmp(k+4:k+4) ) <= 0 ) THEN
         OutListTmp = OutListTmp(1:k+3)//'1'//OutListTmp(k+4:)
      END IF

      ! Reverse the sign (+/-) of the output channel if the user prefixed the
      !   channel name with a '-', '_', 'm', or 'M' character indicating "minus".
      
      CheckOutListAgain = .FALSE.
      
      IF      ( INDEX( '-_', OutListTmp(1:1) ) > 0 ) THEN
         p%OutParam(I)%SignM = -1     ! ex, '-TipDxc1' causes the sign of TipDxc1 to be switched.
         OutListTmp                   = OutListTmp(2:)
      ELSE IF ( INDEX( 'mM', OutListTmp(1:1) ) > 0 ) THEN ! We'll assume this is a variable name for now, (if not, we will check later if OutListTmp(2:) is also a variable name)
         CheckOutListAgain  = .TRUE.
         p%OutParam(I)%SignM = 1
      ELSE
         p%OutParam(I)%SignM = 1
      END IF
      
      if ( INDEX( 'mM', OutListTmp(1:1) ) > 0 .and. INDEX( '0123456789', OutListTmp(2:2) ) > 0 .and. INDEX( 'nN', OutListTmp(3:3) ) > 0 ) then ! an old-style output without the leading zero on the member number
         OutListTmp = OutListTmp(1:1)//'0'//OutListTmp(2:)
         CheckOutListAgain  = .FALSE.
      end if

      Indx =  IndexCharAry( OutListTmp(1:OutStrLenM1), ValidParamAry )
      
      IF ( CheckOutListAgain .AND. Indx < 1 ) THEN    ! Let's assume that "M" really meant "minus" and then test again         
         p%OutParam(I)%SignM = -1            ! ex, 'MTipDxc1' causes the sign of TipDxc1 to be switched.
         OutListTmp                   = OutListTmp(2:)
         
         Indx = IndexCharAry( OutListTmp(1:10), ValidParamAry )         
      END IF
      
      IF ( Indx > 0 ) THEN
         p%OutParam(I)%Indx = ParamIndxAry(Indx)
         IF ( InvalidOutput( ParamIndxAry(Indx) ) ) THEN
            p%OutParam(I)%Units = 'INVALID' 
            p%OutParam(I)%SignM =  0           
         ELSE
            p%OutParam(I)%Units = ParamUnitsAry(Indx)
         END IF
      ELSE
         ErrMsg  = p%OutParam(I)%Name//' is not an available output channel.'
         ErrStat = ErrID_Fatal
         p%OutParam(I)%Units = 'INVALID'  
         p%OutParam(I)%Indx  =  0
         p%OutParam(I)%SignM =  0                              ! this will print all zeros
      END IF
      
   END DO
   
   IF (p%OutAll) THEN   !Finish populating the OutParam with all the joint forces and moments
       ToTNames0=RESHAPE(SPREAD( (/"FKxe", "FKye", "FKze", "MKxe", "MKye", "MKze", "FMxe", "FMye", "FMze", "MMxe", "MMye", "MMze"/), 2, 2), (/24/) )
       ToTUnits=RESHAPE(SPREAD( (/"(N)  ","(N)  ","(N)  ", "(N*m)","(N*m)","(N*m)", "(N)  ","(N)  ","(N)  ", "(N*m)","(N*m)","(N*m)"/), 2, 2), (/24/) )
       DO I=1,p%NMembers
           DO K=1,2
            DO J=1,12  
             TotNames(J+(K-1)*12)=TRIM("M"//Int2Lstr(I))//TRIM("J"//Int2Lstr(K))//TRIM(TotNames0(J))
            ENDDO  
           ENDDO
           p%OutParam(p%NumOuts+(I-1)*12*2+1:p%NumOuts+I*12*2)%Name  = ToTNames
           p%OutParam(p%NumOuts+(I-1)*12*2+1:p%NumOuts+I*12*2)%Units = ToTUnits
       ENDDO
       p%OutParam(p%NumOuts+1:p%NumOuts+p%OutAllDims)%SignM = 1
       p%OutParam(p%NumOuts+1:p%NumOuts+p%OutAllDims)%Indx= MaxOutPts+(/(J, J=1, p%OutAllDims)/) 
   ENDIF

END SUBROUTINE SDOut_ChkOutLst
!====================================================================================================
<<<<<<< HEAD
!++++++++++++++++++++++++++++++++++++++++++++++++++++++++++++++++++++++++++++++++++++++++++++++++++++++++++++++++++++++++++++++++++
!> This routine initializes the array that maps rows/columns of the Jacobian to specific mesh fields.
!! Do not change the order of this packing without changing subroutine !
SUBROUTINE SD_Init_Jacobian(Init, p, u, y, InitOut, ErrStat, ErrMsg)
   TYPE(SD_InitType)                 , INTENT(IN   ) :: Init                  !< Init
   TYPE(SD_ParameterType)            , INTENT(INOUT) :: p                     !< parameters
   TYPE(SD_InputType)                , INTENT(IN   ) :: u                     !< inputs
   TYPE(SD_OutputType)               , INTENT(IN   ) :: y                     !< outputs
   TYPE(SD_InitOutputType)           , INTENT(INOUT) :: InitOut               !< Initialization output data (for Jacobian row/column names)
   INTEGER(IntKi)                    , INTENT(  OUT) :: ErrStat               !< Error status of the operation
   CHARACTER(*)                      , INTENT(  OUT) :: ErrMsg                !< Error message if ErrStat /= ErrID_None
   INTEGER(IntKi)                                    :: ErrStat2
   CHARACTER(ErrMsgLen)                              :: ErrMsg2
   CHARACTER(*), PARAMETER                           :: RoutineName = 'SD_Init_Jacobian'
   real(ReKi) :: dx, dy, dz, maxDim
   ! local variables:
   ErrStat = ErrID_None
   ErrMsg  = ""
   ! --- System dimension
   dx = maxval(Init%Nodes(:,2))- minval(Init%Nodes(:,2))
   dy = maxval(Init%Nodes(:,3))- minval(Init%Nodes(:,3))
   dz = maxval(Init%Nodes(:,4))- minval(Init%Nodes(:,4))
   maxDim = max(dx, dy, dz)
   
   ! --- System dimension
   call Init_Jacobian_y(); if (Failed()) return
   call Init_Jacobian_x(); if (Failed()) return
   call Init_Jacobian_u(); if (Failed()) return

contains
   LOGICAL FUNCTION Failed()
        call SetErrStat(ErrStat2, ErrMsg2, ErrStat, ErrMsg, 'SD_Init_Jacobian') 
        Failed =  ErrStat >= AbortErrLev
   END FUNCTION Failed
   !> This routine initializes the Jacobian parameters and initialization outputs for the linearized outputs.

   SUBROUTINE Init_Jacobian_y()
      INTEGER(IntKi) :: index_next, i
      ! Number of outputs
      p%Jac_ny = y%Y1Mesh%nNodes * 6     & ! 3 forces + 3 moments at each node
               + y%Y2Mesh%nNodes * 18    & ! 6 displacements + 6 velocities + 6 accelerations at each node
               + y%Y3Mesh%nNodes * 18    & ! 6 displacements + 6 velocities + 6 accelerations at each node
               + p%NumOuts                 ! WriteOutput values 
      ! Storage info for each output (names, rotframe)
      call AllocAry(InitOut%LinNames_y, p%Jac_ny, 'LinNames_y',ErrStat2,ErrMsg2); if(ErrStat2/=ErrID_None) return
      call AllocAry(InitOut%RotFrame_y, p%Jac_ny, 'RotFrame_y',ErrStat2,ErrMsg2); if(ErrStat2/=ErrID_None) return
      ! Names
      index_next = 1
      call PackLoadMesh_Names(  y%Y1Mesh, 'Interface displacement', InitOut%LinNames_y, index_next)
      call PackMotionMesh_Names(y%Y2Mesh, 'Nodes motion mixed'    , InitOut%LinNames_y, index_next)
      call PackMotionMesh_Names(y%Y3Mesh, 'Nodes motion full'     , InitOut%LinNames_y, index_next)
      do i=1,p%NumOuts
         InitOut%LinNames_y(i+index_next-1) = trim(InitOut%WriteOutputHdr(i))//', '//trim(InitOut%WriteOutputUnt(i))
      end do
      ! RotFrame
      InitOut%RotFrame_y(:) = .false.
   END SUBROUTINE Init_Jacobian_y

   !> This routine initializes the Jacobian parameters and initialization outputs for the linearized continuous states.
   SUBROUTINE Init_Jacobian_x()
      INTEGER(IntKi) :: i,j

      if (p%TP1IsRBRefPt) then
         p%Jac_nx = 6   ! qR
      end if
      p%Jac_nx = p%Jac_nx + p%nDOFM ! qm

      ! allocate space for the row/column names and for perturbation sizes
      CALL AllocAry(InitOut%LinNames_x  , 2*p%Jac_nx, 'LinNames_x'  , ErrStat2, ErrMsg2); if(ErrStat/=ErrID_None) return
      CALL AllocAry(InitOut%RotFrame_x  , 2*p%Jac_nx, 'RotFrame_x'  , ErrStat2, ErrMsg2); if(ErrStat/=ErrID_None) return
      CALL AllocAry(InitOut%DerivOrder_x, 2*p%Jac_nx, 'DerivOrder_x', ErrStat2, ErrMsg2); if(ErrStat/=ErrID_None) return
      ! default perturbations, p%dx:
      p%dx(1) = 2.0_ReKi*D2R_D   ! deflection states in rad and rad/s
      p%dx(2) = 2.0_ReKi*D2R_D   ! deflection states in rad and rad/s
      InitOut%RotFrame_x   = .false.
      InitOut%DerivOrder_x = 2
      ! set linearization output names:
      i=0
      if (p%TP1IsRBRefPt) then
            i = 1; InitOut%LinNames_x(i) = 'Rigid-body surge, m'
            i = 2; InitOut%LinNames_x(i) = 'Rigid-body sway, m'
            i = 3; InitOut%LinNames_x(i) = 'Rigid-body heave, m'
            i = 4; InitOut%LinNames_x(i) = 'Rigid-body roll, rad'
            i = 5; InitOut%LinNames_x(i) = 'Rigid-body pitch, rad'
            i = 6; InitOut%LinNames_x(i) = 'Rigid-body yaw, rad'
      end if
      do j = 1,p%nDOFM
         i = i + 1
         InitOut%LinNames_x(i) = 'Craig-Bampton mode '//trim(num2lstr(j))//' amplitude, -';
      end do
      do j=1,p%Jac_nx
         i = i + 1
         InitOut%LinNames_x(i) = 'First time derivative of '//trim(InitOut%LinNames_x(i-p%Jac_nx))//'/s'
         ! InitOut%RotFrame_x(i) = InitOut%RotFrame_x(i-p%Jac_nx)
      end do
   END SUBROUTINE Init_Jacobian_x

   SUBROUTINE Init_Jacobian_u()
      REAL(R8Ki)     :: perturb
      INTEGER(IntKi) :: i, j, idx, nu, i_meshField
      ! Number of inputs
      nu = u%TPMesh%nNodes * 18 & ! 3 Translation Displacements + 3 orientations + 6 velocities + 6 accelerations at each node
         + u%LMesh%nNodes  * 6    ! 3 forces + 3 moments at each node
      ! --- Info of linearized inputs (Names, RotFrame, IsLoad)
      call AllocAry(InitOut%LinNames_u, nu, 'LinNames_u', ErrStat2, ErrMsg2); if(ErrStat2/=ErrID_None) return
      call AllocAry(InitOut%RotFrame_u, nu, 'RotFrame_u', ErrStat2, ErrMsg2); if(ErrStat2/=ErrID_None) return
      call AllocAry(InitOut%IsLoad_u  , nu, 'IsLoad_u'  , ErrStat2, ErrMsg2); if(ErrStat2/=ErrID_None) return
      InitOut%RotFrame_u = .false. ! every input is on a mesh, which stores values in the global (not rotating) frame
      idx = 1
      call PackMotionMesh_Names(u%TPMesh, 'TPMesh', InitOut%LinNames_u, idx) ! all 6 motion fields
      InitOut%IsLoad_u(1:idx-1) = .false. ! the TPMesh inputs are not loads
      InitOut%IsLoad_u(idx:)    = .true.  ! the remaining inputs are loads
      call PackLoadMesh_Names(  u%LMesh,   'LMesh', InitOut%LinNames_u, idx)

      ! --- Jac_u_indx:  matrix to store index to help us figure out what the ith value of the u vector really means
      ! (see perturb_u ... these MUST match )
      ! column 1 indicates module's mesh and field
      ! column 2 indicates the first index (x-y-z component) of the field
      ! column 3 is the node
      call allocAry( p%Jac_u_indx, nu, 3, 'p%Jac_u_indx', ErrStat2, ErrMsg2); if(ErrStat2/=ErrID_None) return
      idx = 1
      !Module/Mesh/Field: u%TPMesh%TranslationDisp  = 1;
      !Module/Mesh/Field: u%TPMesh%Orientation      = 2;
      !Module/Mesh/Field: u%TPMesh%TranslationVel   = 3;
      !Module/Mesh/Field: u%TPMesh%RotationVel      = 4;
      !Module/Mesh/Field: u%TPMesh%TranslationAcc   = 5;
      !Module/Mesh/Field: u%TPMesh%RotationAcc      = 6;
      do i_meshField = 1,6
         do i=1,u%TPMesh%nNodes
            do j=1,3
               p%Jac_u_indx(idx,1) =  i_meshField
               p%Jac_u_indx(idx,2) =  j !component idx:  j
               p%Jac_u_indx(idx,3) =  i !Node:   i
               idx = idx + 1
            end do !j
         end do !i
      end do
      !Module/Mesh/Field: u%LMesh%Force   = 7;
      !Module/Mesh/Field: u%LMesh%Moment  = 8;
      do i_meshField = 7,8
         do i=1,u%LMesh%nNodes
            do j=1,3
               p%Jac_u_indx(idx,1) =  i_meshField
               p%Jac_u_indx(idx,2) =  j !component idx:  j
               p%Jac_u_indx(idx,3) =  i !Node:   i
               idx = idx + 1
            end do !j
         end do !i
      end do

      ! --- Default perturbations, p%du:
      call allocAry( p%du, 8, 'p%du', ErrStat2, ErrMsg2); if(ErrStat2/=ErrID_None) return ! 8 = number of unique values in p%Jac_u_indx(:,1)
      perturb   = 2.0_R8Ki*D2R_D
      p%du( 1) = perturb       ! u%TPMesh%TranslationDisp  = 1;
      p%du( 2) = perturb       ! u%TPMesh%Orientation      = 2;
      p%du( 3) = perturb       ! u%TPMesh%TranslationVel   = 3;
      p%du( 4) = perturb       ! u%TPMesh%RotationVel      = 4;
      p%du( 5) = perturb       ! u%TPMesh%TranslationAcc   = 5;
      p%du( 6) = perturb       ! u%TPMesh%RotationAcc      = 6;
      p%du( 7) = 170*maxDim**2 ! u%LMesh%Force             = 7;
      p%du( 8) =  14*maxDim**3 ! u%LMesh%Moment            = 8;
   END SUBROUTINE Init_Jacobian_u

END SUBROUTINE SD_Init_Jacobian
!----------------------------------------------------------------------------------------------------------------------------------
!> This routine perturbs the nth element of the u array (and mesh/field it corresponds to)
!! Do not change this without making sure subroutine beamdyn::init_jacobian is consistant with this routine!
SUBROUTINE SD_Perturb_u( p, n, perturb_sign, u, du )
   TYPE(SD_ParameterType)              , INTENT(IN   ) :: p            !< parameters
   INTEGER( IntKi )                    , INTENT(IN   ) :: n            !< number of array element to use
   INTEGER( IntKi )                    , INTENT(IN   ) :: perturb_sign !< +1 or -1 (value to multiply perturbation by; positive or negative difference)
   TYPE(SD_InputType)                  , INTENT(INOUT) :: u            !< perturbed SD inputs
   REAL( R8Ki )                        , INTENT(  OUT) :: du           !< amount that specific input was perturbed
   ! local variables
   INTEGER :: fieldIndx
   INTEGER :: node
   fieldIndx = p%Jac_u_indx(n,2)
   node      = p%Jac_u_indx(n,3)
   du = p%du(  p%Jac_u_indx(n,1) )
   ! determine which mesh we're trying to perturb and perturb the input:
   SELECT CASE( p%Jac_u_indx(n,1) )
   CASE ( 1) !Module/Mesh/Field: u%TPMesh%TranslationDisp = 1;
      u%TPMesh%TranslationDisp( fieldIndx,node) = u%TPMesh%TranslationDisp( fieldIndx,node) + du * perturb_sign
   CASE ( 2) !Module/Mesh/Field: u%TPMesh%Orientation = 2;
      CALL PerturbOrientationMatrix( u%TPMesh%Orientation(:,:,node), du * perturb_sign, fieldIndx, UseSmlAngle=.false. )
   CASE ( 3) !Module/Mesh/Field: u%TPMesh%TranslationVel = 3;
      u%TPMesh%TranslationVel( fieldIndx,node) = u%TPMesh%TranslationVel( fieldIndx,node) + du * perturb_sign
   CASE ( 4) !Module/Mesh/Field: u%TPMesh%RotationVel = 4;
      u%TPMesh%RotationVel(fieldIndx,node) = u%TPMesh%RotationVel(fieldIndx,node) + du * perturb_sign
   CASE ( 5) !Module/Mesh/Field: u%TPMesh%TranslationAcc = 5;
      u%TPMesh%TranslationAcc( fieldIndx,node) = u%TPMesh%TranslationAcc( fieldIndx,node) + du * perturb_sign
   CASE ( 6) !Module/Mesh/Field: u%TPMesh%RotationAcc = 6;
      u%TPMesh%RotationAcc(fieldIndx,node) = u%TPMesh%RotationAcc(fieldIndx,node) + du * perturb_sign
   CASE ( 7) !Module/Mesh/Field: u%LMesh%Force = 7;
      u%LMesh%Force(fieldIndx,node) = u%LMesh%Force(fieldIndx,node) + du * perturb_sign 
   CASE ( 8) !Module/Mesh/Field: u%LMesh%Moment  = 8;
      u%LMesh%Moment(fieldIndx,node) = u%LMesh%Moment(fieldIndx,node) + du * perturb_sign
   END SELECT
END SUBROUTINE SD_Perturb_u
!----------------------------------------------------------------------------------------------------------------------------------
!> This routine uses values of two output types to compute an array of differences.
!! Do not change this packing without making sure subroutine beamdyn::init_jacobian is consistant with this routine!
SUBROUTINE SD_Compute_dY(p, y_p, y_m, delta, dY)
   TYPE(SD_ParameterType)            , INTENT(IN   ) :: p     !< parameters
   TYPE(SD_OutputType)               , INTENT(IN   ) :: y_p   !< SD outputs at \f$ u + \Delta_p u \f$ or \f$ z + \Delta_p z \f$ (p=plus)
   TYPE(SD_OutputType)               , INTENT(IN   ) :: y_m   !< SD outputs at \f$ u - \Delta_m u \f$ or \f$ z - \Delta_m z \f$ (m=minus)
   REAL(R8Ki)                        , INTENT(IN   ) :: delta !< difference in inputs or states \f$ delta_p = \Delta_p u \f$ or \f$ delta_p = \Delta_p x \f$
   REAL(R8Ki)                        , INTENT(INOUT) :: dY(:) !< column of dYdu or dYdx: \f$ \frac{\partial Y}{\partial u_i} = \frac{y_p - y_m}{2 \, \Delta u}\f$ or \f$ \frac{\partial Y}{\partial z_i} = \frac{y_p - y_m}{2 \, \Delta x}\f$
   ! local variables:
   INTEGER(IntKi) :: i              ! loop over outputs
   INTEGER(IntKi) :: indx_first     ! index indicating next value of dY to be filled
   indx_first = 1
   call PackLoadMesh_dY(  y_p%Y1Mesh, y_m%Y1Mesh, dY, indx_first)
   call PackMotionMesh_dY(y_p%Y2Mesh, y_m%Y2Mesh, dY, indx_first, UseSmlAngle=.false.) ! all 6 motion fields
   call PackMotionMesh_dY(y_p%Y3Mesh, y_m%Y3Mesh, dY, indx_first, UseSmlAngle=.false.) ! all 6 motion fields
   do i=1,p%NumOuts
      dY(i+indx_first-1) = y_p%WriteOutput(i) - y_m%WriteOutput(i)
   end do
   dY = dY / (2.0_R8Ki*delta)
END SUBROUTINE SD_Compute_dY
!----------------------------------------------------------------------------------------------------------------------------------
!> This routine perturbs the nth element of the x array (and mesh/field it corresponds to)
!! Do not change this without making sure subroutine sd_init_jacobian is consistant with this routine!
SUBROUTINE SD_Perturb_x( p, fieldIndx, mode, perturb_sign, x, dx )
   TYPE(SD_ParameterType)      , INTENT(IN   ) :: p            !< parameters
   INTEGER( IntKi )            , INTENT(IN   ) :: fieldIndx    !< field in the state type: 1=displacements; 2=velocities
   INTEGER( IntKi )            , INTENT(IN   ) :: mode         !< node number
   INTEGER( IntKi )            , INTENT(IN   ) :: perturb_sign !< +1 or -1 (value to multiply perturbation by; positive or negative difference)
   TYPE(SD_ContinuousStateType), INTENT(INOUT) :: x            !< perturbed SD states
   REAL( R8Ki )                , INTENT(  OUT) :: dx           !< amount that specific state was perturbed
   if (fieldIndx==1) then
      dx=p%dx(1)
      if (p%TP1IsRBRefPt) then
         if (mode > 6) then
            x%qm(mode-6)    = x%qm(mode-6)    + dx * perturb_sign
         else
            x%qR(mode  )    = x%qR(mode  )    + dx * perturb_sign
         end if
      else
         x%qm(mode)    = x%qm(mode)    + dx * perturb_sign
      end if
   else
      dx=p%dx(2)
      if (p%TP1IsRBRefPt) then
         if (mode > 6) then
            x%qmdot(mode-6) = x%qmdot(mode-6) + dx * perturb_sign
         else
            x%qRdot(mode  ) = x%qRdot(mode  ) + dx * perturb_sign
         end if
      else
         x%qmdot(mode) = x%qmdot(mode) + dx * perturb_sign
      end if
   end if
END SUBROUTINE SD_Perturb_x
!----------------------------------------------------------------------------------------------------------------------------------
!> This routine uses values of two output types to compute an array of differences.
!! Do not change this packing without making sure subroutine sd_init_jacobian is consistant with this routine!
SUBROUTINE SD_Compute_dX(p, x_p, x_m, delta, dX)
   TYPE(SD_ParameterType)      , INTENT(IN   ) :: p                                !< parameters
   TYPE(SD_ContinuousStateType), INTENT(IN   ) :: x_p                              !< SD continuous states at \f$ u + \Delta_p u \f$ or \f$ x + \Delta_p x \f$ (p=plus)
   TYPE(SD_ContinuousStateType), INTENT(IN   ) :: x_m                              !< SD continuous states at \f$ u - \Delta_m u \f$ or \f$ x - \Delta_m x \f$ (m=minus)
   REAL(R8Ki)                  , INTENT(IN   ) :: delta                            !< difference in inputs or states \f$ delta_p = \Delta_p u \f$ or \f$ delta_p = \Delta_p x \f$
   REAL(R8Ki)                  , INTENT(INOUT) :: dX(:)                            !< column of dXdu or dXdx: \f$ \frac{\partial X}{\partial u_i} = \frac{x_p - x_m}{2 \, \Delta u}\f$ or \f$ \frac{\partial X}{\partial x_i} = \frac{x_p - x_m}{2 \, \Delta x}\f$
   INTEGER(IntKi) :: i ! loop over modes

   if (p%TP1IsRBRefPt) then
      do i=1,6
         dX(i) = x_p%qR(i) - x_m%qR(i)
      end do
      do i=7,p%Jac_nx
         dX(i) = x_p%qm(i-6) - x_m%qm(i-6)
      end do
      do i=1,6
         dX(i+p%Jac_nx) = x_p%qRdot(i) - x_m%qRdot(i)
      end do
      do i=7,p%Jac_nx
         dX(i+p%Jac_nx) = x_p%qmdot(i-6) - x_m%qmdot(i-6)
      end do
   else
      do i=1,p%Jac_nx
         dX(i) = x_p%qm(i) - x_m%qm(i)
      end do
      do i=1,p%Jac_nx
         dX(p%Jac_nx+i) = x_p%qmdot(i) - x_m%qmdot(i)
      end do
   end if
   dX = dX / (2.0_R8Ki*delta)

END SUBROUTINE SD_Compute_dX
=======
>>>>>>> 2b3d36cf

END MODULE SubDyn_Output<|MERGE_RESOLUTION|>--- conflicted
+++ resolved
@@ -899,297 +899,5 @@
 
 END SUBROUTINE SDOut_ChkOutLst
 !====================================================================================================
-<<<<<<< HEAD
-!++++++++++++++++++++++++++++++++++++++++++++++++++++++++++++++++++++++++++++++++++++++++++++++++++++++++++++++++++++++++++++++++++
-!> This routine initializes the array that maps rows/columns of the Jacobian to specific mesh fields.
-!! Do not change the order of this packing without changing subroutine !
-SUBROUTINE SD_Init_Jacobian(Init, p, u, y, InitOut, ErrStat, ErrMsg)
-   TYPE(SD_InitType)                 , INTENT(IN   ) :: Init                  !< Init
-   TYPE(SD_ParameterType)            , INTENT(INOUT) :: p                     !< parameters
-   TYPE(SD_InputType)                , INTENT(IN   ) :: u                     !< inputs
-   TYPE(SD_OutputType)               , INTENT(IN   ) :: y                     !< outputs
-   TYPE(SD_InitOutputType)           , INTENT(INOUT) :: InitOut               !< Initialization output data (for Jacobian row/column names)
-   INTEGER(IntKi)                    , INTENT(  OUT) :: ErrStat               !< Error status of the operation
-   CHARACTER(*)                      , INTENT(  OUT) :: ErrMsg                !< Error message if ErrStat /= ErrID_None
-   INTEGER(IntKi)                                    :: ErrStat2
-   CHARACTER(ErrMsgLen)                              :: ErrMsg2
-   CHARACTER(*), PARAMETER                           :: RoutineName = 'SD_Init_Jacobian'
-   real(ReKi) :: dx, dy, dz, maxDim
-   ! local variables:
-   ErrStat = ErrID_None
-   ErrMsg  = ""
-   ! --- System dimension
-   dx = maxval(Init%Nodes(:,2))- minval(Init%Nodes(:,2))
-   dy = maxval(Init%Nodes(:,3))- minval(Init%Nodes(:,3))
-   dz = maxval(Init%Nodes(:,4))- minval(Init%Nodes(:,4))
-   maxDim = max(dx, dy, dz)
-   
-   ! --- System dimension
-   call Init_Jacobian_y(); if (Failed()) return
-   call Init_Jacobian_x(); if (Failed()) return
-   call Init_Jacobian_u(); if (Failed()) return
-
-contains
-   LOGICAL FUNCTION Failed()
-        call SetErrStat(ErrStat2, ErrMsg2, ErrStat, ErrMsg, 'SD_Init_Jacobian') 
-        Failed =  ErrStat >= AbortErrLev
-   END FUNCTION Failed
-   !> This routine initializes the Jacobian parameters and initialization outputs for the linearized outputs.
-
-   SUBROUTINE Init_Jacobian_y()
-      INTEGER(IntKi) :: index_next, i
-      ! Number of outputs
-      p%Jac_ny = y%Y1Mesh%nNodes * 6     & ! 3 forces + 3 moments at each node
-               + y%Y2Mesh%nNodes * 18    & ! 6 displacements + 6 velocities + 6 accelerations at each node
-               + y%Y3Mesh%nNodes * 18    & ! 6 displacements + 6 velocities + 6 accelerations at each node
-               + p%NumOuts                 ! WriteOutput values 
-      ! Storage info for each output (names, rotframe)
-      call AllocAry(InitOut%LinNames_y, p%Jac_ny, 'LinNames_y',ErrStat2,ErrMsg2); if(ErrStat2/=ErrID_None) return
-      call AllocAry(InitOut%RotFrame_y, p%Jac_ny, 'RotFrame_y',ErrStat2,ErrMsg2); if(ErrStat2/=ErrID_None) return
-      ! Names
-      index_next = 1
-      call PackLoadMesh_Names(  y%Y1Mesh, 'Interface displacement', InitOut%LinNames_y, index_next)
-      call PackMotionMesh_Names(y%Y2Mesh, 'Nodes motion mixed'    , InitOut%LinNames_y, index_next)
-      call PackMotionMesh_Names(y%Y3Mesh, 'Nodes motion full'     , InitOut%LinNames_y, index_next)
-      do i=1,p%NumOuts
-         InitOut%LinNames_y(i+index_next-1) = trim(InitOut%WriteOutputHdr(i))//', '//trim(InitOut%WriteOutputUnt(i))
-      end do
-      ! RotFrame
-      InitOut%RotFrame_y(:) = .false.
-   END SUBROUTINE Init_Jacobian_y
-
-   !> This routine initializes the Jacobian parameters and initialization outputs for the linearized continuous states.
-   SUBROUTINE Init_Jacobian_x()
-      INTEGER(IntKi) :: i,j
-
-      if (p%TP1IsRBRefPt) then
-         p%Jac_nx = 6   ! qR
-      end if
-      p%Jac_nx = p%Jac_nx + p%nDOFM ! qm
-
-      ! allocate space for the row/column names and for perturbation sizes
-      CALL AllocAry(InitOut%LinNames_x  , 2*p%Jac_nx, 'LinNames_x'  , ErrStat2, ErrMsg2); if(ErrStat/=ErrID_None) return
-      CALL AllocAry(InitOut%RotFrame_x  , 2*p%Jac_nx, 'RotFrame_x'  , ErrStat2, ErrMsg2); if(ErrStat/=ErrID_None) return
-      CALL AllocAry(InitOut%DerivOrder_x, 2*p%Jac_nx, 'DerivOrder_x', ErrStat2, ErrMsg2); if(ErrStat/=ErrID_None) return
-      ! default perturbations, p%dx:
-      p%dx(1) = 2.0_ReKi*D2R_D   ! deflection states in rad and rad/s
-      p%dx(2) = 2.0_ReKi*D2R_D   ! deflection states in rad and rad/s
-      InitOut%RotFrame_x   = .false.
-      InitOut%DerivOrder_x = 2
-      ! set linearization output names:
-      i=0
-      if (p%TP1IsRBRefPt) then
-            i = 1; InitOut%LinNames_x(i) = 'Rigid-body surge, m'
-            i = 2; InitOut%LinNames_x(i) = 'Rigid-body sway, m'
-            i = 3; InitOut%LinNames_x(i) = 'Rigid-body heave, m'
-            i = 4; InitOut%LinNames_x(i) = 'Rigid-body roll, rad'
-            i = 5; InitOut%LinNames_x(i) = 'Rigid-body pitch, rad'
-            i = 6; InitOut%LinNames_x(i) = 'Rigid-body yaw, rad'
-      end if
-      do j = 1,p%nDOFM
-         i = i + 1
-         InitOut%LinNames_x(i) = 'Craig-Bampton mode '//trim(num2lstr(j))//' amplitude, -';
-      end do
-      do j=1,p%Jac_nx
-         i = i + 1
-         InitOut%LinNames_x(i) = 'First time derivative of '//trim(InitOut%LinNames_x(i-p%Jac_nx))//'/s'
-         ! InitOut%RotFrame_x(i) = InitOut%RotFrame_x(i-p%Jac_nx)
-      end do
-   END SUBROUTINE Init_Jacobian_x
-
-   SUBROUTINE Init_Jacobian_u()
-      REAL(R8Ki)     :: perturb
-      INTEGER(IntKi) :: i, j, idx, nu, i_meshField
-      ! Number of inputs
-      nu = u%TPMesh%nNodes * 18 & ! 3 Translation Displacements + 3 orientations + 6 velocities + 6 accelerations at each node
-         + u%LMesh%nNodes  * 6    ! 3 forces + 3 moments at each node
-      ! --- Info of linearized inputs (Names, RotFrame, IsLoad)
-      call AllocAry(InitOut%LinNames_u, nu, 'LinNames_u', ErrStat2, ErrMsg2); if(ErrStat2/=ErrID_None) return
-      call AllocAry(InitOut%RotFrame_u, nu, 'RotFrame_u', ErrStat2, ErrMsg2); if(ErrStat2/=ErrID_None) return
-      call AllocAry(InitOut%IsLoad_u  , nu, 'IsLoad_u'  , ErrStat2, ErrMsg2); if(ErrStat2/=ErrID_None) return
-      InitOut%RotFrame_u = .false. ! every input is on a mesh, which stores values in the global (not rotating) frame
-      idx = 1
-      call PackMotionMesh_Names(u%TPMesh, 'TPMesh', InitOut%LinNames_u, idx) ! all 6 motion fields
-      InitOut%IsLoad_u(1:idx-1) = .false. ! the TPMesh inputs are not loads
-      InitOut%IsLoad_u(idx:)    = .true.  ! the remaining inputs are loads
-      call PackLoadMesh_Names(  u%LMesh,   'LMesh', InitOut%LinNames_u, idx)
-
-      ! --- Jac_u_indx:  matrix to store index to help us figure out what the ith value of the u vector really means
-      ! (see perturb_u ... these MUST match )
-      ! column 1 indicates module's mesh and field
-      ! column 2 indicates the first index (x-y-z component) of the field
-      ! column 3 is the node
-      call allocAry( p%Jac_u_indx, nu, 3, 'p%Jac_u_indx', ErrStat2, ErrMsg2); if(ErrStat2/=ErrID_None) return
-      idx = 1
-      !Module/Mesh/Field: u%TPMesh%TranslationDisp  = 1;
-      !Module/Mesh/Field: u%TPMesh%Orientation      = 2;
-      !Module/Mesh/Field: u%TPMesh%TranslationVel   = 3;
-      !Module/Mesh/Field: u%TPMesh%RotationVel      = 4;
-      !Module/Mesh/Field: u%TPMesh%TranslationAcc   = 5;
-      !Module/Mesh/Field: u%TPMesh%RotationAcc      = 6;
-      do i_meshField = 1,6
-         do i=1,u%TPMesh%nNodes
-            do j=1,3
-               p%Jac_u_indx(idx,1) =  i_meshField
-               p%Jac_u_indx(idx,2) =  j !component idx:  j
-               p%Jac_u_indx(idx,3) =  i !Node:   i
-               idx = idx + 1
-            end do !j
-         end do !i
-      end do
-      !Module/Mesh/Field: u%LMesh%Force   = 7;
-      !Module/Mesh/Field: u%LMesh%Moment  = 8;
-      do i_meshField = 7,8
-         do i=1,u%LMesh%nNodes
-            do j=1,3
-               p%Jac_u_indx(idx,1) =  i_meshField
-               p%Jac_u_indx(idx,2) =  j !component idx:  j
-               p%Jac_u_indx(idx,3) =  i !Node:   i
-               idx = idx + 1
-            end do !j
-         end do !i
-      end do
-
-      ! --- Default perturbations, p%du:
-      call allocAry( p%du, 8, 'p%du', ErrStat2, ErrMsg2); if(ErrStat2/=ErrID_None) return ! 8 = number of unique values in p%Jac_u_indx(:,1)
-      perturb   = 2.0_R8Ki*D2R_D
-      p%du( 1) = perturb       ! u%TPMesh%TranslationDisp  = 1;
-      p%du( 2) = perturb       ! u%TPMesh%Orientation      = 2;
-      p%du( 3) = perturb       ! u%TPMesh%TranslationVel   = 3;
-      p%du( 4) = perturb       ! u%TPMesh%RotationVel      = 4;
-      p%du( 5) = perturb       ! u%TPMesh%TranslationAcc   = 5;
-      p%du( 6) = perturb       ! u%TPMesh%RotationAcc      = 6;
-      p%du( 7) = 170*maxDim**2 ! u%LMesh%Force             = 7;
-      p%du( 8) =  14*maxDim**3 ! u%LMesh%Moment            = 8;
-   END SUBROUTINE Init_Jacobian_u
-
-END SUBROUTINE SD_Init_Jacobian
-!----------------------------------------------------------------------------------------------------------------------------------
-!> This routine perturbs the nth element of the u array (and mesh/field it corresponds to)
-!! Do not change this without making sure subroutine beamdyn::init_jacobian is consistant with this routine!
-SUBROUTINE SD_Perturb_u( p, n, perturb_sign, u, du )
-   TYPE(SD_ParameterType)              , INTENT(IN   ) :: p            !< parameters
-   INTEGER( IntKi )                    , INTENT(IN   ) :: n            !< number of array element to use
-   INTEGER( IntKi )                    , INTENT(IN   ) :: perturb_sign !< +1 or -1 (value to multiply perturbation by; positive or negative difference)
-   TYPE(SD_InputType)                  , INTENT(INOUT) :: u            !< perturbed SD inputs
-   REAL( R8Ki )                        , INTENT(  OUT) :: du           !< amount that specific input was perturbed
-   ! local variables
-   INTEGER :: fieldIndx
-   INTEGER :: node
-   fieldIndx = p%Jac_u_indx(n,2)
-   node      = p%Jac_u_indx(n,3)
-   du = p%du(  p%Jac_u_indx(n,1) )
-   ! determine which mesh we're trying to perturb and perturb the input:
-   SELECT CASE( p%Jac_u_indx(n,1) )
-   CASE ( 1) !Module/Mesh/Field: u%TPMesh%TranslationDisp = 1;
-      u%TPMesh%TranslationDisp( fieldIndx,node) = u%TPMesh%TranslationDisp( fieldIndx,node) + du * perturb_sign
-   CASE ( 2) !Module/Mesh/Field: u%TPMesh%Orientation = 2;
-      CALL PerturbOrientationMatrix( u%TPMesh%Orientation(:,:,node), du * perturb_sign, fieldIndx, UseSmlAngle=.false. )
-   CASE ( 3) !Module/Mesh/Field: u%TPMesh%TranslationVel = 3;
-      u%TPMesh%TranslationVel( fieldIndx,node) = u%TPMesh%TranslationVel( fieldIndx,node) + du * perturb_sign
-   CASE ( 4) !Module/Mesh/Field: u%TPMesh%RotationVel = 4;
-      u%TPMesh%RotationVel(fieldIndx,node) = u%TPMesh%RotationVel(fieldIndx,node) + du * perturb_sign
-   CASE ( 5) !Module/Mesh/Field: u%TPMesh%TranslationAcc = 5;
-      u%TPMesh%TranslationAcc( fieldIndx,node) = u%TPMesh%TranslationAcc( fieldIndx,node) + du * perturb_sign
-   CASE ( 6) !Module/Mesh/Field: u%TPMesh%RotationAcc = 6;
-      u%TPMesh%RotationAcc(fieldIndx,node) = u%TPMesh%RotationAcc(fieldIndx,node) + du * perturb_sign
-   CASE ( 7) !Module/Mesh/Field: u%LMesh%Force = 7;
-      u%LMesh%Force(fieldIndx,node) = u%LMesh%Force(fieldIndx,node) + du * perturb_sign 
-   CASE ( 8) !Module/Mesh/Field: u%LMesh%Moment  = 8;
-      u%LMesh%Moment(fieldIndx,node) = u%LMesh%Moment(fieldIndx,node) + du * perturb_sign
-   END SELECT
-END SUBROUTINE SD_Perturb_u
-!----------------------------------------------------------------------------------------------------------------------------------
-!> This routine uses values of two output types to compute an array of differences.
-!! Do not change this packing without making sure subroutine beamdyn::init_jacobian is consistant with this routine!
-SUBROUTINE SD_Compute_dY(p, y_p, y_m, delta, dY)
-   TYPE(SD_ParameterType)            , INTENT(IN   ) :: p     !< parameters
-   TYPE(SD_OutputType)               , INTENT(IN   ) :: y_p   !< SD outputs at \f$ u + \Delta_p u \f$ or \f$ z + \Delta_p z \f$ (p=plus)
-   TYPE(SD_OutputType)               , INTENT(IN   ) :: y_m   !< SD outputs at \f$ u - \Delta_m u \f$ or \f$ z - \Delta_m z \f$ (m=minus)
-   REAL(R8Ki)                        , INTENT(IN   ) :: delta !< difference in inputs or states \f$ delta_p = \Delta_p u \f$ or \f$ delta_p = \Delta_p x \f$
-   REAL(R8Ki)                        , INTENT(INOUT) :: dY(:) !< column of dYdu or dYdx: \f$ \frac{\partial Y}{\partial u_i} = \frac{y_p - y_m}{2 \, \Delta u}\f$ or \f$ \frac{\partial Y}{\partial z_i} = \frac{y_p - y_m}{2 \, \Delta x}\f$
-   ! local variables:
-   INTEGER(IntKi) :: i              ! loop over outputs
-   INTEGER(IntKi) :: indx_first     ! index indicating next value of dY to be filled
-   indx_first = 1
-   call PackLoadMesh_dY(  y_p%Y1Mesh, y_m%Y1Mesh, dY, indx_first)
-   call PackMotionMesh_dY(y_p%Y2Mesh, y_m%Y2Mesh, dY, indx_first, UseSmlAngle=.false.) ! all 6 motion fields
-   call PackMotionMesh_dY(y_p%Y3Mesh, y_m%Y3Mesh, dY, indx_first, UseSmlAngle=.false.) ! all 6 motion fields
-   do i=1,p%NumOuts
-      dY(i+indx_first-1) = y_p%WriteOutput(i) - y_m%WriteOutput(i)
-   end do
-   dY = dY / (2.0_R8Ki*delta)
-END SUBROUTINE SD_Compute_dY
-!----------------------------------------------------------------------------------------------------------------------------------
-!> This routine perturbs the nth element of the x array (and mesh/field it corresponds to)
-!! Do not change this without making sure subroutine sd_init_jacobian is consistant with this routine!
-SUBROUTINE SD_Perturb_x( p, fieldIndx, mode, perturb_sign, x, dx )
-   TYPE(SD_ParameterType)      , INTENT(IN   ) :: p            !< parameters
-   INTEGER( IntKi )            , INTENT(IN   ) :: fieldIndx    !< field in the state type: 1=displacements; 2=velocities
-   INTEGER( IntKi )            , INTENT(IN   ) :: mode         !< node number
-   INTEGER( IntKi )            , INTENT(IN   ) :: perturb_sign !< +1 or -1 (value to multiply perturbation by; positive or negative difference)
-   TYPE(SD_ContinuousStateType), INTENT(INOUT) :: x            !< perturbed SD states
-   REAL( R8Ki )                , INTENT(  OUT) :: dx           !< amount that specific state was perturbed
-   if (fieldIndx==1) then
-      dx=p%dx(1)
-      if (p%TP1IsRBRefPt) then
-         if (mode > 6) then
-            x%qm(mode-6)    = x%qm(mode-6)    + dx * perturb_sign
-         else
-            x%qR(mode  )    = x%qR(mode  )    + dx * perturb_sign
-         end if
-      else
-         x%qm(mode)    = x%qm(mode)    + dx * perturb_sign
-      end if
-   else
-      dx=p%dx(2)
-      if (p%TP1IsRBRefPt) then
-         if (mode > 6) then
-            x%qmdot(mode-6) = x%qmdot(mode-6) + dx * perturb_sign
-         else
-            x%qRdot(mode  ) = x%qRdot(mode  ) + dx * perturb_sign
-         end if
-      else
-         x%qmdot(mode) = x%qmdot(mode) + dx * perturb_sign
-      end if
-   end if
-END SUBROUTINE SD_Perturb_x
-!----------------------------------------------------------------------------------------------------------------------------------
-!> This routine uses values of two output types to compute an array of differences.
-!! Do not change this packing without making sure subroutine sd_init_jacobian is consistant with this routine!
-SUBROUTINE SD_Compute_dX(p, x_p, x_m, delta, dX)
-   TYPE(SD_ParameterType)      , INTENT(IN   ) :: p                                !< parameters
-   TYPE(SD_ContinuousStateType), INTENT(IN   ) :: x_p                              !< SD continuous states at \f$ u + \Delta_p u \f$ or \f$ x + \Delta_p x \f$ (p=plus)
-   TYPE(SD_ContinuousStateType), INTENT(IN   ) :: x_m                              !< SD continuous states at \f$ u - \Delta_m u \f$ or \f$ x - \Delta_m x \f$ (m=minus)
-   REAL(R8Ki)                  , INTENT(IN   ) :: delta                            !< difference in inputs or states \f$ delta_p = \Delta_p u \f$ or \f$ delta_p = \Delta_p x \f$
-   REAL(R8Ki)                  , INTENT(INOUT) :: dX(:)                            !< column of dXdu or dXdx: \f$ \frac{\partial X}{\partial u_i} = \frac{x_p - x_m}{2 \, \Delta u}\f$ or \f$ \frac{\partial X}{\partial x_i} = \frac{x_p - x_m}{2 \, \Delta x}\f$
-   INTEGER(IntKi) :: i ! loop over modes
-
-   if (p%TP1IsRBRefPt) then
-      do i=1,6
-         dX(i) = x_p%qR(i) - x_m%qR(i)
-      end do
-      do i=7,p%Jac_nx
-         dX(i) = x_p%qm(i-6) - x_m%qm(i-6)
-      end do
-      do i=1,6
-         dX(i+p%Jac_nx) = x_p%qRdot(i) - x_m%qRdot(i)
-      end do
-      do i=7,p%Jac_nx
-         dX(i+p%Jac_nx) = x_p%qmdot(i-6) - x_m%qmdot(i-6)
-      end do
-   else
-      do i=1,p%Jac_nx
-         dX(i) = x_p%qm(i) - x_m%qm(i)
-      end do
-      do i=1,p%Jac_nx
-         dX(p%Jac_nx+i) = x_p%qmdot(i) - x_m%qmdot(i)
-      end do
-   end if
-   dX = dX / (2.0_R8Ki*delta)
-
-END SUBROUTINE SD_Compute_dX
-=======
->>>>>>> 2b3d36cf
 
 END MODULE SubDyn_Output
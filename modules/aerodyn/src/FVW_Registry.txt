--- conflicted
+++ resolved
@@ -7,10 +7,6 @@
 usefrom AirfoilInfo_Registry.txt
 usefrom UnsteadyAero_Registry.txt
 
-<<<<<<< HEAD
-#####################  Grid out          ###############
-typedef  FVW/FVW           GridOutType          CHARACTER(100)                   name              -  -   - "Grid name"  -
-=======
 #####################  Parameters        ###############
 param    FVW/FVW        -  IntKi    idGridVelocity          -  1  -  "Grid stores velocity field" -
 param    ^              -  IntKi    idGridVelVorticity      -  2  -  "Grid stores velocity and vorticity"                   -
@@ -19,7 +15,6 @@
 typedef     ^                   ^               IntKi                            type              -  -  -  "Grid type" -
 typedef     ^                   ^               ReKi                             tStart            -  -  -  "Time at which outputs starts" -
 typedef     ^                   ^               ReKi                             tEnd              -  -  -  "Time at which outputs ends" -
->>>>>>> e704818d
 typedef     ^                   ^               ReKi                             DTout             -  -  -  "Output frequency of grid" -
 typedef     ^                   ^               ReKi                             xStart            -  -  -  "xStart" -
 typedef     ^                   ^               ReKi                             yStart            -  -  -  "yStart" -
@@ -27,18 +22,11 @@
 typedef     ^                   ^               ReKi                             xEnd              -  -  -  "xEnd" -
 typedef     ^                   ^               ReKi                             yEnd              -  -  -  "yEnd" -
 typedef     ^                   ^               ReKi                             zEnd              -  -  -  "zEnd" -
-<<<<<<< HEAD
-typedef     ^                   ^               Intki                            nx                -  -  -  "nx" -
-typedef     ^                   ^               Intki                            ny                -  -  -  "ny" -
-typedef     ^                   ^               Intki                            nz                -  -  -  "nz" -
-typedef     ^                   ^               ReKi                             uGrid    {:}{:}{:}{:} - -  "Grid velocity 3 x nz x ny x nx" -
-=======
 typedef     ^                   ^               IntKi                            nx                -  -  -  "nx" -
 typedef     ^                   ^               IntKi                            ny                -  -  -  "ny" -
 typedef     ^                   ^               IntKi                            nz                -  -  -  "nz" -
 typedef     ^                   ^               ReKi                             uGrid    {:}{:}{:}{:} - -  "Grid velocity 3 x nz x ny x nx" -
 typedef     ^                   ^               ReKi                             omGrid   {:}{:}{:}{:} - -  "Grid vorticity 3 x nz x ny x nx" -
->>>>>>> e704818d
 typedef     ^                   ^               DbKi                             tLastOutput       -  -  -  "Last output time" -
 
 #####################  Segments         ###############
@@ -137,11 +125,7 @@
 typedef     ^                   ^               ReKi                             dl           ::  -  -  "Vector of elementary length along the LL" -
 typedef     ^                   ^               ReKi                             Area         :   -  -  "Area of each LL panel" -
 typedef     ^                   ^               ReKi                             diag_LL      :   -  -  "Diagonal length of each LL panel" -
-<<<<<<< HEAD
-typedef     ^                   ^               Reki                             Gamma_LL     :   -  -  "Circulation on the wing lifting line (COPY of Constraint State)" -
-=======
 #typedef     ^                   ^               Reki                             Gamma_LL     :   -  -  "Circulation on the wing lifting line (COPY of Constraint State)" -
->>>>>>> e704818d
 typedef     ^                   ^               ReKi                             Vind_LL      ::  -  -  "Induced velocity on lifting line control points" m/s
 typedef     ^                   ^               ReKi                             Vtot_LL      ::  -  -  "Total velocity on lifting line control points" m/s
 typedef     ^                   ^               ReKi                             Vstr_LL      ::  -  -  "Structural velocity on LL CP" m/s

!**********************************************************************************************************************************
! LICENSING
! Copyright (C) 2015-2016  National Renewable Energy Laboratory
! Copyright (C) 2016-2017  Envision Energy USA, LTD
!
!    This file is part of AeroDyn.
!
! Licensed under the Apache License, Version 2.0 (the "License");
! you may not use this file except in compliance with the License.
! You may obtain a copy of the License at
!
!     http://www.apache.org/licenses/LICENSE-2.0
!
! Unless required by applicable law or agreed to in writing, software
! distributed under the License is distributed on an "AS IS" BASIS,
! WITHOUT WARRANTIES OR CONDITIONS OF ANY KIND, either express or implied.
! See the License for the specific language governing permissions and
! limitations under the License.
!
!**********************************************************************************************************************************
MODULE AeroDyn_IO
 
   use NWTC_Library
   use AeroDyn_IO_Params
   use AeroDyn_Types
   use BEMTUncoupled, only : VelocityIsZero
   use FVW_Subs,      only : FVW_AeroOuts

   USE AeroDyn_AllBldNdOuts_IO
   
   implicit none

   type(ProgDesc), parameter  :: AD_Ver = ProgDesc( 'AeroDyn', '', '' )
   character(*),   parameter  :: AD_Nickname = 'AD'
      

  
     
contains
   
!> Compute maximum radius over all blades (contains hub radius), in "projected rotor plane"
!! Solely based on AD inputs,  needed for FVW since rLocal is not stored
PURE REAL(ReKi) FUNCTION Calc_MaxRadius(p, u) result(rmax)
   implicit none
   TYPE(RotParameterType),    INTENT(IN   ) :: p    !< The module parameters
   TYPE(RotInputType),        INTENT(IN   ) :: u    !< Inputs
   real(ReKi)     :: y_hat_disk(3), z_hat_disk(3), dr_gl(3), rLocal
   integer(IntKi) :: iB, j
   y_hat_disk = u%HubMotion%Orientation(2,:,1)
   z_hat_disk = u%HubMotion%Orientation(3,:,1)
   rmax = 0.0_ReKi
   do iB=1,p%numBlades
      do j=1,p%NumBlNds
         dr_gl =  u%BladeMotion(iB)%Position(:,j) - u%HubMotion%Position(:,1) ! vector hub center to node j in global coord
         rLocal = sqrt( dot_product(dr_gl, y_hat_disk)**2 + dot_product(dr_gl, z_hat_disk)**2 )
         rmax   = max(rmax, rLocal)
      end do !j=nodes
   end do !iB=blades
END FUNCTION Calc_MaxRadius

!> Rotor speed
PURE REAL(ReKi) FUNCTION Calc_Omega(u)
   TYPE(RotInputType),        INTENT(IN   ) :: u    !< Inputs
   Calc_Omega = dot_product(u%HubMotion%RotationVel(:,1), u%HubMotion%Orientation(1,:,1))
END FUNCTION Calc_Omega

!> Mean skew angle
REAL(ReKi) FUNCTION Calc_Chi0(V_diskAvg, V_dot_x)
   implicit none
   REAL(ReKi), INTENT(IN  ) :: V_diskAvg(3)
   REAL(ReKi), INTENT(IN  ) :: V_dot_x
   REAL(ReKi) :: V_norm, sy 
   V_norm = TwoNorm( V_diskAvg )
   if ( EqualRealNos( V_norm, 0.0_ReKi ) ) then
      Calc_Chi0 = 0.0_ReKi
   else
      ! make sure we don't have numerical issues that make the ratio outside +/-1
      sy = min(  1.0_ReKi, V_dot_x / V_norm )
      sy = max( -1.0_ReKi, sy )
      Calc_Chi0 = acos( sy )
   end if
END FUNCTION Calc_Chi0


!----------------------------------------------------------------------------------------------------------------------------------
SUBROUTINE Calc_WriteOutput( p, p_AD, u, x, m, m_AD, y, OtherState, xd, indx, iRot, ErrStat, ErrMsg )
   
   TYPE(RotParameterType),       INTENT(IN   )  :: p                                 ! The rotor parameters
   TYPE(AD_ParameterType),       INTENT(IN   )  :: p_AD                              ! The module parameters
   TYPE(RotInputType),           INTENT(IN   )  :: u                                 ! inputs
   TYPE(RotContinuousStateType), INTENT(IN   )  :: x                                 !< Continuous states at t
   TYPE(RotMiscVarType),         INTENT(INOUT)  :: m                                 ! misc variables
   TYPE(AD_MiscVarType),         INTENT(INOUT)  :: m_AD                              ! misc variables
   TYPE(RotOutputType),          INTENT(IN   )  :: y                                 ! outputs
   TYPE(RotOtherStateType),      INTENT(IN   )  :: OtherState                        ! other states at t (for DBEMT and UA)
   TYPE(RotDiscreteStateType),   INTENT(IN   )  :: xd                                ! Discrete states
   integer,                      intent(in   )  :: indx                              ! index into m%BEMT_u(indx) array; 1=t and 2=t+dt (but not checked here)
   integer,                      intent(in   )  :: iRot                              ! Rotor index, needed for FVW
   INTEGER(IntKi),               INTENT(  OUT)  :: ErrStat                           ! The error status code
   CHARACTER(*),                 INTENT(  OUT)  :: ErrMsg                            ! The error message, if an error occurred

      ! local variables
   CHARACTER(*), PARAMETER                      :: RoutineName = 'Calc_WriteOutput'
   INTEGER(intKi)                               :: ErrStat2
   CHARACTER(ErrMsgLen)                         :: ErrMsg2
   
   INTEGER(IntKi)                               :: j,k,beta
   REAL(ReKi)                                   :: tmp(3)
   REAL(ReKi)                                   :: tmpHubFB(3)
   REAL(ReKi)                                   :: tmpHubMB(3)   
   REAL(ReKi)                                   :: force(3)
   REAL(ReKi)                                   :: moment(3)
   REAL(ReKi)                                   :: denom, rmax, omega
   REAL(ReKi)                                   :: ct, st ! cosine, sine of theta
   REAL(ReKi)                                   :: cp, sp ! cosine, sine of phi
      
   
      ! start routine:
   ErrStat = ErrID_None
   ErrMsg  = ""
   
   tmpHubFB  = 0.0_ReKi
   tmpHubMB  = 0.0_ReKi

   ! Compute max radius and rotor speed
   if (p_AD%WakeMod /= WakeMod_FVW) then
      rmax = 0.0_ReKi
      do k=1,p%NumBlades
         do j=1,p%NumBlNds
            rmax = max(rmax, m%BEMT_u(indx)%rLocal(j,k) )
         end do !j=nodes
      end do !k=blades
      
!     rmax  = p%BEMT%rTipFixMax
      omega = m%BEMT_u(indx)%omega
   else
      rmax  = Calc_MaxRadius(p, u)
      omega = Calc_Omega(u)
   endif

   
   call Calc_WriteOutput_AD() ! need to call this before calling the BEMT vs FVW versions of outputs so that the integrated output quantities are known
   
   if (p_AD%WakeMod /= WakeMod_FVW) then
      call Calc_WriteOutput_BEMT()
   else
      call Calc_WriteOutput_FVW()
   endif



      ! set these for debugging
!   m%AllOuts( Debug1 ) = 0.0_ReKi !TwoNorm( m%BEMT%u_SkewWake(1)%v_qsw )
!   m%AllOuts( Debug2 ) = 0.0_ReKi !TwoNorm( x%BEMT%v_w )
!   m%AllOuts( Debug3 ) = 0.0_ReKi
   
CONTAINS
   !..........................................................................................
   subroutine Calc_WriteOutput_AD()
   
         ! tower outputs
      do beta=1,p%NTwOuts
         j = p%TwOutNd(beta)
      
         tmp = matmul( u%TowerMotion%Orientation(:,:,j) , u%InflowOnTower(:,j) )
         m%AllOuts( TwNVUnd(:,beta) ) = tmp
      
         tmp = matmul( u%TowerMotion%Orientation(:,:,j) , u%TowerMotion%TranslationVel(:,j) )
         m%AllOuts( TwNSTV(:,beta) ) = tmp
      
         m%AllOuts( TwNVrel(beta) ) = m%W_Twr(j)                           ! relative velocity   
         m%AllOuts( TwNDynP(beta) ) = 0.5 * p%AirDens * m%W_Twr(j)**2      ! dynamic pressure
         m%AllOuts( TwNRe(  beta) ) = p%TwrDiam(j) * m%W_Twr(j) / p%KinVisc / 1.0E6 ! reynolds number (in millions)
         m%AllOuts( TwNM(   beta) ) = m%W_Twr(j) / p%SpdSound               ! Mach number
         m%AllOuts( TwNFdx( beta) ) = m%X_Twr(j)         
         m%AllOuts( TwNFdy( beta) ) = m%Y_Twr(j)         
      
         if ( p%Buoyancy ) then
            tmp = matmul( u%TowerMotion%Orientation(:,:,j) , m%TwrBuoyLoad%Force(:,j) )
            m%AllOuts( TwNFbx(beta) ) = tmp(1)
            m%AllOuts( TwNFby(beta) ) = tmp(2)
            m%AllOuts( TwNFbz(beta) ) = tmp(3)
   
            tmp = matmul( u%TowerMotion%Orientation(:,:,j) , m%TwrBuoyLoad%Moment(:,j) )
            m%AllOuts( TwNMbx(beta) ) = tmp(1)
            m%AllOuts( TwNMby(beta) ) = tmp(2)
            m%AllOuts( TwNMbz(beta) ) = tmp(3)
         end if
   
      end do ! out nodes
   
         ! hub outputs
      if ( p%Buoyancy ) then
         tmpHubFB = matmul( u%HubMotion%Orientation(:,:,1) , m%HubFB )
         m%AllOuts( HbFbx ) = tmpHubFB(1)
         m%AllOuts( HbFby ) = tmpHubFB(2)
         m%AllOuts( HbFbz ) = tmpHubFB(3)
   
         tmpHubMB = matmul( u%HubMotion%Orientation(:,:,1) , m%HubMB )
         m%AllOuts( HbMbx ) = tmpHubMB(1)
         m%AllOuts( HbMby ) = tmpHubMB(2)
         m%AllOuts( HbMbz ) = tmpHubMB(3)
      end if
   
         ! nacelle outputs
      if ( p%Buoyancy ) then
         tmp = matmul( u%NacelleMotion%Orientation(:,:,1) , m%NacFB )
         m%AllOuts( NcFbx ) = tmp(1)
         m%AllOuts( NcFby ) = tmp(2)
         m%AllOuts( NcFbz ) = tmp(3)
   
         tmp = matmul( u%NacelleMotion%Orientation(:,:,1) , m%NacMB )
         m%AllOuts( NcMbx ) = tmp(1)
         m%AllOuts( NcMby ) = tmp(2)
         m%AllOuts( NcMbz ) = tmp(3)
      end if

         ! blade outputs
      do k=1,min(p%numBlades,AD_MaxBl_Out)    ! limit this
         do beta=1,p%NBlOuts
            j=p%BlOutNd(beta)

            tmp = matmul( m%orientationAnnulus(:,:,j,k), u%InflowOnBlade(:,j,k) )
            m%AllOuts( BNVUndx(beta,k) ) = tmp(1)
            m%AllOuts( BNVUndy(beta,k) ) = tmp(2)
            m%AllOuts( BNVUndz(beta,k) ) = tmp(3)

            tmp = matmul( m%orientationAnnulus(:,:,j,k), m%DisturbedInflow(:,j,k) )
            m%AllOuts( BNVDisx(beta,k) ) = tmp(1)
            m%AllOuts( BNVDisy(beta,k) ) = tmp(2)
            m%AllOuts( BNVDisz(beta,k) ) = tmp(3)

            tmp = matmul( m%orientationAnnulus(:,:,j,k), u%BladeMotion(k)%TranslationVel(:,j) )
            m%AllOuts( BNSTVx( beta,k) ) = tmp(1)
            m%AllOuts( BNSTVy( beta,k) ) = tmp(2)
            m%AllOuts( BNSTVz( beta,k) ) = tmp(3)
         
            m%AllOuts( BNCurve(beta,k) ) = m%Curve(j,k)*R2D
                  
            m%AllOuts( BNSigCr(   beta,k) ) = m%SigmaCavitCrit(j,k)
            m%AllOuts( BNSgCav(   beta,k) ) = m%SigmaCavit(j,k)

            if ( p%Buoyancy ) then
               tmp = matmul( u%BladeMotion(k)%Orientation(:,:,j), m%BladeBuoyLoad(k)%Force(:,j) )
               m%AllOuts( BNFbn(beta,k) ) = tmp(1)
               m%AllOuts( BNFbt(beta,k) ) = tmp(2)
               m%AllOuts( BNFbs(beta,k) ) = tmp(3)

               tmp = matmul( u%BladeMotion(k)%Orientation(:,:,j), m%BladeBuoyLoad(k)%Moment(:,j) )
               m%AllOuts( BNMbn(beta,k) ) = tmp(1)
               m%AllOuts( BNMbt(beta,k) ) = tmp(2)
               m%AllOuts( BNMbs(beta,k) ) = tmp(3)
            end if

         end do ! nodes
      end do ! blades
   


      ! blade node tower clearance (requires tower influence calculation):
      if (p%TwrPotent /= TwrPotent_none .or. p%TwrShadow /= TwrShadow_none) then
         do k=1,min(p%numBlades,AD_MaxBl_Out)
            do beta=1,p%NBlOuts
               j=p%BlOutNd(beta)
               m%AllOuts( BNClrnc( beta,k) ) = m%TwrClrnc(j,k)
            end do
         end do
      end if

   
   

      m%AllOuts( RtSpeed ) = omega*RPS2RPM
      m%AllOuts( RtArea  ) = pi * rmax**2
      
      tmp = matmul( u%HubMotion%Orientation(:,:,1), m%V_DiskAvg )
      m%AllOuts( RtVAvgxh ) = tmp(1)
      m%AllOuts( RtVAvgyh ) = tmp(2)
      m%AllOuts( RtVAvgzh ) = tmp(3)

      

         ! integrate force/moments over blades by performing mesh transfer to hub point:
      force  = tmpHubFB
      moment = tmpHubMB
      do k=1,p%NumBlades
         call Transfer_Line2_to_Point( y%BladeLoad(k), m%HubLoad, m%B_L_2_H_P(k), ErrStat2, ErrMsg2, u%BladeMotion(k), u%HubMotion )
         force  = force  + m%HubLoad%force( :,1)
         moment = moment + m%HubLoad%moment(:,1)
         
         if (k<=size(BAeroFxi)) then
            ! Power contribution of blade wrt hub
            tmp = matmul( u%HubMotion%Orientation(:,:,1), m%HubLoad%moment(:,1) )
            m%AllOuts( BAeroPwr(k) ) = omega * tmp(1)
            
            ! In global, wrt hub! 
            m%AllOuts( BAeroFxi(k) ) = m%HubLoad%force(1,1)
            m%AllOuts( BAeroFyi(k) ) = m%HubLoad%force(2,1)
            m%AllOuts( BAeroFzi(k) ) = m%HubLoad%force(3,1)
            m%AllOuts( BAeroMxi(k) ) = m%HubLoad%moment(1,1)
            m%AllOuts( BAeroMyi(k) ) = m%HubLoad%moment(2,1)
            m%AllOuts( BAeroMzi(k) ) = m%HubLoad%moment(3,1)
         end if
      end do

        ! In global
      m%AllOuts( RtAeroFxi ) = force(1)
      m%AllOuts( RtAeroFyi ) = force(2)
      m%AllOuts( RtAeroFzi ) = force(3)
      m%AllOuts( RtAeroMxi ) = moment(1)
      m%AllOuts( RtAeroMyi ) = moment(2)
      m%AllOuts( RtAeroMzi ) = moment(3)
      tmp = matmul( u%HubMotion%Orientation(:,:,1), force )
      m%AllOuts( RtAeroFxh ) = tmp(1)
      m%AllOuts( RtAeroFyh ) = tmp(2)
      m%AllOuts( RtAeroFzh ) = tmp(3)
   
      tmp = matmul( u%HubMotion%Orientation(:,:,1), moment )
      m%AllOuts( RtAeroMxh ) = tmp(1)
      m%AllOuts( RtAeroMyh ) = tmp(2)
      m%AllOuts( RtAeroMzh ) = tmp(3)
      
      m%AllOuts( RtAeroPwr ) = omega * m%AllOuts( RtAeroMxh )
      
     
   
      ! Integrate force/moments over blades by performing mesh transfer to blade root points:
      do k=1,p%NumBlades
         call Transfer_Line2_to_Point( y%BladeLoad(k), m%BladeRootLoad(k), m%B_L_2_R_P(k), ErrStat2, ErrMsg2, u%BladeMotion(k), u%BladeRootMotion(k) )
      end do
      do k=1,min(p%NumBlades,size(BAeroFx))
         ! Transform force vector to blade root coordinate system
         tmp = matmul( u%BladeRootMotion(k)%Orientation(:,:,1), m%BladeRootLoad(k)%force( :,1) )
         m%AllOuts( BAeroFx(k) ) = tmp(1)
         m%AllOuts( BAeroFy(k) ) = tmp(2)
         m%AllOuts( BAeroFz(k) ) = tmp(3)
      
         ! Transform moment vector to blade root coordinate system
         tmp = matmul( u%BladeRootMotion(k)%Orientation(:,:,1), m%BladeRootLoad(k)%moment( :,1) )
         m%AllOuts( BAeroMx(k) ) = tmp(1)
         m%AllOuts( BAeroMy(k) ) = tmp(2)
         m%AllOuts( BAeroMz(k) ) = tmp(3)
      end do  ! k=blades
   
         ! rotor outputs
      if ( EqualRealNos( real(m%V_dot_x,SiKi), 0.0_SiKi ) ) then
         m%AllOuts( RtTSR )    = 0.0_ReKi
         m%AllOuts( RtAeroCp ) = 0.0_ReKi
         m%AllOuts( RtAeroCq ) = 0.0_ReKi
         m%AllOuts( RtAeroCt ) = 0.0_ReKi
      else
         m%AllOuts( RtTSR )    = omega * rmax / m%V_dot_x

         denom = 0.5*p%AirDens*m%AllOuts( RtArea )*m%V_dot_x**2
         m%AllOuts( RtAeroCp ) = m%AllOuts( RtAeroPwr ) / (denom * m%V_dot_x)
         m%AllOuts( RtAeroCq ) = m%AllOuts( RtAeroMxh ) / (denom * rmax )
         m%AllOuts( RtAeroCt ) = m%AllOuts( RtAeroFxh ) /  denom
      end if
      

      ! TailFin
      if (p%TFinAero) then
         m%AllOuts( TFAlpha )           = m%TFinAlpha*R2D ! [deg]
         m%AllOuts( TFRe )              = m%TFinRe
         !m%AllOuts( TFM )              = m%TFinVrel/p%SpdSound
         m%AllOuts( TFVrel )            = m%TFinVrel
         m%AllOuts( TFVundxi:TFVundzi)  = m%TFinVund_i
         m%AllOuts( TFVindxi:TFVindzi ) = m%TFinVind_i
         m%AllOuts( TFVrelxi:TFVrelzi ) = m%TFinVrel_i
         m%AllOuts( TFSTVxi:TFSTVzi )   = m%TFinSTV_i
         m%AllOuts( TFFxi:TFFzi )       = m%TFinF_i
         m%AllOuts( TFMxi:TFMzi )       = m%TFinM_i
      endif

            
   end subroutine Calc_WriteOutput_AD
   !..........................................................................................
   subroutine Calc_WriteOutput_BEMT()
      REAL(R8Ki)                                   :: orient(3,3)
      REAL(R8Ki)                                   :: theta(3)
      REAL(ReKi)                                   :: Vind_s(3)  ! Induced velocity in "w" or "p" system
      REAL(ReKi)                                   :: denom !, rmax
      REAL(ReKi)                                   :: ct, st ! cosine, sine of theta
      REAL(ReKi)                                   :: cp, sp ! cosine, sine of phi
 

      ! Induced velocity in Global
      do k=1,min(p%numBlades,3)
         do j=1,u%BladeMotion(k)%NNodes
            !if(p%BEM_Mod==BEMMod_2D) then
            ! NOTE: if BEMMod_2D:   x & y are in "w" system (WithoutSweepPitchTwist)
            !       if BEMMod_3D:   x & y are in "l" system (local-polar system)
            Vind_s = (/ -m%BEMT_u(indx)%Vx(j,k)*m%BEMT_y%axInduction(j,k), m%BEMT_u(indx)%Vy(j,k)*m%BEMT_y%tanInduction(j,k), 0.0_ReKi /)
            m%Vind_i(:,j,k) = matmul(Vind_s, m%orientationAnnulus(:,:,j,k)) ! TODO rename orientationAnnulus
         enddo
      enddo


   
         ! blade outputs
      do k=1,min(p%numBlades,AD_MaxBl_Out)    ! limit this
         m%AllOuts( BAzimuth(k) ) = MODULO( m%BEMT_u(indx)%psi_s(k)*R2D, 360.0_ReKi )
       ! m%AllOuts( BPitch(  k) ) = calculated in SetInputsForBEMT
      
         do beta=1,p%NBlOuts
         
            j=p%BlOutNd(beta)
                  
            m%AllOuts( BNVrel( beta,k) ) = m%BEMT_y%Vrel(j,k)
            m%AllOuts( BNDynP( beta,k) ) = 0.5 * p%airDens * m%BEMT_y%Vrel(j,k)**2
            m%AllOuts( BNRe(   beta,k) ) = p%BEMT%chord(j,k) * m%BEMT_y%Vrel(j,k) / p%KinVisc / 1.0E6
            m%AllOuts( BNM(    beta,k) ) = m%BEMT_y%Vrel(j,k) / p%SpdSound

            m%AllOuts( BNVIndx(beta,k) ) = - m%BEMT_u(indx)%Vx(j,k) * m%BEMT_y%axInduction( j,k)
            m%AllOuts( BNVIndy(beta,k) ) =   m%BEMT_u(indx)%Vy(j,k) * m%BEMT_y%tanInduction(j,k)

            m%AllOuts( BNAxInd(beta,k) ) = m%BEMT_y%axInduction(j,k)
            m%AllOuts( BNTnInd(beta,k) ) = m%BEMT_y%tanInduction(j,k)

            m%AllOuts( BNAlpha(beta,k) ) = Rad2M180to180Deg( m%BEMT_y%phi(j,k) - m%BEMT_u(indx)%theta(j,k) )
            m%AllOuts( BNTheta(beta,k) ) = m%BEMT_u(indx)%theta(j,k)*R2D
            m%AllOuts( BNPhi(  beta,k) ) = m%BEMT_y%phi(j,k)*R2D

   !        m%AllOuts( BNCurve(beta,k) ) = m%Curve(j,k)*R2D

            m%AllOuts( BNCpmin(   beta,k) ) = m%BEMT_y%Cpmin(j,k)
   !         m%AllOuts( BNSigCr(   beta,k) ) = m%SigmaCavitCrit(j,k)
   !         m%AllOuts( BNSgCav(   beta,k) ) = m%SigmaCavit(j,k)

            !m%AllOuts( BNCl(   beta,k) ) = m%BEMT_y%Cl(j,k)
            !m%AllOuts( BNCd(   beta,k) ) = m%BEMT_y%Cd(j,k)
            cp=cos(m%BEMT_y%phi(j,k))
            sp=sin(m%BEMT_y%phi(j,k))
            m%AllOuts( BNCl(   beta,k) ) = m%BEMT_y%Cx(j,k)*cp + m%BEMT_y%Cy(j,k)*sp
            m%AllOuts( BNCd(   beta,k) ) = m%BEMT_y%Cx(j,k)*sp - m%BEMT_y%Cy(j,k)*cp
            m%AllOuts( BNCm(   beta,k) ) = m%BEMT_y%Cm(j,k)
            m%AllOuts( BNCx(   beta,k) ) = m%BEMT_y%Cx(j,k)
            m%AllOuts( BNCy(   beta,k) ) = m%BEMT_y%Cy(j,k)

            ct=cos(m%BEMT_u(indx)%theta(j,k))
            st=sin(m%BEMT_u(indx)%theta(j,k))
            m%AllOuts( BNCn(   beta,k) ) = m%BEMT_y%Cx(j,k)*ct + m%BEMT_y%Cy(j,k)*st
            m%AllOuts( BNCt(   beta,k) ) =-m%BEMT_y%Cx(j,k)*st + m%BEMT_y%Cy(j,k)*ct

            m%AllOuts( BNFl(   beta,k) ) =  m%X(j,k)*cp - m%Y(j,k)*sp
            m%AllOuts( BNFd(   beta,k) ) =  m%X(j,k)*sp + m%Y(j,k)*cp
            m%AllOuts( BNMm(   beta,k) ) =  m%M(j,k)
            m%AllOuts( BNFx(   beta,k) ) =  m%X(j,k)
            m%AllOuts( BNFy(   beta,k) ) = -m%Y(j,k)
            m%AllOuts( BNFn(   beta,k) ) =  m%X(j,k)*ct - m%Y(j,k)*st
            m%AllOuts( BNFt(   beta,k) ) = -m%X(j,k)*st - m%Y(j,k)*ct

            m%AllOuts( BNGam(  beta,k) ) = 0.5_ReKi * p%BEMT%chord(j,k) * m%BEMT_y%Vrel(j,k) * m%BEMT_y%Cl(j,k) ! "Gam" [m^2/s]
            
         end do ! nodes
      end do ! blades
   

      ! rotor outputs:
   
      m%AllOuts( RtSkew   ) = m%BEMT_u(indx)%chi0*R2D
!     m%AllOuts( RtTSR    ) = m%BEMT_u(indx)%TSR
      m%AllOuts( DBEMTau1 ) = OtherState%BEMT%DBEMT%tau1

      
   end subroutine Calc_WriteOutput_BEMT

   !..........................................................................................
   !> Similar to Calc_WriteOutput_BEMT. TODO Merge me
   !! NOTE: relies on the prior calculation of m%V_dot_x, and m%V_diskAvg (done in DiskAvgValues)
   !!                                          m%DisturbedInflow (done in SetInputs)
   !!       Make sure these are set!
   subroutine Calc_WriteOutput_FVW
      integer    :: iW

      ! Induced velocity in global
      ! FVW already return this, we do a simple copy from Wings to Blades
      do k=1,min(p%numBlades,3)
         iW = p_AD%FVW%Bld2Wings(iRot, k)
         do j=1,u%BladeMotion(k)%NNodes
            m%Vind_i(:,j,k) = m_AD%FVW_y%W(iW)%Vind(1:3,j)
         enddo
      enddo

      ! TODO TODO TODO ALL THIS SHOULD BE COMPUTED IN THE SAME MEMORY FORMAT AS AERODYN

         ! blade outputs
      do k=1,min(p%numBlades,3)
         iW=p_AD%FVW%Bld2Wings(iRot, k)

         do beta=1,p%NBlOuts
            j=p%BlOutNd(beta)

            m%AllOuts( BNVrel( beta,k) ) = m_AD%FVW%W(iW)%BN_Vrel(j)
            m%AllOuts( BNDynP( beta,k) ) = 0.5 * p%airDens * m_AD%FVW%W(iW)%BN_Vrel(j)**2
            m%AllOuts( BNRe(   beta,k) ) = m_AD%FVW%W(iW)%BN_Re(j)  / 1.0E6
            m%AllOuts( BNM(    beta,k) ) = m_AD%FVW%W(iW)%BN_Vrel(j) / p%SpdSound

            m%AllOuts( BNVIndx(beta,k) ) = -m_AD%FVW%W(iW)%BN_UrelWind_s(1,j) * m_AD%FVW%W(iW)%BN_AxInd(j)
            m%AllOuts( BNVIndy(beta,k) ) =  m_AD%FVW%W(iW)%BN_UrelWind_s(2,j) * m_AD%FVW%W(iW)%BN_TanInd(j)

            m%AllOuts( BNAxInd(beta,k) ) = m_AD%FVW%W(iW)%BN_AxInd(j)
            m%AllOuts( BNTnInd(beta,k) ) = m_AD%FVW%W(iW)%BN_TanInd(j)

            m%AllOuts( BNAlpha(beta,k) ) = m_AD%FVW%W(iW)%BN_alpha(j)*R2D
            m%AllOuts( BNTheta(beta,k) ) = m_AD%FVW%W(iW)%PitchAndTwist(j)*R2D
            m%AllOuts( BNPhi(  beta,k) ) = m_AD%FVW%W(iW)%BN_phi(j)*R2D
!             m%AllOuts( BNCurve(beta,k) ) = m%Curve(j,k)*R2D ! TODO

            m%AllOuts( BNCpmin(beta,k) ) = m_AD%FVW%W(iW)%BN_Cpmin(j)
            m%AllOuts( BNCl(   beta,k) ) = m_AD%FVW%W(iW)%BN_Cl(j)
            m%AllOuts( BNCd(   beta,k) ) = m_AD%FVW%W(iW)%BN_Cd(j)
            m%AllOuts( BNCm(   beta,k) ) = m_AD%FVW%W(iW)%BN_Cm(j)
            m%AllOuts( BNCx(   beta,k) ) = m_AD%FVW%W(iW)%BN_Cx(j)
            m%AllOuts( BNCy(   beta,k) ) = m_AD%FVW%W(iW)%BN_Cy(j)

            ct=cos(m_AD%FVW%W(iW)%PitchAndTwist(j))    ! cos(theta)
            st=sin(m_AD%FVW%W(iW)%PitchAndTwist(j))    ! sin(theta)
            m%AllOuts( BNCn(   beta,k) ) = m_AD%FVW%W(iW)%BN_Cx(j)*ct + m_AD%FVW%W(iW)%BN_Cy(j)*st
            m%AllOuts( BNCt(   beta,k) ) =-m_AD%FVW%W(iW)%BN_Cx(j)*st + m_AD%FVW%W(iW)%BN_Cy(j)*ct

            cp=cos(m_AD%FVW%W(iW)%BN_phi(j))
            sp=sin(m_AD%FVW%W(iW)%BN_phi(j))
            m%AllOuts( BNFl(   beta,k) ) =  m%X(j,k)*cp - m%Y(j,k)*sp
            m%AllOuts( BNFd(   beta,k) ) =  m%X(j,k)*sp + m%Y(j,k)*cp
            m%AllOuts( BNMm(   beta,k) ) =  m%M(j,k)
            m%AllOuts( BNFx(   beta,k) ) =  m%X(j,k)
            m%AllOuts( BNFy(   beta,k) ) = -m%Y(j,k)
            m%AllOuts( BNFn(   beta,k) ) =  m%X(j,k)*ct - m%Y(j,k)*st
            m%AllOuts( BNFt(   beta,k) ) = -m%X(j,k)*st - m%Y(j,k)*ct

            m%AllOuts( BNGam(  beta,k) ) = 0.5_ReKi * p_AD%FVW%W(iW)%chord_LL(j) * m_AD%FVW%W(iW)%BN_Vrel(j) * m_AD%FVW%W(iW)%BN_Cl(j) ! "Gam" [m^2/s]
         end do ! nodes
      end do ! blades


!     m%AllOuts( RtArea  ) = pi*rmax**2     ! TODO vertical axis
      m%AllOuts( RtSkew  ) = Calc_Chi0(m%V_diskAvg, m%V_dot_x) * R2D 

!      m%AllOuts( DBEMTau1 ) = 0.0_ReKi ! not valid with FVW

   end subroutine Calc_WriteOutput_FVW

END SUBROUTINE Calc_WriteOutput
!----------------------------------------------------------------------------------------------------------------------------------
SUBROUTINE ReadInputFiles( InputFileName, InputFileData, Default_DT, OutFileRoot, NumBlades, AeroProjMod, UnEcho, ErrStat, ErrMsg )
! This subroutine reads the input file and stores all the data in the AD_InputFile structure.
! It does not perform data validation.
!..................................................................................................................................

      ! Passed variables
   REAL(DbKi),              INTENT(IN)    :: Default_DT      ! The default DT (from glue code)

   CHARACTER(*),            INTENT(IN)    :: InputFileName   ! Name of the input file
   CHARACTER(*),            INTENT(IN)    :: OutFileRoot     ! The rootname of all the output files written by this routine.

   TYPE(AD_InputFile),      INTENT(INOUT) :: InputFileData   ! Data stored in the module's input file
   INTEGER(IntKi),          INTENT(INOUT) :: UnEcho          ! Unit number for the echo file

   INTEGER(IntKi),          INTENT(IN)    :: NumBlades(:)    ! Number of blades per rotor 
   INTEGER(IntKi),          INTENT(IN)    :: AeroProjMod(:)  ! AeroProjMod per rotor
   INTEGER(IntKi),          INTENT(OUT)   :: ErrStat         ! The error status code
   CHARACTER(*),            INTENT(OUT)   :: ErrMsg          ! The error message, if an error occurred

      ! local variables

   INTEGER(IntKi)                         :: I
   INTEGER(IntKi)                         :: iR              ! Loop on rotor
   integer(IntKi)                         :: iBld            ! counter on blades
   INTEGER(IntKi)                         :: ErrStat2        ! The error status code
   CHARACTER(ErrMsgLen)                   :: ErrMsg2         ! The error message, if an error occurred

   CHARACTER(*), PARAMETER                :: RoutineName = 'ReadInputFiles'
   
   
      ! initialize values:

   ErrStat = ErrID_None
   ErrMsg  = ''
   InputFileData%DTAero = Default_DT  ! the glue code's suggested DT for the module (may be overwritten in ReadPrimaryFile())


      ! get the blade input-file data
   iBld=1
   do iR = 1, size(InputFileData%rotors)
      
      ALLOCATE( InputFileData%rotors(iR)%BladeProps( NumBlades(iR) ), STAT = ErrStat2 )
      IF (ErrStat2 /= 0) THEN
         CALL SetErrStat(ErrID_Fatal,"Error allocating memory for BladeProps.", ErrStat, ErrMsg, RoutineName)
         CALL Cleanup()
         RETURN
      END IF
         
   !FIXME: add options for passing the blade files.  This routine will need restructuring to handle that.
      DO I=1,NumBlades(iR)
         CALL ReadBladeInputs ( InputFileData%ADBlFile(iBld), InputFileData%rotors(iR)%BladeProps(I), AeroProjMod(iR), UnEcho, ErrStat2, ErrMsg2 )
            CALL SetErrStat(ErrStat2,ErrMsg2, ErrStat, ErrMsg, RoutineName//TRIM(':Blade')//TRIM(Num2LStr(I)))
            IF ( ErrStat >= AbortErrLev ) THEN
               CALL Cleanup()
               RETURN
            END IF
         iBld = iBld+1 ! Increment blade counter
      END DO
   
   end do ! loop on rotors

   ! Read TailFin
   do iR = 1, size(InputFileData%rotors)
      if (InputFileData%rotors(iR)%TFinAero) then 
         call ReadTailFinInputs(InputFileData%rotors(iR)%TFinFile, InputFileData%rotors(iR)%TFin, UnEcho, ErrStat2, ErrMsg2)
         call SetErrStat(ErrStat2, ErrMsg2, ErrStat, ErrMsg, RoutineName)
         if ( ErrStat >= AbortErrLev ) then
            call Cleanup()
            return
         end if
      endif
   enddo ! iR, rotors
      

   CALL Cleanup ( )


CONTAINS
   !...............................................................................................................................
   SUBROUTINE Cleanup()
   ! This subroutine cleans up before exiting this subroutine
   !...............................................................................................................................

      ! IF ( UnEcho > 0 ) CLOSE( UnEcho )

   END SUBROUTINE Cleanup

END SUBROUTINE ReadInputFiles
!----------------------------------------------------------------------------------------------------------------------------------
!> This routine parses the input file data stored in FileInfo_In and places it in the InputFileData structure for validating.
SUBROUTINE ParsePrimaryFileInfo( PriPath, InitInp, InputFile, RootName, NumBlades, interval, FileInfo_In, InputFileData, UnEc, ErrStat, ErrMsg )
   implicit    none

      ! Passed variables
   character(*),                    intent(in   )  :: PriPath           !< primary path
   type(AD_InitInputType),          intent(in   )  :: InitInp           !< Input data for initialization routine
   CHARACTER(*),                    intent(in   )  :: InputFile         !< Name of the file containing the primary input data
   CHARACTER(*),                    intent(in   )  :: RootName          !< The rootname of the echo file, possibly opened in this routine
   integer(IntKi),                  intent(in   )  :: NumBlades(:)      !< Number of blades per rotor we expect -- from InitInp
   real(DBKi),                      intent(in   )  :: interval          !< timestep
   type(AD_InputFile),              intent(inout)  :: InputFileData     !< All the data in the AD15 primary input file
   type(FileInfoType),              intent(in   )  :: FileInfo_In       !< The derived type for holding the file information.
   integer(IntKi),                  intent(  out)  :: UnEc              !< The local unit number for this module's echo file
   integer(IntKi),                  intent(  out)  :: ErrStat           !< Error status
   CHARACTER(ErrMsgLen),            intent(  out)  :: ErrMsg            !< Error message

      ! Local variables:
   integer(IntKi)                                  :: i                 !< generic counter
   integer(IntKi)                                  :: iR                !< Loop on rotors
   integer(IntKi)                                  :: numBladesTot      !< total number of blades
   integer(IntKi)                                  :: ErrStat2          !< Temporary Error status
   character(ErrMsgLen)                            :: ErrMsg2           !< Temporary Error message
   character(ErrMsgLen)                            :: ErrMsg_NoAllBldNdOuts
   integer(IntKi)                                  :: CurLine           !< current entry in FileInfo_In%Lines array
   real(ReKi)                                      :: TmpRe5(5)         !< temporary 8 number array for reading values in

   character(*), parameter                         :: RoutineName = 'ParsePrimaryFileInfo'

   ! Initialization
   ErrStat  =  ErrId_None
   ErrMsg   =  ""
   UnEc   = -1     ! Echo file unit.  >0 when used


   CALL AllocAry( InputFileData%OutList, MaxOutPts, "Outlist", ErrStat2, ErrMsg2 )
      CALL SetErrStat( ErrStat2, ErrMsg2, ErrStat, ErrMsg, RoutineName )

      ! Allocate array for holding the list of node outputs
   CALL AllocAry( InputFileData%BldNd_OutList, BldNd_MaxOutPts, "BldNd_Outlist", ErrStat2, ErrMsg2 )
      CALL SetErrStat( ErrStat2, ErrMsg2, ErrStat, ErrMsg, RoutineName )

   numBladesTot=sum(NumBlades)

   !-------------------------------------------------------------------------------------------------
   ! General settings
   !-------------------------------------------------------------------------------------------------

   CurLine = 4    ! Skip the first three lines as they are known to be header lines and separators
   call ParseVar( FileInfo_In, CurLine, 'Echo', InputFileData%Echo, ErrStat2, ErrMsg2 )
         if (Failed()) return;

   if ( InputFileData%Echo ) then
      CALL OpenEcho ( UnEc, TRIM(RootName)//'.ech', ErrStat2, ErrMsg2 )
         if (Failed()) return;
      WRITE(UnEc, '(A)') 'Echo file for AeroDyn 15 primary input file: '//trim(InputFile)
      ! Write the first three lines into the echo file
      WRITE(UnEc, '(A)') FileInfo_In%Lines(1)
      WRITE(UnEc, '(A)') FileInfo_In%Lines(2)
      WRITE(UnEc, '(A)') FileInfo_In%Lines(3)

      CurLine = 4
      call ParseVar( FileInfo_In, CurLine, 'Echo', InputFileData%Echo, ErrStat2, ErrMsg2, UnEc )
         if (Failed()) return
   endif


      ! DTAero - Time interval for aerodynamic calculations {or default} (s):
   call ParseVarWDefault ( FileInfo_In, CurLine, "DTAero", InputFileData%DTAero, interval, ErrStat2, ErrMsg2, UnEc )
      if (Failed()) return
      ! WakeMod - Type of wake/induction model (switch) {0=none, 1=BEMT, 2=DBEMT, 3=OLAF}  [WakeMod cannot be 2 or 3 when linearizing]
   call ParseVar( FileInfo_In, CurLine, "WakeMod", InputFileData%WakeMod, ErrStat2, ErrMsg2, UnEc )
      if (Failed()) return
      ! AFAeroMod - Type of blade airfoil aerodynamics model (switch) {1=steady model, 2=Beddoes-Leishman unsteady model} [AFAeroMod must be 1 when linearizing]
   call ParseVar( FileInfo_In, CurLine, "AFAeroMod", InputFileData%AFAeroMod, ErrStat2, ErrMsg2, UnEc )
      if (Failed()) return
      ! TwrPotent - Type of tower influence on wind based on potential flow around the tower (switch) {0=none, 1=baseline potential flow, 2=potential flow with Bak correction}
   call ParseVar( FileInfo_In, CurLine, "TwrPotent", InputFileData%TwrPotent, ErrStat2, ErrMsg2, UnEc )
      if (Failed()) return
      ! TwrShadow - Type of tower influence on wind based on downstream tower shadow {0=none, 1=Powles model, 2=Eames model}
   call ParseVar( FileInfo_In, CurLine, "TwrShadow", InputFileData%TwrShadow, ErrStat2, ErrMsg2, UnEc )
      if (Failed()) return
      ! TwrAero - Calculate tower aerodynamic loads? (flag)
   call ParseVar( FileInfo_In, CurLine, "TwrAero", InputFileData%TwrAero, ErrStat2, ErrMsg2, UnEc )
      if (Failed()) return
      ! FrozenWake - Assume frozen wake during linearization? (flag) [used only when WakeMod=1 and when linearizing]
   call ParseVar( FileInfo_In, CurLine, "FrozenWake", InputFileData%FrozenWake, ErrStat2, ErrMsg2, UnEc )
      if (Failed()) return
      ! CavitCheck - Perform cavitation check? (flag) [AFAeroMod must be 1 when CavitCheck=true]
   call ParseVar( FileInfo_In, CurLine, "CavitCheck", InputFileData%CavitCheck, ErrStat2, ErrMsg2, UnEc )
      if (Failed()) return
      ! Buoyancy - Include buoyancy effects? (flag)
   call ParseVar( FileInfo_In, CurLine, "Buoyancy", InputFileData%Buoyancy, ErrStat2, ErrMsg2, UnEc )
      if (Failed()) return
      ! CompAA - Flag to compute AeroAcoustics calculation [only used when WakeMod=1 or 2]
   call ParseVar( FileInfo_In, CurLine, "CompAA", InputFileData%CompAA, ErrStat2, ErrMsg2, UnEc )
      if (Failed()) return
      ! AA_InputFile - Aeroacoustics input file
   call ParseVar( FileInfo_In, CurLine, "AA_InputFile", InputFileData%AA_InputFile, ErrStat2, ErrMsg2, UnEc )
      if (Failed()) return
      IF ( PathIsRelative( InputFileData%AA_InputFile ) ) InputFileData%AA_InputFile = TRIM(PriPath)//TRIM(InputFileData%AA_InputFile)

   !======  Environmental Conditions  ===================================================================
   if ( InputFileData%Echo )   WRITE(UnEc, '(A)') FileInfo_In%Lines(CurLine)    ! Write section break to echo
   CurLine = CurLine + 1
      ! AirDens - Air density {or default} (kg/m^3)
   call ParseVarWDefault( FileInfo_In, CurLine, "AirDens", InputFileData%AirDens, InitInp%defFldDens, ErrStat2, ErrMsg2, UnEc )
      if (Failed()) return
      ! KinVisc - Kinematic air viscosity {or default} (m^2/s)
   call ParseVarWDefault( FileInfo_In, CurLine, "KinVisc", InputFileData%KinVisc, InitInp%defKinVisc, ErrStat2, ErrMsg2, UnEc )
      if (Failed()) return
      ! SpdSound - Speed of sound {or default} (m/s)
   call ParseVarWDefault( FileInfo_In, CurLine, "SpdSound", InputFileData%SpdSound, InitInp%defSpdSound, ErrStat2, ErrMsg2, UnEc )
      if (Failed()) return
      ! Patm - Atmospheric pressure {or default} (Pa) [used only when CavitCheck=True]
   call ParseVarWDefault( FileInfo_In, CurLine, "Patm", InputFileData%Patm, InitInp%defPatm, ErrStat2, ErrMsg2, UnEc )
      if (Failed()) return
      ! Pvap - Vapour pressure of fluid {or default} (Pa) [used only when CavitCheck=True]
   call ParseVarWDefault( FileInfo_In, CurLine, "Pvap", InputFileData%Pvap, InitInp%defPvap, ErrStat2, ErrMsg2, UnEc )
      if (Failed()) return

   !======  Blade-Element/Momentum Theory Options  ====================================================== [unused when WakeMod=0 or 3]
   if ( InputFileData%Echo )   WRITE(UnEc, '(A)') FileInfo_In%Lines(CurLine)    ! Write section break to echo
   CurLine = CurLine + 1
      ! SkewMod - Type of skewed-wake correction model (switch) {1=uncoupled, 2=Pitt/Peters, 3=coupled} [unused when WakeMod=0 or 3]
   call ParseVar( FileInfo_In, CurLine, "SkewMod", InputFileData%SkewMod, ErrStat2, ErrMsg2, UnEc )
      if (Failed()) return
      ! SkewModFactor - Constant used in Pitt/Peters skewed wake model {or "default" is 15/32*pi} (-) [used only when SkewMod=2; unused when WakeMod=0 or 3]
   call ParseVarWDefault( FileInfo_In, CurLine, "SkewModFactor", InputFileData%SkewModFactor, (15.0_ReKi * pi / 32.0_ReKi), ErrStat2, ErrMsg2, UnEc )
      if (Failed()) return
      ! TipLoss - Use the Prandtl tip-loss model? (flag) [unused when WakeMod=0 or 3]
   call ParseVar( FileInfo_In, CurLine, "TipLoss", InputFileData%TipLoss, ErrStat2, ErrMsg2, UnEc )
      if (Failed()) return
      ! HubLoss - Use the Prandtl hub-loss model? (flag) [unused when WakeMod=0 or 3]
   call ParseVar( FileInfo_In, CurLine, "HubLoss", InputFileData%HubLoss, ErrStat2, ErrMsg2, UnEc )
      if (Failed()) return
      ! TanInd - Include tangential induction in BEMT calculations? (flag) [unused when WakeMod=0 or 3]
   call ParseVar( FileInfo_In, CurLine, "TanInd", InputFileData%TanInd, ErrStat2, ErrMsg2, UnEc )
      if (Failed()) return
      ! AIDrag - Include the drag term in the axial-induction calculation? (flag) [unused when WakeMod=0 or 3]
   call ParseVar( FileInfo_In, CurLine, "AIDrag", InputFileData%AIDrag, ErrStat2, ErrMsg2, UnEc )
      if (Failed()) return
      ! TIDrag - Include the drag term in the tangential-induction calculation? (flag) [unused when WakeMod=0,3 or TanInd=FALSE]
   call ParseVar( FileInfo_In, CurLine, "TIDrag", InputFileData%TIDrag, ErrStat2, ErrMsg2, UnEc )
      if (Failed()) return
      ! IndToler - Convergence tolerance for BEMT nonlinear solve residual equation {or "default"} (-) [unused when WakeMod=0 or 3]
   if (ReKi==SiKi) then
      call ParseVarWDefault( FileInfo_In, CurLine, "IndToler", InputFileData%IndToler, real(5E-5,ReKi), ErrStat2, ErrMsg2, UnEc )
   else
      call ParseVarWDefault( FileInfo_In, CurLine, "IndToler", InputFileData%IndToler, real(5D-10,ReKi), ErrStat2, ErrMsg2, UnEc )
   end if
      if (Failed()) return
      ! MaxIter - Maximum number of iteration steps (-) [unused when WakeMod=0]
   call ParseVar( FileInfo_In, CurLine, "MaxIter", InputFileData%MaxIter, ErrStat2, ErrMsg2, UnEc )
      if (Failed()) return

   !======  Dynamic Blade-Element/Momentum Theory Options  ============================================== [used only when WakeMod=2]
   if ( InputFileData%Echo )   WRITE(UnEc, '(A)') FileInfo_In%Lines(CurLine)    ! Write section break to echo
   CurLine = CurLine + 1
      ! DBEMT_Mod - Type of dynamic BEMT (DBEMT) model {1=constant tau1, 2=time-dependent tau1} (-) [used only when WakeMod=2]
   call ParseVar( FileInfo_In, CurLine, "DBEMT_Mod", InputFileData%DBEMT_Mod, ErrStat2, ErrMsg2, UnEc )
      if (Failed()) return
      ! tau1_const - Time constant for DBEMT (s) [used only when WakeMod=2 and DBEMT_Mod=1]
   call ParseVar( FileInfo_In, CurLine, "tau1_const", InputFileData%tau1_const, ErrStat2, ErrMsg2, UnEc )
      if (Failed()) return

   !======  OLAF -- cOnvecting LAgrangian Filaments (Free Vortex Wake) Theory Options  ================== [used only when WakeMod=3]
   if ( InputFileData%Echo )   WRITE(UnEc, '(A)') FileInfo_In%Lines(CurLine)    ! Write section break to echo
   CurLine = CurLine + 1
      ! OLAFInputFileName - Input file for OLAF [used only when WakeMod=3]
   call ParseVar( FileInfo_In, CurLine, "OLAFInputFileName", InputFileData%FVWFileName, ErrStat2, ErrMsg2, UnEc )
      if (Failed()) return
      IF ( PathIsRelative( InputFileData%FVWFileName ) ) InputFileData%FVWFileName = TRIM(PriPath)//TRIM(InputFileData%FVWFileName)

   !======  Beddoes-Leishman Unsteady Airfoil Aerodynamics Options  ===================================== [used only when AFAeroMod=2]
   if ( InputFileData%Echo )   WRITE(UnEc, '(A)') FileInfo_In%Lines(CurLine)    ! Write section break to echo
   CurLine = CurLine + 1
      ! UAMod - Unsteady Aero Model Switch (switch) {1=Baseline model (Original), 2=Gonzalez's variant (changes in Cn,Cc,Cm), 3=Minnema/Pierce variant (changes in Cc and Cm)} [used only when AFAeroMod=2]
   call ParseVar( FileInfo_In, CurLine, "UAMod", InputFileData%UAMod, ErrStat2, ErrMsg2, UnEc )
      if (Failed()) return
      ! FLookup - Flag to indicate whether a lookup for f' will be calculated (TRUE) or whether best-fit exponential equations will be used (FALSE); if FALSE S1-S4 must be provided in airfoil input files (flag) [used only when AFAeroMod=2]
   call ParseVar( FileInfo_In, CurLine, "FLookup", InputFileData%FLookup, ErrStat2, ErrMsg2, UnEc )
      if (Failed()) return
      ! UAStartRad - Starting radius for dynamic stall (fraction of rotor radius) [used only when AFAeroMod=2]:
   call ParseVar( FileInfo_In, CurLine, "UAStartRad", InputFileData%UAStartRad, ErrStat2, ErrMsg2, UnEc )
      if (ErrStat2>= AbortErrLev) InputFileData%UAStartRad = 0.0_ReKi
      ! UAEndRad - Ending radius for dynamic stall (fraction of rotor radius) [used only when AFAeroMod=2]:
   call ParseVar( FileInfo_In, CurLine, "UAEndRad", InputFileData%UAEndRad, ErrStat2, ErrMsg2, UnEc )
      if (ErrStat2>= AbortErrLev) InputFileData%UAEndRad = 1.0_ReKi

   !======  Airfoil Information =========================================================================
   if ( InputFileData%Echo )   WRITE(UnEc, '(A)') FileInfo_In%Lines(CurLine)    ! Write section break to echo
   CurLine = CurLine + 1
      ! AFTabMod - Interpolation method for multiple airfoil tables {1=1D interpolation on AoA (first table only); 2=2D interpolation on AoA and Re; 3=2D interpolation on AoA and UserProp} (-)
   call ParseVar( FileInfo_In, CurLine, "AFTabMod", InputFileData%AFTabMod, ErrStat2, ErrMsg2, UnEc )
      if (Failed()) return
      ! InCol_Alfa - The column in the airfoil tables that contains the angle of attack (-)
   call ParseVar( FileInfo_In, CurLine, "InCol_Alfa", InputFileData%InCol_Alfa, ErrStat2, ErrMsg2, UnEc )
      if (Failed()) return
      ! InCol_Cl - The column in the airfoil tables that contains the lift coefficient (-)
   call ParseVar( FileInfo_In, CurLine, "InCol_Cl", InputFileData%InCol_Cl, ErrStat2, ErrMsg2, UnEc )
      if (Failed()) return
      ! InCol_Cd - The column in the airfoil tables that contains the drag coefficient (-)
   call ParseVar( FileInfo_In, CurLine, "InCol_Cd", InputFileData%InCol_Cd, ErrStat2, ErrMsg2, UnEc )
      if (Failed()) return
      ! InCol_Cm - The column in the airfoil tables that contains the pitching-moment coefficient; use zero if there is no Cm column (-)
   call ParseVar( FileInfo_In, CurLine, "InCol_Cm", InputFileData%InCol_Cm, ErrStat2, ErrMsg2, UnEc )
      if (Failed()) return
      ! InCol_Cpmin - The column in the airfoil tables that contains the Cpmin coefficient; use zero if there is no Cpmin column (-)
   call ParseVar( FileInfo_In, CurLine, "InCol_Cpmin", InputFileData%InCol_Cpmin, ErrStat2, ErrMsg2, UnEc )
      if (Failed()) return
      ! NumAFfiles - Number of airfoil files used (-)
   call ParseVar( FileInfo_In, CurLine, "NumAFfiles", InputFileData%NumAFfiles, ErrStat2, ErrMsg2, UnEc )
      if (Failed()) return
         ! Allocate space to hold AFNames
      ALLOCATE( InputFileData%AFNames(InputFileData%NumAFfiles), STAT=ErrStat2)
         IF (ErrStat2 /= 0 ) THEN
            ErrStat2=ErrID_Fatal
            ErrMsg2 = "Error allocating AFNames."
            if (Failed()) return
         END IF
      ! AFNames - Airfoil file names (NumAFfiles lines) (quoted strings): -- NOTE: this line may not have a keyname with it
   DO I = 1,InputFileData%NumAFfiles         ! ParseChVar allows empty keynames.
      call ParseVar( FileInfo_In, CurLine, "", InputFileData%AFNames(I), ErrStat2, ErrMsg2, UnEc )
      if (Failed()) return
      IF ( PathIsRelative( InputFileData%AFNames(I) ) ) InputFileData%AFNames(I) = TRIM(PriPath)//TRIM(InputFileData%AFNames(I))
   END DO

   !======  Rotor/Blade Properties  =====================================================================
   if ( InputFileData%Echo )   WRITE(UnEc, '(A)') FileInfo_In%Lines(CurLine)    ! Write section break to echo
   CurLine = CurLine + 1
      ! UseBlCm - Include aerodynamic pitching moment in calculations?  (flag)
   call ParseVar( FileInfo_In, CurLine, "UseBlCm", InputFileData%UseBlCm, ErrStat2, ErrMsg2, UnEc )
      if (Failed()) return
      ! Allocate space for AD blade file names -- MaxBl is usually set to 3, but if we specify more blades, this will work still.
   call AllocAry( InputFileData%ADBlFile, max(MaxBl,NumBladesTot), 'ADBlFile', ErrStat2, ErrMsg2)
      if (Failed()) return
   do I =1,size(InputFileData%ADBlFile)  ! We expect MaxBl blade file lines.  We may want to revisit this idea later if we allow more thn 3 blades
      call ParseVar( FileInfo_In, CurLine, "", InputFileData%ADBlFile(i), ErrStat2, ErrMsg2, UnEc )
         if (Failed()) return
      IF ( PathIsRelative( InputFileData%ADBlFile(I) ) ) InputFileData%ADBlFile(I) = TRIM(PriPath)//TRIM(InputFileData%ADBlFile(I))
   enddo

   !======  Hub Properties ============================================================================== [used only when Buoyancy=True]
   do iR = 1,size(NumBlades) ! Loop on rotors
      if ( InputFileData%Echo )   WRITE(UnEc, '(A)') FileInfo_In%Lines(CurLine)    ! Write section break to echo
      CurLine = CurLine + 1
         ! VolHub - Hub volume (m^3)
      call ParseVar( FileInfo_In, CurLine, "VolHub", InputFileData%rotors(iR)%VolHub, ErrStat2, ErrMsg2, UnEc )
         if (Failed()) return   
         ! HubCenBx - Hub center of buoyancy x direction offset (m)
      call ParseVar( FileInfo_In, CurLine, "HubCenBx", InputFileData%rotors(iR)%HubCenBx, ErrStat2, ErrMsg2, UnEc )
         if (Failed()) return
   end do

   !======  Nacelle Properties ========================================================================== [used only when Buoyancy=True]
   do iR = 1,size(NumBlades) ! Loop on rotors
      if ( InputFileData%Echo )   WRITE(UnEc, '(A)') FileInfo_In%Lines(CurLine)    ! Write section break to echo
      CurLine = CurLine + 1
         ! VolNac - Nacelle volume (m^3)
      call ParseVar( FileInfo_In, CurLine, "VolNac", InputFileData%rotors(iR)%VolNac, ErrStat2, ErrMsg2, UnEc )
         if (Failed()) return
         ! NacCenB - Nacelle center of buoyancy x,y,z direction offsets (m)
      call ParseAry( FileInfo_In, CurLine, 'NacCenB', InputFileData%rotors(iR)%NacCenB, 3 , ErrStat2, ErrMsg2, UnEc )
         if (Failed()) return
   end do

   !======  Tail fin aerodynamics ========================================================================
   do iR = 1,size(NumBlades) ! Loop on rotors
      if ( InputFileData%Echo )   WRITE(UnEc, '(A)') FileInfo_In%Lines(CurLine)    ! Write section break to echo
      CurLine = CurLine + 1
      ! NOTE: being nice with legacy input file. Uncomment in next release
      call ParseVar(FileInfo_In, CurLine, "TFinAero", InputFileData%rotors(iR)%TFinAero, ErrStat2, ErrMsg2, UnEc); 
      if (ErrStat2==ErrID_None) then
         call ParseVar(FileInfo_In, CurLine, "TFinFile", InputFileData%rotors(iR)%TFinFile, ErrStat2, ErrMsg2, UnEc); if (Failed()) return
         InputFileData%rotors(iR)%TFinFile = trim(PriPath) // trim(InputFileData%rotors(iR)%TFinFile)
      else
         call LegacyWarning('Tail Fin section (TFinAero, TFinFile) is missing from input file.')
         CurLine = CurLine - 1
      endif
   enddo

   !======  Tower Influence and Aerodynamics ============================================================ [used only when TwrPotent/=0, TwrShadow/=0, TwrAero=True, or Buoyancy=True]
   do iR = 1,size(NumBlades) ! Loop on rotors
      if ( InputFileData%Echo )   WRITE(UnEc, '(A)') FileInfo_In%Lines(CurLine)    ! Write section break to echo
      CurLine = CurLine + 1
         ! NumTwrNds - Number of tower nodes used in the analysis  (-) [used only when TwrPotent/=0, TwrShadow/=0, TwrAero=True, or Buoyancy=True]
      call ParseVar( FileInfo_In, CurLine, "NumTwrNds", InputFileData%rotors(iR)%NumTwrNds, ErrStat2, ErrMsg2, UnEc )
         if (Failed()) return
         !TwrElev        TwrDiam        TwrCd        TwrTI        TwrCb
      if ( InputFileData%Echo )   WRITE(UnEc, '(A)') 'Tower Table Header: '//FileInfo_In%Lines(CurLine)    ! Write section break to echo
      CurLine = CurLine + 1
         !(m)            (m)            (-)          (-)          (-)
      if ( InputFileData%Echo )   WRITE(UnEc, '(A)') 'Tower Table Header: '//FileInfo_In%Lines(CurLine)    ! Write section break to echo
      CurLine = CurLine + 1
         ! Allocate space for tower table
      CALL AllocAry( InputFileData%rotors(iR)%TwrElev, InputFileData%rotors(iR)%NumTwrNds, 'TwrElev',  ErrStat2, ErrMsg2)
         if (Failed()) return
      CALL AllocAry( InputFileData%rotors(iR)%TwrDiam, InputFileData%rotors(iR)%NumTwrNds, 'TwrDiam', ErrStat2, ErrMsg2)
         if (Failed()) return
      CALL AllocAry( InputFileData%rotors(iR)%TwrCd, InputFileData%rotors(iR)%NumTwrNds, 'TwrCd', ErrStat2, ErrMsg2)
         if (Failed()) return
      CALL AllocAry( InputFileData%rotors(iR)%TwrTI, InputFileData%rotors(iR)%NumTwrNds, 'TwrTI', ErrStat2, ErrMsg2)
         if (Failed()) return
      CALL AllocAry( InputFileData%rotors(iR)%TwrCb, InputFileData%rotors(iR)%NumTwrNds, 'TwrCb', ErrStat2, ErrMsg2)
         if (Failed()) return 
      do I=1,InputFileData%rotors(iR)%NumTwrNds
         call ParseAry ( FileInfo_In, CurLine, 'Properties for tower node '//trim( Int2LStr( I ) )//'.', TmpRe5, 5, ErrStat2, ErrMsg2, UnEc )
            if (Failed()) return;
         InputFileData%rotors(iR)%TwrElev(I) = TmpRe5( 1)
         InputFileData%rotors(iR)%TwrDiam(I) = TmpRe5( 2)
         InputFileData%rotors(iR)%TwrCd(I)   = TmpRe5( 3)
         InputFileData%rotors(iR)%TwrTI(I)   = TmpRe5( 4)
         InputFileData%rotors(iR)%TwrCb(I)   = TmpRe5( 5)
      end do
   enddo

   !======  Outputs  ====================================================================================
   if ( InputFileData%Echo )   WRITE(UnEc, '(A)') FileInfo_In%Lines(CurLine)    ! Write section break to echo
   CurLine = CurLine + 1
      ! SumPrint - Generate a summary file listing input options and interpolated properties to "<rootname>.AD.sum"?  (flag)
   call ParseVar( FileInfo_In, CurLine, "SumPrint", InputFileData%SumPrint, ErrStat2, ErrMsg2, UnEc )
      if (Failed()) return

      ! NBlOuts - Number of blade node outputs [0 - 9] (-)
   call ParseVar( FileInfo_In, CurLine, "NBlOuts", InputFileData%NBlOuts, ErrStat2, ErrMsg2, UnEc )
      if (Failed()) return
      ! Make sure we don't try to read in more than will fit in the pre-allocated BlOutNd array
   if ( InputFileData%NBlOuts > SIZE(InputFileData%BlOutNd) ) THEN
      CALL SetErrStat( ErrID_Warn, ' Warning: number of blade output nodes exceeds '//&
                        TRIM(Num2LStr(SIZE(InputFileData%BlOutNd))) //'.', ErrStat, ErrMsg, RoutineName )
      InputFileData%NBlOuts = SIZE(InputFileData%BlOutNd)
   endif
      ! BlOutNd - Blade nodes whose values will be output (-):
   call ParseAry( FileInfo_In, CurLine, "BlOutNd", InputFileData%BlOutNd, InputFileData%NBlOuts, ErrStat2, ErrMsg2, UnEc)
      if (Failed()) return

      ! NTwOuts - Number of blade node outputs [0 - 9] (-)
   call ParseVar( FileInfo_In, CurLine, "NTwOuts", InputFileData%NTwOuts, ErrStat2, ErrMsg2, UnEc )
      if (Failed()) return
      ! Make sure we don't try to read in more than will fit in the pre-allocated TwOutNd array
   if ( InputFileData%NTwOuts > SIZE(InputFileData%TwOutNd) ) THEN
      CALL SetErrStat( ErrID_Warn, ' Warning: number of blade output nodes exceeds '//&
                        TRIM(Num2LStr(SIZE(InputFileData%TwOutNd))) //'.', ErrStat, ErrMsg, RoutineName )
      InputFileData%NTwOuts = SIZE(InputFileData%TwOutNd)
   endif
      ! TwOutNd - Tower nodes whose values will be output (-):
   call ParseAry( FileInfo_In, CurLine, "TwOutNd", InputFileData%TwOutNd, InputFileData%NTwOuts, ErrStat2, ErrMsg2, UnEc)
      if (Failed()) return

   if ( InputFileData%Echo )   WRITE(UnEc, '(A)') FileInfo_In%Lines(CurLine)    ! Write section break to echo
   CurLine = CurLine + 1
   call ReadOutputListFromFileInfo( FileInfo_In, CurLine, InputFileData%OutList, InputFileData%NumOuts, ErrStat2, ErrMsg2, UnEc )
         if (Failed()) return;

   !======  Nodal Outputs  ==============================================================================
      ! In case there is something ill-formed in the additional nodal outputs section, we will simply ignore it.
      ! Expecting at least 5 more lines in the input file for this section
   if (FileInfo_In%NumLines < CurLine + 5) then
      ErrStat2 = ErrID_Fatal
      ErrMsg2  = ''
      if (FailedNodal()) return;
   endif

   if ( InputFileData%Echo )   WRITE(UnEc, '(A)') FileInfo_In%Lines(CurLine)    ! Write section break to echo
   CurLine = CurLine + 1

      ! BldNd_BladesOut - Number of blades to output all node information at.  Up to number of blades on turbine. (-)
      ! TODO:  In a future release, allow this to be an array of N blade numbers (change BldNd_BladesOut to an array if we do that).
      !        Will likely require reading this line in as a string (BldNd_BladesOut_Str) and parsing it
   call ParseVar( FileInfo_In, CurLine, "BldNd_BladesOut", InputFileData%BldNd_BladesOut, ErrStat2, ErrMsg2, UnEc )
      if (FailedNodal()) return
      ! BldNd_BlOutNd - Future feature will allow selecting a portion of the nodes to output.  Not implemented yet. (-)
      ! TODO: Parse this string into an array of nodes to output at (one idea is to set an array of boolean to T/F for which nodes to output).  At present, we ignore it entirely.
   call ParseVar( FileInfo_In, CurLine, "BldNd_BlOutNd", InputFileData%BldNd_BlOutNd_Str, ErrStat2, ErrMsg2, UnEc )
      if (FailedNodal()) return
      ! OutList - The next line(s) contains a list of output parameters.  See OutListParameters.xlsx for a listing of available output channels, (-)
   if ( InputFileData%Echo )   WRITE(UnEc, '(A)') FileInfo_In%Lines(CurLine)    ! Write section break to echo
   CurLine = CurLine + 1

   call ReadOutputListFromFileInfo( FileInfo_In, CurLine, InputFileData%BldNd_OutList, InputFileData%BldNd_NumOuts, ErrStat2, ErrMsg2, UnEc )
         if (FailedNodal()) return;

!FIXME: improve logic on the node outputs
   ! Prevent segfault when no blades specified.  All logic tests on BldNd_NumOuts at present.
   if (InputFileData%BldNd_BladesOut <= 0)   InputFileData%BldNd_NumOuts = 0

   RETURN
CONTAINS
   !-------------------------------------------------------------------------------------------------
   logical function Failed()
      CALL SetErrStat( ErrStat2, ErrMsg2, ErrStat, ErrMsg, 'ParsePrimaryFileInfo' )
      Failed = ErrStat >= AbortErrLev
      !if (Failed) then
      !endif
   end function Failed
   logical function FailedNodal()
      ErrMsg_NoAllBldNdOuts='AD15 Nodal Outputs: Nodal output section of AeroDyn input file not found or improperly formatted. Skipping nodal outputs.'
      FailedNodal = ErrStat2 >= AbortErrLev
      if ( FailedNodal ) then
         InputFileData%BldNd_BladesOut = 0
         InputFileData%BldNd_NumOuts = 0
         call wrscr( trim(ErrMsg_NoAllBldNdOuts) )
      endif
   end function FailedNodal
   subroutine LegacyWarning(Message)
      character(len=*), intent(in) :: Message
      call WrScr('!!!!!!!!!!!!!!!!!!!!!!!!!!!!!!!!!!!!!!!!!!!!!!!!!!!!!!!!!!!!!!!!!!!!!!!!!!!!!!!!!!!!')
      call WrScr('Warning: the AeroDyn input file is not at the latest format!' )
      call WrScr('         Visit: https://openfast.readthedocs.io/en/dev/source/user/api_change.html')
      call WrScr('> Issue: '//trim(Message))
      call WrScr('!!!!!!!!!!!!!!!!!!!!!!!!!!!!!!!!!!!!!!!!!!!!!!!!!!!!!!!!!!!!!!!!!!!!!!!!!!!!!!!!!!!')
   end subroutine LegacyWarning
   !-------------------------------------------------------------------------------------------------
END SUBROUTINE ParsePrimaryFileInfo
!----------------------------------------------------------------------------------------------------------------------------------
SUBROUTINE ReadBladeInputs ( ADBlFile, BladeKInputFileData, AeroProjMod, UnEc, ErrStat, ErrMsg )
! This routine reads a blade input file.
!..................................................................................................................................


      ! Passed variables:

   TYPE(AD_BladePropsType),  INTENT(INOUT)  :: BladeKInputFileData                 ! Data for Blade K stored in the module's input file
   CHARACTER(*),             INTENT(IN)     :: ADBlFile                            ! Name of the blade input file data
   INTEGER(IntKi),           INTENT(IN)     :: AeroProjMod                         ! AeroProjMod
   INTEGER(IntKi),           INTENT(IN)     :: UnEc                                ! I/O unit for echo file. If present and > 0, write to UnEc

   INTEGER(IntKi),           INTENT(OUT)    :: ErrStat                             ! Error status
   CHARACTER(*),             INTENT(OUT)    :: ErrMsg                              ! Error message


      ! Local variables:

   INTEGER(IntKi)               :: I                                               ! A generic DO index.
   INTEGER( IntKi )             :: UnIn                                            ! Unit number for reading file
   INTEGER(IntKi)               :: ErrStat2 , IOS                                  ! Temporary Error status
   CHARACTER(ErrMsgLen)         :: ErrMsg2                                         ! Temporary Err msg
   CHARACTER(*), PARAMETER      :: RoutineName = 'ReadBladeInputs'
   CHARACTER(len=1024)          :: Line
   CHARACTER(len=50)            :: HeaderCols(10)                                  ! Header columns in file
   LOGICAL                      :: hasBuoyancy                                     ! Does file contain Buoyancy columns


   ErrStat = ErrID_None
   ErrMsg  = ""
   UnIn = -1
   
   CALL GetNewUnit( UnIn, ErrStat2, ErrMsg2 )
      CALL SetErrStat(ErrStat2, ErrMsg2, ErrStat, ErrMsg, RoutineName)


      ! Open the input file for blade K.

   CALL OpenFInpFile ( UnIn, ADBlFile, ErrStat2, ErrMsg2 )
      CALL SetErrStat(ErrStat2, ErrMsg2, ErrStat, ErrMsg, RoutineName)
      IF ( ErrStat >= AbortErrLev ) RETURN


   !  -------------- HEADER -------------------------------------------------------

      ! Skip the header.

   CALL ReadCom ( UnIn, ADBlFile, 'unused blade file header line 1', ErrStat2, ErrMsg2, UnEc )
      CALL SetErrStat(ErrStat2, ErrMsg2, ErrStat, ErrMsg, RoutineName)

   CALL ReadCom ( UnIn, ADBlFile, 'unused blade file header line 2', ErrStat2, ErrMsg2, UnEc )
      CALL SetErrStat(ErrStat2, ErrMsg2, ErrStat, ErrMsg, RoutineName)
      
   !  -------------- Blade properties table ------------------------------------------                                    
   CALL ReadCom ( UnIn, ADBlFile, 'Section header: Blade Properties', ErrStat2, ErrMsg2, UnEc )
      CALL SetErrStat(ErrStat2, ErrMsg2, ErrStat, ErrMsg, RoutineName)

      ! NumBlNds - Number of blade nodes used in the analysis (-):
   CALL ReadVar( UnIn, ADBlFile, BladeKInputFileData%NumBlNds, "NumBlNds", "Number of blade nodes used in the analysis (-)", ErrStat2, ErrMsg2, UnEc)
      CALL SetErrStat( ErrStat2, ErrMsg2, ErrStat, ErrMsg, RoutineName )
      IF ( ErrStat>= AbortErrLev ) THEN 
         CALL Cleanup()
         RETURN
      END IF

   CALL ReadCom ( UnIn, ADBlFile, 'Table header: names', ErrStat2, ErrMsg2, UnEc, Comment=Line )
      CALL SetErrStat(ErrStat2, ErrMsg2, ErrStat, ErrMsg, RoutineName)
   ! Check if 10 columns are present
   READ (Line,*, IOSTAT=ErrStat2) ( HeaderCols(I), I=1,10 )
   hasBuoyancy = .true.
   IF ( ErrStat2 < 0 )  THEN ! end of line reached
      hasBuoyancy = .false.
      !call WrScr('Blade input file is missing buoyancy columns.')
   ELSE IF ( ErrStat2 > 0 )  THEN
      CALL SetErrStat(ErrID_Fatal, 'Unexpected error while trying to infer column headers in blade file.', ErrStat, ErrMsg, RoutineName)
   endif


   CALL ReadCom ( UnIn, ADBlFile, 'Table header: units', ErrStat2, ErrMsg2, UnEc )
      CALL SetErrStat(ErrStat2, ErrMsg2, ErrStat, ErrMsg, RoutineName)
      
   IF ( ErrStat>= AbortErrLev ) THEN 
      CALL Cleanup()
      RETURN
   END IF
   
      
      ! allocate space for blade inputs:
   CALL AllocAry( BladeKInputFileData%BlSpn,   BladeKInputFileData%NumBlNds, 'BlSpn',   ErrStat2, ErrMsg2)
      CALL SetErrStat( ErrStat2, ErrMsg2, ErrStat, ErrMsg, RoutineName )
   CALL AllocAry( BladeKInputFileData%BlCrvAC, BladeKInputFileData%NumBlNds, 'BlCrvAC', ErrStat2, ErrMsg2)
      CALL SetErrStat( ErrStat2, ErrMsg2, ErrStat, ErrMsg, RoutineName )
   CALL AllocAry( BladeKInputFileData%BlSwpAC, BladeKInputFileData%NumBlNds, 'BlSwpAC', ErrStat2, ErrMsg2)
      CALL SetErrStat( ErrStat2, ErrMsg2, ErrStat, ErrMsg, RoutineName )
   CALL AllocAry( BladeKInputFileData%BlCrvAng,BladeKInputFileData%NumBlNds, 'BlCrvAng',ErrStat2, ErrMsg2)
      CALL SetErrStat( ErrStat2, ErrMsg2, ErrStat, ErrMsg, RoutineName )
   CALL AllocAry( BladeKInputFileData%BlTwist, BladeKInputFileData%NumBlNds, 'BlTwist', ErrStat2, ErrMsg2)
      CALL SetErrStat( ErrStat2, ErrMsg2, ErrStat, ErrMsg, RoutineName )
   CALL AllocAry( BladeKInputFileData%BlChord, BladeKInputFileData%NumBlNds, 'BlChord', ErrStat2, ErrMsg2)
      CALL SetErrStat( ErrStat2, ErrMsg2, ErrStat, ErrMsg, RoutineName )
   CALL AllocAry( BladeKInputFileData%BlAFID,  BladeKInputFileData%NumBlNds, 'BlAFID',  ErrStat2, ErrMsg2)
      CALL SetErrStat( ErrStat2, ErrMsg2, ErrStat, ErrMsg, RoutineName )
   CALL AllocAry( BladeKInputFileData%BlCb, BladeKInputFileData%NumBlNds, 'BlCb', ErrStat2, ErrMsg2)
      CALL SetErrStat( ErrStat2, ErrMsg2, ErrStat, ErrMsg, RoutineName )
   CALL AllocAry( BladeKInputFileData%BlCenBn, BladeKInputFileData%NumBlNds, 'BlCenBn', ErrStat2, ErrMsg2)
      CALL SetErrStat( ErrStat2, ErrMsg2, ErrStat, ErrMsg, RoutineName )
   CALL AllocAry( BladeKInputFileData%BlCenBt, BladeKInputFileData%NumBlNds, 'BlCenBt', ErrStat2, ErrMsg2)
      CALL SetErrStat( ErrStat2, ErrMsg2, ErrStat, ErrMsg, RoutineName )

   IF (.not. hasBuoyancy) THEN
      BladeKInputFileData%BlCb    = 0.0_ReKi
      BladeKInputFileData%BlCenBn = 0.0_ReKi
      BladeKInputFileData%BlCenBt = 0.0_ReKi
   ENDIF
      
      ! Return on error if we didn't allocate space for the next inputs
   IF ( ErrStat >= AbortErrLev ) THEN
      CALL Cleanup()
      RETURN
   END IF
            
   DO I=1,BladeKInputFileData%NumBlNds
      IF (hasBuoyancy) THEN
         READ( UnIn, *, IOStat=IOS ) BladeKInputFileData%BlSpn(I), BladeKInputFileData%BlCrvAC(I), BladeKInputFileData%BlSwpAC(I), &
                                     BladeKInputFileData%BlCrvAng(I), BladeKInputFileData%BlTwist(I), BladeKInputFileData%BlChord(I), &
                                     BladeKInputFileData%BlAFID(I), BladeKInputFileData%BlCb(I), BladeKInputFileData%BlCenBn(I), BladeKInputFileData%BlCenBt(I) 
      ELSE
         READ( UnIn, *, IOStat=IOS ) BladeKInputFileData%BlSpn(I), BladeKInputFileData%BlCrvAC(I), BladeKInputFileData%BlSwpAC(I), &
                                     BladeKInputFileData%BlCrvAng(I), BladeKInputFileData%BlTwist(I), BladeKInputFileData%BlChord(I), &
                                     BladeKInputFileData%BlAFID(I)
      ENDIF
         CALL CheckIOS( IOS, ADBlFile, 'Blade properties row '//TRIM(Num2LStr(I)), NumType, ErrStat2, ErrMsg2 )
         CALL SetErrStat( ErrStat2, ErrMsg2, ErrStat, ErrMsg, RoutineName )
               ! Return on error if we couldn't read this line
            IF ( ErrStat >= AbortErrLev ) THEN
               CALL Cleanup()
               RETURN
            END IF
         
         IF (UnEc > 0) THEN
            WRITE( UnEc, "(6(F9.4,1x),I9,4(F9.4,1x))", IOStat=IOS) BladeKInputFileData%BlSpn(I), BladeKInputFileData%BlCrvAC(I), BladeKInputFileData%BlSwpAC(I), &
                                  BladeKInputFileData%BlCrvAng(I), BladeKInputFileData%BlTwist(I), BladeKInputFileData%BlChord(I), &
                                  BladeKInputFileData%BlAFID(I), BladeKInputFileData%BlCb(I), BladeKInputFileData%BlCenBn(I), BladeKInputFileData%BlCenBt(I)
         END IF         
   END DO


   if (all(BladeKInputFileData%BlCrvAC.eq.0.0_ReKi)) then
        BladeKInputFileData%BlCrvAng = 0.0_ReKi
   else
      if (AeroProjMod==APM_BEM_NoSweepPitchTwist .or. AeroProjMod==APM_LiftingLine) then
         !call WrScr('>>> ReadBladeInputs: Not computing cant angle (BlCrvAng), AeroProjMod='//trim(num2lstr(AeroProjMod)))
      else if (AeroProjMod==APM_BEM_Polar) then
         call WrScr('>>> ReadBladeInputs: Computing cant angle (BlCrvAng), AeroProjMod='//trim(num2lstr(AeroProjMod)))
         call calcCantAngle(BladeKInputFileData%BlCrvAC,BladeKInputFileData%BlSpn,3, size(BladeKInputFileData%BlSpn),BladeKInputFileData%BlCrvAng) 
      else
         call SetErrStat(ErrID_Fatal, 'Unsupported AeroProjMod='//trim(num2lstr(AeroProjMod)), ErrStat, ErrMsg, RoutineName)
         call Cleanup()
         return
      endif
   endif
   BladeKInputFileData%BlCrvAng = BladeKInputFileData%BlCrvAng*D2R
   BladeKInputFileData%BlTwist  = BladeKInputFileData%BlTwist*D2R
                  
   !  -------------- END OF FILE --------------------------------------------

   CALL Cleanup()
   RETURN


CONTAINS
   !...............................................................................................................................
   SUBROUTINE Cleanup()
   ! This subroutine cleans up local variables and closes files
   !...............................................................................................................................

      IF (UnIn > 0) CLOSE(UnIn)

   END SUBROUTINE Cleanup

END SUBROUTINE ReadBladeInputs      
!----------------------------------------------------------------------------------------------------------------------------------
!> Read Tail Fin inputs
SUBROUTINE ReadTailFinInputs(FileName, TFData, UnEc, ErrStat, ErrMsg)
   character(*),                    intent(in   )  :: FileName          !< Name of the file containing the Tail Fin aero data
   type(TFinInputFileType),         intent(inout)  :: TFData            !< All the data in the Tail Fin input file
   integer(IntKi),                  intent(in   )  :: UnEc              !< Echo unit 
   integer(IntKi),                  intent(  out)  :: ErrStat           !< Error status
   character(ErrMsgLen),            intent(  out)  :: ErrMsg            !< Error message
   ! Local
   type(FileInfoType)   :: FileInfo_In ! < The derived type for holding the file information.
   integer(IntKi)       :: iLine       !< current entry in FileInfo_In%Lines array
   integer(IntKi)       :: ErrStat2    !< Temporary Error status
   character(ErrMsgLen) :: ErrMsg2     !< Temporary Error message
   character(len=1024 ) :: DummyLine

   ! --- Read Tail fin input file into array of strings
   call ProcessComFile( FileName, FileInfo_In, ErrStat2, ErrMsg2)

   ! --- Parse the array of strings
   ! Skip the first two lines as they are known to be header lines and separators
   do iLine = 1,2 
      if ( UnEc>0 )   WRITE(UnEc, '(A)') FileInfo_In%Lines(iLine)    ! Write header to echo
   enddo
   iLine = 3 
   !====== General inputs ============================================================
   call ParseCom(FileInfo_in, iLine, DummyLine                          , ErrStat2, ErrMsg2, UnEc); if (Failed()) return;
   call ParseVar(FileInfo_In, iLine, 'TFinMod'   , TFData%TFinMod       , ErrStat2, ErrMsg2, UnEc); if (Failed()) return;
   call ParseVar(FileInfo_In, iLine, 'TFinChord' , TFData%TFinChord     , ErrStat2, ErrMsg2, UnEc); if (Failed()) return;
   call ParseVar(FileInfo_In, iLine, 'TFinArea'  , TFData%TFinArea      , ErrStat2, ErrMsg2, UnEc); if (Failed()) return;
   call ParseAry(FileInfo_In, iLine, 'TFinRefP_n', TFData%TFinRefP_n, 3 , ErrStat2, ErrMsg2, UnEc); if (Failed()) return;
   call ParseAry(FileInfo_In, iLine, 'TFinAngles', TFData%TFinAngles, 3 , ErrStat2, ErrMsg2, UnEc); if (Failed()) return;
   call ParseVar(FileInfo_In, iLine, 'TFinIndMod', TFData%TFinIndMod    , ErrStat2, ErrMsg2, UnEc); if (Failed()) return;
   !====== Polar-based model ================================ [used only when TFinMod=1]
   call ParseCom(FileInfo_in, iLine, DummyLine                          , ErrStat2, ErrMsg2, UnEc); if (Failed()) return;
   call ParseVar(FileInfo_In, iLine, 'TFinAFID'  , TFData%TFinAFID      , ErrStat2, ErrMsg2, UnEc); if (Failed()) return;
   !====== Unsteady slender body model ===================== [used only when TFinMod=2]
   call ParseCom(FileInfo_in, iLine, DummyLine                          , ErrStat2, ErrMsg2, UnEc); if (Failed()) return;
   ! TODO

   ! --- Triggers
   TFData%TFinAngles = TFData%TFinAngles*D2R ! deg2rad

   ! --- Validation on the fly
   !if (all((/TFinAero_none,TFinAero_polar, TFinAero_USB/) /= TFData%TFinMod)) then
   if (all((/TFinAero_none,TFinAero_polar/) /= TFData%TFinMod)) then
      call Fatal('TFinMod needs to be 0, or 1')
   endif
   !if (all((/TFinIndMod_none,TFinIndMod_rotavg/) /= TFData%TFinIndMod)) then
   if (all((/TFinIndMod_none/) /= TFData%TFinIndMod)) then
      call Fatal('TFinIndMod needs to be 0')
   endif

contains
   logical function Failed()
      call SetErrStat( ErrStat2, ErrMsg2, ErrStat, ErrMsg, 'ReadTailFinInputs' )
      Failed = ErrStat >= AbortErrLev
   end function Failed

   subroutine Fatal(ErrMsg_in)
      character(len=*), intent(in) :: ErrMsg_in
      call SetErrStat(ErrID_Fatal, 'File:'//trim(FileName)//':'//trim(ErrMsg_in), ErrStat, ErrMsg, 'ReadTailFinInputs')
   end subroutine Fatal
   
END SUBROUTINE ReadTailFinInputs
!----------------------------------------------------------------------------------------------------------------------------------
SUBROUTINE AD_PrintSum( InputFileData, p, p_AD, u, y, ErrStat, ErrMsg )
! This routine generates the summary file, which contains a summary of input file options.
   use YAML, only: yaml_write_var
      ! passed variables
   TYPE(AD_InputFile),        INTENT(IN)  :: InputFileData                        ! Input-file data
   TYPE(RotParameterType),    INTENT(IN)  :: p                                    ! Parameters
   TYPE(AD_ParameterType),    INTENT(IN)  :: p_AD                                 ! Parameters
   TYPE(AD_InputType),        INTENT(IN)  :: u                                    ! inputs 
   TYPE(AD_OutputType),       INTENT(IN)  :: y                                    ! outputs
   INTEGER(IntKi),            INTENT(OUT) :: ErrStat
   CHARACTER(*),              INTENT(OUT) :: ErrMsg


      ! Local variables.

   INTEGER(IntKi)               :: I                                               ! Index for the nodes.
   INTEGER(IntKi)               :: UnSu                                            ! I/O unit number for the summary output file

   CHARACTER(*), PARAMETER      :: FmtDat    = '(A,T41,1(:,F13.3))'                ! Format for outputting mass and modal data.
   CHARACTER(*), PARAMETER      :: FmtDatT   = '(A,T35,1(:,F13.8))'                ! Format for outputting time steps.

   CHARACTER(30)                :: OutPFmt                                         ! Format to print list of selected output channels to summary file
   CHARACTER(30)                :: OutPFmtS                                        ! Format to print list of selected output channels to summary file
   CHARACTER(100)               :: Msg                                             ! temporary string for writing appropriate text to summary file

   CHARACTER(ChanLen),PARAMETER :: TitleStr(2) = (/ 'Parameter', 'Units    ' /)
   CHARACTER(ChanLen),PARAMETER :: TitleStrLines(2) = (/ '---------------', '---------------' /)

   ! Open the summary file and give it a heading.
      
   CALL GetNewUnit( UnSu, ErrStat, ErrMsg )
   CALL OpenFOutFile ( UnSu, TRIM( p%RootName )//'.sum', ErrStat, ErrMsg )
   IF ( ErrStat >= AbortErrLev ) RETURN

      ! Heading:
   WRITE (UnSu,'(/,A)')  'This summary information was generated by '//TRIM( GetNVD(AD_Ver) )// &
                         ' on '//CurDate()//' at '//CurTime()//'.'

   WRITE (UnSu,'(/,A)') '======  General Options  ============================================================================'
   ! WakeMod
   select case (p_AD%WakeMod)
      case (WakeMod_BEMT)
         Msg = 'Blade-Element/Momentum Theory'
      case (WakeMod_DBEMT)
         Msg = 'Dynamic Blade-Element/Momentum Theory'
      case (WakeMod_FVW)
         Msg = 'Free Vortex Wake Theory'
      case (WakeMod_None)
         Msg = 'steady'
      case default      
         Msg = 'unknown'      
   end select   
   WRITE (UnSu,Ec_IntFrmt) p_AD%WakeMod, 'WakeMod', 'Type of wake/induction model: '//TRIM(Msg)

   
   ! AFAeroMod
   select case (InputFileData%AFAeroMod)
      case (AFAeroMod_BL_unsteady)
         Msg = 'Beddoes-Leishman unsteady model'
      case (AFAeroMod_steady)
         Msg = 'steady'
      case default      
         Msg = 'unknown'      
   end select   
   WRITE (UnSu,Ec_IntFrmt) InputFileData%AFAeroMod, 'AFAeroMod', 'Type of blade airfoil aerodynamics model: '//TRIM(Msg)
   
   
   ! TwrPotent
   select case (p%TwrPotent)
      case (TwrPotent_baseline)
         Msg = 'baseline potential flow'
      case (TwrPotent_Bak)
         Msg = 'potential flow with Bak correction'
      case (TwrPotent_none)
         Msg = 'none'      
      case default      
         Msg = 'unknown'      
   end select
   WRITE (UnSu,Ec_IntFrmt) p%TwrPotent, 'TwrPotent', 'Type of tower influence on wind based on potential flow around the tower: '//TRIM(Msg)
   
   
   ! TwrShadow
   select case (p%TwrShadow)
      case (TwrShadow_Powles)
         Msg = 'Powles tower shadow model'
      case (TwrShadow_Eames)
         Msg = 'Eames tower shadow model with TI values from the table' 
      case (TwrShadow_none)
         Msg = 'none'      
      case default      
         Msg = 'unknown'      
   end select
   WRITE (UnSu,Ec_IntFrmt) p%TwrShadow, 'TwrShadow', 'Type of tower influence on wind based on downstream tower shadow: '//TRIM(Msg)
    
   
   ! TwrAero
   if (p%TwrAero) then
      Msg = 'Yes'
   else
      Msg = 'No'
   end if   
   WRITE (UnSu,Ec_LgFrmt) p%TwrAero, 'TwrAero', 'Calculate tower aerodynamic loads? '//TRIM(Msg)

      ! CavitCheck
   if (p%CavitCheck) then
      Msg = 'Yes'
   else
      Msg = 'No'
   end if   
   WRITE (UnSu,Ec_LgFrmt) p%CavitCheck, 'CavitCheck', 'Perform cavitation check? '//TRIM(Msg)

      ! Buoyancy
   if (p%Buoyancy) then
      Msg = 'Yes'
   else
      Msg = 'No'
   end if   
   WRITE (UnSu,Ec_LgFrmt) p%Buoyancy, 'Buoyancy', 'Include buoyancy effects? '//TRIM(Msg)


   if (p_AD%WakeMod/=WakeMod_none) then
      WRITE (UnSu,'(A)') '======  Blade-Element/Momentum Theory Options  ======================================================'
      
      ! SkewMod 
      select case (InputFileData%SkewMod)
         case (SkewMod_Orthogonal)
            Msg = 'orthogonal'
         case (SkewMod_Uncoupled)
            Msg = 'uncoupled'
         case (SkewMod_PittPeters)
            Msg = 'Pitt/Peters' 
         case default      
            Msg = 'unknown'      
      end select
      WRITE (UnSu,Ec_IntFrmt) InputFileData%SkewMod, 'SkewMod', 'Type of skewed-wake correction model: '//TRIM(Msg)
      
      
      ! TipLoss
      if (InputFileData%TipLoss) then
         Msg = 'Yes'
      else
         Msg = 'No'
      end if   
      WRITE (UnSu,Ec_LgFrmt) InputFileData%TipLoss, 'TipLoss', "Use the Prandtl tip-loss model? "//TRIM(Msg)      
      
      
      ! HubLoss 
      if (InputFileData%HubLoss) then
         Msg = 'Yes'
      else
         Msg = 'No'
      end if   
      WRITE (UnSu,Ec_LgFrmt) InputFileData%HubLoss, 'HubLoss', "Use the Prandtl hub-loss model? "//TRIM(Msg)      

      
      ! TanInd  
      if (InputFileData%TanInd) then
         Msg = 'Yes'
      else
         Msg = 'No'
      end if   
      WRITE (UnSu,Ec_LgFrmt) InputFileData%TanInd, 'TanInd', "Include tangential induction in BEMT calculations? "//TRIM(Msg)      

      
      ! AIDrag 
      if (InputFileData%AIDrag) then
         Msg = 'Yes'
      else
         Msg = 'No'
      end if   
      WRITE (UnSu,Ec_LgFrmt) InputFileData%AIDrag, 'AIDrag', "Include the drag term in the axial-induction calculation? "//TRIM(Msg)      
      
      ! TIDrag  
      if (InputFileData%TIDrag .and. InputFileData%TanInd) then
         Msg = 'Yes'
      else
         Msg = 'No'
      end if   
      WRITE (UnSu,Ec_LgFrmt) InputFileData%TIDrag, 'TIDrag', "Include the drag term in the tangential-induction calculation? "//TRIM(Msg)      
      
      ! IndToler
      WRITE (UnSu,Ec_ReFrmt) InputFileData%IndToler, 'IndToler', "Convergence tolerance for BEM induction factors (radians)"     
      
      ! MaxIter 
      
      
      if (p_AD%WakeMod == WakeMod_DBEMT) then
         select case (InputFileData%DBEMT_Mod)
            case (DBEMT_tauConst)
               Msg = 'constant tau1'
            case (DBEMT_tauVaries)
               Msg = 'time-dependent tau1'
            case (DBEMT_cont_tauConst)
               Msg = 'continuous formulation with constant tau1'
            case default
               Msg = 'unknown'
         end select   
         
         WRITE (UnSu,Ec_IntFrmt) InputFileData%DBEMT_Mod, 'DBEMT_Mod', 'Type of dynamic BEMT (DBEMT) model: '//TRIM(Msg)
         
         if (InputFileData%DBEMT_Mod==DBEMT_tauConst) &
         WRITE (UnSu,Ec_ReFrmt) InputFileData%tau1_const, 'tau1_const', 'Time constant for DBEMT (s)'
         
      end if      
      
   end if
   
   if (InputFileData%AFAeroMod==AFAeroMod_BL_unsteady) then
      WRITE (UnSu,'(A)') '======  Beddoes-Leishman Unsteady Airfoil Aerodynamics Options  ====================================='
      
      ! UAMod
      select case (InputFileData%UAMod)
         case (UA_Baseline)
            Msg = 'baseline model (original)'
         case (UA_Gonzalez)
            Msg = "Gonzalez's variant (changes in Cn, Cc, and Cm)"
         case (UA_MinnemaPierce)
            Msg = 'Minnema/Pierce variant (changes in Cc and Cm)'      
         !case (4)
         !   Msg = 'DYSTOOL'      
         case (UA_HGM)
            Msg = 'HGM (continuous state)'
         case (UA_HGMV)
            Msg = 'HGMV (continuous state + vortex)'
         case (UA_OYE)
            Msg = 'Stieg Oye dynamic stall model'
         case (UA_BV)
            Msg = 'Boeing-Vertol dynamic stall model (e.g. used in CACTUS)'
         case default
            Msg = 'unknown'      
      end select
      WRITE (UnSu,Ec_IntFrmt) InputFileData%UAMod, 'UAMod', 'Unsteady Aero Model: '//TRIM(Msg)
   
   
      ! FLookup
      if (InputFileData%FLookup) then
         Msg = 'Yes'
      else
         Msg = 'No, use best-fit exponential equations instead'
      end if   
      WRITE (UnSu,Ec_LgFrmt) InputFileData%FLookup, 'FLookup', "Use a lookup for f'? "//TRIM(Msg)      
      
   end if
   
   WRITE (UnSu,'(A)') '======  Outputs  ===================================================================================='
   
   OutPFmt = '( 49X, I11, 2X, I13 )'
   
   WRITE(UnSu,Ec_IntFrmt) p%NBlOuts,'NBlOuts','Number of blade nodes selected for output'
   if (p%NBlOuts > 0) then
      WRITE(UnSu,Ec_IntFrmt) p%NumBlNds,'NumBlNds','Number of blade nodes in the analysis'
      
      WRITE (UnSu,"(15x,A)")  'Blade nodes selected for output:  Output node  Analysis node'
      WRITE (UnSu,"(15x,A)")  '                                  -----------  -------------'
      DO I = 1,p%NBlOuts
         WRITE (UnSu,OutPFmt)  I, p%BlOutNd(I)
      END DO  
   end if
   
   WRITE(UnSu,Ec_IntFrmt) p%NTwOuts,'NTwOuts','Number of tower nodes selected for output'
   if (p%NTwOuts > 0) then
      WRITE(UnSu,Ec_IntFrmt) p%NumTwrNds,'NumTwrNds','Number of tower nodes in the analysis'
      WRITE (UnSu,"(15x,A)")  'Tower nodes selected for output:  Output node  Analysis node'
      WRITE (UnSu,"(15x,A)")  '                                  -----------  -------------'
      DO I = 1,p%NTwOuts
         WRITE (UnSu,OutPFmt)  I, p%TwOutNd(I)
      END DO  
   end if
   
   
   OutPFmt  = '( 15x, I4, 3X,A '//TRIM(Num2LStr(ChanLen))//',1 X, A'//TRIM(Num2LStr(ChanLen))//' )'
   OutPFmtS = '( 15x, A4, 3X,A '//TRIM(Num2LStr(ChanLen))//',1 X, A'//TRIM(Num2LStr(ChanLen))//' )'
   WRITE (UnSu,'(15x,A)')
   WRITE (UnSu,'(15x,A)')  'Requested Output Channels:'
   WRITE (UnSu,OutPFmtS )  "Col", TitleStr
   WRITE (UnSu,OutPFmtS )  "---", TitleStrLines
   DO I = 0,p%NumOuts
      WRITE (UnSu,OutPFmt)  I, p%OutParam(I)%Name, p%OutParam(I)%Units
   END DO             

   WRITE (UnSu,'(15x,A)')
   WRITE (UnSu,'(15x,A)')
   WRITE (UnSu,'(15x,A)')  'Requested Output Channels at each blade station:'
   WRITE (UnSu,OutPFmtS )  "Col", TitleStr
   WRITE (UnSu,OutPFmtS )  "---", TitleStrLines
   DO I = 1,p%BldNd_NumOuts
      WRITE (UnSu,OutPFmt)  I, p%BldNd_OutParam(I)%Name, p%BldNd_OutParam(I)%Units
   END DO

   ! Buoyancy parameters
   WRITE (UnSu,'(//,A,/)')  'Buoyancy parameters:'
   call yaml_write_var ( UnSu , 'Hub volume (m^3)' , p%VolHub , 'F15.3' , ErrStat , ErrMsg ) ! Buoyancy volume of the hub
   call yaml_write_var ( UnSu , 'Nacelle volume (m^3)' , p%VolNac , 'F11.3' , ErrStat , ErrMsg ) ! Buoyancy volume of the nacelle
   call yaml_write_var ( UnSu , 'Total blade volume (m^3)' , p%VolBl  , 'F7.3' , ErrStat , ErrMsg ) ! Buoyancy volume of all blades
   call yaml_write_var ( UnSu , 'Tower volume (m^3)' , p%VolTwr , 'F13.3' , ErrStat , ErrMsg ) ! Buoyancy volume of the tower

   CLOSE(UnSu)

RETURN
END SUBROUTINE AD_PrintSum
!----------------------------------------------------------------------------------------------------------------------------------


!**********************************************************************************************************************************
! NOTE: The following lines of code were generated by a Matlab script called "Write_ChckOutLst.m"
!      using the parameters listed in the "OutListParameters.xlsx" Excel file. Any changes to these 
!      lines should be modified in the Matlab script and/or Excel worksheet as necessary. 
!----------------------------------------------------------------------------------------------------------------------------------
!> This routine checks to see if any requested output channel names (stored in the OutList(:)) are invalid. It returns a 
!! warning if any of the channels are not available outputs from the module.
!!  It assigns the settings for OutParam(:) (i.e, the index, name, and units of the output channels, WriteOutput(:)).
!!  the sign is set to 0 if the channel is invalid.
!! It sets assumes the value p%NumOuts has been set before this routine has been called, and it sets the values of p%OutParam here.
!! 
!! This routine was generated by Write_ChckOutLst.m using the parameters listed in OutListParameters.xlsx at 27-Oct-2022 11:00:28.
SUBROUTINE SetOutParam(OutList, p, p_AD, ErrStat, ErrMsg )
!..................................................................................................................................

   IMPLICIT                        NONE

      ! Passed variables
   
   CHARACTER(ChanLen),        INTENT(IN)     :: OutList(:)                        !< The list of user-requested outputs
   TYPE(RotParameterType),    INTENT(INOUT)  :: p                                 !< The module parameters
   TYPE(AD_ParameterType),    INTENT(INOUT)  :: p_AD                              !< The module parameters
   INTEGER(IntKi),            INTENT(OUT)    :: ErrStat                           !< The error status code
   CHARACTER(*),              INTENT(OUT)    :: ErrMsg                            !< The error message, if an error occurred
   
      ! Local variables
   
   INTEGER                      :: ErrStat2                                        ! temporary (local) error status
   INTEGER                      :: I                                               ! Generic loop-counting index
   INTEGER                      :: J                                               ! Generic loop-counting index
   INTEGER                      :: INDX                                            ! Index for valid arrays
   LOGICAL                      :: InvalidOutput(0:MaxOutPts)                      ! This array determines if the output channel is valid for this configuration
   CHARACTER(*), PARAMETER      :: RoutineName = "SetOutParam"
   

      ! Initialize values
   ErrStat = ErrID_None
   ErrMsg = ""
   InvalidOutput = .FALSE.


!   ..... Developer must add checking for invalid inputs here: .....

   !bjj: do we want to avoid outputting this if we haven't used tower aero?
   
   if ( p%TwrPotent == TwrPotent_none .and. p%TwrShadow == TwrShadow_none ) then
      
         ! BNClrnc is set only when we're computing the tower influence
      do i = 1,size(BNClrnc,2)  ! all blades (need to do this in a loop because we need the index of InvalidOutput to be an array of rank one)
         InvalidOutput( BNClrnc(:,i) ) = .true.
      end do
      
   end if
      
   if (p_AD%WakeMod /= WakeMod_DBEMT) then
      InvalidOutput( DBEMTau1 ) = .true.
   end if

   if (.not. p%Buoyancy) then  ! Invalid buoyant loads
      InvalidOutput( HbFbx ) = .true.
      InvalidOutput( HbFby ) = .true.
      InvalidOutput( HbFbz ) = .true.
      InvalidOutput( HbMbx ) = .true.
      InvalidOutput( HbMby ) = .true.
      InvalidOutput( HbMbz ) = .true.
      InvalidOutput( NcFbx ) = .true.
      InvalidOutput( NcFby ) = .true.
      InvalidOutput( NcFbz ) = .true.
      InvalidOutput( NcMbx ) = .true.
      InvalidOutput( NcMby ) = .true.
      InvalidOutput( NcMbz ) = .true.
      InvalidOutput( TwNFbx ) = .true.
      InvalidOutput( TwNFby ) = .true.
      InvalidOutput( TwNFbz ) = .true.
      InvalidOutput( TwNMbx ) = .true.
      InvalidOutput( TwNMby ) = .true.
      InvalidOutput( TwNMbz ) = .true.
      do i = 1,size(BNFbn,2)
         InvalidOutput( BNFbn(:,i) ) = .true.
      end do
      do i = 1,size(BNFbt,2)
         InvalidOutput( BNFbt(:,i) ) = .true.
      end do
      do i = 1,size(BNFbs,2)
         InvalidOutput( BNFbs(:,i) ) = .true.
      end do
      do i = 1,size(BNMbn,2)
         InvalidOutput( BNMbn(:,i) ) = .true.
      end do
      do i = 1,size(BNMbt,2) 
         InvalidOutput( BNMbt(:,i) ) = .true.
      end do
      do i = 1,size(BNMbs,2)
         InvalidOutput( BNMbs(:,i) ) = .true.
      end do
   end if
   
   DO i = p%NTwOuts+1,9  ! Invalid tower nodes
   
      InvalidOutput( TwNVUnd(:,i) ) = .true.
      InvalidOutput( TwNSTV( :,i) ) = .true.
      InvalidOutput( TwNVRel(  i) ) = .true.
      InvalidOutput( TwNDynP(  i) ) = .true.
      InvalidOutput( TwNRe(    i) ) = .true.
      InvalidOutput( TwNM(     i) ) = .true.
      InvalidOutput( TwNFdx(   i) ) = .true.
      InvalidOutput( TwNFdy(   i) ) = .true.
      InvalidOutput( TwNFbx(   i) ) = .true.
      InvalidOutput( TwNFby(   i) ) = .true.
      InvalidOutput( TwNFbz(   i) ) = .true.
      InvalidOutput( TwNMbx(   i) ) = .true.
      InvalidOutput( TwNMby(   i) ) = .true.
      InvalidOutput( TwNMbz(   i) ) = .true.
      
   END DO
   
   DO I = p%NumBlades+1,size(BAzimuth,1)  ! Invalid blades
      
      InvalidOutput( BAzimuth( i) ) = .true.
      InvalidOutput( BPitch(   i) ) = .true.
      InvalidOutput( BNVUndx(:,i) ) = .true.
      InvalidOutput( BNVUndy(:,i) ) = .true.
      InvalidOutput( BNVUndz(:,i) ) = .true.
      InvalidOutput( BNVDisx(:,i) ) = .true.
      InvalidOutput( BNVDisy(:,i) ) = .true.
      InvalidOutput( BNVDisz(:,i) ) = .true.
      InvalidOutput( BNSTVx( :,i) ) = .true.
      InvalidOutput( BNSTVy( :,i) ) = .true.
      InvalidOutput( BNSTVz( :,i) ) = .true.
      InvalidOutput( BNVRel( :,i) ) = .true.
      InvalidOutput( BNDynP( :,i) ) = .true.
      InvalidOutput( BNRe(   :,i) ) = .true.
      InvalidOutput( BNM(    :,i) ) = .true.
      InvalidOutput( BNVIndx(:,i) ) = .true.
      InvalidOutput( BNVIndy(:,i) ) = .true.
      InvalidOutput( BNAxInd(:,i) ) = .true.
      InvalidOutput( BNTnInd(:,i) ) = .true.
      InvalidOutput( BNAlpha(:,i) ) = .true.
      InvalidOutput( BNTheta(:,i) ) = .true.
      InvalidOutput( BNPhi(  :,i) ) = .true.
      InvalidOutput( BNCurve(:,i) ) = .true.
      InvalidOutput( BNCl(   :,i) ) = .true.
      InvalidOutput( BNCd(   :,i) ) = .true.
      InvalidOutput( BNCm(   :,i) ) = .true.
      InvalidOutput( BNCx(   :,i) ) = .true.
      InvalidOutput( BNCy(   :,i) ) = .true.
      InvalidOutput( BNCn(   :,i) ) = .true.
      InvalidOutput( BNCt(   :,i) ) = .true.
      InvalidOutput( BNFl(   :,i) ) = .true.
      InvalidOutput( BNFd(   :,i) ) = .true.
      InvalidOutput( BNMm(   :,i) ) = .true.
      InvalidOutput( BNFx(   :,i) ) = .true.
      InvalidOutput( BNFy(   :,i) ) = .true.
      InvalidOutput( BNFn(   :,i) ) = .true.
      InvalidOutput( BNFt(   :,i) ) = .true.
      InvalidOutput( BNClrnc(:,i) ) = .true.
      InvalidOutput( BNGam(  :,i) ) = .true.
      InvalidOutput( BNSgCav(:,i) ) = .true.
      InvalidOutput( BNSigCr(:,i) ) = .true.
      InvalidOutput( BNCpMin(:,i) ) = .true.
      InvalidOutput( BAeroFx(  i) ) = .true.
      InvalidOutput( BAeroFy(  i) ) = .true.
      InvalidOutput( BAeroFz(  i) ) = .true.
      InvalidOutput( BAeroMx(  i) ) = .true.
      InvalidOutput( BAeroMy(  i) ) = .true.
      InvalidOutput( BAeroMz(  i) ) = .true.
      InvalidOutput( BNFbn(   :,i) ) = .true.
      InvalidOutput( BNFbt(   :,i) ) = .true.
      InvalidOutput( BNFbs(   :,i) ) = .true.
      InvalidOutput( BNMbn(   :,i) ) = .true.
      InvalidOutput( BNMbt(   :,i) ) = .true.
      InvalidOutput( BNMbs(   :,i) ) = .true.
               
   END DO
      
   DO I = p%NBlOuts+1,9  ! Invalid blade nodes
      
      InvalidOutput( BNVUndx(i,:) ) = .true.
      InvalidOutput( BNVUndy(i,:) ) = .true.
      InvalidOutput( BNVUndz(i,:) ) = .true.
      InvalidOutput( BNVDisx(i,:) ) = .true.
      InvalidOutput( BNVDisy(i,:) ) = .true.
      InvalidOutput( BNVDisz(i,:) ) = .true.
      InvalidOutput( BNSTVx( i,:) ) = .true.
      InvalidOutput( BNSTVy( i,:) ) = .true.
      InvalidOutput( BNSTVz( i,:) ) = .true.
      InvalidOutput( BNVRel( i,:) ) = .true.
      InvalidOutput( BNDynP( i,:) ) = .true.
      InvalidOutput( BNRe(   i,:) ) = .true.
      InvalidOutput( BNM(    i,:) ) = .true.
      InvalidOutput( BNVIndx(i,:) ) = .true.
      InvalidOutput( BNVIndy(i,:) ) = .true.
      InvalidOutput( BNAxInd(i,:) ) = .true.
      InvalidOutput( BNTnInd(i,:) ) = .true.
      InvalidOutput( BNAlpha(i,:) ) = .true.
      InvalidOutput( BNTheta(i,:) ) = .true.
      InvalidOutput( BNPhi(  i,:) ) = .true.
      InvalidOutput( BNCurve(i,:) ) = .true.
      InvalidOutput( BNCl(   i,:) ) = .true.
      InvalidOutput( BNCd(   i,:) ) = .true.
      InvalidOutput( BNCm(   i,:) ) = .true.
      InvalidOutput( BNCx(   i,:) ) = .true.
      InvalidOutput( BNCy(   i,:) ) = .true.
      InvalidOutput( BNCn(   i,:) ) = .true.
      InvalidOutput( BNCt(   i,:) ) = .true.
      InvalidOutput( BNFl(   i,:) ) = .true.
      InvalidOutput( BNFd(   i,:) ) = .true.
      InvalidOutput( BNMm(   i,:) ) = .true.
      InvalidOutput( BNFx(   i,:) ) = .true.
      InvalidOutput( BNFy(   i,:) ) = .true.
      InvalidOutput( BNFn(   i,:) ) = .true.
      InvalidOutput( BNFt(   i,:) ) = .true.
      InvalidOutput( BNClrnc(i,:) ) = .true.
      InvalidOutput( BNGam(  i,:) ) = .true.
      InvalidOutput( BNSgCav(i,:) ) = .true.
      InvalidOutput( BNSigCr(i,:) ) = .true.
      InvalidOutput( BNCpMin(i,:) ) = .true.
      InvalidOutput( BNFbn(  i,:) ) = .true.
      InvalidOutput( BNFbt(  i,:) ) = .true.
      InvalidOutput( BNFbs(  i,:) ) = .true.
      InvalidOutput( BNMbn(  i,:) ) = .true.
      InvalidOutput( BNMbt(  i,:) ) = .true.
      InvalidOutput( BNMbs(  i,:) ) = .true.
         
   END DO

!   ................. End of validity checking .................


   !-------------------------------------------------------------------------------------------------
   ! Allocate and set index, name, and units for the output channels
   ! If a selected output channel is not available in this module, set error flag.
   !-------------------------------------------------------------------------------------------------

   ALLOCATE ( p%OutParam(0:p%NumOuts) , STAT=ErrStat2 )
   IF ( ErrStat2 /= 0_IntKi )  THEN
      CALL SetErrStat( ErrID_Fatal,"Error allocating memory for the AeroDyn OutParam array.", ErrStat, ErrMsg, RoutineName )
      RETURN
   ENDIF

      ! Set index, name, and units for the time output channel:

   p%OutParam(0)%Indx  = Time
   p%OutParam(0)%Name  = "Time"    ! OutParam(0) is the time channel by default.
   p%OutParam(0)%Units = "(s)"
   p%OutParam(0)%SignM = 1


      ! Set index, name, and units for all of the output channels.
      ! If a selected output channel is not available by this module set ErrStat = ErrID_Warn.

   DO I = 1,p%NumOuts

      p%OutParam(I)%Name  = OutList(I)

      Indx = FindValidChannelIndx(OutList(I), ValidParamAry, p%OutParam(I)%SignM)

      IF ( Indx > 0 ) THEN ! we found the channel name
         IF ( InvalidOutput( ParamIndxAry(Indx) ) ) THEN  ! but, it isn't valid for these settings
            p%OutParam(I)%Indx  = 0                 ! pick any valid channel (I just picked "Time=0" here because it's universal)
            p%OutParam(I)%Units = "INVALID"
            p%OutParam(I)%SignM = 0
         ELSE
            p%OutParam(I)%Indx  = ParamIndxAry(Indx)
            p%OutParam(I)%Units = ParamUnitsAry(Indx) ! it's a valid output
         END IF
      ELSE ! this channel isn't valid
         p%OutParam(I)%Indx  = 0                    ! pick any valid channel (I just picked "Time=0" here because it's universal)
         p%OutParam(I)%Units = "INVALID"
         p%OutParam(I)%SignM = 0                    ! multiply all results by zero

         CALL SetErrStat(ErrID_Fatal, TRIM(p%OutParam(I)%Name)//" is not an available output channel.",ErrStat,ErrMsg,RoutineName)
      END IF

   END DO

   RETURN
END SUBROUTINE SetOutParam
!----------------------------------------------------------------------------------------------------------------------------------
!End of code generated by Matlab script
!**********************************************************************************************************************************

!----------------------------------------------------------------------------------------------------------------------------------
!> This subroutine sets up the information needed for plotting VTK surfaces.
subroutine AD_SetVTKSurface(InitOutData_AD, u_AD, VTK_Surface, errStat, errMsg)
   type(AD_InitOutputType),       intent(inout) :: InitOutData_AD   !< The initialization output from AeroDyn
   type(AD_InputType),  target,   intent(in   ) :: u_AD
   type(AD_VTK_RotSurfaceType), allocatable, intent(inout) :: VTK_Surface(:) ! VTK_Surface for each rotor
   integer(IntKi),               intent(  out) :: errStat          !< Error status of the operation
   character(*),                 intent(  out) :: errMsg           !< Error message if errStat /= ErrID_None
   real(SiKi)              :: TwrDiam_top, TwrDiam_base, TwrRatio, TwrLength
   integer(IntKi)          :: topNode, baseNode, cylNode, tipNode, rootNode
   integer(IntKi)          :: k
   character(1024)         :: vtkroot
   integer(IntKi)          :: iWT
   integer(IntKi)          :: errStat2
   character(ErrMsgLen)    :: errMsg2
   type(MeshType), pointer :: Mesh
   integer(IntKi)          :: nBlades
   integer(IntKi)          :: nWT
   errStat = ErrID_None
   errMsg  = ""
   
   if (allocated(VTK_Surface)) then
      return ! The surfaces were already computed (for combined cases)
   endif

   nWT = size(u_AD%rotors)
   allocate(VTK_Surface(nWT),stat=errStat2); errMsg2='Allocating VTK_Surface'; if(Failed()) return

   ! --- Create surfaces for Nacelle, Base, Tower, Blades
   do iWT=1,nWT
      !.......................
      ! tapered tower
      !.......................
      Mesh=>u_AD%rotors(iWT)%TowerMotion
      if(associated(Mesh)) then
         if (Mesh%NNodes>0) then
            CALL AllocAry(VTK_Surface(iWT)%TowerRad, Mesh%NNodes,'VTK_Surface(iWT)%TowerRad',errStat2,errMsg2)
            topNode   = Mesh%NNodes - 1
            !baseNode  = Mesh%refNode
            baseNode  = 1 ! TODO TODO
            TwrLength = TwoNorm( Mesh%position(:,topNode) - Mesh%position(:,baseNode) ) ! this is the assumed length of the tower
            TwrRatio  = TwrLength / 87.6_SiKi  ! use ratio of the tower length to the length of the 5MW tower
            TwrDiam_top  = 3.87*TwrRatio
            TwrDiam_base = 6.0*TwrRatio
            TwrRatio = 0.5 * (TwrDiam_top - TwrDiam_base) / TwrLength
            do k=1,Mesh%NNodes
               TwrLength = TwoNorm( Mesh%position(:,k) - Mesh%position(:,baseNode) ) 
               VTK_Surface(iWT)%TowerRad(k) = 0.5*TwrDiam_Base + TwrRatio*TwrLength
            end do
         else
            !print*,'>>>> TOWER HAS NO NODES'
            ! TODO create a fake tower
            CALL AllocAry(VTK_Surface(iWT)%TowerRad, 0,'VTK_Surface(iWT)%TowerRad',errStat2,errMsg2)
         endif
      endif

      !.......................
      ! blade surfaces
      !.......................
      nBlades = size(u_AD%rotors(iWT)%BladeMotion)
      allocate(VTK_Surface(iWT)%BladeShape(nBlades),stat=errStat2); errMsg2='Allocating BladeShape'; if(Failed()) return
      if (allocated(InitOutData_AD%rotors(iWT)%BladeShape)) THEN
         do k=1, nBlades
            call move_alloc( InitOutData_AD%rotors(iWT)%BladeShape(k)%AirfoilCoords, VTK_Surface(iWT)%BladeShape(k)%AirfoilCoords )
         end do
      else
         call WrScr('Profile coordinates missing, using dummy coordinates for blade surface VTK outputs')
         rootNode = 1
         do K=1, nBlades
            tipNode  = u_AD%rotors(iWT)%BladeMotion(K)%NNodes
            cylNode  = min(3,u_AD%rotors(iWT)%BladeMotion(K)%Nnodes)
            call AD_SetVTKDefaultBladeParams(u_AD%rotors(iWT)%BladeMotion(K), VTK_Surface(iWT)%BladeShape(K), tipNode, rootNode, cylNode, errStat2, errMsg2, BlChord=InitOutData_AD%rotors(iWT)%BladeProps(k)%BlChord); if (Failed()) return
         end do                           
      endif
   enddo ! iWT, turbines

contains

   logical function Failed()
        call SetErrStat(errStat2, errMsg2, errStat, errMsg, 'AD_SetVTKSurface') 
        Failed =  errStat >= AbortErrLev
   end function Failed

end subroutine AD_SetVTKSurface
!----------------------------------------------------------------------------------------------------------------------------------
!> Writes AeroDyn VTK surfaces (tower, hub, blades)
subroutine AD_WrVTK_Surfaces(u_AD, y_AD, RefPoint, VTK_Surface, VTK_count, OutFileRoot, tWidth, numSectors, HubRad)
   type(AD_InputType),       intent(in   ) :: u_AD
   type(AD_OutputType),      intent(in   ) :: y_AD
   type(AD_VTK_RotSurfaceType), intent(in   ) :: VTK_Surface(:) ! VTK_Surface for each rotor
   real(SiKi),               intent(in   ) :: RefPoint(3)
   real(SiKi),               intent(in   ) :: HubRad
   integer(IntKi)          , intent(in   ) :: VTK_count
   character(len=*),         intent(in   ) :: OutFileRoot
   integer,                  intent(in   ) :: tWidth
   integer,                  intent(in   ) :: numSectors
   logical, parameter       :: OutputFields = .FALSE.          ! due to confusion about what fields mean on a surface, we are going to just output the basic meshes if people ask for fields
   integer(IntKi)           :: k
   integer(IntKi)           :: errStat2
   character(ErrMsgLen)     :: errMSg2
   integer(IntKi)           :: iWT
   integer(IntKi)           :: nBlades
   integer(IntKi)           :: nWT
   character(10)            :: sWT

   nWT = size(u_AD%rotors)
   do iWT = 1, nWT
      if (nWT==1) then
         sWT = ''
      else
         sWT = '.T'//trim(num2lstr(iWT))
      endif

      ! Tower motions
      if (u_AD%rotors(iWT)%TowerMotion%nNodes>0) then
         call MeshWrVTK_Ln2Surface (RefPoint, u_AD%rotors(iWT)%TowerMotion, trim(OutFileRoot)//trim(sWT)//'.TowerSurface', &
                                    VTK_count, OutputFields, errStat2, errMsg2, tWidth, numSectors, VTK_Surface(iWT)%TowerRad )
      endif

      nBlades = size(u_AD%rotors(iWT)%BladeMotion)
    
      if (nBlades>0) then
         ! Hub
         call MeshWrVTK_PointSurface (RefPoint, u_AD%rotors(iWT)%HubMotion, trim(OutFileRoot)//trim(sWT)//'.HubSurface', &
                                      VTK_count, OutputFields, errStat2, errMsg2, tWidth , &
                                      NumSegments=numSectors, radius=HubRad)
      endif

      ! Blades
      do K=1,nBlades
         call MeshWrVTK_Ln2Surface (RefPoint, u_AD%rotors(iWT)%BladeMotion(K), trim(OutFileRoot)//trim(sWT)//'.Blade'//trim(num2lstr(k))//'Surface', &
                                    VTK_count, OutputFields, errStat2, errMsg2, tWidth , verts=VTK_Surface(iWT)%BladeShape(K)%AirfoilCoords &
                                    ,Sib=y_AD%rotors(iWT)%BladeLoad(k) )
      end do                  
   enddo

end subroutine AD_WrVTK_Surfaces
!----------------------------------------------------------------------------------------------------------------------------------
!> Writes AeroDyn VTK Lines and points (tower, hub, blades)
subroutine AD_WrVTK_LinesPoints(u_AD, y_AD, RefPoint, VTK_count, OutFileRoot, tWidth)
   type(AD_InputType),       intent(in   ) :: u_AD
   type(AD_OutputType),      intent(in   ) :: y_AD
   real(SiKi),               intent(in   ) :: RefPoint(3)
   integer(IntKi),           intent(in   ) :: VTK_count
   character(len=*),         intent(in   ) :: OutFileRoot
   integer,                  intent(in   ) :: tWidth
   logical, parameter       :: OutputFields = .TRUE.
   integer(IntKi)           :: k
   integer(IntKi)           :: errStat2
   character(ErrMsgLen)     :: errMSg2
   integer(IntKi)           :: iWT
   integer(IntKi)           :: nBlades
   integer(IntKi)           :: nWT
   character(10)            :: sWT

   nWT = size(u_AD%rotors)
   do iWT = 1, nWT
      if (nWT==1) then
         sWT = ''
      else
         sWT = '.T'//trim(num2lstr(iWT))
      endif

      ! Tower motions
      if (u_AD%rotors(iWT)%TowerMotion%nNodes>0) then
         call MeshWrVTK(RefPoint, u_AD%rotors(iWT)%TowerMotion, trim(OutFileRoot)//trim(sWT)//'.Tower', &
                        VTK_count, OutputFields, errStat2, errMsg2, tWidth )
      endif

      nBlades = size(u_AD%rotors(iWT)%BladeMotion)
    
      if (nBlades>0) then
         ! Hub
         call MeshWrVTK(RefPoint, u_AD%rotors(iWT)%HubMotion, trim(OutFileRoot)//trim(sWT)//'.Hub', &
                        VTK_count, OutputFields, errStat2, errMsg2, tWidth )
      endif

      ! Blades
      do K=1,nBlades
         call MeshWrVTK(RefPoint, u_AD%rotors(iWT)%BladeMotion(K), trim(OutFileRoot)//trim(sWT)//'.Blade'//trim(num2lstr(k)), &
                        VTK_count, OutputFields, errStat2, errMsg2, tWidth, Sib=y_AD%rotors(iWT)%BladeLoad(k) )
      end do                  
   enddo

end subroutine AD_WrVTK_LinesPoints
!----------------------------------------------------------------------------------------------------------------------------------
!> This subroutine comes up with some default airfoils for blade surfaces for a given blade mesh, M.
SUBROUTINE AD_SetVTKDefaultBladeParams(M, BladeShape, tipNode, rootNode, cylNode, errStat, errMsg, BlChord)
   TYPE(MeshType),               INTENT(IN   ) :: M                !< The Mesh the defaults should be calculated for
   TYPE(AD_VTK_BLSurfaceType), INTENT(INOUT) :: BladeShape       !< BladeShape to set to default values
   INTEGER(IntKi),               INTENT(IN   ) :: rootNode         !< Index of root node (innermost node) for this mesh
   INTEGER(IntKi),               INTENT(IN   ) :: tipNode          !< Index of tip node (outermost node) for this mesh
   INTEGER(IntKi),               INTENT(IN   ) :: cylNode          !< Index of last node to have a cylinder shape
   INTEGER(IntKi),               INTENT(  OUT) :: errStat          !< Error status of the operation
   CHARACTER(*),                 INTENT(  OUT) :: errMsg           !< Error message if errStat /= ErrID_None
   REAL(ReKi),  OPTIONAL,        INTENT(IN   ) :: BlChord(:)
   REAL(SiKi)                                  :: bladeLength, chord, pitchAxis
   REAL(SiKi)                                  :: bladeLengthFract, bladeLengthFract2, ratio, posLength ! temporary quantities               
   REAL(SiKi)                                  :: cylinderLength, x, y, angle               
   INTEGER(IntKi)                              :: i, j
   INTEGER(IntKi)                              :: errStat2
   CHARACTER(ErrMsgLen)                        :: errMsg2
   CHARACTER(*), PARAMETER                     :: RoutineName = 'SetVTKDefaultBladeParams'
   integer, parameter :: N = 66
   ! default airfoil shape coordinates; uses S809 values from http://wind.nrel.gov/airfoils/Shapes/S809_Shape.html:   
   real, parameter, dimension(N) :: xc=(/ 1.0,0.996203,0.98519,0.967844,0.945073,0.917488,0.885293,0.848455,0.80747,0.763042,0.715952,0.667064,0.617331,0.56783,0.519832,0.474243,0.428461,0.382612,0.33726,0.29297,0.250247,0.209576,0.171409,0.136174,0.104263,0.076035,0.051823,0.03191,0.01659,0.006026,0.000658,0.000204,0.0,0.000213,0.001045,0.001208,0.002398,0.009313,0.02323,0.04232,0.065877,0.093426,0.124111,0.157653,0.193738,0.231914,0.271438,0.311968,0.35337,0.395329,0.438273,0.48192,0.527928,0.576211,0.626092,0.676744,0.727211,0.776432,0.823285,0.86663,0.905365,0.938474,0.965086,0.984478,0.996141,1.0 /)
   real, parameter, dimension(N) :: yc=(/ 0.0,0.000487,0.002373,0.00596,0.011024,0.017033,0.023458,0.03028,0.037766,0.045974,0.054872,0.064353,0.074214,0.084095,0.093268,0.099392,0.10176,0.10184,0.10007,0.096703,0.091908,0.085851,0.078687,0.07058,0.061697,0.052224,0.042352,0.032299,0.02229,0.012615,0.003723,0.001942,-0.00002,-0.001794,-0.003477,-0.003724,-0.005266,-0.011499,-0.020399,-0.030269,-0.040821,-0.051923,-0.063082,-0.07373,-0.083567,-0.092442,-0.099905,-0.105281,-0.108181,-0.108011,-0.104552,-0.097347,-0.086571,-0.073979,-0.060644,-0.047441,-0.0351,-0.024204,-0.015163,-0.008204,-0.003363,-0.000487,0.000743,0.000775,0.00029,0.0 /)
   call AllocAry(BladeShape%AirfoilCoords, 2, N, M%NNodes, 'BladeShape%AirfoilCoords', errStat2, errMsg2)
      CALL SetErrStat(errStat2,errMsg2,errStat,errMsg,RoutineName)
      IF (errStat >= AbortErrLev) RETURN
   ! Chord length and pitch axis location are given by scaling law
   bladeLength       = TwoNorm( M%position(:,tipNode) - M%Position(:,rootNode) )
   cylinderLength    = TwoNorm( M%Position(:,cylNode) - M%Position(:,rootNode) )
   bladeLengthFract  = 0.22*bladeLength
   bladeLengthFract2 = bladeLength-bladeLengthFract != 0.78*bladeLength
   DO i=1,M%Nnodes
      posLength = TwoNorm( M%Position(:,i) - M%Position(:,rootNode) )
      IF (posLength .LE. bladeLengthFract) THEN
         ratio     = posLength/bladeLengthFract
         chord     =  (0.06 + 0.02*ratio)*bladeLength
         pitchAxis =   0.25 + 0.125*ratio
      ELSE
         chord     = (0.08 - 0.06*(posLength-bladeLengthFract)/bladeLengthFract2)*bladeLength
         pitchAxis = 0.375
      END IF
      if(present(BlChord)) then
         chord = BlChord(i)
      endif
      IF (posLength .LE. cylinderLength) THEN 
         ! create a cylinder for this node
         chord = chord/2.0_SiKi
         DO j=1,N
            ! normalized x,y coordinates for airfoil
            x = yc(j)
            y = xc(j) - 0.5
            angle = ATAN2( y, x)
               ! x,y coordinates for cylinder
            BladeShape%AirfoilCoords(1,j,i) = chord*COS(angle) ! x (note that "chord" is really representing chord/2 here)
            BladeShape%AirfoilCoords(2,j,i) = chord*SIN(angle) ! y (note that "chord" is really representing chord/2 here)
         END DO                                                     
      ELSE
         ! create an airfoil for this node
         DO j=1,N                  
            ! normalized x,y coordinates for airfoil, assuming an upwind turbine
            x = yc(j)
            y = xc(j) - pitchAxis
               ! x,y coordinates for airfoil
            BladeShape%AirfoilCoords(1,j,i) =  chord*x
            BladeShape%AirfoilCoords(2,j,i) =  chord*y                        
         END DO
      END IF
   END DO ! nodes on mesh
         
END SUBROUTINE AD_SetVTKDefaultBladeParams


subroutine calcCantAngle(f, xi,stencilSize,n,cantAngle)
! This subroutine calculates implicit cant angle based on the blade reference line that includes prebend.
    implicit none
    integer(IntKi), intent(in)  :: stencilSize, n 
    integer(IntKi)              :: i, j
    integer(IntKi)              :: info
    real(ReKi),  intent(in)     :: f(n), xi(n)
    real(ReKi)                  :: cx(stencilSize), cf(stencilSize), xiIn(stencilSize)
    real(ReKi)                  :: fIn(stencilSize), cPrime(n), fPrime(n)
    real(ReKi), intent(inout)   :: cantAngle(n)
    real(ReKi), parameter       :: ThisTol = 1e-6
    
    do i = 1,size(xi)
        
<<<<<<< HEAD
        xiAbs = abs(xi-xi(i))
        call hpsort_eps_epw (n, xiAbs, sortInd, ThisTol)
     
=======
>>>>>>> 3aab9010
        if (i.eq.1) then
            fIn = f(1:stencilSize)
            xiIn = xi(1:stencilSize)
        elseif (i.eq.size(xi)) then
            fIn = f(size(xi)-stencilSize +1:size(xi))
            xiIn = xi(size(xi)-stencilSize+1:size(xi))
        else
            fIn = f(i-1:i+1)
            xiIn = xi(i-1:i+1)
        endif
        call differ_stencil ( xi(i), 1, 2, xiIn, cx, info )
        !call differ_stencil ( xi(i), 1, 2, fIn, cf, info )
        if (info /= 0) then 
           print*,'Cant Calc failed at i=',i
        else
           cPrime(i) = 0.0
           fPrime(i) = 0.0
           do j = 1,size(cx)
               cPrime(i) = cPrime(i) + cx(j)*xiIn(j)
               fPrime(i) = fPrime(i) + cx(j)*fIn(j)            
           end do
           cantAngle(i) = atan2(fPrime(i),cPrime(i))*180_ReKi/pi
        endif
    end do
    
end subroutine calcCantAngle



subroutine differ_stencil ( x0, o, p, x, c, info )

!*****************************************************************************80
!
!! DIFFER_STENCIL computes finite difference coefficients.
!
!  Discussion:
!
!    We determine coefficients C to approximate the derivative at X0
!    of order O and precision P, using finite differences, so that 
!
!      d^o f(x)/dx^o (x0) = sum ( 0 <= i <= o+p-1 ) c(i) f(x(i)) 
!        + O(h^(p))
!
!    where H is the maximum spacing between X0 and any X(I).
!
!  Licensing:
!
!    This code is distributed under the GNU LGPL license.
!
!  Modified:
!
!    10 November 2013
!
!  Author:
!
!    John Burkardt
!
!  Parameters:
!
!    Input, real ( kind = 8 ) X0, the point where the derivative is to 
!    be approximated.
!
!    Input, integer ( kind = 4 ) O, the order of the derivative to be 
!    approximated.  1 <= O.
!
!    Input, integer ( kind = 4 ) P, the order of the error, as a power of H.
!
!    Input, real ( kind = 8 ) X(O+P), the evaluation points.
!
!    Output, real ( kind = 8 ) C(O+P), the coefficients.
!
  implicit none

  integer(IntKi), intent(in)   :: o
  integer(IntKi), intent(in)   :: p

  real(ReKi)                   :: b(o+p)
  real(ReKi), intent(out)      :: c(o+p)
  real(ReKi)                   :: dx(o+p)
  integer(IntKi)               :: i
  integer(IntKi), intent(out)  :: info
  integer(IntKi)               :: job
  integer(IntKi)               :: n
  real(R8Ki)                   :: r8_factorial
  real(ReKi), intent(in)       :: x(o+p)
  real(ReKi), intent(in)       :: x0

  n = o + p

  dx(1:n) = x(1:n) - x0

  b(1:o+p) = 0.0D+00
  b(o+1) = 1.0D+00

  job = 0
  call r8vm_sl ( n, dx, b, c, job, info )

  if ( info /= 0 ) then
    call WrScr('DIFFER_STENCIL: Vandermonde linear system is singular.')
    return
  end if
    r8_factorial = 1.0D+00
  do i = 1,o
    r8_factorial = r8_factorial*i
  end do
  c(1:n) = c(1:n) * r8_factorial

  return
  
end subroutine differ_stencil

subroutine r8vm_sl ( n, a, b, x, job, info )

!*****************************************************************************80
!
!! R8VM_SL solves an R8VM linear system.
!
!  Discussion:
!
!    The R8VM storage format is used for an M by N Vandermonde matrix.
!    An M by N Vandermonde matrix is defined by the values in its second
!    row, which will be written here as X(1:N).  The matrix has a first 
!    row of 1's, a second row equal to X(1:N), a third row whose entries
!    are the squares of the X values, up to the M-th row whose entries
!    are the (M-1)th powers of the X values.  The matrix can be stored
!    compactly by listing just the values X(1:N).
!
!    Vandermonde systems are very close to singularity.  The singularity
!    gets worse as N increases, and as any pair of values defining
!    the matrix get close.  Even a system as small as N = 10 will
!    involve the 9th power of the defining values.
!
!  Licensing:
!
!    This code is distributed under the GNU LGPL license. 
!
!  Modified:
!
!    29 September 2003
!
!  Author:
!
!    John Burkardt.
!
!  Reference:
!
!    Gene Golub, Charles Van Loan,
!    Matrix Computations,
!    Third Edition,
!    Johns Hopkins, 1996.
!
!  Parameters:
!
!    Input, integer ( kind = 4 ) N, the number of rows and columns of 
!    the matrix.
!
!    Input, real ( kind = 8 ) A(N), the R8VM matrix.
!
!    Input, real ( kind = 8 ) B(N), the right hand side.
!
!    Output, real ( kind = 8 ) X(N), the solution of the linear system.
!
!    Input, integer ( kind = 4 ) JOB, specifies the system to solve.
!    0, solve A * x = b.
!    nonzero, solve A' * x = b.
!
!    Output, integer ( kind = 4 ) INFO.
!    0, no error.
!    nonzero, at least two of the values in A are equal.
!
  implicit none

  integer (IntKi ), intent(in) :: n

  real(ReKi),     intent(in)   :: a(n)
  real(ReKi),     intent(in)   :: b(n)
  integer(IntKi)               :: i
  integer(IntKi), intent(out)  :: info
  integer(IntKi)               :: j
  integer(IntKi), intent(in)   :: job
  real(ReKi),     intent(out)  :: x(n)
!
!  Check for explicit singularity.
!
  info = 0

  do j = 1, n - 1
    do i = j + 1, n
      if ( a(i) == a(j) ) then
        info = 1
        return
      end if
    end do
  end do

  x(1:n) = b(1:n)

  if ( job == 0 ) then

    do j = 1, n - 1
      do i = n, j + 1, -1
        x(i) = x(i) - a(j) * x(i-1)
      end do
    end do

    do j = n - 1, 1, -1

      do i = j + 1, n
        x(i) = x(i) / ( a(i) - a(i-j) )
      end do

      do i = j, n - 1
        x(i) = x(i) - x(i+1)
      end do

    end do

  else

    do j = 1, n - 1
      do i = n, j + 1, -1
        x(i) = ( x(i) - x(i-1) ) / ( a(i) - a(i-j) )
      end do
    end do

    do j = n - 1, 1, -1
      do i = j, n - 1
        x(i) = x(i) - x(i+1) * a(j)
      end do
    end do

  end if

  return
end subroutine r8vm_sl

<<<<<<< HEAD
!                                                                            
  ! Copyright (C) 2010-2016 Samuel Ponce', Roxana Margine, Carla Verdi, Feliciano Giustino 
  ! Copyright (C) 2007-2009 Jesse Noffsinger, Brad Malone, Feliciano Giustino  
  !                                                                            
  ! This file is distributed under the terms of the GNU General Public         
  ! License. See the file `LICENSE' in the root directory of the               
  ! present distribution, or http://www.gnu.org/copyleft.gpl.txt .             
  !                                                                            
  ! Adapted from flib/hpsort_eps
  !---------------------------------------------------------------------
  subroutine hpsort_eps_epw (n, ra, ind, eps)
  !---------------------------------------------------------------------
  ! sort an array ra(1:n) into ascending order using heapsort algorithm,
  ! and considering two elements being equal if their values differ
  ! for less than "eps".
  ! n is input, ra is replaced on output by its sorted rearrangement.
  ! create an index table (ind) by making an exchange in the index array
  ! whenever an exchange is made on the sorted data array (ra).
  ! in case of equal values in the data array (ra) the values in the
  ! index array (ind) are used to order the entries.
  ! if on input ind(1)  = 0 then indices are initialized in the routine,
  ! if on input ind(1) != 0 then indices are assumed to have been
  !                initialized before entering the routine and these
  !                indices are carried around during the sorting process
  !
  ! no work space needed !
  ! free us from machine-dependent sorting-routines !
  !
  ! adapted from Numerical Recipes pg. 329 (new edition)
  !
  !use kinds, ONLY : DP
  implicit none  
  !-input/output variables
  integer(IntKi), intent(in)    :: n  
  real, intent(in)        :: eps
  integer(IntKi)                :: ind (n)  
  real(ReKi)                    :: ra (n)
  !-local variables
  integer(IntKi)                :: i, ir, j, l, iind  
  real(ReKi)                    :: rra  
!
  ! initialize index array
  IF (ind (1) .eq.0) then  
     DO i = 1, n  
        ind (i) = i  
     ENDDO
  ENDIF
  ! nothing to order
  IF (n.lt.2) return  
  ! initialize indices for hiring and retirement-promotion phase
  l = n / 2 + 1  

  ir = n  

  sorting: do 
  
    ! still in hiring phase
    IF ( l .gt. 1 ) then  
       l    = l - 1  
       rra  = ra (l)  
       iind = ind (l)  
       ! in retirement-promotion phase.
    ELSE  
       ! clear a space at the end of the array
       rra  = ra (ir)  
       !
       iind = ind (ir)  
       ! retire the top of the heap into it
       ra (ir) = ra (1)  
       !
       ind (ir) = ind (1)  
       ! decrease the size of the corporation
       ir = ir - 1  
       ! done with the last promotion
       IF ( ir .eq. 1 ) then  
          ! the least competent worker at all !
          ra (1)  = rra  
          !
          ind (1) = iind  
          exit sorting  
       ENDIF
    ENDIF
    ! wheter in hiring or promotion phase, we
    i = l  
    ! set up to place rra in its proper level
    j = l + l  
    !
    DO while ( j .le. ir )  
       IF ( j .lt. ir ) then  
          ! compare to better underling
          IF ( hslt( ra (j),  ra (j + 1) ) ) then  
             j = j + 1  
          !else if ( .not. hslt( ra (j+1),  ra (j) ) ) then
             ! this means ra(j) == ra(j+1) within tolerance
           !  if (ind (j) .lt.ind (j + 1) ) j = j + 1
          ENDIF
       ENDIF
       ! demote rra
       IF ( hslt( rra, ra (j) ) ) then  
          ra (i) = ra (j)  
          ind (i) = ind (j)  
          i = j  
          j = j + j  
       !else if ( .not. hslt ( ra(j) , rra ) ) then
          !this means rra == ra(j) within tolerance
          ! demote rra
         ! if (iind.lt.ind (j) ) then
         !    ra (i) = ra (j)
         !    ind (i) = ind (j)
         !    i = j
         !    j = j + j
         ! else
             ! set j to terminate do-while loop
         !    j = ir + 1
         ! endif
          ! this is the right place for rra
       ELSE
          ! set j to terminate do-while loop
          j = ir + 1  
       ENDIF
    ENDDO
    ra (i) = rra  
    ind (i) = iind  

  END DO sorting    
contains 

  !  internal function 
  !  compare two real number and return the result

  logical function hslt( a, b )
    REAL(ReKi) :: a, b
    IF( abs(a-b) <  eps ) then
      hslt = .false.
    ELSE
      hslt = ( a < b )
    end if
  end function hslt

  !
end subroutine hpsort_eps_epw

=======
>>>>>>> 3aab9010
!----------------------------------------------------------------------------------------------------------------------------------
END MODULE AeroDyn_IO<|MERGE_RESOLUTION|>--- conflicted
+++ resolved
@@ -2149,12 +2149,9 @@
     
     do i = 1,size(xi)
         
-<<<<<<< HEAD
         xiAbs = abs(xi-xi(i))
         call hpsort_eps_epw (n, xiAbs, sortInd, ThisTol)
      
-=======
->>>>>>> 3aab9010
         if (i.eq.1) then
             fIn = f(1:stencilSize)
             xiIn = xi(1:stencilSize)
@@ -2391,7 +2388,6 @@
   return
 end subroutine r8vm_sl
 
-<<<<<<< HEAD
 !                                                                            
   ! Copyright (C) 2010-2016 Samuel Ponce', Roxana Margine, Carla Verdi, Feliciano Giustino 
   ! Copyright (C) 2007-2009 Jesse Noffsinger, Brad Malone, Feliciano Giustino  
@@ -2534,7 +2530,5 @@
   !
 end subroutine hpsort_eps_epw
 
-=======
->>>>>>> 3aab9010
 !----------------------------------------------------------------------------------------------------------------------------------
 END MODULE AeroDyn_IO
!**********************************************************************************************************************************
! LICENSING
! Copyright (C) 2015-2016  National Renewable Energy Laboratory
! Copyright (C) 2016-2021  Envision Energy USA, LTD
!
!    This file is part of AeroDyn.
!
! Licensed under the Apache License, Version 2.0 (the "License");
! you may not use this file except in compliance with the License.
! You may obtain a copy of the License at
!
!     http://www.apache.org/licenses/LICENSE-2.0
!
! Unless required by applicable law or agreed to in writing, software
! distributed under the License is distributed on an "AS IS" BASIS,
! WITHOUT WARRANTIES OR CONDITIONS OF ANY KIND, either express or implied.
! See the License for the specific language governing permissions and
! limitations under the License.
!
!**********************************************************************************************************************************
!> AeroDyn is a time-domain aerodynamics module for horizontal-axis wind turbines.
module AeroDyn
    
   use NWTC_Library
   use AeroDyn_Types
   use AeroDyn_IO
   use BEMT
   use AirfoilInfo
   use NWTC_LAPACK
   use AeroAcoustics
   use UnsteadyAero
   use FVW
   use FVW_Subs, only: FVW_AeroOuts
   
   implicit none

   private
         

   ! ..... Public Subroutines ...................................................................................................

   public :: AD_Init                           ! Initialization routine
   public :: AD_ReInit                         ! Routine to reinitialize driver (re-initializes the states)
   public :: AD_End                            ! Ending routine (includes clean up)
   public :: AD_UpdateStates                   ! Loose coupling routine for solving for constraint states, integrating
                                               !   continuous states, and updating discrete states
   public :: AD_CalcOutput                     ! Routine for computing outputs
   public :: AD_CalcConstrStateResidual        ! Tight coupling routine for returning the constraint state residual
   
   
   PUBLIC :: AD_JacobianPInput                 ! Routine to compute the Jacobians of the output(Y), continuous - (X), discrete -
                                               !   (Xd), and constraint - state(Z) functions all with respect to the inputs(u)
   PUBLIC :: AD_JacobianPContState             ! Routine to compute the Jacobians of the output(Y), continuous - (X), discrete -
                                               !   (Xd), and constraint - state(Z) functions all with respect to the continuous
                                               !   states(x)
   PUBLIC :: AD_JacobianPDiscState             ! Routine to compute the Jacobians of the output(Y), continuous - (X), discrete -
                                               !   (Xd), and constraint - state(Z) functions all with respect to the discrete
                                               !   states(xd)
   PUBLIC :: AD_JacobianPConstrState           ! Routine to compute the Jacobians of the output(Y), continuous - (X), discrete -
                                               !   (Xd), and constraint - state(Z) functions all with respect to the constraint
                                               !   states(z)
   PUBLIC :: AD_GetOP                          !< Routine to pack the operating point values (for linearization) into arrays
   
  
contains    
!----------------------------------------------------------------------------------------------------------------------------------   
!> This subroutine sets the initialization output data structure, which contains data to be returned to the calling program (e.g.,
!! FAST or AeroDyn_Driver)   
subroutine AD_SetInitOut(p, p_AD, InputFileData, InitOut, errStat, errMsg)

   type(RotInitOutputType),       intent(  out)  :: InitOut          ! output data
   type(RotInputFile),            intent(in   )  :: InputFileData    ! input file data (for setting airfoil shape outputs)
   type(RotParameterType),        intent(in   )  :: p                ! Parameters
   type(AD_ParameterType),        intent(in   )  :: p_AD             ! Parameters
   integer(IntKi),                intent(  out)  :: errStat          ! Error status of the operation
   character(*),                  intent(  out)  :: errMsg           ! Error message if ErrStat /= ErrID_None


      ! Local variables
   integer(intKi)                               :: ErrStat2          ! temporary Error status
   character(ErrMsgLen)                         :: ErrMsg2           ! temporary Error message
   character(*), parameter                      :: RoutineName = 'AD_SetInitOut'
   
   
   
   integer(IntKi)                               :: i, j, k, f
   integer(IntKi)                               :: NumCoords

      ! Initialize variables for this routine

   errStat = ErrID_None
   errMsg  = ""
   
   InitOut%AirDens = p%AirDens

   call AllocAry( InitOut%WriteOutputHdr, p%numOuts + p%BldNd_TotNumOuts, 'WriteOutputHdr', errStat2, errMsg2 )
      call SetErrStat( errStat2, errMsg2, errStat, errMsg, RoutineName )
   
   call AllocAry( InitOut%WriteOutputUnt, p%numOuts + p%BldNd_TotNumOuts, 'WriteOutputUnt', errStat2, errMsg2 )
      call SetErrStat( errStat2, errMsg2, errStat, errMsg, RoutineName )

   if (ErrStat >= AbortErrLev) return
      
   do i=1,p%NumOuts
      InitOut%WriteOutputHdr(i) = p%OutParam(i)%Name
      InitOut%WriteOutputUnt(i) = p%OutParam(i)%Units
   end do
      
                
                
      ! Set the info in WriteOutputHdr and WriteOutputUnt
   CALL AllBldNdOuts_InitOut( InitOut, p, p_AD, InputFileData, ErrStat2, ErrMsg2 )
      call SetErrStat( ErrStat2, ErrMsg2, ErrStat, ErrMsg, RoutineName )
   
   
! set visualization data:
      ! this check is overly restrictive, but it would be a lot of work to ensure that only the *used* airfoil 
      ! tables have the same number of coordinates.
   if ( allocated(p_AD%AFI) ) then  
      
      if ( p_AD%AFI(1)%NumCoords > 0 ) then
         NumCoords = p_AD%AFI(1)%NumCoords
         do i=2,size(p_AD%AFI)
            if (p_AD%AFI(i)%NumCoords /= NumCoords) then
               call SetErrStat( ErrID_Info, 'Airfoil files do not contain the same number of x-y coordinates.', ErrStat, ErrMsg, RoutineName )
               NumCoords = -1
               exit
            end if            
         end do
            
         if (NumCoords > 0) then
            if (NumCoords < 3) then
               call SetErrStat( ErrID_Info, 'Airfoil files with NumCoords > 0 must contain at least 2 coordinates.', ErrStat, ErrMsg, RoutineName )
               return
            end if     

            allocate( InitOut%BladeShape( p%numBlades ), STAT=ErrStat2 )
            if (ErrStat2 /= 0) then
               call SetErrStat( ErrID_Info, 'Error allocationg InitOut%AD_BladeShape', ErrStat, ErrMsg, RoutineName )
               return
            end if     
            
            do k=1,p%numBlades
               call allocAry(  InitOut%BladeShape(k)%AirfoilCoords, 2, NumCoords-1, InputFileData%BladeProps(k)%NumBlNds, 'AirfoilCoords', ErrStat2, ErrMsg2)
                  call SetErrStat( ErrStat2, ErrMsg2, ErrStat, ErrMsg, RoutineName )
                  if (ErrStat >= AbortErrLev) return
                  
               do j=1,InputFileData%BladeProps(k)%NumBlNds
                  f = InputFileData%BladeProps(k)%BlAFID(j)
                  
                  do i=1,NumCoords-1                                                     
                     InitOut%BladeShape(k)%AirfoilCoords(1,i,j) = InputFileData%BladeProps(k)%BlChord(j)*( p_AD%AFI(f)%Y_Coord(i+1) - p_AD%AFI(f)%Y_Coord(1) )
                     InitOut%BladeShape(k)%AirfoilCoords(2,i,j) = InputFileData%BladeProps(k)%BlChord(j)*( p_AD%AFI(f)%X_Coord(i+1) - p_AD%AFI(f)%X_Coord(1) )
                  end do                  
               end do
                                 
            end do
            
         end if                  
      end if
      
   end if
   
   
   ! set blade properties data  ! bjj: I would probably do a move_alloc() at the end of the init routine rather than make a copy like this.... 
   ALLOCATE(InitOut%BladeProps(p%numBlades), STAT = ErrStat2)
   IF (ErrStat2 /= 0) THEN
      CALL SetErrStat(ErrID_Fatal,"Error allocating memory for BladeProps.", ErrStat, ErrMsg, RoutineName)
      RETURN
   END IF
   do k=1,p%numBlades
      ! allocate space and copy blade data:
      CALL AD_CopyBladePropsType(InputFileData%BladeProps(k), InitOut%BladeProps(k), MESH_NEWCOPY, ErrStat2, ErrMsg2)
      CALL SetErrStat( ErrStat2, ErrMsg2, ErrStat, ErrMsg, RoutineName )
   end do

   !Tower data
   IF ( p%NumTwrNds > 0 ) THEN
      ALLOCATE(InitOut%TwrElev(p%NumTwrNds), STAT = ErrStat2)
      IF (ErrStat2 /= 0) THEN
         CALL SetErrStat(ErrID_Fatal,"Error allocating memory for TwrElev.", ErrStat, ErrMsg, RoutineName)
         RETURN
      END IF
      InitOut%TwrElev(:) = InputFileData%TwrElev(:)

      ALLOCATE(InitOut%TwrDiam(p%NumTwrNds), STAT = ErrStat2)
      IF (ErrStat2 /= 0) THEN
         CALL SetErrStat(ErrID_Fatal,"Error allocating memory for TwrDiam.", ErrStat, ErrMsg, RoutineName)
         RETURN
      END IF   
      InitOut%TwrDiam(:) = p%TwrDiam(:)
   END IF  
   
end subroutine AD_SetInitOut
!----------------------------------------------------------------------------------------------------------------------------------   
!> This routine is called at the start of the simulation to perform initialization steps.
!! The parameters are set here and not changed during the simulation.
!! The initial states and initial guess for the input are defined.
subroutine AD_Init( InitInp, u, p, x, xd, z, OtherState, y, m, Interval, InitOut, ErrStat, ErrMsg )
!..................................................................................................................................

   type(AD_InitInputType),       intent(in   ) :: InitInp       !< Input data for initialization routine
   type(AD_InputType),           intent(  out) :: u             !< An initial guess for the input; input mesh must be defined
   type(AD_ParameterType),       intent(  out) :: p             !< Parameters
   type(AD_ContinuousStateType), intent(  out) :: x             !< Initial continuous states
   type(AD_DiscreteStateType),   intent(  out) :: xd            !< Initial discrete states
   type(AD_ConstraintStateType), intent(  out) :: z             !< Initial guess of the constraint states
   type(AD_OtherStateType),      intent(  out) :: OtherState    !< Initial other states
   type(AD_OutputType),          intent(  out) :: y             !< Initial system outputs (outputs are not calculated;
                                                                !!   only the output mesh is initialized)
   type(AD_MiscVarType),         intent(  out) :: m             !< Initial misc/optimization variables
   real(DbKi),                   intent(inout) :: interval      !< Coupling interval in seconds: the rate that
                                                                !!   (1) AD_UpdateStates() is called in loose coupling &
                                                                !!   (2) AD_UpdateDiscState() is called in tight coupling.
                                                                !!   Input is the suggested time from the glue code;
                                                                !!   Output is the actual coupling interval that will be used
                                                                !!   by the glue code.
   type(AD_InitOutputType),      intent(  out) :: InitOut       !< Output for initialization routine
   integer(IntKi),               intent(  out) :: errStat       !< Error status of the operation
   character(*),                 intent(  out) :: errMsg        !< Error message if ErrStat /= ErrID_None
   

      ! Local variables
   integer(IntKi)                              :: i             ! loop counter
   integer(IntKi)                              :: iR            ! loop on rotors
   
   integer(IntKi)                              :: errStat2      ! temporary error status of the operation
   character(ErrMsgLen)                        :: errMsg2       ! temporary error message 
      
   type(FileInfoType)                          :: FileInfo_In   !< The derived type for holding the full input file for parsing -- we may pass this in the future
   type(AD_InputFile)                          :: InputFileData ! Data stored in the module's input file after parsing
   character(1024)                             :: PriPath       !< Primary path
   character(1024)                             :: EchoFileName
   integer(IntKi)                              :: UnEcho        ! Unit number for the echo file
   integer(IntKi)                              :: nRotors       ! Number of rotors
   integer(IntKi), allocatable, dimension(:)   :: NumBlades     ! Number of blades per rotor

   character(*), parameter                     :: RoutineName = 'AD_Init'
   
   
      ! Initialize variables for this routine

   errStat = ErrID_None
   errMsg  = ""
   UnEcho  = -1

      ! Initialize the NWTC Subroutine Library

   call NWTC_Init( EchoLibVer=.FALSE. )

      ! Display the module information

   call DispNVD( AD_Ver )
   

      ! Allocate rotors data types

   nRotors = size(InitInp%rotors)
   allocate(x%rotors(nRotors), xd%rotors(nRotors), z%rotors(nRotors), OtherState%rotors(nRotors), stat=errStat) 
   if (errStat/=0) call SetErrStat( ErrID_Fatal, 'Allocating rotor states', errStat, errMsg, RoutineName )
   allocate(u%rotors(nRotors), y%rotors(nRotors), InitOut%rotors(nRotors), InputFileData%rotors(nRotors), stat=errStat) 
   if (errStat/=0) call SetErrStat( ErrID_Fatal, 'Allocating rotor input/outputs', errStat, errMsg, RoutineName )
   allocate(p%rotors(nRotors), m%rotors(nRotors), stat=errStat) 
   if (errStat/=0) call SetErrStat( ErrID_Fatal, 'Allocating rotor params/misc', errStat, errMsg, RoutineName )
   if (errStat/=ErrID_None) then
      call Cleanup()
      return
   end if



      ! set a few parameters needed while reading the input file
   allocate(NumBlades(nRotors))
   do iR = 1, nRotors
      call ValidateNumBlades( InitInp%rotors(iR)%NumBlades, ErrStat2, ErrMsg2 )
      if (Failed()) return;
      NumBlades(iR)          = InitInp%rotors(iR)%NumBlades
      p%rotors(iR)%NumBlades = InitInp%rotors(iR)%NumBlades
      if (size(InitInp%rotors)>1) then
         p%rotors(iR)%RootName  = TRIM(InitInp%RootName)//'.AD.R'//trim(num2lstr(iR))
      else
         p%rotors(iR)%RootName  = TRIM(InitInp%RootName)//'.AD'
      endif
   enddo
   p%RootName  = TRIM(InitInp%RootName)//'.AD'

   CALL GetPath( InitInp%InputFile, PriPath )     ! Input files will be relative to the path where the primary input file is located.

      ! -----------------------------------------------------------------
      ! Read the primary AeroDyn input file, or copy from passed input
   if (InitInp%UsePrimaryInputFile) then
      ! Read the entire input file, minus any comment lines, into the FileInfo_In
      ! data structure in memory for further processing.
      call ProcessComFile( InitInp%InputFile, FileInfo_In, ErrStat2, ErrMsg2 )
   else
      call NWTC_Library_CopyFileInfoType( InitInp%PassedPrimaryInputData, FileInfo_In, MESH_NEWCOPY, ErrStat2, ErrMsg2 )
   endif
   if (Failed()) return;

   ! For diagnostic purposes, the following can be used to display the contents
   ! of the FileInfo_In data structure.
   ! call Print_FileInfo_Struct( CU, FileInfo_In ) ! CU is the screen -- different number on different systems.

      !  Parse the FileInfo_In structure of data from the inputfile into the InitInp%InputFile structure
   CALL ParsePrimaryFileInfo( PriPath, InitInp%InputFile, p%RootName, NumBlades, interval, FileInfo_In, InputFileData, UnEcho, ErrStat2, ErrMsg2 )
      if (Failed()) return;

      ! -----------------------------------------------------------------
      ! Read the AeroDyn blade files, or copy from passed input
!FIXME: add handling for passing of blade files and other types of files.
   call ReadInputFiles( InitInp%InputFile, InputFileData, interval, p%RootName, NumBlades, UnEcho, ErrStat2, ErrMsg2 )
      if (Failed()) return;

      ! Validate the inputs
   call ValidateInputData( InitInp, InputFileData, NumBlades, ErrStat2, ErrMsg2 )
   if (Failed()) return;
      
      !............................................................................................
      ! Define parameters
      !............................................................................................
      
      ! Initialize AFI module (read Airfoil tables)
   call Init_AFIparams( InputFileData, p%AFI, UnEcho, ErrStat2, ErrMsg2 )
   if (Failed()) return;
         
      
      ! set the rest of the parameters
   do iR = 1, nRotors
      p%rotors(iR)%AeroProjMod = InitInp%rotors(iR)%AeroProjMod
      call SetParameters( InitInp, InputFileData, InputFileData%rotors(iR), p%rotors(iR), p, ErrStat2, ErrMsg2 )
      if (Failed()) return;
   enddo
  
      !............................................................................................
      ! Define and initialize inputs here 
      !............................................................................................
   do iR = 1, nRotors
      call Init_u( u%rotors(iR), p%rotors(iR), p, InputFileData%rotors(iR), InitInp%rotors(iR), errStat2, errMsg2 ) 
      if (Failed()) return;
   enddo


      !............................................................................................
      ! Initialize the BEMT module (also sets other variables for sub module)
      !............................................................................................
      
      ! initialize BEMT after setting parameters and inputs because we are going to use the already-
      ! calculated node positions from the input meshes
      
   if (p%WakeMod /= WakeMod_FVW) then
      do iR = 1, nRotors
         call Init_BEMTmodule( InputFileData, InputFileData%rotors(iR), u%rotors(iR), m%rotors(iR)%BEMT_u(1), p%rotors(iR), p, x%rotors(iR)%BEMT, xd%rotors(iR)%BEMT, z%rotors(iR)%BEMT, &
                                 OtherState%rotors(iR)%BEMT, m%rotors(iR)%BEMT_y, m%rotors(iR)%BEMT, ErrStat2, ErrMsg2 )
         if (Failed()) return;

         call BEMT_CopyInput( m%rotors(iR)%BEMT_u(1), m%rotors(iR)%BEMT_u(2), MESH_NEWCOPY, ErrStat2, ErrMsg2 )
            call SetErrStat( ErrStat2, ErrMsg2, ErrStat, ErrMsg, RoutineName )
    
            
            !............................................................................................
            ! Initialize the AeroAcoustics Module if the CompAA flag is set
            !............................................................................................
         if (p%rotors(iR)%CompAA) then
            call Init_AAmodule( InitInp%rotors(iR), InputFileData, InputFileData%rotors(iR), u%rotors(iR), m%rotors(iR)%AA_u, p%rotors(iR), p, x%rotors(iR)%AA, xd%rotors(iR)%AA, z%rotors(iR)%AA, OtherState%rotors(iR)%AA, m%rotors(iR)%AA_y, m%rotors(iR)%AA, ErrStat2, ErrMsg2 )
            if (Failed()) return;
         end if   
      enddo

   else ! if (p%WakeMod == WakeMod_FVW) then

      !-------------------------------------------------------------------------------------------------
      ! Initialize FVW module if it is used
      !-------------------------------------------------------------------------------------------------
      ! Unfortunately we do not know the interpolation order used by OpenFAST glue code at this point,
      ! so we can't size things exactly.  This means that we either must size too big here, or we must
      ! resize in the FVW code at the first CalcOutput call.  This is a bit problematic for efficiency
      ! but not a complete deal-breaker.
   
      if (.not. allocated(m%FVW_u))   Allocate(m%FVW_u(3))  !size(u)))
      call Init_OLAF( InputFileData, u, m%FVW_u(1), p, x%FVW, xd%FVW, z%FVW, OtherState%FVW, m, ErrStat2, ErrMsg2 )
      if (Failed()) return;
         ! populate the rest of the FVW_u so that extrap-interp will work
      do i=2,3 !size(u)
         call FVW_CopyInput( m%FVW_u(1), m%FVW_u(i), MESH_NEWCOPY, ErrStat2, ErrMsg2 )
         if (Failed()) return;
      enddo
   endif
    
 
      !............................................................................................
      ! Define outputs here
      !............................................................................................
   do iR = 1, nRotors
      call Init_y(y%rotors(iR), u%rotors(iR), p%rotors(iR), errStat2, errMsg2) ! do this after input meshes have been initialized
      if (Failed()) return;
   enddo
   
   
      !............................................................................................
      ! Initialize states and misc vars
      !............................................................................................
      
      ! many states are in the BEMT module, which were initialized in BEMT_Init()
      
   do iR = 1, nRotors
      call Init_MiscVars(m%rotors(iR), p%rotors(iR), u%rotors(iR), y%rotors(iR), errStat2, errMsg2)
      if (Failed()) return;
   enddo
      
      !............................................................................................
      ! Initialize other states
      !............................................................................................
      ! The wake from FVW is stored in other states.  This may not be the best place to put it!
   call Init_OtherStates(m, p, OtherState, errStat2, errMsg2)
   if (Failed()) return;

      !............................................................................................
      ! Define initialization output here
      !............................................................................................
   InitOut%Ver = AD_Ver
   do iR = 1, nRotors
      call AD_SetInitOut(p%rotors(iR), p, InputFileData%rotors(iR), InitOut%rotors(iR), errStat2, errMsg2)
      if (Failed()) return;
   enddo
   
      ! after setting InitOut variables, we really don't need the airfoil coordinates taking up
      ! space in AeroDyn
   if ( allocated(p%AFI) ) then  
      do i=1,size(p%AFI)
         if (allocated(p%AFI(i)%X_Coord)) deallocate( p%AFI(i)%X_Coord) 
         if (allocated(p%AFI(i)%Y_Coord)) deallocate( p%AFI(i)%Y_Coord) 
      end do
   end if
   
      !............................................................................................
      ! Initialize Jacobian:
      !............................................................................................
   if (InitInp%Linearize) then      
      do iR = 1, nRotors
         call Init_Jacobian(InputFileData%rotors(iR), p%rotors(iR), p, u%rotors(iR), y%rotors(iR), m%rotors(iR), InitOut%rotors(iR), errStat2, errMsg2)
         if (Failed()) return;
      enddo
   end if
   
      !............................................................................................
      ! Print the summary file if requested:
      !............................................................................................
   if (InputFileData%SumPrint) then
      do iR = 1, nRotors
         call AD_PrintSum( InputFileData, p%rotors(iR), p, u, y, ErrStat2, ErrMsg2 )
         if (Failed()) return;
      enddo
   end if
      
      !............................................................................................
      ! If you want to choose your own rate instead of using what the glue code suggests, tell the glue code the rate at which
      !   this module must be called here:
      !............................................................................................

   Interval = p%DT


   call Cleanup() 
      
contains
   logical function Failed()
      CALL SetErrStat( ErrStat2, ErrMsg2, ErrStat, ErrMsg, RoutineName )
      Failed = ErrStat >= AbortErrLev
      if (Failed)    call Cleanup()
   end function Failed
   subroutine Cleanup()

      CALL AD_DestroyInputFile( InputFileData, ErrStat2, ErrMsg2 )
      IF ( UnEcho > 0 ) CLOSE( UnEcho )
      
   end subroutine Cleanup

end subroutine AD_Init
!----------------------------------------------------------------------------------------------------------------------------------   
!> This subroutine reinitializes BEMT and UA, assuming that we will start the simulation over again, with only the inputs being different.
!! This allows us to bypass reading input files and allocating arrays because p is already set.
subroutine AD_ReInit(p, x, xd, z, OtherState, m, Interval, ErrStat, ErrMsg )   

   type(AD_ParameterType),       intent(in   ) :: p             !< Parameters
   type(AD_ContinuousStateType), intent(inout) :: x             !< Initial continuous states
   type(AD_DiscreteStateType),   intent(inout) :: xd            !< Initial discrete states
   type(AD_ConstraintStateType), intent(inout) :: z             !< Initial guess of the constraint states
   type(AD_OtherStateType),      intent(inout) :: OtherState    !< Initial other states
   type(AD_MiscVarType),         intent(inout) :: m             !< Initial misc/optimization variables
   real(DbKi),                   intent(in   ) :: interval      !< Coupling interval in seconds: the rate that
                                                                !!   (1) AD_UpdateStates() is called in loose coupling &
                                                                !!   (2) AD_UpdateDiscState() is called in tight coupling.
                                                                !!   Input is the suggested time from the glue code;
                                                                !!   Output is the actual coupling interval that will be used
                                                                !!   by the glue code.
   integer(IntKi),               intent(  out) :: errStat       !< Error status of the operation
   character(*),                 intent(  out) :: errMsg        !< Error message if ErrStat /= ErrID_None

   integer(IntKi)                              :: iR            ! loop on rotors
   integer(IntKi)                              :: ErrStat2
   character(ErrMsgLen)                        :: ErrMsg2
   character(*), parameter                     :: RoutineName = 'AD_ReInit'

   
   ErrStat = ErrID_None
   ErrMsg = ''
   
   if ( .not. EqualRealNos(p%DT, interval) ) then
      call SetErrStat( ErrID_Fatal, 'When AD is reinitialized, DT must not change.', ErrStat, ErrMsg, RoutineName )
      return
      ! we could get around this by figuring out what needs to change when we modify the dt parameter... probably just some unused-parameters
      ! and the UA filter
   end if
      
   if (p%WakeMod /= WakeMod_FVW) then
      do IR=1, size(p%rotors)
         call BEMT_ReInit(p%rotors(iR)%BEMT,x%rotors(iR)%BEMT,xd%rotors(iR)%BEMT,z%rotors(iR)%BEMT,OtherState%rotors(iR)%BEMT,m%rotors(iR)%BEMT,ErrStat,ErrMsg)

         if (p%rotors(iR)%BEMT%UA_Flag) then
            call UA_ReInit( p%rotors(iR)%BEMT%UA, x%rotors(iR)%BEMT%UA, xd%rotors(iR)%BEMT%UA, OtherState%rotors(iR)%BEMT%UA, m%rotors(iR)%BEMT%UA, ErrStat2, ErrMsg2 )
               call SetErrStat(ErrStat2,ErrMsg2,ErrStat,ErrMsg,RoutineName)
         end if
      enddo
   end if

      
end subroutine AD_ReInit
!----------------------------------------------------------------------------------------------------------------------------------   
!> This routine initializes (allocates) the misc variables for use during the simulation.
subroutine Init_MiscVars(m, p, u, y, errStat, errMsg)
   type(RotMiscVarType),          intent(inout)  :: m                !< misc/optimization data (not defined in submodules)
   type(RotParameterType),        intent(in   )  :: p                !< Parameters
   type(RotInputType),            intent(inout)  :: u                !< input for HubMotion mesh (create sibling mesh here)
   type(RotOutputType),           intent(in   )  :: y                !< output (create mapping between output and otherstate mesh here)
   integer(IntKi),                intent(  out)  :: errStat          !< Error status of the operation
   character(*),                  intent(  out)  :: errMsg           !< Error message if ErrStat /= ErrID_None


      ! Local variables
   integer(intKi)                               :: k
   integer(intKi)                               :: ErrStat2          ! temporary Error status
   character(ErrMsgLen)                         :: ErrMsg2           ! temporary Error message
   character(*), parameter                      :: RoutineName = 'Init_MiscVars'

      ! Initialize variables for this routine

   errStat = ErrID_None
   errMsg  = ""
   
   call AllocAry( m%DisturbedInflow, 3_IntKi, p%NumBlNds, p%numBlades, 'OtherState%DisturbedInflow', ErrStat2, ErrMsg2 ) ! must be same size as u%InflowOnBlade
      call SetErrStat( errStat2, errMsg2, errStat, errMsg, RoutineName )
   call AllocAry( m%WithoutSweepPitchTwist, 3_IntKi, 3_IntKi, p%NumBlNds, p%numBlades, 'OtherState%WithoutSweepPitchTwist', ErrStat2, ErrMsg2 )
      call SetErrStat( errStat2, errMsg2, errStat, errMsg, RoutineName )
     
   call allocAry( m%SigmaCavit, p%NumBlNds, p%numBlades, 'm%SigmaCavit', errStat2, errMsg2); call setErrStat(errStat2,ErrMsg2,ErrStat,ErrMsg,RoutineName)
   call allocAry( m%SigmaCavitCrit, p%NumBlNds, p%numBlades, 'm%SigmaCavitCrit', errStat2, errMsg2); call setErrStat(errStat2,ErrMsg2,ErrStat,ErrMsg,RoutineName)
   call allocAry( m%CavitWarnSet, p%NumBlNds, p%numBlades, 'm%CavitWarnSet', errStat2, errMsg2); call setErrStat(errStat2,ErrMsg2,ErrStat,ErrMsg,RoutineName)
   m%SigmaCavit     = 0.0_ReKi      !Init to zero for output files in case a cavit check isnt done but output is requested 
   m%SigmaCavitCrit = 0.0_ReKi
   m%CavitWarnSet   = .false.
         ! arrays for output
   allocate( m%AllOuts(0:MaxOutPts), STAT=ErrStat2 ) ! allocate starting at zero to account for invalid output channels
      if (ErrStat2 /= 0) then
         call SetErrStat( ErrID_Fatal, "Error allocating AllOuts.", errStat, errMsg, RoutineName )
         return
      end if
   m%AllOuts = 0.0_ReKi
 
      ! save these tower calculations for output:
   call AllocAry( m%W_Twr, p%NumTwrNds, 'm%W_Twr', ErrStat2, ErrMsg2 )
      call SetErrStat( errStat2, errMsg2, errStat, errMsg, RoutineName )
   call AllocAry( m%X_Twr, p%NumTwrNds, 'm%X_Twr', ErrStat2, ErrMsg2 )
      call SetErrStat( errStat2, errMsg2, errStat, errMsg, RoutineName )
   call AllocAry( m%Y_Twr, p%NumTwrNds, 'm%Y_Twr', ErrStat2, ErrMsg2 )
      call SetErrStat( errStat2, errMsg2, errStat, errMsg, RoutineName )
      ! save blade calculations for output:
if (p%TwrPotent /= TwrPotent_none .or. p%TwrShadow /= TwrShadow_none) then
   call AllocAry( m%TwrClrnc, p%NumBlNds, p%NumBlades, 'm%TwrClrnc', ErrStat2, ErrMsg2 )
      call SetErrStat( errStat2, errMsg2, errStat, errMsg, RoutineName )
end if            
   call AllocAry( m%Curve, p%NumBlNds, p%NumBlades, 'm%Curve', ErrStat2, ErrMsg2 )
      call SetErrStat( errStat2, errMsg2, errStat, errMsg, RoutineName )            
   call AllocAry( m%X, p%NumBlNds, p%NumBlades, 'm%X', ErrStat2, ErrMsg2 )
      call SetErrStat( errStat2, errMsg2, errStat, errMsg, RoutineName )
   call AllocAry( m%Y, p%NumBlNds, p%NumBlades, 'm%Y', ErrStat2, ErrMsg2 )
      call SetErrStat( errStat2, errMsg2, errStat, errMsg, RoutineName )
   call AllocAry( m%M, p%NumBlNds, p%NumBlades, 'm%M', ErrStat2, ErrMsg2 )
      call SetErrStat( errStat2, errMsg2, errStat, errMsg, RoutineName )
   call AllocAry( m%hub_theta_x_root, p%NumBlades, 'm%hub_theta_x_root', ErrStat2, ErrMsg2 )
      call SetErrStat( errStat2, errMsg2, errStat, errMsg, RoutineName )
      ! mesh mapping data for integrating load over entire rotor:
   allocate( m%B_L_2_H_P(p%NumBlades), Stat = ErrStat2)
      if (ErrStat2 /= 0) then
         call SetErrStat( ErrID_Fatal, "Error allocating B_L_2_H_P mapping structure.", errStat, errMsg, RoutineName )
         return
      end if

   call MeshCopy (  SrcMesh  = u%HubMotion        &
                  , DestMesh = m%HubLoad          &
                  , CtrlCode = MESH_SIBLING       &
                  , IOS      = COMPONENT_OUTPUT   &
                  , force    = .TRUE.             &
                  , moment   = .TRUE.             &
                  , ErrStat  = ErrStat2           &
                  , ErrMess  = ErrMsg2            )
   
      call SetErrStat( ErrStat2, ErrMsg2, ErrStat, ErrMsg, RoutineName ) 
      if (ErrStat >= AbortErrLev) RETURN         
   
   do k=1,p%NumBlades
      CALL MeshMapCreate( y%BladeLoad(k), m%HubLoad, m%B_L_2_H_P(k), ErrStat2, ErrMsg2 )
         CALL SetErrStat( ErrStat2, ErrMsg2, ErrStat, ErrMsg, RoutineName//':B_L_2_H_P('//TRIM(Num2LStr(K))//')' )
   end do
   
   if (ErrStat >= AbortErrLev) RETURN
    
   ! Mesh mapping data for integrating load over entire blade:
   allocate( m%B_L_2_R_P(p%NumBlades), Stat = ErrStat2)
      if (ErrStat2 /= 0) then
         call SetErrStat( ErrID_Fatal, "Error allocating B_L_2_R_P mapping structure.", errStat, errMsg, RoutineName )
         return
      end if
   allocate( m%BladeRootLoad(p%NumBlades), Stat = ErrStat2)
      if (ErrStat2 /= 0) then
         call SetErrStat( ErrID_Fatal, "Error allocating BladeRootLoad mesh array.", errStat, errMsg, RoutineName )
         return
      end if    

   do k=1,p%NumBlades
      call MeshCopy (  SrcMesh  = u%BladeRootMotion(k)  &
                     , DestMesh = m%BladeRootLoad(k)    &
                     , CtrlCode = MESH_SIBLING          &
                     , IOS      = COMPONENT_OUTPUT      &
                     , force    = .TRUE.                &
                     , moment   = .TRUE.                &
                     , ErrStat  = ErrStat2              &
                     , ErrMess  = ErrMsg2               )
   
         call SetErrStat( ErrStat2, ErrMsg2, ErrStat, ErrMsg, RoutineName )          
   end do  !k=blades
   
   if (ErrStat >= AbortErrLev) RETURN
   
   do k=1,p%NumBlades
      CALL MeshMapCreate( y%BladeLoad(k), m%BladeRootLoad(k), m%B_L_2_R_P(k), ErrStat2, ErrMsg2 )
         CALL SetErrStat( ErrStat2, ErrMsg2, ErrStat, ErrMsg, RoutineName//':B_L_2_R_P('//TRIM(Num2LStr(K))//')' )
   end do  !k=blades
   
   if (ErrStat >= AbortErrLev) RETURN
   
   ! 
   if (p%NumTwrNds > 0) then
      m%W_Twr = 0.0_ReKi
      m%X_Twr = 0.0_ReKi
      m%Y_Twr = 0.0_ReKi
   end if
   
   
   
end subroutine Init_MiscVars
!----------------------------------------------------------------------------------------------------------------------------------   
!> This routine initializes (allocates) the misc variables for use during the simulation.
subroutine Init_OtherStates(m, p, OtherState, errStat, errMsg)
   type(AD_MiscVarType),          intent(in   )  :: m                !< misc/optimization data (not defined in submodules)
   type(AD_ParameterType),        intent(in   )  :: p                !< Parameters
   type(AD_OtherStateType),       intent(inout)  :: OtherState       !< Discrete states
   integer(IntKi),                intent(  out)  :: errStat          !< Error status of the operation
   character(*),                  intent(  out)  :: errMsg           !< Error message if ErrStat /= ErrID_None
      ! Local variables
   integer(intKi)                               :: ErrStat2          ! temporary Error status
   character(ErrMsgLen)                         :: ErrMsg2           ! temporary Error message
   character(*), parameter                      :: RoutineName = 'Init_OtherStates'

   errStat = ErrID_None
   errMsg  = ""
   ! store Wake positions in otherstates.  This may not be the best location
   if (allocated(m%FVW%r_wind)) then
      call AllocAry( OtherState%WakeLocationPoints, 3_IntKi, size(m%FVW%r_wind,DIM=2), ' OtherState%WakeLocationPoints', ErrStat2, ErrMsg2 ) ! must be same size as m%r_wind from FVW
      call SetErrStat( errStat2, errMsg2, errStat, errMsg, RoutineName )
      OtherState%WakeLocationPoints = m%FVW%r_wind
   endif
end subroutine Init_OtherStates
!----------------------------------------------------------------------------------------------------------------------------------   
!> This routine initializes AeroDyn meshes and output array variables for use during the simulation.
subroutine Init_y(y, u, p, errStat, errMsg)
   type(RotOutputType),           intent(  out)  :: y               !< Module outputs
   type(RotInputType),            intent(inout)  :: u               !< Module inputs -- intent(out) because of mesh sibling copy
   type(RotParameterType),        intent(in   )  :: p               !< Parameters
   integer(IntKi),                intent(  out)  :: errStat         !< Error status of the operation
   character(*),                  intent(  out)  :: errMsg          !< Error message if ErrStat /= ErrID_None


      ! Local variables
   integer(intKi)                               :: k                 ! loop counter for blades
   integer(intKi)                               :: ErrStat2          ! temporary Error status
   character(ErrMsgLen)                         :: ErrMsg2           ! temporary Error message
   character(*), parameter                      :: RoutineName = 'Init_y'

      ! Initialize variables for this routine

   errStat = ErrID_None
   errMsg  = ""
   
         
   if (p%TwrAero) then
            
      call MeshCopy ( SrcMesh  = u%TowerMotion    &
                    , DestMesh = y%TowerLoad      &
                    , CtrlCode = MESH_SIBLING     &
                    , IOS      = COMPONENT_OUTPUT &
                    , force    = .TRUE.           &
                    , moment   = .TRUE.           &
                    , ErrStat  = ErrStat2         &
                    , ErrMess  = ErrMsg2          )
   
         call SetErrStat( ErrStat2, ErrMsg2, ErrStat, ErrMsg, RoutineName ) 
         if (ErrStat >= AbortErrLev) RETURN         
         
         !y%TowerLoad%force = 0.0_ReKi  ! shouldn't have to initialize this
         !y%TowerLoad%moment= 0.0_ReKi  ! shouldn't have to initialize this
   else
      y%TowerLoad%nnodes = 0
   end if

      call MeshCopy ( SrcMesh  = u%NacelleMotion  &
                    , DestMesh = y%NacelleLoad    &
                    , CtrlCode = MESH_SIBLING     &
                    , IOS      = COMPONENT_OUTPUT &
                    , force    = .TRUE.           &
                    , moment   = .TRUE.           &
                    , ErrStat  = ErrStat2         &
                    , ErrMess  = ErrMsg2          )
   
         call SetErrStat( ErrStat2, ErrMsg2, ErrStat, ErrMsg, RoutineName ) 
         if (ErrStat >= AbortErrLev) RETURN         
         
   allocate( y%BladeLoad(p%numBlades), stat=ErrStat2 )
   if (errStat2 /= 0) then
      call SetErrStat( ErrID_Fatal, 'Error allocating y%BladeLoad.', ErrStat, ErrMsg, RoutineName )      
      return
   end if
   

   do k = 1, p%numBlades
   
      call MeshCopy ( SrcMesh  = u%BladeMotion(k) &
                    , DestMesh = y%BladeLoad(k)   &
                    , CtrlCode = MESH_SIBLING     &
                    , IOS      = COMPONENT_OUTPUT &
                    , force    = .TRUE.           &
                    , moment   = .TRUE.           &
                    , ErrStat  = ErrStat2         &
                    , ErrMess  = ErrMsg2          )
   
         call SetErrStat( ErrStat2, ErrMsg2, ErrStat, ErrMsg, RoutineName ) 
                           
   end do

   call AllocAry( y%WriteOutput, p%numOuts + p%BldNd_TotNumOuts, 'WriteOutput', errStat2, errMsg2 )
      call SetErrStat( ErrStat2, ErrMsg2, ErrStat, ErrMsg, RoutineName )
   if (ErrStat >= AbortErrLev) RETURN      
   
   
   
end subroutine Init_y
!----------------------------------------------------------------------------------------------------------------------------------
!> This routine initializes AeroDyn meshes and input array variables for use during the simulation.
subroutine Init_u( u, p, p_AD, InputFileData, InitInp, errStat, errMsg )
!..................................................................................................................................

   type(RotInputType),           intent(  out)  :: u                 !< Input data
   type(RotParameterType),       intent(in   )  :: p                 !< Parameters
   type(AD_ParameterType),       intent(in   )  :: p_AD              !< Parameters
   type(RotInputFile),           intent(in   )  :: InputFileData     !< Data stored in the module's input file
   type(RotInitInputType),       intent(in   )  :: InitInp           !< Input data for AD initialization routine
   integer(IntKi),               intent(  out)  :: errStat           !< Error status of the operation
   character(*),                 intent(  out)  :: errMsg            !< Error message if ErrStat /= ErrID_None


      ! Local variables
   real(reKi)                                   :: position(3)       ! node reference position
   real(reKi)                                   :: positionL(3)      ! node local position
   real(R8Ki)                                   :: theta(3)          ! Euler angles
   real(R8Ki)                                   :: orientation(3,3)  ! node reference orientation
   real(R8Ki)                                   :: orientationL(3,3) ! node local orientation
   
   integer(intKi)                               :: j                 ! counter for nodes
   integer(intKi)                               :: k                 ! counter for blades
   
   integer(intKi)                               :: ErrStat2          ! temporary Error status
   character(ErrMsgLen)                         :: ErrMsg2           ! temporary Error message
   character(*), parameter                      :: RoutineName = 'Init_u'

      ! Initialize variables for this routine

   ErrStat = ErrID_None
   ErrMsg  = ""


      ! Arrays for InflowWind inputs:
   
   call AllocAry( u%InflowOnBlade, 3_IntKi, p%NumBlNds, p%numBlades, 'u%InflowOnBlade', ErrStat2, ErrMsg2 )
      call SetErrStat( errStat2, errMsg2, errStat, errMsg, RoutineName )
   call AllocAry( u%InflowOnTower, 3_IntKi, p%NumTwrNds, 'u%InflowOnTower', ErrStat2, ErrMsg2 ) ! could be size zero
      call SetErrStat( errStat2, errMsg2, errStat, errMsg, RoutineName )

   call AllocAry( u%UserProp, p%NumBlNds, p%numBlades, 'u%UserProp', ErrStat2, ErrMsg2 )
      call SetErrStat( errStat2, errMsg2, errStat, errMsg, RoutineName )
      
   if (errStat >= AbortErrLev) return      
      
   u%InflowOnBlade = 0.0_ReKi
   u%UserProp      = 0.0_ReKi
   u%InflowOnNacelle = 0.0_ReKi
   
      ! Meshes for motion inputs (ElastoDyn and/or BeamDyn)
         !................
         ! tower
         !................
   if (p%NumTwrNds > 0) then
      
      u%InflowOnTower = 0.0_ReKi 
      
      call MeshCreate ( BlankMesh = u%TowerMotion   &
                       ,IOS       = COMPONENT_INPUT &
                       ,Nnodes    = p%NumTwrNds     &
                       ,ErrStat   = ErrStat2        &
                       ,ErrMess   = ErrMsg2         &
                       ,Orientation     = .true.    &
                       ,TranslationDisp = .true.    &
                       ,TranslationVel  = .true.    &
                      )
            call SetErrStat( errStat2, errMsg2, errStat, errMsg, RoutineName )

      if (errStat >= AbortErrLev) return
            
         ! set node initial position/orientation
      position = 0.0_ReKi
      do j=1,p%NumTwrNds         
         position(3) = InputFileData%TwrElev(j)
         
         call MeshPositionNode(u%TowerMotion, j, position, errStat2, errMsg2)  ! orientation is identity by default
            call SetErrStat( errStat2, errMsg2, errStat, errMsg, RoutineName )
      end do !j
         
         ! create line2 elements
      do j=1,p%NumTwrNds-1
         call MeshConstructElement( u%TowerMotion, ELEMENT_LINE2, errStat2, errMsg2, p1=j, p2=j+1 )
            call SetErrStat( errStat2, errMsg2, errStat, errMsg, RoutineName )
      end do !j
            
      call MeshCommit(u%TowerMotion, errStat2, errMsg2 )
         call SetErrStat( errStat2, errMsg2, errStat, errMsg, RoutineName )
            
      if (errStat >= AbortErrLev) return

      
      u%TowerMotion%Orientation     = u%TowerMotion%RefOrientation
      u%TowerMotion%TranslationDisp = 0.0_R8Ki
      u%TowerMotion%TranslationVel  = 0.0_ReKi
      
   end if ! we compute tower loads
   
      !................
      ! hub
      !................
   
   call MeshCreate ( BlankMesh  = u%HubMotion     &
                     ,IOS       = COMPONENT_INPUT &
                     ,Nnodes    = 1               &
                     ,ErrStat   = ErrStat2        &
                     ,ErrMess   = ErrMsg2         &
                     ,Orientation     = .true.    &
                     ,TranslationDisp = .true.    &
                     ,RotationVel     = .true.    &
                     )
         call SetErrStat( errStat2, errMsg2, errStat, errMsg, RoutineName )

   if (errStat >= AbortErrLev) return
                     
   call MeshPositionNode(u%HubMotion, 1, InitInp%HubPosition, errStat2, errMsg2, InitInp%HubOrientation)
      call SetErrStat( errStat2, errMsg2, errStat, errMsg, RoutineName )
         
   call MeshConstructElement( u%HubMotion, ELEMENT_POINT, errStat2, errMsg2, p1=1 )
      call SetErrStat( errStat2, errMsg2, errStat, errMsg, RoutineName )
            
   call MeshCommit(u%HubMotion, errStat2, errMsg2 )
      call SetErrStat( errStat2, errMsg2, errStat, errMsg, RoutineName//':HubMotion' )
            
   if (errStat >= AbortErrLev) return

         
   u%HubMotion%Orientation     = u%HubMotion%RefOrientation
   u%HubMotion%TranslationDisp = 0.0_R8Ki
   u%HubMotion%RotationVel     = 0.0_ReKi   
      
   
      !................
      ! blade roots
      !................
         
   allocate( u%BladeRootMotion(p%NumBlades), STAT = ErrStat2 )
   if (ErrStat2 /= 0) then
      call SetErrStat( ErrID_Fatal, 'Error allocating u%BladeRootMotion array.', ErrStat, ErrMsg, RoutineName )
      return
   end if      
      
   do k=1,p%NumBlades
      call MeshCreate ( BlankMesh = u%BladeRootMotion(k)                  &
                        ,IOS       = COMPONENT_INPUT                       &
                        ,Nnodes    = 1                                     &
                        ,ErrStat   = ErrStat2                              &
                        ,ErrMess   = ErrMsg2                               &
                        ,Orientation     = .true.                          &
                        ,TranslationDisp=.true., TranslationVel=.true.     & 
                        ,RotationVel=.true., TranslationAcc=.true., RotationAcc=.true. &
                        )
            call SetErrStat( errStat2, errMsg2, errStat, errMsg, RoutineName )

      if (errStat >= AbortErrLev) return
            
      call MeshPositionNode(u%BladeRootMotion(k), 1, InitInp%BladeRootPosition(:,k), errStat2, errMsg2, InitInp%BladeRootOrientation(:,:,k))
         call SetErrStat( errStat2, errMsg2, errStat, errMsg, RoutineName )
                     
      call MeshConstructElement( u%BladeRootMotion(k), ELEMENT_POINT, errStat2, errMsg2, p1=1 )
         call SetErrStat( errStat2, errMsg2, errStat, errMsg, RoutineName )
            
      call MeshCommit(u%BladeRootMotion(k), errStat2, errMsg2 )
         call SetErrStat( errStat2, errMsg2, errStat, errMsg, RoutineName//':BladeRootMotion' )
            
      if (errStat >= AbortErrLev) return

      
      u%BladeRootMotion(k)%Orientation     = u%BladeRootMotion(k)%RefOrientation
   
   end do !k=numBlades      
      
      
      !................
      ! blades
      !................
   
   allocate( u%BladeMotion(p%NumBlades), STAT = ErrStat2 )
   if (ErrStat2 /= 0) then
      call SetErrStat( ErrID_Fatal, 'Error allocating u%BladeMotion array.', ErrStat, ErrMsg, RoutineName )
      return
   end if
      
   do k=1,p%NumBlades
      call MeshCreate ( BlankMesh = u%BladeMotion(k)                     &
                        ,IOS       = COMPONENT_INPUT                      &
                        ,Nnodes    = InputFileData%BladeProps(k)%NumBlNds &
                        ,ErrStat   = ErrStat2                             &
                        ,ErrMess   = ErrMsg2                              &
                        ,Orientation     = .true.                         &
                        ,TranslationDisp = .true.                         &
                        ,TranslationVel  = .true.                         &
                        ,RotationVel     = .true.                         &
                        ,TranslationAcc  = .true.                         &
                        )
            call SetErrStat( errStat2, errMsg2, errStat, errMsg, RoutineName )

      if (errStat >= AbortErrLev) return
            
                        
      do j=1,InputFileData%BladeProps(k)%NumBlNds

            ! reference position of the jth node in the kth blade, relative to the root in the local blade coordinate system:
         positionL(1) = InputFileData%BladeProps(k)%BlCrvAC(j)
         positionL(2) = InputFileData%BladeProps(k)%BlSwpAC(j)
         positionL(3) = InputFileData%BladeProps(k)%BlSpn(  j)
            
            ! reference position of the jth node in the kth blade:
         position = u%BladeRootMotion(k)%Position(:,1) + matmul(positionL,u%BladeRootMotion(k)%RefOrientation(:,:,1))  ! note that because positionL is a 1-D array, we're doing the transpose of matmul(transpose(u%BladeRootMotion(k)%RefOrientation),positionL)

            
            ! reference orientation of the jth node in the kth blade, relative to the root in the local blade coordinate system:
         theta(1)     =  0.0_R8Ki
         theta(2)     =  InputFileData%BladeProps(k)%BlCrvAng(j)
         theta(3)     = -InputFileData%BladeProps(k)%BlTwist( j)            
         orientationL = EulerConstruct( theta )
                                 
            ! reference orientation of the jth node in the kth blade
         orientation = matmul( orientationL, u%BladeRootMotion(k)%RefOrientation(:,:,1) )

            
         call MeshPositionNode(u%BladeMotion(k), j, position, errStat2, errMsg2, orientation)
            call SetErrStat( errStat2, errMsg2, errStat, errMsg, RoutineName )
               
      end do ! j=blade nodes
         
         ! create line2 elements
      do j=1,InputFileData%BladeProps(k)%NumBlNds-1
         call MeshConstructElement( u%BladeMotion(k), ELEMENT_LINE2, errStat2, errMsg2, p1=j, p2=j+1 )
            call SetErrStat( errStat2, errMsg2, errStat, errMsg, RoutineName )
      end do !j
            
      call MeshCommit(u%BladeMotion(k), errStat2, errMsg2 )
         call SetErrStat( errStat2, errMsg2, errStat, errMsg, RoutineName//':BladeMotion'//trim(num2lstr(k)) )
            
      if (errStat >= AbortErrLev) return

      
      u%BladeMotion(k)%Orientation     = u%BladeMotion(k)%RefOrientation
      u%BladeMotion(k)%TranslationDisp = 0.0_R8Ki
      u%BladeMotion(k)%TranslationVel  = 0.0_ReKi
      u%BladeMotion(k)%RotationVel     = 0.0_ReKi
      u%BladeMotion(k)%TranslationAcc  = 0.0_ReKi
         
               
   
   end do !k=numBlades
   
   
   
      !................
      ! Nacelle
      !................
      call MeshCreate ( BlankMesh = u%NacelleMotion &
                       ,IOS       = COMPONENT_INPUT &
                       ,Nnodes    = 1               &
                       ,ErrStat   = ErrStat2        &
                       ,ErrMess   = ErrMsg2         &
                       ,Orientation     = .true.    &
                       ,TranslationDisp = .true.    &
                       ,TranslationVel  = .true.    &
                      )
            call SetErrStat( errStat2, errMsg2, errStat, errMsg, RoutineName )

      if (errStat >= AbortErrLev) return
            
         ! set node initial position/orientation
      position = InitInp%HubPosition
      position(1:2) = 0
      call MeshPositionNode(u%NacelleMotion, 1, position, errStat2, errMsg2, orient=InitInp%NacelleOrientation)
         call SetErrStat( errStat2, errMsg2, errStat, errMsg, RoutineName )

      call MeshConstructElement( u%NacelleMotion, ELEMENT_POINT, errStat2, errMsg2, p1=1 )
         call SetErrStat( errStat2, errMsg2, errStat, errMsg, RoutineName )

      call MeshCommit(u%NacelleMotion, errStat2, errMsg2 )
         call SetErrStat( errStat2, errMsg2, errStat, errMsg, RoutineName )
            
      if (errStat >= AbortErrLev) return

   
   
end subroutine Init_u
!----------------------------------------------------------------------------------------------------------------------------------
!> This routine sets AeroDyn parameters for use during the simulation; these variables are not changed after AD_Init.
subroutine SetParameters( InitInp, InputFileData, RotData, p, p_AD, ErrStat, ErrMsg )
   TYPE(AD_InitInputType),       intent(in   )  :: InitInp          !< Input data for initialization routine, out is needed because of copy below
   TYPE(AD_InputFile),           INTENT(INout)  :: InputFileData    !< Data stored in the module's input file -- intent(out) only for move_alloc statements
   TYPE(RotInputFile),           INTENT(INout)  :: RotData          !< Data stored in the module's input file -- intent(out) only for move_alloc statements
   TYPE(RotParameterType),       INTENT(INOUT)  :: p                !< Parameters
   TYPE(AD_ParameterType),       INTENT(INOUT)  :: p_AD             !< Parameters
   INTEGER(IntKi),               INTENT(  OUT)  :: ErrStat          !< Error status of the operation
   CHARACTER(*),                 INTENT(  OUT)  :: ErrMsg           !< Error message if ErrStat /= ErrID_None


      ! Local variables
   CHARACTER(ErrMsgLen)                          :: ErrMsg2         ! temporary Error message if ErrStat /= ErrID_None
   INTEGER(IntKi)                                :: ErrStat2        ! temporary Error status of the operation
   !INTEGER(IntKi)                                :: i, j
   character(*), parameter                       :: RoutineName = 'SetParameters'
   
      ! Initialize variables for this routine

   ErrStat  = ErrID_None
   ErrMsg   = ""

   p_AD%DT            = InputFileData%DTAero
   p_AD%WakeMod       = InputFileData%WakeMod
   p%TwrPotent        = InputFileData%TwrPotent
   p%TwrShadow        = InputFileData%TwrShadow
   p%TwrAero          = InputFileData%TwrAero
   p%CavitCheck       = InputFileData%CavitCheck
   p%Gravity          = InitInp%Gravity
   

   
   if (InitInp%Linearize .and. InputFileData%WakeMod == WakeMod_BEMT) then
      p%FrozenWake = InputFileData%FrozenWake
   else
      p%FrozenWake = .FALSE.
   end if

   p%CompAA = InputFileData%CompAA
   
   ! NOTE: In the following we use InputFileData%BladeProps(1)%NumBlNds as the number of aero nodes on EACH blade, 
   !       but if AD changes this, then it must be handled in the Glue-code linearization code, too (and elsewhere?) !
   if (p%NumBlades>0) then
      p%NumBlNds         = RotData%BladeProps(1)%NumBlNds
   else
      p%NumBlNds         = 0
   endif
   if (p%TwrPotent == TwrPotent_none .and. p%TwrShadow == TwrShadow_none .and. .not. p%TwrAero) then
      p%NumTwrNds     = 0
   else
      p%NumTwrNds     = RotData%NumTwrNds
      
      call move_alloc( RotData%TwrDiam, p%TwrDiam )
      call move_alloc( RotData%TwrCd,   p%TwrCd )      
      call move_alloc( RotData%TwrTI,   p%TwrTI )      
   end if
   
   p%AirDens          = InputFileData%AirDens          
   p%KinVisc          = InputFileData%KinVisc
   p%Patm             = InputFileData%Patm
   p%Pvap             = InputFileData%Pvap
   p%FluidDepth       = InputFileData%FluidDepth
   p%SpdSound         = InputFileData%SpdSound
   
  !p%AFI     ! set in call to AFI_Init() [called early because it wants to use the same echo file as AD]
  !p%BEMT    ! set in call to BEMT_Init()
      
  !p%RootName       = TRIM(InitInp%RootName)//'.AD'   ! set earlier to it could be used   
   
   p%numOuts          = InputFileData%NumOuts  
   p%NBlOuts          = InputFileData%NBlOuts      
   p%BlOutNd          = InputFileData%BlOutNd
   
   if (p%NumTwrNds > 0) then
      p%NTwOuts = InputFileData%NTwOuts
      p%TwOutNd = InputFileData%TwOutNd
   else
      p%NTwOuts = 0
   end if
   
   call SetOutParam(InputFileData%OutList, p, p_AD, ErrStat2, ErrMsg2 ) ! requires: p%NumOuts, p%numBlades, p%NumBlNds, p%NumTwrNds; sets: p%OutParam.
      call setErrStat(ErrStat2,ErrMsg2,ErrStat,ErrMsg,RoutineName)
      if (ErrStat >= AbortErrLev) return  
   



      ! Set the nodal output parameters.  Note there is some validation in this, so we might get an error from here.
   CALL AllBldNdOuts_SetParameters( InputFileData, p, p_AD, ErrStat2, ErrMsg2 )
      call setErrStat(ErrStat2,ErrMsg2,ErrStat,ErrMsg,RoutineName)



   
end subroutine SetParameters
!----------------------------------------------------------------------------------------------------------------------------------
!> This routine is called at the end of the simulation.
subroutine AD_End( u, p, x, xd, z, OtherState, y, m, ErrStat, ErrMsg )
!..................................................................................................................................

      TYPE(AD_InputType),           INTENT(INOUT)  :: u           !< System inputs
      TYPE(AD_ParameterType),       INTENT(INOUT)  :: p           !< Parameters
      TYPE(AD_ContinuousStateType), INTENT(INOUT)  :: x           !< Continuous states
      TYPE(AD_DiscreteStateType),   INTENT(INOUT)  :: xd          !< Discrete states
      TYPE(AD_ConstraintStateType), INTENT(INOUT)  :: z           !< Constraint states
      TYPE(AD_OtherStateType),      INTENT(INOUT)  :: OtherState  !< Other states
      TYPE(AD_OutputType),          INTENT(INOUT)  :: y           !< System outputs
      TYPE(AD_MiscVarType),         INTENT(INOUT)  :: m           !< Misc/optimization variables
      INTEGER(IntKi),               INTENT(  OUT)  :: ErrStat     !< Error status of the operation
      CHARACTER(*),                 INTENT(  OUT)  :: ErrMsg      !< Error message if ErrStat /= ErrID_None
      integer :: iW



         ! Initialize ErrStat

      ErrStat = ErrID_None
      ErrMsg  = ""


         ! Place any last minute operations or calculations here:
         ! End the FVW submodule
      if (p%WakeMod == WakeMod_FVW ) then

         if ( m%FVW%UA_Flag ) then
            do iW=1,p%FVW%nWings
               call UA_End(m%FVW%W(iW)%p_UA)
            enddo
         end if

         call FVW_End( m%FVW_u, p%FVW, x%FVW, xd%FVW, z%FVW, OtherState%FVW, m%FVW_y, m%FVW, ErrStat, ErrMsg )
      
      endif
      

         ! Close files here:



         ! Destroy the input data:

      CALL AD_DestroyInput( u, ErrStat, ErrMsg )


         ! Destroy the parameter data:

      CALL AD_DestroyParam( p, ErrStat, ErrMsg )


         ! Destroy the state data:

      CALL AD_DestroyContState(   x,           ErrStat, ErrMsg )
      CALL AD_DestroyDiscState(   xd,          ErrStat, ErrMsg )
      CALL AD_DestroyConstrState( z,           ErrStat, ErrMsg )
      CALL AD_DestroyOtherState(  OtherState,  ErrStat, ErrMsg )
      CALL AD_DestroyMisc(        m,           ErrStat, ErrMsg ) 

         ! Destroy the output data:

      CALL AD_DestroyOutput( y, ErrStat, ErrMsg )




END SUBROUTINE AD_End
!----------------------------------------------------------------------------------------------------------------------------------
!> Loose coupling routine for solving for constraint states, integrating continuous states, and updating discrete and other states.
!! Continuous, constraint, discrete, and other states are updated for t + Interval
subroutine AD_UpdateStates( t, n, u, utimes, p, x, xd, z, OtherState, m, errStat, errMsg )
!..................................................................................................................................

   real(DbKi),                     intent(in   ) :: t          !< Current simulation time in seconds
   integer(IntKi),                 intent(in   ) :: n          !< Current simulation time step n = 0,1,...
   type(AD_InputType),             intent(inout) :: u(:)       !< Inputs at utimes (out only for mesh record-keeping in ExtrapInterp routine)
   real(DbKi),                     intent(in   ) :: utimes(:)  !< Times associated with u(:), in seconds
   type(AD_ParameterType),         intent(in   ) :: p          !< Parameters
   type(AD_ContinuousStateType),   intent(inout) :: x          !< Input: Continuous states at t;
                                                               !!   Output: Continuous states at t + Interval
   type(AD_DiscreteStateType),     intent(inout) :: xd         !< Input: Discrete states at t;
                                                               !!   Output: Discrete states at t  + Interval
   type(AD_ConstraintStateType),   intent(inout) :: z          !< Input: Constraint states at t;
                                                               !!   Output: Constraint states at t+dt
   type(AD_OtherStateType),        intent(inout) :: OtherState !< Input: Other states at t;
                                                               !!   Output: Other states at t+dt
   type(AD_MiscVarType),           intent(inout) :: m          !< Misc/optimization variables
   integer(IntKi),                 intent(  out) :: errStat    !< Error status of the operation
   character(*),                   intent(  out) :: errMsg     !< Error message if ErrStat /= ErrID_None

   ! local variables
   integer(intKi)                               :: iR          ! Counter on rotors
   type(AD_InputType)                           :: uInterp     ! Interpolated/Extrapolated input
   integer(intKi)                               :: ErrStat2          ! temporary Error status
   character(ErrMsgLen)                         :: ErrMsg2           ! temporary Error message
   character(*), parameter                      :: RoutineName = 'AD_UpdateStates'
      
   ErrStat = ErrID_None
   ErrMsg  = ""
     

   call AD_CopyInput( u(1), uInterp, MESH_NEWCOPY, errStat2, errMsg2)
      call SetErrStat(ErrStat2, ErrMsg2, ErrStat, ErrMsg, RoutineName)
      if (ErrStat >= AbortErrLev) then
         call Cleanup()
         return
      end if

      ! set values of m%BEMT_u(2) from inputs interpolated at t+dt:
      ! NOTE: this is different than OpenFAST, which has t+dt at u(1)
   call AD_Input_ExtrapInterp(u,utimes,uInterp,t+p%DT, errStat2, errMsg2)
      call SetErrStat(ErrStat2, ErrMsg2, ErrStat, ErrMsg, RoutineName)

   do iR = 1,size(p%rotors)
      call SetInputs(p%rotors(iR), p, uInterp%rotors(iR), m%rotors(iR), 2, errStat2, errMsg2)      
         call SetErrStat(ErrStat2, ErrMsg2, ErrStat, ErrMsg, RoutineName)
   enddo
      
      ! set values of m%BEMT_u(1) from inputs (uInterp) interpolated at t:
      ! NOTE: this is different than OpenFAST, which has t at u(2)
      ! I'm doing this second in case we want the other misc vars at t as before, but I don't think it matters      
   call AD_Input_ExtrapInterp(u,utimes,uInterp, t, errStat2, errMsg2)
      call SetErrStat(ErrStat2, ErrMsg2, ErrStat, ErrMsg, RoutineName)

   do iR = 1,size(p%rotors)
      call SetInputs(p%rotors(iR), p, uInterp%rotors(iR), m%rotors(iR), 1, errStat2, errMsg2)      
         call SetErrStat(ErrStat2, ErrMsg2, ErrStat, ErrMsg, RoutineName)
   enddo
         

   if (p%WakeMod /= WakeMod_FVW) then
      do iR = 1,size(p%rotors)
            ! Call into the BEMT update states    NOTE:  This is a non-standard framework interface!!!!!  GJH
            ! Also note BEMT_u(1) and BEMT_u(2) are not following the OpenFAST convention for t+dt, t
         call BEMT_UpdateStates(t, n, m%rotors(iR)%BEMT_u(1), m%rotors(iR)%BEMT_u(2),  p%rotors(iR)%BEMT, x%rotors(iR)%BEMT, xd%rotors(iR)%BEMT, z%rotors(iR)%BEMT, OtherState%rotors(iR)%BEMT, p%AFI, m%rotors(iR)%BEMT, errStat2, errMsg2)
            call SetErrStat(ErrStat2, ErrMsg2, ErrStat, ErrMsg, RoutineName)

            ! Call AeroAcoustics updates states
         if ( p%rotors(iR)%CompAA ) then
            ! We need the outputs from BEMT as inputs to AeroAcoustics module
            ! Also,  SetInputs() [called above] calls SetInputsForBEMT() which in turn establishes current versions of the Global to local transformations we need as inputs to AA
            call SetInputsForAA(p%rotors(iR), u(1)%rotors(iR), m%rotors(iR), errStat2, errMsg2)  
               call SetErrStat(ErrStat2, ErrMsg2, ErrStat, ErrMsg, RoutineName)
            call AA_UpdateStates(t,  n, m%rotors(iR)%AA, m%rotors(iR)%AA_u, p%rotors(iR)%AA, xd%rotors(iR)%AA,  errStat2, errMsg2)
               call SetErrStat(ErrStat2, ErrMsg2, ErrStat, ErrMsg, RoutineName)
         end if       
      enddo

   else  ! Call the FVW sub module
         ! This needs to extract the inputs from the AD data types (mesh) and copy pieces for the FVW module
      call SetInputsForFVW(p, u, m, errStat2, errMsg2)
         call SetErrStat(ErrStat2, ErrMsg2, ErrStat, ErrMsg, RoutineName)
         ! Note: the setup is handled above in the SetInputs routine
      call FVW_UpdateStates( t, n, m%FVW_u, utimes, p%FVW, x%FVW, xd%FVW, z%FVW, OtherState%FVW, p%AFI, m%FVW, ErrStat2, ErrMsg2 )
         call SetErrStat(ErrStat2, ErrMsg2, ErrStat, ErrMsg, RoutineName)
         ! The wind points are passed out as other states.  These really correspond to the propogation of the vortex to the next wind position.
      if (allocated(OtherState%WakeLocationPoints)) then
         OtherState%WakeLocationPoints = m%FVW%r_wind
      endif
      ! UA TODO
      !call UA_UpdateState_Wrapper(p%AFI, n, p%FVW, x%FVW, xd%FVW, OtherState%FVW, m%FVW, ErrStat2, ErrMsg2)
      !   call SetErrStat(ErrStat2, ErrMsg2, ErrStat, ErrMsg, RoutineName)
   endif
           
   call Cleanup()
   
contains
   subroutine Cleanup()
      call AD_DestroyInput( uInterp, errStat2, errMsg2)
   end subroutine Cleanup
end subroutine AD_UpdateStates
!----------------------------------------------------------------------------------------------------------------------------------
!> Routine for computing outputs, used in both loose and tight coupling.
!! This subroutine is used to compute the output channels (motions and loads) and place them in the WriteOutput() array.
!! The descriptions of the output channels are not given here. Please see the included OutListParameters.xlsx sheet for
!! for a complete description of each output parameter.
subroutine AD_CalcOutput( t, u, p, x, xd, z, OtherState, y, m, ErrStat, ErrMsg, NeedWriteOutput )
! NOTE: no matter how many channels are selected for output, all of the outputs are calculated
! All of the calculated output channels are placed into the m%AllOuts(:), while the channels selected for outputs are
! placed in the y%WriteOutput(:) array.
!..................................................................................................................................

   REAL(DbKi),                   INTENT(IN   )  :: t           !< Current simulation time in seconds
   TYPE(AD_InputType),           INTENT(IN   )  :: u           !< Inputs at Time t
   TYPE(AD_ParameterType),       INTENT(IN   )  :: p           !< Parameters
   TYPE(AD_ContinuousStateType), INTENT(IN   )  :: x           !< Continuous states at t
   TYPE(AD_DiscreteStateType),   INTENT(IN   )  :: xd          !< Discrete states at t
   TYPE(AD_ConstraintStateType), INTENT(IN   )  :: z           !< Constraint states at t
   TYPE(AD_OtherStateType),      INTENT(IN   )  :: OtherState  !< Other states at t
   TYPE(AD_OutputType),          INTENT(INOUT)  :: y           !< Outputs computed at t (Input only so that mesh con-
                                                               !!   nectivity information does not have to be recalculated)
   type(AD_MiscVarType),         intent(inout)  :: m           !< Misc/optimization variables
   INTEGER(IntKi),               INTENT(  OUT)  :: ErrStat     !< Error status of the operation
   CHARACTER(*),                 INTENT(  OUT)  :: ErrMsg      !< Error message if ErrStat /= ErrID_None
   LOGICAL,          OPTIONAL,   INTENT(IN   )  :: NeedWriteOutput     !< Flag to determine if WriteOutput values need to be calculated in this call


      ! NOTE: m%BEMT_u(i) indices are set differently from the way OpenFAST typically sets up the u and uTimes arrays
   integer, parameter                           :: indx = 1  ! m%BEMT_u(1) is at t; m%BEMT_u(2) is t+dt
   integer(intKi)                               :: i
   integer(intKi)                               :: iR ! Loop on rotors

   integer(intKi)                               :: ErrStat2
   character(ErrMsgLen)                         :: ErrMsg2
   character(*), parameter                      :: RoutineName = 'AD_CalcOutput'
   LOGICAL                                      :: CalcWriteOutput
   
   ErrStat = ErrID_None
   ErrMsg  = ""

   if (present(NeedWriteOutput)) then
      CalcWriteOutput = NeedWriteOutput
   else
      CalcWriteOutput = .true. ! by default, calculate WriteOutput unless told that we do not need it
   end if


   ! SetInputs, Calc BEM Outputs and Twr Outputs 
   do iR=1,size(p%rotors)
      call RotCalcOutput( t, u%rotors(iR), p%rotors(iR), p, x%rotors(iR), xd%rotors(iR), z%rotors(iR), OtherState%rotors(iR), y%rotors(iR), m%rotors(iR), ErrStat, ErrMsg)
   enddo

   if (p%WakeMod == WakeMod_FVW) then
         ! This needs to extract the inputs from the AD data types (mesh) and copy pieces for the FVW module
      call SetInputsForFVW(p, (/u/), m, errStat2, errMsg2)
         call SetErrStat(ErrStat2, ErrMsg2, ErrStat, ErrMsg, RoutineName)
         ! Calculate Outputs at time t
      CALL FVW_CalcOutput( t, m%FVW_u(1), p%FVW, x%FVW, xd%FVW, z%FVW, OtherState%FVW, p%AFI, m%FVW_y, m%FVW, ErrStat2, ErrMsg2 )
         call SetErrStat(ErrStat2, ErrMsg2, ErrStat, ErrMsg, RoutineName)

      call SetOutputsFromFVW( t, u, p, OtherState, x, xd, m, y, ErrStat2, ErrMsg2 )
         call SetErrStat(ErrStat2, ErrMsg2, ErrStat, ErrMsg, RoutineName)
   endif


   !-------------------------------------------------------   
   !     get values to output to file:  
   !-------------------------------------------------------   
   if (CalcWriteOutput) then
      do iR = 1,size(p%rotors)
         if (p%rotors(iR)%NumOuts > 0) then
            call Calc_WriteOutput( p%rotors(iR), p, u%rotors(iR), m%rotors(iR), m, y%rotors(iR), OtherState%rotors(iR), xd%rotors(iR), indx, iR, ErrStat2, ErrMsg2 )   
               call SetErrStat(ErrStat2, ErrMsg2, ErrStat, ErrMsg, RoutineName)      
      
            !...............................................................................................................................   
            ! Place the selected output channels into the WriteOutput(:) array with the proper sign:
            !...............................................................................................................................   

            do i = 1,p%rotors(iR)%NumOuts  ! Loop through all selected output channels
               y%rotors(iR)%WriteOutput(i) = p%rotors(iR)%OutParam(i)%SignM * m%rotors(iR)%AllOuts( p%rotors(iR)%OutParam(i)%Indx )
            end do             ! i - All selected output channels

          end if
       
         y%rotors(iR)%WriteOutput(p%rotors(iR)%NumOuts+1:) = 0.0_ReKi

            ! Now we need to populate the blade node outputs here
         if (p%rotors(iR)%NumBlades > 0) then
            call Calc_WriteAllBldNdOutput( p%rotors(iR), p, u%rotors(iR), m%rotors(iR), m, y%rotors(iR), OtherState%rotors(iR), indx, iR, ErrStat2, ErrMsg2 )   ! Call after normal writeoutput.  Will just postpend data on here.
            call SetErrStat(ErrStat2, ErrMsg2, ErrStat, ErrMsg, RoutineName)
         endif
      enddo
   end if
      

end subroutine AD_CalcOutput


subroutine RotCalcOutput( t, u, p, p_AD, x, xd, z, OtherState, y, m, ErrStat, ErrMsg)
! NOTE: no matter how many channels are selected for output, all of the outputs are calculated
! All of the calculated output channels are placed into the m%AllOuts(:), while the channels selected for outputs are
! placed in the y%WriteOutput(:) array.
!..................................................................................................................................

   REAL(DbKi),                   INTENT(IN   )  :: t           !< Current simulation time in seconds
   TYPE(RotInputType),           INTENT(IN   )  :: u           !< Inputs at Time t
   TYPE(RotParameterType),       INTENT(IN   )  :: p           !< Parameters
   TYPE(AD_ParameterType),       INTENT(IN   )  :: p_AD        !< Parameters
   TYPE(RotContinuousStateType), INTENT(IN   )  :: x           !< Continuous states at t
   TYPE(RotDiscreteStateType),   INTENT(IN   )  :: xd          !< Discrete states at t
   TYPE(RotConstraintStateType), INTENT(IN   )  :: z           !< Constraint states at t
   TYPE(RotOtherStateType),      INTENT(IN   )  :: OtherState  !< Other states at t
   TYPE(RotOutputType),          INTENT(INOUT)  :: y           !< Outputs computed at t (Input only so that mesh con-
                                                               !!   nectivity information does not have to be recalculated)
   type(RotMiscVarType),         intent(inout)  :: m           !< Misc/optimization variables
   INTEGER(IntKi),               INTENT(  OUT)  :: ErrStat     !< Error status of the operation
   CHARACTER(*),                 INTENT(  OUT)  :: ErrMsg      !< Error message if ErrStat /= ErrID_None

      ! NOTE: m%BEMT_u(i) indices are set differently from the way OpenFAST typically sets up the u and uTimes arrays
   integer, parameter                           :: indx = 1  ! m%BEMT_u(1) is at t; m%BEMT_u(2) is t+dt
   integer(intKi)                               :: i
   integer(intKi)                               :: j
   integer(intKi)                               :: iR ! Loop on rotors

   integer(intKi)                               :: ErrStat2
   character(ErrMsgLen)                         :: ErrMsg2
   character(*), parameter                      :: RoutineName = 'RotCalcOutput'
   LOGICAL                                      :: CalcWriteOutput
   
   ErrStat = ErrID_None
   ErrMsg  = ""

   call SetInputs(p, p_AD, u, m, indx, errStat2, errMsg2)      
      call SetErrStat(ErrStat2, ErrMsg2, ErrStat, ErrMsg, RoutineName)

   if (p_AD%WakeMod /= WakeMod_FVW) then
      ! Call the BEMT module CalcOutput.  Notice that the BEMT outputs are purposely attached to AeroDyn's MiscVar structure to
      ! avoid issues with the coupling code

      call BEMT_CalcOutput(t, m%BEMT_u(indx), p%BEMT, x%BEMT, xd%BEMT, z%BEMT, OtherState%BEMT, p_AD%AFI, m%BEMT_y, m%BEMT, ErrStat2, ErrMsg2 )
         call SetErrStat(ErrStat2, ErrMsg2, ErrStat, ErrMsg, RoutineName)

      call SetOutputsFromBEMT( p, m, y ) 
        
      if ( p%CompAA ) then
         ! We need the outputs from BEMT as inputs to AeroAcoustics module
         ! Also,  SetInputs() [called above] calls SetInputsForBEMT() which in turn establishes current versions of the Global to local transformations we need as inputs to AA
         call SetInputsForAA(p, u, m, errStat2, errMsg2)  
            call SetErrStat(ErrStat2, ErrMsg2, ErrStat, ErrMsg, RoutineName)
         call AA_CalcOutput(t, m%AA_u, p%AA, x%AA, xd%AA,  z%AA, OtherState%AA,  m%AA_y, m%AA, errStat2, errMsg2)
            call SetErrStat(ErrStat2, ErrMsg2, ErrStat, ErrMsg, RoutineName)
      end if  

      call AD_CavtCrit(u, p, m, errStat2, errMsg2)
      call SetErrStat(ErrStat2, ErrMsg2, ErrStat, ErrMsg, RoutineName)      
   endif

   if ( p%TwrAero ) then
      call ADTwr_CalcOutput(p, u, m, y, ErrStat2, ErrMsg2 )
         call SetErrStat(ErrStat2, ErrMsg2, ErrStat, ErrMsg, RoutineName)      
   endif
   
end subroutine RotCalcOutput


subroutine AD_CavtCrit(u, p, m, errStat, errMsg)
   TYPE(RotInputType),           INTENT(IN   )  :: u           !< Inputs at Time t
   TYPE(RotParameterType),       INTENT(IN   )  :: p           !< Parameters
   TYPE(RotMiscVarType),         INTENT(INOUT)  :: m           !< Misc/optimization variables
                                                               !!   nectivity information does not have to be recalculated)
   INTEGER(IntKi),               INTENT(  OUT)   :: errStat     !< Error status of the operation
   CHARACTER(*),                 INTENT(  OUT)   :: errMsg      !< Error message if ErrStat /= ErrID_None
   integer    :: i,j
   real(ReKi) :: SigmaCavitCrit, SigmaCavit

   errStat = ErrID_None
   errMsg  = ''

   if ( p%CavitCheck ) then      ! Calculate the cavitation number for the airfoil at the node in quesiton, and compare to the critical cavitation number based on the vapour pressure and submerged depth       
      do j = 1,p%numBlades ! Loop through all blades
         do i = 1,p%NumBlNds  ! Loop through all nodes
                     
            if ( EqualRealNos( m%BEMT_y%Vrel(i,j), 0.0_ReKi ) ) call SetErrStat( ErrID_Fatal, 'Vrel cannot be zero to do a cavitation check', ErrStat, ErrMsg, 'AD_CavtCrit') 
               if (ErrStat >= AbortErrLev) return
      
            SigmaCavit= -1* m%BEMT_y%Cpmin(i,j) ! Local cavitation number on node j                                               
            SigmaCavitCrit= ( ( p%Patm + ( p%Gravity * (p%FluidDepth - (  u%BladeMotion(j)%Position(3,i) + u%BladeMotion(j)%TranslationDisp(3,i) - u%HubMotion%Position(3,1))) * p%airDens)  - p%Pvap ) / ( 0.5_ReKi * p%airDens * m%BEMT_y%Vrel(i,j)**2)) ! Critical value of Sigma, cavitation occurs if local cavitation number is greater than this
                                                                        
               if ( (SigmaCavitCrit < SigmaCavit) .and. (.not. (m%CavitWarnSet(i,j)) ) ) then     
                    call WrScr( NewLine//'Cavitation occurred at blade '//trim(num2lstr(j))//' and node '//trim(num2lstr(i))//'.' )
                    m%CavitWarnSet(i,j) = .true.
               end if 
                           
            m%SigmaCavit(i,j)= SigmaCavit                 
            m%SigmaCavitCrit(i,j)=SigmaCavitCrit  
                           
         end do   ! p%NumBlNds
      end do  ! p%numBlades
   end if   ! Cavitation check
end subroutine AD_CavtCrit

!----------------------------------------------------------------------------------------------------------------------------------
!> Tight coupling routine for solving for the residual of the constraint state equations
subroutine AD_CalcConstrStateResidual( Time, u, p, p_AD, x, xd, z, OtherState, m, z_residual, ErrStat, ErrMsg )
!..................................................................................................................................

   REAL(DbKi),                   INTENT(IN   )   :: Time        !< Current simulation time in seconds
   TYPE(AD_InputType),           INTENT(IN   )   :: u           !< Inputs at Time
   TYPE(AD_ParameterType),       INTENT(IN   )   :: p           !< Parameters
   TYPE(AD_ParameterType),       INTENT(IN   )   :: p_AD        !< Parameters
   TYPE(AD_ContinuousStateType), INTENT(IN   )   :: x           !< Continuous states at Time
   TYPE(AD_DiscreteStateType),   INTENT(IN   )   :: xd          !< Discrete states at Time
   TYPE(AD_ConstraintStateType), INTENT(IN   )   :: z           !< Constraint states at Time (possibly a guess)
   TYPE(AD_OtherStateType),      INTENT(IN   )   :: OtherState  !< Other states at Time
   TYPE(AD_MiscVarType),         INTENT(INOUT)   :: m           !< Misc/optimization variables
   TYPE(AD_ConstraintStateType), INTENT(INOUT)   :: Z_residual  !< Residual of the constraint state equations using
                                                                !!     the input values described above
   INTEGER(IntKi),               INTENT(  OUT)   :: ErrStat     !< Error status of the operation
   CHARACTER(*),                 INTENT(  OUT)   :: ErrMsg      !< Error message if ErrStat /= ErrID_None
   

   
      ! Local variables   
   integer(intKi)                                :: iR ! rotor index
   integer(intKi)                                :: ErrStat2
   character(ErrMsgLen)                          :: ErrMsg2
   character(*), parameter                       :: RoutineName = 'AD_CalcConstrStateResidual'
   
   ErrStat = ErrID_None
   ErrMsg  = ""
   

   do iR=1, size(p%rotors)
      call RotCalcConstrStateResidual( Time, u%rotors(iR), p%rotors(iR), p_AD, x%rotors(iR), xd%rotors(iR), z%rotors(iR), OtherState%rotors(iR), m%rotors(iR), z_residual%rotors(iR), ErrStat, ErrMsg )
         call SetErrStat(ErrStat2, ErrMsg2, ErrStat, ErrMsg, RoutineName)
   enddo
   
end subroutine AD_CalcConstrStateResidual

!> Tight coupling routine for solving for the residual of the constraint state equations
subroutine RotCalcConstrStateResidual( Time, u, p, p_AD, x, xd, z, OtherState, m, z_residual, ErrStat, ErrMsg )
!..................................................................................................................................

   REAL(DbKi),                   INTENT(IN   )   :: Time        !< Current simulation time in seconds
   TYPE(RotInputType),           INTENT(IN   )   :: u           !< Inputs at Time
   TYPE(RotParameterType),       INTENT(IN   )   :: p           !< Parameters
   TYPE(AD_ParameterType),       INTENT(IN   )   :: p_AD        !< Parameters
   TYPE(RotContinuousStateType), INTENT(IN   )   :: x           !< Continuous states at Time
   TYPE(RotDiscreteStateType),   INTENT(IN   )   :: xd          !< Discrete states at Time
   TYPE(RotConstraintStateType), INTENT(IN   )   :: z           !< Constraint states at Time (possibly a guess)
   TYPE(RotOtherStateType),      INTENT(IN   )   :: OtherState  !< Other states at Time
   TYPE(RotMiscVarType),         INTENT(INOUT)   :: m           !< Misc/optimization variables
   TYPE(RotConstraintStateType), INTENT(INOUT)   :: z_residual  !< Residual of the constraint state equations using
                                                                !!     the input values described above
   INTEGER(IntKi),               INTENT(  OUT)   :: ErrStat     !< Error status of the operation
   CHARACTER(*),                 INTENT(  OUT)   :: ErrMsg      !< Error message if ErrStat /= ErrID_None
   
      ! Local variables   
   integer, parameter                            :: indx = 1  ! m%BEMT_u(1) is at t; m%BEMT_u(2) is t+dt
   integer(intKi)                                :: iR ! rotor index
   integer(intKi)                                :: ErrStat2
   character(ErrMsgLen)                          :: ErrMsg2
   character(*), parameter                       :: RoutineName = 'RotCalcConstrStateResidual'
   
   ErrStat = ErrID_None
   ErrMsg  = ""
   
   if (.not. allocated(z_residual%BEMT%phi)) then ! BEMT_CalcConstrStateResidual expects memory to be allocated, so let's make sure it is
      call AD_CopyRotConstraintStateType( z, z_residual, MESH_NEWCOPY, ErrStat2, ErrMsg2)
      call SetErrStat(ErrStat2, ErrMsg2, ErrStat, ErrMsg, RoutineName)
   end if
   
   
   call SetInputs(p, p_AD, u, m, indx, errStat2, errMsg2)
      call SetErrStat(ErrStat2, ErrMsg2, ErrStat, ErrMsg, RoutineName)
                                
      
   call BEMT_CalcConstrStateResidual( Time, m%BEMT_u(indx), p%BEMT, x%BEMT, xd%BEMT, z%BEMT, OtherState%BEMT, m%BEMT, &
                                       z_residual%BEMT, p_AD%AFI, ErrStat2, ErrMsg2 )
      call SetErrStat(ErrStat2, ErrMsg2, ErrStat, ErrMsg, RoutineName)
   
end subroutine RotCalcConstrStateResidual

!----------------------------------------------------------------------------------------------------------------------------------
subroutine RotCalcContStateDeriv( t, u, p, p_AD, x, xd, z, OtherState, m, dxdt, ErrStat, ErrMsg )
! Tight coupling routine for computing derivatives of continuous states
!..................................................................................................................................

   REAL(DbKi),                     INTENT(IN   )  :: t           ! Current simulation time in seconds
   TYPE(RotInputType),             INTENT(IN   )  :: u           ! Inputs at t
   TYPE(RotParameterType),         INTENT(IN   )  :: p           ! Parameters
   TYPE(AD_ParameterType),         INTENT(IN   )  :: p_AD        ! Parameters
   TYPE(RotContinuousStateType),   INTENT(IN   )  :: x           ! Continuous states at t
   TYPE(RotDiscreteStateType),     INTENT(IN   )  :: xd          ! Discrete states at t
   TYPE(RotConstraintStateType),   INTENT(IN   )  :: z           ! Constraint states at t
   TYPE(RotOtherStateType),        INTENT(IN   )  :: OtherState  ! Other states at t
   TYPE(RotMiscVarType),           INTENT(INOUT)  :: m           ! Misc/optimization variables
   TYPE(RotContinuousStateType),   INTENT(INOUT)  :: dxdt        ! Continuous state derivatives at t
   INTEGER(IntKi),                 INTENT(  OUT)  :: ErrStat     ! Error status of the operation
   CHARACTER(*),                   INTENT(  OUT)  :: ErrMsg      ! Error message if ErrStat /= ErrID_None

   ! local variables
   INTEGER(IntKi)                                 :: iR          ! temporary Error status of the operation
   CHARACTER(ErrMsgLen)                           :: ErrMsg2     ! temporary Error message if ErrStat /= ErrID_None
   INTEGER(IntKi)                                 :: ErrStat2    ! temporary Error status of the operation
   CHARACTER(*), PARAMETER                        :: RoutineName = 'RotCalcContStateDeriv'
   
   INTEGER(IntKi), parameter                      :: InputIndex = 1

      ! Initialize ErrStat

   ErrStat = ErrID_None
   ErrMsg  = ""

   call SetInputs(p, p_AD, u, m, InputIndex, ErrStat2, ErrMsg2)
      call SetErrStat(ErrStat2, ErrMsg2, ErrStat, ErrMsg, RoutineName)
   
   call BEMT_CalcContStateDeriv( t, m%BEMT_u(InputIndex), p%BEMT, x%BEMT, xd%BEMT, z%BEMT, OtherState%BEMT, m%BEMT, dxdt%BEMT, p_AD%AFI, ErrStat2, ErrMsg2 )
      call SetErrStat(ErrStat2, ErrMsg2, ErrStat, ErrMsg, RoutineName)
   
END SUBROUTINE RotCalcContStateDeriv
!----------------------------------------------------------------------------------------------------------------------------------
!> This subroutine converts the AeroDyn inputs into values that can be used for its submodules. It calculates the disturbed inflow
!! on the blade if tower shadow or tower influence are enabled, then uses these values to set m%BEMT_u(indx).
subroutine SetInputs(p, p_AD, u, m, indx, errStat, errMsg)
   type(RotParameterType),       intent(in   )  :: p                      !< AD parameters
   type(AD_ParameterType),       intent(in   )  :: p_AD                   !< AD parameters
   type(RotInputType),           intent(in   )  :: u                      !< AD Inputs at Time
   type(RotMiscVarType),         intent(inout)  :: m                      !< Misc/optimization variables
   integer,                      intent(in   )  :: indx                   !< index into m%BEMT_u(indx) array; 1=t and 2=t+dt (but not checked here)
   integer(IntKi),               intent(  out)  :: ErrStat                !< Error status of the operation
   character(*),                 intent(  out)  :: ErrMsg                 !< Error message if ErrStat /= ErrID_None
                                 
   ! local variables             
   integer(intKi)                               :: ErrStat2
   character(ErrMsgLen)                         :: ErrMsg2
   character(*), parameter                      :: RoutineName = 'SetInputs'
   ErrStat = ErrID_None
   ErrMsg  = ""
   
   ! Disturbed inflow on blade (if tower shadow present)
   call SetDisturbedInflow(p, u, m, errStat, errMsg)

   if (p_AD%WakeMod /= WakeMod_FVW) then
         ! This needs to extract the inputs from the AD data types (mesh) and massage them for the BEMT module
      call SetInputsForBEMT(p, u, m, indx, errStat2, errMsg2)
         call SetErrStat(ErrStat2, ErrMsg2, ErrStat, ErrMsg, RoutineName)
   endif
end subroutine SetInputs

!> Disturbed inflow on the blade if tower shadow or tower influence are enabled
subroutine SetDisturbedInflow(p, u, m, errStat, errMsg)
   type(RotParameterType),       intent(in   )  :: p                      !< AD parameters
   type(RotInputType),           intent(in   )  :: u                      !< AD Inputs at Time
   type(RotMiscVarType),         intent(inout)  :: m                      !< Misc/optimization variables
   integer(IntKi),               intent(  out)  :: errStat                !< Error status of the operation
   character(*),                 intent(  out)  :: errMsg                 !< Error message if ErrStat /= ErrID_None
   ! local variables             
   integer(intKi)                               :: errStat2
   character(ErrMsgLen)                         :: errMsg2
   character(*), parameter                      :: RoutineName = 'SetDisturbedInflow'
   errStat = ErrID_None
   errMsg  = ""
   if (p%TwrPotent /= TwrPotent_none .or. p%TwrShadow /= TwrShadow_none) then
      call TwrInfl( p, u, m, errStat2, errMsg2 ) ! NOTE: tower clearance is computed here..
         call SetErrStat(errStat2, errMsg2, errStat, errMsg, RoutineName)
   else
      m%DisturbedInflow = u%InflowOnBlade
   end if

end subroutine SetDisturbedInflow


!----------------------------------------------------------------------------------------------------------------------------------
!> This subroutine sets m%BEMT_u(indx).
subroutine SetInputsForBEMT(p, u, m, indx, errStat, errMsg)

   type(RotParameterType),  intent(in   )  :: p                               !< AD parameters
   type(RotInputType),      intent(in   )  :: u                               !< AD Inputs at Time
   type(RotMiscVarType),    intent(inout)  :: m                               !< Misc/optimization variables
   integer,                 intent(in   )  :: indx                            !< index into m%BEMT_u array; must be 1 or 2 (but not checked here)
   integer(IntKi),          intent(  out)  :: ErrStat                         !< Error status of the operation
   character(*),            intent(  out)  :: ErrMsg                          !< Error message if ErrStat /= ErrID_None
      
   ! local variables
   real(R8Ki)                              :: x_hat(3)
   real(R8Ki)                              :: y_hat(3)
   real(R8Ki)                              :: z_hat(3)
   real(R8Ki)                              :: x_hat_disk(3)
   real(R8Ki)                              :: y_hat_disk(3)
   real(R8Ki)                              :: z_hat_disk(3)
   real(ReKi)                              :: tmp(3)
   real(ReKi)                              :: tmp_sz, tmp_sz_y
   real(ReKi)                              :: rmax
   real(R8Ki)                              :: thetaBladeNds(p%NumBlNds,p%NumBlades)
   real(R8Ki)                              :: Azimuth(p%NumBlades)
   
   integer(intKi)                          :: j                      ! loop counter for nodes
   integer(intKi)                          :: k                      ! loop counter for blades
   integer(intKi)                          :: ErrStat2
   character(ErrMsgLen)                    :: ErrMsg2
   character(*), parameter                 :: RoutineName = 'SetInputsForBEMT'
   
   ! note ErrStat and ErrMsg are set in GeomWithoutSweepPitchTwist:

      ! Get disk average values and orientations
   call DiskAvgValues(p, u, m, x_hat_disk, y_hat_disk, z_hat_disk, Azimuth)
   call GeomWithoutSweepPitchTwist(p,u,m,thetaBladeNds,ErrStat,ErrMsg)
   if (ErrStat >= AbortErrLev) return

      ! Velocity in disk normal
   m%BEMT_u(indx)%Un_disk  = m%V_dot_x
     
      ! "Angular velocity of rotor" rad/s
   m%BEMT_u(indx)%omega   = dot_product( u%HubMotion%RotationVel(:,1), x_hat_disk )
   
      ! "Angle between the vector normal to the rotor plane and the wind vector (e.g., the yaw angle in the case of no tilt)" rad 
   tmp_sz = TwoNorm( m%V_diskAvg )
   if ( EqualRealNos( tmp_sz, 0.0_ReKi ) ) then
      m%BEMT_u(indx)%chi0 = 0.0_ReKi
   else
         ! make sure we don't have numerical issues that make the ratio outside +/-1
      tmp_sz_y = min(  1.0_ReKi, m%V_dot_x / tmp_sz )
      tmp_sz_y = max( -1.0_ReKi, tmp_sz_y )
      
      m%BEMT_u(indx)%chi0 = acos( tmp_sz_y )
      
   end if
   
      ! "Azimuth angle" rad
   m%bemt_u(indx)%psi = Azimuth

      ! theta, "Twist angle (includes all sources of twist)" rad
      ! Vx, "Local axial velocity at node" m/s
      ! Vy, "Local tangential velocity at node" m/s
   do k=1,p%NumBlades
      do j=1,p%NumBlNds         
         
         m%BEMT_u(indx)%theta(j,k) = thetaBladeNds(j,k) ! local pitch + twist (aerodyanmic + elastic) angle of the jth node in the kth blade
                           
         x_hat = m%WithoutSweepPitchTwist(1,:,j,k)
         y_hat = m%WithoutSweepPitchTwist(2,:,j,k)
         tmp   = m%DisturbedInflow(:,j,k) - u%BladeMotion(k)%TranslationVel(:,j) ! rel_V(j)_Blade(k)
         
         m%BEMT_u(indx)%Vx(j,k) = dot_product( tmp, x_hat ) ! normal component (normal to the plane, not chord) of the inflow velocity of the jth node in the kth blade
         m%BEMT_u(indx)%Vy(j,k) = dot_product( tmp, y_hat ) ! tangential component (tangential to the plane, not chord) of the inflow velocity of the jth node in the kth blade

         
         !jmj says omega_z and PitchRate are the same things
         ! inputs for DBEMT (DBEMT_Mod == DBEMT_cont_tauConst)
         if (allocated(m%BEMT_u(indx)%Vx_elast_dot)) then
            m%BEMT_u(indx)%Vx_elast_dot(j,k)  = dot_product( u%BladeMotion(k)%TranslationAcc(:,j), x_hat ) ! normal component (normal to the plane, not chord) of the inflow velocity of the jth node in the kth blade
            m%BEMT_u(indx)%Vy_elast_dot(j,k)  = dot_product( u%BladeMotion(k)%TranslationAcc(:,j), y_hat ) ! tangential component (tangential to the plane, not chord) of the inflow velocity of the jth node in the kth blade
         end if
         ! inputs for CUA (and CDBEMT):
         m%BEMT_u(indx)%omega_z(j,k)       = dot_product( u%BladeMotion(k)%RotationVel(   :,j), m%WithoutSweepPitchTwist(3,:,j,k) ) ! rotation of no-sweep-pitch coordinate system around z of the jth node in the kth blade
         
      end do !j=nodes
   end do !k=blades
   
   
      ! "Radial distance from center-of-rotation to node" m
   
   do k=1,p%NumBlades
      do j=1,p%NumBlNds
         
            ! displaced position of the jth node in the kth blade relative to the hub:
         tmp =  u%BladeMotion(k)%Position(:,j) + u%BladeMotion(k)%TranslationDisp(:,j) &
              - u%HubMotion%Position(:,1)      - u%HubMotion%TranslationDisp(:,1)
         
            ! local radius (normalized distance from rotor centerline)
         tmp_sz_y = dot_product( tmp, y_hat_disk )**2
         tmp_sz   = dot_product( tmp, z_hat_disk )**2
         m%BEMT_u(indx)%rLocal(j,k) = sqrt( tmp_sz + tmp_sz_y )
         
      end do !j=nodes      
   end do !k=blades  
  
   m%BEMT_u(indx)%UserProp = u%UserProp
   
   ! ................ TSR .....................
   
   if ( EqualRealNos( m%V_dot_x, 0.0_ReKi ) ) then
      m%BEMT_u(indx)%TSR = 0.0_ReKi
   else
      rmax = 0.0_ReKi
      do k=1,min(p%NumBlades,MaxBl)
         do j=1,p%NumBlNds
            rmax = max(rmax, m%BEMT_u(indx)%rLocal(j,k) )
         end do !j=nodes
      end do !k=blades
      m%BEMT_u(indx)%TSR = m%BEMT_u(indx)%omega * rmax / m%V_dot_x
   end if
         
end subroutine SetInputsForBEMT
!----------------------------------------------------------------------------------------------------------------------------------
subroutine DiskAvgValues(p, u, m, x_hat_disk, y_hat_disk, z_hat_disk, Azimuth)
   type(RotParameterType),  intent(in   )  :: p                               !< AD parameters
   type(RotInputType),      intent(in   )  :: u                               !< AD Inputs at Time
   type(RotMiscVarType),    intent(inout)  :: m                               !< Misc/optimization variables
   real(R8Ki),              intent(  out)  :: x_hat_disk(3)
   real(R8Ki),              intent(  out)  :: y_hat_disk(3)
   real(R8Ki),              intent(  out)  :: z_hat_disk(3)
   real(R8Ki),              intent(  out)  :: Azimuth(p%NumBlades)
   real(ReKi)                              :: z_hat(3)
   real(ReKi)                              :: tmp(3)
   real(ReKi)                              :: tmp_sz, tmp_sz_y
   integer(intKi)                          :: j                      ! loop counter for nodes
   integer(intKi)                          :: k                      ! loop counter for blades

      ! calculate disk-averaged relative wind speed, V_DiskAvg
   m%V_diskAvg = 0.0_ReKi
   do k=1,p%NumBlades
      do j=1,p%NumBlNds
         tmp = m%DisturbedInflow(:,j,k) - u%BladeMotion(k)%TranslationVel(:,j)
         m%V_diskAvg = m%V_diskAvg + tmp
      end do
   end do
   m%V_diskAvg = m%V_diskAvg / real( p%NumBlades * p%NumBlNds, ReKi )

      ! orientation vectors:
   x_hat_disk = u%HubMotion%Orientation(1,:,1) !actually also x_hat_hub

   m%V_dot_x  = dot_product( m%V_diskAvg, x_hat_disk )
   tmp    = m%V_dot_x * x_hat_disk - m%V_diskAvg
   tmp_sz = TwoNorm(tmp)
   if ( EqualRealNos( tmp_sz, 0.0_ReKi ) ) then
      y_hat_disk = u%HubMotion%Orientation(2,:,1)
      z_hat_disk = u%HubMotion%Orientation(3,:,1)
   else
     y_hat_disk = tmp / tmp_sz
     z_hat_disk = cross_product( m%V_diskAvg, x_hat_disk ) / tmp_sz
  end if

      ! "Azimuth angle" rad
   do k=1,p%NumBlades
      z_hat = u%BladeRootMotion(k)%Orientation(3,:,1)
      tmp_sz_y = -1.0*dot_product(z_hat,y_hat_disk)
      tmp_sz   =      dot_product(z_hat,z_hat_disk)
      if ( EqualRealNos(tmp_sz_y,0.0_ReKi) .and. EqualRealNos(tmp_sz,0.0_ReKi) ) then
         Azimuth(k) = 0.0_ReKi
      else
         Azimuth(k) = atan2( tmp_sz_y, tmp_sz )
      end if
   end do
end subroutine DiskAvgValues
!----------------------------------------------------------------------------------------------------------------------------------
subroutine GeomWithoutSweepPitchTwist(p,u,m,thetaBladeNds,ErrStat,ErrMsg)
   type(RotParameterType),  intent(in   )  :: p                               !< AD parameters
   type(RotInputType),      intent(in   )  :: u                               !< AD Inputs at Time
   type(RotMiscVarType),    intent(inout)  :: m                               !< Misc/optimization variables
   real(R8Ki),              intent(  out)  :: thetaBladeNds(p%NumBlNds,p%NumBlades)
   integer(IntKi),          intent(  out)  :: ErrStat                         !< Error status of the operation
   character(*),            intent(  out)  :: ErrMsg                          !< Error message if ErrStat /= ErrID_None
   real(R8Ki)                              :: theta(3)
   real(R8Ki)                              :: orientation(3,3)
   real(R8Ki)                              :: orientation_nopitch(3,3)

   integer(intKi)                          :: j                      ! loop counter for nodes
   integer(intKi)                          :: k                      ! loop counter for blades
   integer(intKi)                          :: ErrStat2
   character(ErrMsgLen)                    :: ErrMsg2
   character(*), parameter                 :: RoutineName = 'GeomWithoutSweepPitchTwist'

   ErrStat = ErrID_None
   ErrMsg  = ""

   if (p%AeroProjMod==0) then
         ! theta, "Twist angle (includes all sources of twist)" rad
         ! Vx, "Local axial velocity at node" m/s
         ! Vy, "Local tangential velocity at node" m/s
      do k=1,p%NumBlades
            ! construct system equivalent to u%BladeRootMotion(k)%Orientation, but without the blade-pitch angle:
         ! orientation = rotation from hub 2 bl
         call LAPACK_gemm( 'n', 't', 1.0_R8Ki, u%BladeRootMotion(k)%Orientation(:,:,1), u%HubMotion%Orientation(:,:,1), 0.0_R8Ki, orientation, errStat2, errMsg2)
            call SetErrStat( ErrStat2, ErrMsg2, ErrStat, ErrMsg, RoutineName)
         theta = EulerExtract( orientation ) !hub_theta_root(k)
         if (k<=3) then
            m%AllOuts( BPitch(  k) ) = -theta(3)*R2D ! save this value of pitch for potential output
         endif
         theta(3) = 0.0_ReKi
         m%hub_theta_x_root(k) = theta(1)   ! save this value for FAST.Farm

         orientation = EulerConstruct( theta ) ! rotation from hub 2 non-pitched blade
         orientation_nopitch = matmul( orientation, u%HubMotion%Orientation(:,:,1) ) ! withoutPitch_theta_Root(k) ! rotation from global 2 non-pitched blade

         do j=1,p%NumBlNds

               ! form coordinate system equivalent to u%BladeMotion(k)%Orientation(:,:,j) but without live sweep (due to in-plane
               ! deflection), blade-pitch and twist (aerodynamic + elastic) angles:

            ! orientation = matmul( u%BladeMotion(k)%Orientation(:,:,j), transpose(orientation_nopitch) )
            ! orientation = rotation from non pitched blade 2 balde section
            call LAPACK_gemm( 'n', 't', 1.0_R8Ki, u%BladeMotion(k)%Orientation(:,:,j), orientation_nopitch, 0.0_R8Ki, orientation, errStat2, errMsg2)
               call SetErrStat( ErrStat2, ErrMsg2, ErrStat, ErrMsg, RoutineName)
            theta = EulerExtract( orientation ) !root(k)WithoutPitch_theta(j)_blade(k)

            thetaBladeNds(j,k) = -theta(3) ! local pitch + twist (aerodyanmic + elastic) angle of the jth node in the kth blade


            theta(1) = 0.0_ReKi
            theta(3) = 0.0_ReKi
            m%Curve(j,k) = theta(2)  ! save value for possible output later
            m%WithoutSweepPitchTwist(:,:,j,k) = matmul( EulerConstruct( theta ), orientation_nopitch ) ! WithoutSweepPitch+Twist_theta(j)_Blade(k)

         end do !j=nodes
      end do !k=blades
   else if (p%AeroProjMod==1) then
      ! Generic blade, we don't assume where the axes are, and we keep the default orientation
      do k=1,p%NumBlades
         m%hub_theta_x_root(k) = 0.0_ReKi ! ill-defined, TODO
         do j=1,p%NumBlNds
            thetaBladeNds(j,k) = 0.0_ReKi ! local pitch + twist (aerodyanmic + elastic) angle of the jth node in the kth blade
            m%Curve(j,k) = 0.0_ReKi ! ill-defined, TODO
            m%WithoutSweepPitchTwist(:,:,j,k) = u%BladeMotion(k)%Orientation(:,:,j)
         enddo
      enddo
   else
      ErrStat = ErrID_Fatal
      ErrMsg ='GeomWithoutSweepPitchTwist: AeroProjMod not supported '//trim(num2lstr(p%AeroProjMod))
   endif
end subroutine GeomWithoutSweepPitchTwist
!----------------------------------------------------------------------------------------------------------------------------------
!> This subroutine sets m%FVW_u(indx).
subroutine SetInputsForFVW(p, u, m, errStat, errMsg)

   type(AD_ParameterType),  intent(in   )  :: p                               !< AD parameters
   type(AD_InputType),      intent(in   )  :: u(:)                            !< AD Inputs at Time
   type(AD_MiscVarType),    intent(inout)  :: m                               !< Misc/optimization variables
   integer(IntKi),          intent(  out)  :: ErrStat                         !< Error status of the operation
   character(*),            intent(  out)  :: ErrMsg                          !< Error message if ErrStat /= ErrID_None

   real(R8Ki)                              :: x_hat_disk(3)
   real(R8Ki)                              :: y_hat_disk(3)
   real(R8Ki)                              :: z_hat_disk(3)
   real(R8Ki), allocatable                 :: thetaBladeNds(:,:)
   real(R8Ki), allocatable                 :: Azimuth(:)
   
   integer(intKi)                          :: tIndx
   integer(intKi)                          :: iR ! Loop on rotors
   integer(intKi)                          :: j, k  ! loop counter for blades
   character(*), parameter                 :: RoutineName = 'SetInputsForFVW'
   integer :: iW
   integer :: nWings

   do tIndx=1,size(u)
      do iR =1, size(p%rotors)
         allocate(thetaBladeNds(p%rotors(iR)%NumBlNds, p%rotors(iR)%NumBlades))
         allocate(azimuth(p%rotors(iR)%NumBlades))
         ! Get disk average values and orientations
         ! NOTE: needed because it sets m%V_diskAvg and m%V_dot_x, needed by CalcOutput..
         call DiskAvgValues(p%rotors(iR), u(tIndx)%rotors(iR), m%rotors(iR), x_hat_disk, y_hat_disk, z_hat_disk, Azimuth) 
         call GeomWithoutSweepPitchTwist(p%rotors(iR),u(tIndx)%rotors(iR), m%rotors(iR), thetaBladeNds,ErrStat,ErrMsg)
         if (ErrStat >= AbortErrLev) return

            ! Rather than use a meshcopy, we will just copy what we need to the WingsMesh
            ! NOTE:  MeshCopy requires the source mesh to be INOUT intent
            ! NOTE2: If we change the WingsMesh to not be identical to the BladeMotion mesh, add the mapping stuff here.
         do k=1,p%rotors(iR)%NumBlades
            iW=p%FVW%Bld2Wings(iR,k)

            if ( u(tIndx)%rotors(iR)%BladeMotion(k)%nNodes /= m%FVW_u(tIndx)%WingsMesh(iW)%nNodes ) then
               ErrStat = ErrID_Fatal
               ErrMsg  = RoutineName//": WingsMesh contains different number of nodes than the BladeMotion mesh"
               return
            endif
            m%FVW%W(iW)%PitchAndTwist(:) = thetaBladeNds(:,k) ! local pitch + twist (aerodyanmic + elastic) angle of the jth node in the kth blade
            m%FVW_u(tIndx)%WingsMesh(iW)%TranslationDisp   = u(tIndx)%rotors(iR)%BladeMotion(k)%TranslationDisp
            m%FVW_u(tIndx)%WingsMesh(iW)%Orientation       = u(tIndx)%rotors(iR)%BladeMotion(k)%Orientation
            m%FVW_u(tIndx)%WingsMesh(iW)%TranslationVel    = u(tIndx)%rotors(iR)%BladeMotion(k)%TranslationVel
            m%FVW_u(tIndx)%rotors(iR)%HubPosition    = u(tIndx)%rotors(iR)%HubMotion%Position(:,1) + u(tIndx)%rotors(iR)%HubMotion%TranslationDisp(:,1)
            m%FVW_u(tIndx)%rotors(iR)%HubOrientation = u(tIndx)%rotors(iR)%HubMotion%Orientation(:,:,1)

            ! Inputs for dynamic stall (see SetInputsForBEMT)
            do j=1,p%rotors(iR)%NumBlNds         
               ! inputs for CUA, section pitch/torsion rate
               m%FVW_u(tIndx)%W(iW)%omega_z(j) = dot_product( u(tIndx)%rotors(iR)%BladeMotion(k)%RotationVel(   :,j), m%rotors(iR)%WithoutSweepPitchTwist(3,:,j,k) ) ! rotation of no-sweep-pitch coordinate system around z of the jth node in the kth blade
            end do !j=nodes
         enddo ! k blades
         if (allocated(thetaBladeNds)) deallocate(thetaBladeNds)
         if (allocated(azimuth))       deallocate(azimuth)
      enddo ! iR, rotors

      if (ALLOCATED(m%FVW_u(tIndx)%V_wind)) then
         m%FVW_u(tIndx)%V_wind   = u(tIndx)%InflowWakeVel
         ! Applying tower shadow to V_wind based on r_wind positions
         ! NOTE: m%DisturbedInflow also contains tower shadow and we need it for CalcOutput
         if (p%FVW%TwrShadowOnWake) then
            do iR =1, size(p%rotors)
               if (p%rotors(iR)%TwrPotent /= TwrPotent_none .or. p%rotors(iR)%TwrShadow /= TwrShadow_none) then
                  call TwrInflArray( p%rotors(iR), u(tIndx)%rotors(iR), m%rotors(iR), m%FVW%r_wind, m%FVW_u(tIndx)%V_wind, ErrStat, ErrMsg )
                  if (ErrStat >= AbortErrLev) return
               endif
            enddo
         end if
      endif
      do iR =1, size(p%rotors)
         ! Disturbed inflow for UA on Lifting line Mesh Points
         call SetDisturbedInflow(p%rotors(iR), u(tIndx)%rotors(iR), m%rotors(iR), errStat, errMsg)
         do k=1,p%rotors(iR)%NumBlades
            iW=p%FVW%Bld2Wings(iR,k)
            m%FVW_u(tIndx)%W(iW)%Vwnd_LL(1:3,:) = m%rotors(iR)%DisturbedInflow(1:3,:,k)
         enddo
      enddo
   enddo

end subroutine SetInputsForFVW
!----------------------------------------------------------------------------------------------------------------------------------
!> This subroutine sets m%AA_u.
subroutine SetInputsForAA(p, u, m, errStat, errMsg)
   type(RotParameterType),  intent(in   ) :: p        !< AD parameters
   type(RotInputType),      intent(in   ) :: u        !< AD Inputs at Time
   type(RotMiscVarType),    intent(inout) :: m        !< Misc/optimization variables
   integer(IntKi),          intent(  out) :: ErrStat  !< Error status of the operation
   character(*),            intent(  out) :: ErrMsg   !< Error message if ErrStat /= ErrID_None
   ! local variables
   integer(intKi)                         :: i        ! loop counter for nodes
   integer(intKi)                         :: j        ! loop counter for blades
   
   ErrStat = ErrID_None
   ErrMsg  = ""
   
   do j=1,p%NumBlades
      do i = 1,p%NumBlNds
         ! Get local orientation matrix to transform from blade element coordinates to global coordinates
         m%AA_u%RotGtoL(:,:,i,j) = u%BladeMotion(j)%Orientation(:,:,i)

         ! Get blade element aerodynamic center in global coordinates
         m%AA_u%AeroCent_G(:,i,j) = u%BladeMotion(j)%Position(:,i) + u%BladeMotion(j)%TranslationDisp(:,i)

         ! Set the blade element relative velocity (including induction)
         m%AA_u%Vrel(i,j) = m%BEMT_y%Vrel(i,j)
   
         ! Set the blade element angle of attack
         m%AA_u%AoANoise(i,j) = m%BEMT_y%AOA(i,j)

         ! Set the blade element undisturbed flow
         m%AA_u%Inflow(1,i,j) = u%InflowonBlade(1,i,j)
         m%AA_u%Inflow(2,i,j) = u%InflowonBlade(2,i,j)
         m%AA_u%Inflow(3,i,j) = u%InflowonBlade(3,i,j)
      end do
   end do
end subroutine SetInputsForAA
!----------------------------------------------------------------------------------------------------------------------------------

!----------------------------------------------------------------------------------------------------------------------------------
!> This subroutine converts outputs from BEMT (stored in m%BEMT_y) into values on the AeroDyn BladeLoad output mesh.
subroutine SetOutputsFromBEMT(p, m, y )

   type(RotParameterType),  intent(in   )  :: p                               !< AD parameters
   type(RotOutputType),     intent(inout)  :: y                               !< AD outputs 
   type(RotMiscVarType),    intent(inout)  :: m                               !< Misc/optimization variables
   !type(BEMT_OutputType),   intent(in   )  :: BEMT_y                          ! BEMT outputs
   !real(ReKi),              intent(in   )  :: WithoutSweepPitchTwist(:,:,:,:) ! modified orientation matrix

   integer(intKi)                          :: j                      ! loop counter for nodes
   integer(intKi)                          :: k                      ! loop counter for blades
   real(reki)                              :: force(3)
   real(reki)                              :: moment(3)
   real(reki)                              :: q
   
  
   
   force(3)    =  0.0_ReKi          
   moment(1:2) =  0.0_ReKi          
   do k=1,p%NumBlades
      do j=1,p%NumBlNds
                      
         q = 0.5 * p%airDens * m%BEMT_y%Vrel(j,k)**2              ! dynamic pressure of the jth node in the kth blade
         force(1) =  m%BEMT_y%cx(j,k) * q * p%BEMT%chord(j,k)     ! X = normal force per unit length (normal to the plane, not chord) of the jth node in the kth blade
         force(2) = -m%BEMT_y%cy(j,k) * q * p%BEMT%chord(j,k)     ! Y = tangential force per unit length (tangential to the plane, not chord) of the jth node in the kth blade
         moment(3)=  m%BEMT_y%cm(j,k) * q * p%BEMT%chord(j,k)**2  ! M = pitching moment per unit length of the jth node in the kth blade
         
            ! save these values for possible output later:
         m%X(j,k) = force(1)
         m%Y(j,k) = force(2)
         m%M(j,k) = moment(3)
         
            ! note: because force and moment are 1-d arrays, I'm calculating the transpose of the force and moment outputs
            !       so that I don't have to take the transpose of WithoutSweepPitchTwist(:,:,j,k)
         y%BladeLoad(k)%Force(:,j)  = matmul( force,  m%WithoutSweepPitchTwist(:,:,j,k) )  ! force per unit length of the jth node in the kth blade
         y%BladeLoad(k)%Moment(:,j) = matmul( moment, m%WithoutSweepPitchTwist(:,:,j,k) )  ! moment per unit length of the jth node in the kth blade
         
      end do !j=nodes
   end do !k=blades
   
   
end subroutine SetOutputsFromBEMT


!----------------------------------------------------------------------------------------------------------------------------------
!> This subroutine converts outputs from FVW (stored in m%FVW_y) into values on the AeroDyn BladeLoad output mesh.
subroutine SetOutputsFromFVW(t, u, p, OtherState, x, xd, m, y, ErrStat, ErrMsg)
   REAL(DbKi),                intent(in   ) :: t
   TYPE(AD_InputType),        intent(in   ) :: u           !< Inputs at Time t
   type(AD_ParameterType),    intent(in   ) :: p           !< AD parameters
   type(AD_OtherStateType),   intent(in   ) :: OtherState  !< OtherState
   type(AD_ContinuousStateType),intent(in ) :: x           !< continuous states
   type(AD_DiscreteStateType),intent(in   ) :: xd          !< Discrete states
   type(AD_OutputType),       intent(inout) :: y           !< AD outputs
   type(AD_MiscVarType),target,intent(inout) :: m           !< Misc/optimization variables
   integer(IntKi),            intent(  out) :: ErrStat     !< Error status of the operation
   character(*),              intent(  out) :: ErrMsg      !< Error message if ErrStat /= ErrID_None

   integer(intKi)                         :: j           ! loop counter for nodes
   integer(intKi)                         :: k           ! loop counter for blades
   real(reki)                             :: force(3)
   real(reki)                             :: moment(3)
   real(reki)                             :: q
   REAL(ReKi)                             :: cp, sp      ! cosine, sine of phi

   ! Local vars for readability
   real(ReKi)                             :: Vind(3)
   real(ReKi)                             :: Vstr(3)
   real(ReKi)                             :: Vwnd(3)
   real(ReKi)                             :: theta
   ! Local variables that we store in misc for nodal outputs
   real(ReKi)                             :: AxInd, TanInd, Vrel, phi, alpha, Re
   type(AFI_OutputType)                   :: AFI_interp             ! Resulting values from lookup table
   real(ReKi)                             :: UrelWind_s(3)          ! Relative wind (wind+str) in section coords
   real(ReKi)                             :: Cx, Cy
   real(ReKi)                             :: Cl_Static, Cd_Static, Cm_Static
   real(ReKi)                             :: Cl_dyn, Cd_dyn, Cm_dyn
   type(UA_InputType), pointer            :: u_UA ! Alias to shorten notations
   integer(IntKi), parameter              :: InputIndex=1      ! we will always use values at t in this routine
   integer(intKi)                         :: iR, iW
   integer(intKi)                         :: ErrStat2
   character(ErrMsgLen)                   :: ErrMsg2

   ErrStat = 0
   ErrMsg = ""

   ! zero forces
   force(3)    =  0.0_ReKi
   moment(1:2) =  0.0_ReKi

   do iR=1,size(p%rotors)
      do k=1,p%rotors(iR)%numBlades
         iW=p%FVW%Bld2Wings(iR,k)
         do j=1,p%rotors(iR)%NumBlNds
            ! --- Computing main aero variables from induction - setting local variables
            Vind = m%FVW_y%W(iW)%Vind(1:3,j)
            Vstr = u%rotors(iR)%BladeMotion(k)%TranslationVel(1:3,j)
            Vwnd = m%rotors(iR)%DisturbedInflow(1:3,j,k)   ! NOTE: contains tower shadow
            theta = m%FVW%W(iW)%PitchAndTwist(j) ! TODO
            call FVW_AeroOuts( m%rotors(iR)%WithoutSweepPitchTwist(1:3,1:3,j,k), u%rotors(iR)%BladeMotion(k)%Orientation(1:3,1:3,j), & ! inputs
                        theta, Vstr(1:3), Vind(1:3), VWnd(1:3), p%rotors(iR)%KinVisc, p%FVW%W(iW)%chord_LL(j), &               ! inputs
                        AxInd, TanInd, Vrel, phi, alpha, Re, UrelWind_s(1:3), ErrStat2, ErrMsg2 )        ! outputs
               call SetErrStat(ErrStat2, ErrMsg2, ErrStat, ErrMsg, 'SetOutputsFromFVW')

            ! Compute steady Airfoil Coefs no matter what..
            call AFI_ComputeAirfoilCoefs( alpha, Re, 0.0_ReKi,  p%AFI(p%FVW%W(iW)%AFindx(j,1)), AFI_interp, ErrStat, ErrMsg )
            Cl_Static = AFI_interp%Cl
            Cd_Static = AFI_interp%Cd
            Cm_Static = AFI_interp%Cm

            ! Set dynamic to the (will be same as static if UA_Flag is false)
            Cl_dyn    = AFI_interp%Cl
            Cd_dyn    = AFI_interp%Cd
            Cm_dyn    = AFI_interp%Cm
            
            if (m%FVW%UA_Flag) then
               u_UA => m%FVW%W(iW)%u_UA(j,InputIndex) ! Alias
               ! ....... compute inputs to UA ...........
               u_UA%alpha    = alpha
               u_UA%U        = Vrel
               u_UA%v_ac(1)  = sin(u_UA%alpha)*u_UA%U
               u_UA%v_ac(2)  = cos(u_UA%alpha)*u_UA%U
               call UA_CalcOutput(j, 1, t, u_UA, m%FVW%W(iW)%p_UA, x%FVW%UA(iW), xd%FVW%UA(iW), OtherState%FVW%UA(iW), p%AFI(p%FVW%W(iW)%AFindx(j,1)), m%FVW%W(iW)%y_UA, m%FVW%W(iW)%m_UA, errStat2, errMsg2 )
                  call SetErrStat(ErrStat2, ErrMsg2, ErrStat, ErrMsg, 'SetOutputsFromFVW')
                              call SetErrStat(ErrStat2, ErrMsg2, ErrStat, ErrMsg, 'SetOutputsFromFVW')
               Cl_dyn = m%FVW%W(iW)%y_UA%Cl
               Cd_dyn = m%FVW%W(iW)%y_UA%Cd
               Cm_dyn = m%FVW%W(iW)%y_UA%Cm
            end if
            cp = cos(phi)
            sp = sin(phi)
            Cx = Cl_dyn*cp + Cd_dyn*sp
            Cy = Cl_dyn*sp - Cd_dyn*cp

            q = 0.5 * p%rotors(iR)%airDens * Vrel**2                ! dynamic pressure of the jth node in the kth blade
            force(1) =  Cx * q * p%FVW%W(iW)%chord_LL(j)        ! X = normal force per unit length (normal to the plane, not chord) of the jth node in the kth blade
            force(2) = -Cy * q * p%FVW%W(iW)%chord_LL(j)        ! Y = tangential force per unit length (tangential to the plane, not chord) of the jth node in the kth blade
            moment(3)=  Cm_dyn * q * p%FVW%W(iW)%chord_LL(j)**2 ! M = pitching moment per unit length of the jth node in the kth blade

               ! save these values for possible output later:
            m%rotors(iR)%X(j,k) = force(1)
            m%rotors(iR)%Y(j,k) = force(2)
            m%rotors(iR)%M(j,k) = moment(3)

               ! note: because force and moment are 1-d arrays, I'm calculating the transpose of the force and moment outputs
               !       so that I don't have to take the transpose of WithoutSweepPitchTwist(:,:,j,k)
            y%rotors(iR)%BladeLoad(k)%Force(:,j)  = matmul( force,  m%rotors(iR)%WithoutSweepPitchTwist(:,:,j,k) )  ! force per unit length of the jth node in the kth blade
            y%rotors(iR)%BladeLoad(k)%Moment(:,j) = matmul( moment, m%rotors(iR)%WithoutSweepPitchTwist(:,:,j,k) )  ! moment per unit length of the jth node in the kth blade

            ! Save results for outputs so we don't have to recalculate them all when we write outputs
            m%FVW%W(iW)%BN_AxInd(j)           = AxInd
            m%FVW%W(iW)%BN_TanInd(j)          = TanInd
            m%FVW%W(iW)%BN_Vrel(j)            = Vrel
            m%FVW%W(iW)%BN_alpha(j)           = alpha
            m%FVW%W(iW)%BN_phi(j)             = phi
            m%FVW%W(iW)%BN_Re(j)              = Re
            m%FVW%W(iW)%BN_UrelWind_s(1:3,j)  = UrelWind_s(1:3)
            m%FVW%W(iW)%BN_Cl_Static(j)       = Cl_Static
            m%FVW%W(iW)%BN_Cd_Static(j)       = Cd_Static
            m%FVW%W(iW)%BN_Cm_Static(j)       = Cm_Static
            m%FVW%W(iW)%BN_Cl(j)              = Cl_dyn
            m%FVW%W(iW)%BN_Cd(j)              = Cd_dyn
            m%FVW%W(iW)%BN_Cm(j)              = Cm_dyn
            m%FVW%W(iW)%BN_Cx(j)              = Cx
            m%FVW%W(iW)%BN_Cy(j)              = Cy
         end do !j=nodes
      end do !k=blades
   end do ! iR rotors

   if ( m%FVW%UA_Flag ) then
      ! if ( mod(REAL(t,ReKi),.1) < p%dt) then
      do iW=1,p%FVW%nWings
         call UA_WriteOutputToFile(t, m%FVW%W(iW)%p_UA, m%FVW%W(iW)%y_UA)
      enddo
   end if
   
end subroutine SetOutputsFromFVW
!----------------------------------------------------------------------------------------------------------------------------------
!> This routine validates the inputs from the AeroDyn input files.
SUBROUTINE ValidateNumBlades( NumBl, ErrStat, ErrMsg )
   integer(IntKi),           intent(in)     :: NumBl                             !< Number of blades
   integer(IntKi),           intent(out)    :: ErrStat                           !< Error status
   character(*),             intent(out)    :: ErrMsg                            !< Error message
   ErrStat  = ErrID_None
   ErrMsg   = ''
!    if (NumBl > MaxBl .or. NumBl < 1) call SetErrStat( ErrID_Fatal, 'Number of blades must be between 1 and '//trim(num2lstr(MaxBl))//'.', ErrStat, ErrMsg, 'ValidateNumBlades' )
END SUBROUTINE ValidateNumBlades
!----------------------------------------------------------------------------------------------------------------------------------
!> This routine validates the inputs from the AeroDyn input files.
SUBROUTINE ValidateInputData( InitInp, InputFileData, NumBl, ErrStat, ErrMsg )
!..................................................................................................................................
      
      ! Passed variables:

   type(AD_InitInputType),   intent(in   )  :: InitInp                           !< Input data for initialization routine
   type(AD_InputFile),       intent(in)     :: InputFileData                     !< All the data in the AeroDyn input file
   integer(IntKi),           intent(in)     :: NumBl(:)                          !< Number of blades
   integer(IntKi),           intent(out)    :: ErrStat                           !< Error status
   character(*),             intent(out)    :: ErrMsg                            !< Error message

   
      ! local variables
   integer(IntKi)                           :: k                                 ! Blade number
   integer(IntKi)                           :: j                                 ! node number
   integer(IntKi)                           :: iR                                ! rotor index
   character(*), parameter                  :: RoutineName = 'ValidateInputData'
   
   ErrStat = ErrID_None
   ErrMsg  = ""
   
   
   if (InputFileData%DTAero <= 0.0)  call SetErrStat ( ErrID_Fatal, 'DTAero must be greater than zero.', ErrStat, ErrMsg, RoutineName )
   if (InputFileData%WakeMod /= WakeMod_None .and. InputFileData%WakeMod /= WakeMod_BEMT .and. InputFileData%WakeMod /= WakeMod_DBEMT .and. InputFileData%WakeMod /= WakeMod_FVW) then
      call SetErrStat ( ErrID_Fatal, 'WakeMod must be '//trim(num2lstr(WakeMod_None))//' (none), '//trim(num2lstr(WakeMod_BEMT))//' (BEMT), '// &
         trim(num2lstr(WakeMod_DBEMT))//' (DBEMT), or '//trim(num2lstr(WakeMod_FVW))//' (FVW).',ErrStat, ErrMsg, RoutineName ) 
   end if
   
   if (InputFileData%AFAeroMod /= AFAeroMod_Steady .and. InputFileData%AFAeroMod /= AFAeroMod_BL_unsteady) then
      call SetErrStat ( ErrID_Fatal, 'AFAeroMod must be '//trim(num2lstr(AFAeroMod_Steady))//' (steady) or '//&
                        trim(num2lstr(AFAeroMod_BL_unsteady))//' (Beddoes-Leishman unsteady).', ErrStat, ErrMsg, RoutineName ) 
   end if
   if (InputFileData%TwrPotent /= TwrPotent_none .and. InputFileData%TwrPotent /= TwrPotent_baseline .and. InputFileData%TwrPotent /= TwrPotent_Bak) then
      call SetErrStat ( ErrID_Fatal, 'TwrPotent must be 0 (none), 1 (baseline potential flow), or 2 (potential flow with Bak correction).', ErrStat, ErrMsg, RoutineName ) 
   end if   
   if (InputFileData%TwrShadow /= TwrShadow_none .and. InputFileData%TwrShadow /= TwrShadow_Powles .and. InputFileData%TwrShadow /= TwrShadow_Eames) then
      call SetErrStat ( ErrID_Fatal, 'TwrShadow must be 0 (none), 1 (Powles tower shadow modle), or 2 (Eames tower shadow model).', ErrStat, ErrMsg, RoutineName ) 
   end if

      ! The following limits are recommended by Juliet Simpson (University of Virginia)
      !  E-mail recommendation:
      !     To test the limits of the model, I've been running steady simulations
      !     with a range of TI inputs. It looks like the model starts to break down
      !     (or at least break the trend of higher TI's) when the TI drops below
      !     0.05. On the other end, the model seems to work up to TI~1 without
      !     breaking down (I checked up to TI=0.99). However, the results aren't
      !     very physically realistic after ~0.35 because it approaches a constant
      !     velocity deficit across the rotor plane, rather than returning to zero
      !     deficit a short distance laterally from the tower. I'm not sure what
      !     the goal of the limits would be, so it's hard for me to say what the
      !     upper cut off should be. If you want it to be physical, perhaps a low
      !     cut off (around 0.4?). If you want it to just not break, and let people
      !     interpret for themselves if it's physical for their scenario, then it
      !     could go to TI~1. I'd recommend imposing limits of 0.05<TI<1, personally.
   if (InputFileData%TwrShadow == TwrShadow_Eames) then
      do iR=1,size(NumBl)
         if ( minval(InputFileData%rotors(iR)%TwrTI) <= 0.05 .or. maxval(InputFileData%rotors(iR)%TwrTI) >= 1.0) call SetErrStat ( ErrID_Fatal, 'The turbulence intensity for the Eames tower shadow model must be greater than 0.05 and less than 1.', ErrStat, ErrMsg, RoutineName )
         if ( maxval(InputFileData%rotors(iR)%TwrTI) >  0.4 .and. maxval(InputFileData%rotors(iR)%TwrTI) <  1.0) call SetErrStat ( ErrID_Warn,  'The turbulence intensity for the Eames tower shadow model above 0.4 may return unphysical results.  Interpret with caution.', ErrStat, ErrMsg, RoutineName )
      enddo
   endif
   
   if (InputFileData%AirDens <= 0.0) call SetErrStat ( ErrID_Fatal, 'The air density (AirDens) must be greater than zero.', ErrStat, ErrMsg, RoutineName )
   if (InputFileData%KinVisc <= 0.0) call SetErrStat ( ErrID_Fatal, 'The kinesmatic viscosity (KinVisc) must be greater than zero.', ErrStat, ErrMsg, RoutineName )
   if (InputFileData%SpdSound <= 0.0) call SetErrStat ( ErrID_Fatal, 'The speed of sound (SpdSound) must be greater than zero.', ErrStat, ErrMsg, RoutineName )
   if (InputFileData%Pvap <= 0.0) call SetErrStat ( ErrID_Fatal, 'The vapour pressure (Pvap) must be greater than zero.', ErrStat, ErrMsg, RoutineName )
   if (InputFileData%Patm <= 0.0) call SetErrStat ( ErrID_Fatal, 'The atmospheric pressure (Patm)  must be greater than zero.', ErrStat, ErrMsg, RoutineName )
   if (InputFileData%FluidDepth <= 0.0) call SetErrStat ( ErrID_Fatal, 'Fluid depth (FluidDepth) must be greater than zero', ErrStat, ErrMsg, RoutineName )

      
   
      ! BEMT/DBEMT inputs
      ! bjj: these checks should probably go into BEMT where they are used...
   if (InputFileData%WakeMod /= WakeMod_none .and. InputFileData%WakeMod /= WakeMod_FVW) then
      if ( InputFileData%MaxIter < 1 ) call SetErrStat( ErrID_Fatal, 'MaxIter must be greater than 0.', ErrStat, ErrMsg, RoutineName )
      
      if ( InputFileData%IndToler < 0.0 .or. EqualRealNos(InputFileData%IndToler, 0.0_ReKi) ) &
         call SetErrStat( ErrID_Fatal, 'IndToler must be greater than 0.', ErrStat, ErrMsg, RoutineName )
   
      if ( InputFileData%SkewMod /= SkewMod_Uncoupled .and. InputFileData%SkewMod /= SkewMod_PittPeters) &  !  .and. InputFileData%SkewMod /= SkewMod_Coupled )
           call SetErrStat( ErrID_Fatal, 'SkewMod must be 1, or 2.  Option 3 will be implemented in a future version.', ErrStat, ErrMsg, RoutineName )      
      
   end if !BEMT/DBEMT checks
   
   
   if ( InputFileData%CavitCheck .and. InputFileData%AFAeroMod == AFAeroMod_BL_unsteady) then
      call SetErrStat( ErrID_Fatal, 'Cannot use unsteady aerodynamics module with a cavitation check', ErrStat, ErrMsg, RoutineName )
   end if
        
   if (InputFileData%InCol_Cpmin == 0 .and. InputFileData%CavitCheck) call SetErrStat( ErrID_Fatal, 'InCol_Cpmin must not be 0 to do a cavitation check.', ErrStat, ErrMsg, RoutineName )

         ! validate the number of airfoils
   if (InputFileData%NumAFfiles  < 1) call SetErrStat( ErrID_Fatal, 'The number of unique airfoil tables (NumAFfiles) must be greater than zero.', ErrStat, ErrMsg, RoutineName )   
   
      ! .............................
      ! check blade mesh data:
      ! .............................
   do iR = 1,size(NumBl)
      if (NumBl(iR)>0) then
         if ( InputFileData%rotors(iR)%BladeProps(1)%NumBlNds < 2 ) call SetErrStat( ErrID_Fatal, 'There must be at least two nodes per blade.',ErrStat, ErrMsg, RoutineName )
      endif
      do k=2,NumBl(iR)
         if ( InputFileData%rotors(iR)%BladeProps(k)%NumBlNds /= InputFileData%rotors(iR)%BladeProps(k-1)%NumBlNds ) then
            call SetErrStat( ErrID_Fatal, 'All blade property files must have the same number of blade nodes.', ErrStat, ErrMsg, RoutineName )
            exit  ! exit do loop
         end if
      end do
   
      ! Check the list of airfoil tables for blades to make sure they are all within limits.
      do k=1,NumBl(iR)
         do j=1,InputFileData%rotors(iR)%BladeProps(k)%NumBlNds
            if ( ( InputFileData%rotors(iR)%BladeProps(k)%BlAFID(j) < 1 ) .OR. ( InputFileData%rotors(iR)%BladeProps(k)%BlAFID(j) > InputFileData%NumAFfiles ) )  then
               call SetErrStat( ErrID_Fatal, 'Blade '//trim(Num2LStr(k))//' node '//trim(Num2LStr(j))//' must be a number between 1 and NumAFfiles (' &
                  //TRIM(Num2LStr(InputFileData%NumAFfiles))//').', ErrStat, ErrMsg, RoutineName )
            end if
         end do ! j=nodes
      end do ! k=blades
            
      ! Check that the blade chord is > 0.
      do k=1,NumBl(iR)
         do j=1,InputFileData%rotors(iR)%BladeProps(k)%NumBlNds
            if ( InputFileData%rotors(iR)%BladeProps(k)%BlChord(j) <= 0.0_ReKi )  then
               call SetErrStat( ErrID_Fatal, 'The chord for blade '//trim(Num2LStr(k))//' node '//trim(Num2LStr(j)) &
                                //' must be greater than 0.', ErrStat, ErrMsg, RoutineName )
            endif
         end do ! j=nodes
      end do ! k=blades
   
      do k=1,NumBl(iR)
         if ( .not. EqualRealNos(InputFileData%rotors(iR)%BladeProps(k)%BlSpn(1), 0.0_ReKi) ) call SetErrStat( ErrID_Fatal, 'Blade '//trim(Num2LStr(k))//' span location must start at 0.0 m', ErrStat, ErrMsg, RoutineName)       
         do j=2,InputFileData%rotors(iR)%BladeProps(k)%NumBlNds
            if ( InputFileData%rotors(iR)%BladeProps(k)%BlSpn(j) <= InputFileData%rotors(iR)%BladeProps(k)%BlSpn(j-1) )  then
               call SetErrStat( ErrID_Fatal, 'Blade '//trim(Num2LStr(k))//' nodes must be entered in increasing elevation.', ErrStat, ErrMsg, RoutineName )
               exit
            end if
         end do ! j=nodes
      end do ! k=blades
   end do ! iR rotor
   
      ! .............................
      ! check tower mesh data:
      ! .............................
   if (InputFileData%TwrPotent /= TwrPotent_none .or. InputFileData%TwrShadow /= TwrShadow_none .or. InputFileData%TwrAero ) then
      
         
         ! Check that the tower diameter is > 0.
      do iR = 1,size(NumBl)
         if (InputFileData%rotors(iR)%NumTwrNds < 2) call SetErrStat( ErrID_Fatal, 'There must be at least two nodes on the tower.',ErrStat, ErrMsg, RoutineName )
         do j=1,InputFileData%rotors(iR)%NumTwrNds
            if ( InputFileData%rotors(iR)%TwrDiam(j) <= 0.0_ReKi )  then
               call SetErrStat( ErrID_Fatal, 'The diameter for tower node '//trim(Num2LStr(j))//' must be greater than 0.' &
                               , ErrStat, ErrMsg, RoutineName )
            end if
         end do ! j=nodes
         
            ! check that the elevation is increasing:
         do j=2,InputFileData%rotors(iR)%NumTwrNds
            if ( InputFileData%rotors(iR)%TwrElev(j) <= InputFileData%rotors(iR)%TwrElev(j-1) )  then
               call SetErrStat( ErrID_Fatal, 'The tower nodes must be entered in increasing elevation.', ErrStat, ErrMsg, RoutineName )
               exit
            end if
         end do ! j=nodes
      end do ! iR rotor
            
   end if
   
      ! .............................
      ! check outputs:
      ! .............................
   
   if ( ( InputFileData%NTwOuts < 0_IntKi ) .OR. ( InputFileData%NTwOuts > 9_IntKi ) )  then
      call SetErrStat( ErrID_Fatal, 'NTwOuts must be between 0 and 9 (inclusive).', ErrStat, ErrMsg, RoutineName )
   else
         ! Check to see if all TwOutNd(:) analysis points are existing analysis points:

      do iR = 1,size(NumBl)
         do j=1,InputFileData%NTwOuts
            if ( InputFileData%TwOutNd(j) < 1_IntKi .OR. InputFileData%TwOutNd(j) > InputFileData%rotors(iR)%NumTwrNds ) then
               call SetErrStat( ErrID_Fatal, ' All TwOutNd values must be between 1 and '//&
                              trim( Num2LStr( InputFileData%rotors(iR)%NumTwrNds ) )//' (inclusive).', ErrStat, ErrMsg, RoutineName )
               exit ! stop checking this loop
            end if
         end do         
      enddo ! iR
   
   end if
         
         
   if ( ( InputFileData%NBlOuts < 0_IntKi ) .OR. ( InputFileData%NBlOuts > 9_IntKi ) )  then
      call SetErrStat( ErrID_Fatal, 'NBlOuts must be between 0 and 9 (inclusive).', ErrStat, ErrMsg, RoutineName )
   else 

   ! Check to see if all BlOutNd(:) analysis points are existing analysis points:

      do iR = 1,size(NumBl)
         do j=1,InputFileData%NBlOuts
            if ( InputFileData%BlOutNd(j) < 1_IntKi .OR. InputFileData%BlOutNd(j) > InputFileData%rotors(iR)%BladeProps(1)%NumBlNds ) then
               call SetErrStat( ErrID_Fatal, ' All BlOutNd values must be between 1 and '//&
                       trim( Num2LStr( InputFileData%rotors(iR)%BladeProps(1)%NumBlNds ) )//' (inclusive).', ErrStat, ErrMsg, RoutineName )
               exit ! stop checking this loop
            end if
         end do
      end do ! iR, rotor
      
   end if   
   
   !..................
   ! check for linearization
   !..................
   if (InitInp%Linearize) then
      if (InputFileData%AFAeroMod /= AFAeroMod_Steady) then
!bjj: REMOVE when linearization has been tested
         call SetErrStat( ErrID_Fatal, 'Steady blade airfoil aerodynamics must be used for linearization. Set AFAeroMod=1.', ErrStat, ErrMsg, RoutineName )
         !if (InputFileData%UAMod /= UA_HGM) then
         !   call SetErrStat( ErrID_Fatal, 'When AFAeroMod=2, UAMod must be 4 for linearization. Set AFAeroMod=1 or UAMod=4.', ErrStat, ErrMsg, RoutineName )
         !end if
      end if
      
      if (InputFileData%WakeMod == WakeMod_FVW) then
         call SetErrStat( ErrID_Fatal, 'FVW cannot currently be used for linearization. Set WakeMod=0 or WakeMod=1.', ErrStat, ErrMsg, RoutineName )
      else if (InputFileData%WakeMod == WakeMod_DBEMT) then
!bjj: when linearization has been tested
         call SetErrStat( ErrID_Fatal, 'DBEMT cannot currently be used for linearization. Set WakeMod=0 or WakeMod=1.', ErrStat, ErrMsg, RoutineName )
         !if (InputFileData%DBEMT_Mod /= DBEMT_cont_tauConst) then
         !   call SetErrStat( ErrID_Fatal, 'DBEMT requires the continuous formulation with constant tau1 for linearization. Set DBEMT_Mod=3 or set WakeMod to 0 or 1.', ErrStat, ErrMsg, RoutineName )
         !end if
      end if
   end if
   
END SUBROUTINE ValidateInputData
!----------------------------------------------------------------------------------------------------------------------------------
!> This subroutine sets up the data structures and initializes AirfoilInfo to get the necessary AFI parameters. It then verifies 
!! that the UA parameters are included in the AFI tables if UA is being used.
SUBROUTINE Init_AFIparams( InputFileData, p_AFI, UnEc,  ErrStat, ErrMsg )


      ! Passed variables
   type(AD_InputFile),                   intent(inout) :: InputFileData      !< All the data in the AeroDyn input file (intent(out) only because of the call to MOVE_ALLOC)
   type(AFI_ParameterType), allocatable, intent(  out) :: p_AFI(:)           !< parameters returned from the AFI (airfoil info) module
   integer(IntKi),                       intent(in   ) :: UnEc               !< I/O unit for echo file. If > 0, file is open for writing.
   integer(IntKi),                       intent(  out) :: ErrStat            !< Error status
   character(*),                         intent(  out) :: ErrMsg             !< Error message

      ! local variables
   type(AFI_InitInputType)                             :: AFI_InitInputs     ! initialization data for the AFI routines
   
   integer(IntKi)                                      :: File               ! loop counter for airfoil files
   
   integer(IntKi)                                      :: ErrStat2
   character(ErrMsgLen)                                :: ErrMsg2
   character(*), parameter                             :: RoutineName = 'Init_AFIparams'

   
   ErrStat = ErrID_None
   ErrMsg  = ""
   
   allocate(p_AFI( InputFileData%NumAFfiles), STAT = ErrStat2)
      if ( ErrStat2 /= 0 ) then
         call SetErrStat(ErrID_Fatal,'Error allocating p_AFI.',ErrStat,ErrMsg,RoutineName)
         return
      end if
   
   
      ! Setup Airfoil InitInput data structure:
   AFI_InitInputs%InCol_Alfa  = InputFileData%InCol_Alfa
   AFI_InitInputs%InCol_Cl    = InputFileData%InCol_Cl
   AFI_InitInputs%InCol_Cd    = InputFileData%InCol_Cd
   AFI_InitInputs%InCol_Cm    = InputFileData%InCol_Cm
   IF (.not. InputFileData%UseBlCm) AFI_InitInputs%InCol_Cm = 0      ! Don't try to use Cm if flag set to false
   AFI_InitInputs%InCol_Cpmin = InputFileData%InCol_Cpmin
   AFI_InitInputs%AFTabMod    = InputFileData%AFTabMod !AFITable_1
   AFI_InitInputs%UA_f_cn     = InputFileData%UAMod /= UA_HGM ! HGM uses the separation function based on cl instead of cn
   
      ! Call AFI_Init to read in and process the airfoil files.
      ! This includes creating the spline coefficients to be used for interpolation.
   
   do File = 1, InputFileData%NumAFfiles

      AFI_InitInputs%FileName = InputFileData%AFNames(File)

      call AFI_Init ( AFI_InitInputs, p_AFI(File), ErrStat2, ErrMsg2, UnEc )
         call SetErrStat(ErrStat2,ErrMsg2, ErrStat, ErrMsg, RoutineName)
         if (ErrStat >= AbortErrLev) exit
   end do
         
      
   call AFI_DestroyInitInput( AFI_InitInputs, ErrStat2, ErrMsg2 )
   if (ErrStat >= AbortErrLev) return
   
   
END SUBROUTINE Init_AFIparams
!----------------------------------------------------------------------------------------------------------------------------------
!> This routine initializes the Airfoil Noise module from within AeroDyn.
SUBROUTINE Init_AAmodule( DrvInitInp, AD_InputFileData, RotInputFileData, u_AD, u, p, p_AD, x, xd, z, OtherState, y, m, ErrStat, ErrMsg )
!..................................................................................................................................
   type(RotInitInputType),       intent(in   ) :: DrvInitInp    !< AeroDyn-level initialization inputs
   type(AD_InputFile),           intent(in   ) :: AD_InputFileData  !< All the data in the AeroDyn input file
   type(RotInputFile),           intent(in   ) :: RotInputFileData  !< Data in the AeroDyn input file related to current rotor
   type(RotInputType),           intent(in   ) :: u_AD           !< AD inputs - used for input mesh node positions
   type(AA_InputType),           intent(  out) :: u              !< An initial guess for the input; input mesh must be defined
   type(RotParameterType),       intent(inout) :: p              !< Parameters ! intent out b/c we set the AA parameters here
   type(AD_ParameterType),       intent(inout) :: p_AD           !< Parameters ! intent out b/c we set the AA parameters here
   type(AA_ContinuousStateType), intent(  out) :: x              !< Initial continuous states
   type(AA_DiscreteStateType),   intent(  out) :: xd             !< Initial discrete states
   type(AA_ConstraintStateType), intent(  out) :: z              !< Initial guess of the constraint states
   type(AA_OtherStateType),      intent(  out) :: OtherState     !< Initial other states
   type(AA_OutputType),          intent(  out) :: y              !< Initial system outputs (outputs are not calculated;
                                                                 !!   only the output mesh is initialized)
   type(AA_MiscVarType),         intent(  out) :: m              !< Initial misc/optimization variables
   integer(IntKi),               intent(  out) :: errStat        !< Error status of the operation
   character(*),                 intent(  out) :: errMsg         !< Error message if ErrStat /= ErrID_None
   ! Local variables
   real(DbKi)                                  :: Interval       ! Coupling interval in seconds: the rate that
                                                                 !   (1) BEMT_UpdateStates() is called in loose coupling &
                                                                 !   (2) BEMT_UpdateDiscState() is called in tight coupling.
                                                                 !   Input is the suggested time from the glue code;
                                                                 !   Output is the actual coupling interval that will be used
                                                                 !   by the glue code.
   type(AA_InitInputType)                      :: InitInp        ! Input data for initialization routine
   type(AA_InitOutputType)                     :: InitOut        ! Output for initialization routine
   integer(intKi)                              :: i              ! airfoil file index                            
   integer(intKi)                              :: j              ! node index
   integer(intKi)                              :: k              ! blade index
   integer(IntKi)                              :: ErrStat2
   character(ErrMsgLen)                        :: ErrMsg2
   character(*), parameter                     :: RoutineName = 'Init_AAmodule'
   ErrStat = ErrID_None
   ErrMsg  = ""
   
   ! Transfer from parameters and input file to init input
   Interval                 = p_AD%DT   
   InitInp%NumBlades        = p%NumBlades
   InitInp%NumBlNds         = p%NumBlNds
   InitInp%airDens          = AD_InputFileData%AirDens 
   InitInp%kinVisc          = AD_InputFileData%KinVisc                    
   InitInp%InputFile        = AD_InputFileData%AA_InputFile
   InitInp%RootName         = p_AD%RootName
   InitInp%SpdSound         = AD_InputFileData%SpdSound
   InitInp%HubHeight        = DrvInitInp%HubPosition(3)

   ! --- Transfer of airfoil info
   ALLOCATE ( InitInp%AFInfo( size(p_AD%AFI) ), STAT=ErrStat2 )
   IF ( ErrStat2 /= 0 )  THEN
      CALL SetErrStat ( ErrID_Fatal, 'Error allocating memory for the InitInp%AFInfo array.', ErrStat2, ErrMsg2, RoutineName )
      RETURN
   ENDIF
   do i=1,size(p_AD%AFI)
      call AFI_CopyParam( p_AD%AFI(i), InitInp%AFInfo(i), MESH_NEWCOPY, errStat2, errMsg2 )
      call SetErrStat( errStat2, errMsg2, errStat, errMsg, RoutineName )
   end do
  
   ! --- Allocate and set AirfoilID, chord and Span for each blades
   ! note here that each blade is required to have the same number of nodes
   call AllocAry( InitInp%BlAFID, p%NumBlNds, p%NumBlades,'InitInp%BlAFID', errStat2, ErrMsg2 )
   call SetErrStat( errStat2, errMsg2, errStat, errMsg, RoutineName )
   call AllocAry( InitInp%BlChord, p%NumBlNds, p%NumBlades, 'BlChord', errStat2, ErrMsg2 )
   call SetErrStat( errStat2, errMsg2, errStat, errMsg, RoutineName )
   call AllocAry( InitInp%BlSpn,   p%NumBlNds, p%NumBlades, 'BlSpn', errStat2, ErrMsg2 )
   call SetErrStat( errStat2, errMsg2, errStat, errMsg, RoutineName )
   if (ErrStat >= AbortErrLev) then
      call cleanup()
      return
   end if
   do k = 1, p%NumBlades
      do j=1, RotInputFileData%BladeProps(k)%NumBlNds
         InitInp%BlChord(j,k)  = RotInputFileData%BladeProps(k)%BlChord(  j)
         InitInp%BlSpn  (j,k)  = RotInputFileData%BladeProps(k)%BlSpn(j)
         InitInp%BlAFID(j,k)   = RotInputFileData%BladeProps(k)%BlAFID(j)           
      end do
   end do
   
   ! --- AeroAcoustics initialization call
   call AA_Init(InitInp, u, p%AA,  x, xd, z, OtherState, y, m, Interval, InitOut, ErrStat2, ErrMsg2 )
   call SetErrStat(ErrStat2,ErrMsg2, ErrStat, ErrMsg, RoutineName)   
         
   if (.not. equalRealNos(Interval, p_AD%DT) ) then
      call SetErrStat( ErrID_Fatal, "DTAero was changed in Init_AAmodule(); this is not allowed.", ErrStat2, ErrMsg2, RoutineName)
   endif

   call Cleanup()
   
contains   

   subroutine Cleanup()
      call AA_DestroyInitInput ( InitInp, ErrStat2, ErrMsg2 )   
      call AA_DestroyInitOutput( InitOut, ErrStat2, ErrMsg2 )   
   end subroutine Cleanup
   
END SUBROUTINE Init_AAmodule
!----------------------------------------------------------------------------------------------------------------------------------
!> This routine initializes the BEMT module from within AeroDyn.
SUBROUTINE Init_BEMTmodule( InputFileData, RotInputFileData, u_AD, u, p, p_AD, x, xd, z, OtherState, y, m, ErrStat, ErrMsg )
!..................................................................................................................................

   type(AD_InputFile),             intent(in   ) :: InputFileData  !< All the data in the AeroDyn input file
   type(RotInputFile),             intent(in   ) :: RotInputFileData !< Data in AeroDyn input file related to current rotor
   type(RotInputType),             intent(in   ) :: u_AD           !< AD inputs - used for input mesh node positions
   type(BEMT_InputType),           intent(  out) :: u              !< An initial guess for the input; input mesh must be defined
   type(RotParameterType),         intent(inout) :: p              !< Parameters ! intent out b/c we set the BEMT parameters here
   type(AD_ParameterType),         intent(inout) :: p_AD           !< Parameters ! intent out b/c we set the BEMT parameters here
   type(BEMT_ContinuousStateType), intent(  out) :: x              !< Initial continuous states
   type(BEMT_DiscreteStateType),   intent(  out) :: xd             !< Initial discrete states
   type(BEMT_ConstraintStateType), intent(  out) :: z              !< Initial guess of the constraint states
   type(BEMT_OtherStateType),      intent(  out) :: OtherState     !< Initial other states
   type(BEMT_OutputType),          intent(  out) :: y              !< Initial system outputs (outputs are not calculated;
                                                                   !!   only the output mesh is initialized)
   type(BEMT_MiscVarType),         intent(  out) :: m              !< Initial misc/optimization variables
   integer(IntKi),                 intent(  out) :: errStat        !< Error status of the operation
   character(*),                   intent(  out) :: errMsg         !< Error message if ErrStat /= ErrID_None


      ! Local variables
   real(DbKi)                                    :: Interval       ! Coupling interval in seconds: the rate that
                                                                   !   (1) BEMT_UpdateStates() is called in loose coupling &
                                                                   !   (2) BEMT_UpdateDiscState() is called in tight coupling.
                                                                   !   Input is the suggested time from the glue code;
                                                                   !   Output is the actual coupling interval that will be used
                                                                   !   by the glue code.
   type(BEMT_InitInputType)                      :: InitInp        ! Input data for initialization routine
   type(BEMT_InitOutputType)                     :: InitOut        ! Output for initialization routine
                                                 
   integer(intKi)                                :: j              ! node index
   integer(intKi)                                :: k              ! blade index
   real(ReKi)                                    :: tmp(3), tmp_sz_y, tmp_sz
   real(ReKi)                                    :: y_hat_disk(3)
   real(ReKi)                                    :: z_hat_disk(3)
   real(ReKi)                                    :: rMax
   real(ReKi)                                    :: frac
   integer(IntKi)                                :: ErrStat2
   character(ErrMsgLen)                          :: ErrMsg2
   character(*), parameter                       :: RoutineName = 'Init_BEMTmodule'

   ! note here that each blade is required to have the same number of nodes
   
   ErrStat = ErrID_None
   ErrMsg  = ""
   
   
      ! set initialization data here:   
   Interval                 = p_AD%DT   
   InitInp%numBlades        = p%NumBlades
   
   InitInp%airDens          = InputFileData%AirDens 
   InitInp%kinVisc          = InputFileData%KinVisc
   InitInp%skewWakeMod      = InputFileData%SkewMod
   InitInp%yawCorrFactor    = InputFileData%SkewModFactor
   InitInp%aTol             = InputFileData%IndToler
   InitInp%useTipLoss       = InputFileData%TipLoss
   InitInp%useHubLoss       = InputFileData%HubLoss
   InitInp%useInduction     = InputFileData%WakeMod /= WakeMod_none
   InitInp%useTanInd        = InputFileData%TanInd
   InitInp%useAIDrag        = InputFileData%AIDrag        
   InitInp%useTIDrag        = InputFileData%TIDrag  
   InitInp%numBladeNodes    = p%NumBlNds
   InitInp%numReIterations  = 1                              ! This is currently not available in the input file and is only for testing  
   InitInp%maxIndIterations = InputFileData%MaxIter 
   
   
   call AllocAry(InitInp%chord, InitInp%numBladeNodes,InitInp%numBlades,'chord',  ErrStat2,ErrMsg2); call SetErrStat(ErrStat2,ErrMsg2,ErrStat,ErrMsg,RoutineName)   
   call AllocAry(InitInp%AFindx,InitInp%numBladeNodes,InitInp%numBlades,'AFindx', ErrStat2,ErrMsg2); call SetErrStat(ErrStat2,ErrMsg2,ErrStat,ErrMsg,RoutineName)   
   call AllocAry(InitInp%zHub,                        InitInp%numBlades,'zHub',   ErrStat2,ErrMsg2); call SetErrStat(ErrStat2,ErrMsg2,ErrStat,ErrMsg,RoutineName)
   call AllocAry(InitInp%zLocal,InitInp%numBladeNodes,InitInp%numBlades,'zLocal', ErrStat2,ErrMsg2); call SetErrStat(ErrStat2,ErrMsg2,ErrStat,ErrMsg,RoutineName)   
   call AllocAry(InitInp%rLocal,InitInp%numBladeNodes,InitInp%numBlades,'rLocal', ErrStat2,ErrMsg2); call SetErrStat(ErrStat2,ErrMsg2,ErrStat,ErrMsg,RoutineName)   
   call AllocAry(InitInp%zTip,                        InitInp%numBlades,'zTip',   ErrStat2,ErrMsg2); call SetErrStat(ErrStat2,ErrMsg2,ErrStat,ErrMsg,RoutineName)
      
   call AllocAry(InitInp%UAOff_innerNode,             InitInp%numBlades,'UAOff_innerNode',ErrStat2,ErrMsg2); call SetErrStat(ErrStat2,ErrMsg2,ErrStat,ErrMsg,RoutineName)
   call AllocAry(InitInp%UAOff_outerNode,             InitInp%numBlades,'UAOff_outerNode',ErrStat2,ErrMsg2); call SetErrStat(ErrStat2,ErrMsg2,ErrStat,ErrMsg,RoutineName)
   
   if ( ErrStat >= AbortErrLev ) then
      call Cleanup()
      return
   end if  

   
   ! Compute zLocal, zHub, zTip, rLocal, rMax
   rMax = 0.0_ReKi
   do k=1,p%numBlades
      
      InitInp%zHub(k) = TwoNorm( u_AD%BladeRootMotion(k)%Position(:,1) - u_AD%HubMotion%Position(:,1) )  
      !if (EqualRealNos(InitInp%zHub(k),0.0_ReKi) ) &
      !   call SetErrStat( ErrID_Fatal, "zHub for blade "//trim(num2lstr(k))//" is zero.", ErrStat, ErrMsg, RoutineName)
      
      ! zLocal is the distance along blade curve -- NOTE: this is an approximation.
      InitInp%zLocal(1,k) = InitInp%zHub(k) + TwoNorm( u_AD%BladeMotion(k)%Position(:,1) - u_AD%BladeRootMotion(k)%Position(:,1) )
      do j=2,p%NumBlNds
         InitInp%zLocal(j,k) = InitInp%zLocal(j-1,k) + TwoNorm( u_AD%BladeMotion(k)%Position(:,j) - u_AD%BladeMotion(k)%Position(:,j-1) ) 
      end do !j=nodes
      
      InitInp%zTip(k) = InitInp%zLocal(p%NumBlNds,k)
      
      y_hat_disk = u_AD%HubMotion%Orientation(2,:,1)
      z_hat_disk = u_AD%HubMotion%Orientation(3,:,1)
      
      do j=1,p%NumBlNds
               ! displaced position of the jth node in the kth blade relative to the hub:
         tmp =  u_AD%BladeMotion(k)%Position(:,j)  - u_AD%HubMotion%Position(:,1) 
            ! local radius (normalized distance from rotor centerline)
         tmp_sz_y = dot_product( tmp, y_hat_disk )**2
         tmp_sz   = dot_product( tmp, z_hat_disk )**2
         InitInp%rLocal(j,k) = sqrt( tmp_sz + tmp_sz_y )
         rMax = max(rMax, InitInp%rLocal(j,k))
      end do !j=nodes   
   end do !k=blades
   
   
   InitInp%UAOff_innerNode = 0
   InitInp%UAOff_outerNode = p%NumBlNds + 1
   do k = 1,p%numBlades
      do j = 1,p%NumBlNds
         frac = InitInp%rLocal(j,k) / rMax
         if (frac < InputFileData%UAStartRad) then
            InitInp%UAOff_innerNode(k) = max(InitInp%UAOff_innerNode(k), j)
         elseif (frac > InputFileData%UAEndRad) then
            InitInp%UAOff_outerNode(k) = min(InitInp%UAOff_outerNode(k), j)
         end if
      end do
   end do
   
   
               
  do k=1,p%numBlades
     do j=1,p%NumBlNds
        InitInp%chord (j,k)  = RotInputFileData%BladeProps(k)%BlChord(j)
        InitInp%AFindx(j,k)  = RotInputFileData%BladeProps(k)%BlAFID(j)
     end do
  end do
   
   InitInp%UA_Flag       = InputFileData%AFAeroMod == AFAeroMod_BL_unsteady
   InitInp%UAMod         = InputFileData%UAMod
   InitInp%Flookup       = InputFileData%Flookup
   InitInp%a_s           = InputFileData%SpdSound
   InitInp%SumPrint      = InputFileData%SumPrint
   InitInp%RootName      = p%RootName
      ! remove the ".AD" from the RootName
   k = len_trim(InitInp%RootName)
   if (k>3) then
      InitInp%RootName = InitInp%RootName(1:k-3)
   end if
   
   if (InputFileData%WakeMod == WakeMod_DBEMT) then
      InitInp%DBEMT_Mod  = InputFileData%DBEMT_Mod
   else
      InitInp%DBEMT_Mod  = DBEMT_none
   end if
   InitInp%tau1_const = InputFileData%tau1_const
   
   if (ErrStat >= AbortErrLev) then
      call cleanup()
      return
   end if
   
   
   call BEMT_Init(InitInp, u, p%BEMT,  x, xd, z, OtherState, p_AD%AFI, y, m, Interval, InitOut, ErrStat2, ErrMsg2 )
      call SetErrStat(ErrStat2,ErrMsg2, ErrStat, ErrMsg, RoutineName)   
         
   if (.not. equalRealNos(Interval, p_AD%DT) ) &
      call SetErrStat( ErrID_Fatal, "DTAero was changed in Init_BEMTmodule(); this is not allowed.", ErrStat2, ErrMsg2, RoutineName)
   
   !m%UseFrozenWake = .FALSE. !BJJ: set this in BEMT
   
   call Cleanup()
   return
      
contains   
   subroutine Cleanup()
      call BEMT_DestroyInitInput( InitInp, ErrStat2, ErrMsg2 )   
      call BEMT_DestroyInitOutput( InitOut, ErrStat2, ErrMsg2 )   
   end subroutine Cleanup
   
END SUBROUTINE Init_BEMTmodule

!----------------------------------------------------------------------------------------------------------------------------------
!> This routine initializes the FVW module from within AeroDyn.
SUBROUTINE Init_OLAF( InputFileData, u_AD, u, p, x, xd, z, OtherState, m, ErrStat, ErrMsg )
   type(AD_InputFile),              intent(in   ) :: InputFileData  !< All the data in the AeroDyn input file
   type(AD_InputType),              intent(inout) :: u_AD           !< AD inputs - used for input mesh node positions (intent out for meshcopy)
   type(FVW_InputType),             intent(  out) :: u              !< An initial guess for the input; input mesh must be defined
   type(AD_ParameterType),          intent(inout) :: p              !< Parameters ! intent out b/c we set the FVW parameters here
   type(FVW_ContinuousStateType),   intent(  out) :: x              !< Initial continuous states
   type(FVW_DiscreteStateType),     intent(  out) :: xd             !< Initial discrete states
   type(FVW_ConstraintStateType),   intent(  out) :: z              !< Initial guess of the constraint states
   type(FVW_OtherStateType),        intent(  out) :: OtherState     !< Initial other states
   type(AD_MiscVarType),            intent(inout) :: m               !< Initial misc/optimization variables
   integer(IntKi),                  intent(  out) :: errStat        !< Error status of the operation
   character(*),                    intent(  out) :: errMsg         !< Error message if ErrStat /= ErrID_None
   ! Local variables
   real(DbKi)                                    :: Interval       ! Coupling interval in seconds: the rate that
                                                                   !   (1) FVW_UpdateStates() is called in loose coupling &
                                                                   !   (2) FVW_UpdateDiscState() is called in tight coupling.
                                                                   !   Input is the suggested time from the glue code;
                                                                   !   Output is the actual coupling interval that will be used
                                                                   !   by the glue code.
   type(FVW_InitInputType)                      :: InitInp        ! Input data for initialization routine
   type(FVW_InitOutputType)                     :: InitOut        ! Output for initialization routine
   integer(intKi)                               :: nWings         ! total number of wings
   integer(intKi)                               :: j              ! node index
   integer(intKi)                               :: iB             ! blade index
   integer(intKi)                               :: iR             ! rotor index
   integer(intKi)                               :: iW, iW_incr    ! wing index
   real(ReKi), allocatable, dimension(:)        :: rLocal   
   real(ReKi)                                   :: rMax
   real(ReKi)                                   :: frac
   real(ReKi)                                   :: tmp(3), tmp_sz_y, tmp_sz
   real(ReKi)                                   :: y_hat_disk(3)
   real(ReKi)                                   :: z_hat_disk(3)
   integer(IntKi)                               :: ErrStat2
   character(ErrMsgLen)                         :: ErrMsg2
<<<<<<< HEAD
   character(*), parameter                      :: RoutineName = 'Init_OLAF'
=======
   character(*), parameter                      :: RoutineName = 'Init_FVWmodule'

   ! note here that each blade is required to have the same number of nodes
>>>>>>> 8438bc47
   ErrStat = ErrID_None
   ErrMsg  = ""

   ! Simple inputs
   InitInp%FVWFileName    = InputFileData%FVWFileName
   InitInp%DTaero         = p%DT       ! NOTE: FVW can run a lower timestep internally

   ! Allocate wings
   nWings = sum(p%rotors(:)%numBlades)
   allocate(InitInp%W(nWings)        , STAT = ErrStat2); ErrMsg2='Allocate W'; if(Failed()) return
   allocate(InitInp%WingsMesh(nWings), STAT = ErrStat2); ErrMsg2='Allocate Wings Mesh'; if(Failed()) return

   ! --- Inputs per wings/blades
   iW_incr=0
   do iR=1, size(p%rotors)

      InitInp%numBladeNodes  = p%rotors(iR)%numBlNds ! TODO TODO TODO per wing
      InitInp%KinVisc        = p%rotors(iR)%KinVisc
      InitInp%RootName       = p%RootName(1:len_trim(p%RootName)-2) ! Removing "AD"

      ! Blades/Wings
      do iB=1,p%rotors(iR)%numBlades
         iW=iW_incr+iB
         InitInp%W(iW)%iRotor = iR ! Indicate OLAF which wing belongs to which rotor

         call AllocAry(InitInp%W(iW)%Chord, InitInp%numBladeNodes,  'chord', ErrStat2,ErrMsg2); if(Failed()) return
         call AllocAry(InitInp%W(iW)%AFindx,InitInp%numBladeNodes,1,'AFindx',ErrStat2,ErrMsg2); if(Failed()) return


         ! Compute rLocal, rMax
         call AllocAry(rLocal, InitInp%numBladeNodes, 'rLocal', ErrStat2,ErrMsg2); if(Failed()) return
         rMax = 0.0_ReKi
         ! Distance from blade to hub axis (includes hub radius)
         y_hat_disk = u_AD%rotors(iR)%HubMotion%Orientation(2,:,1)
         z_hat_disk = u_AD%rotors(iR)%HubMotion%Orientation(3,:,1)
         do j=1,p%rotors(iR)%NumBlNds
                  ! displaced position of the jth node in the kth blade relative to the hub:
            tmp =  u_AD%rotors(iR)%BladeMotion(iB)%Position(:,j)  - u_AD%rotors(iR)%HubMotion%Position(:,1)
               ! local radius (normalized distance from rotor centerline)
            tmp_sz_y = dot_product( tmp, y_hat_disk )**2
            tmp_sz   = dot_product( tmp, z_hat_disk )**2
            rLocal(j) = sqrt( tmp_sz + tmp_sz_y )
            rMax = max(rMax, rLocal(j))
         end do !j=nodes
         ! Turn off UA at user-specified spanwise radii
         InitInp%W(iW)%UAOff_innerNode = 0
         InitInp%W(iW)%UAOff_outerNode = p%rotors(iR)%NumBlNds + 1
         do j=1,p%rotors(iR)%NumBlNds
            frac = rLocal(j) / rMax 
            if (frac < InputFileData%UAStartRad) then
               InitInp%W(iW)%UAOff_innerNode = max(InitInp%W(iW)%UAOff_innerNode, j)
            elseif (frac > InputFileData%UAEndRad) then
               InitInp%W(iW)%UAOff_outerNode = min(InitInp%W(iW)%UAOff_outerNode, j)
            end if
         end do
         if(allocated(rLocal))deallocate(rLocal)

         ! Copy over chord information
         do j=1,p%rotors(iR)%NumBlNds
            InitInp%W(iW)%Chord (j)    = InputFileData%rotors(iR)%BladeProps(iB)%BlChord(j)
            InitInp%W(iW)%AFindx(j,1)  = InputFileData%rotors(iR)%BladeProps(iB)%BlAFID(j)
         end do

         ! Copy the mesh over for InitInp to FVW.  We would not need to copy this if we decided to break the Framework
         !  by passing u_AD%BladeMotion directly into FVW_Init, but nothing is really gained by doing that.
         call MeshCopy ( SrcMesh  = u_AD%rotors(iR)%BladeMotion(iB)  &
                        ,DestMesh = InitInp%WingsMesh(iW) &
                        ,CtrlCode = MESH_COUSIN         &
                        ,Orientation    = .TRUE.        &
                        ,TranslationVel = .TRUE.        &
                        ,RotationVel    = .TRUE.        &
                        ,ErrStat  = ErrStat2          &
                        ,ErrMess  = ErrMsg2          )
         if(Failed()) return
   
      enddo ! iB, blades

      ! Unsteady Aero Data
      InitInp%UA_Flag    = InputFileData%AFAeroMod == AFAeroMod_BL_unsteady
      InitInp%UAMod      = InputFileData%UAMod
      InitInp%Flookup    = InputFileData%Flookup
      InitInp%a_s        = InputFileData%SpdSound
      InitInp%SumPrint   = InputFileData%SumPrint

      iW_incr = iW_incr+p%rotors(iR)%numBlades
   enddo ! iR, rotors 

   ! NOTE: not passing p%AFI at present.  We are not storing it in FVW's parameters.
   call FVW_Init(p%AFI, InitInp, u, p%FVW, x, xd, z, OtherState, m%FVW_y, m%FVW, Interval, InitOut, ErrStat2, ErrMsg2 ); if(Failed()) return

   ! set the size of the input and xd arrays for passing wind info to FVW.
   call AllocAry(u_AD%InflowWakeVel, 3, size(m%FVW%r_wind,DIM=2), 'InflowWakeVel',  ErrStat2,ErrMsg2); if(Failed()) return

   if (.not. equalRealNos(Interval, p%DT) ) then
      errStat2=ErrID_Fatal; errMsg2="DTAero was changed in Init_FVWmodule(); this is not allowed yet."; if(Failed()) return
   endif

   call CleanUp()

contains
   subroutine Cleanup()
      call FVW_DestroyInitInput(  InitInp, ErrStat2, ErrMsg2 )
      call FVW_DestroyInitOutput( InitOut, ErrStat2, ErrMsg2 )
      if(allocated(rLocal))deallocate(rLocal)
   end subroutine Cleanup

   logical function Failed()
        call SetErrStat(ErrStat2, ErrMsg2, ErrStat, ErrMsg, 'Init_OLAF') 
        Failed =  ErrStat >= AbortErrLev
        if (Failed) call CleanUp()
   end function Failed
END SUBROUTINE Init_OLAF
!----------------------------------------------------------------------------------------------------------------------------------
!> This subroutine calculates the tower loads for the AeroDyn TowerLoad output mesh.
SUBROUTINE ADTwr_CalcOutput(p, u, m, y, ErrStat, ErrMsg )

   TYPE(RotInputType),           INTENT(IN   )  :: u           !< Inputs at Time t
   TYPE(RotParameterType),       INTENT(IN   )  :: p           !< Parameters
   TYPE(RotMiscVarType),         INTENT(INOUT)  :: m           !< Misc/optimization variables
   TYPE(RotOutputType),          INTENT(INOUT)  :: y           !< Outputs computed at t (Input only so that mesh con-
                                                               !!   nectivity information does not have to be recalculated)
   INTEGER(IntKi),               INTENT(  OUT)  :: ErrStat     !< Error status of the operation
   CHARACTER(*),                 INTENT(  OUT)  :: ErrMsg      !< Error message if ErrStat /= ErrID_None


   INTEGER(IntKi)                               :: j
   real(ReKi)                                   :: q
   real(ReKi)                                   :: V_rel(3)    ! relative wind speed on a tower node
   real(ReKi)                                   :: VL(2)       ! relative local x- and y-components of the wind speed on a tower node
   real(ReKi)                                   :: tmp(3)
   
   !integer(intKi)                               :: ErrStat2
   !character(ErrMsgLen)                         :: ErrMsg2
   character(*), parameter                      :: RoutineName = 'ADTwr_CalcOutput'
   
   
   ErrStat = ErrID_None
   ErrMsg  = ""

   
   do j=1,p%NumTwrNds
      
      V_rel = u%InflowOnTower(:,j) - u%TowerMotion%TranslationVel(:,j) ! relative wind speed at tower node
   
      tmp   = u%TowerMotion%Orientation(1,:,j)
      VL(1) = dot_product( V_Rel, tmp )            ! relative local x-component of wind speed of the jth node in the tower
      tmp   = u%TowerMotion%Orientation(2,:,j)
      VL(2) = dot_product( V_Rel, tmp )            ! relative local y-component of wind speed of the jth node in the tower
      
      m%W_Twr(j)  =  TwoNorm( VL )            ! relative wind speed normal to the tower at node j      
      q     = 0.5 * p%TwrCd(j) * p%AirDens * p%TwrDiam(j) * m%W_Twr(j)
      
         ! force per unit length of the jth node in the tower
      tmp(1) = q * VL(1)
      tmp(2) = q * VL(2)
      tmp(3) = 0.0_ReKi
      
      y%TowerLoad%force(:,j) = matmul( tmp, u%TowerMotion%Orientation(:,:,j) ) ! note that I'm calculating the transpose here, which is okay because we have 1-d arrays
      m%X_Twr(j) = tmp(1)
      m%Y_Twr(j) = tmp(2)
      
      
         ! moment per unit length of the jth node in the tower
      y%TowerLoad%moment(:,j) = 0.0_ReKi
      
   end do
   

END SUBROUTINE ADTwr_CalcOutput
!----------------------------------------------------------------------------------------------------------------------------------
!> This routine checks for invalid inputs to the tower influence models.
SUBROUTINE CheckTwrInfl(u, ErrStat, ErrMsg )

   TYPE(RotInputType),           INTENT(IN   )  :: u           !< Inputs at Time t
   INTEGER(IntKi),               INTENT(  OUT)  :: ErrStat     !< Error status of the operation
   CHARACTER(*),                 INTENT(  OUT)  :: ErrMsg      !< Error message if ErrStat /= ErrID_None
   
   ! local variables
   real(reKi)                                   :: ElemSize
   real(reKi)                                   :: tmp(3)
   integer(intKi)                               :: j
   character(*), parameter                      :: RoutineName = 'CheckTwrInfl'
   
   
   ErrStat = ErrID_None
   ErrMsg  = ""
   
   !! the tower-influence models (tower potential flow and tower shadow) are valid only for small tower deflections;
   !! so, first throw an error to avoid a division-by-zero error if any line2 elements on the tower mesh are colocated.
   
   do j = 2,u%TowerMotion%Nnodes
      tmp =   u%TowerMotion%Position(:,j  ) + u%TowerMotion%TranslationDisp(:,j  ) &
            - u%TowerMotion%Position(:,j-1) - u%TowerMotion%TranslationDisp(:,j-1)
   
      ElemSize = TwoNorm(tmp)
      if ( EqualRealNos(ElemSize,0.0_ReKi) ) then
         call SetErrStat(ErrID_Fatal, "Division by zero:Elements "//trim(num2lstr(j))//' and '//trim(num2lstr(j-1))//' are colocated.', ErrStat, ErrMsg, RoutineName )
         exit
      end if
   end do
      
   
END SUBROUTINE CheckTwrInfl
!----------------------------------------------------------------------------------------------------------------------------------
!> This routine calculates m%DisturbedInflow, the influence of tower shadow and/or potential flow on the inflow velocities
SUBROUTINE TwrInfl( p, u, m, ErrStat, ErrMsg )
!..................................................................................................................................

   TYPE(RotInputType),           INTENT(IN   )  :: u                       !< Inputs at Time t
   TYPE(RotParameterType),       INTENT(IN   )  :: p                       !< Parameters
   type(RotMiscVarType),         intent(inout)  :: m                       !< Misc/optimization variables
   INTEGER(IntKi),               INTENT(  OUT)  :: ErrStat                 !< Error status of the operation
   CHARACTER(*),                 INTENT(  OUT)  :: ErrMsg                  !< Error message if ErrStat /= ErrID_None

   ! local variables
   real(ReKi)                                   :: xbar                    ! local x^ component of r_TowerBlade (distance from tower to blade) normalized by tower radius
   real(ReKi)                                   :: ybar                    ! local y^ component of r_TowerBlade (distance from tower to blade) normalized by tower radius
   real(ReKi)                                   :: zbar                    ! local z^ component of r_TowerBlade (distance from tower to blade) normalized by tower radius
   real(ReKi)                                   :: theta_tower_trans(3,3)  ! transpose of local tower orientation expressed as a DCM
   real(ReKi)                                   :: TwrCd                   ! local tower drag coefficient
   real(ReKi)                                   :: TwrTI                   ! local tower TI (for Eames tower shadow model) 
   real(ReKi)                                   :: W_tower                 ! local relative wind speed normal to the tower

   real(ReKi)                                   :: BladeNodePosition(3)    ! local blade node position
   
   
   real(ReKi)                                   :: u_TwrShadow             ! axial velocity deficit fraction from tower shadow
   real(ReKi)                                   :: u_TwrPotent             ! axial velocity deficit fraction from tower potential flow
   real(ReKi)                                   :: v_TwrPotent             ! transverse velocity deficit fraction from tower potential flow
   
   real(ReKi)                                   :: denom                   ! denominator
   real(ReKi)                                   :: exponential             ! exponential term
   real(ReKi)                                   :: v(3)                    ! temp vector
   
   integer(IntKi)                               :: j, k                    ! loop counters for elements, blades
   integer(intKi)                               :: ErrStat2
   character(ErrMsgLen)                         :: ErrMsg2
   character(*), parameter                      :: RoutineName = 'TwrInfl'
   
   
   ErrStat = ErrID_None
   ErrMsg  = ""   
   
   
      ! these models are valid for only small tower deflections; check for potential division-by-zero errors:   
   call CheckTwrInfl( u, ErrStat2, ErrMsg2 )
      call SetErrStat(ErrStat2, ErrMsg2, ErrStat, ErrMsg, RoutineName )
      if (ErrStat >= AbortErrLev) return
      
   do k = 1, p%NumBlades
      do j = 1, u%BladeMotion(k)%NNodes
         
         ! for each line2-element node of the blade mesh, a nearest-neighbor line2 element or node of the tower 
         ! mesh is found in the deflected configuration, returning theta_tower, W_tower, xbar, ybar, zbar, and TowerCd:
         
         BladeNodePosition = u%BladeMotion(k)%Position(:,j) + u%BladeMotion(k)%TranslationDisp(:,j)
         
         call getLocalTowerProps(p, u, BladeNodePosition, theta_tower_trans, W_tower, xbar, ybar, zbar, TwrCd, TwrTI, m%TwrClrnc(j,k), ErrStat2, ErrMsg2)
            call SetErrStat(ErrStat2, ErrMsg2, ErrStat, ErrMsg, RoutineName )
            if (ErrStat >= AbortErrLev) return
         
      
         ! calculate tower influence:
         if ( abs(zbar) < 1.0_ReKi .and. p%TwrPotent /= TwrPotent_none ) then
            if ( p%TwrPotent == TwrPotent_baseline ) then
               
               denom = (xbar**2 + ybar**2)**2
               
               if (equalRealNos(denom,0.0_ReKi)) then
                  u_TwrPotent = 0.0_ReKi
                  v_TwrPotent = 0.0_ReKi
               else
                  u_TwrPotent = ( -1.0*xbar**2 + ybar**2 ) / denom
                  v_TwrPotent = ( -2.0*xbar    * ybar    ) / denom
               end if
               
            elseif (p%TwrPotent == TwrPotent_Bak) then
               
               xbar = xbar + 0.1
               
               denom = (xbar**2 + ybar**2)**2
               if (equalRealNos(denom,0.0_ReKi)) then
                  u_TwrPotent = 0.0_ReKi
                  v_TwrPotent = 0.0_ReKi
               else
                  u_TwrPotent = ( -1.0*xbar**2 + ybar**2 ) / denom
                  v_TwrPotent = ( -2.0*xbar    * ybar    ) / denom
               
                  denom = TwoPi*(xbar**2 + ybar**2)
                  u_TwrPotent = u_TwrPotent + TwrCd*xbar / denom
                  v_TwrPotent = v_TwrPotent + TwrCd*ybar / denom
               end if
               
            end if
         else
            u_TwrPotent = 0.0_ReKi
            v_TwrPotent = 0.0_ReKi
         end if
         
         u_TwrShadow = 0.0_ReKi
         select case (p%TwrShadow)
            case (TwrShadow_Powles)
               if ( xbar > 0.0_ReKi .and. abs(zbar) < 1.0_ReKi) then
                  denom = sqrt( sqrt( xbar**2 + ybar**2 ) )
                  if ( abs(ybar) < denom ) then
                     u_TwrShadow = -TwrCd / denom * cos( PiBy2*ybar / denom )**2
                  end if
               end if
             case (TwrShadow_Eames)
               if ( xbar > 0.0_ReKi .and. abs(zbar) < 1.0_ReKi) then
                  exponential = ( ybar / (TwrTI * xbar) )**2
                  denom = TwrTI * xbar * sqrt( TwoPi )
                  u_TwrShadow = -TwrCd / denom * exp ( -0.5_ReKi * exponential ) 
               end if
         end select
                     
         v(1) = (u_TwrPotent + u_TwrShadow)*W_tower
         v(2) = v_TwrPotent*W_tower
         v(3) = 0.0_ReKi
         
         m%DisturbedInflow(:,j,k) = u%InflowOnBlade(:,j,k) + matmul( theta_tower_trans, v ) 
      
      end do !j=NumBlNds
   end do ! NumBlades
   
   
END SUBROUTINE TwrInfl 
!----------------------------------------------------------------------------------------------------------------------------------
!> Calculate the tower influence on a array of points `Positions` (3xn)
!! The subroutine has side effecs and modifies the inflow 
!! Relies heavily (i.e. unfortunate copy pasting), on TwrInfl 
SUBROUTINE TwrInflArray( p, u, m, Positions, Inflow, ErrStat, ErrMsg )
   TYPE(RotInputType),           INTENT(IN   )  :: u                       !< Inputs at Time t
   TYPE(RotParameterType),       INTENT(IN   )  :: p                       !< Parameters
   type(RotMiscVarType),         intent(inout)  :: m                       !< Misc/optimization variables
   real(ReKi), dimension(:,:),   INTENT(IN   )  :: Positions               !< Positions where tower influence is to be computed
   real(ReKi), dimension(:,:),   INTENT(INOUT)  :: Inflow                  !< Undisturbed inflow (in) -> disturbed inflow (out)
   INTEGER(IntKi),               INTENT(  OUT)  :: ErrStat                 !< Error status of the operation
   CHARACTER(*),                 INTENT(  OUT)  :: ErrMsg                  !< Error message if ErrStat /= ErrID_None
   ! local variables
   real(ReKi)                                   :: xbar                    ! local x^ component of r_TowerBlade (distance from tower to blade) normalized by tower radius
   real(ReKi)                                   :: ybar                    ! local y^ component of r_TowerBlade (distance from tower to blade) normalized by tower radius
   real(ReKi)                                   :: zbar                    ! local z^ component of r_TowerBlade (distance from tower to blade) normalized by tower radius
   real(ReKi)                                   :: theta_tower_trans(3,3)  ! transpose of local tower orientation expressed as a DCM
   real(ReKi)                                   :: TwrCd                   ! local tower drag coefficient
   real(ReKi)                                   :: TwrTI                   ! local tower TI (for Eames tower shadow model)
   real(ReKi)                                   :: W_tower                 ! local relative wind speed normal to the tower
   real(ReKi)                                   :: Pos(3)                  ! current point
   real(ReKi)                                   :: u_TwrShadow             ! axial velocity deficit fraction from tower shadow
   real(ReKi)                                   :: u_TwrPotent             ! axial velocity deficit fraction from tower potential flow
   real(ReKi)                                   :: v_TwrPotent             ! transverse velocity deficit fraction from tower potential flow
   real(ReKi)                                   :: denom                   ! denominator
   real(ReKi)                                   :: exponential             ! exponential term
   real(ReKi)                                   :: v(3)                    ! temp vector
   integer(IntKi)                               :: i                       ! loop counters for points
   real(ReKi)                                   :: TwrClrnc                ! local tower clearance
   real(ReKi)                                   :: r_TowerBlade(3)         ! distance vector from tower to blade
   real(ReKi)                                   :: TwrDiam                 ! local tower diameter  
   logical                                      :: found   
   integer(intKi)                               :: ErrStat2
   character(ErrMsgLen)                         :: ErrMsg2
   character(*), parameter                      :: RoutineName = 'TwrInflArray'
   ErrStat = ErrID_None
   ErrMsg  = ""   
   
   ! these models are valid for only small tower deflections; check for potential division-by-zero errors:   
   call CheckTwrInfl( u, ErrStat2, ErrMsg2 ); call SetErrStat(ErrStat2, ErrMsg2, ErrStat, ErrMsg, RoutineName ); if (ErrStat >= AbortErrLev) return

   !$OMP PARALLEL default(shared)
   !$OMP do private(i,Pos,r_TowerBlade,theta_tower_trans,W_tower,xbar,ybar,zbar,TwrCd,TwrTI,TwrClrnc,TwrDiam,found,denom,exponential,u_TwrPotent,v_TwrPotent,u_TwrShadow,v) schedule(runtime)
   do i = 1, size(Positions,2)
      Pos=Positions(1:3,i)
         
      ! Find nearest line2 element or node of the tower  (see getLocalTowerProps)
      ! values are found for the deflected tower, returning theta_tower, W_tower, xbar, ybar, zbar, and TowerCd:
      ! option 1: nearest line2 element
      call TwrInfl_NearestLine2Element(p, u, Pos, r_TowerBlade, theta_tower_trans, W_tower, xbar, ybar, zbar, TwrCd, TwrTI, TwrDiam, found)
      if ( .not. found) then 
         ! option 2: nearest node
         call TwrInfl_NearestPoint(p, u, Pos, r_TowerBlade, theta_tower_trans, W_tower, xbar, ybar, zbar, TwrCd, TwrTI, TwrDiam)
      end if
      TwrClrnc = TwoNorm(r_TowerBlade) - 0.5_ReKi*TwrDiam

      if ( TwrClrnc>20*TwrDiam) then
         ! Far away, we skip the computation and keep undisturbed inflow 
      elseif ( TwrClrnc<=0.01_ReKi*TwrDiam) then
         ! Inside the tower, or very close, (will happen for vortex elements) we keep undisturbed inflow
         ! We don't want to reach the stagnation points
      else
         ! calculate tower influence:
         if ( abs(zbar) < 1.0_ReKi .and. p%TwrPotent /= TwrPotent_none ) then

            if ( p%TwrPotent == TwrPotent_baseline ) then
               denom = (xbar**2 + ybar**2)**2
               u_TwrPotent = ( -1.0*xbar**2 + ybar**2 ) / denom
               v_TwrPotent = ( -2.0*xbar    * ybar    ) / denom      

            elseif (p%TwrPotent == TwrPotent_Bak) then
               xbar = xbar + 0.1
               denom = (xbar**2 + ybar**2)**2               
               u_TwrPotent = ( -1.0*xbar**2 + ybar**2 ) / denom
               v_TwrPotent = ( -2.0*xbar    * ybar    ) / denom        
               denom = TwoPi*(xbar**2 + ybar**2)               
               u_TwrPotent = u_TwrPotent + TwrCd*xbar / denom
               v_TwrPotent = v_TwrPotent + TwrCd*ybar / denom                       
               
            end if
         else
            u_TwrPotent = 0.0_ReKi
            v_TwrPotent = 0.0_ReKi
         end if
         
         u_TwrShadow = 0.0_ReKi
         select case (p%TwrShadow)
            case (TwrShadow_Powles)
               if ( xbar > 0.0_ReKi .and. abs(zbar) < 1.0_ReKi) then
                  denom = sqrt( sqrt( xbar**2 + ybar**2 ) )
                  if ( abs(ybar) < denom ) then
                     u_TwrShadow = -TwrCd / denom * cos( PiBy2*ybar / denom )**2
                  end if
               end if
             case (TwrShadow_Eames)
               if ( xbar > 0.0_ReKi .and. abs(zbar) < 1.0_ReKi) then
                  exponential = ( ybar / (TwrTI * xbar) )**2
                  denom = TwrTI * xbar * sqrt( TwoPi )
                  u_TwrShadow = -TwrCd / denom * exp ( -0.5_ReKi * exponential ) 
               end if
            ! We limit the deficit to avoid having too much flow reversal and accumulation of vorticity behind the tower
            ! Limit to -0.5 the wind speed at the tower
            u_TwrShadow =max(u_TwrShadow, -0.5)
         end select
                     
         v(1) = (u_TwrPotent + u_TwrShadow)*W_tower
         v(2) = v_TwrPotent*W_tower
         v(3) = 0.0_ReKi
         
         Inflow(1:3,i) = Inflow(1:3,i) + matmul( theta_tower_trans, v ) 
      endif ! Check if point far away or in tower
   enddo ! loop on points
   !$OMP END DO 
   !$OMP END PARALLEL
END SUBROUTINE TwrInflArray
!----------------------------------------------------------------------------------------------------------------------------------
!> This routine returns the tower constants necessary to compute the tower influence. 
!! if u%TowerMotion does not have any nodes there will be serious problems. I assume that has been checked earlier.
SUBROUTINE getLocalTowerProps(p, u, BladeNodePosition, theta_tower_trans, W_tower, xbar, ybar, zbar, TwrCd, TwrTI, TwrClrnc, ErrStat, ErrMsg)
!..................................................................................................................................
   TYPE(RotInputType),           INTENT(IN   )  :: u                       !< Inputs at Time t
   TYPE(RotParameterType),       INTENT(IN   )  :: p                       !< Parameters
   REAL(ReKi)                   ,INTENT(IN   )  :: BladeNodePosition(3)    !< local blade node position
   REAL(ReKi)                   ,INTENT(  OUT)  :: theta_tower_trans(3,3)  !< transpose of local tower orientation expressed as a DCM
   REAL(ReKi)                   ,INTENT(  OUT)  :: W_tower                 !< local relative wind speed normal to the tower
   REAL(ReKi)                   ,INTENT(  OUT)  :: xbar                    !< local x^ component of r_TowerBlade normalized by tower radius
   REAL(ReKi)                   ,INTENT(  OUT)  :: ybar                    !< local y^ component of r_TowerBlade normalized by tower radius
   REAL(ReKi)                   ,INTENT(  OUT)  :: zbar                    !< local z^ component of r_TowerBlade normalized by tower radius
   REAL(ReKi)                   ,INTENT(  OUT)  :: TwrCd                   !< local tower drag coefficient
   REAL(ReKi)                   ,INTENT(  OUT)  :: TwrTI                   !< local tower TI (for Eames tower shadow model)
   REAL(ReKi)                   ,INTENT(  OUT)  :: TwrClrnc                !< tower clearance for potential output 
   INTEGER(IntKi),               INTENT(  OUT)  :: ErrStat                 !< Error status of the operation
   CHARACTER(*),                 INTENT(  OUT)  :: ErrMsg                  !< Error message if ErrStat /= ErrID_None

   ! local variables
   real(ReKi)                                   :: r_TowerBlade(3)         ! distance vector from tower to blade
   real(ReKi)                                   :: TwrDiam                 ! local tower diameter  
   logical                                      :: found   
   character(*), parameter                      :: RoutineName = 'getLocalTowerProps'
   
   
   ErrStat = ErrID_None
   ErrMsg  = ""   
   
   ! ..............................................
   ! option 1: nearest line2 element
   ! ..............................................
   call TwrInfl_NearestLine2Element(p, u, BladeNodePosition, r_TowerBlade, theta_tower_trans, W_tower, xbar, ybar, zbar, TwrCd, TwrTI, TwrDiam, found)
   
   if ( .not. found) then 
      ! ..............................................
      ! option 2: nearest node
      ! ..............................................
      call TwrInfl_NearestPoint(p, u, BladeNodePosition, r_TowerBlade, theta_tower_trans, W_tower, xbar, ybar, zbar, TwrCd, TwrTI, TwrDiam)
         
   end if
   
   TwrClrnc = TwoNorm(r_TowerBlade) - 0.5_ReKi*TwrDiam
   if ( TwrClrnc <= 0.0_ReKi ) then
      call SetErrStat(ErrID_Fatal, "Tower strike.", ErrStat, ErrMsg, RoutineName)
   end if
   
   
END SUBROUTINE getLocalTowerProps
!----------------------------------------------------------------------------------------------------------------------------------
!> Option 1: Find the nearest-neighbor line2 element of the tower mesh for which the blade line2-element node projects orthogonally onto
!!   the tower line2-element domain (following an approach similar to the line2_to_line2 mapping search for motion and scalar quantities). 
!!   That is, for each node of the blade mesh, an orthogonal projection is made onto all possible Line2 elements of the tower mesh and 
!!   the line2 element of the tower mesh that is the minimum distance away is found.
!! Adapted from modmesh_mapping::createmapping_projecttoline2()
SUBROUTINE TwrInfl_NearestLine2Element(p, u, BladeNodePosition, r_TowerBlade, theta_tower_trans, W_tower, xbar, ybar, zbar, TwrCd, TwrTI, TwrDiam, found)
!..................................................................................................................................
   TYPE(RotInputType),              INTENT(IN   )  :: u                             !< Inputs at Time t
   TYPE(RotParameterType),          INTENT(IN   )  :: p                             !< Parameters
   REAL(ReKi)                      ,INTENT(IN   )  :: BladeNodePosition(3)          !< local blade node position
   REAL(ReKi)                      ,INTENT(  OUT)  :: r_TowerBlade(3)               !< distance vector from tower to blade
   REAL(ReKi)                      ,INTENT(  OUT)  :: theta_tower_trans(3,3)        !< transpose of local tower orientation expressed as a DCM
   REAL(ReKi)                      ,INTENT(  OUT)  :: W_tower                       !< local relative wind speed normal to the tower
   REAL(ReKi)                      ,INTENT(  OUT)  :: xbar                          !< local x^ component of r_TowerBlade normalized by tower radius
   REAL(ReKi)                      ,INTENT(  OUT)  :: ybar                          !< local y^ component of r_TowerBlade normalized by tower radius
   REAL(ReKi)                      ,INTENT(  OUT)  :: zbar                          !< local z^ component of r_TowerBlade normalized by tower radius
   REAL(ReKi)                      ,INTENT(  OUT)  :: TwrCd                         !< local tower drag coefficient
   REAL(ReKi)                      ,INTENT(  OUT)  :: TwrTI                         !< local tower TI (Eames tower shadow model) 
   REAL(ReKi)                      ,INTENT(  OUT)  :: TwrDiam                       !< local tower diameter
   logical                         ,INTENT(  OUT)  :: found                         !< whether a mapping was found with this option 
      
      ! local variables
   REAL(ReKi)      :: denom
   REAL(ReKi)      :: dist
   REAL(ReKi)      :: min_dist
   REAL(ReKi)      :: elem_position, elem_position2
   REAL(SiKi)      :: elem_position_SiKi

   REAL(ReKi)      :: p1(3), p2(3)        ! position vectors for nodes on tower line 2 element
   
   REAL(ReKi)      :: V_rel_tower(3)
   
   REAL(ReKi)      :: n1_n2_vector(3)     ! vector going from node 1 to node 2 in Line2 element
   REAL(ReKi)      :: n1_Point_vector(3)  ! vector going from node 1 in Line 2 element to Destination Point
   REAL(ReKi)      :: tmp(3)              ! temporary vector for cross product calculation

   INTEGER(IntKi)  :: jElem               ! do-loop counter for elements on tower mesh

   INTEGER(IntKi)  :: n1, n2              ! nodes associated with an element

   LOGICAL         :: on_element
   
      
   found = .false.
   min_dist = HUGE(min_dist)

   do jElem = 1, u%TowerMotion%ElemTable(ELEMENT_LINE2)%nelem   ! number of elements on TowerMesh
         ! grab node numbers associated with the jElem_th element
      n1 = u%TowerMotion%ElemTable(ELEMENT_LINE2)%Elements(jElem)%ElemNodes(1)
      n2 = u%TowerMotion%ElemTable(ELEMENT_LINE2)%Elements(jElem)%ElemNodes(2)

      p1 = u%TowerMotion%Position(:,n1) + u%TowerMotion%TranslationDisp(:,n1)
      p2 = u%TowerMotion%Position(:,n2) + u%TowerMotion%TranslationDisp(:,n2)

         ! Calculate vectors used in projection operation
      n1_n2_vector    = p2 - p1
      n1_Point_vector = BladeNodePosition - p1

      denom           = DOT_PRODUCT( n1_n2_vector, n1_n2_vector ) ! we've already checked that these aren't zero

         ! project point onto line defined by n1 and n2

      elem_position = DOT_PRODUCT(n1_n2_vector,n1_Point_vector) / denom

            ! note: i forumlated it this way because Fortran doesn't necessarially do shortcutting and I don't want to call EqualRealNos if we don't need it:
      if ( elem_position .ge. 0.0_ReKi .and. elem_position .le. 1.0_ReKi ) then !we're ON the element (between the two nodes)
         on_element = .true.
      else
         elem_position_SiKi = REAL( elem_position, SiKi )
         if (EqualRealNos( elem_position_SiKi, 1.0_SiKi )) then !we're ON the element (at a node)
            on_element = .true.
            elem_position = 1.0_ReKi
         elseif (EqualRealNos( elem_position_SiKi,  0.0_SiKi )) then !we're ON the element (at a node)
            on_element = .true.
            elem_position = 0.0_ReKi
         else !we're not on the element
            on_element = .false.
         end if
         
      end if

      if (on_element) then

         ! calculate distance between point and line (note: this is actually the distance squared);
         ! will only store information once we have determined the closest element
         elem_position2 = 1.0_ReKi - elem_position
         
         r_TowerBlade  = BladeNodePosition - elem_position2*p1 - elem_position*p2
         dist = dot_product( r_TowerBlade, r_TowerBlade )

         if (dist .lt. min_dist) then
            found = .true.
            min_dist = dist

            V_rel_tower =   ( u%InflowOnTower(:,n1) - u%TowerMotion%TranslationVel(:,n1) ) * elem_position2  &
                          + ( u%InflowOnTower(:,n2) - u%TowerMotion%TranslationVel(:,n2) ) * elem_position
            
            TwrDiam     = elem_position2*p%TwrDiam(n1) + elem_position*p%TwrDiam(n2)
            TwrCd       = elem_position2*p%TwrCd(  n1) + elem_position*p%TwrCd(  n2)
            TwrTI       = elem_position2*p%TwrTI(  n1) + elem_position*p%TwrTI(  n2)
            
            
            ! z_hat
            theta_tower_trans(:,3) = n1_n2_vector / sqrt( denom ) ! = n1_n2_vector / twoNorm( n1_n2_vector )
            
            tmp = V_rel_tower - dot_product(V_rel_tower,theta_tower_trans(:,3)) * theta_tower_trans(:,3)
            denom = TwoNorm( tmp )
            if (.not. EqualRealNos( denom, 0.0_ReKi ) ) then
               ! x_hat
               theta_tower_trans(:,1) = tmp / denom
               
               ! y_hat
               tmp = cross_product( theta_tower_trans(:,3), V_rel_tower )
               theta_tower_trans(:,2) = tmp / denom  
               
               W_tower = dot_product( V_rel_tower,theta_tower_trans(:,1) )
               xbar    = 2.0/TwrDiam * dot_product( r_TowerBlade, theta_tower_trans(:,1) )
               ybar    = 2.0/TwrDiam * dot_product( r_TowerBlade, theta_tower_trans(:,2) )
               zbar    = 0.0_ReKi
                                             
            else
                  ! there is no tower influence because dot_product(V_rel_tower,x_hat) = 0
                  ! thus, we don't need to set the other values (except we don't want the sum of xbar^2 and ybar^2 to be 0)
               theta_tower_trans = 0.0_ReKi
               W_tower           = 0.0_ReKi
               xbar              = 1.0_ReKi
               ybar              = 0.0_ReKi  
               zbar              = 0.0_ReKi
            end if
   
            
         end if !the point is closest to this line2 element

      end if

   end do !jElem

END SUBROUTINE TwrInfl_NearestLine2Element
!----------------------------------------------------------------------------------------------------------------------------------
!> Option 2: used when the blade node does not orthogonally intersect a tower element.
!!  Find the nearest-neighbor node in the tower Line2-element domain (following an approach similar to the point_to_point mapping
!!  search for motion and scalar quantities). That is, for each node of the blade mesh, the node of the tower mesh that is the minimum 
!!  distance away is found.
SUBROUTINE TwrInfl_NearestPoint(p, u, BladeNodePosition, r_TowerBlade, theta_tower_trans, W_tower, xbar, ybar, zbar, TwrCd, TwrTI, TwrDiam)
!..................................................................................................................................
   TYPE(RotInputType),              INTENT(IN   )  :: u                             !< Inputs at Time t
   TYPE(RotParameterType),          INTENT(IN   )  :: p                             !< Parameters
   REAL(ReKi)                      ,INTENT(IN   )  :: BladeNodePosition(3)          !< local blade node position
   REAL(ReKi)                      ,INTENT(  OUT)  :: r_TowerBlade(3)               !< distance vector from tower to blade
   REAL(ReKi)                      ,INTENT(  OUT)  :: theta_tower_trans(3,3)        !< transpose of local tower orientation expressed as a DCM
   REAL(ReKi)                      ,INTENT(  OUT)  :: W_tower                       !< local relative wind speed normal to the tower
   REAL(ReKi)                      ,INTENT(  OUT)  :: xbar                          !< local x^ component of r_TowerBlade normalized by tower radius
   REAL(ReKi)                      ,INTENT(  OUT)  :: ybar                          !< local y^ component of r_TowerBlade normalized by tower radius
   REAL(ReKi)                      ,INTENT(  OUT)  :: zbar                          !< local z^ component of r_TowerBlade normalized by tower radius
   REAL(ReKi)                      ,INTENT(  OUT)  :: TwrCd                         !< local tower drag coefficient
   REAL(ReKi)                      ,INTENT(  OUT)  :: TwrTI                         !< local tower TI (for Eeames tower shadow model)
   REAL(ReKi)                      ,INTENT(  OUT)  :: TwrDiam                       !< local tower diameter
      
      ! local variables
   REAL(ReKi)      :: denom
   REAL(ReKi)      :: dist
   REAL(ReKi)      :: min_dist
   REAL(ReKi)      :: cosTaper

   REAL(ReKi)      :: p1(3)                     ! position vectors for nodes on tower   
   REAL(ReKi)      :: V_rel_tower(3)
   
   REAL(ReKi)      :: tmp(3)                    ! temporary vector for cross product calculation

   INTEGER(IntKi)  :: n1                        ! node
   INTEGER(IntKi)  :: node_with_min_distance    

   
   
      !.................
      ! find the closest node
      !.................
      
   min_dist = HUGE(min_dist)
   node_with_min_distance = 0

   do n1 = 1, u%TowerMotion%NNodes   ! number of nodes on TowerMesh
      
      p1 = u%TowerMotion%Position(:,n1) + u%TowerMotion%TranslationDisp(:,n1)
      
         ! calculate distance between points (note: this is actually the distance squared);
         ! will only store information once we have determined the closest node
      r_TowerBlade  = BladeNodePosition - p1         
      dist = dot_product( r_TowerBlade, r_TowerBlade )

      if (dist .lt. min_dist) then
         min_dist = dist
         node_with_min_distance = n1
               
      end if !the point is (so far) closest to this blade node

   end do !n1
   
      !.................
      ! calculate the values to be returned:  
      !..................
   if (node_with_min_distance == 0) then
      node_with_min_distance = 1
      if (NWTC_VerboseLevel == NWTC_Verbose) call WrScr( 'AD:TwrInfl_NearestPoint:Error finding minimum distance. Positions may be invalid.' )
   end if
   
   n1 = node_with_min_distance
   
   r_TowerBlade = BladeNodePosition - u%TowerMotion%Position(:,n1) - u%TowerMotion%TranslationDisp(:,n1)
   V_rel_tower  = u%InflowOnTower(:,n1) - u%TowerMotion%TranslationVel(:,n1)
   TwrDiam      = p%TwrDiam(n1) 
   TwrCd        = p%TwrCd(  n1) 
   TwrTI        = p%TwrTI(  n1) 
                           
   ! z_hat
   theta_tower_trans(:,3) = u%TowerMotion%Orientation(3,:,n1)
            
   tmp = V_rel_tower - dot_product(V_rel_tower,theta_tower_trans(:,3)) * theta_tower_trans(:,3)
   denom = TwoNorm( tmp )
   
   if (.not. EqualRealNos( denom, 0.0_ReKi ) ) then
      
      ! x_hat
      theta_tower_trans(:,1) = tmp / denom
               
      ! y_hat
      tmp = cross_product( theta_tower_trans(:,3), V_rel_tower )
      theta_tower_trans(:,2) = tmp / denom  
               
      W_tower = dot_product( V_rel_tower,theta_tower_trans(:,1) )

      if ( n1 == 1 .or. n1 == u%TowerMotion%NNodes) then         
         ! option 2b
         zbar    = 2.0/TwrDiam * dot_product( r_TowerBlade, theta_tower_trans(:,3) )
         if (abs(zbar) < 1) then   
            cosTaper = cos( PiBy2*zbar )
            xbar = 2.0/TwrDiam * dot_product( r_TowerBlade, theta_tower_trans(:,1) ) / cosTaper
            ybar = 2.0/TwrDiam * dot_product( r_TowerBlade, theta_tower_trans(:,2) ) / cosTaper
         else ! we check that zbar < 1 before using xbar and ybar later, but I'm going to set them here anyway:
            xbar = 1.0_ReKi
            ybar = 0.0_ReKi  
         end if                                    
      else
         ! option 2a
         xbar    = 2.0/TwrDiam * dot_product( r_TowerBlade, theta_tower_trans(:,1) )
         ybar    = 2.0/TwrDiam * dot_product( r_TowerBlade, theta_tower_trans(:,2) )
         zbar    = 0.0_ReKi
      end if

   else
      
         ! there is no tower influence because W_tower = dot_product(V_rel_tower,x_hat) = 0
         ! thus, we don't need to set the other values (except we don't want the sum of xbar^2 and ybar^2 to be 0)
      W_tower           = 0.0_ReKi
      theta_tower_trans = 0.0_ReKi
      xbar              = 1.0_ReKi
      ybar              = 0.0_ReKi  
      zbar              = 0.0_ReKi
      
   end if   

END SUBROUTINE TwrInfl_NearestPoint
!----------------------------------------------------------------------------------------------------------------------------------

!++++++++++++++++++++++++++++++++++++++++++++++++++++++++++++++++++++++++++++++++++++++++++++++++++++++++++++++++++++++++++++++++++
! ###### The following four routines are Jacobian routines for linearization capabilities #######
! If the module does not implement them, set ErrStat = ErrID_Fatal in AD_Init() when InitInp%Linearize is .true.
!----------------------------------------------------------------------------------------------------------------------------------
!> Routine to compute the Jacobians of the output (Y), continuous- (X), discrete- (Xd), and constraint-state (Z) functions
!! with respect to the inputs (u). The partial derivatives dY/du, dX/du, dXd/du, and dZ/du are returned.
SUBROUTINE AD_JacobianPInput( t, u, p, x, xd, z, OtherState, y, m, ErrStat, ErrMsg, dYdu, dXdu, dXddu, dZdu)
!..................................................................................................................................

   REAL(DbKi),                           INTENT(IN   )           :: t          !< Time in seconds at operating point
   TYPE(AD_InputType),                   INTENT(INOUT)           :: u          !< Inputs at operating point (may change to inout if a mesh copy is required)
   TYPE(AD_ParameterType),               INTENT(IN   )           :: p          !< Parameters
   TYPE(AD_ContinuousStateType),         INTENT(IN   )           :: x          !< Continuous states at operating point
   TYPE(AD_DiscreteStateType),           INTENT(IN   )           :: xd         !< Discrete states at operating point
   TYPE(AD_ConstraintStateType),         INTENT(IN   )           :: z          !< Constraint states at operating point
   TYPE(AD_OtherStateType),              INTENT(IN   )           :: OtherState !< Other states at operating point
   TYPE(AD_OutputType),                  INTENT(INOUT)           :: y          !< Output (change to inout if a mesh copy is required);
                                                                               !!   Output fields are not used by this routine, but type is
                                                                               !!   available here so that mesh parameter information (i.e.,
                                                                               !!   connectivity) does not have to be recalculated for dYdu.
   TYPE(AD_MiscVarType),                 INTENT(INOUT)           :: m          !< Misc/optimization variables
   INTEGER(IntKi),                       INTENT(  OUT)           :: ErrStat    !< Error status of the operation
   CHARACTER(*),                         INTENT(  OUT)           :: ErrMsg     !< Error message if ErrStat /= ErrID_None
   REAL(R8Ki), ALLOCATABLE, OPTIONAL,    INTENT(INOUT)           :: dYdu(:,:)  !< Partial derivatives of output functions (Y) with respect
                                                                               !!   to the inputs (u) [intent in to avoid deallocation]
   REAL(R8Ki), ALLOCATABLE, OPTIONAL,    INTENT(INOUT)           :: dXdu(:,:)  !< Partial derivatives of continuous state functions (X) with
                                                                               !!   respect to the inputs (u) [intent in to avoid deallocation]
   REAL(R8Ki), ALLOCATABLE, OPTIONAL,    INTENT(INOUT)           :: dXddu(:,:) !< Partial derivatives of discrete state functions (Xd) with
                                                                               !!   respect to the inputs (u) [intent in to avoid deallocation]
   REAL(R8Ki), ALLOCATABLE, OPTIONAL,    INTENT(INOUT)           :: dZdu(:,:)  !< Partial derivatives of constraint state functions (Z) with
   !
   integer(IntKi), parameter :: iR =1 ! Rotor index

   if (size(p%rotors)>1) then
      errStat = ErrID_Fatal
      errMsg = 'Linearization with more than one rotor not supported'
      return
   endif

   call Rot_JacobianPInput( t, u%rotors(iR), p%rotors(iR), p, x%rotors(iR), xd%rotors(iR), z%rotors(iR), OtherState%rotors(iR), y%rotors(iR), m%rotors(iR), ErrStat, ErrMsg, dYdu, dXdu, dXddu, dZdu)

END SUBROUTINE AD_JacobianPInput
                                                                               !!   respect to the inputs (u) [intent in to avoid deallocation]

!> Routine to compute the Jacobians of the output (Y), continuous- (X), discrete- (Xd), and constraint-state (Z) functions
!! with respect to the inputs (u). The partial derivatives dY/du, dX/du, dXd/du, and dZ/du are returned.
SUBROUTINE Rot_JacobianPInput( t, u, p, p_AD, x, xd, z, OtherState, y, m, ErrStat, ErrMsg, dYdu, dXdu, dXddu, dZdu)
!..................................................................................................................................

   REAL(DbKi),                           INTENT(IN   )           :: t          !< Time in seconds at operating point
   TYPE(RotInputType),                   INTENT(INOUT)           :: u          !< Inputs at operating point (may change to inout if a mesh copy is required)
   TYPE(RotParameterType),               INTENT(IN   )           :: p          !< Parameters
   TYPE(AD_ParameterType),               INTENT(IN   )           :: p_AD       !< Parameters
   TYPE(RotContinuousStateType),         INTENT(IN   )           :: x          !< Continuous states at operating point
   TYPE(RotDiscreteStateType),           INTENT(IN   )           :: xd         !< Discrete states at operating point
   TYPE(RotConstraintStateType),         INTENT(IN   )           :: z          !< Constraint states at operating point
   TYPE(RotOtherStateType),              INTENT(IN   )           :: OtherState !< Other states at operating point
   TYPE(RotOutputType),                  INTENT(INOUT)           :: y          !< Output (change to inout if a mesh copy is required);
                                                                               !!   Output fields are not used by this routine, but type is
                                                                               !!   available here so that mesh parameter information (i.e.,
                                                                               !!   connectivity) does not have to be recalculated for dYdu.
   TYPE(RotMiscVarType),                 INTENT(INOUT)           :: m          !< Misc/optimization variables
   INTEGER(IntKi),                       INTENT(  OUT)           :: ErrStat    !< Error status of the operation
   CHARACTER(*),                         INTENT(  OUT)           :: ErrMsg     !< Error message if ErrStat /= ErrID_None
   REAL(R8Ki), ALLOCATABLE, OPTIONAL,    INTENT(INOUT)           :: dYdu(:,:)  !< Partial derivatives of output functions (Y) with respect
                                                                               !!   to the inputs (u) [intent in to avoid deallocation]
   REAL(R8Ki), ALLOCATABLE, OPTIONAL,    INTENT(INOUT)           :: dXdu(:,:)  !< Partial derivatives of continuous state functions (X) with
                                                                               !!   respect to the inputs (u) [intent in to avoid deallocation]
   REAL(R8Ki), ALLOCATABLE, OPTIONAL,    INTENT(INOUT)           :: dXddu(:,:) !< Partial derivatives of discrete state functions (Xd) with
                                                                               !!   respect to the inputs (u) [intent in to avoid deallocation]
   REAL(R8Ki), ALLOCATABLE, OPTIONAL,    INTENT(INOUT)           :: dZdu(:,:)  !< Partial derivatives of constraint state functions (Z) with
                                                                               !!   respect to the inputs (u) [intent in to avoid deallocation]
      ! local variables
   TYPE(RotOutputType)                                           :: y_p
   TYPE(RotOutputType)                                           :: y_m
   TYPE(RotContinuousStateType)                                  :: x_p
   TYPE(RotContinuousStateType)                                  :: x_m
   TYPE(RotContinuousStateType)                                  :: x_init
   TYPE(RotConstraintStateType)                                  :: z_copy
   TYPE(RotOtherStateType)                                       :: OtherState_copy
   TYPE(RotOtherStateType)                                       :: OtherState_init
   TYPE(RotInputType)                                            :: u_perturb
   REAL(R8Ki)                                                    :: delta_p, delta_m  ! delta change in input
   INTEGER(IntKi)                                                :: i
   
   integer, parameter                                            :: indx = 1      ! m%BEMT_u(1) is at t; m%BEMT_u(2) is t+dt
   integer(intKi)                                                :: ErrStat2
   character(ErrMsgLen)                                          :: ErrMsg2
   character(*), parameter                                       :: RoutineName = 'AD_JacobianPInput'


      ! Initialize ErrStat

   ErrStat = ErrID_None
   ErrMsg  = ''


      ! get OP values here (i.e., set inputs for BEMT):
   if ( p%FrozenWake ) then
      call SetInputs(p, p_AD, u, m, indx, errStat2, errMsg2)
         call SetErrStat(ErrStat2,ErrMsg2,ErrStat,ErrMsg,RoutineName) ! we shouldn't have any errors about allocating memory here so I'm not going to return-on-error until later
         
            ! compare m%BEMT_y arguments with call to BEMT_CalcOutput
      call computeFrozenWake(m%BEMT_u(indx), p%BEMT, m%BEMT_y, m%BEMT )
      m%BEMT%UseFrozenWake = .true.
   end if
   
   
   call AD_CopyRotContinuousStateType( x, x_init, MESH_NEWCOPY, ErrStat2, ErrMsg2 )
      call SetErrStat(ErrStat2,ErrMsg2,ErrStat,ErrMsg,RoutineName)
   call AD_CopyRotOtherStateType( OtherState, OtherState_init, MESH_NEWCOPY, ErrStat2, ErrMsg2)
      call SetErrStat(ErrStat2,ErrMsg2,ErrStat,ErrMsg,RoutineName)
      
      if (ErrStat>=AbortErrLev) then
         call cleanup()
         return
      end if
      
   ! initialize x_init so that we get accurrate values for first step
   if (.not. OtherState%BEMT%nodesInitialized ) then
      call SetInputs(p, p_AD, u, m, indx, errStat2, errMsg2)
         call SetErrStat(ErrStat2,ErrMsg2,ErrStat,ErrMsg,RoutineName)
         
      call BEMT_InitStates(t, m%BEMT_u(indx), p%BEMT, x_init%BEMT, xd%BEMT, z%BEMT, OtherState_init%BEMT, m%BEMT, p_AD%AFI, ErrStat2, ErrMsg2 ) ! changes values only if states haven't been initialized
         call SetErrStat(ErrStat2,ErrMsg2,ErrStat,ErrMsg,RoutineName)
   end if
   
   
      ! make a copy of the inputs to perturb
   call AD_CopyRotInputType( u, u_perturb, MESH_NEWCOPY, ErrStat2, ErrMsg2)
      call SetErrStat(ErrStat2,ErrMsg2,ErrStat,ErrMsg,RoutineName)
      if (ErrStat>=AbortErrLev) then
         call cleanup()
         return
      end if
   

   IF ( PRESENT( dYdu ) ) THEN
      ! Calculate the partial derivative of the output functions (Y) with respect to the inputs (u) here:
      
      ! allocate dYdu
      if (.not. allocated(dYdu) ) then
         call AllocAry(dYdu,p%Jac_ny, size(p%Jac_u_indx,1),'dYdu', ErrStat2, ErrMsg2)
         call setErrStat(ErrStat2,ErrMsg2,ErrStat,ErrMsg,RoutineName)
         if (ErrStat>=AbortErrLev) then
            call cleanup()
            return
         end if
      end if
   
      
         ! make a copy of outputs because we will need two for the central difference computations (with orientations)
      call AD_CopyRotOutputType( y, y_p, MESH_NEWCOPY, ErrStat2, ErrMsg2)
         call SetErrStat(ErrStat2,ErrMsg2,ErrStat,ErrMsg,RoutineName)
      call AD_CopyRotOutputType( y, y_m, MESH_NEWCOPY, ErrStat2, ErrMsg2)
         call SetErrStat(ErrStat2,ErrMsg2,ErrStat,ErrMsg,RoutineName)
         ! make a copy of the states to perturb
      call AD_CopyRotConstraintStateType( z, z_copy, MESH_NEWCOPY, ErrStat2, ErrMsg2)
         call SetErrStat(ErrStat2,ErrMsg2,ErrStat,ErrMsg,RoutineName)
      call AD_CopyRotOtherStateType( OtherState_init, OtherState_copy, MESH_NEWCOPY, ErrStat2, ErrMsg2)
         call SetErrStat(ErrStat2,ErrMsg2,ErrStat,ErrMsg,RoutineName)
         
         if (ErrStat>=AbortErrLev) then
            call cleanup()
            return
         end if
         
      do i=1,size(p%Jac_u_indx,1)
         
            ! get u_op + delta_p u
         call AD_CopyRotInputType( u, u_perturb, MESH_UPDATECOPY, ErrStat2, ErrMsg2 )
            call SetErrStat(ErrStat2,ErrMsg2,ErrStat,ErrMsg,RoutineName) ! we shouldn't have any errors about allocating memory here so I'm not going to return-on-error until later
         call Perturb_u( p, i, 1, u_perturb, delta_p )

         call AD_CopyRotConstraintStateType( z, z_copy, MESH_UPDATECOPY, ErrStat2, ErrMsg2)
            call SetErrStat(ErrStat2,ErrMsg2,ErrStat,ErrMsg,RoutineName)
         call AD_CopyRotOtherStateType( OtherState_init, OtherState_copy, MESH_UPDATECOPY, ErrStat2, ErrMsg2)
            call SetErrStat(ErrStat2,ErrMsg2,ErrStat,ErrMsg,RoutineName)
         
            ! get updated z%phi values:
         !call AD_UpdateStates( t, 1, (/u_perturb/), (/t/), p, x_copy, xd_copy, z_copy, OtherState_copy, m, errStat2, errMsg2 )
         !   call SetErrStat(ErrStat2,ErrMsg2,ErrStat,ErrMsg,RoutineName)
         !bjj: this is what we want to do instead of the overkill of calling AD_UpdateStates
         call SetInputs(p, p_AD, u_perturb, m, indx, errStat2, errMsg2)
            call SetErrStat(ErrStat2,ErrMsg2,ErrStat,ErrMsg,RoutineName) ! we shouldn't have any errors about allocating memory here so I'm not going to return-on-error until later
         call UpdatePhi( m%BEMT_u(indx), p%BEMT, z_copy%BEMT%phi, p_AD%AFI, m%BEMT, OtherState_copy%BEMT%ValidPhi, errStat2, errMsg2 )
            call SetErrStat(ErrStat2,ErrMsg2,ErrStat,ErrMsg,RoutineName) ! we shouldn't have any errors about allocating memory here so I'm not going to return-on-error until later

            ! compute y at u_op + delta_p u
         call RotCalcOutput( t, u_perturb, p, p_AD, x_init, xd, z_copy, OtherState_copy, y_p, m, ErrStat2, ErrMsg2 ) 
            call SetErrStat(ErrStat2,ErrMsg2,ErrStat,ErrMsg,RoutineName) ! we shouldn't have any errors about allocating memory here so I'm not going to return-on-error until later
         
            
            ! get u_op - delta_m u
         call AD_CopyRotInputType( u, u_perturb, MESH_UPDATECOPY, ErrStat2, ErrMsg2 )
            call SetErrStat(ErrStat2,ErrMsg2,ErrStat,ErrMsg,RoutineName) ! we shouldn't have any errors about allocating memory here so I'm not going to return-on-error until later
         call Perturb_u( p, i, -1, u_perturb, delta_m )
         
         call AD_CopyRotConstraintStateType( z, z_copy, MESH_UPDATECOPY, ErrStat2, ErrMsg2)
            call SetErrStat(ErrStat2,ErrMsg2,ErrStat,ErrMsg,RoutineName)
         call AD_CopyRotOtherStateType( OtherState, OtherState_copy, MESH_UPDATECOPY, ErrStat2, ErrMsg2)
            call SetErrStat(ErrStat2,ErrMsg2,ErrStat,ErrMsg,RoutineName)
            
            ! get updated z%phi values:
         !call RotUpdateStates( t, 1, (/u_perturb/), (/t/), p, x_copy, xd_copy, z_copy, OtherState_copy, m, errStat2, errMsg2 )
         !   call SetErrStat(ErrStat2,ErrMsg2,ErrStat,ErrMsg,RoutineName)
         call SetInputs(p, p_AD, u_perturb, m, indx, errStat2, errMsg2)
            call SetErrStat(ErrStat2,ErrMsg2,ErrStat,ErrMsg,RoutineName) ! we shouldn't have any errors about allocating memory here so I'm not going to return-on-error until later
         call UpdatePhi( m%BEMT_u(indx), p%BEMT, z_copy%BEMT%phi, p_AD%AFI, m%BEMT, OtherState_copy%BEMT%ValidPhi, errStat2, errMsg2 )
            call SetErrStat(ErrStat2,ErrMsg2,ErrStat,ErrMsg,RoutineName) ! we shouldn't have any errors about allocating memory here so I'm not going to return-on-error until later
            
            ! compute y at u_op - delta_m u
         call RotCalcOutput( t, u_perturb, p, p_AD, x_init, xd, z_copy, OtherState_copy, y_m, m, ErrStat2, ErrMsg2 ) 
            call SetErrStat(ErrStat2,ErrMsg2,ErrStat,ErrMsg,RoutineName) ! we shouldn't have any errors about allocating memory here so I'm not going to return-on-error until later
         
            
            ! get central difference:
         call Compute_dY( p, y_p, y_m, delta_p, delta_m, dYdu(:,i) )
         
      end do
      

      if (ErrStat>=AbortErrLev) then
         call cleanup()
         return
      end if
      
   END IF

   IF ( PRESENT( dXdu ) ) THEN

      ! Calculate the partial derivative of the continuous state functions (X) with respect to the inputs (u) here:

      ! allocate dXdu if necessary
      if (.not. allocated(dXdu)) then
         call AllocAry(dXdu, size(p%dx), size(p%Jac_u_indx,1), 'dXdu', ErrStat2, ErrMsg2)
         call SetErrStat(ErrStat2,ErrMsg2,ErrStat,ErrMsg,RoutineName)
         if (ErrStat>=AbortErrLev) then
            call cleanup()
            return
         end if
      end if
      
         
      do i=1,size(p%Jac_u_indx,1)
         
            ! get u_op + delta u
         call AD_CopyRotInputType( u, u_perturb, MESH_UPDATECOPY, ErrStat2, ErrMsg2 )
            call SetErrStat(ErrStat2,ErrMsg2,ErrStat,ErrMsg,RoutineName) ! we shouldn't have any errors about allocating memory here so I'm not going to return-on-error until later
         call Perturb_u( p, i, 1, u_perturb, delta_p )

            ! compute x at u_op + delta u
         ! note that this routine updates z%phi instead of using the actual state value, so we don't need to call UpdateStates/UpdatePhi here to get z_op + delta_z:
         call RotCalcContStateDeriv( t, u_perturb, p, p_AD, x_init, xd, z, OtherState_init, m, x_p, ErrStat2, ErrMsg2 ) 
            call SetErrStat(ErrStat2,ErrMsg2,ErrStat,ErrMsg,RoutineName)
            
                                         
            ! get u_op - delta u
         call AD_CopyRotInputType( u, u_perturb, MESH_UPDATECOPY, ErrStat2, ErrMsg2 )
            call SetErrStat(ErrStat2,ErrMsg2,ErrStat,ErrMsg,RoutineName) ! we shouldn't have any errors about allocating memory here so I'm not going to return-on-error until later
         call Perturb_u( p, i, -1, u_perturb, delta_m )
         
            ! compute x at u_op - delta u
         ! note that this routine updates z%phi instead of using the actual state value, so we don't need to call UpdateStates here to get z_op + delta_z:
         call RotCalcContStateDeriv( t, u_perturb, p, p_AD, x_init, xd, z, OtherState_init, m, x_m, ErrStat2, ErrMsg2 ) 
            call SetErrStat(ErrStat2,ErrMsg2,ErrStat,ErrMsg,RoutineName) 
            
            
            ! get central difference:
            
            ! we may have had an error allocating memory, so we'll check
         if (ErrStat>=AbortErrLev) then 
            call cleanup()
            return
         end if         
         
            ! get central difference:
         call Compute_dX( p, x_p, x_m, delta_p, delta_m, dXdu(:,i) )

      end do

      call AD_DestroyRotContinuousStateType( x_p, ErrStat2, ErrMsg2 ) ! we don't need this any more
      call AD_DestroyRotContinuousStateType( x_m, ErrStat2, ErrMsg2 ) ! we don't need this any more
   END IF

   IF ( PRESENT( dXddu ) ) THEN
      if (allocated(dXddu)) deallocate(dXddu)
   END IF

   IF ( PRESENT( dZdu ) ) THEN
      if (allocated(dZdu)) deallocate(dZdu)
   END IF
   
   call cleanup()
contains
   subroutine cleanup()
      m%BEMT%UseFrozenWake = .false.
   
      call AD_DestroyRotOutputType(                y_p,  ErrStat2, ErrMsg2)
      call AD_DestroyRotOutputType(                y_m,  ErrStat2, ErrMsg2)
      call AD_DestroyRotContinuousStateType(        x_p,  ErrStat2, ErrMsg2)
      call AD_DestroyRotContinuousStateType(        x_m,  ErrStat2, ErrMsg2)
      call AD_DestroyRotContinuousStateType(     x_init,  ErrStat2, ErrMsg2)
      call AD_DestroyRotConstraintStateType(         z_copy, ErrStat2, ErrMsg2)
      call AD_DestroyRotOtherStateType( OtherState_copy, ErrStat2, ErrMsg2)
      call AD_DestroyRotOtherStateType( OtherState_init, ErrStat2, ErrMsg2)
                        
      call AD_DestroyRotInputType( u_perturb, ErrStat2, ErrMsg2 )
   end subroutine cleanup

END SUBROUTINE Rot_JacobianPInput

!> Routine to compute the Jacobians of the output (Y), continuous- (X), discrete- (Xd), and constraint-state (Z) functions
!! with respect to the continuous states (x). The partial derivatives dY/dx, dX/dx, dXd/dx, and dZ/dx are returned.
SUBROUTINE AD_JacobianPContState( t, u, p, x, xd, z, OtherState, y, m, ErrStat, ErrMsg, dYdx, dXdx, dXddx, dZdx )
!..................................................................................................................................

   REAL(DbKi),                           INTENT(IN   )           :: t          !< Time in seconds at operating point
   TYPE(AD_InputType),                   INTENT(IN   )           :: u          !< Inputs at operating point (may change to inout if a mesh copy is required)
   TYPE(AD_ParameterType),               INTENT(IN   )           :: p          !< Parameters
   TYPE(AD_ContinuousStateType),         INTENT(IN   )           :: x          !< Continuous states at operating point
   TYPE(AD_DiscreteStateType),           INTENT(IN   )           :: xd         !< Discrete states at operating point
   TYPE(AD_ConstraintStateType),         INTENT(IN   )           :: z          !< Constraint states at operating point
   TYPE(AD_OtherStateType),              INTENT(IN   )           :: OtherState !< Other states at operating point
   TYPE(AD_OutputType),                  INTENT(INOUT)           :: y          !< Output (change to inout if a mesh copy is required);
                                                                               !!   Output fields are not used by this routine, but type is
                                                                               !!   available here so that mesh parameter information (i.e.,
                                                                               !!   connectivity) does not have to be recalculated for dYdx.
   TYPE(AD_MiscVarType),                 INTENT(INOUT)           :: m          !< Misc/optimization variables
   INTEGER(IntKi),                       INTENT(  OUT)           :: ErrStat    !< Error status of the operation
   CHARACTER(*),                         INTENT(  OUT)           :: ErrMsg     !< Error message if ErrStat /= ErrID_None
   REAL(R8Ki), ALLOCATABLE, OPTIONAL,    INTENT(INOUT)           :: dYdx(:,:)  !< Partial derivatives of output functions
                                                                               !!   (Y) with respect to the continuous
                                                                               !!   states (x) [intent in to avoid deallocation]
   REAL(R8Ki), ALLOCATABLE, OPTIONAL,    INTENT(INOUT)           :: dXdx(:,:)  !< Partial derivatives of continuous state
                                                                               !!   functions (X) with respect to
                                                                               !!   the continuous states (x) [intent in to avoid deallocation]
   REAL(R8Ki), ALLOCATABLE, OPTIONAL,    INTENT(INOUT)           :: dXddx(:,:) !< Partial derivatives of discrete state
                                                                               !!   functions (Xd) with respect to
                                                                               !!   the continuous states (x) [intent in to avoid deallocation]
   REAL(R8Ki), ALLOCATABLE, OPTIONAL,    INTENT(INOUT)           :: dZdx(:,:)  !< Partial derivatives of constraint state
                                                                               !!   functions (Z) with respect to
                                                                               !!   the continuous states (x) [intent in to avoid deallocation]
   !
   integer(IntKi), parameter :: iR =1 ! Rotor index

   if (size(p%rotors)>1) then
      errStat = ErrID_Fatal
      errMsg = 'Linearization with more than one rotor not supported'
      return
   endif

   call RotJacobianPContState( t, u%rotors(iR), p%rotors(iR), p, x%rotors(iR), xd%rotors(iR), z%rotors(iR), OtherState%rotors(iR), y%rotors(iR), m%rotors(iR), ErrStat, ErrMsg, dYdx, dXdx, dXddx, dZdx )


END SUBROUTINE AD_JacobianPContState

!----------------------------------------------------------------------------------------------------------------------------------
!> Routine to compute the Jacobians of the output (Y), continuous- (X), discrete- (Xd), and constraint-state (Z) functions
!! with respect to the continuous states (x). The partial derivatives dY/dx, dX/dx, dXd/dx, and dZ/dx are returned.
SUBROUTINE RotJacobianPContState( t, u, p, p_AD, x, xd, z, OtherState, y, m, ErrStat, ErrMsg, dYdx, dXdx, dXddx, dZdx )
!..................................................................................................................................

   REAL(DbKi),                           INTENT(IN   )           :: t          !< Time in seconds at operating point
   TYPE(RotInputType),                   INTENT(IN   )           :: u          !< Inputs at operating point (may change to inout if a mesh copy is required)
   TYPE(RotParameterType),               INTENT(IN   )           :: p          !< Parameters
   TYPE(AD_ParameterType),               INTENT(IN   )           :: p_AD       !< Parameters
   TYPE(RotContinuousStateType),         INTENT(IN   )           :: x          !< Continuous states at operating point
   TYPE(RotDiscreteStateType),           INTENT(IN   )           :: xd         !< Discrete states at operating point
   TYPE(RotConstraintStateType),         INTENT(IN   )           :: z          !< Constraint states at operating point
   TYPE(RotOtherStateType),              INTENT(IN   )           :: OtherState !< Other states at operating point
   TYPE(RotOutputType),                  INTENT(INOUT)           :: y          !< Output (change to inout if a mesh copy is required);
                                                                               !!   Output fields are not used by this routine, but type is
                                                                               !!   available here so that mesh parameter information (i.e.,
                                                                               !!   connectivity) does not have to be recalculated for dYdx.
   TYPE(RotMiscVarType),                 INTENT(INOUT)           :: m          !< Misc/optimization variables
   INTEGER(IntKi),                       INTENT(  OUT)           :: ErrStat    !< Error status of the operation
   CHARACTER(*),                         INTENT(  OUT)           :: ErrMsg     !< Error message if ErrStat /= ErrID_None
   REAL(R8Ki), ALLOCATABLE, OPTIONAL,    INTENT(INOUT)           :: dYdx(:,:)  !< Partial derivatives of output functions
                                                                               !!   (Y) with respect to the continuous
                                                                               !!   states (x) [intent in to avoid deallocation]
   REAL(R8Ki), ALLOCATABLE, OPTIONAL,    INTENT(INOUT)           :: dXdx(:,:)  !< Partial derivatives of continuous state
                                                                               !!   functions (X) with respect to
                                                                               !!   the continuous states (x) [intent in to avoid deallocation]
   REAL(R8Ki), ALLOCATABLE, OPTIONAL,    INTENT(INOUT)           :: dXddx(:,:) !< Partial derivatives of discrete state
                                                                               !!   functions (Xd) with respect to
                                                                               !!   the continuous states (x) [intent in to avoid deallocation]
   REAL(R8Ki), ALLOCATABLE, OPTIONAL,    INTENT(INOUT)           :: dZdx(:,:)  !< Partial derivatives of constraint state
                                                                               !!   functions (Z) with respect to
                                                                               !!   the continuous states (x) [intent in to avoid deallocation]

   ! local variables
   TYPE(RotOutputType)                                           :: y_p
   TYPE(RotOutputType)                                           :: y_m
   TYPE(RotContinuousStateType)                                  :: x_p
   TYPE(RotContinuousStateType)                                  :: x_m
   TYPE(RotContinuousStateType)                                  :: x_perturb
   TYPE(RotContinuousStateType)                                  :: x_init
   TYPE(RotOtherStateType)                                       :: OtherState_init
   REAL(R8Ki)                                                    :: delta_p, delta_m  ! delta change in state
   INTEGER(IntKi)                                                :: i
   
   integer, parameter                                            :: indx = 1      ! m%BEMT_u(1) is at t; m%BEMT_u(2) is t+dt
   integer(intKi)                                                :: ErrStat2
   character(ErrMsgLen)                                          :: ErrMsg2
   character(*), parameter                                       :: RoutineName = 'AD_JacobianPContState'
   

      ! Initialize ErrStat

   ErrStat = ErrID_None
   ErrMsg  = ''


   if ( p%FrozenWake ) then
      call SetInputs(p, p_AD, u, m, indx, errStat2, errMsg2)
         call SetErrStat(ErrStat2,ErrMsg2,ErrStat,ErrMsg,RoutineName)
         
         ! compare arguments with call to BEMT_CalcOutput
      call computeFrozenWake(m%BEMT_u(indx), p%BEMT, m%BEMT_y, m%BEMT )
      m%BEMT%UseFrozenWake = .true.
   end if


   call AD_CopyRotContinuousStateType( x, x_perturb, MESH_NEWCOPY, ErrStat2, ErrMsg2 )
      call SetErrStat(ErrStat2,ErrMsg2,ErrStat,ErrMsg,RoutineName)
      
   call AD_CopyRotContinuousStateType( x, x_init, MESH_NEWCOPY, ErrStat2, ErrMsg2 )
      call SetErrStat(ErrStat2,ErrMsg2,ErrStat,ErrMsg,RoutineName)
   call AD_CopyRotOtherStateType( OtherState, OtherState_init, MESH_NEWCOPY, ErrStat2, ErrMsg2)
      call SetErrStat(ErrStat2,ErrMsg2,ErrStat,ErrMsg,RoutineName)
      
      if (ErrStat>=AbortErrLev) then
         call cleanup()
         return
      end if
      
   ! initialize x_init so that we get accurrate values for 
   if (.not. OtherState%BEMT%nodesInitialized ) then
      call SetInputs(p, p_AD, u, m, indx, errStat2, errMsg2)
         call SetErrStat(ErrStat2,ErrMsg2,ErrStat,ErrMsg,RoutineName)
         
      call BEMT_InitStates(t, m%BEMT_u(indx), p%BEMT, x_init%BEMT, xd%BEMT, z%BEMT, OtherState_init%BEMT, m%BEMT, p_AD%AFI, ErrStat2, ErrMsg2 ) ! changes values only if states haven't been initialized
         call SetErrStat(ErrStat2,ErrMsg2,ErrStat,ErrMsg,RoutineName)
   end if
   
   
   IF ( PRESENT( dYdx ) ) THEN

      ! Calculate the partial derivative of the output functions (Y) with respect to the continuous states (x) here:

      ! allocate dYdx if necessary
      if (.not. allocated(dYdx)) then
         call AllocAry(dYdx, p%Jac_ny, size(p%dx), 'dYdx', ErrStat2, ErrMsg2)
         call SetErrStat(ErrStat2,ErrMsg2,ErrStat,ErrMsg,RoutineName)
         if (ErrStat>=AbortErrLev) then
            call cleanup()
            return
         end if
      end if
      
         ! make a copy of outputs because we will need two for the central difference computations (with orientations)
      call AD_CopyRotOutputType( y, y_p, MESH_NEWCOPY, ErrStat2, ErrMsg2)
         call SetErrStat(ErrStat2,ErrMsg2,ErrStat,ErrMsg,RoutineName)
      call AD_CopyRotOutputType( y, y_m, MESH_NEWCOPY, ErrStat2, ErrMsg2)
         call SetErrStat(ErrStat2,ErrMsg2,ErrStat,ErrMsg,RoutineName)
         if (ErrStat>=AbortErrLev) then
            call cleanup()
            return
         end if

      do i=1,size(p%dx)
         
            ! get x_op + delta_p x
         call AD_CopyRotContinuousStateType( x_init, x_perturb, MESH_UPDATECOPY, ErrStat2, ErrMsg2 )
            call SetErrStat(ErrStat2,ErrMsg2,ErrStat,ErrMsg,RoutineName) ! we shouldn't have any errors about allocating memory here so I'm not going to return-on-error until later            
         call Perturb_x( p, i, 1, x_perturb, delta_p )


            ! compute y at x_op + delta_p x
         ! NOTE: z_op is the same as z because x_perturb does not affect the values of phi, thus I am not updating the states or calling UpdatePhi to get z_perturb.
         call RotCalcOutput( t, u, p, p_AD, x_perturb, xd, z, OtherState_init, y_p, m, ErrStat2, ErrMsg2 ) 
            call SetErrStat(ErrStat2,ErrMsg2,ErrStat,ErrMsg,RoutineName) ! we shouldn't have any errors about allocating memory here so I'm not going to return-on-error until later            
         
            
            ! get x_op - delta_m x
         call AD_CopyRotContinuousStateType( x_init, x_perturb, MESH_UPDATECOPY, ErrStat2, ErrMsg2 )
            call SetErrStat(ErrStat2,ErrMsg2,ErrStat,ErrMsg,RoutineName) ! we shouldn't have any errors about allocating memory here so I'm not going to return-on-error until later
         call Perturb_x( p, i, -1, x_perturb, delta_m )
         
            ! compute y at x_op - delta_m x
         ! NOTE: z_op is the same as z because x_perturb does not affect the values of phi, thus I am not updating the states or calling UpdatePhi to get z_perturb.
         call RotCalcOutput( t, u, p, p_AD, x_perturb, xd, z, OtherState_init, y_m, m, ErrStat2, ErrMsg2 ) 
            call SetErrStat(ErrStat2,ErrMsg2,ErrStat,ErrMsg,RoutineName) ! we shouldn't have any errors about allocating memory here so I'm not going to return-on-error until later            
         
            
            ! get central difference:            
         call Compute_dY( p, y_p, y_m, delta_p, delta_m, dYdx(:,i) )
         
      end do
      

      if (ErrStat>=AbortErrLev) then
         call cleanup()
         return
      end if
      call AD_DestroyRotOutputType( y_p, ErrStat2, ErrMsg2 ) ! we don't need this any more   
      call AD_DestroyRotOutputType( y_m, ErrStat2, ErrMsg2 ) ! we don't need this any more         

   END IF

   IF ( PRESENT( dXdx ) ) THEN

      ! Calculate the partial derivative of the continuous state functions (X) with respect to the continuous states (x) here:

      ! allocate and set dXdx

      ! Calculate the partial derivative of the continuous state functions (X) with respect to the inputs (u) here:

      ! allocate dXdx if necessary
      if (.not. allocated(dXdx)) then
         call AllocAry(dXdx, size(p%dx), size(p%dx), 'dXdx', ErrStat2, ErrMsg2)
         call SetErrStat(ErrStat2,ErrMsg2,ErrStat,ErrMsg,RoutineName)
         if (ErrStat>=AbortErrLev) then
            call cleanup()
            return
         end if
      end if
      
         
      do i=1,size(p%dx,1)
         
            ! get x_op + delta x
         call AD_CopyRotContinuousStateType( x_init, x_perturb, MESH_UPDATECOPY, ErrStat2, ErrMsg2 )
            call SetErrStat(ErrStat2,ErrMsg2,ErrStat,ErrMsg,RoutineName) ! we shouldn't have any errors about allocating memory here so I'm not going to return-on-error until later
         call Perturb_x( p, i, 1, x_perturb, delta_p )

            ! compute X at x_op + delta x
         ! NOTE: z_op is the same as z because x_perturb does not affect the values of phi, thus I am not updating the states or calling UpdatePhi to get z_perturb.
         call RotCalcContStateDeriv( t, u, p, p_AD, x_perturb, xd, z, OtherState_init, m, x_p, ErrStat2, ErrMsg2 ) 
            call SetErrStat(ErrStat2,ErrMsg2,ErrStat,ErrMsg,RoutineName)
            
                                         
            ! get x_op - delta x
         call AD_CopyRotContinuousStateType( x_init, x_perturb, MESH_UPDATECOPY, ErrStat2, ErrMsg2 )
            call SetErrStat(ErrStat2,ErrMsg2,ErrStat,ErrMsg,RoutineName) ! we shouldn't have any errors about allocating memory here so I'm not going to return-on-error until later
         call Perturb_x( p, i, -1, x_perturb, delta_m )
         
            ! compute x at u_op - delta u
         ! NOTE: z_op is the same as z because x_perturb does not affect the values of phi, thus I am not updating the states or calling UpdatePhi to get z_perturb.
         call RotCalcContStateDeriv( t, u, p, p_AD, x_perturb, xd, z, OtherState_init, m, x_m, ErrStat2, ErrMsg2 ) 
            call SetErrStat(ErrStat2,ErrMsg2,ErrStat,ErrMsg,RoutineName) 
            
            
            ! get central difference:
            
            ! we may have had an error allocating memory, so we'll check
         if (ErrStat>=AbortErrLev) then 
            call cleanup()
            return
         end if         
         
            ! get central difference:
         call Compute_dX( p, x_p, x_m, delta_p, delta_m, dXdx(:,i) )

      end do

      call AD_DestroyRotContinuousStateType( x_p, ErrStat2, ErrMsg2 ) ! we don't need this any more
      call AD_DestroyRotContinuousStateType( x_m, ErrStat2, ErrMsg2 ) ! we don't need this any more
   
   
   END IF

   IF ( PRESENT( dXddx ) ) THEN

      ! Calculate the partial derivative of the discrete state functions (Xd) with respect to the continuous states (x) here:

      ! allocate and set dXddx

   END IF

   IF ( PRESENT( dZdx ) ) THEN


      ! Calculate the partial derivative of the constraint state functions (Z) with respect to the continuous states (x) here:

      ! allocate and set dZdx

   END IF

   call cleanup()
contains
   subroutine cleanup()
      m%BEMT%UseFrozenWake = .false.
   
      call AD_DestroyRotOutputType(    y_p,       ErrStat2, ErrMsg2)
      call AD_DestroyRotOutputType(    y_m,       ErrStat2, ErrMsg2)
      call AD_DestroyRotContinuousStateType( x_p,       ErrStat2, ErrMsg2)
      call AD_DestroyRotContinuousStateType( x_m,       ErrStat2, ErrMsg2)
      
      call AD_DestroyRotContinuousStateType( x_perturb, ErrStat2, ErrMsg2 )
      call AD_DestroyRotContinuousStateType( x_init,    ErrStat2, ErrMsg2 )
      call AD_DestroyRotOtherStateType( OtherState_init, ErrStat2, ErrMsg2 )
   end subroutine cleanup

END SUBROUTINE RotJacobianPContState
!----------------------------------------------------------------------------------------------------------------------------------
!> Routine to compute the Jacobians of the output (Y), continuous- (X), discrete- (Xd), and constraint-state (Z) functions
!! with respect to the discrete states (xd). The partial derivatives dY/dxd, dX/dxd, dXd/dxd, and dZ/dxd are returned.
SUBROUTINE AD_JacobianPDiscState( t, u, p, x, xd, z, OtherState, y, m, ErrStat, ErrMsg, dYdxd, dXdxd, dXddxd, dZdxd )
!..................................................................................................................................

   REAL(DbKi),                           INTENT(IN   )           :: t          !< Time in seconds at operating point
   TYPE(AD_InputType),                   INTENT(IN   )           :: u          !< Inputs at operating point (may change to inout if a mesh copy is required)
   TYPE(AD_ParameterType),               INTENT(IN   )           :: p          !< Parameters
   TYPE(AD_ContinuousStateType),         INTENT(IN   )           :: x          !< Continuous states at operating point
   TYPE(AD_DiscreteStateType),           INTENT(IN   )           :: xd         !< Discrete states at operating point
   TYPE(AD_ConstraintStateType),         INTENT(IN   )           :: z          !< Constraint states at operating point
   TYPE(AD_OtherStateType),              INTENT(IN   )           :: OtherState !< Other states at operating point
   TYPE(AD_OutputType),                  INTENT(IN   )           :: y          !< Output (change to inout if a mesh copy is required);
                                                                               !!   Output fields are not used by this routine, but type is
                                                                               !!   available here so that mesh parameter information (i.e.,
                                                                               !!   connectivity) does not have to be recalculated for dYdxd.
   TYPE(AD_MiscVarType),                 INTENT(INOUT)           :: m          !< Misc/optimization variables
   INTEGER(IntKi),                       INTENT(  OUT)           :: ErrStat    !< Error status of the operation
   CHARACTER(*),                         INTENT(  OUT)           :: ErrMsg     !< Error message if ErrStat /= ErrID_None
   REAL(R8Ki), ALLOCATABLE, OPTIONAL,    INTENT(INOUT)           :: dYdxd(:,:) !< Partial derivatives of output functions
                                                                               !!  (Y) with respect to the discrete
                                                                               !!  states (xd) [intent in to avoid deallocation]
   REAL(R8Ki), ALLOCATABLE, OPTIONAL,    INTENT(INOUT)           :: dXdxd(:,:) !< Partial derivatives of continuous state
                                                                               !!   functions (X) with respect to the
                                                                               !!   discrete states (xd) [intent in to avoid deallocation]
   REAL(R8Ki), ALLOCATABLE, OPTIONAL,    INTENT(INOUT)           :: dXddxd(:,:)!< Partial derivatives of discrete state
                                                                               !!   functions (Xd) with respect to the
                                                                               !!   discrete states (xd) [intent in to avoid deallocation]
   REAL(R8Ki), ALLOCATABLE, OPTIONAL,    INTENT(INOUT)           :: dZdxd(:,:) !< Partial derivatives of constraint state
                                                                               !!   functions (Z) with respect to the
                                                                               !!   discrete states (xd) [intent in to avoid deallocation]


      ! Initialize ErrStat

   ErrStat = ErrID_None
   ErrMsg  = ''


   IF ( PRESENT( dYdxd ) ) THEN

      ! Calculate the partial derivative of the output functions (Y) with respect to the discrete states (xd) here:

      ! allocate and set dYdxd

   END IF

   IF ( PRESENT( dXdxd ) ) THEN

      ! Calculate the partial derivative of the continuous state functions (X) with respect to the discrete states (xd) here:

      ! allocate and set dXdxd

   END IF

   IF ( PRESENT( dXddxd ) ) THEN

      ! Calculate the partial derivative of the discrete state functions (Xd) with respect to the discrete states (xd) here:

      ! allocate and set dXddxd

   END IF

   IF ( PRESENT( dZdxd ) ) THEN

      ! Calculate the partial derivative of the constraint state functions (Z) with respect to the discrete states (xd) here:

      ! allocate and set dZdxd

   END IF


END SUBROUTINE AD_JacobianPDiscState
!----------------------------------------------------------------------------------------------------------------------------------
!> Routine to compute the Jacobians of the output (Y), continuous- (X), discrete- (Xd), and constraint-state (Z) functions
!! with respect to the constraint states (z). The partial derivatives dY/dz, dX/dz, dXd/dz, and dZ/dz are returned.
SUBROUTINE AD_JacobianPConstrState( t, u, p, x, xd, z, OtherState, y, m, ErrStat, ErrMsg, dYdz, dXdz, dXddz, dZdz )
!..................................................................................................................................

   REAL(DbKi),                           INTENT(IN   )           :: t          !< Time in seconds at operating point
   TYPE(AD_InputType),                   INTENT(IN   )           :: u          !< Inputs at operating point (may change to inout if a mesh copy is required)
   TYPE(AD_ParameterType),               INTENT(IN   )           :: p          !< Parameters
   TYPE(AD_ContinuousStateType),         INTENT(IN   )           :: x          !< Continuous states at operating point
   TYPE(AD_DiscreteStateType),           INTENT(IN   )           :: xd         !< Discrete states at operating point
   TYPE(AD_ConstraintStateType),         INTENT(IN   )           :: z          !< Constraint states at operating point
   TYPE(AD_OtherStateType),              INTENT(IN   )           :: OtherState !< Other states at operating point
   TYPE(AD_OutputType),                  INTENT(INOUT)           :: y          !< Output (change to inout if a mesh copy is required);
                                                                               !!   Output fields are not used by this routine, but type is
                                                                               !!   available here so that mesh parameter information (i.e.,
                                                                               !!   connectivity) does not have to be recalculated for dYdz.
   TYPE(AD_MiscVarType),                 INTENT(INOUT)           :: m          !< Misc/optimization variables
   INTEGER(IntKi),                       INTENT(  OUT)           :: ErrStat    !< Error status of the operation
   CHARACTER(*),                         INTENT(  OUT)           :: ErrMsg     !< Error message if ErrStat /= ErrID_None
   REAL(R8Ki), ALLOCATABLE, OPTIONAL,    INTENT(INOUT)           :: dYdz(:,:)  !< Partial derivatives of output
                                                                               !!  functions (Y) with respect to the
                                                                               !!  constraint states (z) [intent in to avoid deallocation]
   REAL(R8Ki), ALLOCATABLE, OPTIONAL,    INTENT(INOUT)           :: dXdz(:,:)  !< Partial derivatives of continuous
                                                                               !!  state functions (X) with respect to
                                                                               !!  the constraint states (z) [intent in to avoid deallocation]
   REAL(R8Ki), ALLOCATABLE, OPTIONAL,    INTENT(INOUT)           :: dXddz(:,:) !< Partial derivatives of discrete state
                                                                               !!  functions (Xd) with respect to the
                                                                               !!  constraint states (z) [intent in to avoid deallocation]
   REAL(R8Ki), ALLOCATABLE, OPTIONAL,    INTENT(INOUT)           :: dZdz(:,:)  !< Partial derivatives of constraint
                                                                               !! state functions (Z) with respect to
                                                                               !!  the constraint states (z) [intent in to avoid deallocation]
   !
   integer(IntKi), parameter :: iR =1 ! Rotor index

   if (size(p%rotors)>1) then
      errStat = ErrID_Fatal
      errMsg = 'Linearization with more than one rotor not supported'
      return
   endif

   call RotJacobianPConstrState( t, u%rotors(iR), p%rotors(iR), p, x%rotors(iR), xd%rotors(iR), z%rotors(iR), OtherState%rotors(iR), y%rotors(iR), m%rotors(iR), errStat, errMsg, dYdz, dXdz, dXddz, dZdz )

END SUBROUTINE AD_JacobianPConstrState
!----------------------------------------------------------------------------------------------------------------------------------
!> Routine to compute the Jacobians of the output (Y), continuous- (X), discrete- (Xd), and constraint-state (Z) functions
!! with respect to the constraint states (z). The partial derivatives dY/dz, dX/dz, dXd/dz, and dZ/dz are returned.
SUBROUTINE RotJacobianPConstrState( t, u, p, p_AD, x, xd, z, OtherState, y, m, ErrStat, ErrMsg, dYdz, dXdz, dXddz, dZdz )
!..................................................................................................................................

   REAL(DbKi),                           INTENT(IN   )           :: t          !< Time in seconds at operating point
   TYPE(RotInputType),                   INTENT(IN   )           :: u          !< Inputs at operating point (may change to inout if a mesh copy is required)
   TYPE(RotParameterType),               INTENT(IN   )           :: p          !< Parameters
   TYPE(AD_ParameterType),               INTENT(IN   )           :: p_AD       !< Parameters
   TYPE(RotContinuousStateType),         INTENT(IN   )           :: x          !< Continuous states at operating point
   TYPE(RotDiscreteStateType),           INTENT(IN   )           :: xd         !< Discrete states at operating point
   TYPE(RotConstraintStateType),         INTENT(IN   )           :: z          !< Constraint states at operating point
   TYPE(RotOtherStateType),              INTENT(IN   )           :: OtherState !< Other states at operating point
   TYPE(RotOutputType),                  INTENT(INOUT)           :: y          !< Output (change to inout if a mesh copy is required);
                                                                               !!   Output fields are not used by this routine, but type is
                                                                               !!   available here so that mesh parameter information (i.e.,
                                                                               !!   connectivity) does not have to be recalculated for dYdz.
   TYPE(RotMiscVarType),                 INTENT(INOUT)           :: m          !< Misc/optimization variables
   INTEGER(IntKi),                       INTENT(  OUT)           :: ErrStat    !< Error status of the operation
   CHARACTER(*),                         INTENT(  OUT)           :: ErrMsg     !< Error message if ErrStat /= ErrID_None
   REAL(R8Ki), ALLOCATABLE, OPTIONAL,    INTENT(INOUT)           :: dYdz(:,:)  !< Partial derivatives of output
                                                                               !!  functions (Y) with respect to the
                                                                               !!  constraint states (z) [intent in to avoid deallocation]
   REAL(R8Ki), ALLOCATABLE, OPTIONAL,    INTENT(INOUT)           :: dXdz(:,:)  !< Partial derivatives of continuous
                                                                               !!  state functions (X) with respect to
                                                                               !!  the constraint states (z) [intent in to avoid deallocation]
   REAL(R8Ki), ALLOCATABLE, OPTIONAL,    INTENT(INOUT)           :: dXddz(:,:) !< Partial derivatives of discrete state
                                                                               !!  functions (Xd) with respect to the
                                                                               !!  constraint states (z) [intent in to avoid deallocation]
   REAL(R8Ki), ALLOCATABLE, OPTIONAL,    INTENT(INOUT)           :: dZdz(:,:)  !< Partial derivatives of constraint
                                                                               !! state functions (Z) with respect to
                                                                               !!  the constraint states (z) [intent in to avoid deallocation]

      ! local variables
   TYPE(RotOutputType)                                           :: y_p
   TYPE(RotOutputType)                                           :: y_m
   TYPE(RotConstraintStateType)                                  :: Z_p
   TYPE(RotConstraintStateType)                                  :: Z_m
   TYPE(RotConstraintStateType)                                  :: z_perturb
   REAL(R8Ki)                                                    :: delta_p, delta_m  ! delta change in state
   INTEGER(IntKi)                                                :: i, j, k, n, k2, j2   

   integer, parameter                                            :: indx = 1      ! m%BEMT_u(1) is at t; m%BEMT_u(2) is t+dt
   integer, parameter                                            :: op_indx = 2   ! m%BEMT_u(1) is at t; m%BEMT_u(2) is t+dt or the input at OP
   integer(intKi)                                                :: ErrStat2
   character(ErrMsgLen)                                          :: ErrMsg2
   character(*), parameter                                       :: RoutineName = 'AD_JacobianPConstrState'

   
      ! local variables
      
   
      ! Initialize ErrStat

   ErrStat = ErrID_None
   ErrMsg  = ''

      ! get OP values here:   
   !call AD_CalcOutput( t, u, p, x, xd, z, OtherState, y, m, ErrStat2, ErrMsg2 )  ! (bjj: is this necessary? if not, still need to get BEMT inputs)
   call SetInputs(p, p_AD, u, m, indx, errStat2, errMsg2)  
      call SetErrStat(ErrStat2,ErrMsg2,ErrStat,ErrMsg,RoutineName) ! we shouldn't have any errors about allocating memory here so I'm not going to return-on-error until later            
   call BEMT_CopyInput( m%BEMT_u(indx), m%BEMT_u(op_indx), MESH_UPDATECOPY, ErrStat2, ErrMsg2) ! copy the BEMT OP inputs to a temporary location that won't be overwritten
      call SetErrStat(ErrStat2,ErrMsg2,ErrStat,ErrMsg,RoutineName) ! we shouldn't have any errors about allocating memory here so I'm not going to return-on-error until later                        
 
      
   if ( p%FrozenWake ) then            
            ! compare arguments with call to BEMT_CalcOutput   
      call computeFrozenWake(m%BEMT_u(op_indx), p%BEMT, m%BEMT_y, m%BEMT )      
      m%BEMT%UseFrozenWake = .true.
   end if
   
   
      ! make a copy of the constraint states to perturb
   call AD_CopyRotConstraintStateType( z, z_perturb, MESH_NEWCOPY, ErrStat2, ErrMsg2)
      call SetErrStat(ErrStat2,ErrMsg2,ErrStat,ErrMsg,RoutineName)
      if (ErrStat>=AbortErrLev) then
         call cleanup()
         return
      end if
   
   
   IF ( PRESENT( dYdz ) ) THEN

         ! Calculate the partial derivative of the output functions (Y) with respect to the constraint states (z) here:

      ! allocate and set dYdz
      if (.not. allocated(dYdz) ) then
         call AllocAry(dYdz,p%Jac_ny, size(z%BEMT%phi),'dYdz', ErrStat2, ErrMsg2)
         call setErrStat(ErrStat2,ErrMsg2,ErrStat,ErrMsg,RoutineName)
         if (ErrStat>=AbortErrLev) then
            call cleanup()
            return
         end if
      end if

      
         ! make a copy of outputs because we will need two for the central difference computations (with orientations)
      call AD_CopyRotOutputType( y, y_p, MESH_NEWCOPY, ErrStat2, ErrMsg2)
         call SetErrStat(ErrStat2,ErrMsg2,ErrStat,ErrMsg,RoutineName)
      call AD_CopyRotOutputType( y, y_m, MESH_NEWCOPY, ErrStat2, ErrMsg2)
         call SetErrStat(ErrStat2,ErrMsg2,ErrStat,ErrMsg,RoutineName)
         if (ErrStat>=AbortErrLev) then
            call cleanup()
            return
         end if
      
         
      do k=1,p%NumBlades ! size(z%BEMT%Phi,2)
         do j=1,p%NumBlNds ! size(z%BEMT%Phi,1)                  
            i = (k-1)*p%NumBlNds + j
            
               ! need a check if F = 0 for this case:
   
            if ( p%BEMT%FixedInductions(j,k) ) then
               ! F is zero, we we need to skip this perturbation
               dYdz(:,i) = 0.0_ReKi
            else                        
            
               call Get_phi_perturbations(p%BEMT, m%BEMT, z%BEMT%phi(j,k), delta_p, delta_m)
               
                  ! get z_op + delta_p z
               z_perturb%BEMT%phi(j,k) = z%BEMT%phi(j,k) + delta_p
            
                  ! compute y at z_op + delta_p z
               call RotCalcOutput( t, u, p, p_AD, x, xd, z_perturb, OtherState, y_p, m, ErrStat2, ErrMsg2 ) 
                  call SetErrStat(ErrStat2,ErrMsg2,ErrStat,ErrMsg,RoutineName) ! we shouldn't have any errors about allocating memory here so I'm not going to return-on-error until later            
            
            
                  ! get z_op - delta_m z
               z_perturb%BEMT%phi(j,k) = z%BEMT%phi(j,k) - delta_m
            
                  ! compute y at z_op - delta_m z
               call RotCalcOutput( t, u, p, p_AD, x, xd, z_perturb, OtherState, y_m, m, ErrStat2, ErrMsg2 ) 
                  call SetErrStat(ErrStat2,ErrMsg2,ErrStat,ErrMsg,RoutineName) ! we shouldn't have any errors about allocating memory here so I'm not going to return-on-error until later            
            

                  ! get central difference:            
               call Compute_dY( p, y_p, y_m, delta_p, delta_m, dYdz(:,i) )
               
               
                  ! put z_perturb back (for next iteration):
               z_perturb%BEMT%phi(j,k) = z%BEMT%phi(j,k)
            end if
         
         end do
      end do
      
      if (ErrStat>=AbortErrLev) then
         call cleanup()
         return
      end if
      call AD_DestroyRotOutputType( y_p, ErrStat2, ErrMsg2 ) ! we don't need this any more   
      call AD_DestroyRotOutputType( y_m, ErrStat2, ErrMsg2 ) ! we don't need this any more   
      
      
   END IF

   IF ( PRESENT( dXdz ) ) THEN
      if (allocated(dXdz)) deallocate(dXdz)
   END IF

   IF ( PRESENT( dXddz ) ) THEN
      if (allocated(dXddz)) deallocate(dXddz)
   END IF

   IF ( PRESENT(dZdz) ) THEN

      call CheckLinearizationInput(p%BEMT, m%BEMT_u(op_indx), z%BEMT, m%BEMT, OtherState%BEMT, ErrStat2, ErrMsg2)      
         call setErrStat(ErrStat2,ErrMsg2,ErrStat,ErrMsg,RoutineName)
         if (ErrStat>=AbortErrLev) then
            call cleanup()
            return
         end if         
         
         ! Calculate the partial derivative of the constraint state functions (Z) with respect to the constraint states (z) here:

      ! allocate and set dZdz
      if (.not. allocated(dZdz)) then
         call AllocAry(dZdz,size(z%BEMT%phi), size(z%BEMT%phi),'dZdz', ErrStat2, ErrMsg2)
         call setErrStat(ErrStat2,ErrMsg2,ErrStat,ErrMsg,RoutineName)
         if (ErrStat>=AbortErrLev) then
            call cleanup()
            return
         end if         
      end if
      
      
      call AD_CopyRotConstraintStateType( z, z_perturb, MESH_UPDATECOPY, ErrStat2, ErrMsg2 )
      
      do k=1,p%NumBlades ! size(z%BEMT%Phi,2)
         do j=1,p%NumBlNds ! size(z%BEMT%Phi,1)                  
            i = (k-1)*p%NumBlNds + j
               
            if ( p%BEMT%FixedInductions(j,k) ) then
               ! F is zero, we we need to skip this perturbation
               dZdz(:,i) = 0.0_ReKi
               dZdz(i,i) = 1.0_ReKi                              
            else                        
            
               call Get_phi_perturbations(p%BEMT, m%BEMT, z%BEMT%phi(j,k), delta_p, delta_m)
            
                  ! get z_op + delta_p z
               z_perturb%BEMT%phi(j,k) = z%BEMT%phi(j,k) + delta_p

                  ! compute z_p at z_op + delta_p z
               call RotCalcConstrStateResidual( t, u, p, p_AD, x, xd, z_perturb, OtherState, m, z_p, ErrStat2, ErrMsg2 ) 
                  call SetErrStat(ErrStat2,ErrMsg2,ErrStat,ErrMsg,RoutineName)
            
                                         
                  ! get z_op - delta_m z
               z_perturb%BEMT%phi(j,k) = z%BEMT%phi(j,k) - delta_m
                     
                  ! compute z_m at u_op - delta_m u
               call RotCalcConstrStateResidual( t, u, p, p_AD, x, xd, z_perturb, OtherState, m, z_m, ErrStat2, ErrMsg2 ) 
                  call SetErrStat(ErrStat2,ErrMsg2,ErrStat,ErrMsg,RoutineName) 
                  if (ErrStat>=AbortErrLev) then 
                     call cleanup()
                     return
                  end if         
            
                  ! get central difference:            
                     
               do k2=1,p%NumBlades ! size(z%BEMT%Phi,2)
                  do j2=1,p%NumBlNds ! size(z%BEMT%Phi,1)
                     n = (k2-1)*p%NumBlNds + j2
                     dZdz(n,i) = z_p%BEMT%Phi(j2,k2) - z_m%BEMT%Phi(j2,k2)
                  end do            
               end do
         
               dZdz(:,i) = dZdz(:,i) / (delta_p + delta_m) 
         
                  ! put z_perturb back (for next iteration):
               z_perturb%BEMT%phi(j,k) = z%BEMT%phi(j,k)
               
            end if
            
         end do         
      end do
      
      call AD_DestroyRotConstraintStateType( z_p, ErrStat2, ErrMsg2 ) ! we don't need this any more
      call AD_DestroyRotConstraintStateType( z_m, ErrStat2, ErrMsg2 ) ! we don't need this any more      
      
   END IF
     
   call cleanup()
   
contains
   subroutine cleanup()
      m%BEMT%UseFrozenWake = .false.

      call AD_DestroyRotOutputType(            y_p, ErrStat2, ErrMsg2 )
      call AD_DestroyRotOutputType(            y_m, ErrStat2, ErrMsg2 )
      call AD_DestroyRotConstraintStateType(       z_p, ErrStat2, ErrMsg2 )
      call AD_DestroyRotConstraintStateType(       z_m, ErrStat2, ErrMsg2 )
      call AD_DestroyRotConstraintStateType( z_perturb, ErrStat2, ErrMsg2 )
   end subroutine cleanup   

END SUBROUTINE RotJacobianPConstrState
!++++++++++++++++++++++++++++++++++++++++++++++++++++++++++++++++++++++++++++++++++++++++++++++++++++++++++++++++++++++++++++++++++
!> Routine to pack the data structures representing the operating points into arrays for linearization.
SUBROUTINE AD_GetOP( t, u, p, x, xd, z, OtherState, y, m, ErrStat, ErrMsg, u_op, y_op, x_op, dx_op, xd_op, z_op )

   REAL(DbKi),                           INTENT(IN   )           :: t          !< Time in seconds at operating point
   TYPE(AD_InputType),                   INTENT(IN   )           :: u          !< Inputs at operating point (may change to inout if a mesh copy is required)
   TYPE(AD_ParameterType),               INTENT(IN   )           :: p          !< Parameters
   TYPE(AD_ContinuousStateType),         INTENT(IN   )           :: x          !< Continuous states at operating point
   TYPE(AD_DiscreteStateType),           INTENT(IN   )           :: xd         !< Discrete states at operating point
   TYPE(AD_ConstraintStateType),         INTENT(IN   )           :: z          !< Constraint states at operating point
   TYPE(AD_OtherStateType),              INTENT(IN   )           :: OtherState !< Other states at operating point
   TYPE(AD_OutputType),                  INTENT(IN   )           :: y          !< Output at operating point
   TYPE(AD_MiscVarType),                 INTENT(INOUT)           :: m          !< Misc/optimization variables
   INTEGER(IntKi),                       INTENT(  OUT)           :: ErrStat    !< Error status of the operation
   CHARACTER(*),                         INTENT(  OUT)           :: ErrMsg     !< Error message if ErrStat /= ErrID_None
   REAL(ReKi), ALLOCATABLE, OPTIONAL,    INTENT(INOUT)           :: u_op(:)    !< values of linearized inputs
   REAL(ReKi), ALLOCATABLE, OPTIONAL,    INTENT(INOUT)           :: y_op(:)    !< values of linearized outputs
   REAL(ReKi), ALLOCATABLE, OPTIONAL,    INTENT(INOUT)           :: x_op(:)    !< values of linearized continuous states
   REAL(ReKi), ALLOCATABLE, OPTIONAL,    INTENT(INOUT)           :: dx_op(:)   !< values of first time derivatives of linearized continuous states
   REAL(ReKi), ALLOCATABLE, OPTIONAL,    INTENT(INOUT)           :: xd_op(:)   !< values of linearized discrete states
   REAL(ReKi), ALLOCATABLE, OPTIONAL,    INTENT(INOUT)           :: z_op(:)    !< values of linearized constraint states
   !
   integer(IntKi), parameter :: iR =1 ! Rotor index

   if (size(p%rotors)>1) then
      errStat = ErrID_Fatal
      errMsg = 'Linearization with more than one rotor not supported'
      return
   endif

   call RotGetOP( t, u%rotors(iR), p%rotors(iR), p, x%rotors(iR), xd%rotors(iR), z%rotors(iR), OtherState%rotors(iR), y%rotors(iR), m%rotors(iR), errStat, errMsg, u_op, y_op, x_op, dx_op, xd_op, z_op )

END SUBROUTINE AD_GetOP

!++++++++++++++++++++++++++++++++++++++++++++++++++++++++++++++++++++++++++++++++++++++++++++++++++++++++++++++++++++++++++++++++++
!> Routine to pack the data structures representing the operating points into arrays for linearization.
SUBROUTINE RotGetOP( t, u, p, p_AD, x, xd, z, OtherState, y, m, ErrStat, ErrMsg, u_op, y_op, x_op, dx_op, xd_op, z_op )

   REAL(DbKi),                           INTENT(IN   )           :: t          !< Time in seconds at operating point
   TYPE(RotInputType),                   INTENT(IN   )           :: u          !< Inputs at operating point (may change to inout if a mesh copy is required)
   TYPE(RotParameterType),               INTENT(IN   )           :: p          !< Parameters
   TYPE(AD_ParameterType),               INTENT(IN   )           :: p_AD       !< Parameters
   TYPE(RotContinuousStateType),         INTENT(IN   )           :: x          !< Continuous states at operating point
   TYPE(RotDiscreteStateType),           INTENT(IN   )           :: xd         !< Discrete states at operating point
   TYPE(RotConstraintStateType),         INTENT(IN   )           :: z          !< Constraint states at operating point
   TYPE(RotOtherStateType),              INTENT(IN   )           :: OtherState !< Other states at operating point
   TYPE(RotOutputType),                  INTENT(IN   )           :: y          !< Output at operating point
   TYPE(RotMiscVarType),                 INTENT(INOUT)           :: m          !< Misc/optimization variables
   INTEGER(IntKi),                       INTENT(  OUT)           :: ErrStat    !< Error status of the operation
   CHARACTER(*),                         INTENT(  OUT)           :: ErrMsg     !< Error message if ErrStat /= ErrID_None
   REAL(ReKi), ALLOCATABLE, OPTIONAL,    INTENT(INOUT)           :: u_op(:)    !< values of linearized inputs
   REAL(ReKi), ALLOCATABLE, OPTIONAL,    INTENT(INOUT)           :: y_op(:)    !< values of linearized outputs
   REAL(ReKi), ALLOCATABLE, OPTIONAL,    INTENT(INOUT)           :: x_op(:)    !< values of linearized continuous states
   REAL(ReKi), ALLOCATABLE, OPTIONAL,    INTENT(INOUT)           :: dx_op(:)   !< values of first time derivatives of linearized continuous states
   REAL(ReKi), ALLOCATABLE, OPTIONAL,    INTENT(INOUT)           :: xd_op(:)   !< values of linearized discrete states
   REAL(ReKi), ALLOCATABLE, OPTIONAL,    INTENT(INOUT)           :: z_op(:)    !< values of linearized constraint states

   INTEGER(IntKi)                                                :: index, i, j, k
   INTEGER(IntKi)                                                :: nu
   INTEGER(IntKi)                                                :: ErrStat2
   CHARACTER(ErrMsgLen)                                          :: ErrMsg2
   CHARACTER(*), PARAMETER                                       :: RoutineName = 'AD_GetOP'
   LOGICAL                                                       :: FieldMask(FIELDMASK_SIZE)
   TYPE(RotContinuousStateType)                                  :: dxdt

   
      ! Initialize ErrStat

   ErrStat = ErrID_None
   ErrMsg  = ''

   IF ( PRESENT( u_op ) ) THEN
      
      nu = size(p%Jac_u_indx,1) + u%TowerMotion%NNodes * 6 & ! Jac_u_indx has 3 orientation angles, but the OP needs the full 9 elements of the DCM
                                + u%hubMotion%NNodes * 6     ! Jac_u_indx has 3 orientation angles, but the OP needs the full 9 elements of the DCM
      do i=1,p%NumBlades
         nu = nu + u%BladeMotion(i)%NNodes * 6 & ! Jac_u_indx has 3 orientation angles, but the OP needs the full 9 elements of the DCM
             + u%BladeRootMotion(i)%NNodes * 6   ! Jac_u_indx has 3 orientation angles, but the OP needs the full 9 elements of the DCM
      end do      
                  
      if (.not. allocated(u_op)) then
         call AllocAry(u_op, nu, 'u_op', ErrStat2, ErrMsg2)
            call SetErrStat(ErrStat2, ErrMsg2, ErrStat, ErrMsg, RoutineName)
            if (ErrStat >= AbortErrLev) return
      end if
      

      index = 1
      FieldMask = .false.
      FieldMask(MASKID_TRANSLATIONDISP) = .true.
      FieldMask(MASKID_Orientation) = .true.
      FieldMask(MASKID_TRANSLATIONVel) = .true.
      call PackMotionMesh(u%TowerMotion, u_op, index, FieldMask=FieldMask)
   
      FieldMask(MASKID_TRANSLATIONVel) = .false.
      FieldMask(MASKID_RotationVel) = .true.
      call PackMotionMesh(u%HubMotion, u_op, index, FieldMask=FieldMask)
   
      FieldMask = .false.
      FieldMask(MASKID_Orientation) = .true.
      do k = 1,p%NumBlades
         call PackMotionMesh(u%BladeRootMotion(k), u_op, index, FieldMask=FieldMask)
      end do
   
      FieldMask(MASKID_TRANSLATIONDISP) = .true.
      FieldMask(MASKID_Orientation) = .true.
      FieldMask(MASKID_TRANSLATIONVel)  = .true.
      FieldMask(MASKID_RotationVel) = .true.
      FieldMask(MASKID_TRANSLATIONAcc) = .true.
      do k=1,p%NumBlades     
         call PackMotionMesh(u%BladeMotion(k), u_op, index, FieldMask=FieldMask)
      end do
   
      do k=1,p%NumBlades
         do i=1,p%NumBlNds
            do j=1,3
               u_op(index) = u%InflowOnBlade(j,i,k)
               index = index + 1
            end do            
         end do
      end do

      do i=1,p%NumTwrNds
         do j=1,3
            u_op(index) = u%InflowOnTower(j,i)
            index = index + 1
         end do            
      end do

      do k=1,p%NumBlades
         do j = 1, size(u%UserProp,1) ! Number of nodes for a blade
            u_op(index) = u%UserProp(j,k)
            index = index + 1
         end do
      end do
      
                  ! I'm not including this in the linearization yet
         !do i=1,u%NacelleMotion%NNodes ! 1 or 0
         !   do j=1,3
         !      u_op(index) = u%InflowOnNacelle(j)
         !      index = index + 1
         !   end do
         !end do
         !
         !do i=1,u%HubMotion%NNodes ! 1
         !   do j=1,3
         !      u_op(index) = u%InflowOnHub(j)
         !      index = index + 1
         !   end do
         !end do
         
   END IF

   IF ( PRESENT( y_op ) ) THEN
      
      if (.not. allocated(y_op)) then
         call AllocAry(y_op, p%Jac_ny, 'y_op', ErrStat2, ErrMsg2)
            call SetErrStat(ErrStat2, ErrMsg2, ErrStat, ErrMsg, RoutineName)
            if (ErrStat >= AbortErrLev) return
      end if
      
      

      index = 1
      call PackLoadMesh(y%TowerLoad, y_op, index)
      do k=1,p%NumBlades
         call PackLoadMesh(y%BladeLoad(k), y_op, index)                  
      end do
   
      index = index - 1
      do i=1,p%NumOuts + p%BldNd_TotNumOuts
         y_op(i+index) = y%WriteOutput(i)
      end do   
         
      
   END IF

   IF ( PRESENT( x_op ) ) THEN
   
      if (.not. allocated(x_op)) then
         call AllocAry(x_op, p%BEMT%DBEMT%lin_nx + p%BEMT%UA%lin_nx,'x_op',ErrStat2,ErrMsg2)
            call SetErrStat(ErrStat2,ErrMsg2,ErrStat,ErrMsg,RoutineName)
         if (ErrStat>=AbortErrLev) return
      end if

      index = 1
         ! set linearization operating points:
      if (p%BEMT%DBEMT%lin_nx>0) then
         do j=1,p%NumBlades ! size(x%BEMT%DBEMT%element,2)
            do i=1,p%NumBlNds ! size(x%BEMT%DBEMT%element,1)
               do k=1,size(x%BEMT%DBEMT%element(i,j)%vind)
                  x_op(index) = x%BEMT%DBEMT%element(i,j)%vind(k)
                  index = index + 1
               end do
            end do
         end do
   
         do j=1,p%NumBlades ! size(x%BEMT%DBEMT%element,2)
            do i=1,p%NumBlNds ! size(x%BEMT%DBEMT%element,1)
               do k=1,size(x%BEMT%DBEMT%element(i,j)%vind_dot)
                  x_op(index) = x%BEMT%DBEMT%element(i,j)%vind_dot(k)
                  index = index + 1
               end do
            end do
         end do
      
      end if
   
      if (p%BEMT%UA%lin_nx>0) then
         do j=1,p%NumBlades ! size(x%BEMT%UA%element,2)
            do i=1,p%NumBlNds ! size(x%BEMT%UA%element,1)
               do k=1,4 !size(x%BEMT%UA%element(i,j)%x) !linearize only first 4 states (5th is vortex)
                  x_op(index) = x%BEMT%UA%element(i,j)%x(k)
                  index = index + 1
               end do
            end do
         end do
      
      end if
      
   END IF

   IF ( PRESENT( dx_op ) ) THEN
   
      if (.not. allocated(dx_op)) then
         call AllocAry(dx_op, p%BEMT%DBEMT%lin_nx + p%BEMT%UA%lin_nx,'dx_op',ErrStat2,ErrMsg2)
            call SetErrStat(ErrStat2,ErrMsg2,ErrStat,ErrMsg,RoutineName)
            if (ErrStat>=AbortErrLev) return
      end if

      call RotCalcContStateDeriv(t, u, p, p_AD, x, xd, z, OtherState, m, dxdt, ErrStat2, ErrMsg2)
         call SetErrStat(ErrStat2,ErrMsg2,ErrStat,ErrMsg,RoutineName)
         if (ErrStat>=AbortErrLev) then
            call AD_DestroyRotContinuousStateType( dxdt, ErrStat2, ErrMsg2)
            return
         end if
      
      index = 1
         ! set linearization operating points:
      if (p%BEMT%DBEMT%lin_nx>0) then

         do j=1,p%NumBlades ! size(dxdt%BEMT%DBEMT%element,2)
            do i=1,p%NumBlNds ! size(dxdt%BEMT%DBEMT%element,1)
               do k=1,size(dxdt%BEMT%DBEMT%element(i,j)%vind)
                  dx_op(index) = dxdt%BEMT%DBEMT%element(i,j)%vind(k)
                  index = index + 1
               end do
            end do
         end do
   
         do j=1,p%NumBlades ! size(dxdt%BEMT%DBEMT%element,2)
            do i=1,p%NumBlNds ! size(dxdt%BEMT%DBEMT%element,1)
               do k=1,size(dxdt%BEMT%DBEMT%element(i,j)%vind_dot)
                  dx_op(index) = dxdt%BEMT%DBEMT%element(i,j)%vind_dot(k)
                  index = index + 1
               end do
            end do
         end do
      
      end if
   
      if (p%BEMT%UA%lin_nx>0) then
         do j=1,p%NumBlades ! size(dxdt%BEMT%UA%element,2)
            do i=1,p%NumBlNds ! size(dxdt%BEMT%UA%element,1)
               do k=1,4 !size(dxdt%BEMT%UA%element(i,j)%x) don't linearize 5th state
                  dx_op(index) = dxdt%BEMT%UA%element(i,j)%x(k)
                  index = index + 1
               end do
            end do
         end do
      end if
      
      call AD_DestroyRotContinuousStateType( dxdt, ErrStat2, ErrMsg2)
      
   END IF

   IF ( PRESENT( xd_op ) ) THEN

   END IF
   
   IF ( PRESENT( z_op ) ) THEN

      if (.not. allocated(z_op)) then
         call AllocAry(z_op, p%NumBlades*p%NumBlNds, 'z_op', ErrStat2, ErrMsg2)
            call SetErrStat(ErrStat2, ErrMsg2, ErrStat, ErrMsg, RoutineName)
            if (ErrStat >= AbortErrLev) return
      end if
      
   
      index = 1
      do k=1,p%NumBlades ! size(z%BEMT%Phi,2)
         do i=1,p%NumBlNds ! size(z%BEMT%Phi,1)
            z_op(index) = z%BEMT%phi(i,k)
            index = index + 1
         end do
      end do
      
   END IF

END SUBROUTINE RotGetOP
!++++++++++++++++++++++++++++++++++++++++++++++++++++++++++++++++++++++++++++++++++++++++++++++++++++++++++++++++++++++++++++++++++   
SUBROUTINE Init_Jacobian_y( p, y, InitOut, ErrStat, ErrMsg)

   TYPE(RotParameterType)            , INTENT(INOUT) :: p                     !< parameters
   TYPE(RotOutputType)               , INTENT(IN   ) :: y                     !< outputs
   TYPE(RotInitOutputType)           , INTENT(INOUT) :: InitOut               !< Initialization output data (for Jacobian row/column names)
   
   INTEGER(IntKi)                    , INTENT(  OUT) :: ErrStat               !< Error status of the operation
   CHARACTER(*)                      , INTENT(  OUT) :: ErrMsg                !< Error message if ErrStat /= ErrID_None
   
      ! local variables:
   INTEGER(IntKi)                :: i, j, k, indx_next, indx_last
   INTEGER(IntKi)                                    :: ErrStat2
   CHARACTER(ErrMsgLen)                              :: ErrMsg2
   CHARACTER(*), PARAMETER                           :: RoutineName = 'Init_Jacobian_y'
   logical, allocatable                              :: AllOut(:)
                        
   
   ErrStat = ErrID_None
   ErrMsg  = ""
   
   
      ! determine how many outputs there are in the Jacobians     
   p%Jac_ny = y%TowerLoad%NNodes * 6         & ! 3 forces + 3 moments at each node
            + p%NumOuts + p%BldNd_TotNumOuts   ! WriteOutput values 
      
   do k=1,p%NumBlades
      p%Jac_ny = p%Jac_ny + y%BladeLoad(k)%NNodes * 6  ! 3 forces + 3 moments at each node
   end do   
   
   
      ! get the names of the linearized outputs:
   call AllocAry(InitOut%LinNames_y, p%Jac_ny,'LinNames_y',ErrStat2,ErrMsg2); call SetErrStat(ErrStat2,ErrMsg2,ErrStat,ErrMsg,RoutineName)
   call AllocAry(InitOut%RotFrame_y, p%Jac_ny,'RotFrame_y',ErrStat2,ErrMsg2); call SetErrStat(ErrStat2,ErrMsg2,ErrStat,ErrMsg,RoutineName)
      if (ErrStat >= AbortErrLev) return
   
         
   InitOut%RotFrame_y = .false. ! default all to false, then set the true ones below
   indx_next = 1  
   call PackLoadMesh_Names(y%TowerLoad, 'Tower', InitOut%LinNames_y, indx_next)
   
   indx_last = indx_next
   do k=1,p%NumBlades
      call PackLoadMesh_Names(y%BladeLoad(k), 'Blade '//trim(num2lstr(k)), InitOut%LinNames_y, indx_next)
   end do
   ! InitOut%RotFrame_y(indx_last:indx_next-1) = .true. ! The mesh fields are in the global frame, so are not in the rotating frame

   do i=1,p%NumOuts + p%BldNd_TotNumOuts
      InitOut%LinNames_y(i+indx_next-1) = trim(InitOut%WriteOutputHdr(i))//', '//trim(InitOut%WriteOutputUnt(i))  !trim(p%OutParam(i)%Name)//', '//p%OutParam(i)%Units
   end do    
   

      ! check for all the WriteOutput values that are functions of blade number:
   allocate( AllOut(0:MaxOutPts), STAT=ErrStat2 ) ! allocate starting at zero to account for invalid output channels
   if (ErrStat2 /=0 ) then
      call SetErrStat(ErrID_Info, 'error allocating temporary space for AllOut',ErrStat,ErrMsg,RoutineName)
      return;
   end if
   
   AllOut = .false.
   do k=1,3
      AllOut( BAzimuth(k)) = .true.
      AllOut( BPitch  (k)) = .true.

      !   AllOut( BAeroFx( k)) = .true.
      !   AllOut( BAeroFy( k)) = .true.
      !   AllOut( BAeroFz( k)) = .true.
      !   AllOut( BAeroMx( k)) = .true.
      !   AllOut( BAeroMy( k)) = .true.
      !   AllOut( BAeroMz( k)) = .true.

      do j=1,9
         AllOut(BNVUndx(j,k)) = .true.
         AllOut(BNVUndy(j,k)) = .true.
         AllOut(BNVUndz(j,k)) = .true.
         AllOut(BNVDisx(j,k)) = .true.
         AllOut(BNVDisy(j,k)) = .true.
         AllOut(BNVDisz(j,k)) = .true.
         AllOut(BNSTVx (j,k)) = .true.
         AllOut(BNSTVy (j,k)) = .true.
         AllOut(BNSTVz (j,k)) = .true.
         AllOut(BNVRel (j,k)) = .true.
         AllOut(BNDynP (j,k)) = .true.
         AllOut(BNRe   (j,k)) = .true.
         AllOut(BNM    (j,k)) = .true.   
         AllOut(BNVIndx(j,k)) = .true.   
         AllOut(BNVIndy(j,k)) = .true. 
         AllOut(BNAxInd(j,k)) = .true.         
         AllOut(BNTnInd(j,k)) = .true.
         AllOut(BNAlpha(j,k)) = .true.
         AllOut(BNTheta(j,k)) = .true.
         AllOut(BNPhi  (j,k)) = .true.   
         AllOut(BNCurve(j,k)) = .true.
         AllOut(BNCl   (j,k)) = .true.
         AllOut(BNCd   (j,k)) = .true.
         AllOut(BNCm   (j,k)) = .true.
         AllOut(BNCx   (j,k)) = .true.
         AllOut(BNCy   (j,k)) = .true.
         AllOut(BNCn   (j,k)) = .true.
         AllOut(BNCt   (j,k)) = .true.
         AllOut(BNFl   (j,k)) = .true.
         AllOut(BNFd   (j,k)) = .true.
         AllOut(BNMm   (j,k)) = .true.
         AllOut(BNFx   (j,k)) = .true.
         AllOut(BNFy   (j,k)) = .true.
         AllOut(BNFn   (j,k)) = .true.
         AllOut(BNFt   (j,k)) = .true.
         AllOut(BNClrnc(j,k)) = .true.
      end do
   end do
   
   
   do i=1,p%NumOuts
      InitOut%RotFrame_y(i+indx_next-1) = AllOut( p%OutParam(i)%Indx )      
   end do    
   
   do i=1,p%BldNd_TotNumOuts
      InitOut%RotFrame_y(i+p%NumOuts+indx_next-1) = .true.
      !AbsCant, AbsToe, AbsTwist should probably be set to .false.
   end do
      
   
   deallocate(AllOut)
          
END SUBROUTINE Init_Jacobian_y
!----------------------------------------------------------------------------------------------------------------------------------
SUBROUTINE Init_Jacobian_u( InputFileData, p, u, InitOut, ErrStat, ErrMsg)

   TYPE(RotInputFile)                , INTENT(IN   ) :: InputFileData         !< input file data (for default blade perturbation)
   TYPE(RotParameterType)            , INTENT(INOUT) :: p                     !< parameters
   TYPE(RotInputType)                , INTENT(IN   ) :: u                     !< inputs
   TYPE(RotInitOutputType)           , INTENT(INOUT) :: InitOut               !< Initialization output data (for Jacobian row/column names)
   
   INTEGER(IntKi)                    , INTENT(  OUT) :: ErrStat               !< Error status of the operation
   CHARACTER(*)                      , INTENT(  OUT) :: ErrMsg                !< Error message if ErrStat /= ErrID_None
   
      ! local variables:
   INTEGER(IntKi)                :: i, j, k, index, index_last, nu, i_meshField
   REAL(ReKi)                    :: perturb, perturb_t, perturb_b(MaxBl)
   LOGICAL                       :: FieldMask(FIELDMASK_SIZE)
   CHARACTER(1), PARAMETER       :: UVW(3) = (/'U','V','W'/)
   INTEGER(IntKi)                                    :: ErrStat2
   CHARACTER(ErrMsgLen)                              :: ErrMsg2
   CHARACTER(*), PARAMETER                           :: RoutineName = 'Init_Jacobian_u'
   
   ErrStat = ErrID_None
   ErrMsg  = ""
   
   
      ! determine how many inputs there are in the Jacobians
   nu = u%TowerMotion%NNodes * 9            & ! 3 Translation Displacements + 3 orientations + 3 Translation velocities at each node
      + u%hubMotion%NNodes   * 9            & ! 3 Translation Displacements + 3 orientations + 3 Rotation velocities at each node
      + size( u%InflowOnBlade)              &
      + size( u%InflowOnTower)              & !note that we are not passing the inflow on nacelle or hub here
      + size( u%UserProp)

   do i=1,p%NumBlades
      nu = nu + u%BladeMotion(i)%NNodes * 15 & ! 3 Translation Displacements + 3 orientations + 3 Translation velocities + 3 Rotation velocities + 3 TranslationAcc at each node
          + u%BladeRootMotion(i)%NNodes * 3   ! 3 orientations at each node
   end do      
      
   ! all other inputs ignored

      
   !............................                     
   ! fill matrix to store index to help us figure out what the ith value of the u vector really means
   ! (see aerodyn::perturb_u ... these MUST match )
   ! column 1 indicates module's mesh and field
   ! column 2 indicates the first index (x-y-z component) of the field
   ! column 3 is the node
   !............................                     
   
   call allocAry( p%Jac_u_indx, nu, 3, 'p%Jac_u_indx', ErrStat2, ErrMsg2)      
      call SetErrStat(ErrStat2, ErrMsg2, ErrStat, ErrMsg, RoutineName)
   if (ErrStat >= AbortErrLev) return                     
            
   !...............
   ! AD input mappings stored in p%Jac_u_indx:   
   !...............            
   index = 1
   !Module/Mesh/Field: u%TowerMotion%TranslationDisp  = 1;
   !Module/Mesh/Field: u%TowerMotion%Orientation      = 2;
   !Module/Mesh/Field: u%TowerMotion%TranslationVel   = 3;
   do i_meshField = 1,3
      do i=1,u%TowerMotion%NNodes
         do j=1,3
            p%Jac_u_indx(index,1) =  i_meshField
            p%Jac_u_indx(index,2) =  j !component index:  j
            p%Jac_u_indx(index,3) =  i !Node:   i
            index = index + 1
         end do !j      
      end do !i
   end do
   
   !Module/Mesh/Field: u%HubMotion%TranslationDisp = 4;
   !Module/Mesh/Field: u%HubMotion%Orientation     = 5;
   !Module/Mesh/Field: u%HubMotion%RotationVel     = 6;
   do i_meshField = 4,6
      do i=1,u%HubMotion%NNodes
         do j=1,3
            p%Jac_u_indx(index,1) =  i_meshField
            p%Jac_u_indx(index,2) =  j !component index:  j
            p%Jac_u_indx(index,3) =  i !Node:   i
            index = index + 1
         end do !j      
      end do !i
   end do
   
   !bjj: if MaxBl (max blades) changes, we need to modify this
   !Module/Mesh/Field: u%BladeRootMotion(1)%Orientation = 7;
   !Module/Mesh/Field: u%BladeRootMotion(2)%Orientation = 8;
   !Module/Mesh/Field: u%BladeRootMotion(3)%Orientation = 9;   
   do k=1,p%NumBlades         
      do i_meshField = 6,6
         do i=1,u%BladeRootMotion(k)%NNodes
            do j=1,3
               p%Jac_u_indx(index,1) =  i_meshField + k
               p%Jac_u_indx(index,2) =  j !component index:  j
               p%Jac_u_indx(index,3) =  i !Node:   i
               index = index + 1
            end do !j      
         end do !i
            
      end do !i_meshField                            
   end do !k  
      
   !bjj: if MaxBl (max blades) changes, we need to modify this
   !Module/Mesh/Field: u%BladeMotion(1)%TranslationDisp = 10;
   !Module/Mesh/Field: u%BladeMotion(1)%Orientation     = 11;
   !Module/Mesh/Field: u%BladeMotion(1)%TranslationVel  = 12;
   !Module/Mesh/Field: u%BladeMotion(1)%RotationVel     = 13;
   !Module/Mesh/Field: u%BladeMotion(1)%TranslationAcc  = 14;

   !Module/Mesh/Field: u%BladeMotion(2)%TranslationDisp = 15;
   !Module/Mesh/Field: u%BladeMotion(2)%Orientation     = 16;
   !Module/Mesh/Field: u%BladeMotion(2)%TranslationVel  = 17;
   !Module/Mesh/Field: u%BladeMotion(2)%RotationVel     = 18;
   !Module/Mesh/Field: u%BladeMotion(2)%TranslationAcc  = 19;
   
   !Module/Mesh/Field: u%BladeMotion(3)%TranslationDisp = 20;
   !Module/Mesh/Field: u%BladeMotion(3)%Orientation     = 21;
   !Module/Mesh/Field: u%BladeMotion(3)%TranslationVel  = 22;
   !Module/Mesh/Field: u%BladeMotion(3)%RotationVel     = 23;
   !Module/Mesh/Field: u%BladeMotion(3)%TranslationAcc  = 24;
   do k=1,p%NumBlades
      do i_meshField = 1,5
         do i=1,u%BladeMotion(k)%NNodes
            do j=1,3
               p%Jac_u_indx(index,1) =  9 + i_meshField + (k-1)*5
               p%Jac_u_indx(index,2) =  j !component index:  j
               p%Jac_u_indx(index,3) =  i !Node:   i
               index = index + 1
            end do !j      
         end do !i
            
      end do !i_meshField                            
   end do !k
   
   !Module/Mesh/Field: u%InflowOnBlade(:,:,1) = 25;
   !Module/Mesh/Field: u%InflowOnBlade(:,:,2) = 26;
   !Module/Mesh/Field: u%InflowOnBlade(:,:,3) = 27;
   do k=1,size(u%InflowOnBlade,3)    ! p%NumBlades
      do i=1,size(u%InflowOnBlade,2) ! numNodes
         do j=1,3
            p%Jac_u_indx(index,1) =  24 + k
            p%Jac_u_indx(index,2) =  j !component index:  j
            p%Jac_u_indx(index,3) =  i !Node:   i
            index = index + 1
         end do !j      
      end do !i
   end do !k
   
   !Module/Mesh/Field: u%InflowOnTower(:,:) = 28;
   do i=1,size(u%InflowOnTower,2) ! numNodes
      do j=1,3
         p%Jac_u_indx(index,1) =  28
         p%Jac_u_indx(index,2) =  j !component index:  j
         p%Jac_u_indx(index,3) =  i !Node:   i
         index = index + 1
      end do !j      
   end do !i
   
   !Module/Mesh/Field: u%UserProp(:,:) = 29,30,31;
   
   do k=1,size(u%UserProp,2) ! p%NumBlades         
      do i=1,size(u%UserProp,1) ! numNodes
            p%Jac_u_indx(index,1) =  28 + k
            p%Jac_u_indx(index,2) =  1 !component index:  this is a scalar, so 1, but is never used
            p%Jac_u_indx(index,3) =  i !Node:   i
            index = index + 1     
      end do !i
   end do !k
      !......................................
      ! default perturbations, p%du:
      !......................................
   call allocAry( p%du, 31, 'p%du', ErrStat2, ErrMsg2) ! 31 = number of unique values in p%Jac_u_indx(:,1)
      call SetErrStat(ErrStat2, ErrMsg2, ErrStat, ErrMsg, RoutineName)

   perturb = 2*D2R
   
   do k=1,p%NumBlades
      perturb_b(k) = 0.2_ReKi*D2R * InputFileData%BladeProps(k)%BlSpn( InputFileData%BladeProps(k)%NumBlNds )
   end do

   if ( u%TowerMotion%NNodes > 0) then
      perturb_t = 0.2_ReKi*D2R * u%TowerMotion%Position( 3, u%TowerMotion%NNodes )
   else
      perturb_t = 0.0_ReKi
   end if   
   
   p%du(1) = perturb_t                    ! u%TowerMotion%TranslationDisp  = 1
   p%du(2) = perturb                      ! u%TowerMotion%Orientation      = 2
   p%du(3) = perturb_t                    ! u%TowerMotion%TranslationVel   = 3
   p%du(4) = perturb_b(1)                 ! u%HubMotion%TranslationDisp    = 4
   p%du(5) = perturb                      ! u%HubMotion%Orientation        = 5
   p%du(6) = perturb                      ! u%HubMotion%RotationVel        = 6
   do i_meshField = 7,9   
      p%du(i_meshField) = perturb         ! u%BladeRootMotion(k)%Orientation = 6+k, for k in [1, 3]
   end do
   do k=1,p%NumBlades         
      p%du(10 + (k-1)*5) = perturb_b(k)   ! u%BladeMotion(k)%TranslationDisp = 10 + (k-1)*5
      p%du(11 + (k-1)*5) = perturb        ! u%BladeMotion(k)%Orientation     = 11 + (k-1)*5
      p%du(12 + (k-1)*5) = perturb_b(k)   ! u%BladeMotion(k)%TranslationVel  = 12 + (k-1)*5
      p%du(13 + (k-1)*5) = perturb        ! u%BladeMotion(k)%RotationVel     = 13 + (k-1)*5
      p%du(14 + (k-1)*5) = perturb_b(k)   ! u%BladeMotion(k)%TranslationAcc  = 14 + (k-1)*5 !bjj: is the correct????
   end do
   do k=1,p%NumBlades
      p%du(24 + k) = perturb_b(k)         ! u%InflowOnBlade(:,:,k) = 24 + k
   end do      
   p%du(28) = perturb_t                   ! u%InflowOnTower(:,:) = 28
   do k=1,p%NumBlades 
      p%du(28+k) = perturb                ! u%UserProp(:,:) = 29,30,31
   end do      
      !.....................
      ! get names of linearized inputs
      !.....................
   call AllocAry(InitOut%LinNames_u, nu, 'LinNames_u', ErrStat2, ErrMsg2)
      call SetErrStat(ErrStat2, ErrMsg2, ErrStat, ErrMsg, RoutineName)
   call AllocAry(InitOut%RotFrame_u, nu, 'RotFrame_u', ErrStat2, ErrMsg2)
      call SetErrStat(ErrStat2, ErrMsg2, ErrStat, ErrMsg, RoutineName)
   call AllocAry(InitOut%IsLoad_u, nu, 'IsLoad_u', ErrStat2, ErrMsg2)
      call SetErrStat(ErrStat2, ErrMsg2, ErrStat, ErrMsg, RoutineName)
      if (ErrStat >= AbortErrLev) return

   InitOut%IsLoad_u   = .false. ! None of AeroDyn's inputs are loads
   InitOut%RotFrame_u = .false.
   do k=0,p%NumBlades*p%NumBlNds-1
      InitOut%RotFrame_u(nu - k ) = .true.   ! UserProp(:,:)
   end do  
   index = 1
   FieldMask = .false.
   FieldMask(MASKID_TRANSLATIONDISP) = .true.
   FieldMask(MASKID_Orientation) = .true.
   FieldMask(MASKID_TRANSLATIONVel) = .true.
   call PackMotionMesh_Names(u%TowerMotion, 'Tower', InitOut%LinNames_u, index, FieldMask=FieldMask)
   
   FieldMask(MASKID_TRANSLATIONVel) = .false.
   FieldMask(MASKID_RotationVel) = .true.
   call PackMotionMesh_Names(u%HubMotion, 'Hub', InitOut%LinNames_u, index, FieldMask=FieldMask)

   index_last = index
   FieldMask = .false.
   FieldMask(MASKID_Orientation) = .true.
   do k = 1,p%NumBlades
      call PackMotionMesh_Names(u%BladeRootMotion(k), 'Blade root '//trim(num2lstr(k)), InitOut%LinNames_u, index, FieldMask=FieldMask)
   end do
   
   FieldMask(MASKID_TRANSLATIONDISP) = .true.
   FieldMask(MASKID_TRANSLATIONVel)  = .true.
   FieldMask(MASKID_RotationVel) = .true.
   FieldMask(MASKID_TRANSLATIONAcc)  = .true.
   do k=1,p%NumBlades
      call PackMotionMesh_Names(u%BladeMotion(k), 'Blade '//trim(num2lstr(k)), InitOut%LinNames_u, index, FieldMask=FieldMask)
   end do
   
   do k=1,p%NumBlades
      do i=1,p%NumBlNds
         do j=1,3
            InitOut%LinNames_u(index) = UVW(j)//'-component inflow on blade '//trim(num2lstr(k))//', node '//trim(num2lstr(i))//', m/s'
            index = index + 1
         end do
      end do
   end do
   !InitOut%RotFrame_u(index_last:index-1) = .true. ! values on the mesh (and from IfW) are in global coordinates, thus not in the rotating frame

   do i=1,p%NumTwrNds
      do j=1,3
         InitOut%LinNames_u(index) = UVW(j)//'-component inflow on tower node '//trim(num2lstr(i))//', m/s'
         index = index + 1
      end do
   end do

   do k=1,p%NumBlades
      do i=1,p%NumBlNds
         InitOut%LinNames_u(index) = 'User property on blade '//trim(num2lstr(k))//', node '//trim(num2lstr(i))//', -'
         index = index + 1
      end do
   end do

   END SUBROUTINE Init_Jacobian_u
!----------------------------------------------------------------------------------------------------------------------------------
SUBROUTINE Init_Jacobian_x( p, InitOut, ErrStat, ErrMsg)

   TYPE(RotParameterType)            , INTENT(INOUT) :: p                     !< parameters
   TYPE(RotInitOutputType)           , INTENT(INOUT) :: InitOut               !< Output for initialization routine
   
   INTEGER(IntKi)                    , INTENT(  OUT) :: ErrStat               !< Error status of the operation
   CHARACTER(*)                      , INTENT(  OUT) :: ErrMsg                !< Error message if ErrStat /= ErrID_None
   
   INTEGER(IntKi)                                    :: ErrStat2
   CHARACTER(ErrMsgLen)                              :: ErrMsg2
   CHARACTER(*), PARAMETER                           :: RoutineName = 'Init_Jacobian_x'
   
      ! local variables:
   INTEGER(IntKi)                :: i, j, k
   INTEGER(IntKi)                :: nx
   INTEGER(IntKi)                :: nx1
   CHARACTER(25)                 :: NodeTxt
   
   ErrStat = ErrID_None
   ErrMsg  = ""
   
   
   nx = p%BEMT%DBEMT%lin_nx + p%BEMT%UA%lin_nx
   
      ! allocate space for the row/column names and for perturbation sizes
   ! always allocate this in case it is size zero ... (we use size(p%dx) for many calculations)
   CALL AllocAry(p%dx,                 nx, 'p%dx',         ErrStat2, ErrMsg2); call SetErrStat(ErrStat2, ErrMsg2, ErrStat, ErrMsg, RoutineName)
   if (nx==0) return
   
   CALL AllocAry(InitOut%LinNames_x,   nx, 'LinNames_x',   ErrStat2, ErrMsg2); CALL SetErrStat(ErrStat2, ErrMsg2, ErrStat, ErrMsg, RoutineName)
   CALL AllocAry(InitOut%RotFrame_x,   nx, 'RotFrame_x',   ErrStat2, ErrMsg2); CALL SetErrStat(ErrStat2, ErrMsg2, ErrStat, ErrMsg, RoutineName)
   CALL AllocAry(InitOut%DerivOrder_x, nx, 'DerivOrder_x', ErrStat2, ErrMsg2); CALL SetErrStat(ErrStat2, ErrMsg2, ErrStat, ErrMsg, RoutineName)
   if (ErrStat >= AbortErrLev) return
   
      ! All DBEMT continuous states are order = 2; UA states are order 1
   
   ! set default perturbation sizes: p%dx
   p%dx = 2.0_R8Ki * D2R_D 
   
      ! set linearization output names:
   nx1 = p%BEMT%DBEMT%lin_nx/2
   if (nx1>0) then
      InitOut%DerivOrder_x(1:p%BEMT%DBEMT%lin_nx) = 2
      InitOut%RotFrame_x(  1:p%BEMT%DBEMT%lin_nx) = .true.
   
      k = 1
      do j=1,p%NumBlades ! size(x%BEMT%DBEMT%element,2)
         do i=1,p%NumBlNds ! size(x%BEMT%DBEMT%element,1)
            NodeTxt = 'blade '//trim(num2lstr(j))//', node '//trim(num2lstr(i))
            InitOut%LinNames_x(k) = 'vind (axial) at '//trim(NodeTxt)//', m/s'
            k = k + 1
            
            InitOut%LinNames_x(k) = 'vind (tangential) at '//trim(NodeTxt)//', m/s'
            k = k + 1
         end do
      end do
   
      do i=1,nx1
         InitOut%LinNames_x(i+nx1) = 'First time derivative of '//trim(InitOut%LinNames_x(i))//'/s'
         InitOut%RotFrame_x(i+nx1) = InitOut%RotFrame_x(i)
      end do
   end if
   
   if (p%BEMT%UA%lin_nx>0) then
      InitOut%DerivOrder_x(1+p%BEMT%DBEMT%lin_nx:nx) = 1
      InitOut%RotFrame_x(  1+p%BEMT%DBEMT%lin_nx:nx) = .true.
   
      k = 1 + p%BEMT%DBEMT%lin_nx
      do j=1,p%NumBlades ! size(x%BEMT%DBEMT%element,2)
         do i=1,p%NumBlNds ! size(x%BEMT%DBEMT%element,1)
            NodeTxt = 'blade '//trim(num2lstr(j))//', node '//trim(num2lstr(i))
            
            InitOut%LinNames_x(k) = 'x1 '//trim(NodeTxt)//', rad'
            k = k + 1

            InitOut%LinNames_x(k) = 'x2 '//trim(NodeTxt)//', rad'
            k = k + 1
            
            InitOut%LinNames_x(k) = 'x3 '//trim(NodeTxt)//', -'
            k = k + 1
            
            InitOut%LinNames_x(k) = 'x4 '//trim(NodeTxt)//', -'
            p%dx(k) = 0.001 ! x4 is a number between 0 and 1, so we need this to be small
            k = k + 1
         end do
      end do
      
   end if
   
END SUBROUTINE Init_Jacobian_x
!----------------------------------------------------------------------------------------------------------------------------------
!> This routine initializes the array that maps rows/columns of the Jacobian to specific mesh fields.
!! Do not change the order of this packing without changing corresponding parts of AD linearization !
SUBROUTINE Init_Jacobian( InputFileData, p, p_AD, u, y, m, InitOut, ErrStat, ErrMsg)

   type(RotInputFile)                , intent(in   ) :: InputFileData         !< input file data (for default blade perturbation)
   TYPE(RotParameterType)            , INTENT(INOUT) :: p                     !< parameters
   TYPE(AD_ParameterType)            , INTENT(INOUT) :: p_AD                  !< parameters
   TYPE(RotInputType)                , INTENT(IN   ) :: u                     !< inputs
   TYPE(RotOutputType)               , INTENT(IN   ) :: y                     !< outputs
   TYPE(RotMiscVarType)              , INTENT(IN   ) :: m                     !< miscellaneous variable
   TYPE(RotInitOutputType)           , INTENT(INOUT) :: InitOut               !< Initialization output data (for Jacobian row/column names)
   
   INTEGER(IntKi)                    , INTENT(  OUT) :: ErrStat               !< Error status of the operation
   CHARACTER(*)                      , INTENT(  OUT) :: ErrMsg                !< Error message if ErrStat /= ErrID_None
   
   INTEGER(IntKi)                                    :: ErrStat2
   CHARACTER(ErrMsgLen)                              :: ErrMsg2
   CHARACTER(*), PARAMETER                           :: RoutineName = 'Init_Jacobian'
   
   
   ErrStat = ErrID_None
   ErrMsg  = ""
  
!FIXME: add logic to check that p%NumBlades is not greater than MaxBl.  Cannot linearize if that is true. 
   call Init_Jacobian_y( p, y, InitOut, ErrStat, ErrMsg)
   
      ! these matrices will be needed for linearization with frozen wake feature
   if (p%FrozenWake) then
      call AllocAry(m%BEMT%AxInd_op,p%NumBlNds,p%numBlades,'m%BEMT%AxInd_op', ErrStat2,ErrMsg2); call SetErrStat(ErrStat2,ErrMsg2,ErrStat,ErrMsg,RoutineName)
      call AllocAry(m%BEMT%TnInd_op,p%NumBlNds,p%numBlades,'m%BEMT%TnInd_op', ErrStat2,ErrMsg2); call SetErrStat(ErrStat2,ErrMsg2,ErrStat,ErrMsg,RoutineName)
   end if
   
   call Init_Jacobian_u( InputFileData, p, u, InitOut, ErrStat2, ErrMsg2); call SetErrStat(ErrStat2, ErrMsg2, ErrStat, ErrMsg, RoutineName)

   call Init_Jacobian_x( p, InitOut, ErrStat2, ErrMsg2); call SetErrStat(ErrStat2, ErrMsg2, ErrStat, ErrMsg, RoutineName)

END SUBROUTINE Init_Jacobian
!----------------------------------------------------------------------------------------------------------------------------------
!> This routine perturbs the nth element of the u array (and mesh/field it corresponds to)
!! Do not change this without making sure subroutine aerodyn::init_jacobian is consistant with this routine!
SUBROUTINE Perturb_u( p, n, perturb_sign, u, du )

   TYPE(RotParameterType)              , INTENT(IN   ) :: p                      !< parameters
   INTEGER( IntKi )                    , INTENT(IN   ) :: n                      !< number of array element to use 
   INTEGER( IntKi )                    , INTENT(IN   ) :: perturb_sign           !< +1 or -1 (value to multiply perturbation by; positive or negative difference)
   TYPE(RotInputType)                  , INTENT(INOUT) :: u                      !< perturbed AD inputs
   REAL( R8Ki )                        , INTENT(  OUT) :: du                     !< amount that specific input was perturbed
   

   ! local variables
   INTEGER                                             :: fieldIndx
   INTEGER                                             :: node
      
   fieldIndx = p%Jac_u_indx(n,2) 
   node      = p%Jac_u_indx(n,3) 
   
   du = p%du(  p%Jac_u_indx(n,1) )
   
      ! determine which mesh we're trying to perturb and perturb the input:
   SELECT CASE( p%Jac_u_indx(n,1) )
      
   CASE ( 1) !Module/Mesh/Field: u%TowerMotion%TranslationDisp = 1;
      u%TowerMotion%TranslationDisp( fieldIndx,node) = u%TowerMotion%TranslationDisp( fieldIndx,node) + du * perturb_sign
   CASE ( 2) !Module/Mesh/Field: u%TowerMotion%Orientation = 2;
      CALL PerturbOrientationMatrix( u%TowerMotion%Orientation(:,:,node), du * perturb_sign, fieldIndx )
   CASE ( 3) !Module/Mesh/Field: u%TowerMotion%TranslationVel = 3;
      u%TowerMotion%TranslationVel( fieldIndx,node ) = u%TowerMotion%TranslationVel( fieldIndx,node) + du * perturb_sign
      
   CASE ( 4) !Module/Mesh/Field: u%HubMotion%TranslationDisp = 4;
      u%HubMotion%TranslationDisp(fieldIndx,node) = u%HubMotion%TranslationDisp(fieldIndx,node) + du * perturb_sign
   CASE ( 5) !Module/Mesh/Field: u%HubMotion%Orientation = 5;
      CALL PerturbOrientationMatrix( u%HubMotion%Orientation(:,:,node), du * perturb_sign, fieldIndx )
   CASE ( 6) !Module/Mesh/Field: u%HubMotion%RotationVel = 6;
      u%HubMotion%RotationVel(fieldIndx,node) = u%HubMotion%RotationVel(fieldIndx,node) + du * perturb_sign
   
   CASE ( 7) !Module/Mesh/Field: u%BladeRootMotion(1)%Orientation = 7;
      CALL PerturbOrientationMatrix( u%BladeRootMotion(1)%Orientation(:,:,node), du * perturb_sign, fieldIndx )

   CASE ( 8) !Module/Mesh/Field: u%BladeRootMotion(2)%Orientation = 8;
      CALL PerturbOrientationMatrix( u%BladeRootMotion(2)%Orientation(:,:,node), du * perturb_sign, fieldIndx )
      
   CASE ( 9) !Module/Mesh/Field: u%BladeRootMotion(3)%Orientation = 9;
      CALL PerturbOrientationMatrix( u%BladeRootMotion(3)%Orientation(:,:,node), du * perturb_sign, fieldIndx )
      
   CASE (10) !Module/Mesh/Field: u%BladeMotion(1)%TranslationDisp = 10;
      u%BladeMotion(1)%TranslationDisp(fieldIndx,node) = u%BladeMotion(1)%TranslationDisp(fieldIndx,node) + du * perturb_sign
   CASE (11) !Module/Mesh/Field: u%BladeMotion(1)%Orientation = 11;
      CALL PerturbOrientationMatrix( u%BladeMotion(1)%Orientation(:,:,node), du * perturb_sign, fieldIndx )
   CASE (12) !Module/Mesh/Field: u%BladeMotion(1)%TranslationVel = 12;
      u%BladeMotion(1)%TranslationVel(fieldIndx,node) = u%BladeMotion(1)%TranslationVel(fieldIndx,node) + du * perturb_sign
   CASE (13) !Module/Mesh/Field: u%BladeMotion(1)%RotationVel = 13;
      u%BladeMotion(1)%RotationVel(fieldIndx,node) = u%BladeMotion(1)%RotationVel(fieldIndx,node) + du * perturb_sign
   CASE (14) !Module/Mesh/Field: u%BladeMotion(1)%TranslationAcc = 14;
      u%BladeMotion(1)%TranslationAcc(fieldIndx,node) = u%BladeMotion(1)%TranslationAcc(fieldIndx,node) + du * perturb_sign
      
   CASE (15) !Module/Mesh/Field: u%BladeMotion(2)%TranslationDisp = 15;
      u%BladeMotion(2)%TranslationDisp( fieldIndx,node) = u%BladeMotion(2)%TranslationDisp( fieldIndx,node) + du * perturb_sign
   CASE (16) !Module/Mesh/Field: u%BladeMotion(2)%Orientation = 16;
      CALL PerturbOrientationMatrix( u%BladeMotion(2)%Orientation(:,:,node), du * perturb_sign, fieldIndx )
   CASE (17) !Module/Mesh/Field: u%BladeMotion(2)%TranslationVel = 17;
      u%BladeMotion(2)%TranslationVel(fieldIndx,node) = u%BladeMotion(2)%TranslationVel(fieldIndx,node) + du * perturb_sign
   CASE (18) !Module/Mesh/Field: u%BladeMotion(2)%RotationVel = 18;
      u%BladeMotion(2)%RotationVel(fieldIndx,node) = u%BladeMotion(2)%RotationVel(fieldIndx,node) + du * perturb_sign
   CASE (19) !Module/Mesh/Field: u%BladeMotion(2)%TranslationAcc = 19;
      u%BladeMotion(2)%TranslationAcc(fieldIndx,node) = u%BladeMotion(2)%TranslationAcc(fieldIndx,node) + du * perturb_sign
      
   CASE (20) !Module/Mesh/Field: u%BladeMotion(3)%TranslationDisp = 20;
      u%BladeMotion(3)%TranslationDisp( fieldIndx,node) = u%BladeMotion(3)%TranslationDisp( fieldIndx,node) + du * perturb_sign
   CASE (21) !Module/Mesh/Field: u%BladeMotion(3)%Orientation = 21;
      CALL PerturbOrientationMatrix( u%BladeMotion(3)%Orientation(:,:,node), du * perturb_sign, fieldIndx )
   CASE (22) !Module/Mesh/Field: u%BladeMotion(3)%TranslationVel = 22;
      u%BladeMotion(3)%TranslationVel(fieldIndx,node) = u%BladeMotion(3)%TranslationVel(fieldIndx,node) + du * perturb_sign
   CASE (23) !Module/Mesh/Field: u%BladeMotion(3)%RotationVel = 23;
      u%BladeMotion(3)%RotationVel(fieldIndx,node) = u%BladeMotion(3)%RotationVel(fieldIndx,node) + du * perturb_sign
   CASE (24) !Module/Mesh/Field: u%BladeMotion(3)%TranslationAcc = 24;
      u%BladeMotion(3)%TranslationAcc(fieldIndx,node) = u%BladeMotion(3)%TranslationAcc(fieldIndx,node) + du * perturb_sign

   CASE (25) !Module/Mesh/Field: u%InflowOnBlade(:,:,1) = 25;
      u%InflowOnBlade(fieldIndx,node,1) = u%InflowOnBlade(fieldIndx,node,1) + du * perturb_sign
   CASE (26) !Module/Mesh/Field: u%InflowOnBlade(:,:,2) = 26;
      u%InflowOnBlade(fieldIndx,node,2) = u%InflowOnBlade(fieldIndx,node,2) + du * perturb_sign
   CASE (27) !Module/Mesh/Field: u%InflowOnBlade(:,:,3) = 27;
      u%InflowOnBlade(fieldIndx,node,3) = u%InflowOnBlade(fieldIndx,node,3) + du * perturb_sign
      
   CASE (28) !Module/Mesh/Field: u%InflowOnTower(:,:)   = 28;
      u%InflowOnTower(fieldIndx,node) = u%InflowOnTower(fieldIndx,node) + du * perturb_sign
   CASE (29) !Module/Mesh/Field: u%UserProp(:,1)   = 29; 
      u%UserProp(node,1) = u%UserProp(node,1) + du * perturb_sign
   CASE (30) !Module/Mesh/Field: u%UserProp(:,2)   = 30; 
      u%UserProp(node,2) = u%UserProp(node,2) + du * perturb_sign
   CASE (31) !Module/Mesh/Field: u%UserProp(:,3)   = 31; 
      u%UserProp(node,3) = u%UserProp(node,3) + du * perturb_sign
   END SELECT
      
END SUBROUTINE Perturb_u
!----------------------------------------------------------------------------------------------------------------------------------
!> This routine perturbs the nth element of the u array (and mesh/field it corresponds to)
!! Do not change this without making sure subroutine aerodyn::init_jacobian is consistant with this routine!
SUBROUTINE Perturb_x( p, n, perturb_sign, x, dx )

   TYPE(RotParameterType)              , INTENT(IN   ) :: p                      !< parameters
   INTEGER( IntKi )                    , INTENT(IN   ) :: n                      !< number of array element to use 
   INTEGER( IntKi )                    , INTENT(IN   ) :: perturb_sign           !< +1 or -1 (value to multiply perturbation by; positive or negative difference)
   TYPE(RotContinuousStateType)        , INTENT(INOUT) :: x                      !< perturbed AD continuous states
   REAL( R8Ki )                        , INTENT(  OUT) :: dx                     !< amount that specific input was perturbed
   

   ! local variables
   INTEGER(IntKi)    :: Blade             ! loop over blade nodes
   INTEGER(IntKi)    :: BladeNode         ! loop over blades
   INTEGER(IntKi)    :: StateIndex        ! loop over blades


   dx   = p%dx( n )
   
   if (n <= p%BEMT%DBEMT%lin_nx) then

      if (n <= p%BEMT%DBEMT%lin_nx/2) then ! x_p%BEMT%DBEMT%element(i,j)%vind, else x_p%BEMT%DBEMT%element(i,j)%vind_dot
         call GetStateIndices( n, size(x%BEMT%DBEMT%element,2), size(x%BEMT%DBEMT%element,1), size(x%BEMT%DBEMT%element(1,1)%vind), Blade, BladeNode, StateIndex )
         x%BEMT%DBEMT%element(BladeNode,Blade)%vind(StateIndex) = x%BEMT%DBEMT%element(BladeNode,Blade)%vind(StateIndex) + dx * perturb_sign
      else
         call GetStateIndices( n - p%BEMT%DBEMT%lin_nx/2, size(x%BEMT%DBEMT%element,2), size(x%BEMT%DBEMT%element,1), size(x%BEMT%DBEMT%element(1,1)%vind_dot), Blade, BladeNode, StateIndex )
         x%BEMT%DBEMT%element(BladeNode,Blade)%vind_dot(StateIndex) = x%BEMT%DBEMT%element(BladeNode,Blade)%vind_dot(StateIndex) + dx * perturb_sign
      endif
   
   else
      !call GetStateIndices( n - p%BEMT%DBEMT%lin_nx, size(x%BEMT%UA%element,2), size(x%BEMT%UA%element,1), size(x%BEMT%UA%element(1,1)%x), Blade, BladeNode, StateIndex )
      call GetStateIndices( n - p%BEMT%DBEMT%lin_nx, size(x%BEMT%UA%element,2), size(x%BEMT%UA%element,1), 4, Blade, BladeNode, StateIndex )
      x%BEMT%UA%element(BladeNode,Blade)%x(StateIndex) = x%BEMT%UA%element(BladeNode,Blade)%x(StateIndex) + dx * perturb_sign
   
   end if

contains
   subroutine GetStateIndices( Indx, NumberOfBlades, NumberOfElementsPerBlade, NumberOfStatesPerElement, Blade, BladeNode, StateIndex )
   
      integer(IntKi), intent(in   ) :: Indx
      integer(IntKi), intent(in   ) :: NumberOfBlades             !< how many blades (size of array)
      integer(IntKi), intent(in   ) :: NumberOfElementsPerBlade   !< how many nodes per blades (size of array)
      integer(IntKi), intent(in   ) :: NumberOfStatesPerElement   !< how many states at each blade element
      
      integer(IntKi), intent(  out) :: Blade
      integer(IntKi), intent(  out) :: BladeNode
      integer(IntKi), intent(  out) :: StateIndex
      
      integer(IntKi)                :: CheckNum
      

      StateIndex = mod(Indx-1, NumberOfStatesPerElement ) + 1    ! returns a number in [1,NumberOfStatesPerElement]
      
      CheckNum = (Indx - StateIndex)/NumberOfStatesPerElement
      BladeNode = mod(CheckNum, NumberOfElementsPerBlade ) + 1   ! returns a number in [1,NumberOfElementsPerBlade]
      
      Blade = (CheckNum - BladeNode + 1)/NumberOfElementsPerBlade + 1

   end subroutine GetStateIndices
END SUBROUTINE Perturb_x
!----------------------------------------------------------------------------------------------------------------------------------
!> This routine uses values of two output types to compute an array of differences.
!! Do not change this packing without making sure subroutine aerodyn::init_jacobian is consistant with this routine!
SUBROUTINE Compute_dY(p, y_p, y_m, delta_p, delta_m, dY)
   
   TYPE(RotParameterType)            , INTENT(IN   ) :: p         !< parameters
   TYPE(RotOutputType)               , INTENT(IN   ) :: y_p       !< AD outputs at \f$ u + \Delta_p u \f$ or \f$ x + \Delta_p x \f$ (p=plus)
   TYPE(RotOutputType)               , INTENT(IN   ) :: y_m       !< AD outputs at \f$ u - \Delta_m u \f$ or \f$ x - \Delta_m x \f$ (m=minus)   
   REAL(R8Ki)                        , INTENT(IN   ) :: delta_p   !< difference in inputs or states \f$ delta_p = \Delta_p u \f$ or \f$ delta_p = \Delta_p x \f$
   REAL(R8Ki)                        , INTENT(IN   ) :: delta_m   !< difference in inputs or states \f$ delta_m = \Delta_m u \f$ or \f$ delta_m = \Delta_m x \f$
   REAL(R8Ki)                        , INTENT(INOUT) :: dY(:)     !< column of dYdu or dYdx: \f$ \frac{\partial Y}{\partial u_i} = \frac{y_p - y_m}{2 \, \Delta u}\f$ or \f$ \frac{\partial Y}{\partial x_i} = \frac{y_p - y_m}{2 \, \Delta x}\f$
   
      ! local variables:
   INTEGER(IntKi)    :: k              ! loop over blades
   INTEGER(IntKi)    :: indx_first     ! index indicating next value of dY to be filled 

   
   
   indx_first = 1
   call PackLoadMesh_dY(y_p%TowerLoad, y_m%TowerLoad, dY, indx_first)
   
   do k=1,p%NumBlades
      call PackLoadMesh_dY(y_p%BladeLoad(k), y_m%BladeLoad(k), dY, indx_first)
   end do
   
   
   do k=1,p%NumOuts + p%BldNd_TotNumOuts
      dY(k+indx_first-1) = y_p%WriteOutput(k) - y_m%WriteOutput(k)
   end do   
   
   
   dY = dY / (delta_p + delta_m)
   
END SUBROUTINE Compute_dY
!----------------------------------------------------------------------------------------------------------------------------------
!> This routine uses values of two continuous state types to compute an array of differences.
!! Do not change this packing without making sure subroutine aerodyn::init_jacobian is consistant with this routine!
SUBROUTINE Compute_dX(p, x_p, x_m, delta_p, delta_m, dX)
   
   TYPE(RotParameterType)            , INTENT(IN   ) :: p         !< parameters
   TYPE(RotContinuousStateType)      , INTENT(IN   ) :: x_p       !< AD continuous states at \f$ u + \Delta_p u \f$ or \f$ x + \Delta_p x \f$ (p=plus)
   TYPE(RotContinuousStateType)      , INTENT(IN   ) :: x_m       !< AD continuous states at \f$ u - \Delta_m u \f$ or \f$ x - \Delta_m x \f$ (m=minus)
   REAL(R8Ki)                        , INTENT(IN   ) :: delta_p   !< difference in inputs or states \f$ delta_p = \Delta_p u \f$ or \f$ delta_p = \Delta_p x \f$
   REAL(R8Ki)                        , INTENT(IN   ) :: delta_m   !< difference in inputs or states \f$ delta_m = \Delta_m u \f$ or \f$ delta_m = \Delta_m x \f$
   REAL(R8Ki)                        , INTENT(INOUT) :: dX(:)     !< column of dXdu or dXdx: \f$ \frac{\partial Y}{\partial u_i} = \frac{y_p - y_m}{2 \, \Delta u}\f$ or \f$ \frac{\partial Y}{\partial x_i} = \frac{y_p - y_m}{2 \, \Delta x}\f$
   
      ! local variables:
   INTEGER(IntKi)    :: i              ! loop over blade nodes
   INTEGER(IntKi)    :: j              ! loop over blades
   INTEGER(IntKi)    :: indx_first     ! index indicating next value of dY to be filled 

   
   indx_first = 1
   
   if (p%BEMT%DBEMT%lin_nx > 0) then
   
      do j=1,size(x_p%BEMT%DBEMT%element,2) ! number of blades
         do i=1,size(x_p%BEMT%DBEMT%element,1) ! number of nodes per blade
            dX(indx_first:indx_first+1) = x_p%BEMT%DBEMT%element(i,j)%vind - x_m%BEMT%DBEMT%element(i,j)%vind
            indx_first = indx_first + size(x_p%BEMT%DBEMT%element(i,j)%vind) !+= 2
         end do
      end do
   
      do j=1,size(x_p%BEMT%DBEMT%element,2) ! number of blades
         do i=1,size(x_p%BEMT%DBEMT%element,1) ! number of nodes per blade
            dX(indx_first:indx_first+1) = x_p%BEMT%DBEMT%element(i,j)%vind_dot - x_m%BEMT%DBEMT%element(i,j)%vind_dot
            indx_first = indx_first + size(x_p%BEMT%DBEMT%element(i,j)%vind_dot) !+=2
         end do
      end do
      
   end if
   
   if (p%BEMT%UA%lin_nx>0) then
   
      do j=1,size(x_p%BEMT%UA%element,2) ! number of blades
         do i=1,size(x_p%BEMT%UA%element,1) ! number of nodes per blade
            dX(indx_first:indx_first+3) = x_p%BEMT%UA%element(i,j)%x(1:4) - x_m%BEMT%UA%element(i,j)%x(1:4)
            indx_first = indx_first + 4 ! = index_first += 4
         end do
      end do

   end if

   dX = dX / (delta_p + delta_m)
   
END SUBROUTINE Compute_dX
!----------------------------------------------------------------------------------------------------------------------------------
END MODULE AeroDyn<|MERGE_RESOLUTION|>--- conflicted
+++ resolved
@@ -2856,13 +2856,8 @@
    real(ReKi)                                   :: z_hat_disk(3)
    integer(IntKi)                               :: ErrStat2
    character(ErrMsgLen)                         :: ErrMsg2
-<<<<<<< HEAD
    character(*), parameter                      :: RoutineName = 'Init_OLAF'
-=======
-   character(*), parameter                      :: RoutineName = 'Init_FVWmodule'
-
-   ! note here that each blade is required to have the same number of nodes
->>>>>>> 8438bc47
+
    ErrStat = ErrID_None
    ErrMsg  = ""
 

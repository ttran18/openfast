!*********************************************************************************************************************************
! LICENSING
! Copyright (C) 2015-2016  National Renewable Energy Laboratory
! Copyright (C) 2016-2021  Envision Energy USA, LTD
!
!    This file is part of AeroDyn.
!
! Licensed under the Apache License, Version 2.0 (the "License");
! you may not use this file except in compliance with the License.
! You may obtain a copy of the License at
!
!     http://www.apache.org/licenses/LICENSE-2.0
!
! Unless required by applicable law or agreed to in writing, software
! distributed under the License is distributed on an "AS IS" BASIS,
! WITHOUT WARRANTIES OR CONDITIONS OF ANY KIND, either express or implied.
! See the License for the specific language governing permissions and
! limitations under the License.
!
!**********************************************************************************************************************************
!> AeroDyn is a time-domain aerodynamics module for horizontal-axis wind turbines.
module AeroDyn
    
   use NWTC_Library
   use AeroDyn_Types
   use AeroDyn_IO
   use BEMT
   use AirfoilInfo
   use NWTC_LAPACK
   use AeroAcoustics
   use UnsteadyAero
   use FVW
   use FVW_Subs, only: FVW_AeroOuts
   use IfW_FlowField_Types
   use IfW_FlowField, only: IfW_FlowField_GetVelAcc
   
   implicit none
   private


   ! ..... Public Subroutines ...................................................................................................

   public :: AD_Init                           ! Initialization routine
   public :: AD_ReInit                         ! Routine to reinitialize driver (re-initializes the states)
   public :: AD_End                            ! Ending routine (includes clean up)
   public :: AD_UpdateStates                   ! Loose coupling routine for solving for constraint states, integrating
                                               !   continuous states, and updating discrete states
   public :: AD_CalcOutput                     ! Routine for computing outputs
   public :: AD_CalcConstrStateResidual        ! Tight coupling routine for returning the constraint state residual
   public :: RotCalcContStateDeriv
   
   PUBLIC :: AD_JacobianPInput                 ! Routine to compute the Jacobians of the output(Y), continuous - (X), discrete -
                                               !   (Xd), and constraint - state(Z) functions all with respect to the inputs(u)
   PUBLIC :: AD_JacobianPContState             ! Routine to compute the Jacobians of the output(Y), continuous - (X), discrete -
                                               !   (Xd), and constraint - state(Z) functions all with respect to the continuous
                                               !   states(x)
   PUBLIC :: AD_JacobianPDiscState             ! Routine to compute the Jacobians of the output(Y), continuous - (X), discrete -
                                               !   (Xd), and constraint - state(Z) functions all with respect to the discrete
                                               !   states(xd)
   PUBLIC :: AD_JacobianPConstrState           ! Routine to compute the Jacobians of the output(Y), continuous - (X), discrete -
                                               !   (Xd), and constraint - state(Z) functions all with respect to the constraint
                                               !   states(z)
   PUBLIC :: AD_VarsPackExtInput                !< Routine pack extended inputs
   public :: AD_CalcWind_Rotor                 !< Routine to calculate rotor wind inputs
  
contains    
!----------------------------------------------------------------------------------------------------------------------------------   
!> This subroutine sets the initialization output data structure, which contains data to be returned to the calling program (e.g.,
!! FAST or AeroDyn_Driver)   
subroutine AD_SetInitOut(MHK, WtrDpth, p, p_AD, InputFileData, InitOut, errStat, errMsg)

   integer(IntKi),                intent(in   )  :: MHK              ! MHK flag
   real(ReKi),                    intent(in   )  :: WtrDpth          ! water depth
   type(RotInitOutputType),       intent(  out)  :: InitOut          ! output data
   type(RotInputFile),            intent(in   )  :: InputFileData    ! input file data (for setting airfoil shape outputs)
   type(RotParameterType),        intent(in   )  :: p                ! Parameters
   type(AD_ParameterType),        intent(in   )  :: p_AD             ! Parameters
   integer(IntKi),                intent(  out)  :: errStat          ! Error status of the operation
   character(*),                  intent(  out)  :: errMsg           ! Error message if ErrStat /= ErrID_None


      ! Local variables
   integer(intKi)                               :: ErrStat2          ! temporary Error status
   character(ErrMsgLen)                         :: ErrMsg2           ! temporary Error message
   character(*), parameter                      :: RoutineName = 'AD_SetInitOut'
   
   
   
   integer(IntKi)                               :: i, j, k, f
   integer(IntKi)                               :: NumCoords

      ! Initialize variables for this routine

   errStat = ErrID_None
   errMsg  = ""
   
   InitOut%AirDens = p%AirDens

   call AllocAry( InitOut%WriteOutputHdr, p%numOuts + p%BldNd_TotNumOuts, 'WriteOutputHdr', errStat2, errMsg2 )
      call SetErrStat( errStat2, errMsg2, errStat, errMsg, RoutineName )
   
   call AllocAry( InitOut%WriteOutputUnt, p%numOuts + p%BldNd_TotNumOuts, 'WriteOutputUnt', errStat2, errMsg2 )
      call SetErrStat( errStat2, errMsg2, errStat, errMsg, RoutineName )

   if (ErrStat >= AbortErrLev) return
      
   do i=1,p%NumOuts
      InitOut%WriteOutputHdr(i) = p%OutParam(i)%Name
      InitOut%WriteOutputUnt(i) = p%OutParam(i)%Units
   end do
      
                
                
      ! Set the info in WriteOutputHdr and WriteOutputUnt
   CALL AllBldNdOuts_InitOut( InitOut, p, InputFileData, ErrStat2, ErrMsg2 )
      call SetErrStat( ErrStat2, ErrMsg2, ErrStat, ErrMsg, RoutineName )
   
   
! set visualization data:
      ! this check is overly restrictive, but it would be a lot of work to ensure that only the *used* airfoil 
      ! tables have the same number of coordinates.
   if ( allocated(p_AD%AFI) ) then  
      
      if ( p_AD%AFI(1)%NumCoords > 0 ) then
         NumCoords = p_AD%AFI(1)%NumCoords
         do i=2,size(p_AD%AFI)
            if (p_AD%AFI(i)%NumCoords /= NumCoords) then
               call SetErrStat( ErrID_Info, 'Airfoil files do not contain the same number of x-y coordinates.', ErrStat, ErrMsg, RoutineName )
               NumCoords = -1
               exit
            end if            
         end do
            
         if (NumCoords > 0) then
            if (NumCoords < 3) then
               call SetErrStat( ErrID_Info, 'Airfoil files with NumCoords > 0 must contain at least 2 coordinates.', ErrStat, ErrMsg, RoutineName )
               return
            end if     

            allocate( InitOut%BladeShape( p%numBlades ), STAT=ErrStat2 )
            if (ErrStat2 /= 0) then
               call SetErrStat( ErrID_Info, 'Error allocationg InitOut%AD_BladeShape', ErrStat, ErrMsg, RoutineName )
               return
            end if     
            
            do k=1,p%numBlades
               call allocAry(  InitOut%BladeShape(k)%AirfoilCoords, 2, NumCoords-1, InputFileData%BladeProps(k)%NumBlNds, 'AirfoilCoords', ErrStat2, ErrMsg2)
                  call SetErrStat( ErrStat2, ErrMsg2, ErrStat, ErrMsg, RoutineName )
                  if (ErrStat >= AbortErrLev) return
                  
               do j=1,InputFileData%BladeProps(k)%NumBlNds
                  f = InputFileData%BladeProps(k)%BlAFID(j)
                  
                  do i=1,NumCoords-1                                                     
                     InitOut%BladeShape(k)%AirfoilCoords(1,i,j) = InputFileData%BladeProps(k)%BlChord(j)*( p_AD%AFI(f)%Y_Coord(i+1) - p_AD%AFI(f)%Y_Coord(1) )
                     InitOut%BladeShape(k)%AirfoilCoords(2,i,j) = InputFileData%BladeProps(k)%BlChord(j)*( p_AD%AFI(f)%X_Coord(i+1) - p_AD%AFI(f)%X_Coord(1) )
                  end do                  
               end do
                                 
            end do
            
         end if                  
      end if
      
   end if
   
   
   ! set blade properties data  ! bjj: I would probably do a move_alloc() at the end of the init routine rather than make a copy like this.... 
   ALLOCATE(InitOut%BladeProps(p%numBlades), STAT = ErrStat2)
   IF (ErrStat2 /= 0) THEN
      CALL SetErrStat(ErrID_Fatal,"Error allocating memory for BladeProps.", ErrStat, ErrMsg, RoutineName)
      RETURN
   END IF
   do k=1,p%numBlades
      ! allocate space and copy blade data:
      CALL AD_CopyBladePropsType(InputFileData%BladeProps(k), InitOut%BladeProps(k), MESH_NEWCOPY, ErrStat2, ErrMsg2)
      CALL SetErrStat( ErrStat2, ErrMsg2, ErrStat, ErrMsg, RoutineName )
   end do

   !Tower data
   IF ( p%NumTwrNds > 0 ) THEN
      ALLOCATE(InitOut%TwrElev(p%NumTwrNds), STAT = ErrStat2)
      IF (ErrStat2 /= 0) THEN
         CALL SetErrStat(ErrID_Fatal,"Error allocating memory for TwrElev.", ErrStat, ErrMsg, RoutineName)
         RETURN
      END IF
      IF ( MHK == MHK_FixedBottom ) THEN
         InitOut%TwrElev(:) = InputFileData%TwrElev(:) - WtrDpth
      ELSE      
         InitOut%TwrElev(:) = InputFileData%TwrElev(:)
      END IF

      ALLOCATE(InitOut%TwrDiam(p%NumTwrNds), STAT = ErrStat2)
      IF (ErrStat2 /= 0) THEN
         CALL SetErrStat(ErrID_Fatal,"Error allocating memory for TwrDiam.", ErrStat, ErrMsg, RoutineName)
         RETURN
      END IF   
      InitOut%TwrDiam(:) = p%TwrDiam(:)
   END IF  
   
end subroutine AD_SetInitOut
!----------------------------------------------------------------------------------------------------------------------------------   
!> This routine is called at the start of the simulation to perform initialization steps.
!! The parameters are set here and not changed during the simulation.
!! The initial states and initial guess for the input are defined.
subroutine AD_Init( InitInp, u, p, x, xd, z, OtherState, y, m, Interval, InitOut, ErrStat, ErrMsg )
!..................................................................................................................................

   type(AD_InitInputType),       intent(in   ) :: InitInp       !< Input data for initialization routine
   type(AD_InputType),           intent(  out) :: u             !< An initial guess for the input; input mesh must be defined
   type(AD_ParameterType),       intent(  out) :: p             !< Parameters
   type(AD_ContinuousStateType), intent(  out) :: x             !< Initial continuous states
   type(AD_DiscreteStateType),   intent(  out) :: xd            !< Initial discrete states
   type(AD_ConstraintStateType), intent(  out) :: z             !< Initial guess of the constraint states
   type(AD_OtherStateType),      intent(  out) :: OtherState    !< Initial other states
   type(AD_OutputType),          intent(  out) :: y             !< Initial system outputs (outputs are not calculated;
                                                                !!   only the output mesh is initialized)
   type(AD_MiscVarType),         intent(  out) :: m             !< Initial misc/optimization variables
   real(DbKi),                   intent(inout) :: interval      !< Coupling interval in seconds: the rate that
                                                                !!   (1) AD_UpdateStates() is called in loose coupling &
                                                                !!   (2) AD_UpdateDiscState() is called in tight coupling.
                                                                !!   Input is the suggested time from the glue code;
                                                                !!   Output is the actual coupling interval that will be used
                                                                !!   by the glue code.
   type(AD_InitOutputType),      intent(  out) :: InitOut       !< Output for initialization routine
   integer(IntKi),               intent(  out) :: errStat       !< Error status of the operation
   character(*),                 intent(  out) :: errMsg        !< Error message if ErrStat /= ErrID_None
   

      ! Local variables
   integer(IntKi)                              :: i,k           ! loop counter
   integer(IntKi)                              :: iR            ! loop on rotors
   integer(IntKi)                              :: nNodesVelRot  ! number of nodes associated with the rotor that need wind velocity (for CFD coupling)
   
   integer(IntKi)                              :: errStat2      ! temporary error status of the operation
   character(ErrMsgLen)                        :: errMsg2       ! temporary error message 
      
   type(FileInfoType)                          :: FileInfo_In   !< The derived type for holding the full input file for parsing -- we may pass this in the future
   type(AD_InputFile)                          :: InputFileData ! Data stored in the module's input file after parsing
   character(1024)                             :: PriPath       !< Primary path
   integer(IntKi)                              :: UnEcho        ! Unit number for the echo file
   integer(IntKi)                              :: nRotors       ! Number of rotors
   integer(IntKi), allocatable, dimension(:)   :: NumBlades     ! Number of blades per rotor
   integer(IntKi) , allocatable, dimension(:)  :: AeroProjMod   ! AeroProjMod per rotor
   logical , allocatable, dimension(:)         :: calcCrvAngle  ! whether the curve angle should be calculated

   character(*), parameter                     :: RoutineName = 'AD_Init'
   
   
      ! Initialize variables for this routine

   errStat = ErrID_None
   errMsg  = ""
   UnEcho  = -1

      ! Initialize the NWTC Subroutine Library

   call NWTC_Init( EchoLibVer=.FALSE. )

      ! Display the module information

   call DispNVD( AD_Ver )
   

      ! Allocate rotors data types

   nRotors = size(InitInp%rotors)
   allocate(x%rotors(nRotors), xd%rotors(nRotors), z%rotors(nRotors), OtherState%rotors(nRotors), stat=errStat2) 
   if (errStat2/=0) call SetErrStat( ErrID_Fatal, 'Allocating rotor states', errStat, errMsg, RoutineName )
   allocate(u%rotors(nRotors), y%rotors(nRotors), InitOut%rotors(nRotors), InputFileData%rotors(nRotors), stat=errStat2) 
   if (errStat2/=0) call SetErrStat( ErrID_Fatal, 'Allocating rotor input/outputs', errStat, errMsg, RoutineName )
   allocate(p%rotors(nRotors), m%rotors(nRotors), stat=errStat2) 
   if (errStat2/=0) call SetErrStat( ErrID_Fatal, 'Allocating rotor params/misc', errStat, errMsg, RoutineName )
   allocate(NumBlades(nRotors), stat=errStat2 ) ! temp array to pass NumBlades
   if (errStat2/=0) call SetErrStat( ErrID_Fatal, 'Allocating numblades per rotor', errStat, errMsg, RoutineName )
   allocate(AeroProjMod(nRotors), stat=errStat2 ) ! temp array to pass AeroProjMod
   if (errStat2/=0) call SetErrStat( ErrID_Fatal, 'Allocating AeroProjMod per rotor', errStat, errMsg, RoutineName )
   ! Inflow storage
   allocate(m%Inflow(3), stat=errStat2)
   if (errStat2/=0) call SetErrStat( ErrID_Fatal, 'Allocating Inflow', errStat, errMsg, RoutineName )
   allocate(m%Inflow(1)%RotInflow(nRotors), stat=errStat2) 
   if (errStat2/=0) call SetErrStat( ErrID_Fatal, 'Allocating rotor inflow', errStat, errMsg, RoutineName )
   if (errStat/=ErrID_None) then
      call Cleanup()
      return
   end if
   AeroProjMod=-1



      ! set a few parameters needed while reading the input file
   do iR = 1, nRotors
      call ValidateNumBlades( InitInp%rotors(iR)%NumBlades, ErrStat2, ErrMsg2 )
      if (Failed()) return;
      NumBlades(iR)          = InitInp%rotors(iR)%NumBlades
      p%rotors(iR)%NumBlades = InitInp%rotors(iR)%NumBlades
      AeroProjMod(iR)        = InitInp%rotors(iR)%AeroProjMod ! NOTE: we allow this to be overwritten
      if (nRotors > 1) then
         p%rotors(iR)%RootName  = TRIM(InitInp%RootName)//'.AD.R'//trim(num2lstr(iR))
      else
         p%rotors(iR)%RootName  = TRIM(InitInp%RootName)//'.AD'
      endif
   enddo
   p%RootName  = TRIM(InitInp%RootName)//'.AD'

   CALL GetPath( InitInp%InputFile, PriPath )     ! Input files will be relative to the path where the primary input file is located.

      ! -----------------------------------------------------------------
      ! Read the primary AeroDyn input file, or copy from passed input
   if (InitInp%UsePrimaryInputFile) then
      ! Read the entire input file, minus any comment lines, into the FileInfo_In
      ! data structure in memory for further processing.
      call ProcessComFile( InitInp%InputFile, FileInfo_In, ErrStat2, ErrMsg2 )
   else
      call NWTC_Library_CopyFileInfoType( InitInp%PassedPrimaryInputData, FileInfo_In, MESH_NEWCOPY, ErrStat2, ErrMsg2 )
   endif
   if (Failed()) return;

   ! For diagnostic purposes, the following can be used to display the contents
   ! of the FileInfo_In data structure.
   ! call Print_FileInfo_Struct( CU, FileInfo_In ) ! CU is the screen -- different number on different systems.

      !  Parse the FileInfo_In structure of data from the inputfile into the InitInp%InputFile structure
   CALL ParsePrimaryFileInfo( PriPath, InitInp, InitInp%InputFile, p%RootName, NumBlades, interval, FileInfo_In, InputFileData, UnEcho, ErrStat2, ErrMsg2 )
      if (Failed()) return;

   ! --- "Automatic handling of AeroProjMod
   do iR = 1, nRotors
      if (AeroProjMod(iR) == -1) then
         if (InputFileData%Wake_Mod /= WakeMod_BEMT) then
            ! For BEMT, we don't throw a warning
            call WrScr('[INFO] Using the input file input `BEM_Mod` to match BEM coordinate system outputs')
         endif
         select case (InputFileData%BEM_Mod)
         case (BEMMod_2D); AeroProjMod(ir) = APM_BEM_NoSweepPitchTwist
         case (BEMMod_3D); AeroProjMod(ir) = APM_BEM_Polar
         case default;     call Fatal('Input `BEM_Mod` not supported: '//trim(num2lstr(InputFileData%BEM_Mod))); return
         end select

      endif
   enddo


   call AllocAry( calcCrvAngle, sum(NumBlades), 'calcCrvAngle', ErrStat2, ErrMsg2)
      if (Failed()) return;
      ! -----------------------------------------------------------------
      ! Read the AeroDyn blade files, or copy from passed input
   call ReadInputFiles( InitInp%InputFile, InputFileData, interval, p%RootName, NumBlades, AeroProjMod, UnEcho, calcCrvAngle, ErrStat2, ErrMsg2 )
      if (Failed()) return;
         
      ! override some parameters to simplify for aero maps
      ! bjj: do we put a warning here if any of these values aren't currently set this way?
   if (InitInp%CompAeroMaps) then
      InputFileData%DTAero     = interval ! we're not using this, so set it to something "safe"
      InputFileData%UA_Init%UAMod = UA_None
      InputFileData%TwrPotent  = TwrPotent_none
      InputFileData%TwrShadow  = TwrShadow_none
      InputFileData%TwrAero    = TwrAero_none
     !InputFileData%CavitCheck = .false.
     !InputFileData%TFinAero   = .false. ! not sure if this needs to be set or not
      InputFileData%DBEMT_Mod = DBEMT_none
   end if
      
      ! Validate the inputs
   call ValidateInputData( InitInp, InputFileData, NumBlades, calcCrvAngle, ErrStat2, ErrMsg2 )
   if (Failed()) return;
      
      ! set BlCrvAng (in radians, done after validation of other inputs):
   k = 1;
   do iR = 1, nRotors
      do I=1,NumBlades(iR)
         if (calcCrvAngle(k)) CALL setCantAngle( InputFileData%rotors(iR)%BladeProps(I) )
         k = k + 1
      end do
   end do
   
      !............................................................................................
      ! Define parameters
      !............................................................................................
      
      ! Initialize AFI module (read Airfoil tables)
   call Init_AFIparams( InputFileData, p%AFI, UnEcho, p%RootName, ErrStat2, ErrMsg2 )
   if (Failed()) return;
         
      
      ! set the rest of the parameters
   p%Skew_Mod = InputFileData%Skew_Mod
   do iR = 1, nRotors
      p%rotors(iR)%AeroProjMod = AeroProjMod(iR)
      call WrScr('   AeroDyn: projMod: '//trim(num2lstr(p%rotors(iR)%AeroProjMod)))
      call SetParameters( InitInp, InputFileData, InputFileData%rotors(iR), p%rotors(iR), p, ErrStat2, ErrMsg2 )
      if (Failed()) return;
   enddo
   ! TailFin parameters
   do iR = 1, nRotors
      p%rotors(iR)%TFinAero         = InputFileData%rotors(iR)%TFinAero
      p%rotors(iR)%TFin%TFinMod     = InputFileData%rotors(iR)%TFin%TFinMod
      p%rotors(iR)%TFin%TFinArea    = InputFileData%rotors(iR)%TFin%TFinArea
      p%rotors(iR)%TFin%TFinIndMod  = InputFileData%rotors(iR)%TFin%TFinIndMod
      p%rotors(iR)%TFin%TFinAFID    = InputFileData%rotors(iR)%TFin%TFinAFID
      p%rotors(iR)%TFin%TFinChord   = InputFileData%rotors(iR)%TFin%TFinChord
      p%rotors(iR)%TFin%TFinKp      = InputFileData%rotors(iR)%TFin%TFinKp
      p%rotors(iR)%TFin%TFinSigma   = InputFileData%rotors(iR)%TFin%TFinSigma
      p%rotors(iR)%TFin%TFinAStar   = InputFileData%rotors(iR)%TFin%TFinAStar
      p%rotors(iR)%TFin%TFinKv      = InputFileData%rotors(iR)%TFin%TFinKv
      p%rotors(iR)%TFin%TFinCDc     = InputFileData%rotors(iR)%TFin%TFinCDc
   enddo

   ! Set pointer to FlowField data
   if (associated(InitInp%FlowField))  p%FlowField => InitInp%FlowField

 
      !............................................................................................
      ! Define and initialize inputs here 
      !............................................................................................
   do iR = 1, nRotors
      call Init_u( u%rotors(iR), p%rotors(iR), p, InputFileData%rotors(iR), InitInp%MHK, InitInp%WtrDpth, InitInp%rotors(iR), errStat2, errMsg2 ) 
      if (Failed()) return;
   enddo

      !............................................................................................
      ! Calculate buoyancy parameters
      !............................................................................................
   do iR = 1, nRotors
      if ( p%rotors(iR)%Buoyancy ) then 
         call SetBuoyancyParameters( InputFileData%rotors(iR), u%rotors(iR), p%rotors(iR), ErrStat2, ErrMsg2 )
         if (Failed()) return;
      end if
   end do

      !............................................................................................
      ! Initialize the BEMT module (also sets other variables for sub module)
      !............................................................................................
      
      ! initialize BEMT after setting parameters and inputs because we are going to use the already-
      ! calculated node positions from the input meshes
      
   if (p%Wake_Mod /= WakeMod_FVW) then
      do iR = 1, nRotors
         call Init_BEMTmodule( InputFileData, InputFileData%rotors(iR), u%rotors(iR), m%rotors(iR)%BEMT_u(1), p%rotors(iR), p, x%rotors(iR)%BEMT, xd%rotors(iR)%BEMT, z%rotors(iR)%BEMT, &
                                 OtherState%rotors(iR)%BEMT, m%rotors(iR)%BEMT_y, m%rotors(iR)%BEMT, ErrStat2, ErrMsg2 )
         if (Failed()) return;

         call BEMT_CopyInput( m%rotors(iR)%BEMT_u(1), m%rotors(iR)%BEMT_u(2), MESH_NEWCOPY, ErrStat2, ErrMsg2 )
            call SetErrStat( ErrStat2, ErrMsg2, ErrStat, ErrMsg, RoutineName )
    
            
            !............................................................................................
            ! Initialize the AeroAcoustics Module if the CompAA flag is set
            !............................................................................................
         if (p%rotors(iR)%CompAA) then
            call Init_AAmodule( InitInp%rotors(iR), InputFileData, InputFileData%rotors(iR), u%rotors(iR), m%rotors(iR)%AA_u, p%rotors(iR), p, x%rotors(iR)%AA, xd%rotors(iR)%AA, z%rotors(iR)%AA, OtherState%rotors(iR)%AA, m%rotors(iR)%AA_y, m%rotors(iR)%AA, ErrStat2, ErrMsg2 )
            if (Failed()) return;
         end if   
      enddo

   else ! if (p%Wake_Mod == WakeMod_FVW) then

      !-------------------------------------------------------------------------------------------------
      ! Initialize FVW module if it is used
      !-------------------------------------------------------------------------------------------------
      ! Unfortunately we do not know the interpolation order used by OpenFAST glue code at this point,
      ! so we can't size things exactly.  This means that we either must size too big here, or we must
      ! resize in the FVW code at the first CalcOutput call.  This is a bit problematic for efficiency
      ! but not a complete deal-breaker.
   
      if (.not. allocated(m%FVW_u))   Allocate(m%FVW_u(3))  !size(u)))
      call Init_OLAF( InputFileData, u, m%FVW_u(1), p, x%FVW, xd%FVW, z%FVW, OtherState%FVW, m, ErrStat2, ErrMsg2 )
      if (Failed()) return;
         ! populate the rest of the FVW_u so that extrap-interp will work
      do i=2,3 !size(u)
         call FVW_CopyInput( m%FVW_u(1), m%FVW_u(i), MESH_NEWCOPY, ErrStat2, ErrMsg2 )
         if (Failed()) return;
      enddo
   endif
    
 
      !............................................................................................
      ! Define outputs here
      !............................................................................................
   do iR = 1, nRotors
      call Init_y(y%rotors(iR), u%rotors(iR), p%rotors(iR), errStat2, errMsg2) ! do this after input meshes have been initialized
      if (Failed()) return;
   enddo
   
   
      !............................................................................................
      ! Initialize misc vars
      !............................................................................................
      
      ! many states are in the BEMT module, which were initialized in BEMT_Init()
   do iR = 1, nRotors
      call Init_MiscVars(m%rotors(iR), p%rotors(iR), p, u%rotors(iR), y%rotors(iR), errStat2, errMsg2)
      if (Failed()) return;
   enddo
      
      !............................................................................................
      ! Initialize m%Inflow%RotInflow for tracking wind inflow
      !............................................................................................
   do iR = 1, nRotors
      call Init_RotInflow( p%rotors(iR), m%Inflow(1)%RotInflow(iR), errStat2, ErrMsg2 )
      if (Failed()) return
   enddo

   ! Duplicte Inflow(1) (must be done after Init_OLAF)
   call AD_CopyInflowType(m%Inflow(1), m%Inflow(2), MESH_NEWCOPY, ErrStat2, ErrMsg2)
   if (Failed()) return
   call AD_CopyInflowType(m%Inflow(1), m%Inflow(3), MESH_NEWCOPY, ErrStat2, ErrMsg2)
   if (Failed()) return

      !............................................................................................
      ! Initialize states
      !............................................................................................
      ! The wake from FVW is stored in other states.  This may not be the best place to put it!
   call Init_States(m, p, OtherState, errStat2, errMsg2)
   if (Failed()) return;

      !............................................................................................
      ! Define initialization output here
      !............................................................................................
   InitOut%Ver = AD_Ver
   do iR = 1, nRotors
      call AD_SetInitOut(InitInp%MHK, InitInp%WtrDpth, p%rotors(iR), p, InputFileData%rotors(iR), InitOut%rotors(iR), errStat2, errMsg2)
      if (Failed()) return;
   enddo
   
      ! after setting InitOut variables, we really don't need the airfoil coordinates taking up
      ! space in AeroDyn
   if ( allocated(p%AFI) ) then  
      do i=1,size(p%AFI)
         if (allocated(p%AFI(i)%X_Coord)) deallocate( p%AFI(i)%X_Coord) 
         if (allocated(p%AFI(i)%Y_Coord)) deallocate( p%AFI(i)%Y_Coord) 
      end do
   end if
   
   ! number of nodes velocity is required at (for coupling to cfd)
   InitOut%nNodesVel = 0
   do iR = 1, nRotors
      if (u%rotors(iR)%HubMotion%committed)           InitOut%nNodesVel = InitOut%nNodesVel + u%rotors(iR)%HubMotion%nNodes
      do k = 1,size(u%rotors(iR)%BladeMotion)
         if (u%rotors(iR)%BladeMotion(k)%committed)   InitOut%nNodesVel = InitOut%nNodesVel + u%rotors(iR)%BladeMotion(k)%nNodes
      enddo
      if (u%rotors(iR)%TowerMotion%committed)         InitOut%nNodesVel = InitOut%nNodesVel + u%rotors(iR)%TowerMotion%nNodes
      if (u%rotors(iR)%NacelleMotion%committed)       InitOut%nNodesVel = InitOut%nNodesVel + u%rotors(iR)%NacelleMotion%nNodes
      if (u%rotors(iR)%TFinMotion%committed)          InitOut%nNodesVel = InitOut%nNodesVel + u%rotors(iR)%TFinMotion%nNodes
   enddo

      !............................................................................................
      ! Module Variables
      !............................................................................................

   do iR = 1, nRotors
      call AD_InitVars(iR, u%rotors(iR), p%rotors(iR), x%rotors(iR), z%rotors(iR), OtherState%rotors(iR), y%rotors(iR), m%rotors(iR), InitOut%rotors(iR), &
                       InputFileData%rotors(iR), InitInp%Linearize, InitInp%CompAeroMaps, ErrStat2, ErrMsg2)
      if (Failed()) return;
   end do
   
      !............................................................................................
      ! Print the summary file if requested:
      !............................................................................................
   if (InputFileData%SumPrint) then
      do iR = 1, nRotors
         call AD_PrintSum( InputFileData, p%rotors(iR), p, u, y, NumBlades(iR), InputFileData%rotors(iR)%BladeProps(:), ErrStat2, ErrMsg2 )
         if (Failed()) return;
      enddo
   end if
      
      !............................................................................................
      ! If you want to choose your own rate instead of using what the glue code suggests, tell the glue code the rate at which
      !   this module must be called here:
      !............................................................................................

   Interval = p%DT

   call Cleanup()
      
contains
   subroutine Fatal(errMsg_in)
      character(*), intent(in) :: errMsg_in
      call SetErrStat(ErrID_Fatal, errMsg_in, ErrStat, ErrMsg, RoutineName )
      call Cleanup()
   end subroutine Fatal

   logical function Failed()
      CALL SetErrStat( ErrStat2, ErrMsg2, ErrStat, ErrMsg, RoutineName )
      Failed = ErrStat >= AbortErrLev
      if (Failed)    call Cleanup()
   end function Failed
   subroutine Cleanup()

      CALL AD_DestroyInputFile( InputFileData, ErrStat2, ErrMsg2 )
      CALL NWTC_Library_Destroyfileinfotype(FileInfo_In, ErrStat2, ErrMsg2)
      if (allocated(NumBlades   )) deallocate(NumBlades)
      if (allocated(AeroProjMod )) deallocate(AeroProjMod)
      if (allocated(calcCrvAngle)) deallocate(calcCrvAngle)
      
      IF ( UnEcho > 0 ) CLOSE( UnEcho )
      
   end subroutine Cleanup

end subroutine AD_Init
!----------------------------------------------------------------------------------------------------------------------------------   
!> This subroutine reinitializes BEMT and UA, assuming that we will start the simulation over again, with only the inputs being different.
!! This allows us to bypass reading input files and allocating arrays because p is already set.
subroutine AD_ReInit(p, x, xd, z, OtherState, m, Interval, ErrStat, ErrMsg )   

   type(AD_ParameterType),       intent(in   ) :: p             !< Parameters
   type(AD_ContinuousStateType), intent(inout) :: x             !< Initial continuous states
   type(AD_DiscreteStateType),   intent(inout) :: xd            !< Initial discrete states
   type(AD_ConstraintStateType), intent(inout) :: z             !< Initial guess of the constraint states
   type(AD_OtherStateType),      intent(inout) :: OtherState    !< Initial other states
   type(AD_MiscVarType),         intent(inout) :: m             !< Initial misc/optimization variables
   real(DbKi),                   intent(in   ) :: interval      !< Coupling interval in seconds: the rate that
                                                                !!   (1) AD_UpdateStates() is called in loose coupling &
                                                                !!   (2) AD_UpdateDiscState() is called in tight coupling.
                                                                !!   Input is the suggested time from the glue code;
                                                                !!   Output is the actual coupling interval that will be used
                                                                !!   by the glue code.
   integer(IntKi),               intent(  out) :: errStat       !< Error status of the operation
   character(*),                 intent(  out) :: errMsg        !< Error message if ErrStat /= ErrID_None

   integer(IntKi)                              :: iR            ! loop on rotors
   integer(IntKi)                              :: ErrStat2
   character(ErrMsgLen)                        :: ErrMsg2
   character(*), parameter                     :: RoutineName = 'AD_ReInit'

   
   ErrStat = ErrID_None
   ErrMsg = ''
   
   if ( .not. EqualRealNos(p%DT, interval) ) then
      call SetErrStat( ErrID_Fatal, 'When AD is reinitialized, DT must not change.', ErrStat, ErrMsg, RoutineName )
      return
      ! we could get around this by figuring out what needs to change when we modify the dt parameter... probably just some unused-parameters
      ! and the UA filter
   end if
      
   if (p%Wake_Mod /= WakeMod_FVW) then
      do IR=1, size(p%rotors)
         call BEMT_ReInit(p%rotors(iR)%BEMT,x%rotors(iR)%BEMT,xd%rotors(iR)%BEMT,z%rotors(iR)%BEMT,OtherState%rotors(iR)%BEMT,m%rotors(iR)%BEMT,ErrStat,ErrMsg)

         if (p%UA_Flag) then
            call UA_ReInit( p%rotors(iR)%BEMT%UA, x%rotors(iR)%BEMT%UA, xd%rotors(iR)%BEMT%UA, OtherState%rotors(iR)%BEMT%UA, m%rotors(iR)%BEMT%UA, ErrStat2, ErrMsg2 )
               call SetErrStat(ErrStat2,ErrMsg2,ErrStat,ErrMsg,RoutineName)
         end if
      enddo
   else
      ErrStat = ErrID_Fatal
      ErrMsg = 'AD_ReInit: Cannot reinitialize AeroDyn with OLAF'
   end if

      
end subroutine AD_ReInit
!----------------------------------------------------------------------------------------------------------------------------------   
!> This routine initializes (allocates) the misc variables for use during the simulation.
subroutine Init_MiscVars(m, p, p_AD, u, y, errStat, errMsg)
   type(RotMiscVarType),          intent(inout)  :: m                !< misc/optimization data (not defined in submodules)
   type(RotParameterType),        intent(in   )  :: p                !< Parameters
   type(AD_ParameterType),        intent(in   )  :: p_AD              !< Parameters
   type(RotInputType),            intent(inout)  :: u                !< input for HubMotion mesh (create sibling mesh here)
   type(RotOutputType),           intent(inout)  :: y                !< output (create mapping between output and otherstate mesh here)
   integer(IntKi),                intent(  out)  :: errStat          !< Error status of the operation
   character(*),                  intent(  out)  :: errMsg           !< Error message if ErrStat /= ErrID_None


      ! Local variables
   integer(intKi)                               :: i, j, k
   integer(intKi)                               :: ErrStat2          ! temporary Error status
   character(ErrMsgLen)                         :: ErrMsg2           ! temporary Error message
   character(*), parameter                      :: RoutineName = 'Init_MiscVars'

      ! Initialize variables for this routine

   errStat = ErrID_None
   errMsg  = ""
   
   call AllocAry( m%DisturbedInflow, 3_IntKi, p%NumBlNds, p%numBlades, 'm%DisturbedInflow', ErrStat2, ErrMsg2 ) ! must be same size as RotInflow%Blade(k)%InflowVel
      call SetErrStat( errStat2, errMsg2, errStat, errMsg, RoutineName )
if ((p_AD%SectAvg) .and. ((p_AD%Wake_Mod == WakeMod_BEMT))  ) then
   call AllocAry( m%SectAvgInflow,   3_IntKi, p%NumBlNds, p%numBlades, 'm%SectAvgInflow'  , ErrStat2, ErrMsg2 ); if(Failed()) return
endif
   call AllocAry( m%orientationAnnulus, 3_IntKi, 3_IntKi, p%NumBlNds, p%numBlades, 'm%orientationAnnulus', ErrStat2, ErrMsg2 )
      call SetErrStat( errStat2, errMsg2, errStat, errMsg, RoutineName )
   call AllocAry( m%R_li, 3_IntKi, 3_IntKi, p%NumBlNds, p%numBlades, 'm%R_li', ErrStat2, ErrMsg2 )
      call SetErrStat( errStat2, errMsg2, errStat, errMsg, RoutineName )
     
   call allocAry( m%SigmaCavit, p%NumBlNds, p%numBlades, 'm%SigmaCavit', errStat2, errMsg2); call setErrStat(errStat2,ErrMsg2,ErrStat,ErrMsg,RoutineName)
   call allocAry( m%SigmaCavitCrit, p%NumBlNds, p%numBlades, 'm%SigmaCavitCrit', errStat2, errMsg2); call setErrStat(errStat2,ErrMsg2,ErrStat,ErrMsg,RoutineName)
   call allocAry( m%CavitWarnSet, p%NumBlNds, p%numBlades, 'm%CavitWarnSet', errStat2, errMsg2); call setErrStat(errStat2,ErrMsg2,ErrStat,ErrMsg,RoutineName)
   m%SigmaCavit     = 0.0_ReKi      !Init to zero for output files in case a cavit check isnt done but output is requested 
   m%SigmaCavitCrit = 0.0_ReKi
   m%CavitWarnSet   = .false.
         ! arrays for output
   allocate( m%AllOuts(0:MaxOutPts), STAT=ErrStat2 ) ! allocate starting at zero to account for invalid output channels
      if (ErrStat2 /= 0) then
         call SetErrStat( ErrID_Fatal, "Error allocating AllOuts.", errStat, errMsg, RoutineName )
         return
      end if
   m%AllOuts = 0.0_ReKi
 
      ! save these tower calculations for output:
   call AllocAry( m%W_Twr, p%NumTwrNds, 'm%W_Twr', ErrStat2, ErrMsg2 )
      call SetErrStat( errStat2, errMsg2, errStat, errMsg, RoutineName )
   call AllocAry( m%X_Twr, p%NumTwrNds, 'm%X_Twr', ErrStat2, ErrMsg2 )
      call SetErrStat( errStat2, errMsg2, errStat, errMsg, RoutineName )
   call AllocAry( m%Y_Twr, p%NumTwrNds, 'm%Y_Twr', ErrStat2, ErrMsg2 )
      call SetErrStat( errStat2, errMsg2, errStat, errMsg, RoutineName )
      ! save blade calculations for output:
   if (p%TwrPotent /= TwrPotent_none .or. p%TwrShadow /= TwrShadow_none) then
      call AllocAry( m%TwrClrnc, p%NumBlNds, p%NumBlades, 'm%TwrClrnc', ErrStat2, ErrMsg2 )
         call SetErrStat( errStat2, errMsg2, errStat, errMsg, RoutineName )
   end if

   call AllocAry( m%Cant, p%NumBlNds, p%NumBlades, 'm%Cant', ErrStat2, ErrMsg2 )
      call SetErrStat( errStat2, errMsg2, errStat, errMsg, RoutineName )            
   call AllocAry( m%Toe, p%NumBlNds, p%NumBlades, 'm%Toe', ErrStat2, ErrMsg2 )
      call SetErrStat( errStat2, errMsg2, errStat, errMsg, RoutineName )            
   call AllocAry( m%X, p%NumBlNds, p%NumBlades, 'm%X', ErrStat2, ErrMsg2 )
      call SetErrStat( errStat2, errMsg2, errStat, errMsg, RoutineName )
   call AllocAry( m%Y, p%NumBlNds, p%NumBlades, 'm%Y', ErrStat2, ErrMsg2 )
      call SetErrStat( errStat2, errMsg2, errStat, errMsg, RoutineName )
   call AllocAry( m%Z, p%NumBlNds, p%NumBlades, 'm%Z', ErrStat2, ErrMsg2 )
      call SetErrStat( errStat2, errMsg2, errStat, errMsg, RoutineName )
   call AllocAry( m%hub_theta_x_root, p%NumBlades, 'm%hub_theta_x_root', ErrStat2, ErrMsg2 )
   call AllocAry( m%M, p%NumBlNds, p%NumBlades, 'm%M', ErrStat2, ErrMsg2 )
      call SetErrStat( errStat2, errMsg2, errStat, errMsg, RoutineName )
   call AllocAry( m%Mx, p%NumBlNds, p%NumBlades, 'm%Mx', ErrStat2, ErrMsg2 )
      call SetErrStat( errStat2, errMsg2, errStat, errMsg, RoutineName )
   call AllocAry( m%My, p%NumBlNds, p%NumBlades, 'm%My', ErrStat2, ErrMsg2 )
      call SetErrStat( errStat2, errMsg2, errStat, errMsg, RoutineName )
   call AllocAry( m%Mz, p%NumBlNds, p%NumBlades, 'm%Mz', ErrStat2, ErrMsg2 )
      call SetErrStat( errStat2, errMsg2, errStat, errMsg, RoutineName )
   call AllocAry( m%Vind_i, 3, p%NumBlNds, p%NumBlades, 'm%Vind_i', ErrStat2, ErrMsg2 )
      call SetErrStat( errStat2, errMsg2, errStat, errMsg, RoutineName )
      ! mesh mapping data for integrating load over entire rotor:
   allocate( m%B_L_2_H_P(p%NumBlades), Stat = ErrStat2)
      if (ErrStat2 /= 0) then
         call SetErrStat( ErrID_Fatal, "Error allocating B_L_2_H_P mapping structure.", errStat, errMsg, RoutineName )
         return
      end if
  
   call MeshCopy( y%HubLoad, m%HubLoad, MESH_NEWCOPY, ErrStat2, ErrMsg2 )
      call SetErrStat( ErrStat2, ErrMsg2, ErrStat, ErrMsg, RoutineName ) 
      if (ErrStat >= AbortErrLev) RETURN         
   
   do k=1,p%NumBlades
      CALL MeshMapCreate( y%BladeLoad(k), m%HubLoad, m%B_L_2_H_P(k), ErrStat2, ErrMsg2 )
         CALL SetErrStat( ErrStat2, ErrMsg2, ErrStat, ErrMsg, RoutineName//':B_L_2_H_P('//TRIM(Num2LStr(K))//')' )
   end do
   
   if (ErrStat >= AbortErrLev) RETURN
    
   ! Mesh mapping data for integrating load over entire blade:
   allocate( m%B_L_2_R_P(p%NumBlades), Stat = ErrStat2)
      if (ErrStat2 /= 0) then
         call SetErrStat( ErrID_Fatal, "Error allocating B_L_2_R_P mapping structure.", errStat, errMsg, RoutineName )
         return
      end if
   allocate( m%BladeRootLoad(p%NumBlades), Stat = ErrStat2)
      if (ErrStat2 /= 0) then
         call SetErrStat( ErrID_Fatal, "Error allocating BladeRootLoad mesh array.", errStat, errMsg, RoutineName )
         return
      end if    

   do k=1,p%NumBlades
      call MeshCopy (  SrcMesh  = u%BladeRootMotion(k)  &
                     , DestMesh = m%BladeRootLoad(k)    &
                     , CtrlCode = MESH_SIBLING          &
                     , IOS      = COMPONENT_OUTPUT      &
                     , force    = .TRUE.                &
                     , moment   = .TRUE.                &
                     , ErrStat  = ErrStat2              &
                     , ErrMess  = ErrMsg2               )
   
         call SetErrStat( ErrStat2, ErrMsg2, ErrStat, ErrMsg, RoutineName )          
   end do  !k=blades
   
   if (ErrStat >= AbortErrLev) RETURN
   
   do k=1,p%NumBlades
      CALL MeshMapCreate( y%BladeLoad(k), m%BladeRootLoad(k), m%B_L_2_R_P(k), ErrStat2, ErrMsg2 )
         CALL SetErrStat( ErrStat2, ErrMsg2, ErrStat, ErrMsg, RoutineName//':B_L_2_R_P('//TRIM(Num2LStr(K))//')' )
   end do  !k=blades
   
   if (ErrStat >= AbortErrLev) RETURN
   
   if (p%Buoyancy) then
         ! Point mesh for blade buoyant loads
      allocate(m%BladeBuoyLoadPoint(p%NumBlades), Stat = ErrStat2)
      if (ErrStat2 /= 0) then
         call SetErrStat(ErrID_Fatal, "Error allocating BladeBuoyLoadPoint mesh array.", errStat, errMsg, RoutineName)
         return
      end if    
         ! Line mesh for blade buoyant loads
      allocate(m%BladeBuoyLoad(p%NumBlades), Stat = ErrStat2)
      if (ErrStat2 /= 0) then
         call SetErrStat(ErrID_Fatal, "Error allocating BladeBuoyLoad mesh array.", errStat, errMsg, RoutineName)
         return
      end if   
         ! Mesh mapping for blade buoyant loads from point to line
      allocate(m%B_P_2_B_L(p%NumBlades), Stat = ErrStat2)
      if (ErrStat2 /= 0) then
         call SetErrStat(ErrID_Fatal, "Error allocating B_P_2_B_L mapping structure.", errStat, errMsg, RoutineName)
         return
      end if 
   
      do k=1,p%NumBlades
         call MeshCreate ( BlankMesh = m%BladeBuoyLoadPoint(k) &
                         , IOS       = COMPONENT_OUTPUT        &
                         , Nnodes    = p%NumBlNds              &
                         , force     = .TRUE.                  &
                         , moment    = .TRUE.                  &
                         , ErrStat   = ErrStat2                &
                         , ErrMess   = ErrMsg2                 )
   
            call SetErrStat(ErrStat2, ErrMsg2, ErrStat, ErrMsg, RoutineName)          
      
         if (ErrStat >= AbortErrLev) return
   
         do j = 1,p%NumBlNds
            call MeshPositionNode(m%BladeBuoyLoadPoint(k), j, u%BladeMotion(k)%Position(:,j), errStat2, errMsg2, u%BladeMotion(k)%RefOrientation(:,:,j))
               call SetErrStat(errStat2, errMsg2, errStat, errMsg, RoutineName)
            call MeshConstructElement(m%BladeBuoyLoadPoint(k), ELEMENT_POINT, errStat2, errMsg2, p1=j)
               call SetErrStat(errStat2, errMsg2, errStat, errMsg, RoutineName)
         end do  !j=nodes
            
         call MeshCommit(m%BladeBuoyLoadPoint(k), errStat2, errMsg2)
            call SetErrStat(errStat2, errMsg2, errStat, errMsg, RoutineName//':BladeBuoyLoadPoint'//trim(num2lstr(k)))
            
         if (errStat >= AbortErrLev) return
   
         m%BladeBuoyLoadPoint(k)%Force  = 0.0_ReKi
         m%BladeBuoyLoadPoint(k)%Moment = 0.0_ReKi
      end do  !k=blades

      do k=1,p%NumBlades
         call MeshCreate ( BlankMesh = m%BladeBuoyLoad(k) &
                         , IOS       = COMPONENT_OUTPUT   &
                         , Nnodes    = p%NumBlNds         &
                         , force     = .TRUE.             &
                         , moment    = .TRUE.             &
                         , ErrStat   = ErrStat2           &
                         , ErrMess   = ErrMsg2            )
   
            call SetErrStat(ErrStat2, ErrMsg2, ErrStat, ErrMsg, RoutineName)          
      
         if (ErrStat >= AbortErrLev) return

         do j = 1,p%NumBlNds
            call MeshPositionNode(m%BladeBuoyLoad(k), j, u%BladeMotion(k)%Position(:,j), errStat2, errMsg2, u%BladeMotion(k)%RefOrientation(:,:,j))
               call SetErrStat(errStat2, errMsg2, errStat, errMsg, RoutineName)
         end do  !j=nodes
         do j = 1,p%NumBlNds-1
            call MeshConstructElement(m%BladeBuoyLoad(k), ELEMENT_LINE2, errStat2, errMsg2, p1=j, p2=j+1)
               call SetErrStat(errStat2, errMsg2, errStat, errMsg, RoutineName)
         end do  !j=nodes
            
         call MeshCommit(m%BladeBuoyLoad(k), errStat2, errMsg2)
            call SetErrStat(errStat2, errMsg2, errStat, errMsg, RoutineName//':BladeBuoyLoad'//trim(num2lstr(k)))
            
         if (errStat >= AbortErrLev) return
 
         m%BladeBuoyLoad(k)%Force  = 0.0_ReKi
         m%BladeBuoyLoad(k)%Moment = 0.0_ReKi
      end do  !k=blades

      do k=1,p%NumBlades
         call MeshMapCreate(m%BladeBuoyLoadPoint(k), m%BladeBuoyLoad(k), m%B_P_2_B_L(k), ErrStat2, ErrMsg2)
            call SetErrStat(ErrStat2, ErrMsg2, ErrStat, ErrMsg, RoutineName//':B_P_2_B_L('//TRIM(Num2LStr(K))//')')
      end do  !k=blades
      
      if (ErrStat >= AbortErrLev) RETURN

      if ( p%NumTwrNds > 0 ) then

         call MeshCreate ( BlankMesh = m%TwrBuoyLoadPoint &
                         , IOS       = COMPONENT_OUTPUT   &
                         , Nnodes    = p%NumTwrNds        &
                         , force     = .TRUE.             &
                         , moment    = .TRUE.             &
                         , ErrStat   = ErrStat2           &
                         , ErrMess   = ErrMsg2            )
   
            call SetErrStat(ErrStat2, ErrMsg2, ErrStat, ErrMsg, RoutineName)          
      
         if (ErrStat >= AbortErrLev) return
   
         do j = 1,p%NumTwrNds
            call MeshPositionNode(m%TwrBuoyLoadPoint, j, u%TowerMotion%Position(:,j), errStat2, errMsg2, u%TowerMotion%RefOrientation(:,:,j))
               call SetErrStat(errStat2, errMsg2, errStat, errMsg, RoutineName)
            call MeshConstructElement(m%TwrBuoyLoadPoint, ELEMENT_POINT, errStat2, errMsg2, p1=j)
               call SetErrStat(errStat2, errMsg2, errStat, errMsg, RoutineName)
         end do  !j=nodes
            
         call MeshCommit(m%TwrBuoyLoadPoint, errStat2, errMsg2)
            call SetErrStat(errStat2, errMsg2, errStat, errMsg, RoutineName//':TwrBuoyLoadPoint')
            
         if (errStat >= AbortErrLev) return
   
         m%TwrBuoyLoadPoint%Force  = 0.0_ReKi
         m%TwrBuoyLoadPoint%Moment = 0.0_ReKi
   
         call MeshCreate ( BlankMesh = m%TwrBuoyLoad    &
                         , IOS       = COMPONENT_OUTPUT &
                         , Nnodes    = p%NumTwrNds      &
                         , force     = .TRUE.           &
                         , moment    = .TRUE.           &
                         , ErrStat   = ErrStat2         &
                         , ErrMess   = ErrMsg2          )
   
            call SetErrStat(ErrStat2, ErrMsg2, ErrStat, ErrMsg, RoutineName)          
      
         if (ErrStat >= AbortErrLev) return

         do j = 1,p%NumTwrNds
            call MeshPositionNode(m%TwrBuoyLoad, j, u%TowerMotion%Position(:,j), errStat2, errMsg2, u%TowerMotion%RefOrientation(:,:,j))
               call SetErrStat(errStat2, errMsg2, errStat, errMsg, RoutineName)
         end do  !j=nodes
         do j = 1,p%NumTwrNds-1
            call MeshConstructElement(m%TwrBuoyLoad, ELEMENT_LINE2, errStat2, errMsg2, p1=j, p2=j+1)
               call SetErrStat(errStat2, errMsg2, errStat, errMsg, RoutineName)
         end do  !j=nodes
            
         call MeshCommit(m%TwrBuoyLoad, errStat2, errMsg2)
            call SetErrStat(errStat2, errMsg2, errStat, errMsg, RoutineName//':TwrBuoyLoad')
            
         if (errStat >= AbortErrLev) return
   
         m%TwrBuoyLoad%Force  = 0.0_ReKi
         m%TwrBuoyLoad%Moment = 0.0_ReKi
   
         call MeshMapCreate(m%TwrBuoyLoadPoint, m%TwrBuoyLoad, m%T_P_2_T_L, ErrStat2, ErrMsg2)
            call SetErrStat(ErrStat2, ErrMsg2, ErrStat, ErrMsg, RoutineName//':T_P_2_T_L')
         
         if (ErrStat >= AbortErrLev) RETURN

      end if

   end if

   ! 
   if (p%NumTwrNds > 0) then
      m%W_Twr = 0.0_ReKi
      m%X_Twr = 0.0_ReKi
      m%Y_Twr = 0.0_ReKi
   end if
   
   m%FirstWarn_TowerStrike = .true.

contains
   logical function Failed()
        call SetErrStat(ErrStat2, ErrMsg2, ErrStat, ErrMsg, RoutineName) 
        Failed =  ErrStat >= AbortErrLev
   end function Failed
   
end subroutine Init_MiscVars
!----------------------------------------------------------------------------------------------------------------------------------   
!> This routine initializes (allocates) the states for use during the simulation.
subroutine Init_States(m, p, OtherState, errStat, errMsg)
   type(AD_MiscVarType),          intent(in   )  :: m                !< misc/optimization data (not defined in submodules)
   type(AD_ParameterType),        intent(in   )  :: p                !< Parameters
   type(AD_OtherStateType),       intent(inout)  :: OtherState       !< Discrete states
   integer(IntKi),                intent(  out)  :: errStat          !< Error status of the operation
   character(*),                  intent(  out)  :: errMsg           !< Error message if ErrStat /= ErrID_None
      ! Local variables
   integer(intKi)                                :: ErrStat2         ! temporary Error status
   character(ErrMsgLen)                          :: ErrMsg2          ! temporary Error message
   character(*), parameter                       :: RoutineName = 'Init_States'

   errStat = ErrID_None
   errMsg  = ""
   
   
   ! store Wake positions in otherstates.  This may not be the best location
   if (allocated(m%FVW%r_wind)) then
      call AllocAry( OtherState%WakeLocationPoints, 3_IntKi, size(m%FVW%r_wind,DIM=2), ' OtherState%WakeLocationPoints', ErrStat2, ErrMsg2 ) ! must be same size as m%r_wind from FVW
      call SetErrStat( errStat2, errMsg2, errStat, errMsg, RoutineName )
      OtherState%WakeLocationPoints = m%FVW%r_wind
   endif
end subroutine Init_States
!----------------------------------------------------------------------------------------------------------------------------------   
!> This routine initializes AeroDyn meshes and output array variables for use during the simulation.
subroutine Init_y(y, u, p, errStat, errMsg)
   type(RotOutputType),           intent(  out)  :: y               !< Module outputs
   type(RotInputType),            intent(inout)  :: u               !< Module inputs -- intent(out) because of mesh sibling copy
   type(RotParameterType),        intent(in   )  :: p               !< Parameters
   integer(IntKi),                intent(  out)  :: errStat         !< Error status of the operation
   character(*),                  intent(  out)  :: errMsg          !< Error message if ErrStat /= ErrID_None


      ! Local variables
   integer(intKi)                               :: k                 ! loop counter for blades
   integer(intKi)                               :: ErrStat2          ! temporary Error status
   character(ErrMsgLen)                         :: ErrMsg2           ! temporary Error message
   character(*), parameter                      :: RoutineName = 'Init_y'

      ! Initialize variables for this routine

   errStat = ErrID_None
   errMsg  = ""
   
         
   if (p%NumTwrNds > 0 .and. (p%TwrAero /= TwrAero_None .or. p%Buoyancy)) then
            
      call MeshCopy ( SrcMesh  = u%TowerMotion    &
                    , DestMesh = y%TowerLoad      &
                    , CtrlCode = MESH_SIBLING     &
                    , IOS      = COMPONENT_OUTPUT &
                    , force    = .TRUE.           &
                    , moment   = .TRUE.           &
                    , ErrStat  = ErrStat2         &
                    , ErrMess  = ErrMsg2          )
   
         call SetErrStat( ErrStat2, ErrMsg2, ErrStat, ErrMsg, RoutineName ) 
         if (ErrStat >= AbortErrLev) RETURN         
         
         !y%TowerLoad%force = 0.0_ReKi  ! shouldn't have to initialize this
         !y%TowerLoad%moment= 0.0_ReKi  ! shouldn't have to initialize this
   else
      y%TowerLoad%nnodes = 0
   end if


   call MeshCopy ( SrcMesh  = u%NacelleMotion  &
                  , DestMesh = y%NacelleLoad    &
                  , CtrlCode = MESH_SIBLING     &
                  , IOS      = COMPONENT_OUTPUT &
                  , force    = .TRUE.           &
                  , moment   = .TRUE.           &
                  , ErrStat  = ErrStat2         &
                  , ErrMess  = ErrMsg2          )
   
      call SetErrStat( ErrStat2, ErrMsg2, ErrStat, ErrMsg, RoutineName ) 
      if (ErrStat >= AbortErrLev) RETURN         

   ! --- TailFin
   if (p%TFinAero) then
      call MeshCopy ( SrcMesh  = u%TFinMotion  &
                    , DestMesh = y%TFinLoad    &
                    , CtrlCode = MESH_SIBLING     &
                    , IOS      = COMPONENT_OUTPUT &
                    , force    = .TRUE.           &
                    , moment   = .TRUE.           &
                    , ErrStat  = ErrStat2         &
                    , ErrMess  = ErrMsg2          )
   
      call SetErrStat( ErrStat2, ErrMsg2, ErrStat, ErrMsg, RoutineName ) 
      if (ErrStat >= AbortErrLev) RETURN         
   else
      y%TFinLoad%NNodes = 0
   endif
   
         
      call MeshCopy ( SrcMesh  = u%HubMotion      &
                    , DestMesh = y%HubLoad        &
                    , CtrlCode = MESH_SIBLING     &
                    , IOS      = COMPONENT_OUTPUT &
                    , force    = .TRUE.           &
                    , moment   = .TRUE.           &
                    , ErrStat  = ErrStat2         &
                    , ErrMess  = ErrMsg2          )

         call SetErrStat( ErrStat2, ErrMsg2, ErrStat, ErrMsg, RoutineName ) 
         if (ErrStat >= AbortErrLev) RETURN 
         
   allocate( y%BladeLoad(p%numBlades), stat=ErrStat2 )
   if (errStat2 /= 0) then
      call SetErrStat( ErrID_Fatal, 'Error allocating y%BladeLoad.', ErrStat, ErrMsg, RoutineName )      
      return
   end if
   

   do k = 1, p%numBlades
   
      call MeshCopy ( SrcMesh  = u%BladeMotion(k) &
                    , DestMesh = y%BladeLoad(k)   &
                    , CtrlCode = MESH_SIBLING     &
                    , IOS      = COMPONENT_OUTPUT &
                    , force    = .TRUE.           &
                    , moment   = .TRUE.           &
                    , ErrStat  = ErrStat2         &
                    , ErrMess  = ErrMsg2          )
   
         call SetErrStat( ErrStat2, ErrMsg2, ErrStat, ErrMsg, RoutineName ) 
                           
   end do

   call AllocAry( y%WriteOutput, p%numOuts + p%BldNd_TotNumOuts, 'WriteOutput', errStat2, errMsg2 )
      call SetErrStat( ErrStat2, ErrMsg2, ErrStat, ErrMsg, RoutineName )
   if (ErrStat >= AbortErrLev) RETURN      
   
   
   
end subroutine Init_y
!----------------------------------------------------------------------------------------------------------------------------------
!> This routine initializes AeroDyn meshes and input array variables for use during the simulation.
subroutine Init_u( u, p, p_AD, InputFileData, MHK, WtrDpth, InitInp, errStat, errMsg )
!..................................................................................................................................

   type(RotInputType),           intent(  out)  :: u                 !< Input data
   type(RotParameterType),       intent(in   )  :: p                 !< Parameters
   type(AD_ParameterType),       intent(in   )  :: p_AD              !< Parameters
   type(RotInputFile),           intent(in   )  :: InputFileData     !< Data stored in the module's input file
   integer(IntKi),               intent(in   )  :: MHK               ! MHK flag
   real(ReKi),                   intent(in   )  :: WtrDpth           ! water depth
   type(RotInitInputType),       intent(in   )  :: InitInp           !< Input data for AD initialization routine
   integer(IntKi),               intent(  out)  :: errStat           !< Error status of the operation
   character(*),                 intent(  out)  :: errMsg            !< Error message if ErrStat /= ErrID_None


      ! Local variables
   real(reKi)                                   :: position(3)       ! node reference position
   real(reKi)                                   :: positionL(3)      ! node local position
   real(R8Ki)                                   :: theta(3)          ! Euler angles
   real(R8Ki)                                   :: orientation(3,3)  ! node reference orientation
   real(R8Ki)                                   :: orientationL(3,3) ! node local orientation
   
   integer(intKi)                               :: j                 ! counter for nodes
   integer(intKi)                               :: k                 ! counter for blades
   
   integer(intKi)                               :: ErrStat2          ! temporary Error status
   character(ErrMsgLen)                         :: ErrMsg2           ! temporary Error message
   character(*), parameter                      :: RoutineName = 'Init_u'

      ! Initialize variables for this routine

   ErrStat = ErrID_None
   ErrMsg  = ""

   call AllocAry( u%UserProp, p%NumBlNds, p%numBlades, 'u%UserProp', ErrStat2, ErrMsg2 )
      call SetErrStat( errStat2, errMsg2, errStat, errMsg, RoutineName )
      
   if (errStat >= AbortErrLev) return      
      
   
   u%UserProp      = 0.0_ReKi
   
      ! Meshes for motion inputs (ElastoDyn and/or BeamDyn)
         !................
         ! tower
         !................
   if (p%NumTwrNds > 0) then
      
      call MeshCreate ( BlankMesh = u%TowerMotion   &
                       ,IOS       = COMPONENT_INPUT &
                       ,Nnodes    = p%NumTwrNds     &
                       ,ErrStat   = ErrStat2        &
                       ,ErrMess   = ErrMsg2         &
                       ,Orientation     = .true.    &
                       ,TranslationDisp = .true.    &
                       ,TranslationVel  = .true.    &
                       ,TranslationAcc  = .TRUE.    &  ! tower acceleration used for tower VIV
                      )
            call SetErrStat( errStat2, errMsg2, errStat, errMsg, RoutineName )

      if (errStat >= AbortErrLev) return
            
         ! set node initial position/orientation
      position = InitInp%originInit
      do j=1,p%NumTwrNds         
         IF ( MHK == MHK_FixedBottom ) THEN
            position(3) = InputFileData%TwrElev(j) - WtrDpth
         ELSE
            position(3) = InputFileData%TwrElev(j)
         END IF
         
         call MeshPositionNode(u%TowerMotion, j, position, errStat2, errMsg2)  ! orientation is identity by default
            call SetErrStat( errStat2, errMsg2, errStat, errMsg, RoutineName )
      end do !j
         
         ! create line2 elements
      do j=1,p%NumTwrNds-1
         call MeshConstructElement( u%TowerMotion, ELEMENT_LINE2, errStat2, errMsg2, p1=j, p2=j+1 )
            call SetErrStat( errStat2, errMsg2, errStat, errMsg, RoutineName )
      end do !j
            
      call MeshCommit(u%TowerMotion, errStat2, errMsg2 )
         call SetErrStat( errStat2, errMsg2, errStat, errMsg, RoutineName )
            
      if (errStat >= AbortErrLev) return

      
      u%TowerMotion%Orientation     = u%TowerMotion%RefOrientation
      u%TowerMotion%TranslationDisp = 0.0_R8Ki
      u%TowerMotion%TranslationVel  = 0.0_ReKi
      
   end if ! we compute tower loads
   
   !................
   ! hub
   !................
   call CreateInputPointMesh(u%HubMotion, InitInp%HubPosition, InitInp%HubOrientation, errStat2, errMsg2, hasMotion=.True., hasLoads=.False., hasAcc=.False.)
   if (Failed()) return

   !................
   ! TailFin Motion Mesh
   !................
   if (p%TFinAero) then
      position     = InitInp%NacellePosition + matmul(transpose(InitInp%NacelleOrientation), InputFileData%TFin%TFinRefP_n)
      theta(1)     = InputFileData%TFin%TFinAngles(1)
      theta(2)     = InputFileData%TFin%TFinAngles(2)
      theta(3)     = InputFileData%TFin%TFinAngles(3)
      orientationL = EulerConstructZYX( theta ) ! nac2tf
      orientation  = matmul(orientationL, InitInp%NacelleOrientation) ! gl2tf = nac2tf * gl2nac
      call CreateInputPointMesh(u%TFinMotion, position, orientation, errStat2, errMsg2, hasMotion=.True., hasLoads=.False., hasAcc=.False.)
      if (Failed()) return
   else
      u%TFinMotion%NNodes = 0
   endif

      !................
      ! blade roots
      !................
         
   allocate( u%BladeRootMotion(p%NumBlades), STAT = ErrStat2 )
   if (ErrStat2 /= 0) then
      call SetErrStat( ErrID_Fatal, 'Error allocating u%BladeRootMotion array.', ErrStat, ErrMsg, RoutineName )
      return
   end if      
      
   do k=1,p%NumBlades
      call CreateInputPointMesh(u%BladeRootMotion(k), InitInp%BladeRootPosition(:,k), InitInp%BladeRootOrientation(:,:,k), errStat2, errMsg2, hasMotion=.True., hasLoads=.False.)
      if (Failed()) return
   end do !k=numBlades      
      
      
      !................
      ! blades
      !................
   
   allocate( u%BladeMotion(p%NumBlades), STAT = ErrStat2 )
   if (ErrStat2 /= 0) then
      call SetErrStat( ErrID_Fatal, 'Error allocating u%BladeMotion array.', ErrStat, ErrMsg, RoutineName )
      return
   end if
      
   do k=1,p%NumBlades
      call MeshCreate ( BlankMesh = u%BladeMotion(k)                     &
                        ,IOS       = COMPONENT_INPUT                      &
                        ,Nnodes    = InputFileData%BladeProps(k)%NumBlNds &
                        ,ErrStat   = ErrStat2                             &
                        ,ErrMess   = ErrMsg2                              &
                        ,Orientation     = .true.                         &
                        ,TranslationDisp = .true.                         &
                        ,TranslationVel  = .true.                         &
                        ,RotationVel     = .true.                         &
                        ,TranslationAcc  = .true.                         &
                        ,RotationAcc     = .true.                         &
                        )
            call SetErrStat( errStat2, errMsg2, errStat, errMsg, RoutineName )

      if (errStat >= AbortErrLev) return
            
                        
      do j=1,InputFileData%BladeProps(k)%NumBlNds

            ! reference position of the jth node in the kth blade, relative to the root in the local blade coordinate system:
         positionL(1) = InputFileData%BladeProps(k)%BlCrvAC(j)
         positionL(2) = InputFileData%BladeProps(k)%BlSwpAC(j)
         positionL(3) = InputFileData%BladeProps(k)%BlSpn(  j)
            
            ! reference position of the jth node in the kth blade:
         position = u%BladeRootMotion(k)%Position(:,1) + matmul(positionL,u%BladeRootMotion(k)%RefOrientation(:,:,1))  ! note that because positionL is a 1-D array, we're doing the transpose of matmul(transpose(u%BladeRootMotion(k)%RefOrientation),positionL)

            
            ! reference orientation of the jth node in the kth blade, relative to the root in the local blade coordinate system:
         theta(1)     =  0.0_R8Ki
         theta(2)     =  InputFileData%BladeProps(k)%BlCrvAng(j)
         theta(3)     = -InputFileData%BladeProps(k)%BlTwist( j)            
         orientationL = EulerConstruct( theta )
                                 
            ! reference orientation of the jth node in the kth blade
         orientation = matmul( orientationL, u%BladeRootMotion(k)%RefOrientation(:,:,1) )

            
         call MeshPositionNode(u%BladeMotion(k), j, position, errStat2, errMsg2, orientation)
            call SetErrStat( errStat2, errMsg2, errStat, errMsg, RoutineName )
               
      end do ! j=blade nodes
         
         ! create line2 elements
      do j=1,InputFileData%BladeProps(k)%NumBlNds-1
         call MeshConstructElement( u%BladeMotion(k), ELEMENT_LINE2, errStat2, errMsg2, p1=j, p2=j+1 )
            call SetErrStat( errStat2, errMsg2, errStat, errMsg, RoutineName )
      end do !j
            
      call MeshCommit(u%BladeMotion(k), errStat2, errMsg2 )
         call SetErrStat( errStat2, errMsg2, errStat, errMsg, RoutineName//':BladeMotion'//trim(num2lstr(k)) )
            
      if (errStat >= AbortErrLev) return

      
      u%BladeMotion(k)%Orientation     = u%BladeMotion(k)%RefOrientation
      u%BladeMotion(k)%TranslationDisp = 0.0_R8Ki
      u%BladeMotion(k)%TranslationVel  = 0.0_ReKi
      u%BladeMotion(k)%RotationVel     = 0.0_ReKi
      u%BladeMotion(k)%TranslationAcc  = 0.0_ReKi
         
      if (p_AD%CompAeroMaps) then
         do j=1,InputFileData%BladeProps(k)%NumBlNds
            u%BladeMotion(k)%TranslationVel(:,j) = cross_product(u%HubMotion%RefOrientation(1,:,1)*InitInp%RotSpeed, u%BladeMotion(k)%Position(:,j)-u%HubMotion%Position(:,1))
         end do
      end if
               
   
   end do !k=numBlades
   
   
   
   !................
   ! Nacelle
   !................
   position = real(InitInp%NacellePosition, ReKi)
   call CreateInputPointMesh(u%NacelleMotion, position, InitInp%NacelleOrientation, errStat2, errMsg2, hasMotion=.True., hasLoads=.False., hasAcc=.False.)
   if (Failed()) return

contains 
   logical function Failed()
        call SetErrStat(ErrStat2, ErrMsg2, ErrStat, ErrMsg, RoutineName) 
        Failed =  ErrStat >= AbortErrLev
   end function Failed
end subroutine Init_u


!----------------------------------------------------------------------------------------------------------------------------------
!> This routine sets data storage in OtherState for wind information
subroutine Init_RotInflow( p, RotInflow, errStat, ErrMsg )
   type(RotParameterType),       intent(in   )  :: p                 !< Parameters
   type(RotInflowType),          intent(inout)  :: RotInflow        !< OtherState%RotInflow(iR)
   integer(IntKi),               intent(  out)  :: ErrStat          !< Error status of the operation
   character(*),                 intent(  out)  :: ErrMsg           !< Error message if ErrStat /= ErrID_None
   integer(IntKi)                               :: k
   character(ErrMsgLen)                         :: ErrMsg2          ! temporary Error message if ErrStat /= ErrID_None
   integer(IntKi)                               :: ErrStat2         ! temporary Error status of the operation
   character(*), parameter                      :: RoutineName = 'Init_RotInflow'

   ! Error handling
   ErrStat  = ErrID_None
   ErrMsg   = ""

   ! Arrays for InflowWind inputs:
   allocate(RotInflow%Blade(p%numBlades), stat=ErrStat2)
   if (ErrStat2 /= 0) then
      call SetErrStat( ErrID_Fatal, 'Error allocating RotInflow%Blade', errStat, errMsg, RoutineName )
      if (Failed()) return
   end if

   do k = 1, p%NumBlades
      call AllocAry( RotInflow%Blade(k)%InflowVel, 3_IntKi, p%NumBlNds, 'RotInflow%Blade(k)%InflowVel', ErrStat2, ErrMsg2 )
      if (Failed()) return
      RotInflow%Blade(k)%InflowVel = 0.0_ReKi

      if (p%MHK > 0) then
         call AllocAry( RotInflow%Blade(k)%InflowAcc, 3_IntKi, p%NumBlNds, 'RotInflow%Blade(k)%InflowAcc', ErrStat2, ErrMsg2 )
         if (Failed()) return
         RotInflow%Blade(k)%InflowAcc = 0.0_ReKi
      end if
   end do

   call AllocAry( RotInflow%Tower%InflowVel, 3_IntKi, p%NumTwrNds, 'RotInflow%Tower%InflowVel', ErrStat2, ErrMsg2 ) ! could be size zero
   if (Failed()) return

   if (p%MHK > 0) then
      call AllocAry( RotInflow%Tower%InflowAcc, 3_IntKi, p%NumTwrNds, 'RotInflow%Tower%InflowAcc', ErrStat2, ErrMsg2 ) ! could be size zero
      if (Failed()) return
   end if


   RotInflow%InflowOnHub     = 0.0_ReKi
   RotInflow%InflowOnNacelle = 0.0_ReKi
   RotInflow%InflowOnTailFin = 0.0_ReKi
   RotInflow%AvgDiskVel      = 0.0_ReKi
   RotInflow%Tower%InflowVel   = 0.0_ReKi 

contains 
   logical function Failed()
        call SetErrStat(ErrStat2, ErrMsg2, ErrStat, ErrMsg, RoutineName) 
        Failed =  ErrStat >= AbortErrLev
   end function Failed
end subroutine Init_RotInflow


!----------------------------------------------------------------------------------------------------------------------------------
!> This routine sets AeroDyn parameters for use during the simulation; these variables are not changed after AD_Init.
subroutine SetParameters( InitInp, InputFileData, RotData, p, p_AD, ErrStat, ErrMsg )
   TYPE(AD_InitInputType),       intent(in   )  :: InitInp          !< Input data for initialization routine, out is needed because of copy below
   TYPE(AD_InputFile),           INTENT(INout)  :: InputFileData    !< Data stored in the module's input file -- intent(out) only for move_alloc statements
   TYPE(RotInputFile),           INTENT(INout)  :: RotData          !< Data stored in the module's input file -- intent(out) only for move_alloc statements
   TYPE(RotParameterType),       INTENT(INOUT)  :: p                !< Parameters
   TYPE(AD_ParameterType),       INTENT(INOUT)  :: p_AD             !< Parameters
   INTEGER(IntKi),               INTENT(  OUT)  :: ErrStat          !< Error status of the operation
   CHARACTER(*),                 INTENT(  OUT)  :: ErrMsg           !< Error message if ErrStat /= ErrID_None


      ! Local variables
   CHARACTER(ErrMsgLen)                          :: ErrMsg2         ! temporary Error message if ErrStat /= ErrID_None
   INTEGER(IntKi)                                :: ErrStat2        ! temporary Error status of the operation
   INTEGER(IntKi)                                :: j, k
   character(*), parameter                       :: RoutineName = 'SetParameters'
   
      ! Initialize variables for this routine

   ErrStat  = ErrID_None
   ErrMsg   = ""

   p_AD%UA_Flag       = InputFileData%UA_Init%UAMod > UA_None
   p_AD%CompAeroMaps  = InitInp%CompAeroMaps

   p_AD%SectAvg        = InputFileData%SectAvg
   p_AD%SA_Weighting   = InputFileData%SA_Weighting
   p_AD%SA_PsiBwd      = InputFileData%SA_PsiBwd*D2R
   p_AD%SA_PsiFwd      = InputFileData%SA_PsiFwd*D2R
   p_AD%SA_nPerSec     = InputFileData%SA_nPerSec

   p%MHK              = InitInp%MHK
   
   p_AD%DT            = InputFileData%DTAero
   p_AD%Wake_Mod      = InputFileData%Wake_Mod
   p%DBEMT_Mod        = InputFileData%DBEMT_Mod
   p%TwrPotent        = InputFileData%TwrPotent
   p%TwrShadow        = InputFileData%TwrShadow
   p%TwrAero          = InputFileData%TwrAero
   p%CavitCheck       = InputFileData%CavitCheck
   p%Buoyancy         = InputFileData%Buoyancy

   p%NacelleDrag      = InputFileData%NacelleDrag
   p%NacArea          = RotData%NacArea
   p%NacCd            = RotData%NacCd
   p%NacDragAC        = RotData%NacDragAC

   p%CompAA = InputFileData%CompAA
   
   ! NOTE: In the following we use RotData%BladeProps(1)%NumBlNds as the number of aero nodes on EACH blade, 
   !       but if AD changes this, then it must be handled in the Glue-code linearization code, too (and elsewhere?) !
   if (p%NumBlades>0) then
      p%NumBlNds         = RotData%BladeProps(1)%NumBlNds
   else
      p%NumBlNds         = 0
   endif

   if (p%NumBlades>0 .and. p%Buoyancy) then
      call AllocAry( p%BlCenBn, p%NumBlNds, p%NumBlades, 'BlCenBn', ErrStat2, ErrMsg2 )
      call AllocAry( p%BlCenBt, p%NumBlNds, p%NumBlades, 'BlCenBt', ErrStat2, ErrMsg2 )
      call SetErrStat( ErrStat2, ErrMsg2, ErrStat, ErrMsg, RoutineName )
   endif

   if (RotData%NumTwrNds > 0 .and. (p%TwrPotent /= TwrPotent_none .or. p%TwrShadow /= TwrShadow_none .or. p%TwrAero /= TwrAero_none .or. p%Buoyancy)) then
      p%NumTwrNds     = RotData%NumTwrNds

      call move_alloc( RotData%TwrDiam, p%TwrDiam )
      call move_alloc( RotData%TwrCd,   p%TwrCd )
      call move_alloc( RotData%TwrTI,   p%TwrTI )
      call move_alloc( RotData%TwrCb,   p%TwrCb )
   else
      p%NumTwrNds = 0
   end if

   if (p%Buoyancy) then
      do k = 1,p%NumBlades
         p%BlCenBn(:,k) = RotData%BladeProps(k)%BlCenBn
         p%BlCenBt(:,k) = RotData%BladeProps(k)%BlCenBt
      end do
   end if
   p%VolHub = RotData%VolHub
   p%HubCenBx = RotData%HubCenBx
   p%VolNac = RotData%VolNac
   p%NacCenB = RotData%NacCenB
   p%VolBl            = 0.0_ReKi
   p%VolTwr           = 0.0_ReKi
   
   p%Gravity          = InitInp%Gravity
   p%AirDens          = InputFileData%AirDens          
   p%KinVisc          = InputFileData%KinVisc
   p%Patm             = InputFileData%Patm
   p%Pvap             = InputFileData%Pvap
   p%SpdSound         = InputFileData%SpdSound
   p%WtrDpth          = InitInp%WtrDpth
   p%MSL2SWL          = InitInp%MSL2SWL

   call AllocAry(p%BlTwist, p%NumBlNds, p%numBlades, 'p%BlTwist', ErrStat2, ErrMsg2 )
      call SetErrStat(ErrStat2,ErrMsg2,ErrStat,ErrMsg,RoutineName)
      if (ErrStat >= AbortErrLev) return
      
   do k=1,p%numBlades
      do j=1,p%NumBlNds
         p%BlTwist(j,k) = RotData%BladeProps(k)%BlTwist(j)
      end do
   end do
      
   
  !p%AFI     ! set in call to AFI_Init() [called early because it wants to use the same echo file as AD]
  !p%BEMT    ! set in call to BEMT_Init()
      
  !p%RootName       = TRIM(InitInp%RootName)//'.AD'   ! set earlier so it could be used   
   
   p%numOuts          = InputFileData%NumOuts  
   p%NBlOuts          = InputFileData%NBlOuts      
   p%BlOutNd          = InputFileData%BlOutNd
   
   if (p%NumTwrNds > 0) then
      p%NTwOuts = InputFileData%NTwOuts
      p%TwOutNd = InputFileData%TwOutNd
   else
      p%NTwOuts = 0
   end if
   
   call SetOutParam(InputFileData%OutList, p, p_AD, ErrStat2, ErrMsg2 ) ! requires: p%NumOuts, p%numBlades, p%NumBlNds, p%NumTwrNds; sets: p%OutParam.
      call setErrStat(ErrStat2,ErrMsg2,ErrStat,ErrMsg,RoutineName)
      if (ErrStat >= AbortErrLev) return  
   

      ! Set the nodal output parameters.  Note there is some validation in this, so we might get an error from here.
   CALL AllBldNdOuts_SetParameters( InputFileData, p, p_AD, ErrStat2, ErrMsg2 )
      call setErrStat(ErrStat2,ErrMsg2,ErrStat,ErrMsg,RoutineName)



   
end subroutine SetParameters
!----------------------------------------------------------------------------------------------------------------------------------
!> This routine sets parameters for use during the buoyancy calculation; these variables are not changed after AD_Init.
subroutine SetBuoyancyParameters( InputFileData, u, p, ErrStat, ErrMsg )
   TYPE(RotInputFile),           INTENT(IN   )  :: InputFileData    !< All the data in the AeroDyn input file
   TYPE(RotInputType),           INTENT(IN   )  :: u                !< AD inputs - used for mesh node positions
   TYPE(RotParameterType),       INTENT(INOUT)  :: p                !< Parameters
   INTEGER(IntKi),               INTENT(  OUT)  :: ErrStat          !< Error status of the operation
   CHARACTER(*),                 INTENT(  OUT)  :: ErrMsg           !< Error message if ErrStat /= ErrID_None


      ! Local variables
   INTEGER(IntKi)                               :: ErrStat2         !< Temporary error status of the operation
   CHARACTER(ErrMsgLen)                         :: ErrMsg2          !< Temporary error message if ErrStat /= ErrID_None
   INTEGER(IntKi)                               :: k                !< Loop counter for blades
   INTEGER(IntKi)                               :: j                !< Loop counter for nodes
   REAL(ReKi), DIMENSION(3)                     :: posCBu           !< Global undisplaced position of the center of buoyancy of node j
   REAL(ReKi), DIMENSION(3)                     :: posCBuplus       !< Global undisplaced position of the center of buoyancy of node j+1
   REAL(ReKi), DIMENSION(3)                     :: tempVolBl        !< Individual blade buoyancy volume

   CHARACTER(*), PARAMETER                      :: RoutineName = 'SetBuoyancyParameters'


      ! Initialize variables for this routine
   ErrStat  = ErrID_None
   ErrMsg   = ""
   tempVolBl = 0.0_ReKi

   
      ! Allocate buoyancy parameters
   call AllocAry( p%BlRad, p%NumBlNds, p%NumBlades, 'BlRad', ErrStat2, ErrMsg2 )
      call SetErrStat( ErrStat2, ErrMsg2, ErrStat, ErrMsg, RoutineName )
   call AllocAry( p%BlDL, p%NumBlNds-1, p%NumBlades, 'BlDL', ErrStat2, ErrMsg2 )
      call SetErrStat( ErrStat2, ErrMsg2, ErrStat, ErrMsg, RoutineName )
   call AllocAry( p%BlTaper, p%NumBlNds-1, p%NumBlades, 'BlTaper', ErrStat2, ErrMsg2 )
      call SetErrStat( ErrStat2, ErrMsg2, ErrStat, ErrMsg, RoutineName )
   call AllocAry( p%BlAxCent, p%NumBlNds-1, p%NumBlades, 'BlAxCent', ErrStat2, ErrMsg2 )
      call SetErrStat( ErrStat2, ErrMsg2, ErrStat, ErrMsg, RoutineName )
   
   if ( p%NumTwrNds > 0 ) then
      call AllocAry( p%TwrRad, p%NumTwrNds, 'TwrRad', ErrStat2, ErrMsg2 )
         call SetErrStat( ErrStat2, ErrMsg2, ErrStat, ErrMsg, RoutineName )
      call AllocAry( p%TwrDL, p%NumTwrNds-1, 'TwrDL', ErrStat2, ErrMsg2 )
         call SetErrStat( ErrStat2, ErrMsg2, ErrStat, ErrMsg, RoutineName )
      call AllocAry( p%TwrTaper, p%NumTwrNds-1, 'TwrTaper', ErrStat2, ErrMsg2 )
         call SetErrStat( ErrStat2, ErrMsg2, ErrStat, ErrMsg, RoutineName )
      call AllocAry( p%TwrAxCent, p%NumTwrNds-1, 'TwrAxCent', ErrStat2, ErrMsg2 )
         call SetErrStat( ErrStat2, ErrMsg2, ErrStat, ErrMsg, RoutineName )
   end if

      ! Calculate blade buoyancy parameters
   do k = 1,p%NumBlades ! loop through all blades

      do j = 1,p%NumBlNds ! loop through all nodes
         p%BlRad(j,k) = InputFileData%BladeProps(k)%BlChord(j) * sqrt( InputFileData%BladeProps(k)%BlCb(j) ) / 2 ! node j equivalent radius
      end do ! j = nodes

      do j = 1,p%NumBlNds - 1 ! loop through all nodes, except the last
         posCBu = matmul( [InputFileData%BladeProps(k)%BlCenBn(j), InputFileData%BladeProps(k)%BlCenBt(j), 0.0_ReKi ], u%BladeMotion(k)%RefOrientation(:,:,j) ) + u%BladeMotion(k)%Position(:,j) ! blade node j center of buoyancy global undisplaced position
         posCBuplus = matmul( [InputFileData%BladeProps(k)%BlCenBn(j+1), InputFileData%BladeProps(k)%BlCenBt(j+1), 0.0_ReKi ], u%BladeMotion(k)%RefOrientation(:,:,j+1) ) + u%BladeMotion(k)%Position(:,j+1) ! blade node j+1 center of buoyancy global undisplaced position
         p%BlDL(j,k) = sqrt( ( posCBuplus(1) - posCBu(1) )**2 + ( posCBuplus(2) - posCBu(2) )**2 + ( posCBuplus(3) - posCBu(3) )**2 ) ! element j undisplaced length based on CB coordinates
         p%BlTaper(j,k) = ( p%BlRad(j+1,k) - p%BlRad(j,k) ) / p%BlDL(j,k) ! element j taper
         if ( p%BlRad(j,k) == 0.0_ReKi .and. p%BlRad(j+1,k) == 0.0_ReKi ) then
            p%BlAxCent(j,k) = 0.0_ReKi ! Trap NaN case and set to zero
         else
            p%BlAxCent(j,k) = ( p%BlRad(j,k)**2 + 2.0_ReKi*p%BlRad(j,k)*p%BlRad(j+1,k) + 3.0_ReKi*p%BlRad(j+1,k)**2 ) / ( 4.0_ReKi*( p%BlRad(j,k)**2 + p%BlRad(j,k)*p%BlRad(j+1,k) + p%BlRad(j+1,k)**2) ) ! fractional axial centroid of element j
         end if
         tempVolBl(k) = tempVolBl(k) + pi/3.0_ReKi * ( p%BlRad(j,k)**2 + p%BlRad(j,k)*p%BlRad(j+1,k) + p%BlRad(j+1,k)**2 ) * p%BlDL(j,k)
      end do ! j = nodes
      p%VolBl = p%VolBl + tempVolBl(k)

   end do ! k = blades

   if ( p%NumTwrNds > 0 ) then
         ! Calculate tower buoyancy parameters
      do j = 1,p%NumTwrNds ! loop through all nodes
         p%TwrRad(j) = p%TwrDiam(j) * sqrt( p%TwrCb(j) ) / 2 ! node j equivalent radius
      end do ! j = nodes

      do j = 1,p%NumTwrNds - 1 ! loop through all nodes, except the last
         p%TwrDL(j) = abs(InputFileData%TwrElev(j+1) - InputFileData%TwrElev(j)) ! element j undisplaced length
         p%TwrTaper(j) = ( p%TwrRad(j+1) - p%TwrRad(j) ) / p%TwrDL(j) ! element j taper
         if ( p%TwrRad(j) == 0.0_ReKi .and. p%TwrRad(j+1) == 0.0_ReKi ) then
            p%TwrAxCent(j) = 0.0_ReKi ! Trap NaN case and set to zero
         else
            p%TwrAxCent(j) = ( p%TwrRad(j)**2 + 2.0_ReKi*p%TwrRad(j)*p%TwrRad(j+1) + 3.0_ReKi*p%TwrRad(j+1)**2 ) / ( 4.0_ReKi*( p%TwrRad(j)**2 + p%TwrRad(j)*p%TwrRad(j+1) + p%TwrRad(j+1)**2) ) ! fractional axial centroid of element j
         end if
         p%VolTwr = p%VolTwr + pi/3.0_ReKi * ( p%TwrRad(j)**2 + p%TwrRad(j)*p%TwrRad(j+1) + p%TwrRad(j+1)**2 ) * p%TwrDL(j)
      end do ! j = nodes
   end if

end subroutine SetBuoyancyParameters
!----------------------------------------------------------------------------------------------------------------------------------
!> This routine is called at the end of the simulation.
subroutine AD_End( u, p, x, xd, z, OtherState, y, m, ErrStat, ErrMsg )
!..................................................................................................................................

      TYPE(AD_InputType),           INTENT(INOUT)  :: u           !< System inputs
      TYPE(AD_ParameterType),       INTENT(INOUT)  :: p           !< Parameters
      TYPE(AD_ContinuousStateType), INTENT(INOUT)  :: x           !< Continuous states
      TYPE(AD_DiscreteStateType),   INTENT(INOUT)  :: xd          !< Discrete states
      TYPE(AD_ConstraintStateType), INTENT(INOUT)  :: z           !< Constraint states
      TYPE(AD_OtherStateType),      INTENT(INOUT)  :: OtherState  !< Other states
      TYPE(AD_OutputType),          INTENT(INOUT)  :: y           !< System outputs
      TYPE(AD_MiscVarType),         INTENT(INOUT)  :: m           !< Misc/optimization variables
      INTEGER(IntKi),               INTENT(  OUT)  :: ErrStat     !< Error status of the operation
      CHARACTER(*),                 INTENT(  OUT)  :: ErrMsg      !< Error message if ErrStat /= ErrID_None
      
      integer                                      :: iW



         ! Initialize ErrStat

      ErrStat = ErrID_None
      ErrMsg  = ""


         ! Place any last minute operations or calculations here:
         ! End the FVW submodule
      if (p%Wake_Mod == WakeMod_FVW ) then

         if ( p%UA_Flag ) then
            do iW=1,p%FVW%nWings
               call UA_End(m%FVW%W(iW)%p_UA)
            enddo
         end if

         call FVW_End( m%FVW_u, p%FVW, x%FVW, xd%FVW, z%FVW, OtherState%FVW, m%FVW_y, m%FVW, ErrStat, ErrMsg )
      
      endif
      

         ! Close files here:



         ! Destroy the input data:

      CALL AD_DestroyInput( u, ErrStat, ErrMsg )


         ! Destroy the parameter data:

      CALL AD_DestroyParam( p, ErrStat, ErrMsg )


         ! Destroy the state data:

      CALL AD_DestroyContState(   x,           ErrStat, ErrMsg )
      CALL AD_DestroyDiscState(   xd,          ErrStat, ErrMsg )
      CALL AD_DestroyConstrState( z,           ErrStat, ErrMsg )
      CALL AD_DestroyOtherState(  OtherState,  ErrStat, ErrMsg )
      CALL AD_DestroyMisc(        m,           ErrStat, ErrMsg ) 

         ! Destroy the output data:

      CALL AD_DestroyOutput( y, ErrStat, ErrMsg )




END SUBROUTINE AD_End
!----------------------------------------------------------------------------------------------------------------------------------
!> Loose coupling routine for solving for constraint states, integrating continuous states, and updating discrete and other states.
!! Continuous, constraint, discrete, and other states are updated for t + Interval
subroutine AD_UpdateStates( t, n, u, utimes, p, x, xd, z, OtherState, m, errStat, errMsg )
!..................................................................................................................................

   real(DbKi),                     intent(in   ) :: t          !< Current simulation time in seconds
   integer(IntKi),                 intent(in   ) :: n          !< Current simulation time step n = 0,1,...
   type(AD_InputType),             intent(inout) :: u(:)       !< Inputs at utimes (out only for mesh record-keeping in ExtrapInterp routine)
   real(DbKi),                     intent(in   ) :: utimes(:)  !< Times associated with u(:), in seconds
   type(AD_ParameterType),         intent(in   ) :: p          !< Parameters
   type(AD_ContinuousStateType),   intent(inout) :: x          !< Input: Continuous states at t;
                                                               !!   Output: Continuous states at t + Interval
   type(AD_DiscreteStateType),     intent(inout) :: xd         !< Input: Discrete states at t;
                                                               !!   Output: Discrete states at t  + Interval
   type(AD_ConstraintStateType),   intent(inout) :: z          !< Input: Constraint states at t;
                                                               !!   Output: Constraint states at t+dt
   type(AD_OtherStateType),        intent(inout) :: OtherState !< Input: Other states at t;
                                                               !!   Output: Other states at t+dt
   type(AD_MiscVarType),           intent(inout) :: m          !< Misc/optimization variables
   integer(IntKi),                 intent(  out) :: errStat    !< Error status of the operation
   character(*),                   intent(  out) :: errMsg     !< Error message if ErrStat /= ErrID_None

   ! local variables
   integer(intKi)                                :: iR          ! Counter on rotors
   integer(intKi)                                :: i
   real(DbKi)                                    :: BEMT_utimes(2)    !< Times associated with m%BEMT_u(:), in seconds
   type(AD_InputType)                            :: uInterp           ! Interpolated/Extrapolated input
   type(AD_InflowType)                           :: InflowInterp      ! Interpolated/Extrapolated inflow
   integer(intKi)                                :: ErrStat2          ! temporary Error status
   character(ErrMsgLen)                          :: ErrMsg2           ! temporary Error message
   character(*), parameter                       :: RoutineName = 'AD_UpdateStates'
      
   ErrStat = ErrID_None
   ErrMsg  = ""

   ! Set wind -- NOTE: this is inneficient since the previous input value resides at m%Inflow(2)
   do i=1,size(u)
      call AD_CalcWind(utimes(i), u(i), p%FLowField, p, OtherState, m%Inflow(i), ErrStat2, ErrMsg2)
      if (Failed()) return
   enddo

   call AD_CopyInput( u(1), uInterp, MESH_NEWCOPY, errStat2, errMsg2)
   if (Failed()) return
   call AD_CopyInflowType( m%Inflow(1), InflowInterp, MESH_NEWCOPY, errStat2, errMsg2)
   if (Failed()) return

      ! set values of m%BEMT_u(2) from inputs interpolated at t+dt;
      ! set values of m%BEMT_u(1) from inputs (uInterp) interpolated at t 
      ! NOTE: this is different than glue code, which has t+dt at u(1)
   BEMT_utimes(2) = t+p%DT
   BEMT_utimes(1) = t
   do i=2,1,-1 ! I'm calculating values for t second in case we want the other misc vars at t as before, but I don't think it matters)
      call AD_Input_ExtrapInterp(u,utimes,uInterp,BEMT_utimes(i), errStat2, errMsg2)
      if (Failed()) return

      ! Calculate wind using uInterp
      call AD_CalcWind(utimes(i),uInterp, p%FLowField, p, OtherState, m%Inflow(1), ErrStat2, ErrMsg2)
      if (Failed()) return

      do iR = 1,size(p%rotors)
         call SetInputs(t, p%rotors(iR), p, uInterp%rotors(iR), InflowInterp%RotInflow(iR), m%rotors(iR), i, errStat2, errMsg2)
         if (Failed()) return
      enddo
   end do


   if (p%Wake_Mod /= WakeMod_FVW) then
      do iR = 1,size(p%rotors)
            ! Call into the BEMT update states    NOTE:  This is a non-standard framework interface!!!!!  GJH
         call BEMT_UpdateStates(t, n, m%rotors(iR)%BEMT_u(:), BEMT_utimes,  p%rotors(iR)%BEMT, x%rotors(iR)%BEMT, xd%rotors(iR)%BEMT, z%rotors(iR)%BEMT, OtherState%rotors(iR)%BEMT, p%AFI, m%rotors(iR)%BEMT, errStat2, errMsg2)
         if (Failed()) return

            ! Call AeroAcoustics updates states
         if ( p%rotors(iR)%CompAA ) then
            ! We need the outputs from BEMT as inputs to AeroAcoustics module
            ! Also,  SetInputs() [called above] calls SetInputsForBEMT() which in turn establishes current versions of the Global to local transformations we need as inputs to AA
            call SetInputsForAA(p%rotors(iR), u(1)%rotors(iR), m%Inflow(1)%RotInflow(iR), m%rotors(iR), errStat2, errMsg2)  
            if (Failed()) return
            call AA_UpdateStates(t,  n, m%rotors(iR)%AA, m%rotors(iR)%AA_u, p%rotors(iR)%AA, xd%rotors(iR)%AA,  errStat2, errMsg2)
            if (Failed()) return
         end if       
      enddo

   else  ! Call the FVW sub module
         ! This needs to extract the inputs from the AD data types (mesh) and copy pieces for the FVW module
      call SetInputsForFVW(p, u, m, errStat2, errMsg2)
      if (Failed()) return
         ! Note: the setup is handled above in the SetInputs routine
      call FVW_UpdateStates( t, n, m%FVW_u, utimes, p%FVW, x%FVW, xd%FVW, z%FVW, OtherState%FVW, p%AFI, m%FVW, ErrStat2, ErrMsg2 )
      if (Failed()) return
         ! The wind points are passed out as other states.  These really correspond to the propogation of the vortex to the next wind position.
      if (allocated(OtherState%WakeLocationPoints)) then
         OtherState%WakeLocationPoints = m%FVW%r_wind
      endif
      ! UA TODO
      !call UA_UpdateState_Wrapper(p%AFI, n, p%FVW, x%FVW, xd%FVW, OtherState%FVW, m%FVW, ErrStat2, ErrMsg2)
      !   if (Failed()) return
   endif
           
   call Cleanup()
   
contains
   subroutine Cleanup()
      call AD_DestroyInput( uInterp, errStat2, errMsg2)
      call AD_DestroyInflowType( InflowInterp, ErrStat2, ErrMsg2)
   end subroutine Cleanup
   logical function Failed()
      call SetErrStat(errStat2, errMsg2, errStat, errMsg, 'AD_UpdateStates')
      Failed = errStat >= AbortErrLev
      if (Failed) call Cleanup()
   end function Failed
end subroutine AD_UpdateStates

subroutine AD_CalcWind(t, u, FLowField, p, o, Inflow, ErrStat, ErrMsg)
   real(DbKi),                   intent(in   )  :: t        !< Current simulation time in seconds
   type(AD_InputType),           intent(in   )  :: u        !< Inputs at Time t
   type(FlowFieldType),pointer,  intent(in   )  :: FlowField
   type(AD_ParameterType),       intent(in   )  :: p        !< Parameters
   type(AD_OtherStateType),      intent(in   )  :: o        !< Other states at t
   type(AD_InflowType),target,   intent(inout)  :: Inflow   !< calculated inflow
   integer(IntKi),               intent(  out)  :: ErrStat  !< Error status of the operation
   character(*),                 intent(  out)  :: ErrMsg   !< Error message if ErrStat /= ErrID_None
   
   integer(intKi)                               :: ErrStat2
   character(ErrMsgLen)                         :: ErrMsg2
   integer(intKi)                               :: StartNode, iWT, k
   real(ReKi)                                   :: PosOffset(3)
   real(ReKi), allocatable                      :: NoAcc(:,:)
   type(RotInflowType), pointer                 :: RotInflow   ! pointer to shorten names

   ErrStat = ErrID_None
   ErrMsg = ""

   if (.not. associated(FlowField)) return  ! use the initial (or input) values for these inputs
   ! bjj: if the previous line is not appropriate, then some other check for if FlowField has been set should be used.

   ! Initialize node. The StartNode is used for OpenFOAM to provide the wind
   ! velocities. The node ordering in OpenFOAM must match that used in here.
   StartNode = 1

   do iWT = 1, size(u%rotors)
      call AD_CalcWind_Rotor(t, u%rotors(iWT), FLowField, p%rotors(iWT), Inflow%RotInflow(iWT), StartNode, ErrStat2, ErrMsg2)
      if(Failed()) return
   enddo

   ! OLAF points
   if (allocated(o%WakeLocationPoints) .and. allocated(Inflow%InflowWakeVel)) then
      ! If rotor is MHK, add water depth to z coordinate
      if (p%FVW%MHK > 0) then
         PosOffset = [0.0_ReKi, 0.0_ReKi, p%FVW%WtrDpth]
      else
         PosOffset = 0.0_ReKi
      end if

      call IfW_FlowField_GetVelAcc(FlowField, StartNode, t, &
                                   o%WakeLocationPoints, &
                                   Inflow%InflowWakeVel, &
                                   NoAcc, ErrStat2, ErrMsg2, &
                                   BoxExceedAllow=.true., PosOffset=PosOffset)
      if(Failed()) return
      StartNode = StartNode + size(o%WakeLocationPoints)
   end if

contains
   logical function Failed()
      call SetErrStat(errStat2, errMsg2, errStat, errMsg, 'AD_CalcWind')
      Failed = errStat >= AbortErrLev
   end function Failed
end subroutine

subroutine AD_CalcWind_Rotor(t, u, FlowField, p, RotInflow, StartNode, ErrStat, ErrMsg)
   real(DbKi),                   intent(in   )  :: t           !< Current simulation time in seconds
   type(RotInputType),           intent(in   )  :: u           !< Inputs at Time t
   type(FlowFieldType),pointer,  intent(in   )  :: FlowField
   type(RotParameterType),       intent(in   )  :: p           !< Parameters
   type(RotInflowType),          intent(inout)  :: RotInflow   !< calculated inflow for rotor
   integer(IntKi),               intent(inout)  :: StartNode   !< starting node for rotor wind
   integer(IntKi),               intent(  out)  :: ErrStat     !< Error status of the operation
   character(*),                 intent(  out)  :: ErrMsg      !< Error message if ErrStat /= ErrID_None
                                 
   integer(intKi)                               :: ErrStat2
   character(ErrMsgLen)                         :: ErrMsg2
   integer(intKi)                               :: k
   real(ReKi)                                   :: PosOffset(3)
   real(ReKi), allocatable                      :: NoAcc(:,:)

   ErrStat = ErrID_None
   ErrMsg = ""

   if (.not. associated(FlowField)) return  ! use the initial (or input) values for these inputs

   ! If rotor is MHK, add water depth to z coordinate
   if (p%MHK > 0) then
      PosOffset = [0.0_ReKi, 0.0_ReKi, p%WtrDpth]
   else
      PosOffset = 0.0_ReKi
   end if

   ! Hub
   if (u%HubMotion%Committed) then
      call IfW_FlowField_GetVelAcc(FlowField, StartNode, t, &
         real(u%HubMotion%TranslationDisp + u%HubMotion%Position, ReKi), &
         RotInflow%InflowOnHub, NoAcc, ErrStat2, ErrMsg2, PosOffset=PosOffset)
      if(Failed()) return 
   else
      RotInflow%InflowOnHub = 0.0_ReKi
   end if
   StartNode = StartNode + 1

   ! Blade
   do k = 1, p%NumBlades
      call IfW_FlowField_GetVelAcc(FlowField, StartNode, t, &
         real(u%BladeMotion(k)%TranslationDisp + u%BladeMotion(k)%Position, ReKi), &
         RotInflow%Blade(k)%InflowVel, RotInflow%Blade(k)%InflowAcc, ErrStat2, ErrMsg2, PosOffset=PosOffset)
      if(Failed()) return
      StartNode = StartNode + p%NumBlNds
   end do

   ! Tower
   if (u%TowerMotion%Nnodes > 0) then
      call IfW_FlowField_GetVelAcc(FlowField, StartNode, t, &
         real(u%TowerMotion%TranslationDisp + u%TowerMotion%Position, ReKi), &
         RotInflow%Tower%InflowVel, RotInflow%Tower%InflowAcc, ErrStat2, ErrMsg2, PosOffset=PosOffset)
      if(Failed()) return
      StartNode = StartNode + p%NumTwrNds
   end if

   ! Nacelle
   if (u%NacelleMotion%Committed) then   
      call IfW_FlowField_GetVelAcc(FlowField, StartNode, t, &
         real(u%NacelleMotion%TranslationDisp + u%NacelleMotion%Position, ReKi), &
         RotInflow%InflowOnNacelle, NoAcc, ErrStat2, ErrMsg2, PosOffset=PosOffset)
      if(Failed()) return
      StartNode = StartNode + 1
   else
      RotInflow%InflowOnNacelle = 0.0_ReKi
   end if

   ! TailFin
   if (u%TFinMotion%Committed) then
      call IfW_FlowField_GetVelAcc(FlowField, StartNode, t, &
         real(u%TFinMotion%TranslationDisp + u%TFinMotion%Position, ReKi), &
         RotInflow%InflowOnTailFin, NoAcc, ErrStat2, ErrMsg2, PosOffset=PosOffset)
      if(Failed()) return
      StartNode = StartNode + 1
   else
      RotInflow%InflowOnTailFin = 0.0_ReKi
   end if

contains
   logical function Failed()
      call SetErrStat(errStat2, errMsg2, errStat, errMsg, 'AD_CalcWind')
      Failed = errStat >= AbortErrLev
   end function Failed
end subroutine


!----------------------------------------------------------------------------------------------------------------------------------
!> Routine for computing outputs, used in both loose and tight coupling.
!! This subroutine is used to compute the output channels (motions and loads) and place them in the WriteOutput() array.
!! The descriptions of the output channels are not given here. Please see the included OutListParameters.xlsx sheet for
!! for a complete description of each output parameter.
subroutine AD_CalcOutput( t, u, p, x, xd, z, OtherState, y, m, ErrStat, ErrMsg, NeedWriteOutput )
! NOTE: no matter how many channels are selected for output, all of the outputs are calculated
! All of the calculated output channels are placed into the m%AllOuts(:), while the channels selected for outputs are
! placed in the y%WriteOutput(:) array.
!..................................................................................................................................

   REAL(DbKi),                   INTENT(IN   )  :: t           !< Current simulation time in seconds
   TYPE(AD_InputType),           INTENT(IN   )  :: u           !< Inputs at Time t
   TYPE(AD_ParameterType),       INTENT(IN   )  :: p           !< Parameters
   TYPE(AD_ContinuousStateType), INTENT(IN   )  :: x           !< Continuous states at t
   TYPE(AD_DiscreteStateType),   INTENT(IN   )  :: xd          !< Discrete states at t
   TYPE(AD_ConstraintStateType), INTENT(IN   )  :: z           !< Constraint states at t
   TYPE(AD_OtherStateType),      INTENT(IN   )  :: OtherState  !< Other states at t
   TYPE(AD_OutputType),          INTENT(INOUT)  :: y           !< Outputs computed at t (Input only so that mesh con-
                                                               !!   nectivity information does not have to be recalculated)
   type(AD_MiscVarType),         intent(inout)  :: m           !< Misc/optimization variables
   INTEGER(IntKi),               INTENT(  OUT)  :: ErrStat     !< Error status of the operation
   CHARACTER(*),                 INTENT(  OUT)  :: ErrMsg      !< Error message if ErrStat /= ErrID_None
   LOGICAL,          OPTIONAL,   INTENT(IN   )  :: NeedWriteOutput     !< Flag to determine if WriteOutput values need to be calculated in this call

   integer(intKi)                               :: ErrStat2
   character(ErrMsgLen)                         :: ErrMsg2
   character(*), parameter                      :: RoutineName = 'AD_CalcOutput'
   LOGICAL                                      :: CalcWriteOutput
   integer(intKi)                               :: iR ! Loop on rotors
   
   ErrStat = ErrID_None
   ErrMsg  = ""

   if (present(NeedWriteOutput)) then
      CalcWriteOutput = NeedWriteOutput
   else
      CalcWriteOutput = .true. ! by default, calculate WriteOutput unless told that we do not need it
   end if

   ! Calculate wind based on current positions
   call AD_CalcWind(t, u, p%FlowField, p, OtherState, m%Inflow(1), ErrStat2, ErrMsg2)
   if(Failed()) return

   ! SetInputs, Calc BEM Outputs and Twr Outputs 
   do iR=1,size(p%rotors)
      call RotCalcOutput(t, u%rotors(iR), m%Inflow(1)%RotInflow(iR), p%rotors(iR), p, x%rotors(iR), &
                         xd%rotors(iR), z%rotors(iR), OtherState%rotors(iR), &
                         y%rotors(iR), m%rotors(iR), m, iR, ErrStat2, ErrMsg2, .false.)
      if(Failed()) return
   enddo

   if (p%Wake_Mod == WakeMod_FVW) then
         ! This needs to extract the inputs from the AD data types (mesh) and copy pieces for the FVW module
      call SetInputsForFVW(p, (/u/), m, errStat2, errMsg2)
      if(Failed()) return
         ! Calculate Outputs at time t
      CALL FVW_CalcOutput( t, m%FVW_u(1), p%FVW, x%FVW, xd%FVW, z%FVW, OtherState%FVW, m%FVW_y, m%FVW, ErrStat2, ErrMsg2 )
      if(Failed()) return

      call SetOutputsFromFVW( t, u, p, OtherState, x, xd, m, y, ErrStat2, ErrMsg2 )
      if(Failed()) return
   endif

   ! Cavitation check
   call RotCavtCrit(u, p, m, errStat2, errMsg2)
   if(Failed()) return

   !-------------------------------------------------------   
   !     get values to output to file:  
   !-------------------------------------------------------   
   if (CalcWriteOutput) then
      do iR = 1,size(p%rotors)
         call RotWriteOutputs(t, u%rotors(iR), m%Inflow(1)%RotInflow(iR), p%rotors(iR), p, x%rotors(iR), xd%rotors(iR), z%rotors(iR), OtherState%rotors(iR), y%rotors(iR), m%rotors(iR), m, iR, ErrStat2, ErrMsg2)
            if(Failed()) return
      end do
   end if

contains
   logical function Failed()
      call SetErrStat(errStat2, errMsg2, errStat, errMsg, RoutineName)
      Failed = errStat >= AbortErrLev
   end function Failed
end subroutine AD_CalcOutput
!----------------------------------------------------------------------------------------------------------------------------------
subroutine RotCalcOutput( t, u, RotInflow, p, p_AD, x, xd, z, OtherState, y, m, m_AD, iRot, ErrStat, ErrMsg, NeedWriteOutput)
! NOTE: no matter how many channels are selected for output, all of the outputs are calculated
! All of the calculated output channels are placed into the m%AllOuts(:), while the channels selected for outputs are
! placed in the y%WriteOutput(:) array.
!..................................................................................................................................

   REAL(DbKi),                   INTENT(IN   )  :: t                  !< Current simulation time in seconds
   TYPE(RotInputType),           INTENT(IN   )  :: u                  !< Inputs at Time t
   TYPE(RotInflowType),          INTENT(IN   )  :: RotInflow          !< Rotor Inflow at Time t
   TYPE(RotParameterType),       INTENT(IN   )  :: p                  !< Parameters
   TYPE(AD_ParameterType),       INTENT(IN   )  :: p_AD               !< Parameters
   TYPE(RotContinuousStateType), INTENT(IN   )  :: x                  !< Continuous states at t
   TYPE(RotDiscreteStateType),   INTENT(IN   )  :: xd                 !< Discrete states at t
   TYPE(RotConstraintStateType), INTENT(IN   )  :: z                  !< Constraint states at t
   TYPE(RotOtherStateType),      INTENT(IN   )  :: OtherState         !< Other states at t
   TYPE(RotOutputType),          INTENT(INOUT)  :: y                  !< Outputs computed at t (Input only so that mesh con-
                                                                      !!   nectivity information does not have to be recalculated)
   type(RotMiscVarType),         intent(inout)  :: m                  !< Misc/optimization variables
   TYPE(AD_MiscVarType),         INTENT(INOUT)  :: m_AD               !< misc variables
   INTEGER,                      INTENT(IN   )  :: iRot               !< Rotor index, needed for OLAF
   INTEGER(IntKi),               INTENT(  OUT)  :: ErrStat            !< Error status of the operation
   CHARACTER(*),                 INTENT(  OUT)  :: ErrMsg             !< Error message if ErrStat /= ErrID_None
   LOGICAL,          OPTIONAL,   INTENT(IN   )  :: NeedWriteOutput    !< Flag to determine if WriteOutput values need to be calculated in this call

   
      ! NOTE: m%BEMT_u(i) indices are set differently from the way OpenFAST typically sets up the u and uTimes arrays
   integer, parameter                           :: indx = 1  ! m%BEMT_u(1) is at t; m%BEMT_u(2) is t+dt

   integer(intKi)                               :: ErrStat2
   character(ErrMsgLen)                         :: ErrMsg2
   character(*), parameter                      :: RoutineName = 'RotCalcOutput'
   LOGICAL                                      :: CalcWriteOutput
   
   ErrStat = ErrID_None
   ErrMsg  = ""
   
   if (present(NeedWriteOutput)) then
      CalcWriteOutput = NeedWriteOutput
   else
      CalcWriteOutput = .true. ! by default, calculate WriteOutput unless told that we do not need it
   end if

   call SetInputs(t, p, p_AD, u, RotInflow, m, indx, errStat2, errMsg2)      
      call SetErrStat(ErrStat2, ErrMsg2, ErrStat, ErrMsg, RoutineName)

   if (p_AD%Wake_Mod /= WakeMod_FVW) then
      ! Call the BEMT module CalcOutput.  Notice that the BEMT outputs are purposely attached to AeroDyn's MiscVar structure to
      ! avoid issues with the coupling code

      call BEMT_CalcOutput(t, m%BEMT_u(indx), p%BEMT, x%BEMT, xd%BEMT, z%BEMT, OtherState%BEMT, p_AD%AFI, m%BEMT_y, m%BEMT, ErrStat2, ErrMsg2 )
         call SetErrStat(ErrStat2, ErrMsg2, ErrStat, ErrMsg, RoutineName)

      call SetOutputsFromBEMT( p, u, m, y ) 
        
      if ( p%CompAA ) then
         ! We need the outputs from BEMT as inputs to AeroAcoustics module
         ! Also,  SetInputs() [called above] calls SetInputsForBEMT() which in turn establishes current versions of the Global to local transformations we need as inputs to AA
         call SetInputsForAA(p, u, RotInflow, m, errStat2, errMsg2)
            call SetErrStat(ErrStat2, ErrMsg2, ErrStat, ErrMsg, RoutineName)
         call AA_CalcOutput(t, m%AA_u, p%AA, x%AA, xd%AA,  z%AA, OtherState%AA,  m%AA_y, m%AA, errStat2, errMsg2)
            call SetErrStat(ErrStat2, ErrMsg2, ErrStat, ErrMsg, RoutineName)
      end if     
   endif 


   if ( p%TwrAero /= TwrAero_none ) then
      call ADTwr_CalcOutput(p, u, RotInflow, m, y, ErrStat2, ErrMsg2 )
         call SetErrStat(ErrStat2, ErrMsg2, ErrStat, ErrMsg, RoutineName)
   endif

   ! initialize nacelle mesh loads
   y%NacelleLoad%Force = 0.0_ReKi
   y%NacelleLoad%Moment = 0.0_ReKi

   ! Calculate buoyant loads
   if (p%Buoyancy) then 
      call RotCalcBuoyantLoads(u, p, m, y, ErrStat2, ErrMsg2)
      call SetErrStat(ErrStat2, ErrMsg2, ErrStat, ErrMsg, RoutineName)
   end if  

   ! Calculate nacelle drag loads
   if (p%NacelleDrag) then 
      call RotCalcNacelleDrag(u, p, m, y, RotInflow, ErrStat2, ErrMsg2)
      call SetErrStat(ErrStat2, ErrMsg2, ErrStat, ErrMsg, RoutineName)
   end if 

   ! --- Tail Fin
   if (p%TFinAero) then
      call TFin_CalcOutput(p, p_AD, u, RotInflow, m, y, ErrStat2, ErrMsg2)
      call SetErrStat(ErrStat2, ErrMsg2, ErrStat, ErrMsg, RoutineName)
   endif
   
   
   !-------------------------------------------------------   
   !     get values to output to file:  
   !-------------------------------------------------------   
   if (CalcWriteOutput) then
      call RotWriteOutputs(t, u, RotInflow, p, p_AD, x, xd, z, OtherState, y, m, m_AD, iRot, ErrStat2, ErrMsg2)
      call SetErrStat(ErrStat2, ErrMsg2, ErrStat, ErrMsg, RoutineName)
   end if   
   
end subroutine RotCalcOutput
!----------------------------------------------------------------------------------------------------------------------------------
subroutine RotWriteOutputs( t, u, RotInflow, p, p_AD, x, xd, z, OtherState, y, m, m_AD, iRot, ErrStat, ErrMsg)
! NOTE: no matter how many channels are selected for output, all of the outputs are calculated
! All of the calculated output channels are placed into the m%AllOuts(:), while the channels selected for outputs are
! placed in the y%WriteOutput(:) array.
!..................................................................................................................................

   REAL(DbKi),                   INTENT(IN   )  :: t                  !< Current simulation time in seconds
   TYPE(RotInputType),           INTENT(IN   )  :: u                  !< Inputs at Time t
   TYPE(RotInflowType),          INTENT(IN   )  :: RotInflow          !< Rotor inflow at Time t
   TYPE(RotParameterType),       INTENT(IN   )  :: p                  !< Parameters
   TYPE(AD_ParameterType),       INTENT(IN   )  :: p_AD               !< Parameters
   TYPE(RotContinuousStateType), INTENT(IN   )  :: x                  !< Continuous states at t
   TYPE(RotDiscreteStateType),   INTENT(IN   )  :: xd                 !< Discrete states at t
   TYPE(RotConstraintStateType), INTENT(IN   )  :: z                  !< Constraint states at t
   TYPE(RotOtherStateType),      INTENT(IN   )  :: OtherState         !< Other states at t
   TYPE(RotOutputType),          INTENT(INOUT)  :: y                  !< Outputs computed at t (Input only so that mesh con-
                                                                      !!   nectivity information does not have to be recalculated)
   type(RotMiscVarType),         intent(inout)  :: m                  !< Misc/optimization variables
   TYPE(AD_MiscVarType),         INTENT(INOUT)  :: m_AD               !< misc variables
   INTEGER,                      INTENT(IN   )  :: iRot               !< Rotor index, needed for OLAF
   INTEGER(IntKi),               INTENT(  OUT)  :: ErrStat            !< Error status of the operation
   CHARACTER(*),                 INTENT(  OUT)  :: ErrMsg             !< Error message if ErrStat /= ErrID_None

   
      ! NOTE: m%BEMT_u(i) indices are set differently from the way OpenFAST typically sets up the u and uTimes arrays
   integer, parameter                           :: indx = 1  ! m%BEMT_u(1) is at t; m%BEMT_u(2) is t+dt
   integer(intKi)                               :: i, k

   integer(intKi)                               :: ErrStat2
   character(ErrMsgLen)                         :: ErrMsg2
   character(*), parameter                      :: RoutineName = 'RotCalcOutput'
   real(R8Ki)                                   :: x_hat_disk(3)
!   LOGICAL                                      :: CalcWriteOutput   
   !-------------------------------------------------------   
   !     get values to output to file:  
   !-------------------------------------------------------   
   if (p%NumOuts > 0) then
      call Calc_WriteOutput( p, p_AD, u, RotInflow, x, m, m_AD, y, OtherState, xd, indx, iRot, ErrStat2, ErrMsg2 )   
         call SetErrStat(ErrStat2, ErrMsg2, ErrStat, ErrMsg, RoutineName)      
      
      !...............................................................................................................................   
      ! Place the selected output channels into the WriteOutput(:) array with the proper sign:
      !...............................................................................................................................   

      do i = 1,p%NumOuts  ! Loop through all selected output channels
         y%WriteOutput(i) = p%OutParam(i)%SignM * m%AllOuts( p%OutParam(i)%Indx )
      end do             ! i - All selected output channels

   end if
       
   if (p%BldNd_TotNumOuts > 0) then
      y%WriteOutput(p%NumOuts+1:) = 0.0_ReKi

      ! Now we need to populate the blade node outputs here
      if (p%NumBlades > 0) then
         ! For all methods (BEM/FVW), computes R_li: from inertial system to local-polar system
         ! NOTE: this could be placed either in AeroDyn_IO* or in SetInputs
         !       The issue right now is the Calculate_MeshOrientation_Rel2Hub is in AeroDyn.f90
         x_hat_disk = u%HubMotion%Orientation(1,:,1)
         do k=1,p%NumBlades
            ! Compute R_li for all nodes
            call Calculate_MeshOrientation_Rel2Hub(u%BladeMotion(k), u%HubMotion, x_hat_disk, m%R_li(:,:,:,k))
         enddo
         call Calc_WriteAllBldNdOutput( p, p_AD, u, m, m_AD, x, y, OtherState, RotInflow, indx, iRot, ErrStat2, ErrMsg2 )   ! Call after normal writeoutput.  Will just postpend data on here.
         call SetErrStat(ErrStat2, ErrMsg2, ErrStat, ErrMsg, RoutineName)
      end if
   end if
   
end subroutine RotWriteOutputs
!----------------------------------------------------------------------------------------------------------------------------------

subroutine RotCavtCrit(u, p, m, errStat, errMsg)
   TYPE(AD_InputType),           INTENT(IN   )   :: u           !< Inputs at time t
   TYPE(AD_ParameterType),       INTENT(IN   )   :: p           !< Parameters
   TYPE(AD_MiscVarType),         INTENT(INOUT)   :: m           !< Misc/optimization variables
   INTEGER(IntKi),               INTENT(  OUT)   :: errStat     !< Error status of the operation
   CHARACTER(*),                 INTENT(  OUT)   :: errMsg      !< Error message if ErrStat /= ErrID_None

   ! Local variables
   integer                                       :: i, j
   integer(intKi)                                :: iR, iW
   real(ReKi)                                    :: SigmaCavitCrit, SigmaCavit
   real(ReKi)                                    :: Vreltemp
   real(ReKi)                                    :: Cpmintemp

   errStat = ErrID_None
   errMsg  = ''

   do iR = 1,size(p%rotors)
      if ( p%rotors(iR)%CavitCheck ) then  ! Calculate the cavitation number for the airfoil at the node in quesiton, and compare to the critical cavitation number based on the vapour pressure and submerged depth       
         do j = 1,p%rotors(iR)%numBlades  ! Loop through all blades
            do i = 1,p%rotors(iR)%NumBlNds  ! Loop through all nodes
                     
               if ( p%Wake_Mod == WakeMod_BEMT ) then
                  Vreltemp = m%rotors(iR)%BEMT_y%Vrel(i,j)
                  Cpmintemp = m%rotors(iR)%BEMT_y%Cpmin(i,j)
               else if ( p%Wake_Mod == WakeMod_FVW ) then
                  iW = p%FVW%Bld2Wings(iR,j)
                  Vreltemp = m%FVW%W(iW)%BN_Vrel(i)
                  Cpmintemp = m%FVW%W(iW)%BN_Cpmin(i)
               end if

               if ( EqualRealNos( Vreltemp, 0.0_ReKi ) ) call SetErrStat( ErrID_Fatal, 'Vrel cannot be zero to do a cavitation check', ErrStat, ErrMsg, 'AD_CavtCrit' ) 
                  if ( ErrStat >= AbortErrLev ) return
                                                 
               SigmaCavit = -1 * Cpmintemp  ! Local cavitation number on node j
               SigmaCavitCrit = ( p%rotors(iR)%Patm + ( p%rotors(iR)%Gravity * ( abs( u%rotors(iR)%BladeMotion(j)%Position(3,i) + u%rotors(iR)%BladeMotion(j)%TranslationDisp(3,i) ) + p%rotors(iR)%MSL2SWL ) * p%rotors(iR)%airDens ) - p%rotors(iR)%Pvap ) / ( 0.5_ReKi * p%rotors(iR)%airDens * Vreltemp**2 )  ! Critical value of Sigma, cavitation occurs if local cavitation number is greater than this
                                                                        
               if ( ( SigmaCavitCrit < SigmaCavit ) .and. ( .not. ( m%rotors(iR)%CavitWarnSet(i,j) ) ) ) then     
                  call WrScr( NewLine//'Cavitation occurred at blade '//trim(num2lstr(j))//' and node '//trim(num2lstr(i))//'.' )
                  m%rotors(iR)%CavitWarnSet(i,j) = .true.
               end if 
                           
               m%rotors(iR)%SigmaCavit(i,j) = SigmaCavit                 
               m%rotors(iR)%SigmaCavitCrit(i,j) = SigmaCavitCrit  
                           
            end do  ! p%NumBlNds
         end do  ! p%numBlades
      end if  ! Cavitation check
   end do  ! p%numRotors
end subroutine RotCavtCrit
!----------------------------------------------------------------------------------------------------------------------------------
!> This routine calculates buoyant loads on an MHK turbine.
subroutine RotCalcBuoyantLoads( u, p, m, y, ErrStat, ErrMsg )
   TYPE(RotInputType),                             INTENT(IN   )  :: u                !< AD inputs - used for mesh node positions
   TYPE(RotParameterType),                         INTENT(IN   )  :: p                !< Parameters
   TYPE(RotMiscVarType),                           INTENT(INOUT)  :: m                !< Misc/optimization variables
   TYPE(RotOutputType),                            INTENT(INOUT)  :: y                !< Outputs computed at t 
   INTEGER(IntKi),                                 INTENT(  OUT)  :: ErrStat          !< Error status of the operation
   CHARACTER(*),                                   INTENT(  OUT)  :: ErrMsg           !< Error message if ErrStat /= ErrID_None


      ! Local variables
   INTEGER(IntKi)                                   :: k                !< Loop counter for blades
   INTEGER(IntKi)                                   :: j                !< Loop counter for nodes
   REAL(ReKi), DIMENSION(3)                         :: BlglobCB         !< Global offset between aerodynamic center and center of buoyancy of blade node j
   REAL(ReKi), DIMENSION(3)                         :: BlglobCBplus     !< Global offset between aerodynamic center and center of buoyancy of blade node j+1
   REAL(ReKi), DIMENSION(3)                         :: HubglobCB        !< Global offset between aerodynamic center and center of buoyancy of hub node
   REAL(ReKi), DIMENSION(3)                         :: NacglobCB        !< Global offset between nacelle reference position and center of buoyancy of nacelle node
   REAL(ReKi), DIMENSION(3)                         :: BltmpPos         !< Global position of blade node j
   REAL(ReKi), DIMENSION(3)                         :: BltmpPosplus     !< Global position of blade node j+1
   REAL(ReKi), DIMENSION(3)                         :: TwrtmpPos        !< Global position of tower node j
   REAL(ReKi), DIMENSION(3)                         :: TwrtmpPosplus    !< Global position of tower node j+1
   REAL(ReKi), DIMENSION(3)                         :: HubtmpPos        !< Global position of hub node
   REAL(ReKi), DIMENSION(3)                         :: NactmpPos        !< Global position of nacelle node
   REAL(ReKi), DIMENSION(3)                         :: BlposCB          !< Global position of the center of buoyancy of blade node j
   REAL(ReKi), DIMENSION(3)                         :: BlposCBplus      !< Global position of the center of buoyancy of blade node j+1
   REAL(ReKi), DIMENSION(3,p%NumBlades)             :: Blposroot        !< Global position of the center of buoyancy of blade root
   REAL(ReKi), DIMENSION(3)                         :: Twrpostop        !< Global position of the center of buoyancy of tower top
   REAL(ReKi)                                       :: BlheadAng        !< Heading angle of blade element j
   REAL(ReKi)                                       :: BlinclAng        !< Inclination angle of blade element j
   REAL(ReKi)                                       :: TwrheadAng       !< Heading angle of tower element j
   REAL(ReKi)                                       :: TwrinclAng       !< Inclination angle of tower element j
   REAL(ReKi)                                       :: BlforceAx        !< Axial buoyant force at blade node j
   REAL(ReKi)                                       :: BlforceRad       !< Radial buoyant force at blade node j
   REAL(ReKi)                                       :: Blmoment0        !< Nominal buoyant moment at blade node j
   REAL(ReKi)                                       :: Blmoment         !< Buoyant moment at node j, adjusted for distribution of radial force bewteen blade nodes j and j+1
   REAL(ReKi)                                       :: TwrforceAx       !< Axial buoyant force at tower node j
   REAL(ReKi)                                       :: TwrforceRad      !< Radial buoyant force at tower node j
   REAL(ReKi)                                       :: Twrmoment0       !< Nominal buoyant moment at tower node j
   REAL(ReKi)                                       :: Twrmoment        !< Buoyant moment at tower j, adjusted for distribution of radial force bewteen tower nodes j and j+1
   REAL(ReKi), DIMENSION(3)                         :: BlforceB         !< Buoyant force at blade node j in global coordinates
   REAL(ReKi), DIMENSION(3)                         :: BlforceBplus     !< Buoyant force at blade node j+1 in global coordinates
   REAL(ReKi), DIMENSION(3)                         :: BlmomentB        !< Buoyant moment at blade node j in global coordinates
   REAL(ReKi), DIMENSION(3)                         :: BlmomentBplus    !< Buoyant moment at blade node j+1 in global coordinates
   REAL(ReKi), DIMENSION(3)                         :: TwrforceB        !< Buoyant force at tower node j in global coordinates
   REAL(ReKi), DIMENSION(3)                         :: TwrforceBplus    !< Buoyant force at tower node j+1 in global coordinates
   REAL(ReKi), DIMENSION(3)                         :: TwrmomentB       !< Buoyant moment at tower node j in global coordinates
   REAL(ReKi), DIMENSION(3)                         :: TwrmomentBplus   !< Buoyant moment at tower node j+1 in global coordinates
   REAL(ReKi), DIMENSION(3)                         :: HubforceB        !< Buoyant force at hub node in global coordinates
   REAL(ReKi), DIMENSION(3)                         :: HubmomentB       !< Buoyant moment at hub node in global coordinates
   REAL(ReKi), DIMENSION(3)                         :: NacforceB        !< Buoyant force at nacelle node in global coordinates
   REAL(ReKi), DIMENSION(3)                         :: NacmomentB       !< Buoyant moment at nacelle node in global coordinates
   REAL(ReKi), DIMENSION(3,p%NumBlades)             :: BlforceBroot     !< Buoyant force on blade root in global coordinates
   REAL(ReKi), DIMENSION(3,p%NumBlades)             :: BlmomentBroot    !< Buoyant moment on blade root in global coordinates
   REAL(ReKi), DIMENSION(3,p%NumBlades)             :: BlforceRoot      !< Buoyant force on element root in global coordinates
   REAL(ReKi), DIMENSION(3,p%NumBlades)             :: BlmomentRoot     !< Buoyant moment on element root in global coordinates   
   REAL(ReKi), DIMENSION(3)                         :: BlforceTip       !< Buoyant force on element tip in global coordinates
   REAL(ReKi), DIMENSION(3)                         :: BlmomentTip      !< Buoyant moment on element tip in global coordinates
   REAL(ReKi), DIMENSION(3)                         :: TwrforceBtop     !< Buoyant force on tower top in global coordinates
   REAL(ReKi), DIMENSION(3)                         :: TwrmomentBtop    !< Buoyant moment on tower top in global coordinates
   REAL(ReKi), DIMENSION(p%NumBlNds,p%NumBlades,3)  :: BlFBtmp          !< Buoyant force at blade nodes in global coordinates
   REAL(ReKi), DIMENSION(p%NumBlNds,p%NumBlades,3)  :: BlMBtmp          !< Buoyant moment at blade nodes in global coordinates
   REAL(ReKi), DIMENSION(p%NumTwrNds,3)             :: TwrFBtmp         !< Buoyant force at tower nodes in global coordinates
   REAL(ReKi), DIMENSION(p%NumTwrNds,3)             :: TwrMBtmp         !< Buoyant moment at tower nodes in global coordinates
   REAL(ReKi), DIMENSION(3)                         :: HubFBtmp         !< Buoyant force at hub node in global coordinates, passed to m%HubFB
   REAL(ReKi), DIMENSION(3)                         :: HubMBtmp         !< Buoyant moment at hub node in global coordinates, passed to m%HubMB
   REAL(ReKi), DIMENSION(3)                         :: NacFBtmp         !< Buoyant force at nacelle node in global coordinates, passed to m%NacFB
   REAL(ReKi), DIMENSION(3)                         :: NacMBtmp         !< Buoyant moment at nacelle node in global coordinates, passed to m%NacMB
   REAL(ReKi), DIMENSION(3,p%NumBlades)             :: MovvectorBR      !< Vector from hub center to center of buoyancy of blade root
   REAL(ReKi), DIMENSION(3,p%NumBlades)             :: MovmomentBR      !< Moment from moving blade root buoyant force from blade root to hub center
   REAL(ReKi), DIMENSION(3)                         :: MovvectorTT      !< Vector from nacelle reference position to center of buoyancy of tower top
   REAL(ReKi), DIMENSION(3)                         :: MovmomentTT      !< Moment from moving tower top buoyant force from tower top to nacelle reference position
   CHARACTER(*), PARAMETER                          :: RoutineName = 'CalcBuoyantLoads'


      ! Initialize variables for this routine
   ErrStat  = ErrID_None
   ErrMsg   = ""
   BlFBtmp  = 0.0_ReKi
   BlMBtmp  = 0.0_ReKi
   TwrFBtmp = 0.0_ReKi
   TwrMBtmp = 0.0_ReKi
   HubFBtmp = 0.0_ReKi
   HubMBtmp = 0.0_ReKi
   NacFBtmp = 0.0_ReKi
   NacMBtmp = 0.0_ReKi
   TwrforceBtop = 0.0_ReKi
   TwrmomentBtop = 0.0_ReKi
   Twrpostop = 0.0_ReKi

      ! Blades
   do k = 1,p%NumBlades ! loop through all blades
      do j = 1,p%NumBlNds ! loop through all nodes

            ! Check that blade nodes do not go beneath the seabed or pierce the free surface
         if ( u%BladeMotion(k)%Position(3,j) + u%BladeMotion(k)%TranslationDisp(3,j) >= p%MSL2SWL .OR. u%BladeMotion(k)%Position(3,j) + u%BladeMotion(k)%TranslationDisp(3,j) <= -p%WtrDpth ) &
            call SetErrStat( ErrID_Fatal, 'Blades cannot go beneath the seabed or pierce the free surface', ErrStat, ErrMsg, 'CalcBuoyantLoads' ) 
            if ( ErrStat >= AbortErrLev ) return

      end do ! j = nodes

      do j = 1,p%NumBlNds - 1 ! loop through all nodes, except the last

            ! Global position of blade node
         BltmpPos = u%BladeMotion(k)%Position(:,j) + u%BladeMotion(k)%TranslationDisp(:,j) - (/ 0.0_ReKi, 0.0_ReKi, p%MSL2SWL /)
         BltmpPosplus = u%BladeMotion(k)%Position(:,j+1) + u%BladeMotion(k)%TranslationDisp(:,j+1) - (/ 0.0_ReKi, 0.0_ReKi, p%MSL2SWL /)

            ! Global offset between aerodynamic center and center of buoyancy of blade node
         BlglobCB = matmul( [p%BlCenBn(j,k), p%BlCenBt(j,k), 0.0_ReKi ], u%BladeMotion(k)%Orientation(:,:,j) )
         BlglobCBplus = matmul( [p%BlCenBn(j+1,k), p%BlCenBt(j+1,k), 0.0_ReKi ], u%BladeMotion(k)%Orientation(:,:,j+1) )
         
            ! Global position of the center of buoyancy of blade node
         BlposCB = BltmpPos + BlglobCB
         BlposCBplus = BltmpPosplus + BlglobCBplus

            ! Heading and inclination angles of blade element
         BlheadAng = atan2( BlposCBplus(2) - BlposCB(2), BlposCBplus(1) - BlposCB(1) )
         BlinclAng = atan2( sqrt( (BlposCBplus(1) - BlposCB(1))**2 + (BlposCBplus(2) - BlposCB(2))**2 ), BlposCBplus(3) - BlposCB(3) )

            ! Axial and radial buoyant forces and nominal buoyant moment at blade node
         BlforceAx = -2.0_ReKi * pi * p%BlTaper(j,k) * p%AirDens * p%Gravity * p%BlDL(j,k) * ( BlposCB(3) * p%BlRad(j,k) + 0.5_ReKi * ( BlposCB(3) * p%BlTaper(j,k) + p%BlRad(j,k) * cos( BlinclAng ) ) * p%BlDL(j,k) & 
            + p%BlTaper(j,k) * cos( BlinclAng ) * p%BlDL(j,k)**2 / 3.0_ReKi )
         BlforceRad = -pi * p%AirDens * p%Gravity * p%BlDL(j,k) * ( p%BlRad(j,k)**2 + p%BlTaper(j,k) * p%BlRad(j,k) * p%BlDL(j,k) + p%BlTaper(j,k)**2 * p%BlDL(j,k)**2 / 3.0_ReKi ) * sin( BlinclAng )
         Blmoment0 = -pi * p%AirDens * p%Gravity * p%BlDL(j,k) * ( p%BlDL(j,k)**3 * p%BlTaper(j,k)**4 / 4.0_ReKi + p%BlDL(j,k)**3 * p%BlTaper(j,k)**2 / 4.0_ReKi + p%BlDL(j,k)**2 * p%BlTaper(j,k)**3 * p%BlRad(j,k) &
            + 2.0_ReKi * p%BlDL(j,k)**2 * p%BlTaper(j,k) * p%BlRad(j,k) / 3.0_ReKi + 3.0_ReKi * p%BlDL(j,k) * p%BlTaper(j,k)**2 * p%BlRad(j,k)**2 / 2.0_ReKi + p%BlDL(j,k) * p%BlRad(j,k)**2 / 2.0_ReKi &
            + p%BlTaper(j,k) * p%BlRad(j,k)**3 ) * sin( BlinclAng ) 

            ! Buoyant moment at blade node, adjusted for distribution of radial force bewteen blade nodes j and j+1
         Blmoment = Blmoment0 - BlforceRad * p%BlAxCent(j,k) * p%BlDL(j,k)

            ! Buoyant force and moment at blade node in global coordinates
         BlforceB(1) = cos( BlheadAng ) * ( BlforceAx * sin( BlinclAng ) + BlforceRad * cos( BlinclAng ) )
         BlforceB(2) = sin( BlheadAng ) * ( BlforceAx * sin( BlinclAng ) + BlforceRad * cos( BlinclAng ) )
         BlforceB(3) = BlforceAx * cos( BlinclAng ) - BlforceRad * sin( BlinclAng )
         BlmomentB(1) = -Blmoment * sin( BlheadAng )
         BlmomentB(2) = Blmoment * cos( BlheadAng )
         BlmomentB(3) = 0.0_ReKi

            ! Buoyant force and moment in global coordinates, distributed between adjacent nodes
         BlforceBplus = BlforceB * p%BlAxCent(j,k)
         BlforceB = BlforceB * ( 1 - p%BlAxCent(j,k) )
         BlmomentBplus = BlmomentB * p%BlAxCent(j,k)
         BlmomentB = BlmomentB * ( 1 - p%BlAxCent(j,k) ) 

            ! Buoyant force and moment on element "root" in global coordinates, added to existing force and moment
         BlforceRoot(1,k) = -p%AirDens * p%Gravity * pi * p%BlRad(j,k)**2 * BlposCB(3) * sin( BlinclAng ) * cos( BlheadAng )
         BlforceRoot(2,k) = -p%AirDens * p%Gravity * pi * p%BlRad(j,k)**2 * BlposCB(3) * sin( BlinclAng ) * sin( BlheadAng )
         BlforceRoot(3,k) = -p%AirDens * p%Gravity * pi * p%BlRad(j,k)**2 * BlposCB(3) * cos( BlinclAng )
         BlmomentRoot(1,k) = p%AirDens * p%Gravity * pi * p%BlRad(j,k)**4 / 4.0_ReKi * sin( BlinclAng ) * sin( BlheadAng )
         BlmomentRoot(2,k) = -p%AirDens * p%Gravity * pi * p%BlRad(j,k)**4 / 4.0_ReKi * sin( BlinclAng ) * cos( BlheadAng )
         BlmomentRoot(3,k) = 0.0_ReKi
         if ( j==1 ) then ! Buoyant force and moment on blade root and node position in global coordinates, saved for later use
            BlforceBroot(:,k) = BlforceRoot(:,k)
            BlmomentBroot(:,k) = BlmomentRoot(:,k)
            Blposroot(:,k) = BlposCB
         else
            BlforceB = BlforceB + BlforceRoot(:,k)
            BlmomentB = BlmomentB + BlmomentRoot(:,k)
         end if

            ! Buoyant force and moment on element "tip" in global coordinates, added to existing force and moment
         BlforceTip(1) = p%AirDens * p%Gravity * pi * p%BlRad(j+1,k)**2 * BlposCBplus(3) * sin( BlinclAng ) * cos( BlheadAng )
         BlforceTip(2) = p%AirDens * p%Gravity * pi * p%BlRad(j+1,k)**2 * BlposCBplus(3) * sin( BlinclAng ) * sin( BlheadAng )
         BlforceTip(3) = p%AirDens * p%Gravity * pi * p%BlRad(j+1,k)**2 * BlposCBplus(3) * cos( BlinclAng )
         BlmomentTip(1) = -p%AirDens * p%Gravity * pi * p%BlRad(j+1,k)**4 / 4.0_ReKi * sin( BlinclAng ) * sin( BlheadAng )
         BlmomentTip(2) = p%AirDens * p%Gravity * pi * p%BlRad(j+1,k)**4 / 4.0_ReKi * sin( BlinclAng ) * cos( BlheadAng )
         BlmomentTip(3) = 0.0_ReKi

         BlforceBplus = BlforceBplus + BlforceTip
         BlmomentBplus = BlmomentBplus + BlmomentTip

            ! Buoyant moment in global coordinates, moved from center of buoyancy to aerodynamic center
         BlmomentB(1) = BlmomentB(1) + BlglobCB(2) * BlforceB(3) - BlglobCB(3) * BlforceB(2)
         BlmomentB(2) = BlmomentB(2) + BlglobCB(3) * BlforceB(1) - BlglobCB(1) * BlforceB(3)
         BlmomentB(3) = BlmomentB(3) + BlglobCB(1) * BlforceB(2) - BlglobCB(2) * BlforceB(1)
         BlmomentBplus(1) = BlmomentBplus(1) + BlglobCBplus(2) * BlforceBplus(3) - BlglobCBplus(3) * BlforceBplus(2)
         BlmomentBplus(2) = BlmomentBplus(2) + BlglobCBplus(3) * BlforceBplus(1) - BlglobCBplus(1) * BlforceBplus(3)
         BlmomentBplus(3) = BlmomentBplus(3) + BlglobCBplus(1) * BlforceBplus(2) - BlglobCBplus(2) * BlforceBplus(1)

            ! Sum loads at each node
         BlFBtmp(j,k,:)   = BlFBtmp(j  ,k,:) + BlforceB
         BlFBtmp(j+1,k,:) = BlFBtmp(j+1,k,:) + BlforceBplus
         BlMBtmp(j,k,:)   = BlMBtmp(j  ,k,:) + BlmomentB
         BlMBtmp(j+1,k,:) = BlMBtmp(j+1,k,:) + BlmomentBplus

      end do ! j = nodes

         ! Assign loads to point mesh
      do j = 1,p%NumBlNds
         m%BladeBuoyLoadPoint(k)%Force(:,j)  = BlFBtmp(j,k,:)
         m%BladeBuoyLoadPoint(k)%Moment(:,j) = BlMBtmp(j,k,:)
      end do ! j = nodes

         ! Map point loads to line mesh
      call Transfer_Point_to_Line2( m%BladeBuoyLoadPoint(k), m%BladeBuoyLoad(k), m%B_P_2_B_L(k), ErrStat, ErrMsg, u%BladeMotion(k), u%BladeMotion(k) )

   end do ! k = blades

      ! Add buoyant loads to aerodynamic loads
   do k = 1,p%NumBlades ! loop through all blades
      do j = 1,p%NumBlNds ! loop through all nodes
         y%BladeLoad(k)%Force(:,j) = y%BladeLoad(k)%Force(:,j) + m%BladeBuoyLoad(k)%Force(:,j)
         y%BladeLoad(k)%Moment(:,j) = y%BladeLoad(k)%Moment(:,j) + m%BladeBuoyLoad(k)%Moment(:,j)
      end do ! j = nodes
   end do ! k = blades

      ! Tower
   if ( p%NumTwrNds > 0 ) then

      ! loop through all nodes
      do j = 1, p%NumTwrNds 

         ! Skip check for first node if this is a fixed bottom tower
         if (j == 1 .and. p%MHK == MHK_FixedBottom) cycle

         ! Check that tower nodes do not go beneath the seabed or pierce the free surface
         if ( u%TowerMotion%Position(3,j) + u%TowerMotion%TranslationDisp(3,j) >= p%MSL2SWL .OR. &
              u%TowerMotion%Position(3,j) + u%TowerMotion%TranslationDisp(3,j) < -p%WtrDpth ) then
            call SetErrStat( ErrID_Fatal, 'The tower cannot go beneath the seabed or pierce the free surface', ErrStat, ErrMsg, 'CalcBuoyantLoads' ) 
            if ( ErrStat >= AbortErrLev ) return
         end if
      end do

      do j = 1,p%NumTwrNds - 1 ! loop through all nodes, except the last
            ! Global position of tower node
         TwrtmpPos = u%TowerMotion%Position(:,j) + u%TowerMotion%TranslationDisp(:,j) - (/ 0.0_ReKi, 0.0_ReKi, p%MSL2SWL /)
         TwrtmpPosplus = u%TowerMotion%Position(:,j+1) + u%TowerMotion%TranslationDisp(:,j+1) - (/ 0.0_ReKi, 0.0_ReKi, p%MSL2SWL /)

         ! If base node on fixed bottom tower is below the water depth (during Jacobian perturbations),
         ! clamp it to the water depth
         if ((j == 1) .and. (p%MHK == MHK_FixedBottom) .and. (TwrtmpPos(3) < -p%WtrDpth)) then
            TwrtmpPos = -p%WtrDpth
         end if
         
            ! Heading and inclination angles of tower element
         TwrheadAng = atan2( TwrtmpPosplus(2) - TwrtmpPos(2), TwrtmpPosplus(1) - TwrtmpPos(1) )
         TwrinclAng = atan2( sqrt( (TwrtmpPosplus(1) - TwrtmpPos(1))**2 + (TwrtmpPosplus(2) - TwrtmpPos(2))**2 ), TwrtmpPosplus(3) - TwrtmpPos(3) )

            ! Axial and radial buoyant forces and nominal buoyant moment at tower node
         TwrforceAx = -2.0_ReKi * pi * p%TwrTaper(j) * p%AirDens * p%Gravity * p%TwrDL(j) * ( TwrtmpPos(3) * p%TwrRad(j) + 0.5_ReKi * ( TwrtmpPos(3) * p%TwrTaper(j) + p%TwrRad(j) * cos( TwrinclAng ) ) * p%TwrDL(j) & 
            + p%TwrTaper(j) * cos( TwrinclAng ) * p%TwrDL(j)**2 / 3.0_ReKi )
         TwrforceRad = -pi * p%AirDens * p%Gravity * p%TwrDL(j) * ( p%TwrRad(j)**2 + p%TwrTaper(j) * p%TwrRad(j) * p%TwrDL(j) + p%TwrTaper(j)**2 * p%TwrDL(j)**2 / 3.0_ReKi ) * sin( TwrinclAng )
         Twrmoment0 = -pi * p%AirDens * p%Gravity * p%TwrDL(j) * ( p%TwrDL(j)**3 * p%TwrTaper(j)**4 / 4.0_ReKi + p%TwrDL(j)**3 * p%TwrTaper(j)**2 / 4.0_ReKi + p%TwrDL(j)**2 * p%TwrTaper(j)**3 * p%TwrRad(j) &
            + 2.0_ReKi * p%TwrDL(j)**2 * p%TwrTaper(j) * p%TwrRad(j) / 3.0_ReKi + 3.0_ReKi * p%TwrDL(j) * p%TwrTaper(j)**2 * p%TwrRad(j)**2 / 2.0_ReKi + p%TwrDL(j) * p%TwrRad(j)**2 / 2.0_ReKi &
            + p%TwrTaper(j) * p%TwrRad(j)**3 ) * sin( TwrinclAng )

            ! Buoyant moment at tower node, adjusted for distribution of radial force bewteen tower nodes j and j+1
         Twrmoment = Twrmoment0 - TwrforceRad * p%TwrAxCent(j) * p%TwrDL(j)

            ! Buoyant force and moment at tower node in global coordinates
         TwrforceB(1) = cos( TwrheadAng ) * ( TwrforceAx * sin( TwrinclAng ) + TwrforceRad * cos( TwrinclAng ) )
         TwrforceB(2) = sin( TwrheadAng ) * ( TwrforceAx * sin( TwrinclAng ) + TwrforceRad * cos( TwrinclAng ) )
         TwrforceB(3) = TwrforceAx * cos( TwrinclAng ) - TwrforceRad * sin( TwrinclAng )
         TwrmomentB(1) = -Twrmoment * sin( TwrheadAng )
         TwrmomentB(2) = Twrmoment * cos( TwrheadAng )
         TwrmomentB(3) = 0.0_ReKi

            ! Buoyant force and moment in global coordinates, distributed between adjacent nodes
         TwrforceBplus = TwrforceB * p%TwrAxCent(j)
         TwrforceB = TwrforceB * ( 1 - p%TwrAxCent(j) )
         TwrmomentBplus = TwrmomentB * p%TwrAxCent(j)
         TwrmomentB = TwrmomentB * ( 1 - p%TwrAxCent(j) )

            ! Buoyant force and moment on tower top and node position in global coordinates, saved for later use
         if ( j==p%NumTwrNds - 1 ) then
            TwrforceBtop(1) = p%AirDens * p%Gravity * pi * p%TwrRad(j+1)**2 * TwrtmpPosplus(3) * sin( TwrinclAng ) * cos( TwrheadAng )
            TwrforceBtop(2) = p%AirDens * p%Gravity * pi * p%TwrRad(j+1)**2 * TwrtmpPosplus(3) * sin( TwrinclAng ) * sin( TwrheadAng )
            TwrforceBtop(3) = p%AirDens * p%Gravity * pi * p%TwrRad(j+1)**2 * TwrtmpPosplus(3) * cos( TwrinclAng )
            TwrmomentBtop(1) = -p%AirDens * p%Gravity * pi * p%TwrRad(j+1)**4 / 4.0_ReKi * sin( TwrinclAng ) * sin( TwrheadAng )
            TwrmomentBtop(2) = p%AirDens * p%Gravity * pi * p%TwrRad(j+1)**4 / 4.0_ReKi * sin( TwrinclAng ) * cos( TwrheadAng )
            TwrmomentBtop(3) = 0.0_ReKi
            Twrpostop = TwrtmpPosplus
         end if

            ! Sum loads at each node
         TwrFBtmp(j,:) = TwrFBtmp(j,:) + TwrforceB
         TwrFBtmp(j+1,:) = TwrFBtmp(j+1,:) + TwrforceBplus
         TwrMBtmp(j,:) = TwrMBtmp(j,:) + TwrmomentB
         TwrMBtmp(j+1,:) = TwrMBtmp(j+1,:) + TwrmomentBplus

      end do ! j = nodes

         ! Assign loads to point mesh
      do j = 1,p%NumTwrNds
         m%TwrBuoyLoadPoint%Force(:,j) = TwrFBtmp(j,:)
         m%TwrBuoyLoadPoint%Moment(:,j) = TwrMBtmp(j,:)
      end do ! j = nodes

         ! Map point loads to line mesh
      call Transfer_Point_to_Line2( m%TwrBuoyLoadPoint, m%TwrBuoyLoad, m%T_P_2_T_L, ErrStat, ErrMsg, u%TowerMotion, u%TowerMotion )

   end if

      ! Add buoyant loads to aerodynamic loads
   if ( p%TwrAero /= TwrAero_None ) then
      do j = 1,p%NumTwrNds ! loop through all nodes
         y%TowerLoad%Force(:,j) = y%TowerLoad%Force(:,j) + m%TwrBuoyLoad%Force(:,j)
         y%TowerLoad%Moment(:,j) = y%TowerLoad%Moment(:,j) + m%TwrBuoyLoad%Moment(:,j)
      end do ! j = nodes
   else
      do j = 1,p%NumTwrNds ! loop through all nodes
         y%TowerLoad%Force(:,j) = m%TwrBuoyLoad%Force(:,j)
         y%TowerLoad%Moment(:,j) = m%TwrBuoyLoad%Moment(:,j)
      end do ! j = nodes
   end if

      ! Hub
      
      ! Set forces and moments to zero if VolHub is zero
   if ( p%VolHub == 0 ) then
      m%HubFB = HubFBtmp
      m%HubMB = HubMBtmp
   else
         ! Check that hub node does not go beneath the seabed or pierce the free surface
      if ( u%HubMotion%Position(3,1) + u%HubMotion%TranslationDisp(3,1) >= p%MSL2SWL .OR. u%HubMotion%Position(3,1) + u%HubMotion%TranslationDisp(3,1) <= -p%WtrDpth ) &
         call SetErrStat( ErrID_Fatal, 'The hub cannot go beneath the seabed or pierce the free surface', ErrStat, ErrMsg, 'CalcBuoyantLoads' ) 
         if ( ErrStat >= AbortErrLev ) return

         ! Global position of hub node
      HubtmpPos = u%HubMotion%Position(:,1) + u%HubMotion%TranslationDisp(:,1) - (/ 0.0_ReKi, 0.0_ReKi, p%MSL2SWL /)

         ! Global offset between hub center and center of buoyancy of hub node
      HubglobCB = matmul( [p%HubCenBx, 0.0_ReKi, 0.0_ReKi ], u%HubMotion%Orientation(:,:,1) )
         
         ! Buoyant force at hub node in global coordinates
      HubforceB(1) = 0.0_ReKi
      HubforceB(2) = 0.0_ReKi
      HubforceB(3) = p%AirDens * p%Gravity * p%VolHub
      
         ! Buoyant moment in global coordinates, caused by moving buoyant force from center of buoyancy to hub center
      HubmomentB(1) = HubglobCB(2) * HubforceB(3)
      HubmomentB(2) = -HubglobCB(1) * HubforceB(3)
      HubmomentB(3) = 0.0_ReKi

         ! Moment caused by moving blade root buoyant force from blade root to hub center
      do k = 1,p%NumBlades ! loop through all blades
         MovvectorBR(:,k) = Blposroot(:,k) - HubtmpPos
         MovmomentBR(1,k) = MovvectorBR(2,k) * BlforceBroot(3,k) - MovvectorBR(3,k) * BlforceBroot(2,k)
         MovmomentBR(2,k) = MovvectorBR(3,k) * BlforceBroot(1,k) - MovvectorBR(1,k) * BlforceBroot(3,k)
         MovmomentBR(3,k) = MovvectorBR(1,k) * BlforceBroot(2,k) - MovvectorBR(2,k) * BlforceBroot(1,k)
      end do ! k = blades

         ! Buoyant forces and moments in global coordinates, combined at hub center
      HubFBtmp = HubforceB
      HubMBtmp = HubmomentB
      do k = 1,p%NumBlades ! loop through all blades
         HubFBtmp = HubFBtmp + BlforceBroot(:,k)
         HubMBtmp = HubMBtmp + BlmomentBroot(:,k) + MovmomentBR(:,k)
      end do ! k = blades
   
         ! Pass to m variable
      m%HubFB = HubFBtmp
      m%HubMB = HubMBtmp
   end if

      ! Assign buoyant loads to hub mesh
   y%HubLoad%Force(:,1) = HubFBtmp
   y%HubLoad%Moment(:,1) = HubMBtmp

      ! Nacelle
      
      ! Set forces and moments to zero if VolNac is zero
   if ( p%VolNac == 0 ) then
      m%NacFB = NacFBtmp
      m%NacMB = NacMBtmp

   else
         ! Check that nacelle node does not go beneath the seabed or pierce the free surface
      if ( u%NacelleMotion%Position(3,1) + u%NacelleMotion%TranslationDisp(3,1) >= p%MSL2SWL .OR. u%NacelleMotion%Position(3,1) + u%NacelleMotion%TranslationDisp(3,1) <= -p%WtrDpth ) &
         call SetErrStat( ErrID_Fatal, 'The nacelle cannot go beneath the seabed or pierce the free surface', ErrStat, ErrMsg, 'CalcBuoyantLoads' ) 
         if ( ErrStat >= AbortErrLev ) return

         ! Global position of nacelle node
      NactmpPos = u%NacelleMotion%Position(:,1) + u%NacelleMotion%TranslationDisp(:,1) - (/ 0.0_ReKi, 0.0_ReKi, p%MSL2SWL /)

         ! Global offset between nacelle reference position and center of buoyancy of nacelle node
      NacglobCB = matmul( p%NacCenB, u%NacelleMotion%Orientation(:,:,1) )
         
         ! Buoyant force at nacelle node in global coordinates
      NacforceB(1) = 0.0_ReKi
      NacforceB(2) = 0.0_ReKi
      NacforceB(3) = p%AirDens * p%Gravity * p%VolNac
      
         ! Buoyant moment in global coordinates, caused by moving buoyant force from center of buoyancy to nacelle reference point
      NacmomentB(1) = NacglobCB(2) * NacforceB(3)
      NacmomentB(2) = -NacglobCB(1) * NacforceB(3)
      NacmomentB(3) = 0.0_ReKi

         ! Moment caused by moving tower top buoyant force from tower top to nacelle reference point
      MovvectorTT = Twrpostop - NactmpPos
      MovmomentTT(1) = MovvectorTT(2) * TwrforceBtop(3) - MovvectorTT(3) * TwrforceBtop(2)
      MovmomentTT(2) = MovvectorTT(3) * TwrforceBtop(1) - MovvectorTT(1) * TwrforceBtop(3)
      MovmomentTT(3) = MovvectorTT(1) * TwrforceBtop(2) - MovvectorTT(2) * TwrforceBtop(1)

         ! Buoyant forces and moments in global coordinates, combined at nacelle reference point
      NacFBtmp = NacforceB + TwrforceBtop
      NacMBtmp = NacmomentB + TwrmomentBtop + MovmomentTT
   
         ! Pass to m variable
      m%NacFB = NacFBtmp
      m%NacMB = NacMBtmp

   end if

      ! Assign buoyant loads to nacelle mesh. Mesh might contain the nacelle drag force.
   y%NacelleLoad%Force(:,1) = y%NacelleLoad%Force(:,1) + NacFBtmp
   y%NacelleLoad%Moment(:,1) = y%NacelleLoad%Moment(:,1) + NacMBtmp

   ! Passing buoyant loads to m variable, drag loads are called after buoyant loads
   m%NacFi = y%NacelleLoad%Force(:,1)
   m%NacMi = y%NacelleLoad%Moment(:,1)


end subroutine RotCalcBuoyantLoads
!----------------------------------------------------------------------------------------------------------------------------------
!> Tight coupling routine for solving for the residual of the constraint state equations
subroutine AD_CalcConstrStateResidual( Time, u, p, x, xd, z, OtherState, m, z_residual, ErrStat, ErrMsg )
!..................................................................................................................................

   REAL(DbKi),                   INTENT(IN   )   :: Time        !< Current simulation time in seconds
   TYPE(AD_InputType),           INTENT(IN   )   :: u           !< Inputs at Time
   TYPE(AD_ParameterType),       INTENT(IN   )   :: p           !< Parameters
   TYPE(AD_ContinuousStateType), INTENT(IN   )   :: x           !< Continuous states at Time
   TYPE(AD_DiscreteStateType),   INTENT(IN   )   :: xd          !< Discrete states at Time
   TYPE(AD_ConstraintStateType), INTENT(IN   )   :: z           !< Constraint states at Time (possibly a guess)
   TYPE(AD_OtherStateType),      INTENT(IN   )   :: OtherState  !< Other states at Time
   TYPE(AD_MiscVarType),         INTENT(INOUT)   :: m           !< Misc/optimization variables
   TYPE(AD_ConstraintStateType), INTENT(INOUT)   :: Z_residual  !< Residual of the constraint state equations using
                                                                !!     the input values described above
   INTEGER(IntKi),               INTENT(  OUT)   :: ErrStat     !< Error status of the operation
   CHARACTER(*),                 INTENT(  OUT)   :: ErrMsg      !< Error message if ErrStat /= ErrID_None
   

   
      ! Local variables   
   integer(intKi)                                :: iR ! rotor index
   integer(intKi)                                :: ErrStat2
   character(ErrMsgLen)                          :: ErrMsg2
   character(*), parameter                       :: RoutineName = 'AD_CalcConstrStateResidual'
   
   ErrStat = ErrID_None
   ErrMsg  = ""
   

   do iR=1, size(p%rotors)
      call RotCalcConstrStateResidual( Time, u%rotors(iR), m%Inflow(1)%RotInflow(iR), p%rotors(iR), p, x%rotors(iR), xd%rotors(iR), z%rotors(iR), OtherState%rotors(iR), m%rotors(iR), z_residual%rotors(iR), ErrStat2, ErrMsg2 )
         call SetErrStat(ErrStat2, ErrMsg2, ErrStat, ErrMsg, RoutineName)
   enddo
   
end subroutine AD_CalcConstrStateResidual
!----------------------------------------------------------------------------------------------------------------------------------
!> Tight coupling routine for solving for the residual of the constraint state equations
subroutine RotCalcConstrStateResidual( Time, u, RotInflow, p, p_AD, x, xd, z, OtherState, m, z_residual, ErrStat, ErrMsg )
!..................................................................................................................................

   REAL(DbKi),                   INTENT(IN   )   :: Time        !< Current simulation time in seconds
   TYPE(RotInputType),           INTENT(IN   )   :: u           !< Inputs at Time
   TYPE(RotInflowType),          INTENT(IN   )   :: RotInflow   !< rotor inflow at Time
   TYPE(RotParameterType),       INTENT(IN   )   :: p           !< Parameters
   TYPE(AD_ParameterType),       INTENT(IN   )   :: p_AD        !< Parameters
   TYPE(RotContinuousStateType), INTENT(IN   )   :: x           !< Continuous states at Time
   TYPE(RotDiscreteStateType),   INTENT(IN   )   :: xd          !< Discrete states at Time
   TYPE(RotConstraintStateType), INTENT(IN   )   :: z           !< Constraint states at Time (possibly a guess)
   TYPE(RotOtherStateType),      INTENT(IN   )   :: OtherState  !< Other states at Time
   TYPE(RotMiscVarType),         INTENT(INOUT)   :: m           !< Misc/optimization variables
   TYPE(RotConstraintStateType), INTENT(INOUT)   :: z_residual  !< Residual of the constraint state equations using
                                                                !!     the input values described above
   INTEGER(IntKi),               INTENT(  OUT)   :: ErrStat     !< Error status of the operation
   CHARACTER(*),                 INTENT(  OUT)   :: ErrMsg      !< Error message if ErrStat /= ErrID_None
   
      ! Local variables   
   integer, parameter                            :: indx = 1  ! m%BEMT_u(1) is at t; m%BEMT_u(2) is t+dt
   integer(intKi)                                :: ErrStat2
   character(ErrMsgLen)                          :: ErrMsg2
   character(*), parameter                       :: RoutineName = 'RotCalcConstrStateResidual'
   
   ErrStat = ErrID_None
   ErrMsg  = ""
   
   if (.not. allocated(z_residual%BEMT%phi)) then ! BEMT_CalcConstrStateResidual expects memory to be allocated, so let's make sure it is
      call AD_CopyRotConstraintStateType( z, z_residual, MESH_NEWCOPY, ErrStat2, ErrMsg2)
      call SetErrStat(ErrStat2, ErrMsg2, ErrStat, ErrMsg, RoutineName)
   end if
   
   
   call SetInputs(Time, p, p_AD, u, RotInflow, m, indx, errStat2, errMsg2)
      call SetErrStat(ErrStat2, ErrMsg2, ErrStat, ErrMsg, RoutineName)
                                
      
   call BEMT_CalcConstrStateResidual( Time, m%BEMT_u(indx), p%BEMT, x%BEMT, xd%BEMT, z%BEMT, OtherState%BEMT, m%BEMT, &
                                       z_residual%BEMT, p_AD%AFI, ErrStat2, ErrMsg2 )
      call SetErrStat(ErrStat2, ErrMsg2, ErrStat, ErrMsg, RoutineName)
   
end subroutine RotCalcConstrStateResidual

!----------------------------------------------------------------------------------------------------------------------------------
subroutine RotCalcContStateDeriv( t, u, RotInflow, p, p_AD, x, xd, z, OtherState, m, dxdt, ErrStat, ErrMsg )
! Tight coupling routine for computing derivatives of continuous states
!..................................................................................................................................

   REAL(DbKi),                     INTENT(IN   )  :: t           ! Current simulation time in seconds
   TYPE(RotInputType),             INTENT(IN   )  :: u           ! Inputs at t
   TYPE(RotInflowType),            INTENT(IN   )  :: RotInflow   !< Rotor inflow Inputs at Time
   TYPE(RotParameterType),         INTENT(IN   )  :: p           ! Parameters
   TYPE(AD_ParameterType),         INTENT(IN   )  :: p_AD        ! Parameters
   TYPE(RotContinuousStateType),   INTENT(IN   )  :: x           ! Continuous states at t
   TYPE(RotDiscreteStateType),     INTENT(IN   )  :: xd          ! Discrete states at t
   TYPE(RotConstraintStateType),   INTENT(IN   )  :: z           ! Constraint states at t
   TYPE(RotOtherStateType),        INTENT(IN   )  :: OtherState  ! Other states at t
   TYPE(RotMiscVarType),           INTENT(INOUT)  :: m           ! Misc/optimization variables
   TYPE(RotContinuousStateType),   INTENT(INOUT)  :: dxdt        ! Continuous state derivatives at t
   INTEGER(IntKi),                 INTENT(  OUT)  :: ErrStat     ! Error status of the operation
   CHARACTER(*),                   INTENT(  OUT)  :: ErrMsg      ! Error message if ErrStat /= ErrID_None

   ! local variables
   CHARACTER(ErrMsgLen)                           :: ErrMsg2     ! temporary Error message if ErrStat /= ErrID_None
   INTEGER(IntKi)                                 :: ErrStat2    ! temporary Error status of the operation
   CHARACTER(*), PARAMETER                        :: RoutineName = 'RotCalcContStateDeriv'
   
   INTEGER(IntKi), parameter                      :: InputIndex = 1

      ! Initialize ErrStat

   ErrStat = ErrID_None
   ErrMsg  = ""

   call SetInputs(t, p, p_AD, u, RotInflow, m, InputIndex, ErrStat2, ErrMsg2)
      call SetErrStat(ErrStat2, ErrMsg2, ErrStat, ErrMsg, RoutineName)
   
   call BEMT_CalcContStateDeriv( t, m%BEMT_u(InputIndex), p%BEMT, x%BEMT, xd%BEMT, z%BEMT, OtherState%BEMT, m%BEMT, dxdt%BEMT, p_AD%AFI, ErrStat2, ErrMsg2 )
      call SetErrStat(ErrStat2, ErrMsg2, ErrStat, ErrMsg, RoutineName)
   
END SUBROUTINE RotCalcContStateDeriv
!----------------------------------------------------------------------------------------------------------------------------------
!> This subroutine converts the AeroDyn inputs into values that can be used for its submodules. It calculates the disturbed inflow
!! on the blade if tower shadow or tower influence are enabled, then uses these values to set m%BEMT_u(indx).
subroutine SetInputs(t, p, p_AD, u, RotInflow, m, indx, errStat, errMsg)
   real(DbKi),                   intent(in   )  :: t                      !< Current simulation time in seconds
   type(RotParameterType),       intent(in   )  :: p                      !< AD parameters
   type(AD_ParameterType),       intent(in   )  :: p_AD                   !< AD parameters
   type(RotInputType),           intent(in   )  :: u                      !< AD Inputs at Time
   type(RotInflowType),          intent(in   )  :: RotInflow              !< Rotor inflow Inputs at Time
   type(RotMiscVarType),         intent(inout)  :: m                      !< Misc/optimization variables
   integer,                      intent(in   )  :: indx                   !< index into m%BEMT_u(indx) array; 1=t and 2=t+dt (but not checked here)
   integer(IntKi),               intent(  out)  :: ErrStat                !< Error status of the operation
   character(*),                 intent(  out)  :: ErrMsg                 !< Error message if ErrStat /= ErrID_None
                                 
   ! local variables             
   integer(intKi)                               :: ErrStat2
   character(ErrMsgLen)                         :: ErrMsg2
   character(*), parameter                      :: RoutineName = 'SetInputs'
   ErrStat = ErrID_None
   ErrMsg  = ""
   
   ! Disturbed inflow on blade (if tower shadow present)
   call SetDisturbedInflow(p, p_AD, u, RotInflow, m, errStat2, errMsg2); call SetErrStat(errStat2, errMsg2, errStat, errMsg, RoutineName)

   if (p_AD%Wake_Mod /= WakeMod_FVW) then

      if (p_AD%SectAvg) then
         call SetSectAvgInflow(t, p, p_AD, u, RotInflow, m, errStat2, errMsg2); call SetErrStat(errStat2, errMsg2, errStat, errMsg, RoutineName)
      endif

         ! This needs to extract the inputs from the AD data types (mesh) and massage them for the BEMT module
      call SetInputsForBEMT(p, p_AD, u, RotInflow, m, indx, errStat2, errMsg2)
         call SetErrStat(ErrStat2, ErrMsg2, ErrStat, ErrMsg, RoutineName)
   endif
end subroutine SetInputs

!----------------------------------------------------------------------------------------------------------------------------------
!> Disturbed inflow on the blade if tower shadow or tower influence are enabled
subroutine SetDisturbedInflow(p, p_AD, u, RotInflow, m, errStat, errMsg)
   type(RotParameterType),       intent(in   )  :: p                      !< AD parameters
   type(AD_ParameterType),       intent(in   )  :: p_AD                   !< AD parameters
   type(RotInputType),           intent(in   )  :: u                      !< AD Inputs at Time
   type(RotInflowType),          intent(in   )  :: RotInflow              !< Rotor inflow at Time
   type(RotMiscVarType),         intent(inout)  :: m                      !< Misc/optimization variables
   integer(IntKi),               intent(  out)  :: errStat                !< Error status of the operation
   character(*),                 intent(  out)  :: errMsg                 !< Error message if ErrStat /= ErrID_None
   ! local variables             
   real(R8Ki)                                   :: x_hat_disk(3)
   integer(intKi)                               :: j,k
   integer(intKi)                               :: errStat2
   character(ErrMsgLen)                         :: errMsg2
   character(*), parameter                      :: RoutineName = 'SetDisturbedInflow'
   errStat = ErrID_None
   errMsg  = ""
   if (p%TwrPotent /= TwrPotent_none .or. p%TwrShadow /= TwrShadow_none) then
      call TwrInfl( p, u, RotInflow, m, errStat2, errMsg2 ) ! NOTE: tower clearance is computed here..
         call SetErrStat(errStat2, errMsg2, errStat, errMsg, RoutineName)
   else
      do k = 1, p%NumBlades
         m%DisturbedInflow(:,:,k) = RotInflow%Blade(k)%InflowVel
      end do
   end if

   if (p_AD%Skew_Mod == Skew_Mod_Orthogonal) then
      x_hat_disk = u%HubMotion%Orientation(1,:,1)
  
      do k=1,p%NumBlades
         do j=1,p%NumBlNds         
            m%DisturbedInflow(:,j,k) = dot_product( m%DisturbedInflow(:,j,k), x_hat_disk ) * x_hat_disk
         enddo
      enddo
   endif

end subroutine SetDisturbedInflow

!> Sector Averaged (disturbed when tower influence on) inflow on the blade
!! Loop on blade nodes and computed a weighted sector average inflow at each node
subroutine SetSectAvgInflow(t, p, p_AD, u, RotInflow, m, errStat, errMsg)
   real(DbKi),                   intent(in   )  :: t                      !< Current simulation time in seconds
   type(RotParameterType),       intent(in   )  :: p                      !< AD parameters
   type(AD_ParameterType),       intent(in   )  :: p_AD                   !< AD parameters
   type(RotInputType),           intent(in   )  :: u                      !< AD Inputs at Time
   type(RotInflowType),          intent(in   )  :: RotInflow              !< Rotor inflow at Time
   type(RotMiscVarType),         intent(inout)  :: m                      !< Misc/optimization variables
   integer(IntKi),               intent(  out)  :: errStat                !< Error status of the operation
   character(*),                 intent(  out)  :: errMsg                 !< Error message if ErrStat /= ErrID_None
   ! local variables             
   real(R8Ki)              :: R_li        !< 
   real(ReKi)              :: x_hat_disk(3) !< unit vector normal to disk along hub x axis
   real(ReKi)              :: r_A(3)      !< Vector from global origin to blade node
   real(ReKi)              :: r_H(3)      !< Vector from global origin to hub center
   real(ReKi)              :: r_S(3)      !< Vector from global origin to point in sector
   real(ReKi)              :: rHS(3)      !< Vector from rotor center to point in sector
   real(ReKi)              :: rHA(3)      !< Vector from rotor center to blade node
   real(ReKi)              :: rHA_perp(3) !< Component of rHA perpendicular to x_hat_disk
   real(ReKi)              :: rHA_para(3) !< Component of rHA paralel to x_hat_disk
   real(ReKi)              :: rHA_perp_n  !< Norm of rHA_perp
   real(ReKi)              :: e_r(3)      !< Polar unit vector along rHA_perp
   real(ReKi)              :: e_t(3)      !< Polar unit vector perpendicular to rHA_perp ("e_theta")
   real(ReKi)              :: temp_norm
   real(ReKi)              :: psi         !< Azimuthal offset in the current sector, runs from -psi_bwd to psi_fwd
   real(ReKi)              :: dpsi        !< Azimuthal increment
   real(ReKi), allocatable :: SectPos(:,:)!< Points used to define a given sector (for a given blade node A)
   real(ReKi), allocatable :: SectVel(:,:)!< Inflow velocity at a given sector (Undisturbed and then disturbed)
   real(ReKi), allocatable :: SectAcc(:,:)!< Inflow velocity at a given sector (Undisturbed and then disturbed)
   real(ReKi), allocatable :: SectWgt(:)  !< Sector weights for velocity averaging
   integer(intKi)          :: j,k, ipsi
   integer(intKi)          :: errStat2
   character(ErrMsgLen)    :: errMsg2
   character(*), parameter :: RoutineName   = 'SetSectAvgInflow'
   !
   errStat = ErrID_None
   errMsg  = ""

   if (.not. associated(p_AD%FlowField)) then
      errStat2 = errID_Fatal
      errMsg2 = 'FlowField should be allocated'
      if (Failed()) return
   endif

   ! Alloc and inits
   call AllocAry(SectPos, 3, p_AD%SA_nPerSec, "SectPos", errStat2, errMsg2); if(Failed()) return
   call AllocAry(SectVel, 3, p_AD%SA_nPerSec, "SectVel", errStat2, errMsg2); if(Failed()) return
   call AllocAry(SectWgt,    p_AD%SA_nPerSec, "SectWgt", errStat2, errMsg2); if(Failed()) return
   if (allocated(SectAcc)) deallocate(SectAcc) ! IfW_FlowField_GetVelAcc some logic for Acc, so we ensure it's deallocated
   SectVel = 0.0_ReKi
   SectPos = 0.0_ReKi
   if (p_AD%SA_Weighting == SA_Wgt_Uniform)  then
      SectWgt = 1.0_ReKi/p_AD%SA_nPerSec
   else
      errStat2 = errID_Fatal; errMsg2 = 'Sector averaging weighting (`SA_Weighting`) should be Uniform'
      if (Failed()) return
   endif
   dpsi = (p_AD%SA_PsiFwd-p_AD%SA_PsiBwd)/(p_AD%SA_nPerSec-1)

   ! Hub 
   x_hat_disk = real(u%HubMotion%Orientation(1,:,1), ReKi)
   r_H = u%HubMotion%Position(:,1) + u%HubMotion%TranslationDisp(:,1)

   ! --- Loop on blade nodes and computed a weighted sector average inflow at each node
   do k=1,p%NumBlades
      do j=1,p%NumBlNds         

         ! --- Setup a polar coordinate system based on the current blade node
         ! This is the same kind of calculations as the Calculate_MeshOrientation_Rel2Hub 
         r_A = u%BladeMotion(k)%Position(:,j) + u%BladeMotion(k)%TranslationDisp(:,j)
         rHA = r_A - r_H
         rHA_para = dot_product( x_hat_disk, rHA ) * x_hat_disk
         rHA_perp = rHA - rHA_para
         rHA_perp_n = TwoNorm( rHA_perp )

         ! --- Create list of section points around the current blade node
         if (EqualRealNos(rHA_perp_n, 0.0_ReKi)) then
            ! We set all points to be the current one (likely the rotor center when no hub..)
            do ipsi=1,p_AD%SA_nPerSec
               SectPos(:, ipsi) = r_A
            enddo
         else
            e_r = rHA_perp/rHA_perp_n              ! Unit vector in "radial" coordinate
            e_t = cross_product( x_hat_disk, e_r ) ! Unit vector in "tangential" coordinate
            do ipsi=1,p_AD%SA_nPerSec
               psi = p_AD%SA_PsiBwd + (ipsi-1)*dpsi
               SectPos(:, ipsi) = (rHA_perp_n*cos(psi) * e_r + rHA_perp_n*sin(psi) * e_t) + rHA_para  + r_H
            enddo
         endif

         ! --- Inflow on sector points
         ! Undisturbed
         call IfW_FlowField_GetVelAcc(p_AD%FlowField, 1, t, SectPos, SectVel, SectAcc, errStat=errStat2, errMsg=errMsg2); if(Failed()) return
         ! --- Option 1 Disturbed inflow Before averaging - SectVel is modified in place
         !if (p%TwrPotent /= TwrPotent_none .or. p%TwrShadow /= TwrShadow_none) then
         !   call TwrInflArray(p, u, RotInflow, m, SectPos, SectVel, errStat2, errMsg2); if(Failed()) return
         !endif

         ! --- Weighting and averaging
         m%SectAvgInflow(1, j, k) = sum(SectVel(1,:)*SectWgt)
         m%SectAvgInflow(2, j, k) = sum(SectVel(2,:)*SectWgt)
         m%SectAvgInflow(3, j, k) = sum(SectVel(3,:)*SectWgt)

         ! --- Option 2 Disturbed after averaging 
         if (p%TwrPotent /= TwrPotent_none .or. p%TwrShadow /= TwrShadow_none) then
            ! TODO use a "scalar" function or change the interface of TwrInfl. Waiting for Wind Inputs of AD to be removed from AD
            call TwrInflArray( p, u, RotInflow, m, reshape(r_A, (/3,1/)), m%SectAvgInflow(:, j:j, k), errStat2, errMsg2); if(Failed()) return
         endif
      enddo

   enddo

   call CleanUp()
contains
   subroutine CleanUp()
      if(allocated(SectPos)) deallocate(SectPos)
      if(allocated(SectVel)) deallocate(SectVel)
      if(allocated(SectAcc)) deallocate(SectAcc)
      if(allocated(SectWgt)) deallocate(SectWgt)
   end subroutine 
   logical function Failed()
        call SetErrStat(errStat2, errMsg2, errStat, errMsg, RoutineName) 
        Failed =  errStat >= AbortErrLev
        if (Failed) call CleanUp()
   end function Failed
end subroutine SetSectAvgInflow



!----------------------------------------------------------------------------------------------------------------------------------
!> This subroutine sets m%BEMT_u(indx).
subroutine SetInputsForBEMT(p, p_AD, u, RotInflow, m, indx, errStat, errMsg)

   type(RotParameterType),  intent(in   )  :: p                               !< AD parameters
   type(AD_ParameterType),  intent(in   )  :: p_AD                            !< AD parameters
   type(RotInputType),      intent(in   )  :: u                               !< AD Inputs at Time
   type(RotInflowType),     intent(in   )  :: RotInflow                       !< Rotor inflow at Time
   type(RotMiscVarType),    intent(inout)  :: m                               !< Misc/optimization variables
   integer,                 intent(in   )  :: indx                            !< index into m%BEMT_u array; must be 1 or 2 (but not checked here)
   integer(IntKi),          intent(  out)  :: ErrStat                         !< Error status of the operation
   character(*),            intent(  out)  :: ErrMsg                          !< Error message if ErrStat /= ErrID_None
      
   ! local variables
   !real(R8Ki)                              :: x_hat(3)
   !real(R8Ki)                              :: y_hat(3)
   !real(R8Ki)                              :: z_hat(3)
   real(R8Ki)                              :: x_hat_disk(3)
   real(R8Ki)                              :: y_hat_disk(3)
   real(R8Ki)                              :: z_hat_disk(3)
   real(ReKi)                              :: tmp(3)
   real(ReKi)                              :: tmp_sz, tmp_sz_y
   real(ReKi)                              :: rmax
   real(R8Ki)                              :: thetaBladeNds(p%NumBlNds,p%NumBlades)
   real(R8Ki)                              :: Azimuth(p%NumBlades)
   integer(intKi)                          :: j                      ! loop counter for nodes
   integer(intKi)                          :: k                      ! loop counter for blades
   integer(intKi)                          :: ErrStat2
   character(ErrMsgLen)                    :: ErrMsg2
   character(*), parameter                 :: RoutineName = 'SetInputsForBEMT'  
   ! NEW VAR
   real(ReKi)                              :: numer, denom, ratio, signOfAngle ! helper variables for calculating u%chi0  
   real(ReKi)                              :: tilt, yaw
   real(ReKi)                              :: SkewVec(3), tmp_skewVec(3), x_hat_wind(3), tmpD(3), tmpW(3)
   real(R8Ki)                              :: windCrossDisk(3)
   real(R8Ki)                              :: windCrossDiskMag
   real(R8Ki)                              :: x_vec(3), y_vec(3), z_vec(3)
   real(R8Ki)                              :: elemPosRelToHub(3,p%NUMBLNDS)
   real(R8Ki)                              :: elemPosRotorProj(3,p%NUMBLNDS)
   real(R8Ki)                              :: dr(3), dz(3)
   real(R8Ki)                              :: theta(3)
   real(R8Ki)                              :: orientation(3,3)
   real(R8Ki)                              :: orientationBladeAzimuth(3,3,1)
   ErrStat = ErrID_None
   ErrMsg  = ""

      ! Get disk average values and orientations
   call DiskAvgValues(p, u, RotInflow, m, x_hat_disk, y_hat_disk, z_hat_disk, Azimuth) ! also sets m%V_diskAvg, m%V_dot_x

   ! Velocity in disk normal
   m%BEMT_u(indx)%V0 = m%AvgDiskVelDist    ! Note: used for SkewWake Cont
   m%BEMT_u(indx)%x_hat_disk = x_hat_disk
   if (p%AeroProjMod==APM_BEM_NoSweepPitchTwist .or. p%AeroProjMod==APM_LiftingLine) then
      ! NOTE: m%V_diskAvg contains translational velocity and disturbed wind
      m%BEMT_u(indx)%Un_disk  = dot_product( m%V_diskAvg, x_hat_disk )  ! NOTE: used for DBEMT only
   elseif (p%AeroProjMod==APM_BEM_Polar) then     
      ! NOTE: m%AvgDiskVel contains undisturbed wind only
      m%BEMT_u(indx)%Un_disk  = dot_product( m%AvgDiskVel, x_hat_disk ) ! NOTE: used for DBEMT only
   endif

   ! Calculate Yaw and Tilt for use in xVelCorr
   ! Define a vector wrt which the yaw is defined 
   denom = twonorm(m%V_diskAvg)
   if (EqualRealNos(denom, 0.0_ReKi)) then
      x_hat_wind = 0.0_ReKi
   else
      x_hat_wind = m%V_diskAvg/denom
   end if
   ! Yaw
   tmpD = x_hat_disk 
   tmpD(3) = 0.0
   tmpW = x_hat_wind
   tmpW(3) = 0.0
   denom = TwoNorm(tmpD)*TwoNorm(tmpW)
   if (EqualRealNos(denom, 0.0_ReKi)) then
      yaw = 0.0_ReKi
   else
      yaw  = acos(max(-1.0_ReKi,min(1.0_ReKi,dot_product(tmpD,tmpW)/denom)))
   end if
   tmp_skewVec = cross_product(tmpW,tmpD);
   yaw = sign(yaw,tmp_skewVec(3))
   m%Yaw = yaw
   
   ! Tilt
   tmpD = x_hat_disk 
   tmpD(2) = 0.0 
   tmpW = x_hat_wind
   tmpW(2) = 0.0
   denom = TwoNorm(tmpD)*TwoNorm(tmpW)
   if (EqualRealNos(denom, 0.0_Reki)) then
      tilt = 0.0_ReKi
   else
      tilt  = acos(max(-1.0_ReKi,min(1.0_ReKi,dot_product(tmpD,tmpW)/denom)))
   end if
   
   tmp_skewVec = cross_product(tmpW,tmpD)
   tilt = sign(tilt,tmp_skewVec(2))
   m%tilt = tilt
     
   ! "Angular velocity of rotor" rad/s
   m%BEMT_u(indx)%omega   = dot_product( u%HubMotion%RotationVel(:,1), x_hat_disk )
   
   ! "Angle between the vector normal to the rotor plane and the wind vector (e.g., the yaw angle in the case of no tilt)" rad 
   denom = TwoNorm( m%V_diskAvg )
   if (EqualRealNos(0.0_ReKi, denom)) then
      m%BEMT_u(indx)%chi0 = 0.0_ReKi
   else
         ! make sure we don't have numerical issues that make the ratio outside +/-1
      numer = m%V_dot_x
      ratio = numer / denom
      m%BEMT_u(indx)%chi0 = acos( max( min( ratio, 1.0_ReKi ), -1.0_ReKi ) )
      
      SkewVec = cross_product( m%V_diskAvg, x_hat_disk )
      ! NOTE: chi0 is used only as cos(chi0), tan(chi0)**2, or abs(chi0), so the sign calculated here is only for output purposes
      ! Depending on yaw and/or tilt, z and/or y component of the cross product above will dicatate the sign of chi0.
      ! Pending Test: What happens when y or z are of similar magnitude
      if (abs(SkewVec(2))>abs(SkewVec(3))) then
        signofAngle = sign(1.0_ReKi,SkewVec(2))
      else
        signofAngle = sign(1.0_ReKi,SkewVec(3))
      endif

      if (p%BEM_Mod /= BEMMod_2D) then ! TODO
         m%BEMT_u(indx)%chi0 = sign( m%BEMT_u(indx)%chi0, signOfAngle )
      endif
   end if


   !..........................
   !  Compute skew azimuth angle
   !..........................
   if (p%AeroProjMod==APM_BEM_NoSweepPitchTwist .or. p%AeroProjMod==APM_LiftingLine) then

      m%BEMT_u(indx)%psi_s = Azimuth
   elseif (p%AeroProjMod==APM_BEM_Polar) then

      do k=1,p%NumBlades
         ! Determine current azimuth angle and pitch axis vector of blade k
         call Calculate_MeshOrientation_Rel2Hub(u%BladeRootMotion(k), u%HubMotion, x_hat_disk, orientationBladeAzimuth)
         
         ! Extract azimuth angle for blade k
         ! NOTE: EB, this might need improvements (express wrt hub, also deal with case hubRad=0). This is likely not psi_skew. 
         theta = -EulerExtract( transpose(orientationBladeAzimuth(:,:,1)) )
         m%BEMT_u(indx)%psi_s(k) = theta(1)
      end do !k=blades
         
      ! Find the most-downwind azimuth angle needed by the skewed wake correction model
      windCrossDisk = cross_product( x_hat_wind, x_hat_disk )
      windCrossDiskMag = TwoNorm( windCrossDisk )
      if (windCrossDiskMag <= 0.01_ReKi) then
         m%BEMT_u(indx)%psiSkewOffset = PiBy2
      else
         ! Assemble blade azimuth unit vectors and orientation matrix
         z_vec = windCrossDisk / windCrossDiskMag
         x_vec = x_hat_disk
         y_vec = cross_product( z_vec, x_vec )
         orientation(1,:) = x_vec
         orientation(2,:) = y_vec
         orientation(3,:) = z_vec
         ! Extract azimuth angle for most down-wind blade orientation
         theta = -EulerExtract( transpose(orientation) )
         m%BEMT_u(indx)%psiSkewOffset = theta(1)+PiBy2  ! cross-product of wind vector and rotor axis will lead downwind blade azimuth by 90 degrees
      end if


   else
      call WrScr('AeroProjMod not supported - should never happen')
      STOP
   endif
   
   !..........................
   ! Compute pitch and blade azimuth (stored in misc)
   !..........................
   call StorePitchAndAzimuth(p, u, m, ErrStat2, ErrMsg2); call SetErrStat(ErrStat2, ErrMsg2, ErrStat, ErrMsg, RoutineName)
   if (ErrStat >= AbortErrLev) return

   !..........................
   ! Set main geometry parameters (orientatioAnnulus, Twist, Toe, Cant, rLocal)
   !..........................
   ! TODO (EB): For harmonization between BEM and OLAF we should always compute R_li, r_Local, Twist, Toe, Cant
   !            BEM would then switch below between an "orientationMomentum", either Annulus (R_li) or NoPitchSweepPitch (R_wi)
   if (p%AeroProjMod==APM_BEM_NoSweepPitchTwist .or. p%AeroProjMod==APM_LiftingLine) then

      ! orientationAnnulus and curve
      if (p%AeroProjMod==APM_BEM_NoSweepPitchTwist) then
         call Calculate_MeshOrientation_NoSweepPitchTwist(p, u, m, thetaBladeNds, m%Toe, m%Cant, ErrStat=ErrStat, ErrMsg=ErrMsg)
      else
         call Calculate_MeshOrientation_LiftingLine(p, u, m, thetaBladeNds, m%Toe, m%Cant, ErrStat=ErrStat, ErrMsg=ErrMsg)
      endif

      ! local radius (normalized distance from rotor centerline) NOTE: unfortunate calculation, see comment above for harmonization
      do k=1,p%NumBlades
         call Calculate_MeshOrientation_Rel2Hub(u%BladeMotion(k), u%HubMotion, x_hat_disk, elemPosRelToHub_save=elemPosRelToHub, elemPosRotorProj_save=elemPosRotorProj)
         do j=1,p%NumBlNds    
            m%BEMT_u(indx)%rLocal(j,k) = TwoNorm( elemPosRotorProj(:,j) )
         end do !j=nodes      
      end do !k=blades  
      
  elseif (p%AeroProjMod==APM_BEM_Polar) then
      do k=1,p%NumBlades
         
         ! Determine current azimuth angle and pitch axis vector of blade k, element j
         call Calculate_MeshOrientation_Rel2Hub(u%BladeMotion(k), u%HubMotion, x_hat_disk, m%orientationAnnulus(:,:,:,k), elemPosRelToHub_save=elemPosRelToHub, elemPosRotorProj_save=elemPosRotorProj)
         ! Twist (aero+elastic), Toe, Cant (instantaneous and local), include elastic deformation
         call TwistToeCant_FromLocalPolar(u%BladeMotion(k), m%orientationAnnulus(:,:,:,k), thetaBladeNds(:,k), m%Toe(:,k), m%Cant(:,k))

         !..........................
         ! Compute local radius
         !..........................
         do j=1,p%NumBlNds
            m%BEMT_u(indx)%rLocal(j,k) = TwoNorm( elemPosRotorProj(:,j) )
         end do !j=nodes
      
         !..........................
         ! Determine local J = dr/dz
         !..........................
         do j=2,p%NumBlNds
            ! Get element orientation vectors to compute J = dr/dz
            ! and (future) override orientation information in BladeMotion%Orientation
            dr(:) = elemPosRotorProj(:,j) - elemPosRotorProj(:,j-1)
            dz(:) =  elemPosRelToHub(:,j) -  elemPosRelToHub(:,j-1)
            
            denom = TwoNorm(dz(:))
            if (EqualRealNos(denom,0.0_ReKi)) then ! this should not happen, but we'll check anyway
               m%BEMT_u(indx)%drdz(j,k) = 0.0_ReKi
            else
               m%BEMT_u(indx)%drdz(j,k) = TwoNorm(dr(:)) / denom
            end if
         end do ! j
         m%BEMT_u(indx)%drdz(1,k) = m%BEMT_u(indx)%drdz(2,k)
      end do !k=blades
   else
      call WrScr('AeroProjMod not supported - should never happen')
      STOP
  endif ! ProjMod
  
   
   !..........................
   ! local blade angles passed to BEM
   !..........................
   if (p%AeroProjMod==APM_BEM_NoSweepPitchTwist .or. p%AeroProjMod==APM_LiftingLine) then
      ! Local and instantaneous blade twist+pitch (aerodynamic + elastic), cant and toe (include elastic deformation)
      do k=1,p%NumBlades
         do j=1,p%NumBlNds         
            m%BEMT_u(indx)%theta(j,k) = thetaBladeNds(j,k) ! local pitch + twist (aerodyanmic + elastic) angle of the jth node in the kth blade

            ! NOTE: curve computed by Calculate_MeshOrientation_*
            m%BEMT_u(indx)%toeAngle(j,k)  = 0.0_ReKi
            m%BEMT_u(indx)%cantAngle(j,k) = 0.0_ReKi
         end do !j=nodes
      end do !k=blades
   elseif (p%AeroProjMod==APM_BEM_Polar) then
         do k=1,p%NumBlades
            do j=1,p%NumBlNds
               m%BEMT_u(indx)%theta(j,k)     = thetaBladeNds(j,k)
               m%BEMT_u(indx)%toeAngle(j,k)  = m%Toe(j,k)
               m%BEMT_u(indx)%cantAngle(j,k) = m%Cant(j,k)
            end do !j=nodes
         end do !k=blades
   else
      call WrScr('AeroProjMod not supported - should never happen')
      STOP
   endif ! ProjMod

   !..........................
   ! Get normal, tangential and radial velocity components of the jth node in the kth blade
   !..........................
   do k=1,p%NumBlades
      do j=1,p%NumBlNds         
         if (p_AD%SectAvg) then
            tmp   = m%SectAvgInflow(:,j,k) - u%BladeMotion(k)%TranslationVel(:,j) ! rel_V(j)_Blade(k)
         else
            tmp   = m%DisturbedInflow(:,j,k) - u%BladeMotion(k)%TranslationVel(:,j) ! rel_V(j)_Blade(k)
         endif
         ! Velocity in "p" or "w" system (depending) on AeroProjMod
         m%BEMT_u(indx)%Vx(j,k) = dot_product( tmp, m%orientationAnnulus(1,:,j,k) ) ! normal component (normal to the plane, not chord) of the inflow velocity of the jth node in the kth blade
         m%BEMT_u(indx)%Vy(j,k) = dot_product( tmp, m%orientationAnnulus(2,:,j,k) ) !+ TwoNorm(m%DisturbedInflow(:,j,k))*(sin()*sin(tilt)*)! tangential component (tangential to the plane, not chord) of the inflow velocity of the jth node in the kth blade
         m%BEMT_u(indx)%Vz(j,k) = dot_product( tmp, m%orientationAnnulus(3,:,j,k) ) ! radial component (tangential to the plane, not chord) of the inflow velocity of the jth node in the kth blade

         ! NOTE: We'll likely remove that:
         !m%BEMT_u(indx)%xVelCorr(j,k) = TwoNorm(m%DisturbedInflow(:,j,k))*(             sin(yaw)*sin(-m%BEMT_u(indx)%cantAngle(j,k))*sin(m%BEMT_u(indx)%psi_s(k)) &
         !                                                                   + sin(tilt)*cos(yaw)*sin(-m%BEMT_u(indx)%cantAngle(j,k))*cos(m%BEMT_u(indx)%psi_s(k)) ) !m%BEMT_u(indx)%Vy(j,k)*sin(-theta(2))*sin(m%BEMT_u(indx)%psi(k))
         m%BEMT_u(indx)%xVelCorr(j,k) = 0.0_ReKi ! TODO
      end do !j=nodes
   end do !k=blades

   !..........................
   ! inputs for CDBEMT and CUA
   !..........................
   do k=1,p%NumBlades
      do j=1,p%NumBlNds
         ! inputs for CUA (and CDBEMT):
         ! TODO Here we should take the rotation in the airfoil coordinate system instead of the "l" or "w" system
         m%BEMT_u(indx)%omega_z(j,k)       = dot_product( u%BladeMotion(k)%RotationVel(   :,j), m%orientationAnnulus(3,:,j,k) ) ! rotation of no-sweep-pitch coordinate system around z of the jth node in the kth blade
         
      end do !j=nodes
   end do !k=blades
   
   
   !..........................
   ! User/Control property for AFI
   !..........................
   m%BEMT_u(indx)%UserProp = u%UserProp
   
   
   !..........................
   ! TSR
   !..........................
   if ( EqualRealNos( m%V_dot_x, 0.0_ReKi ) ) then
      m%BEMT_u(indx)%TSR = 0.0_ReKi
   else
      rmax = 0.0_ReKi
      do k=1,min(p%NumBlades,MaxBl)
         do j=1,p%NumBlNds
            rmax = max(rmax, m%BEMT_u(indx)%rLocal(j,k) )
         end do !j=nodes
      end do !k=blades
      m%BEMT_u(indx)%TSR = m%BEMT_u(indx)%omega * rmax / m%V_dot_x
   end if
         
end subroutine SetInputsForBEMT
!----------------------------------------------------------------------------------------------------------------------------------
subroutine DiskAvgValues(p, u, RotInflow, m, x_hat_disk, y_hat_disk, z_hat_disk, Azimuth)
   type(RotParameterType),  intent(in   )  :: p                               !< AD parameters
   type(RotInputType),      intent(in   )  :: u                               !< AD Inputs at Time
   type(RotInflowType),     intent(in   )  :: RotInflow                       !< Rotor Inflow at Time
   type(RotMiscVarType),    intent(inout)  :: m                               !< Misc/optimization variables
   real(R8Ki),              intent(  out)  :: x_hat_disk(3)
   real(R8Ki), optional,    intent(  out)  :: y_hat_disk(3)
   real(R8Ki), optional,    intent(  out)  :: z_hat_disk(3)
   real(R8Ki), optional,    intent(  out)  :: Azimuth(p%NumBlades)
   real(ReKi)                              :: z_hat(3)
   real(ReKi)                              :: tmp(3)
   real(ReKi)                              :: V_elast_diskAvg(3)
   real(ReKi)                              :: tmp_sz, tmp_sz_y
   integer(intKi)                          :: j                      ! loop counter for nodes
   integer(intKi)                          :: k                      ! loop counter for blades

   ! calculate disk-averaged velocities
   m%AvgDiskVel = 0.0_ReKi
   m%AvgDiskVelDist = 0.0_ReKi ! TODO potentially get rid of that in the future
   m%V_diskAvg = 0.0_ReKi
   m%V_dot_x  = 0.0_ReKi
   if (p%NumBlades <= 0) return  ! The Intel compiler gets array bounds issues in this routine with no blades.

   do k=1,p%NumBlades
      do j=1,p%NumBlNds
         m%AvgDiskVelDist = m%AvgDiskVelDist + m%DisturbedInflow(:,j,k)
         m%AvgDiskVel = m%AvgDiskVel + RotInflow%Blade(k)%InflowVel(:,j)
      end do
   end do
   m%AvgDiskVelDist = m%AvgDiskVelDist / real( p%NumBlades * p%NumBlNds, ReKi )
   m%AvgDiskVel = m%AvgDiskVel / real( p%NumBlades * p%NumBlNds, ReKi )

      ! calculate disk-averaged elastic velocity
   V_elast_diskAvg = 0.0_ReKi
   do k=1,p%NumBlades
      do j=1,p%NumBlNds
         V_elast_diskAvg = V_elast_diskAvg + u%BladeMotion(k)%TranslationVel(:,j)
      end do
   end do
   V_elast_diskAvg = V_elast_diskAvg / real( p%NumBlades * p%NumBlNds, ReKi )

      ! calculate disk-averaged relative wind speed, V_DiskAvg
   m%V_diskAvg = m%AvgDiskVelDist - V_elast_diskAvg 
   
   
      ! orientation vectors:
   x_hat_disk = u%HubMotion%Orientation(1,:,1) !actually also x_hat_hub

   m%V_dot_x  = dot_product( m%V_diskAvg, x_hat_disk )
   
   
   ! These values are not used in the Envision code base; stored here only for easier merging from OpenFAST:
   if (present(y_hat_disk)) then
   
      tmp    = m%V_dot_x * x_hat_disk - m%V_diskAvg
      tmp_sz = TwoNorm(tmp)
      if ( EqualRealNos( tmp_sz, 0.0_ReKi ) ) then
         y_hat_disk = u%HubMotion%Orientation(2,:,1)
         z_hat_disk = u%HubMotion%Orientation(3,:,1)
      else
        y_hat_disk = tmp / tmp_sz
        z_hat_disk = cross_product( m%V_diskAvg, x_hat_disk ) / tmp_sz
     end if

         ! "Azimuth angle" rad
      do k=1,p%NumBlades
         z_hat = u%BladeRootMotion(k)%Orientation(3,:,1)
         tmp_sz_y = -1.0*dot_product(z_hat,y_hat_disk)
         tmp_sz   =      dot_product(z_hat,z_hat_disk)
         if ( EqualRealNos(tmp_sz_y,0.0_ReKi) .and. EqualRealNos(tmp_sz,0.0_ReKi) ) then
            Azimuth(k) = 0.0_ReKi
         else
            Azimuth(k) = atan2( tmp_sz_y, tmp_sz )
         end if
      end do
      
   end if
   
end subroutine DiskAvgValues
!----------------------------------------------------------------------------------------------------------------------------------
subroutine StorePitchAndAzimuth(p, u, m, ErrStat,ErrMsg)
   type(RotParameterType),  intent(in   )  :: p                               !< AD parameters
   type(RotInputType),      intent(in   )  :: u                               !< AD Inputs at Time
   type(RotMiscVarType),    intent(inout)  :: m                               !< Misc/optimization variables
   integer(IntKi),          intent(  out)  :: ErrStat                         !< Error status of the operation
   character(*),            intent(  out)  :: ErrMsg                          !< Error message if ErrStat /= ErrID_None
   real(R8Ki)                              :: theta(3)
   real(R8Ki)                              :: orientation(3,3)
   integer(intKi)                          :: k                      ! loop counter for blades
   integer(intKi)                          :: ErrStat2
   character(ErrMsgLen)                    :: ErrMsg2
   character(*), parameter                 :: RoutineName = 'StorePitchAndAzimuth'

   ErrStat = ErrID_None
   ErrMsg  = ""

   ! theta, "Twist angle (includes all sources of twist)" rad
   do k=1,p%NumBlades
      ! orientation = rotation from hub 2 bl
      ! orientation = matmul( u%BladeRootMotion(k)%Orientation(:,:,1), transpose( u%HubMotion%Orientation(:,:,1) ) )
      call LAPACK_gemm( 'n', 't', 1.0_R8Ki, u%BladeRootMotion(k)%Orientation(:,:,1), u%HubMotion%Orientation(:,:,1), 0.0_R8Ki, orientation, errStat2, errMsg2)
         call SetErrStat( ErrStat2, ErrMsg2, ErrStat, ErrMsg, RoutineName)
      theta = EulerExtract( orientation ) !hub_theta_root(k)
      if (k<=size(BPitch)) then
         m%AllOuts( BPitch(  k) ) = -theta(3)*R2D ! save this value of pitch for potential output
      endif
      if (k<=size(m%hub_theta_x_root)) then
          m%hub_theta_x_root(k) = theta(1)   ! save this value for FAST.Farm (Azimuth wrt hub motion)
      end if
   enddo

endsubroutine StorePitchAndAzimuth
!----------------------------------------------------------------------------------------------------------------------------------
!> Instantaneous and local Twist Toe Cant angles from local polar to section
!! Note: could also be placed in Calculate_MeshOrientation_Rel2Hub
subroutine TwistToeCant_FromLocalPolar(secMesh, R_li, twist, toe, cant)
   type(MeshType), intent(in   ) :: secMesh                  !< Blade section mesh "BladeMotion"
   real(R8Ki),     intent(in   ) :: R_li(3,3,secMesh%NNodes) !< Orientation from inertial (i) to local polar (l), aka "orientationAnnulus"
   real(R8Ki),     intent(out  ) :: twist(secMesh%NNodes)    !< Twist
   real(ReKi),     intent(out  ) :: toe  (secMesh%NNodes)    !< Toe
   real(ReKi),     intent(out  ) :: cant (secMesh%NNodes)    !< Cant
   real(R8Ki)     :: R_sl(3,3) !< Orientation from local polar to section
   integer(intKi) :: j         !< loop counter for nodes
   real(R8Ki)     :: thetas(3) !< Euler angles
   do j = 1, secMesh%NNodes
      R_sl = matmul( secMesh%Orientation(:,:,j), transpose( R_li(:,:,j) ) ) ! From local polar to section - R_sec_i R_i_annulus
      thetas = EulerExtract( R_sl )
      toe(j)   = real( thetas(1), ReKi) ! toe angle
      cant(j)  = real( thetas(2), ReKi) ! cant angle (including aeroelastic deformation)
      twist(j) =      -thetas(3)        ! twist (including pitch and aeroelastic deformation)
   end do
end subroutine TwistToeCant_FromLocalPolar

!----------------------------------------------------------------------------------------------------------------------------------
subroutine Calculate_MeshOrientation_Rel2Hub(Mesh1, HubMotion, x_hat_disk, orientationAnnulus, elemPosRelToHub_save, elemPosRotorProj_save)
   TYPE(MeshType),             intent(in)  :: Mesh1          !< either BladeMotion or BladeRootMotion mesh
   TYPE(MeshType),             intent(in)  :: HubMotion      !< HubMotion mesh
   REAL(R8Ki),                 intent(in)  :: x_hat_disk(3)
   REAL(R8Ki), optional,       intent(out) :: orientationAnnulus(3,3,Mesh1%NNodes)   
   real(R8Ki), optional,       intent(out) :: elemPosRelToHub_save( 3,Mesh1%NNodes)
   real(R8Ki), optional,       intent(out) :: elemPosRotorProj_save(3,Mesh1%NNodes)
   
   real(R8Ki)                              :: x_hat_annulus(3) ! rotor normal unit vector    (local rotor reference frame)
   real(R8Ki)                              :: y_hat_annulus(3) ! annulus tangent unit vector (local rotor reference frame)
   real(R8Ki)                              :: z_hat_annulus(3) ! annulus radial unit vector  (local rotor reference frame)
!   real(R8Ki)                              :: chordVec(3)

   integer(intKi)                          :: j                      ! loop counter for nodes
   
   REAL(R8Ki)                              :: HubAbsPosition(3)
   real(R8Ki)                              :: elemPosRelToHub(3)  ! local copies of 
   real(R8Ki)                              :: elemPosRotorProj(3) ! local copies of 
   
   
   HubAbsPosition = HubMotion%Position(:,1) + HubMotion%TranslationDisp(:,1)
   
   !..........................
   ! orientation
   !..........................
   
   do j=1,Mesh1%NNodes
      !chordVec(:,j) = Mesh1%orientation(:,2,j)
      ! Project element position onto the rotor plane
      elemPosRelToHub = Mesh1%Position(:,j) + Mesh1%TranslationDisp(:,j) - HubAbsPosition !   + 0.00_ReKi*chordVec(:,j)*p%BEMT%chord(j,k)
      elemPosRotorProj = elemPosRelToHub - x_hat_disk * dot_product( x_hat_disk, elemPosRelToHub )

      if (present(orientationAnnulus)) then
         ! Get unit vectors of the local annulus reference frame
         z_hat_annulus = elemPosRotorProj / TwoNorm( elemPosRotorProj )
         x_hat_annulus = x_hat_disk
         y_hat_annulus = cross_product( z_hat_annulus, x_hat_annulus )
         
         ! Form a orientation matrix for the annulus reference frame
         orientationAnnulus(1,:,j) = x_hat_annulus
         orientationAnnulus(2,:,j) = y_hat_annulus
         orientationAnnulus(3,:,j) = z_hat_annulus
      end if
      
      if (present(elemPosRelToHub_save) ) elemPosRelToHub_save( :,j) = elemPosRelToHub
      if (present(elemPosRotorProj_save)) elemPosRotorProj_save(:,j) = elemPosRotorProj
   end do

end subroutine Calculate_MeshOrientation_Rel2Hub
!----------------------------------------------------------------------------------------------------------------------------------
! Calculate_MeshOrientation_NoSweepPitchTwist sets orientationAnnulus, Curve and potential Blades nodes angles
subroutine Calculate_MeshOrientation_NoSweepPitchTwist(p, u, m, twist, toe, cant, ErrStat, ErrMsg)
   type(RotParameterType),  intent(in   )  :: p                               !< AD parameters
   type(RotInputType),      intent(in   )  :: u                               !< AD Inputs at Time
   type(RotMiscVarType),    intent(inout)  :: m                               !< Misc/optimization variables
   real(R8Ki), optional,    intent(  out)  :: twist(p%NumBlNds,p%NumBlades)
   real(ReKi), optional,    intent(  out)  :: toe(p%NumBlNds,p%NumBlades)
   real(ReKi), optional,    intent(  out)  :: cant(p%NumBlNds,p%NumBlades)
   integer(IntKi),          intent(  out)  :: ErrStat                         !< Error status of the operation
   character(*),            intent(  out)  :: ErrMsg                          !< Error message if ErrStat /= ErrID_None
   real(R8Ki)                              :: theta(3)
   real(R8Ki)                              :: orientation(3,3)
   real(R8Ki)                              :: orientation_nopitch(3,3)

   integer(intKi)                          :: j                      ! loop counter for nodes
   integer(intKi)                          :: k                      ! loop counter for blades
   integer(intKi)                          :: ErrStat2
   character(ErrMsgLen)                    :: ErrMsg2
   character(*), parameter                 :: RoutineName = 'Calculate_MeshOrientation_NoSweepPitchTwist'

   ErrStat = ErrID_None
   ErrMsg  = ""

   do k=1,p%NumBlades
      ! orientation = rotation from hub 2 bl
      call LAPACK_gemm( 'n', 't', 1.0_R8Ki, u%BladeRootMotion(k)%Orientation(:,:,1), u%HubMotion%Orientation(:,:,1), 0.0_R8Ki, orientation, errStat2, errMsg2)
         call SetErrStat( ErrStat2, ErrMsg2, ErrStat, ErrMsg, RoutineName)
      theta = EulerExtract( orientation ) !hub_theta_root(k)
      theta(3) = 0.0_ReKi

      ! construct system equivalent to u%BladeRootMotion(k)%Orientation, but without the blade-pitch angle:
      orientation = EulerConstruct( theta ) ! rotation from hub 2 non-pitched blade
      orientation_nopitch = matmul( orientation, u%HubMotion%Orientation(:,:,1) ) ! withoutPitch_theta_Root(k) ! rotation from global 2 non-pitched blade

      do j=1,p%NumBlNds

            ! form coordinate system equivalent to u%BladeMotion(k)%Orientation(:,:,j) but without live sweep (due to in-plane
            ! deflection), blade-pitch and twist (aerodynamic + elastic) angles:

         ! orientation = matmul( u%BladeMotion(k)%Orientation(:,:,j), transpose(orientation_nopitch) )
         ! orientation = rotation from non pitched blade 2 balde section
         call LAPACK_gemm( 'n', 't', 1.0_R8Ki, u%BladeMotion(k)%Orientation(:,:,j), orientation_nopitch, 0.0_R8Ki, orientation, errStat2, errMsg2)
            call SetErrStat( ErrStat2, ErrMsg2, ErrStat, ErrMsg, RoutineName)
         theta = EulerExtract( orientation ) !root(k)WithoutPitch_theta(j)_blade(k)

         if (present(cant))  cant (j,k) =  theta(2) ! save value for possible output later
         if (present(twist)) twist(j,k) = -theta(3) ! local pitch + twist (aerodyanmic + elastic) angle of the jth node in the kth blade
         if (present(toe  )) toe(  j,k) =  theta(1)

         theta(1) = 0.0_ReKi
         theta(3) = 0.0_ReKi
         m%orientationAnnulus(:,:,j,k) = matmul( EulerConstruct( theta ), orientation_nopitch ) ! WithoutSweepPitch+Twist_theta(j)_Blade(k)

      end do !j=nodes
   end do !k=blades
end subroutine Calculate_MeshOrientation_NoSweepPitchTwist
!----------------------------------------------------------------------------------------------------------------------------------
subroutine Calculate_MeshOrientation_LiftingLine(p, u, m, twist, toe, cant, ErrStat, ErrMsg)
   type(RotParameterType),  intent(in   )  :: p                               !< AD parameters
   type(RotInputType),      intent(in   )  :: u                               !< AD Inputs at Time
   type(RotMiscVarType),    intent(inout)  :: m                               !< Misc/optimization variables
   real(R8Ki),              intent(  out)  :: twist(p%NumBlNds,p%NumBlades)
   real(ReKi),              intent(  out)  :: toe(p%NumBlNds,p%NumBlades)
   real(ReKi),              intent(  out)  :: cant(p%NumBlNds,p%NumBlades)
   integer(IntKi),          intent(  out)  :: ErrStat                         !< Error status of the operation
   character(*),            intent(  out)  :: ErrMsg                          !< Error message if ErrStat /= ErrID_None
   real(R8Ki)                              :: thetas(3)
   real(R8Ki)                              :: orientation(3,3)
   integer(intKi)                          :: j                      ! loop counter for nodes
   integer(intKi)                          :: k                      ! loop counter for blades
   integer(intKi)                          :: ErrStat2
   character(ErrMsgLen)                    :: ErrMsg2
   character(*), parameter                 :: RoutineName = 'Calculate_MeshOrientation_LiftingLine'
   ErrStat = ErrID_None
   ErrMsg  = ""
   
   do k=1,p%NumBlades
      do j=1,p%NumBlNds
         m%orientationAnnulus(:,:,j,k) = u%BladeMotion(k)%Orientation(:,:,j)
      enddo
   
      do j=1,p%NumBlNds
         orientation = matmul( u%BladeMotion(k)%Orientation(:,:,j), transpose( m%orientationAnnulus(:,:,j,k) ) )
         thetas = EulerExtract( orientation )
         twist(j,k) = -thetas(3)
         toe(  j,k) =  thetas(1)
         cant( j,k) =  thetas(2)
      enddo
   end do !k=blades
      
end subroutine Calculate_MeshOrientation_LiftingLine
!----------------------------------------------------------------------------------------------------------------------------------
!> This subroutine sets m%FVW_u(indx).
subroutine SetInputsForFVW(p, u, m, errStat, errMsg)

   type(AD_ParameterType),  intent(in   )  :: p                               !< AD parameters
   type(AD_InputType),      intent(in   )  :: u(:)                            !< AD Inputs at Time
   type(AD_MiscVarType),    intent(inout)  :: m                               !< Misc/optimization variables
   integer(IntKi),          intent(  out)  :: ErrStat                         !< Error status of the operation
   character(*),            intent(  out)  :: ErrMsg                          !< Error message if ErrStat /= ErrID_None

   real(R8Ki)                              :: x_hat_disk(3)
   real(R8Ki), allocatable                 :: thetaBladeNds(:,:)
   
   integer(intKi)                          :: tIndx
   integer(intKi)                          :: iR ! Loop on rotors
   integer(intKi)                          :: j, k  ! loop counter for blades
   integer(intKi)                          :: ErrStat2
   character(ErrMsgLen)                    :: ErrMsg2
   character(*), parameter                 :: RoutineName = 'SetInputsForFVW'
   integer                                 :: iW

   ErrStat = ErrID_None
   ErrMsg = ""

   do tIndx=1,size(u)
      do iR =1, size(p%rotors)
         allocate(thetaBladeNds(p%rotors(iR)%NumBlNds, p%rotors(iR)%NumBlades))
         ! Get disk average values and orientations
         ! NOTE: needed because it sets m%V_diskAvg and m%V_dot_x, needed by CalcOutput..
         call DiskAvgValues(p%rotors(iR), u(tIndx)%rotors(iR), m%Inflow(tIndx)%RotInflow(iR), m%rotors(iR), x_hat_disk) ! also sets m%V_diskAvg and m%V_dot_x

         ! Compute Orientation similar to BEM, only to have consistent outputs...
         ! TODO TODO TODO All this below is mostly a calcOutput thing, we should move it somewhere else!
         !                orientation annulus is only used for Outputs with OLAF, same for pitch and azimuth
         if (p%rotors(iR)%AeroProjMod==APM_BEM_NoSweepPitchTwist) then
            call Calculate_MeshOrientation_NoSweepPitchTwist(p%rotors(iR), u(tIndx)%rotors(iR),  m%rotors(iR), thetaBladeNds, m%rotors(iR)%Toe, m%rotors(iR)%Cant, ErrStat=ErrStat2,ErrMsg=ErrMsg2) ! sets m%orientationAnnulus, m%Curve

         elseif (p%rotors(iR)%AeroProjMod==APM_BEM_Polar) then
            do k=1,p%rotors(iR)%numBlades
               call Calculate_MeshOrientation_Rel2Hub(u(tIndx)%rotors(iR)%BladeMotion(k), u(tIndx)%rotors(iR)%HubMotion, x_hat_disk, m%rotors(iR)%orientationAnnulus(:,:,:,k))
               call TwistToeCant_FromLocalPolar(u(tIndx)%rotors(iR)%BladeMotion(k), m%rotors(iR)%orientationAnnulus(:,:,:,k), thetaBladeNds(:,k), m%rotors(iR)%Toe(:,k), m%rotors(iR)%Cant(:,k))
            enddo

         else if (p%rotors(iR)%AeroProjMod==APM_LiftingLine) then
            call Calculate_MeshOrientation_LiftingLine      (p%rotors(iR),u(tIndx)%rotors(iR), m%rotors(iR), thetaBladeNds, m%rotors(iR)%Toe, m%rotors(iR)%Cant, ErrStat=ErrStat2,ErrMsg=ErrMsg2) ! sets m%orientationAnnulus, m%Curve
         else
            call SetErrStat(ErrID_Fatal, 'Aero Projection Method not implemented' ,ErrStat, ErrMsg, RoutineName)
         endif
         call StorePitchAndAzimuth(p%rotors(iR), u(tIndx)%rotors(iR), m%rotors(iR), ErrStat2, ErrMsg2)
         call SetErrStat(ErrStat2,ErrMsg2,ErrStat,ErrMsg,RoutineName)
         if (ErrStat >= AbortErrLev) return

            ! Rather than use a meshcopy, we will just copy what we need to the WingsMesh
            ! NOTE:  MeshCopy requires the source mesh to be INOUT intent
            ! NOTE2: If we change the WingsMesh to not be identical to the BladeMotion mesh, add the mapping stuff here.
         do k=1,p%rotors(iR)%NumBlades
            iW=p%FVW%Bld2Wings(iR,k)

            if ( u(tIndx)%rotors(iR)%BladeMotion(k)%nNodes /= m%FVW_u(tIndx)%WingsMesh(iW)%nNodes ) then
               call SetErrStat(ErrID_Fatal,"WingsMesh contains different number of nodes than the BladeMotion mesh",ErrStat,ErrMsg,RoutineName)
               return
            endif
            m%FVW%W(iW)%PitchAndTwist(:) = thetaBladeNds(:,k) ! local pitch + twist (aerodyanmic + elastic) angle of the jth node in the kth blade
            m%FVW_u(tIndx)%WingsMesh(iW)%TranslationDisp   = u(tIndx)%rotors(iR)%BladeMotion(k)%TranslationDisp
            m%FVW_u(tIndx)%WingsMesh(iW)%Orientation       = u(tIndx)%rotors(iR)%BladeMotion(k)%Orientation
            m%FVW_u(tIndx)%WingsMesh(iW)%TranslationVel    = u(tIndx)%rotors(iR)%BladeMotion(k)%TranslationVel
            m%FVW_u(tIndx)%rotors(iR)%HubPosition    = u(tIndx)%rotors(iR)%HubMotion%Position(:,1) + u(tIndx)%rotors(iR)%HubMotion%TranslationDisp(:,1)
            m%FVW_u(tIndx)%rotors(iR)%HubOrientation = u(tIndx)%rotors(iR)%HubMotion%Orientation(:,:,1)

            ! Inputs for dynamic stall (see SetInputsForBEMT)
            do j=1,p%rotors(iR)%NumBlNds         
               ! inputs for CUA, section pitch/torsion rate
               m%FVW_u(tIndx)%W(iW)%omega_z(j) = dot_product( u(tIndx)%rotors(iR)%BladeMotion(k)%RotationVel(   :,j), m%rotors(iR)%orientationAnnulus(3,:,j,k) ) ! rotation of no-sweep-pitch coordinate system around z of the jth node in the kth blade
            end do !j=nodes
         enddo ! k blades
         if (allocated(thetaBladeNds)) deallocate(thetaBladeNds)
      enddo ! iR, rotors

      if (ALLOCATED(m%FVW_u(tIndx)%V_wind)) then
         m%FVW_u(tIndx)%V_wind   = m%Inflow(tIndx)%InflowWakeVel
         ! Applying tower shadow to V_wind based on r_wind positions
         ! NOTE: m%DisturbedInflow also contains tower shadow and we need it for CalcOutput
         if (p%FVW%TwrShadowOnWake) then
            do iR =1, size(p%rotors)
               if (p%rotors(iR)%TwrPotent /= TwrPotent_none .or. p%rotors(iR)%TwrShadow /= TwrShadow_none) then
                  call TwrInflArray( p%rotors(iR), u(tIndx)%rotors(iR), m%Inflow(tIndx)%RotInflow(iR), m%rotors(iR), m%FVW%r_wind, m%FVW_u(tIndx)%V_wind, ErrStat2, ErrMsg2 )
                  call SetErrStat(ErrStat2,ErrMsg2,ErrStat,ErrMsg,RoutineName)
                  if (ErrStat >= AbortErrLev) return
               endif
            enddo
         end if
      endif
      do iR =1, size(p%rotors)
         ! Disturbed inflow for UA on Lifting line Mesh Points
         call SetDisturbedInflow(p%rotors(iR), p, u(tIndx)%rotors(iR), m%Inflow(tIndx)%RotInflow(iR), m%rotors(iR), errStat2, errMsg2)
         call SetErrStat(ErrStat2,ErrMsg2,ErrStat,ErrMsg,RoutineName)
         do k=1,p%rotors(iR)%NumBlades
            iW=p%FVW%Bld2Wings(iR,k)
            m%FVW_u(tIndx)%W(iW)%Vwnd_LL(1:3,:) = m%rotors(iR)%DisturbedInflow(1:3,:,k)
         enddo
      enddo
   enddo

end subroutine SetInputsForFVW
!----------------------------------------------------------------------------------------------------------------------------------
!> This subroutine sets m%AA_u.
subroutine SetInputsForAA(p, u, RotInflow, m, errStat, errMsg)
   type(RotParameterType),  intent(in   ) :: p        !< AD parameters
   type(RotInputType),      intent(in   ) :: u        !< AD Inputs at Time
   type(RotInflowType),     intent(in   ) :: RotInflow !< AD inflow at Time
   type(RotMiscVarType),    intent(inout) :: m        !< Misc/optimization variables
   integer(IntKi),          intent(  out) :: ErrStat  !< Error status of the operation
   character(*),            intent(  out) :: ErrMsg   !< Error message if ErrStat /= ErrID_None
   ! local variables
   integer(intKi)                         :: i        ! loop counter for nodes
   integer(intKi)                         :: j        ! loop counter for blades
   
   ErrStat = ErrID_None
   ErrMsg  = ""
   
   do j=1,p%NumBlades
      do i = 1,p%NumBlNds
         ! Get local orientation matrix to transform from blade element coordinates to global coordinates
         m%AA_u%RotGtoL(:,:,i,j) = u%BladeMotion(j)%Orientation(:,:,i)

         ! Get blade element aerodynamic center in global coordinates
         m%AA_u%AeroCent_G(:,i,j) = u%BladeMotion(j)%Position(:,i) + u%BladeMotion(j)%TranslationDisp(:,i)

         ! Set the blade element relative velocity (including induction)
         m%AA_u%Vrel(i,j) = m%BEMT_y%Vrel(i,j)
   
         ! Set the blade element angle of attack
         m%AA_u%AoANoise(i,j) = m%BEMT_y%AOA(i,j)

         ! Set the blade element undisturbed flow
         m%AA_u%Inflow(:,i,j) = RotInflow%Blade(j)%InflowVel(:,i)
      end do
   end do
end subroutine SetInputsForAA
!----------------------------------------------------------------------------------------------------------------------------------
!> This subroutine converts outputs from BEMT (stored in m%BEMT_y) into values on the AeroDyn BladeLoad output mesh.
subroutine SetOutputsFromBEMT( p, u, m, y ) 

   type(RotParameterType),  intent(in   )  :: p                               !< AD parameters
   type(RotInputType),      intent(in   )  :: u                               !< AD Inputs at Time 
   type(RotOutputType),     intent(inout)  :: y                               !< AD outputs 
   type(RotMiscVarType),    intent(inout)  :: m                               !< Misc/optimization variables

   integer(intKi)                          :: j                      ! loop counter for nodes
   integer(intKi)                          :: k                      ! loop counter for blades
   real(reki)                              :: force(3),forceAirfoil(3) 
   real(reki)                              :: moment(3),momentAirfoil(3) 
   real(reki)                              :: q                      ! local dynamic pressure 
   real(reki)                              :: c                      ! local chord length 
   real(reki)                              :: aoa                    ! local angle of attack 
   real(reki)                              :: Cl,Cd,Cm               ! local airfoil lift, drag and pitching moment coefficients 
   real(reki)                              :: Cxa,Cya                ! local airfoil normal and tangential force coefficients 
   
  
   do k=1,p%NumBlades
      do j=1,p%NumBlNds
                      
         ! Compute local Cn and Ct in the airfoil reference frame
         aoa = m%BEMT_y%AOA(j,k)
         Cl  = m%BEMT_y%cl(j,k)
         Cd  = m%BEMT_y%cd(j,k)
         Cm  = m%BEMT_y%cm(j,k)
         Cxa =  Cl*cos(aoa) + Cd*sin(aoa)
         Cya = -Cl*sin(aoa) + Cd*cos(aoa)

         ! Dimensionalize the aero forces and moment
         q = 0.5 * p%airDens * m%BEMT_y%Vrel(j,k)**2              ! dynamic pressure of the jth node in the kth blade
         c = p%BEMT%chord(j,k)
         forceAirfoil(1)  = Cxa * q * c
         forceAirfoil(2)  = Cya * q * c
         forceAirfoil(3)  = 0.0_reki
         momentAirfoil(1) = 0.0_reki
         momentAirfoil(2) = 0.0_reki
         momentAirfoil(3) = Cm * q * c**2
         m%M(j,k) = momentAirfoil(3)     ! TODO EB     
         
         ! NOTE! - NOTE! - NOTE! - NOTE! - NOTE! - NOTE! - NOTE! - NOTE! - NOTE! - NOTE! - NOTE! - NOTE! - NOTE! - NOTE!
         !EAM (fix this!)  These output variables are possibly not what they should be 
         ! relative to the original AeroDyn manual and intent !!!!
         force(1) =  m%BEMT_y%cx(j,k) * q * p%BEMT%chord(j,k)     ! X = normal force per unit length (normal to the plane, not chord) of the jth node in the kth blade
         force(2) = -m%BEMT_y%cy(j,k) * q * p%BEMT%chord(j,k)     ! Y = tangential force per unit length (tangential to the plane, not chord) of the jth node in the kth blade
         force(3) =  m%BEMT_y%cz(j,k) * q * p%BEMT%chord(j,k)     ! Z = axial force per unit length of the jth node in the kth blade

         moment(1)=  m%BEMT_y%Cmx(j,k) * q * p%BEMT%chord(j,k)**2  ! Mx = pitching moment (x-component) per unit length of the jth node in the kth blade
         moment(2)=  m%BEMT_y%Cmy(j,k) * q * p%BEMT%chord(j,k)**2  ! My = pitching moment (y-component) per unit length of the jth node in the kth blade
         moment(3)=  m%BEMT_y%Cmz(j,k) * q * p%BEMT%chord(j,k)**2  ! Mz = pitching moment (z-component) per unit length of the jth node in the kth blade
         
            ! save these values for possible output later:
         m%X(j,k) = force(1)
         m%Y(j,k) = force(2)
         m%Z(j,k)  = force(3)
         m%Mx(j,k) = moment(1)
         m%My(j,k) = moment(2)
         m%Mz(j,k) = moment(3)            
         
         
         if (p%BEMT%BEM_Mod==BEMMod_2D) then
            ! note: because force and moment are 1-d arrays, I'm calculating the transpose of the force and moment outputs
            !       so that I don't have to take the transpose of orientationAnnulus(:,:,j,k)
            y%BladeLoad(k)%Force(:,j)  = matmul( force,  m%orientationAnnulus(:,:,j,k) )  ! force per unit length of the jth node in the kth blade
            y%BladeLoad(k)%Moment(:,j) = matmul( moment, m%orientationAnnulus(:,:,j,k) )  ! moment per unit length of the jth node in the kth blade
         
         else
            ! Transfer loads from the airfoil frame to the blade frame
            y%BladeLoad(k)%Force(:,j)  = matmul( forceAirfoil,  u%BladeMotion(k)%Orientation(:,:,j) )  ! force per unit length of the jth node in the kth blade 
            y%BladeLoad(k)%Moment(:,j) = matmul( momentAirfoil, u%BladeMotion(k)%Orientation(:,:,j) )  ! moment per unit length of the jth node in the kth blade 
         endif
      end do !j=nodes
   end do !k=blades
   
   
end subroutine SetOutputsFromBEMT


!----------------------------------------------------------------------------------------------------------------------------------
!> This subroutine converts outputs from FVW (stored in m%FVW_y) into values on the AeroDyn BladeLoad output mesh.
subroutine SetOutputsFromFVW(t, u, p, OtherState, x, xd, m, y, ErrStat, ErrMsg)
   REAL(DbKi),                intent(in   ) :: t
   TYPE(AD_InputType),        intent(in   ) :: u           !< Inputs at Time t
   type(AD_ParameterType),    intent(in   ) :: p           !< AD parameters
   type(AD_OtherStateType),   intent(in   ) :: OtherState  !< OtherState
   type(AD_ContinuousStateType),intent(in ) :: x           !< continuous states
   type(AD_DiscreteStateType),intent(in   ) :: xd          !< Discrete states
   type(AD_OutputType),       intent(inout) :: y           !< AD outputs
   type(AD_MiscVarType),target,intent(inout) :: m           !< Misc/optimization variables
   integer(IntKi),            intent(  out) :: ErrStat     !< Error status of the operation
   character(*),              intent(  out) :: ErrMsg      !< Error message if ErrStat /= ErrID_None

   integer(intKi)                         :: j           ! loop counter for nodes
   integer(intKi)                         :: k           ! loop counter for blades
   real(reki)                             :: force(3)
   real(reki)                             :: moment(3)
   real(reki)                             :: q
   REAL(ReKi)                             :: cp, sp      ! cosine, sine of phi

   ! Local vars for readability
   real(ReKi)                             :: Vind(3)
   real(ReKi)                             :: Vstr(3)
   real(ReKi)                             :: Vwnd(3)
   real(ReKi)                             :: theta
   ! Local variables that we store in misc for nodal outputs
   real(ReKi)                             :: AxInd, TanInd, Vrel, phi, alpha, Re
   type(AFI_OutputType)                   :: AFI_interp             ! Resulting values from lookup table
   real(ReKi)                             :: UrelWind_s(3)          ! Relative wind (wind+str) in section coords
   real(ReKi)                             :: Cx, Cy
   real(ReKi)                             :: Cl_Static, Cd_Static, Cm_Static, Cpmin
   real(ReKi)                             :: Cl_dyn, Cd_dyn, Cm_dyn
   integer(IntKi), parameter              :: InputIndex=1      ! we will always use values at t in this routine
   integer(intKi)                         :: iR, iW
   integer(intKi)                         :: ErrStat2
   character(ErrMsgLen)                   :: ErrMsg2

   ErrStat = 0
   ErrMsg = ""

   ! zero forces
   force(3)    =  0.0_ReKi
   moment(1:2) =  0.0_ReKi

   do iR=1,size(p%rotors)
      do k=1,p%rotors(iR)%numBlades
         iW=p%FVW%Bld2Wings(iR,k)
         do j=1,p%rotors(iR)%NumBlNds
            ! --- Computing main aero variables from induction - setting local variables
            Vind = m%FVW_y%W(iW)%Vind(1:3,j)
            Vstr = u%rotors(iR)%BladeMotion(k)%TranslationVel(1:3,j)
            Vwnd = m%rotors(iR)%DisturbedInflow(1:3,j,k)   ! NOTE: contains tower shadow
            theta = m%FVW%W(iW)%PitchAndTwist(j) ! TODO
            call FVW_AeroOuts( m%rotors(iR)%orientationAnnulus(1:3,1:3,j,k), u%rotors(iR)%BladeMotion(k)%Orientation(1:3,1:3,j), & ! inputs
                        theta, Vstr(1:3), Vind(1:3), VWnd(1:3), p%rotors(iR)%KinVisc, p%FVW%W(iW)%chord_LL(j), &               ! inputs
                        AxInd, TanInd, Vrel, phi, alpha, Re, UrelWind_s(1:3), ErrStat2, ErrMsg2 )        ! outputs
               call SetErrStat(ErrStat2, ErrMsg2, ErrStat, ErrMsg, 'SetOutputsFromFVW')

            ! Compute steady Airfoil Coefs no matter what..
            call AFI_ComputeAirfoilCoefs( alpha, Re, 0.0_ReKi,  p%AFI(p%FVW%W(iW)%AFindx(j,1)), AFI_interp, ErrStat, ErrMsg )
            Cl_Static = AFI_interp%Cl
            Cd_Static = AFI_interp%Cd
            Cm_Static = AFI_interp%Cm
            Cpmin = AFI_interp%Cpmin

            ! Set dynamic to the (will be same as static if UA_Flag is false)
            Cl_dyn    = AFI_interp%Cl
            Cd_dyn    = AFI_interp%Cd
            Cm_dyn    = AFI_interp%Cm
            
            if (p%UA_Flag) then
               associate(u_UA => m%FVW%W(iW)%u_UA(j,InputIndex))
                  ! ....... compute inputs to UA ...........
                  u_UA%alpha    = alpha
                  u_UA%U        = Vrel
                  u_UA%Re       = Re
                  ! calculated in m%FVW%u_UA??? :u_UA%UserProp = 0.0_ReKi ! FIX ME

                  u_UA%v_ac(1)  = sin(u_UA%alpha)*u_UA%U
                  u_UA%v_ac(2)  = cos(u_UA%alpha)*u_UA%U
                  ! calculated in m%FVW%u_UA??? : u_UA%omega = dot_product( u%rotors(iR)%BladeMotion(k)%RotationVel(   :,j), m%rotors(iR)%orientationAnnulus(3,:,j,k) ) ! rotation of no-sweep-pitch coordinate system around z of the jth node in the kth blade
                  call UA_CalcOutput(j, 1, t, u_UA, m%FVW%W(iW)%p_UA, x%FVW%UA(iW), xd%FVW%UA(iW), OtherState%FVW%UA(iW), p%AFI(p%FVW%W(iW)%AFindx(j,1)), m%FVW%W(iW)%y_UA, m%FVW%W(iW)%m_UA, errStat2, errMsg2 )
                     call SetErrStat(ErrStat2, ErrMsg2, ErrStat, ErrMsg, 'SetOutputsFromFVW')
                  Cl_dyn = m%FVW%W(iW)%y_UA%Cl
                  Cd_dyn = m%FVW%W(iW)%y_UA%Cd
                  Cm_dyn = m%FVW%W(iW)%y_UA%Cm
               end associate
            end if
            cp = cos(phi)
            sp = sin(phi)
            Cx = Cl_dyn*cp + Cd_dyn*sp
            Cy = Cl_dyn*sp - Cd_dyn*cp

            q = 0.5 * p%rotors(iR)%airDens * Vrel**2                ! dynamic pressure of the jth node in the kth blade
            force(1) =  Cx * q * p%FVW%W(iW)%chord_LL(j)        ! X = normal force per unit length (normal to the plane, not chord) of the jth node in the kth blade
            force(2) = -Cy * q * p%FVW%W(iW)%chord_LL(j)        ! Y = tangential force per unit length (tangential to the plane, not chord) of the jth node in the kth blade
            moment(3)=  Cm_dyn * q * p%FVW%W(iW)%chord_LL(j)**2 ! M = pitching moment per unit length of the jth node in the kth blade

               ! save these values for possible output later:
            m%rotors(iR)%X(j,k) = force(1)
            m%rotors(iR)%Y(j,k) = force(2)
            m%rotors(iR)%Z(j,k) = 0.0_ReKi
            m%rotors(iR)%Mx(j,k) = 0.0_ReKi
            m%rotors(iR)%My(j,k) = 0.0_ReKi
            m%rotors(iR)%Mz(j,k) = moment(3)
            m%rotors(iR)%M(j,k) = moment(3)     ! TODO EB

               ! note: because force and moment are 1-d arrays, I'm calculating the transpose of the force and moment outputs
               !       so that I don't have to take the transpose of orientationAnnulus(:,:,j,k)
            y%rotors(iR)%BladeLoad(k)%Force(:,j)  = matmul( force,  m%rotors(iR)%orientationAnnulus(:,:,j,k) )  ! force per unit length of the jth node in the kth blade
            y%rotors(iR)%BladeLoad(k)%Moment(:,j) = matmul( moment, m%rotors(iR)%orientationAnnulus(:,:,j,k) )  ! moment per unit length of the jth node in the kth blade

            ! Save results for outputs so we don't have to recalculate them all when we write outputs
            m%FVW%W(iW)%BN_AxInd(j)           = AxInd
            m%FVW%W(iW)%BN_TanInd(j)          = TanInd
            m%FVW%W(iW)%BN_Vrel(j)            = Vrel
            m%FVW%W(iW)%BN_alpha(j)           = alpha
            m%FVW%W(iW)%BN_phi(j)             = phi
            m%FVW%W(iW)%BN_Re(j)              = Re
            m%FVW%W(iW)%BN_UrelWind_s(1:3,j)  = UrelWind_s(1:3)
            m%FVW%W(iW)%BN_Cl_Static(j)       = Cl_Static
            m%FVW%W(iW)%BN_Cd_Static(j)       = Cd_Static
            m%FVW%W(iW)%BN_Cm_Static(j)       = Cm_Static
            m%FVW%W(iW)%BN_Cpmin(j)           = Cpmin
            m%FVW%W(iW)%BN_Cl(j)              = Cl_dyn
            m%FVW%W(iW)%BN_Cd(j)              = Cd_dyn
            m%FVW%W(iW)%BN_Cm(j)              = Cm_dyn
            m%FVW%W(iW)%BN_Cx(j)              = Cx
            m%FVW%W(iW)%BN_Cy(j)              = Cy
         end do !j=nodes
      end do !k=blades
   end do ! iR rotors

   if ( p%UA_Flag ) then
      ! if ( mod(REAL(t,ReKi),.1) < p%dt) then
      do iW=1,p%FVW%nWings
         call UA_WriteOutputToFile(t, m%FVW%W(iW)%p_UA, m%FVW%W(iW)%y_UA)
      enddo
   end if
   
end subroutine SetOutputsFromFVW
!----------------------------------------------------------------------------------------------------------------------------------
!> This routine validates the number of blades on each rotor.
SUBROUTINE ValidateNumBlades( NumBl, ErrStat, ErrMsg )
   integer(IntKi),           intent(in)     :: NumBl                             !< Number of blades
   integer(IntKi),           intent(out)    :: ErrStat                           !< Error status
   character(*),             intent(out)    :: ErrMsg                            !< Error message
   ErrStat  = ErrID_None
   ErrMsg   = ''
!    if (NumBl > MaxBl .or. NumBl < 1) call SetErrStat( ErrID_Fatal, 'Number of blades must be between 1 and '//trim(num2lstr(MaxBl))//'.', ErrStat, ErrMsg, 'ValidateNumBlades' )
END SUBROUTINE ValidateNumBlades
!----------------------------------------------------------------------------------------------------------------------------------
!> This routine validates the inputs from the AeroDyn input files.
SUBROUTINE ValidateInputData( InitInp, InputFileData, NumBl, calcCrvAngle, ErrStat, ErrMsg )
!..................................................................................................................................
      
      ! Passed variables:

   type(AD_InitInputType),   intent(in   )  :: InitInp                           !< Input data for initialization routine
   type(AD_InputFile),       intent(in)     :: InputFileData                     !< All the data in the AeroDyn input file
   integer(IntKi),           intent(in)     :: NumBl(:)                          !< Number of blades: size(NumBl) = number of rotors
   logical,                  intent(in)     :: calcCrvAngle(:)
   integer(IntKi),           intent(out)    :: ErrStat                           !< Error status
   character(*),             intent(out)    :: ErrMsg                            !< Error message

   
      ! local variables
   integer(IntKi)                           :: k                                 ! Blade number
   integer(IntKi)                           :: j                                 ! node number
   integer(IntKi)                           :: iR                                ! rotor index
   integer(IntKi)                           :: iBld                              ! check on first blade
   character(*), parameter                  :: RoutineName = 'ValidateInputData'
   
   ErrStat = ErrID_None
   ErrMsg  = ""
   
!   do iR = 1,size(NumBl)
!      if (NumBl(iR) < 0) then
!         call SetErrStat( ErrID_Fatal, 'Number of blades must not be a negative number.', ErrStat, ErrMsg, RoutineName )
!         return ! return early because InputFileData%BladeProps may not be allocated properly otherwise...
!      else
!         if (NumBl(iR) > AD_MaxBl_Out .and. InitInp%Linearize) then
!            call SetErrStat( ErrID_Fatal, 'Number of blades must be no larger than '//trim(num2lstr(AD_MaxBl_Out))//' for linearizaton analysis.', ErrStat, ErrMsg, RoutineName )
!            return ! return early because InputFileData%BladeProps may not be allocated properly otherwise...
!         end if
!      end if
!   end do
   
   if (InputFileData%DTAero <= 0.0)  call SetErrStat ( ErrID_Fatal, 'DTAero must be greater than zero.', ErrStat, ErrMsg, RoutineName )
   if (InputFileData%Wake_Mod /= WakeMod_None .and. InputFileData%Wake_Mod /= WakeMod_BEMT .and. InputFileData%Wake_Mod /= WakeMod_FVW) then
      call SetErrStat ( ErrID_Fatal, 'Wake_Mod must be '//trim(num2lstr(WakeMod_None))//' (none), '//trim(num2lstr(WakeMod_BEMT))//' (BEMT), '// &
        ' or '//trim(num2lstr(WakeMod_FVW))//' (FVW).',ErrStat, ErrMsg, RoutineName ) 
   end if
   
   if (InputFileData%TwrPotent /= TwrPotent_none .and. InputFileData%TwrPotent /= TwrPotent_baseline .and. InputFileData%TwrPotent /= TwrPotent_Bak) then
      call SetErrStat ( ErrID_Fatal, 'TwrPotent must be 0 (none), 1 (baseline potential flow), or 2 (potential flow with Bak correction).', ErrStat, ErrMsg, RoutineName ) 
   end if   
   if (InputFileData%TwrShadow /= TwrShadow_none .and. InputFileData%TwrShadow /= TwrShadow_Powles .and. InputFileData%TwrShadow /= TwrShadow_Eames) then
      call SetErrStat ( ErrID_Fatal, 'TwrShadow must be 0 (none), 1 (Powles tower shadow modle), or 2 (Eames tower shadow model).', ErrStat, ErrMsg, RoutineName ) 
   end if

      ! The following limits are recommended by Juliet Simpson (University of Virginia)
      !  E-mail recommendation:
      !     To test the limits of the model, I've been running steady simulations
      !     with a range of TI inputs. It looks like the model starts to break down
      !     (or at least break the trend of higher TI's) when the TI drops below
      !     0.05. On the other end, the model seems to work up to TI~1 without
      !     breaking down (I checked up to TI=0.99). However, the results aren't
      !     very physically realistic after ~0.35 because it approaches a constant
      !     velocity deficit across the rotor plane, rather than returning to zero
      !     deficit a short distance laterally from the tower. I'm not sure what
      !     the goal of the limits would be, so it's hard for me to say what the
      !     upper cut off should be. If you want it to be physical, perhaps a low
      !     cut off (around 0.4?). If you want it to just not break, and let people
      !     interpret for themselves if it's physical for their scenario, then it
      !     could go to TI~1. I'd recommend imposing limits of 0.05<TI<1, personally.
   if (InputFileData%TwrShadow == TwrShadow_Eames) then
      do iR=1,size(NumBl)
         if ( minval(InputFileData%rotors(iR)%TwrTI) <= 0.05 .or. maxval(InputFileData%rotors(iR)%TwrTI) >= 1.0) call SetErrStat ( ErrID_Fatal, 'The turbulence intensity for the Eames tower shadow model must be greater than 0.05 and less than 1.', ErrStat, ErrMsg, RoutineName )
         if ( maxval(InputFileData%rotors(iR)%TwrTI) >  0.4 .and. maxval(InputFileData%rotors(iR)%TwrTI) <  1.0) call SetErrStat ( ErrID_Warn,  'The turbulence intensity for the Eames tower shadow model above 0.4 may return unphysical results.  Interpret with caution.', ErrStat, ErrMsg, RoutineName )
      enddo
   endif

   if (InputFileData%TwrAero /= TwrAero_none .and. InputFileData%TwrAero /= TwrAero_noVIV) then
      call SetErrStat ( ErrID_Fatal, 'TwrAero must be 0 (none) or 1 (Tower aero on).', ErrStat, ErrMsg, RoutineName ) 
   end if
   if (Failed()) return
   
   if (InitInp%MHK == MHK_None .and. InputFileData%CavitCheck) call SetErrStat ( ErrID_Fatal, 'A cavitation check can only be performed for an MHK turbine.', ErrStat, ErrMsg, RoutineName )
   if (InitInp%MHK == MHK_None .and. InputFileData%Buoyancy) call SetErrStat ( ErrID_Fatal, 'Buoyancy can only be calculated for an MHK turbine.', ErrStat, ErrMsg, RoutineName )
   if (InitInp%MHK /= MHK_None .and. InputFileData%CompAA ) call SetErrStat ( ErrID_Fatal, 'The aeroacoustics module cannot be used with an MHK turbine.', ErrStat, ErrMsg, RoutineName )
   do iR = 1,size(NumBl)
      if (InitInp%MHK /= MHK_None .and. InputFileData%rotors(iR)%TFinAero) call SetErrStat ( ErrID_Fatal, 'A tail fin cannot be modeled for an MHK turbine.', ErrStat, ErrMsg, RoutineName )
   enddo
   
   if (InputFileData%AirDens <= 0.0) call SetErrStat ( ErrID_Fatal, 'The density of the working fluid must be greater than zero.', ErrStat, ErrMsg, RoutineName )
   if (InputFileData%KinVisc <= 0.0) call SetErrStat ( ErrID_Fatal, 'The kinesmatic viscosity (KinVisc) must be greater than zero.', ErrStat, ErrMsg, RoutineName )
   if (InputFileData%SpdSound <= 0.0) call SetErrStat ( ErrID_Fatal, 'The speed of sound (SpdSound) must be greater than zero.', ErrStat, ErrMsg, RoutineName )
   if (InputFileData%CavitCheck .and. InputFileData%Pvap <= 0.0) call SetErrStat ( ErrID_Fatal, 'The vapour pressure (Pvap) must be greater than zero.', ErrStat, ErrMsg, RoutineName )
   if (InputFileData%CavitCheck .and. InputFileData%Patm <= 0.0) call SetErrStat ( ErrID_Fatal, 'The atmospheric pressure (Patm)  must be greater than zero.', ErrStat, ErrMsg, RoutineName )

      
   
   ! NOTE: this check is done here because it is used for all kind of Wake Mod
   if (.not.any(InputFileData%BEM_Mod == (/BEMMod_2D, BEMMod_3D/))) call Fatal('BEM_Mod must be 1 or 2.')

   ! --- BEMT/DBEMT inputs
   ! bjj: these checks should probably go into BEMT where they are used...
   if (InputFileData%Wake_Mod == WakeMod_BEMT) then
      if ( InputFileData%MaxIter < 1 ) call SetErrStat( ErrID_Fatal, 'MaxIter must be greater than 0.', ErrStat, ErrMsg, RoutineName )
      
      if ( InputFileData%IndToler < 0.0 .or. EqualRealNos(InputFileData%IndToler, 0.0_ReKi) ) &
         call SetErrStat( ErrID_Fatal, 'IndToler must be greater than 0.', ErrStat, ErrMsg, RoutineName )
   
      if (.not.any(InputFileData%Skew_Mod == (/Skew_Mod_Orthogonal, Skew_Mod_None, Skew_Mod_Active/)))   call Fatal('Skew_Mod must be -1, 0, or 1.')
      if (.not.any(InputFileData%SkewRedistr_Mod == (/SkewRedistrMod_None, SkewRedistrMod_PittPeters/))) call Fatal('SkewRedistr_Mod should be 0 or 1')

      if ( InputFileData%SectAvg) then
         if (InputFileData%SA_Weighting /= SA_Wgt_Uniform) call Fatal('SectAvgWeighting should be Uniform (=1) for now.')
         if (InputFileData%SA_nPerSec <= 1)                call Fatal('SectAvgNPoints must be >=1')
         if (InputFileData%SA_PsiBwd > 0)                  call Fatal('SectAvgPsiBwd must be negative')
         if (InputFileData%SA_PsiFwd < 0)                  call Fatal('SectAvgPsiFwd must be positive')
         if (InputFileData%SA_PsiFwd <= InputFileData%SA_PsiBwd ) call Fatal('SectAvgPsiFwd must be strictly higher than SA_PsiBwd')
      endif
      
      ! Good to return once in a while..
      if (Failed()) return
   end if !BEMT/DBEMT checks
   
   
   if ( InputFileData%CavitCheck .and. InputFileData%UA_Init%UAMod >0) then
      call SetErrStat( ErrID_Fatal, 'Cannot use unsteady aerodynamics module with a cavitation check', ErrStat, ErrMsg, RoutineName )
   end if
        
   if (InputFileData%InCol_Cpmin == 0 .and. InputFileData%CavitCheck) call SetErrStat( ErrID_Fatal, 'InCol_Cpmin must not be 0 to do a cavitation check.', ErrStat, ErrMsg, RoutineName )

         ! validate the number of airfoils
   if (InputFileData%NumAFfiles  < 1) call SetErrStat( ErrID_Fatal, 'The number of unique airfoil tables (NumAFfiles) must be greater than zero.', ErrStat, ErrMsg, RoutineName )   
   
      ! .............................
      ! check blade mesh data:
      ! .............................
   iBld = 1
   do iR = 1,size(NumBl) ! number of rotors
      if (NumBl(iR)>0) then
         if (any(calcCrvAngle(iBld:iBld+NumBl(iR)-1))) then
            if ( InputFileData%rotors(iR)%BladeProps(1)%NumBlNds < 3 ) call SetErrStat( ErrID_Fatal, 'There must be at least three nodes per blade to calculate BlCrvAng.',ErrStat, ErrMsg, RoutineName )
         else
            if ( InputFileData%rotors(iR)%BladeProps(1)%NumBlNds < 2 ) call SetErrStat( ErrID_Fatal, 'There must be at least two nodes per blade.',ErrStat, ErrMsg, RoutineName )
         end if
         iBld = iBld+NumBl(iR) ! Increment blade counter
      endif
      do k=2,NumBl(iR)
         if ( InputFileData%rotors(iR)%BladeProps(k)%NumBlNds /= InputFileData%rotors(iR)%BladeProps(k-1)%NumBlNds ) then
            call SetErrStat( ErrID_Fatal, 'All blade property files must have the same number of blade nodes.', ErrStat, ErrMsg, RoutineName )
            exit  ! exit do loop
         end if
      end do
   
      ! Check the list of airfoil tables for blades to make sure they are all within limits.
      do k=1,NumBl(iR)
         do j=1,InputFileData%rotors(iR)%BladeProps(k)%NumBlNds
            if ( ( InputFileData%rotors(iR)%BladeProps(k)%BlAFID(j) < 1 ) .OR. ( InputFileData%rotors(iR)%BladeProps(k)%BlAFID(j) > InputFileData%NumAFfiles ) )  then
               call SetErrStat( ErrID_Fatal, 'Blade '//trim(Num2LStr(k))//' node '//trim(Num2LStr(j))//' must be a number between 1 and NumAFfiles (' &
                  //TRIM(Num2LStr(InputFileData%NumAFfiles))//').', ErrStat, ErrMsg, RoutineName )
            end if
         end do ! j=nodes
      end do ! k=blades
            
      ! Check that the blade chord is > 0.
      do k=1,NumBl(iR)
         do j=1,InputFileData%rotors(iR)%BladeProps(k)%NumBlNds
            if ( InputFileData%rotors(iR)%BladeProps(k)%BlChord(j) <= 0.0_ReKi )  then
               call SetErrStat( ErrID_Fatal, 'The chord for blade '//trim(Num2LStr(k))//' node '//trim(Num2LStr(j)) &
                                //' must be greater than 0.', ErrStat, ErrMsg, RoutineName )
            endif
         end do ! j=nodes
      end do ! k=blades
   
      do k=1,NumBl(iR)
         if ( .not. EqualRealNos(InputFileData%rotors(iR)%BladeProps(k)%BlSpn(1), 0.0_ReKi) ) call SetErrStat( ErrID_Fatal, 'Blade '//trim(Num2LStr(k))//' span location must start at 0.0 m', ErrStat, ErrMsg, RoutineName)       
         do j=2,InputFileData%rotors(iR)%BladeProps(k)%NumBlNds
            if ( InputFileData%rotors(iR)%BladeProps(k)%BlSpn(j) <= InputFileData%rotors(iR)%BladeProps(k)%BlSpn(j-1) )  then
               call SetErrStat( ErrID_Fatal, 'Blade '//trim(Num2LStr(k))//' nodes must be entered in increasing elevation.', ErrStat, ErrMsg, RoutineName )
               exit
            end if
         end do ! j=nodes
      end do ! k=blades

      ! If the Buoyancy flag is True, check that the blade buoyancy coefficients are >= 0.
      if ( InputFileData%Buoyancy )  then
         do k=1,NumBl(iR)
            do j=1,InputFileData%rotors(iR)%BladeProps(k)%NumBlNds
               if ( InputFileData%rotors(iR)%BladeProps(k)%BlCb(j) < 0.0_ReKi )  then
                  call SetErrStat( ErrID_Fatal, 'The buoyancy coefficient for blade '//trim(Num2LStr(k))//' node '//trim(Num2LStr(j)) &
                                 //' must be greater than or equal to 0.', ErrStat, ErrMsg, RoutineName )
               endif
            end do ! j=nodes
         end do ! k=blades
      end if
   end do ! iR rotor
   if (Failed()) return

      ! .............................
      ! check tower mesh data:
      ! .............................
   if (InputFileData%TwrPotent /= TwrPotent_none .or. InputFileData%TwrShadow /= TwrShadow_none .or. InputFileData%TwrAero /= TwrAero_none .or. InputFileData%Buoyancy) then
      do iR = 1,size(NumBl)
         if (InputFileData%rotors(iR)%NumTwrNds <= 0) cycle !bjj: this could be removed since the loops here already take into account the number of tower nodes
      
          ! Check that the tower diameter is > 0.
         if (InputFileData%rotors(iR)%NumTwrNds < 2) call SetErrStat( ErrID_Fatal, 'There must be at least two nodes on the tower.',ErrStat, ErrMsg, RoutineName )
         
            ! Check that the tower diameter is > 0.
         do j=1,InputFileData%rotors(iR)%NumTwrNds
            if ( InputFileData%rotors(iR)%TwrDiam(j) <= 0.0_ReKi )  then
               call SetErrStat( ErrID_Fatal, 'The diameter for tower node '//trim(Num2LStr(j))//' must be greater than 0.', ErrStat, ErrMsg, RoutineName )
            end if
         end do ! j=nodes
         
            ! check that the elevation is increasing:
         if ( InitInp%MHK == MHK_Floating ) then
            do j=2,InputFileData%rotors(iR)%NumTwrNds
               if ( InputFileData%rotors(iR)%TwrElev(j) >= InputFileData%rotors(iR)%TwrElev(j-1) )  then
                  call SetErrStat( ErrID_Fatal, 'The tower nodes must be entered in decreasing elevation for a floating MHK turbine.', ErrStat, ErrMsg, RoutineName )
                  exit
               end if
            end do ! j=nodes
         else
            do j=2,InputFileData%rotors(iR)%NumTwrNds
               if ( InputFileData%rotors(iR)%TwrElev(j) <= InputFileData%rotors(iR)%TwrElev(j-1) )  then
                  call SetErrStat( ErrID_Fatal, 'The tower nodes must be entered in increasing elevation.', ErrStat, ErrMsg, RoutineName )
                  exit
               end if
            end do ! j=nodes
         end if

         ! If the Buoyancy flag is True, check that the tower buoyancy coefficients are >= 0.
         if ( InputFileData%Buoyancy .and. InputFileData%rotors(iR)%NumTwrNds > 0 )  then
            do j=1,InputFileData%rotors(iR)%NumTwrNds
               if ( InputFileData%rotors(iR)%TwrCb(j) < 0.0_ReKi )  then
                  call SetErrStat( ErrID_Fatal, 'The buoyancy coefficient for tower node '//trim(Num2LStr(j))//' must be greater than or equal to 0.', ErrStat, ErrMsg, RoutineName )
               endif
            end do ! j=nodes
         end if
      end do ! iR rotor
   end if ! using the tower

   if (Failed()) return
            


      ! .............................
      ! check hub mesh data:
      ! .............................
   if ( InputFileData%Buoyancy )  then

         ! Check that the hub volume is >= 0.
      do iR = 1,size(NumBl)
         if ( InputFileData%rotors(iR)%VolHub < 0.0_ReKi )  then
            call SetErrStat( ErrID_Fatal, 'The hub volume must be greater than or equal to 0.', ErrStat, ErrMsg, RoutineName )
         endif
      end do ! iR rotor
   
   end if

      ! .............................
      ! check nacelle mesh data:
      ! .............................
   if ( InputFileData%Buoyancy )  then

         ! Check that the nacelle volume is >= 0.
      do iR = 1,size(NumBl)
         if ( InputFileData%rotors(iR)%VolNac < 0.0_ReKi )  then
            call SetErrStat( ErrID_Fatal, 'The nacelle volume must be greater than or equal to 0.', ErrStat, ErrMsg, RoutineName )
         endif
      end do ! iR rotor

   end if
  
      ! .............................
      ! check outputs:
      ! .............................
   
   if ( ( InputFileData%NTwOuts < 0_IntKi ) .OR. ( InputFileData%NTwOuts > 9_IntKi ) )  then
      call SetErrStat( ErrID_Fatal, 'NTwOuts must be between 0 and 9 (inclusive).', ErrStat, ErrMsg, RoutineName )
   else
         ! Check to see if all TwOutNd(:) analysis points are existing analysis points:

      do iR = 1,size(NumBl)
         do j=1,InputFileData%NTwOuts
            if ( InputFileData%TwOutNd(j) < 1_IntKi .OR. InputFileData%TwOutNd(j) > InputFileData%rotors(iR)%NumTwrNds ) then
               call SetErrStat( ErrID_Fatal, ' All TwOutNd values must be between 1 and '//&
                              trim( Num2LStr( InputFileData%rotors(iR)%NumTwrNds ) )//' (inclusive).', ErrStat, ErrMsg, RoutineName )
               exit ! stop checking this loop
            end if
         end do         
      enddo ! iR
   
   end if
   if (Failed()) return
         
         
   if ( ( InputFileData%NBlOuts < 0_IntKi ) .OR. ( InputFileData%NBlOuts > 9_IntKi ) )  then
      call SetErrStat( ErrID_Fatal, 'NBlOuts must be between 0 and 9 (inclusive).', ErrStat, ErrMsg, RoutineName )
   else 

   ! Check to see if all BlOutNd(:) analysis points are existing analysis points:

      do iR = 1,size(NumBl)
         do j=1,InputFileData%NBlOuts
            if ( InputFileData%BlOutNd(j) < 1_IntKi .OR. InputFileData%BlOutNd(j) > InputFileData%rotors(iR)%BladeProps(1)%NumBlNds ) then
               call SetErrStat( ErrID_Fatal, ' All BlOutNd values must be between 1 and '//&
                       trim( Num2LStr( InputFileData%rotors(iR)%BladeProps(1)%NumBlNds ) )//' (inclusive).', ErrStat, ErrMsg, RoutineName )
               exit ! stop checking this loop
            end if
         end do
      end do ! iR, rotor
      
   end if   
   if (Failed()) return

   !..................
   ! Tail fin checks
   !..................
   do iR = 1,size(NumBl)
      if (InputFileData%rotors(iR)%TFinAero) then
         ! Check AFID
         if (InputFileData%rotors(iR)%TFin%TFinMod==TFinAero_polar) then
            k = InputFileData%rotors(iR)%TFin%TFinAFID
            j = InputFileData%NumAFfiles
            if (k<1 .or. k>j) call Fatal('The variable TFinAFID (in AeroDyn TailFin file) needs to be between 1 and NumAFfiles ('//trim(num2lstr(j))//'), currently: '//trim(num2lstr(k)))
         endif
      endif
   enddo ! iR, rotor
   if (Failed()) return
   
   !..................
   ! check for linearization
   !..................
   if (InitInp%Linearize) then

      if (InputFileData%Wake_Mod /= WakeMod_None .and. InputFileData%Wake_Mod /= WakeMod_BEMT) then 
         call SetErrStat( ErrID_Fatal, 'Wake_Mod must be 0 or 1 for linearization.', ErrStat, ErrMsg, RoutineName )
      endif

      if (InputFileData%UA_Init%UAMod /= UA_None .and. InputFileData%UA_Init%UAMod /= UA_HGM .and. InputFileData%UA_Init%UAMod /= UA_HGMV .and. InputFileData%UA_Init%UAMod /= UA_OYE) then
         call SetErrStat( ErrID_Fatal, 'UA_Mod must be 0, 4, 5, or 6 for linearization.', ErrStat, ErrMsg, RoutineName )
      end if

      select case(InputFileData%DBEMT_Mod)
      case (DBEMT_None, DBEMT_frozen, DBEMT_cont_tauConst)
      case default
<<<<<<< HEAD
         call SetErrStat( ErrID_Fatal, 'DBEMT Mod must be 0 or 3 (continuous formulation with constant tau1) for linearization. Set DBEMT_Mod=0,3.', ErrStat, ErrMsg, RoutineName )
=======
         call SetErrStat( ErrID_Fatal, 'DBEMT_Mod must be -1 (frozen), 0 (none), or 3 (continuous formulation with constant tau1) for linearization. Set DBEMT_Mod=-1,0,3.', ErrStat, ErrMsg, RoutineName )
>>>>>>> fd3c82cc
      end select

      if (InputFileData%NacelleDrag) then
         call SetErrStat( ErrID_Fatal, 'Nacelle drag cannot currently be used for linearization. Set NacelleDrag = false.', ErrStat, ErrMsg, RoutineName )
      end if
   end if
   
   !..................
   ! check for nacelle drag parameters
   !..................

   if (InputFileData%NacelleDrag) then
      do iR = 1,size(NumBl)
         if (any(InputFileData%rotors(iR)%NacArea < 0.0_ReKi)) then
            call SetErrStat( ErrID_Fatal, 'Nacelle projected area should not be negative for drag model.', ErrStat, ErrMsg, RoutineName )
         end if
         if (any(InputFileData%rotors(iR)%NacCd < 0.0_ReKi)) then
            call SetErrStat( ErrID_Fatal, 'Nacelle drag coefficient should not be negative for drag model.', ErrStat, ErrMsg, RoutineName )
         end if
      end do
   end if

contains

   SUBROUTINE Fatal(ErrMsg_in)
      character(*), intent(in) :: ErrMsg_in
      call SetErrStat(ErrID_Fatal, ErrMsg_in, ErrStat, ErrMsg, RoutineName)
   END SUBROUTINE Fatal

   logical function Failed()
      Failed =  ErrStat >= AbortErrLev
   end function Failed
   
END SUBROUTINE ValidateInputData
!----------------------------------------------------------------------------------------------------------------------------------
!> This subroutine sets up the data structures and initializes AirfoilInfo to get the necessary AFI parameters. It then verifies 
!! that the UA parameters are included in the AFI tables if UA is being used.
SUBROUTINE Init_AFIparams( InputFileData, p_AFI, UnEc, RootName, ErrStat, ErrMsg )


      ! Passed variables
   type(AD_InputFile),                   intent(inout) :: InputFileData      !< All the data in the AeroDyn input file (intent(out) only because of the call to MOVE_ALLOC)
   type(AFI_ParameterType), allocatable, intent(  out) :: p_AFI(:)           !< parameters returned from the AFI (airfoil info) module
   integer(IntKi),                       intent(in   ) :: UnEc               !< I/O unit for echo file. If > 0, file is open for writing.
   character(*),                         intent(in   ) :: RootName           !< root name for debugging files
   integer(IntKi),                       intent(  out) :: ErrStat            !< Error status
   character(*),                         intent(  out) :: ErrMsg             !< Error message

      ! local variables
   type(AFI_InitInputType)                             :: AFI_InitInputs     ! initialization data for the AFI routines
   
   integer(IntKi)                                      :: File               ! loop counter for airfoil files
   
   integer(IntKi)                                      :: ErrStat2
   character(ErrMsgLen)                                :: ErrMsg2
   character(*), parameter                             :: RoutineName = 'Init_AFIparams'

   
   ErrStat = ErrID_None
   ErrMsg  = ""
   
   allocate(p_AFI( InputFileData%NumAFfiles), STAT = ErrStat2)
      if ( ErrStat2 /= 0 ) then
         call SetErrStat(ErrID_Fatal,'Error allocating p_AFI.',ErrStat,ErrMsg,RoutineName)
         return
      end if
   
   
      ! Setup Airfoil InitInput data structure:
   AFI_InitInputs%InCol_Alfa  = InputFileData%InCol_Alfa
   AFI_InitInputs%InCol_Cl    = InputFileData%InCol_Cl
   AFI_InitInputs%InCol_Cd    = InputFileData%InCol_Cd
   AFI_InitInputs%InCol_Cm    = InputFileData%InCol_Cm
   IF (.not. InputFileData%UseBlCm) AFI_InitInputs%InCol_Cm = 0      ! Don't try to use Cm if flag set to false
   AFI_InitInputs%InCol_Cpmin = InputFileData%InCol_Cpmin
   AFI_InitInputs%AFTabMod    = InputFileData%AFTabMod !AFITable_1
   AFI_InitInputs%UAMod       = InputFileData%UA_Init%UAMod
   
      ! Call AFI_Init to read in and process the airfoil files.
      ! This includes creating the spline coefficients to be used for interpolation.
   
   do File = 1, InputFileData%NumAFfiles

      AFI_InitInputs%FileName = InputFileData%AFNames(File)

      call AFI_Init ( AFI_InitInputs, p_AFI(File), ErrStat2, ErrMsg2, UnEc )
         call SetErrStat(ErrStat2,ErrMsg2, ErrStat, ErrMsg, RoutineName)
         if (ErrStat >= AbortErrLev) exit
         
      !call AFI_WrTables( p_AFI(File), InputFileData%UA_Init%UAMod, trim(RootName)//'.'//trim(Num2LStr(File)) )
   end do
         
      
   call AFI_DestroyInitInput( AFI_InitInputs, ErrStat2, ErrMsg2 )
   if (ErrStat >= AbortErrLev) return
   
   
END SUBROUTINE Init_AFIparams
!----------------------------------------------------------------------------------------------------------------------------------
!> This routine initializes the Airfoil Noise module from within AeroDyn.
SUBROUTINE Init_AAmodule( DrvInitInp, AD_InputFileData, RotInputFileData, u_AD, u, p, p_AD, x, xd, z, OtherState, y, m, ErrStat, ErrMsg )
!..................................................................................................................................
   type(RotInitInputType),       intent(in   ) :: DrvInitInp    !< AeroDyn-level initialization inputs
   type(AD_InputFile),           intent(in   ) :: AD_InputFileData  !< All the data in the AeroDyn input file
   type(RotInputFile),           intent(in   ) :: RotInputFileData  !< Data in the AeroDyn input file related to current rotor
   type(RotInputType),           intent(in   ) :: u_AD           !< AD inputs - used for input mesh node positions
   type(AA_InputType),           intent(  out) :: u              !< An initial guess for the input; input mesh must be defined
   type(RotParameterType),       intent(inout) :: p              !< Parameters ! intent out b/c we set the AA parameters here
   type(AD_ParameterType),       intent(inout) :: p_AD           !< Parameters ! intent out b/c we set the AA parameters here
   type(AA_ContinuousStateType), intent(  out) :: x              !< Initial continuous states
   type(AA_DiscreteStateType),   intent(  out) :: xd             !< Initial discrete states
   type(AA_ConstraintStateType), intent(  out) :: z              !< Initial guess of the constraint states
   type(AA_OtherStateType),      intent(  out) :: OtherState     !< Initial other states
   type(AA_OutputType),          intent(  out) :: y              !< Initial system outputs (outputs are not calculated;
                                                                 !!   only the output mesh is initialized)
   type(AA_MiscVarType),         intent(  out) :: m              !< Initial misc/optimization variables
   integer(IntKi),               intent(  out) :: errStat        !< Error status of the operation
   character(*),                 intent(  out) :: errMsg         !< Error message if ErrStat /= ErrID_None
   ! Local variables
   real(DbKi)                                  :: Interval       ! Coupling interval in seconds: the rate that
                                                                 !   (1) BEMT_UpdateStates() is called in loose coupling &
                                                                 !   (2) BEMT_UpdateDiscState() is called in tight coupling.
                                                                 !   Input is the suggested time from the glue code;
                                                                 !   Output is the actual coupling interval that will be used
                                                                 !   by the glue code.
   type(AA_InitInputType)                      :: InitInp        ! Input data for initialization routine
   type(AA_InitOutputType)                     :: InitOut        ! Output for initialization routine
   integer(intKi)                              :: i              ! airfoil file index                            
   integer(intKi)                              :: j              ! node index
   integer(intKi)                              :: k              ! blade index
   integer(IntKi)                              :: ErrStat2
   character(ErrMsgLen)                        :: ErrMsg2
   character(*), parameter                     :: RoutineName = 'Init_AAmodule'
   ErrStat = ErrID_None
   ErrMsg  = ""
   
   ! Transfer from parameters and input file to init input
   Interval                 = p_AD%DT   
   InitInp%NumBlades        = p%NumBlades
   InitInp%NumBlNds         = p%NumBlNds
   InitInp%airDens          = AD_InputFileData%AirDens 
   InitInp%kinVisc          = AD_InputFileData%KinVisc                    
   InitInp%InputFile        = AD_InputFileData%AA_InputFile
   InitInp%RootName         = p_AD%RootName
   InitInp%SpdSound         = AD_InputFileData%SpdSound
   InitInp%HubHeight        = DrvInitInp%HubPosition(3)

   ! --- Transfer of airfoil info
   ALLOCATE ( InitInp%AFInfo( size(p_AD%AFI) ), STAT=ErrStat2 )
   IF ( ErrStat2 /= 0 )  THEN
      CALL SetErrStat ( ErrID_Fatal, 'Error allocating memory for the InitInp%AFInfo array.', ErrStat2, ErrMsg2, RoutineName )
      RETURN
   ENDIF
   do i=1,size(p_AD%AFI)
      call AFI_CopyParam( p_AD%AFI(i), InitInp%AFInfo(i), MESH_NEWCOPY, errStat2, errMsg2 )
      call SetErrStat( errStat2, errMsg2, errStat, errMsg, RoutineName )
   end do
  
   ! --- Allocate and set AirfoilID, chord and Span for each blades
   ! note here that each blade is required to have the same number of nodes
   call AllocAry( InitInp%BlAFID, p%NumBlNds, p%NumBlades,'InitInp%BlAFID', errStat2, ErrMsg2 )
   call SetErrStat( errStat2, errMsg2, errStat, errMsg, RoutineName )
   call AllocAry( InitInp%BlChord, p%NumBlNds, p%NumBlades, 'BlChord', errStat2, ErrMsg2 )
   call SetErrStat( errStat2, errMsg2, errStat, errMsg, RoutineName )
   call AllocAry( InitInp%BlSpn,   p%NumBlNds, p%NumBlades, 'BlSpn', errStat2, ErrMsg2 )
   call SetErrStat( errStat2, errMsg2, errStat, errMsg, RoutineName )
   if (ErrStat >= AbortErrLev) then
      call cleanup()
      return
   end if
   do k = 1, p%NumBlades
      do j=1, RotInputFileData%BladeProps(k)%NumBlNds
         InitInp%BlChord(j,k)  = RotInputFileData%BladeProps(k)%BlChord(  j)
         InitInp%BlSpn  (j,k)  = RotInputFileData%BladeProps(k)%BlSpn(j)
         InitInp%BlAFID(j,k)   = RotInputFileData%BladeProps(k)%BlAFID(j)           
      end do
   end do
   
   ! --- AeroAcoustics initialization call
   call AA_Init(InitInp, u, p%AA,  x, xd, z, OtherState, y, m, Interval, InitOut, ErrStat2, ErrMsg2 )
   call SetErrStat(ErrStat2,ErrMsg2, ErrStat, ErrMsg, RoutineName)   

   call Cleanup()
   
contains   

   subroutine Cleanup()
      call AA_DestroyInitInput ( InitInp, ErrStat2, ErrMsg2 )   
      call AA_DestroyInitOutput( InitOut, ErrStat2, ErrMsg2 )   
   end subroutine Cleanup
   
END SUBROUTINE Init_AAmodule
!----------------------------------------------------------------------------------------------------------------------------------
!> This routine initializes the BEMT module from within AeroDyn.
SUBROUTINE Init_BEMTmodule( InputFileData, RotInputFileData, u_AD, u, p, p_AD, x, xd, z, OtherState, y, m, ErrStat, ErrMsg )
!..................................................................................................................................

   type(AD_InputFile),             intent(in   ) :: InputFileData  !< All the data in the AeroDyn input file
   type(RotInputFile),             intent(in   ) :: RotInputFileData !< Data in AeroDyn input file related to current rotor
   type(RotInputType),             intent(in   ) :: u_AD           !< AD inputs - used for input mesh node positions
   type(BEMT_InputType),           intent(  out) :: u              !< An initial guess for the input; input mesh must be defined
   type(RotParameterType),         intent(inout) :: p              !< Parameters ! intent out b/c we set the BEMT parameters here
   type(AD_ParameterType),         intent(inout) :: p_AD           !< Parameters ! intent out b/c we set the BEMT parameters here
   type(BEMT_ContinuousStateType), intent(  out) :: x              !< Initial continuous states
   type(BEMT_DiscreteStateType),   intent(  out) :: xd             !< Initial discrete states
   type(BEMT_ConstraintStateType), intent(  out) :: z              !< Initial guess of the constraint states
   type(BEMT_OtherStateType),      intent(  out) :: OtherState     !< Initial other states
   type(BEMT_OutputType),          intent(  out) :: y              !< Initial system outputs (outputs are not calculated;
                                                                   !!   only the output mesh is initialized)
   type(BEMT_MiscVarType),         intent(  out) :: m              !< Initial misc/optimization variables
   integer(IntKi),                 intent(  out) :: errStat        !< Error status of the operation
   character(*),                   intent(  out) :: errMsg         !< Error message if ErrStat /= ErrID_None


      ! Local variables
   real(DbKi)                                    :: Interval       ! Coupling interval in seconds: the rate that
                                                                   !   (1) BEMT_UpdateStates() is called in loose coupling &
                                                                   !   (2) BEMT_UpdateDiscState() is called in tight coupling.
                                                                   !   Input is the suggested time from the glue code;
                                                                   !   Output is the actual coupling interval that will be used
                                                                   !   by the glue code.
   type(BEMT_InitInputType)                      :: InitInp        ! Input data for initialization routine
   type(BEMT_InitOutputType)                     :: InitOut        ! Output for initialization routine
                                                 
   integer(intKi)                                :: j              ! node index
   integer(intKi)                                :: k              ! blade index
   real(ReKi)                                    :: tmp(3), tmp_sz_y, tmp_sz
   real(ReKi)                                    :: y_hat_disk(3)
   real(ReKi)                                    :: z_hat_disk(3)
   real(ReKi)                                    :: position(3)
   real(ReKi)                                    :: rMax
   real(ReKi)                                    :: frac
   integer(IntKi)                                :: ErrStat2
   character(ErrMsgLen)                          :: ErrMsg2
   character(*), parameter                       :: RoutineName = 'Init_BEMTmodule'
   character(1024) :: Label

   ! note here that each blade is required to have the same number of nodes
   
   ErrStat = ErrID_None
   ErrMsg  = ""
   
   
      ! set initialization data here:   
   Interval                 = p_AD%DT   
   InitInp%numBlades        = p%NumBlades
   
   InitInp%airDens          = InputFileData%AirDens 
   InitInp%kinVisc          = InputFileData%KinVisc
   ! --- Skew
   InitInp%skewWakeMod      = InputFileData%Skew_Mod
   InitInp%skewRedistrMod   = InputFileData%SkewRedistr_Mod
   InitInp%yawCorrFactor    = InputFileData%SkewModFactor
   InitInp%MomentumCorr     = InputFileData%SkewMomCorr
   ! Safety
   if (InputFileData%Skew_Mod /= Skew_Mod_Active) then
      InitInp%skewRedistrMod = SkewRedistrMod_None
      InitInp%MomentumCorr   = .False.
   endif
   ! --- Algo
   InitInp%aTol             = InputFileData%IndToler
   InitInp%useTipLoss       = InputFileData%TipLoss
   InitInp%useHubLoss       = InputFileData%HubLoss
   InitInp%useInduction     = InputFileData%Wake_Mod == WakeMod_BEMT
   InitInp%useTanInd        = InputFileData%TanInd
   InitInp%useAIDrag        = InputFileData%AIDrag        
   InitInp%useTIDrag        = InputFileData%TIDrag  
   InitInp%numBladeNodes    = p%NumBlNds
   InitInp%numReIterations  = 1                              ! This is currently not available in the input file and is only for testing  
   InitInp%maxIndIterations = InputFileData%MaxIter 
   
   call UA_CopyInitInput(InputFileData%UA_Init, InitInp%UA_Init, MESH_NEWCOPY, ErrStat2, ErrMsg2); call SetErrStat(ErrStat2,ErrMsg2,ErrStat,ErrMsg,RoutineName)

   
   call AllocAry(InitInp%chord, InitInp%numBladeNodes,InitInp%numBlades,'chord',  ErrStat2,ErrMsg2); call SetErrStat(ErrStat2,ErrMsg2,ErrStat,ErrMsg,RoutineName)   
   call AllocAry(InitInp%AFindx,InitInp%numBladeNodes,InitInp%numBlades,'AFindx', ErrStat2,ErrMsg2); call SetErrStat(ErrStat2,ErrMsg2,ErrStat,ErrMsg,RoutineName)   
   call AllocAry(InitInp%zHub,                        InitInp%numBlades,'zHub',   ErrStat2,ErrMsg2); call SetErrStat(ErrStat2,ErrMsg2,ErrStat,ErrMsg,RoutineName)
   call AllocAry(InitInp%zLocal,InitInp%numBladeNodes,InitInp%numBlades,'zLocal', ErrStat2,ErrMsg2); call SetErrStat(ErrStat2,ErrMsg2,ErrStat,ErrMsg,RoutineName)   
   call AllocAry(InitInp%rLocal,InitInp%numBladeNodes,InitInp%numBlades,'rLocal', ErrStat2,ErrMsg2); call SetErrStat(ErrStat2,ErrMsg2,ErrStat,ErrMsg,RoutineName)   
   call AllocAry(InitInp%zTip,                        InitInp%numBlades,'zTip',   ErrStat2,ErrMsg2); call SetErrStat(ErrStat2,ErrMsg2,ErrStat,ErrMsg,RoutineName)
   call AllocAry(InitInp%rTipFix,                     InitInp%numBlades,'rTipFix',ErrStat2,ErrMsg2); call SetErrStat(ErrStat2,ErrMsg2,ErrStat,ErrMsg,RoutineName)
   call AllocAry(InitInp%UA_Init%UAOff_innerNode,     InitInp%numBlades,'UAOff_innerNode',ErrStat2,ErrMsg2); call SetErrStat(ErrStat2,ErrMsg2,ErrStat,ErrMsg,RoutineName)
   call AllocAry(InitInp%UA_Init%UAOff_outerNode,     InitInp%numBlades,'UAOff_outerNode',ErrStat2,ErrMsg2); call SetErrStat(ErrStat2,ErrMsg2,ErrStat,ErrMsg,RoutineName)
   
   if ( ErrStat >= AbortErrLev ) then
      call Cleanup()
      return
   end if  

   
   ! Compute zLocal, zHub, zTip, rLocal, rMax, rTipFix
   rMax = 0.0_ReKi
   do k=1,p%numBlades
      
      ! --- Curvilinear coordinates 
      ! TODO place this in a function
      InitInp%zHub(k) = TwoNorm( u_AD%BladeRootMotion(k)%Position(:,1) - u_AD%HubMotion%Position(:,1) )  
      !if (EqualRealNos(InitInp%zHub(k),0.0_ReKi) ) &
      !   call SetErrStat( ErrID_Fatal, "zHub for blade "//trim(num2lstr(k))//" is zero.", ErrStat, ErrMsg, RoutineName)
      
      ! zLocal is the distance along blade curve -- NOTE: this is an approximation.
      InitInp%zLocal(1,k) = InitInp%zHub(k) + TwoNorm( u_AD%BladeMotion(k)%Position(:,1) - u_AD%BladeRootMotion(k)%Position(:,1) )
      do j=2,p%NumBlNds
         InitInp%zLocal(j,k) = InitInp%zLocal(j-1,k) + TwoNorm( u_AD%BladeMotion(k)%Position(:,j) - u_AD%BladeMotion(k)%Position(:,j-1) ) 
      end do !j=nodes
      
      InitInp%zTip(k) = InitInp%zLocal(p%NumBlNds,k)
      
      ! --- Projected radius onto plane normal to x_hat_disk
      ! Note this is the same as local-polar radial position
      y_hat_disk = u_AD%HubMotion%Orientation(2,:,1)
      z_hat_disk = u_AD%HubMotion%Orientation(3,:,1)
      
      do j=1,p%NumBlNds
               ! displaced position of the jth node in the kth blade relative to the hub:
         tmp =  u_AD%BladeMotion(k)%Position(:,j)  - u_AD%HubMotion%Position(:,1) 
            ! local radius (normalized distance from rotor centerline)
         tmp_sz_y = dot_product( tmp, y_hat_disk )**2
         tmp_sz   = dot_product( tmp, z_hat_disk )**2
         InitInp%rLocal(j,k) = sqrt( tmp_sz + tmp_sz_y )
         rMax = max(rMax, InitInp%rLocal(j,k))
      end do !j=nodes
      
      
      !.........
      ! compute fixed rLocal at tip node (without prebend) for Bladed-like calculations:
      !.........
      tmp(1) = 0.0_ReKi !RotInputFile%BladeProps(k)%BlCrvAC(p%NumBlNds)
      tmp(2) = 0.0_ReKi !RotInputFile%BladeProps(k)%BlSwpAC(p%NumBlNds)
      tmp(3) = RotInputFileData%BladeProps(k)%BlSpn(p%NumBlNds)
      position = u_AD%BladeRootMotion(k)%Position(:,1) + matmul(tmp,u_AD%BladeRootMotion(k)%RefOrientation(:,:,1))  ! note that because positionL is a 1-D array, we're doing the transpose of matmul(transpose(u%BladeRootMotion(k)%RefOrientation),positionL)
      
            ! position of the coned tip node in the kth blade relative to the hub:
      tmp    =  position - u_AD%HubMotion%Position(:,1)
         
            ! local radius (normalized distance from rotor centerline)
      tmp_sz_y = dot_product( tmp, y_hat_disk )**2
      tmp_sz   = dot_product( tmp, z_hat_disk )**2
      InitInp%rTipFix(k) = sqrt( tmp_sz + tmp_sz_y )
            
   end do !k=blades
   
   
   InitInp%UA_Init%UAOff_innerNode = 0
   InitInp%UA_Init%UAOff_outerNode = p%NumBlNds + 1
   do k = 1,p%numBlades
      do j = 1,p%NumBlNds
         frac = InitInp%rLocal(j,k) / rMax
         if (frac < InputFileData%UAStartRad) then
            InitInp%UA_Init%UAOff_innerNode(k) = max(InitInp%UA_Init%UAOff_innerNode(k), j)
         elseif (frac > InputFileData%UAEndRad) then
            InitInp%UA_Init%UAOff_outerNode(k) = min(InitInp%UA_Init%UAOff_outerNode(k), j)
         end if
      end do
   end do
   
   
               
  do k=1,p%numBlades
     do j=1,p%NumBlNds
        InitInp%chord (j,k)  = RotInputFileData%BladeProps(k)%BlChord(j)
        InitInp%AFindx(j,k)  = RotInputFileData%BladeProps(k)%BlAFID(j)
     end do
  end do
   
   InitInp%UA_Flag       = p_AD%UA_Flag
   
   InitInp%SumPrint      = InputFileData%SumPrint
   InitInp%RootName      = p%RootName
   InitInp%BEM_Mod       = InputFileData%BEM_Mod
   p%BEM_Mod             = InputFileData%BEM_Mod ! TODO try to get rid of me

   ! --- Print BEM formulation to screen
   Label = ''
   if (p%AeroProjMod==APM_BEM_NoSweepPitchTwist) then
      Label='Projection: legacy (NoSweepPitchTwist)'
   elseif (p%AeroProjMod==APM_BEM_Polar) then
      Label='Projection: Polar'
   elseif (p%AeroProjMod==APM_LiftingLine) then
      Label='Projection: Lifting Line'
   else
      ! Normally we wouldn't want to do a print or STOP, but we 
      ! should never get here unless a programmer made a mistake.
      ! I'll leave this as is for now.  - ADP
      print*,'Invalid projection method'
      STOP
   endif
   if (InitInp%BEM_Mod==BEMMod_2D) then
      Label = trim(Label)//', BEM: legacy (2D)'
   elseif (InitInp%BEM_Mod==BEMMod_3D) then
      Label = trim(Label)//', BEM: polar (3D)'
   else
      print*,'Invalid BEM method'
      STOP
   endif
   if (InitInp%MomentumCorr) then
      Label = trim(Label)//', MomentumCorrection'
   endif
   if (p_AD%SectAvg) then
      Label = trim(Label)//', Sector Average'
   endif
   call WrScr('   '//trim(Label))

      ! remove the ".AD" from the RootName
   k = len_trim(InitInp%RootName)
   if (k>3) then
      InitInp%RootName = InitInp%RootName(1:k-3)
   end if
   
   InitInp%DBEMT_Mod  = InputFileData%DBEMT_Mod
   InitInp%tau1_const = InputFileData%tau1_const
   
   if (ErrStat >= AbortErrLev) then
      call cleanup()
      return
   end if
   
   
   call BEMT_Init(InitInp, u, p%BEMT,  x, xd, z, OtherState, p_AD%AFI, y, m, Interval, InitOut, ErrStat2, ErrMsg2 )
      call SetErrStat(ErrStat2,ErrMsg2, ErrStat, ErrMsg, RoutineName)   
         
   if (.not. equalRealNos(Interval, p_AD%DT) ) &
      call SetErrStat( ErrID_Fatal, "DTAero was changed in Init_BEMTmodule(); this is not allowed.", ErrStat2, ErrMsg2, RoutineName)
   
   !m%UseFrozenWake = .FALSE. !BJJ: set this in BEMT
   if (p_AD%CompAeroMaps) p%BEMT%lin_nx = 0 ! we are going to ignore this
   
   call Cleanup()
   return
      
contains   
   subroutine Cleanup()
      call BEMT_DestroyInitInput( InitInp, ErrStat2, ErrMsg2 )   
      call BEMT_DestroyInitOutput( InitOut, ErrStat2, ErrMsg2 )   
   end subroutine Cleanup
   
END SUBROUTINE Init_BEMTmodule

!----------------------------------------------------------------------------------------------------------------------------------
!> This routine initializes the FVW module from within AeroDyn.
SUBROUTINE Init_OLAF( InputFileData, u_AD, u, p, x, xd, z, OtherState, m, ErrStat, ErrMsg )
   type(AD_InputFile),              intent(in   ) :: InputFileData  !< All the data in the AeroDyn input file
   type(AD_InputType),              intent(inout) :: u_AD           !< AD inputs - used for input mesh node positions (intent out for meshcopy)
   type(FVW_InputType),             intent(  out) :: u              !< An initial guess for the input; input mesh must be defined
   type(AD_ParameterType),          intent(inout) :: p              !< Parameters ! intent out b/c we set the FVW parameters here
   type(FVW_ContinuousStateType),   intent(  out) :: x              !< Initial continuous states
   type(FVW_DiscreteStateType),     intent(  out) :: xd             !< Initial discrete states
   type(FVW_ConstraintStateType),   intent(  out) :: z              !< Initial guess of the constraint states
   type(FVW_OtherStateType),        intent(  out) :: OtherState     !< Initial other states
   type(AD_MiscVarType),            intent(inout) :: m               !< Initial misc/optimization variables
   integer(IntKi),                  intent(  out) :: errStat        !< Error status of the operation
   character(*),                    intent(  out) :: errMsg         !< Error message if ErrStat /= ErrID_None
   ! Local variables
   real(DbKi)                                    :: Interval       ! Coupling interval in seconds: the rate that
                                                                   !   (1) FVW_UpdateStates() is called in loose coupling &
                                                                   !   (2) FVW_UpdateDiscState() is called in tight coupling.
                                                                   !   Input is the suggested time from the glue code;
                                                                   !   Output is the actual coupling interval that will be used
                                                                   !   by the glue code.
   type(FVW_InitInputType)                      :: InitInp        ! Input data for initialization routine
   type(FVW_InitOutputType)                     :: InitOut        ! Output for initialization routine
   integer(intKi)                               :: nWings         ! total number of wings
   integer(intKi)                               :: j              ! node index
   integer(intKi)                               :: iB             ! blade index
   integer(intKi)                               :: iR             ! rotor index
   integer(intKi)                               :: iW, iW_incr    ! wing index
   real(ReKi), allocatable, dimension(:)        :: rLocal   
   real(ReKi)                                   :: rMax
   real(ReKi)                                   :: frac
   real(ReKi)                                   :: tmp(3), tmp_sz_y, tmp_sz
   real(ReKi)                                   :: y_hat_disk(3)
   real(ReKi)                                   :: z_hat_disk(3)
   integer(IntKi)                               :: ErrStat2
   character(ErrMsgLen)                         :: ErrMsg2
   character(*), parameter                      :: RoutineName = 'Init_OLAF'

   ErrStat = ErrID_None
   ErrMsg  = ""

   ! Simple inputs
   InitInp%FVWFileName    = InputFileData%FVWFileName
   InitInp%DTaero         = p%DT       ! NOTE: FVW can run a lower timestep internally

   ! Allocate wings
   nWings = 0
   do iR=1,size(p%rotors)
      nWings = nWings + p%rotors(iR)%numBlades
   end do
   allocate(InitInp%W(nWings)        , STAT = ErrStat2); ErrMsg2='Allocate W'; if(Failed()) return
   allocate(InitInp%WingsMesh(nWings), STAT = ErrStat2); ErrMsg2='Allocate Wings Mesh'; if(Failed()) return

   ! --- Inputs per wings/blades
   iW_incr=0
   do iR=1, size(p%rotors)

      InitInp%numBladeNodes  = p%rotors(iR)%numBlNds ! TODO TODO TODO per wing
      InitInp%KinVisc        = p%rotors(iR)%KinVisc
      InitInp%MHK            = p%rotors(iR)%MHK
      InitInp%WtrDpth        = p%rotors(iR)%WtrDpth
      InitInp%RootName       = p%RootName(1:len_trim(p%RootName)-2) ! Removing "AD"

      ! Blades/Wings
      do iB=1,p%rotors(iR)%numBlades
         iW=iW_incr+iB
         InitInp%W(iW)%iRotor = iR ! Indicate OLAF which wing belongs to which rotor

         call AllocAry(InitInp%W(iW)%Chord, InitInp%numBladeNodes,  'chord', ErrStat2,ErrMsg2); if(Failed()) return
         call AllocAry(InitInp%W(iW)%AFindx,InitInp%numBladeNodes,1,'AFindx',ErrStat2,ErrMsg2); if(Failed()) return


         ! Compute rLocal, rMax
         call AllocAry(rLocal, InitInp%numBladeNodes, 'rLocal', ErrStat2,ErrMsg2); if(Failed()) return
         rMax = 0.0_ReKi
         ! Distance from blade to hub axis (includes hub radius)
         y_hat_disk = u_AD%rotors(iR)%HubMotion%Orientation(2,:,1)
         z_hat_disk = u_AD%rotors(iR)%HubMotion%Orientation(3,:,1)
         do j=1,p%rotors(iR)%NumBlNds
                  ! displaced position of the jth node in the kth blade relative to the hub:
            tmp =  u_AD%rotors(iR)%BladeMotion(iB)%Position(:,j)  - u_AD%rotors(iR)%HubMotion%Position(:,1)
               ! local radius (normalized distance from rotor centerline)
               ! NOTE: rLocal is not necessary a good distance for VAWT
            tmp_sz_y = dot_product( tmp, y_hat_disk )**2
            tmp_sz   = dot_product( tmp, z_hat_disk )**2
            rLocal(j) = sqrt( tmp_sz + tmp_sz_y )
            rMax = max(rMax, rLocal(j))
         end do !j=nodes
         ! Turn off UA at user-specified spanwise radii
         InitInp%W(iW)%UAOff_innerNode = 0
         InitInp%W(iW)%UAOff_outerNode = p%rotors(iR)%NumBlNds + 1
         do j=1,p%rotors(iR)%NumBlNds
            frac = rLocal(j) / rMax 
            if (frac < InputFileData%UAStartRad) then
               InitInp%W(iW)%UAOff_innerNode = max(InitInp%W(iW)%UAOff_innerNode, j)
            elseif (frac > InputFileData%UAEndRad) then
               InitInp%W(iW)%UAOff_outerNode = min(InitInp%W(iW)%UAOff_outerNode, j)
            end if
         end do
         if(allocated(rLocal))deallocate(rLocal)

         ! Copy over chord information
         do j=1,p%rotors(iR)%NumBlNds
            InitInp%W(iW)%Chord (j)    = InputFileData%rotors(iR)%BladeProps(iB)%BlChord(j)
            InitInp%W(iW)%AFindx(j,1)  = InputFileData%rotors(iR)%BladeProps(iB)%BlAFID(j)
         end do

         ! Copy the mesh over for InitInp to FVW.  We would not need to copy this if we decided to break the Framework
         !  by passing u_AD%BladeMotion directly into FVW_Init, but nothing is really gained by doing that.
         call MeshCopy ( SrcMesh  = u_AD%rotors(iR)%BladeMotion(iB)  &
                        ,DestMesh = InitInp%WingsMesh(iW) &
                        ,CtrlCode = MESH_COUSIN         &
                        ,Orientation    = .TRUE.        &
                        ,TranslationVel = .TRUE.        &
                        ,RotationVel    = .TRUE.        &
                        ,ErrStat  = ErrStat2          &
                        ,ErrMess  = ErrMsg2          )
         if(Failed()) return
   
      enddo ! iB, blades

      ! Unsteady Aero Data
      InitInp%UA_Flag    = p%UA_Flag
      call UA_CopyInitInput(InputFileData%UA_Init, InitInp%UA_Init, MESH_NEWCOPY, ErrStat2, ErrMsg2)

      iW_incr = iW_incr+p%rotors(iR)%numBlades
   enddo ! iR, rotors 

   ! NOTE: not passing p%AFI at present.  We are not storing it in FVW's parameters.
   call FVW_Init(p%AFI, InitInp, u, p%FVW, x, xd, z, OtherState, m%FVW_y, m%FVW, Interval, InitOut, ErrStat2, ErrMsg2 ); if(Failed()) return

   ! set the size of the input and xd arrays for passing wind info to FVW.
   call AllocAry(m%Inflow(1)%InflowWakeVel, 3, size(m%FVW%r_wind,DIM=2), 'InflowWakeVel',  ErrStat2,ErrMsg2); if(Failed()) return
   m%Inflow(1)%InflowWakeVel = 0.0_ReKi ! initialize for safety

   if (.not. equalRealNos(Interval, p%DT) ) then
      errStat2=ErrID_Fatal; errMsg2="DTAero was changed in Init_FVWmodule(); this is not allowed yet."; if(Failed()) return
   endif

   call CleanUp()

contains
   subroutine Cleanup()
      call FVW_DestroyInitInput(  InitInp, ErrStat2, ErrMsg2 )
      call FVW_DestroyInitOutput( InitOut, ErrStat2, ErrMsg2 )
      if(allocated(rLocal))deallocate(rLocal)
   end subroutine Cleanup

   logical function Failed()
        call SetErrStat(ErrStat2, ErrMsg2, ErrStat, ErrMsg, 'Init_OLAF') 
        Failed =  ErrStat >= AbortErrLev
        if (Failed) call CleanUp()
   end function Failed
END SUBROUTINE Init_OLAF
!----------------------------------------------------------------------------------------------------------------------------------
!> This subroutine calculates the tower loads for the AeroDyn TowerLoad output mesh.
SUBROUTINE TFin_CalcOutput(p, p_AD, u, RotInflow, m, y, ErrStat, ErrMsg )

   TYPE(RotInputType),           INTENT(IN   )  :: u           !< Inputs at Time t
   TYPE(RotInflowType),          INTENT(IN   )  :: RotInflow   !< Inputs at Time t
   TYPE(RotParameterType),       INTENT(IN   )  :: p           !< Parameters
   TYPE(AD_ParameterType),       INTENT(IN   )  :: p_AD        !< Parameters
   TYPE(RotMiscVarType),         INTENT(INOUT)  :: m           !< Misc/optimization variables
   TYPE(RotOutputType),          INTENT(INOUT)  :: y           !< Outputs computed at t
   INTEGER(IntKi),               INTENT(  OUT)  :: ErrStat     !< Error status of the operation
   CHARACTER(*),                 INTENT(  OUT)  :: ErrMsg      !< Error message if ErrStat /= ErrID_None

   real(ReKi)              :: PRef(3)           ! ref point
   real(ReKi)              :: V_rel_tf(3)       ! relative wind speed in tailfin coordinate system
   real(ReKi)              :: V_rel_orth2       ! square norm of V_rel_tf in orthogonal plane
   real(ReKi)              :: V_rel(3)          ! relative wind speed
   real(ReKi)              :: V_wnd(3)          ! wind velocity
   real(ReKi)              :: V_ind(3)          ! induced velocity
   real(ReKi)              :: V_str(3)          ! structural velocity
   real(ReKi)              :: V_wnd_tf(3)          ! wind velocity
   real(ReKi)              :: force_tf(3)       ! force in tf system
   real(ReKi)              :: moment_tf(3)      ! moment in tf system
   real(ReKi)              :: alpha, Re, Cx, Cy, q ! Cl, Cd, Cm, 
   real(ReKi)              :: x1, x2, x3,gamma_tf! scaling functions, gamma for unsteady modeling

   type(AFI_OutputType)    :: AFI_interp  ! Resulting values from lookup table
   integer(intKi)          :: ErrStat2
   character(ErrMsgLen)    :: ErrMsg2
   character(*), parameter :: RoutineName = 'TFin_CalcOutput'
   
   ErrStat = ErrID_None
   ErrMsg  = ""


   ! TODO TailFin: compute tower influence
   V_wnd = RotInflow%InflowOnTailFin(:,1)
   V_str = u%TFinMotion%TranslationVel(:,1)

   if (p%TFin%TFinIndMod==TFinIndMod_none) then
      V_ind = 0.0_ReKi

   elseif(p%TFin%TFinIndMod==TFinIndMod_rotavg) then
      ! TODO TODO
      call WrScr('TODO TailFin: compute rotor average induced velocity')
      V_ind = 0.0_ReKi 

   else
      call setErrStat(ErrID_Fatal, 'TailFin model unsupported', ErrStat, ErrMsg, 'TFin_CalcOutput')

   endif
   
   V_rel       = V_wnd - V_str + V_ind                          ! relative wind on tail fin
   V_rel_tf    = matmul(u%TFinMotion%Orientation(:,:,1), V_rel) ! from inertial to tf system
   alpha       = atan2(V_rel_tf(2), V_rel_tf(1))                ! angle of attack
   v_wnd_tf    = matmul(u%TFinMotion%Orientation(:,:,1), V_wnd) ! only used for calculation of x1,x2,x3
   gamma_tf = atan2(v_wnd_tf(2), v_wnd_tf(1))                   ! only used for calculation of x1,x2,x3
   V_rel_orth2 = V_rel_tf(1)**2 + V_rel_tf(2)**2                ! square norm of Vrel in tf system

   ! Initialize the tail fin forces to zero
   force_tf(:)    = 0.0_ReKi
   moment_tf(:)   = 0.0_ReKi

   if (p%TFin%TFinMod==TFinAero_none) then
      ! Do nothing

   elseif (p%TFin%TFinMod==TFinAero_polar) then
      ! Airfoil coefficients based model
      Re  = sqrt(V_rel_orth2) * p%TFin%TFinChord/p%KinVisc
      call AFI_ComputeAirfoilCoefs( alpha, Re, 0.0_ReKi,  p_AD%AFI(p%TFin%TFinAFID), AFI_interp, ErrStat2, ErrMsg2)
      call SetErrStat(ErrStat2, ErrMsg2, ErrStat, ErrMsg, RoutineName)
      Cx = -AFI_interp%Cl * sin(alpha) + AFI_interp%Cd * cos(alpha)
      Cy =  AFI_interp%Cl * cos(alpha) + AFI_interp%Cd * sin(alpha)
      ! Forces in tailfin system
      q = 0.5 * p%airDens * V_rel_orth2 * p%TFin%TFinArea
      
      force_tf(1)    = Cx * q
      force_tf(2)    = Cy * q
      moment_tf(3)   = AFI_interp%Cm * q * p%TFin%TFinChord

   elseif (p%TFin%TFinMod==TFinAero_USB) then
      ! Unsteady aerodynamic model

      ! Calculate separation function (quasi-steady)
      x1 = 1.0_Reki/(1.0_Reki+exp(p%TFin%TFinSigma(1)*((ABS(gamma_tf)*R2D)-p%TFin%TFinAStar(1)))) 
      x2 = 1.0_Reki/(1.0_Reki+exp(p%TFin%TFinSigma(2)*((ABS(gamma_tf)*R2D)-p%TFin%TFinAStar(2)))) 
      x3 = 1.0_Reki/(1.0_Reki+exp(p%TFin%TFinSigma(3)*((ABS(gamma_tf)*R2D)-p%TFin%TFinAStar(3))))
   
      ! Calculate unsteady force on tail fin
      force_tf(2) = 0.5_ReKi * p%AirDens * p%TFin%TFinArea * &
         (p%TFin%TFinKp * x1 * V_rel_tf(1) * V_rel_tf(2) + &
         (x2 * p%TFin%TFinKv + (1-x3)*p%TFin%TFinCDc) * V_rel_tf(2) * ABS(V_rel_tf(2)))
   endif
   
   ! Transfer to global
   y%TFinLoad%Force(1:3,1)  = matmul(transpose(u%TFinMotion%Orientation(:,:,1)), force_tf)
   y%TFinLoad%Moment(1:3,1) = matmul(transpose(u%TFinMotion%Orientation(:,:,1)), moment_tf)

   ! --- Store
   m%TFinAlpha  = alpha
   m%TFinRe     = Re
   m%TFinVrel   = sqrt(V_rel_orth2)
   m%TFinVund_i = V_wnd
   m%TFinVind_i = V_ind
   m%TFinVrel_i = V_rel
   m%TFinSTV_i  = V_str
   m%TFinF_i    = y%TFinLoad%Force(1:3,1) 
   m%TFinM_i    = y%TFinLoad%Moment(1:3,1)

END SUBROUTINE TFin_CalcOutput

!----------------------------------------------------------------------------------------------------------------------------------
!> This subroutine calculates the tower loads for the AeroDyn TowerLoad output mesh.
SUBROUTINE ADTwr_CalcOutput(p, u, RotInflow, m, y, ErrStat, ErrMsg )

   TYPE(RotInputType),           INTENT(IN   )  :: u           !< Inputs at Time t
   TYPE(RotInflowType),          INTENT(IN   )  :: RotInflow   !< Inputs at Time t
   TYPE(RotParameterType),       INTENT(IN   )  :: p           !< Parameters
   TYPE(RotMiscVarType),         INTENT(INOUT)  :: m           !< Misc/optimization variables
   TYPE(RotOutputType),          INTENT(INOUT)  :: y           !< Outputs computed at t (Input only so that mesh con-
                                                               !!   nectivity information does not have to be recalculated)
   INTEGER(IntKi),               INTENT(  OUT)  :: ErrStat     !< Error status of the operation
   CHARACTER(*),                 INTENT(  OUT)  :: ErrMsg      !< Error message if ErrStat /= ErrID_None


   INTEGER(IntKi)                               :: j
   real(ReKi)                                   :: q
   real(ReKi)                                   :: V_rel(3)    ! relative wind speed on a tower node
   real(ReKi)                                   :: VL(2)       ! relative local x- and y-components of the wind speed on a tower node
   real(ReKi)                                   :: tmp(3)
   
   real(ReKi)                                   :: xTower(3)  ! tower x-orientation vector
   real(ReKi)                                   :: yTower(3)  ! tower y-orientation vector
    
   !integer(intKi)                               :: ErrStat2
   !character(ErrMsgLen)                         :: ErrMsg2
   character(*), parameter                      :: RoutineName = 'ADTwr_CalcOutput'
   
   
   ErrStat = ErrID_None
   ErrMsg  = ""

   IF (p%TwrAero == TwrAero_noVIV) THEN
   
      do j=1,p%NumTwrNds
      
         V_rel = RotInflow%Tower%InflowVel(:,j) - u%TowerMotion%TranslationVel(:,j) ! relative wind speed at tower node
   
         xTower   = u%TowerMotion%Orientation(1,:,j)
         yTower   = u%TowerMotion%Orientation(2,:,j)
         VL(1) = dot_product( V_Rel, xTower )            ! relative local x-component of wind speed of the jth node in the tower
         VL(2) = dot_product( V_Rel, yTower )            ! relative local y-component of wind speed of the jth node in the tower
      
         m%W_Twr(j)  =  TwoNorm( VL )            ! relative wind speed normal to the tower at node j      
         q     = 0.5 * p%TwrCd(j) * p%AirDens * p%TwrDiam(j) * m%W_Twr(j)
      
            ! force per unit length of the jth node in the tower
         tmp(1) = q * VL(1)
         tmp(2) = q * VL(2)
         tmp(3) = 0.0_ReKi
      
         y%TowerLoad%force(:,j) = matmul( tmp, u%TowerMotion%Orientation(:,:,j) ) ! note that I'm calculating the transpose here, which is okay because we have 1-d arrays
         m%X_Twr(j) = tmp(1)
         m%Y_Twr(j) = tmp(2)
      
      
            ! moment per unit length of the jth node in the tower
         y%TowerLoad%moment(:,j) = 0.0_ReKi
      
      end do
      
   END IF

END SUBROUTINE ADTwr_CalcOutput
!----------------------------------------------------------------------------------------------------------------------------------
!> This routine checks for invalid inputs to the tower influence models.
SUBROUTINE CheckTwrInfl(u, ErrStat, ErrMsg )

   TYPE(RotInputType),           INTENT(IN   )  :: u           !< Inputs at Time t
   INTEGER(IntKi),               INTENT(  OUT)  :: ErrStat     !< Error status of the operation
   CHARACTER(*),                 INTENT(  OUT)  :: ErrMsg      !< Error message if ErrStat /= ErrID_None
   
   ! local variables
   real(reKi)                                   :: ElemSize
   real(reKi)                                   :: tmp(3)
   integer(intKi)                               :: j
   character(*), parameter                      :: RoutineName = 'CheckTwrInfl'
   
   
   ErrStat = ErrID_None
   ErrMsg  = ""
   
   !! the tower-influence models (tower potential flow and tower shadow) are valid only for small tower deflections;
   !! so, first throw an error to avoid a division-by-zero error if any line2 elements on the tower mesh are colocated.
   
   do j = 2,u%TowerMotion%Nnodes
      tmp =   u%TowerMotion%Position(:,j  ) + u%TowerMotion%TranslationDisp(:,j  ) &
            - u%TowerMotion%Position(:,j-1) - u%TowerMotion%TranslationDisp(:,j-1)
   
      ElemSize = TwoNorm(tmp)
      if ( EqualRealNos(ElemSize,0.0_ReKi) ) then
         call SetErrStat(ErrID_Fatal, "Division by zero:Elements "//trim(num2lstr(j))//' and '//trim(num2lstr(j-1))//' are colocated.', ErrStat, ErrMsg, RoutineName )
         exit
      end if
   end do
      
   
END SUBROUTINE CheckTwrInfl
!----------------------------------------------------------------------------------------------------------------------------------
!> This routine calculates m%DisturbedInflow, the influence of tower shadow and/or potential flow on the inflow velocities
SUBROUTINE TwrInfl( p, u, RotInflow, m, ErrStat, ErrMsg )
!..................................................................................................................................

   TYPE(RotInputType),           INTENT(IN   )  :: u                       !< Inputs at Time t
   TYPE(RotParameterType),       INTENT(IN   )  :: p                       !< Parameters
   TYPE(RotInflowType),          INTENT(IN   )  :: RotInflow               !< Rotor Inflow at Time t
   type(RotMiscVarType),         intent(inout)  :: m                       !< Misc/optimization variables
   INTEGER(IntKi),               INTENT(  OUT)  :: ErrStat                 !< Error status of the operation
   CHARACTER(*),                 INTENT(  OUT)  :: ErrMsg                  !< Error message if ErrStat /= ErrID_None

   ! local variables
   real(ReKi)                                   :: xbar                    ! local x^ component of r_TowerBlade (distance from tower to blade) normalized by tower radius
   real(ReKi)                                   :: ybar                    ! local y^ component of r_TowerBlade (distance from tower to blade) normalized by tower radius
   real(ReKi)                                   :: zbar                    ! local z^ component of r_TowerBlade (distance from tower to blade) normalized by tower radius
   real(ReKi)                                   :: theta_tower_trans(3,3)  ! transpose of local tower orientation expressed as a DCM
   real(ReKi)                                   :: TwrCd                   ! local tower drag coefficient
   real(ReKi)                                   :: TwrTI                   ! local tower TI (for Eames tower shadow model) 
   real(ReKi)                                   :: W_tower                 ! local relative wind speed normal to the tower

   real(ReKi)                                   :: BladeNodePosition(3)    ! local blade node position
   
   real(ReKi)                                   :: v(3)                    ! temp vector
   
   logical                                      :: FirstWarn_TowerStrike
   logical                                      :: DisturbInflow
   
   integer(IntKi)                               :: j, k                    ! loop counters for elements, blades
   integer(intKi)                               :: ErrStat2
   character(ErrMsgLen)                         :: ErrMsg2
   character(*), parameter                      :: RoutineName = 'TwrInfl'
   
   
   ErrStat = ErrID_None
   ErrMsg  = ""   
   
   FirstWarn_TowerStrike = .true.
   
      ! these models are valid for only small tower deflections; check for potential division-by-zero errors:   
   call CheckTwrInfl( u, ErrStat2, ErrMsg2 )
      call SetErrStat(ErrStat2, ErrMsg2, ErrStat, ErrMsg, RoutineName )
      if (ErrStat >= AbortErrLev) return
      
   do k = 1, p%NumBlades
      do j = 1, u%BladeMotion(k)%NNodes
         
         ! for each line2-element node of the blade mesh, a nearest-neighbor line2 element or node of the tower 
         ! mesh is found in the deflected configuration, returning theta_tower, W_tower, xbar, ybar, zbar, and TowerCd:
         
         BladeNodePosition = u%BladeMotion(k)%Position(:,j) + u%BladeMotion(k)%TranslationDisp(:,j)
         
         call getLocalTowerProps(p, u, RotInflow, BladeNodePosition, theta_tower_trans, W_tower, xbar, ybar, zbar, TwrCd, TwrTI, m%TwrClrnc(j,k), FirstWarn_TowerStrike, DisturbInflow, ErrStat2, ErrMsg2)
            call SetErrStat(ErrStat2, ErrMsg2, ErrStat, ErrMsg, RoutineName )
            if (.not. FirstWarn_TowerStrike) call SetErrStat(ErrID_Fatal, "Tower strike.", ErrStat, ErrMsg, RoutineName )
            if (ErrStat >= AbortErrLev) return

         if ( DisturbInflow ) then
            v = CalculateTowerInfluence(p, xbar, ybar, zbar, W_tower, TwrCd, TwrTI)
            m%DisturbedInflow(:,j,k) = RotInflow%Blade(k)%InflowVel(:,j) + matmul( theta_tower_trans, v ) 
         else
            m%DisturbedInflow(:,j,k) = RotInflow%Blade(k)%InflowVel(:,j)
         end if
      
      end do !j=NumBlNds
   end do ! NumBlades
   
   
END SUBROUTINE TwrInfl 
!----------------------------------------------------------------------------------------------------------------------------------
!> Calculate the tower influence on a array of points `Positions` (3xn)
!! The subroutine has side effecs and modifies the inflow 
!! Relies heavily (i.e. unfortunate copy pasting), on TwrInfl 
SUBROUTINE TwrInflArray( p, u, RotInflow, m, Positions, Inflow, ErrStat, ErrMsg )
   TYPE(RotInputType),           INTENT(IN   )  :: u                       !< Inputs at Time t
   TYPE(RotInflowType),          INTENT(IN   )  :: RotInflow               !< Rotor inflow at Time t
   TYPE(RotParameterType),       INTENT(IN   )  :: p                       !< Parameters
   type(RotMiscVarType),         intent(inout)  :: m                       !< Misc/optimization variables
   real(ReKi), dimension(:,:),   INTENT(IN   )  :: Positions               !< Positions where tower influence is to be computed
   real(ReKi), dimension(:,:),   INTENT(INOUT)  :: Inflow                  !< Undisturbed inflow (in) -> disturbed inflow (out)
   INTEGER(IntKi),               INTENT(  OUT)  :: ErrStat                 !< Error status of the operation
   CHARACTER(*),                 INTENT(  OUT)  :: ErrMsg                  !< Error message if ErrStat /= ErrID_None
   ! local variables
   real(ReKi)                                   :: xbar                    ! local x^ component of r_TowerBlade (distance from tower to blade) normalized by tower radius
   real(ReKi)                                   :: ybar                    ! local y^ component of r_TowerBlade (distance from tower to blade) normalized by tower radius
   real(ReKi)                                   :: zbar                    ! local z^ component of r_TowerBlade (distance from tower to blade) normalized by tower radius
   real(ReKi)                                   :: theta_tower_trans(3,3)  ! transpose of local tower orientation expressed as a DCM
   real(ReKi)                                   :: TwrCd                   ! local tower drag coefficient
   real(ReKi)                                   :: TwrTI                   ! local tower TI (for Eames tower shadow model)
   real(ReKi)                                   :: W_tower                 ! local relative wind speed normal to the tower
   real(ReKi)                                   :: Pos(3)                  ! current point
   real(ReKi)                                   :: v(3)                    ! temp vector
   integer(IntKi)                               :: i                       ! loop counters for points
   real(ReKi)                                   :: TwrClrnc                ! local tower clearance
   logical                                      :: FirstWarn_TowerStrike
   logical                                      :: DisturbInflow
   integer(intKi)                               :: ErrStat2
   character(ErrMsgLen)                         :: ErrMsg2
   character(*), parameter                      :: RoutineName = 'TwrInflArray'
   ErrStat = ErrID_None
   ErrMsg  = ""   
   
   
   
   FirstWarn_TowerStrike = .false. ! we aren't going to end due to an assumed "tower-strike"
   
   ! these models are valid for only small tower deflections; check for potential division-by-zero errors:   
   call CheckTwrInfl( u, ErrStat2, ErrMsg2 ); call SetErrStat(ErrStat2, ErrMsg2, ErrStat, ErrMsg, RoutineName ); if (ErrStat >= AbortErrLev) return

   !$OMP PARALLEL default(shared)
   !$OMP do private(i,Pos,theta_tower_trans,W_tower,xbar,ybar,zbar,TwrCd,TwrTI,TwrClrnc,FirstWarn_TowerStrike,DisturbInflow,v) schedule(runtime)
   do i = 1, size(Positions,2)
      Pos=Positions(1:3,i)
         
      ! Find nearest line2 element or node of the tower  (see getLocalTowerProps)
      ! values are found for the deflected tower, returning theta_tower, W_tower, xbar, ybar, zbar, and TowerCd:
      call getLocalTowerProps(p, u, RotInflow, Pos, theta_tower_trans, W_tower, xbar, ybar, zbar, TwrCd, TwrTI, TwrClrnc, FirstWarn_TowerStrike, DisturbInflow, ErrStat2, ErrMsg2)

      if ( DisturbInflow ) then
         v = CalculateTowerInfluence(p, xbar, ybar, zbar, W_tower, TwrCd, TwrTI)
         Inflow(1:3,i) = Inflow(1:3,i) + matmul( theta_tower_trans, v ) 
      end if
      
   enddo ! loop on points
   !$OMP END DO 
   !$OMP END PARALLEL
END SUBROUTINE TwrInflArray
!----------------------------------------------------------------------------------------------------------------------------------
FUNCTION CalculateTowerInfluence(p, xbar_in, ybar, zbar, W_tower, TwrCd, TwrTI) RESULT(v)

   TYPE(RotParameterType),       INTENT(IN   )  :: p                       !< Parameters
   real(ReKi), intent(in)                       :: xbar_in                 ! local x^ component of r_TowerBlade (distance from tower to blade) normalized by tower radius
   real(ReKi), intent(in)                       :: ybar                    ! local y^ component of r_TowerBlade (distance from tower to blade) normalized by tower radius
   real(ReKi), intent(in)                       :: zbar                    ! local z^ component of r_TowerBlade (distance from tower to blade) normalized by tower radius
   real(ReKi), intent(in)                       :: W_tower                 ! local relative wind speed normal to the tower
   real(ReKi), intent(in)                       :: TwrCd                   ! local tower drag coefficient
   real(ReKi), intent(in)                       :: TwrTI                   ! local tower TI (for Eames tower shadow model)
   real(ReKi)                                   :: v(3)                    ! modified velocity vector
      
   real(ReKi)                                   :: denom                   ! denominator
   real(ReKi)                                   :: exponential             ! exponential term
   real(ReKi)                                   :: xbar                    ! potentially modified version of xbar_in
   real(ReKi)                                   :: u_TwrShadow             ! axial velocity deficit fraction from tower shadow
   real(ReKi)                                   :: u_TwrPotent             ! axial velocity deficit fraction from tower potential flow
   real(ReKi)                                   :: v_TwrPotent             ! transverse velocity deficit fraction from tower potential flow


   u_TwrShadow = 0.0_ReKi
   u_TwrPotent = 0.0_ReKi
   v_TwrPotent = 0.0_ReKi
   xbar        = xbar_in
      
   ! calculate tower influence:
   if ( abs(zbar) < 1.0_ReKi .and. p%TwrPotent /= TwrPotent_none ) then

      if ( p%TwrPotent == TwrPotent_baseline ) then
         denom = (xbar**2 + ybar**2)**2
         u_TwrPotent = ( -1.0*xbar**2 + ybar**2 ) / denom
         v_TwrPotent = ( -2.0*xbar    * ybar    ) / denom

      elseif (p%TwrPotent == TwrPotent_Bak) then
         ! Reference: Bak, Madsen, Johansen (2001): Influence from Blade-Tower Interaction on Fatigue Loads and Dynamics (poster);
         !            Proceedings: EWEC'01; Copenhagen (DK)
         xbar = xbar + 0.1 ! offset added as part of the original model of Bak et al.
         denom = (xbar**2 + ybar**2)**2
         u_TwrPotent = ( -1.0*xbar**2 + ybar**2 ) / denom
         v_TwrPotent = ( -2.0*xbar    * ybar    ) / denom
         denom = TwoPi*(xbar**2 + ybar**2)
         u_TwrPotent = u_TwrPotent + TwrCd*xbar / denom
         v_TwrPotent = v_TwrPotent + TwrCd*ybar / denom
         xbar = xbar - 0.1 ! removing offset
               
      end if
   end if
         
   select case (p%TwrShadow)
      case (TwrShadow_Powles)
         if ( xbar > 0.0_ReKi .and. abs(zbar) < 1.0_ReKi) then
            denom = sqrt( sqrt( xbar**2 + ybar**2 ) )
            if ( abs(ybar) < denom ) then
               u_TwrShadow = -TwrCd / denom * cos( PiBy2*ybar / denom )**2
            end if
         end if
      case (TwrShadow_Eames)
         if ( xbar > 0.0_ReKi .and. abs(zbar) < 1.0_ReKi) then
            exponential = ( ybar / (TwrTI * xbar) )**2
            denom = TwrTI * xbar * sqrt( TwoPi )
            u_TwrShadow = -TwrCd / denom * exp ( -0.5_ReKi * exponential ) 
         end if
   end select

   ! We limit the deficit to avoid having too much flow reversal and accumulation of vorticity behind the tower
   ! Limit to -0.5 the wind speed at the tower
   u_TwrShadow =max(u_TwrShadow, -0.5_ReKi)
         
         
   v(1) = (u_TwrPotent + u_TwrShadow)*W_tower
   v(2) = v_TwrPotent*W_tower
   v(3) = 0.0_ReKi
      

END FUNCTION CalculateTowerInfluence
!----------------------------------------------------------------------------------------------------------------------------------
!> This routine returns the tower constants necessary to compute the tower influence. 
!! if u%TowerMotion does not have any nodes there will be serious problems. I assume that has been checked earlier.
SUBROUTINE getLocalTowerProps(p, u, RotInflow, BladeNodePosition, theta_tower_trans, W_tower, xbar, ybar, zbar, TwrCd, TwrTI, TwrClrnc, FirstWarn_TowerStrike, DisturbInflow, ErrStat, ErrMsg)
!..................................................................................................................................
   TYPE(RotInputType),           INTENT(IN   )  :: u                       !< Inputs at Time t
   TYPE(RotInflowType),          INTENT(IN   )  :: RotInflow               !< Rotor inflow at Time t 
   TYPE(RotParameterType),       INTENT(IN   )  :: p                       !< Parameters
   REAL(ReKi)                   ,INTENT(IN   )  :: BladeNodePosition(3)    !< local blade node position
   REAL(ReKi)                   ,INTENT(  OUT)  :: theta_tower_trans(3,3)  !< transpose of local tower orientation expressed as a DCM
   LOGICAL                      ,INTENT(INOUT)  :: FirstWarn_TowerStrike   !< Whether we should check and warn for a tower strike 
   LOGICAL                      ,INTENT(  OUT)  :: DisturbInflow           !< Whether tower clearance is in the range of values where it should disturb the inflow
   REAL(ReKi)                   ,INTENT(  OUT)  :: W_tower                 !< local relative wind speed normal to the tower
   REAL(ReKi)                   ,INTENT(  OUT)  :: xbar                    !< local x^ component of r_TowerBlade normalized by tower radius
   REAL(ReKi)                   ,INTENT(  OUT)  :: ybar                    !< local y^ component of r_TowerBlade normalized by tower radius
   REAL(ReKi)                   ,INTENT(  OUT)  :: zbar                    !< local z^ component of r_TowerBlade normalized by tower radius
   REAL(ReKi)                   ,INTENT(  OUT)  :: TwrCd                   !< local tower drag coefficient
   REAL(ReKi)                   ,INTENT(  OUT)  :: TwrTI                   !< local tower TI (for Eames tower shadow model)
   REAL(ReKi)                   ,INTENT(  OUT)  :: TwrClrnc                !< tower clearance for potential output 
   INTEGER(IntKi),               INTENT(  OUT)  :: ErrStat                 !< Error status of the operation
   CHARACTER(*),                 INTENT(  OUT)  :: ErrMsg                  !< Error message if ErrStat /= ErrID_None

   ! local variables
   real(ReKi)                                   :: r_TowerBlade(3)         ! distance vector from tower to blade
   real(ReKi)                                   :: TwrDiam                 ! local tower diameter  
   logical                                      :: found   
   character(*), parameter                      :: RoutineName = 'getLocalTowerProps'
   
   
   ErrStat = ErrID_None
   ErrMsg  = ""   
   
   ! ..............................................
   ! option 1: nearest line2 element
   ! ..............................................
   call TwrInfl_NearestLine2Element(p, u, RotInflow, BladeNodePosition, r_TowerBlade, theta_tower_trans, W_tower, xbar, ybar, zbar, TwrCd, TwrTI, TwrDiam, found)
   
   if ( .not. found) then 
      ! ..............................................
      ! option 2: nearest node
      ! ..............................................
      call TwrInfl_NearestPoint(p, u, RotInflow, BladeNodePosition, r_TowerBlade, theta_tower_trans, W_tower, xbar, ybar, zbar, TwrCd, TwrTI, TwrDiam)
         
   end if
   
   TwrClrnc = TwoNorm(r_TowerBlade) - 0.5_ReKi*TwrDiam

   if (FirstWarn_TowerStrike) then
      if ( TwrClrnc <= 0.0_ReKi ) then
         !call SetErrStat(ErrID_Fatal, "Tower strike.", ErrStat, ErrMsg, RoutineName)
         !call SetErrStat(ErrID_Severe, NewLine//NewLine//"** WARNING: Tower strike. **  This warning will not be repeated though the condition may persist."//NewLine//NewLine//, ErrStat, ErrMsg, RoutineName)
         call WrScr( NewLine//NewLine//"** WARNING: Tower strike. **  This warning will not be repeated though the condition may persist."//NewLine//NewLine )
         FirstWarn_TowerStrike = .false.
      end if
   end if

   
   if ( TwrClrnc>20.0_ReKi*TwrDiam) then
      ! Far away, we skip the computation and keep undisturbed inflow 
      DisturbInflow = .false.
   elseif ( TwrClrnc<=0.01_ReKi*TwrDiam) then
      ! Inside the tower, or very close, (will happen for vortex elements) we keep undisturbed inflow
      ! We don't want to reach the stagnation points
      DisturbInflow = .false.
   !elseif ( TwrClrnc<= 0.0_ReKi) then
   !   ! Tower strike
   !   DisturbInflow = .false.
   else
      DisturbInflow = .true.
   end if

END SUBROUTINE getLocalTowerProps
!----------------------------------------------------------------------------------------------------------------------------------
!> Option 1: Find the nearest-neighbor line2 element of the tower mesh for which the blade line2-element node projects orthogonally onto
!!   the tower line2-element domain (following an approach similar to the line2_to_line2 mapping search for motion and scalar quantities). 
!!   That is, for each node of the blade mesh, an orthogonal projection is made onto all possible Line2 elements of the tower mesh and 
!!   the line2 element of the tower mesh that is the minimum distance away is found.
!! Adapted from modmesh_mapping::createmapping_projecttoline2()
SUBROUTINE TwrInfl_NearestLine2Element(p, u, RotInflow, BladeNodePosition, r_TowerBlade, theta_tower_trans, W_tower, xbar, ybar, zbar, TwrCd, TwrTI, TwrDiam, found)
!..................................................................................................................................
   TYPE(RotInputType),              INTENT(IN   )  :: u                             !< Inputs at Time t
   TYPE(RotInflowType),             INTENT(IN   )  :: RotInflow                     !< Rotor Inflow at Time t
   TYPE(RotParameterType),          INTENT(IN   )  :: p                             !< Parameters
   REAL(ReKi)                      ,INTENT(IN   )  :: BladeNodePosition(3)          !< local blade node position
   REAL(ReKi)                      ,INTENT(  OUT)  :: r_TowerBlade(3)               !< distance vector from tower to blade
   REAL(ReKi)                      ,INTENT(  OUT)  :: theta_tower_trans(3,3)        !< transpose of local tower orientation expressed as a DCM
   REAL(ReKi)                      ,INTENT(  OUT)  :: W_tower                       !< local relative wind speed normal to the tower
   REAL(ReKi)                      ,INTENT(  OUT)  :: xbar                          !< local x^ component of r_TowerBlade normalized by tower radius
   REAL(ReKi)                      ,INTENT(  OUT)  :: ybar                          !< local y^ component of r_TowerBlade normalized by tower radius
   REAL(ReKi)                      ,INTENT(  OUT)  :: zbar                          !< local z^ component of r_TowerBlade normalized by tower radius
   REAL(ReKi)                      ,INTENT(  OUT)  :: TwrCd                         !< local tower drag coefficient
   REAL(ReKi)                      ,INTENT(  OUT)  :: TwrTI                         !< local tower TI (Eames tower shadow model) 
   REAL(ReKi)                      ,INTENT(  OUT)  :: TwrDiam                       !< local tower diameter
   logical                         ,INTENT(  OUT)  :: found                         !< whether a mapping was found with this option 
      
      ! local variables
   REAL(ReKi)      :: denom
   REAL(ReKi)      :: dist
   REAL(ReKi)      :: min_dist
   REAL(ReKi)      :: elem_position, elem_position2
   REAL(SiKi)      :: elem_position_SiKi

   REAL(ReKi)      :: p1(3), p2(3)        ! position vectors for nodes on tower line 2 element
   
   REAL(ReKi)      :: V_rel_tower(3)
   
   REAL(ReKi)      :: n1_n2_vector(3)     ! vector going from node 1 to node 2 in Line2 element
   REAL(ReKi)      :: n1_Point_vector(3)  ! vector going from node 1 in Line 2 element to Destination Point
   REAL(ReKi)      :: tmp(3)              ! temporary vector for cross product calculation

   INTEGER(IntKi)  :: jElem               ! do-loop counter for elements on tower mesh

   INTEGER(IntKi)  :: n1, n2              ! nodes associated with an element

   LOGICAL         :: on_element
   
      
   found = .false.
   min_dist = HUGE(min_dist)

   do jElem = 1, u%TowerMotion%ElemTable(ELEMENT_LINE2)%nelem   ! number of elements on TowerMesh
         ! grab node numbers associated with the jElem_th element
      n1 = u%TowerMotion%ElemTable(ELEMENT_LINE2)%Elements(jElem)%ElemNodes(1)
      n2 = u%TowerMotion%ElemTable(ELEMENT_LINE2)%Elements(jElem)%ElemNodes(2)

      p1 = u%TowerMotion%Position(:,n1) + u%TowerMotion%TranslationDisp(:,n1)
      p2 = u%TowerMotion%Position(:,n2) + u%TowerMotion%TranslationDisp(:,n2)

         ! Calculate vectors used in projection operation
      n1_n2_vector    = p2 - p1
      n1_Point_vector = BladeNodePosition - p1

      denom           = DOT_PRODUCT( n1_n2_vector, n1_n2_vector ) ! we've already checked that these aren't zero

         ! project point onto line defined by n1 and n2

      elem_position = DOT_PRODUCT(n1_n2_vector,n1_Point_vector) / denom

            ! note: i forumlated it this way because Fortran doesn't necessarially do shortcutting and I don't want to call EqualRealNos if we don't need it:
      if ( elem_position .ge. 0.0_ReKi .and. elem_position .le. 1.0_ReKi ) then !we're ON the element (between the two nodes)
         on_element = .true.
      else
         elem_position_SiKi = REAL( elem_position, SiKi )
         if (EqualRealNos( elem_position_SiKi, 1.0_SiKi )) then !we're ON the element (at a node)
            on_element = .true.
            elem_position = 1.0_ReKi
         elseif (EqualRealNos( elem_position_SiKi,  0.0_SiKi )) then !we're ON the element (at a node)
            on_element = .true.
            elem_position = 0.0_ReKi
         else !we're not on the element
            on_element = .false.
         end if
         
      end if

      if (on_element) then

         ! calculate distance between point and line (note: this is actually the distance squared);
         ! will only store information once we have determined the closest element
         elem_position2 = 1.0_ReKi - elem_position
         
         r_TowerBlade  = BladeNodePosition - elem_position2*p1 - elem_position*p2
         dist = dot_product( r_TowerBlade, r_TowerBlade )

         if (dist .lt. min_dist) then
            found = .true.
            min_dist = dist

            V_rel_tower =   ( RotInflow%Tower%InflowVel(:,n1) - u%TowerMotion%TranslationVel(:,n1) ) * elem_position2  &
                          + ( RotInflow%Tower%InflowVel(:,n2) - u%TowerMotion%TranslationVel(:,n2) ) * elem_position
            
            TwrDiam     = elem_position2*p%TwrDiam(n1) + elem_position*p%TwrDiam(n2)
            TwrCd       = elem_position2*p%TwrCd(  n1) + elem_position*p%TwrCd(  n2)
            TwrTI       = elem_position2*p%TwrTI(  n1) + elem_position*p%TwrTI(  n2)
            
            
            ! z_hat
            theta_tower_trans(:,3) = n1_n2_vector / sqrt( denom ) ! = n1_n2_vector / twoNorm( n1_n2_vector )
            
            tmp = V_rel_tower - dot_product(V_rel_tower,theta_tower_trans(:,3)) * theta_tower_trans(:,3)
            denom = TwoNorm( tmp )
            if (.not. EqualRealNos( denom, 0.0_ReKi ) ) then
               ! x_hat
               theta_tower_trans(:,1) = tmp / denom
               
               ! y_hat
               tmp = cross_product( theta_tower_trans(:,3), V_rel_tower )
               theta_tower_trans(:,2) = tmp / denom  
               
               W_tower = dot_product( V_rel_tower,theta_tower_trans(:,1) )
               xbar    = 2.0/TwrDiam * dot_product( r_TowerBlade, theta_tower_trans(:,1) )
               ybar    = 2.0/TwrDiam * dot_product( r_TowerBlade, theta_tower_trans(:,2) )
               zbar    = 0.0_ReKi
                                             
            else
                  ! there is no tower influence because dot_product(V_rel_tower,x_hat) = 0
                  ! thus, we don't need to set the other values (except we don't want the sum of xbar^2 and ybar^2 to be 0)
               theta_tower_trans = 0.0_ReKi
               W_tower           = 0.0_ReKi
               xbar              = 1.0_ReKi
               ybar              = 0.0_ReKi  
               zbar              = 0.0_ReKi
            end if
   
            
         end if !the point is closest to this line2 element

      end if

   end do !jElem

END SUBROUTINE TwrInfl_NearestLine2Element
!----------------------------------------------------------------------------------------------------------------------------------
!> Option 2: used when the blade node does not orthogonally intersect a tower element.
!!  Find the nearest-neighbor node in the tower Line2-element domain (following an approach similar to the point_to_point mapping
!!  search for motion and scalar quantities). That is, for each node of the blade mesh, the node of the tower mesh that is the minimum 
!!  distance away is found.
SUBROUTINE TwrInfl_NearestPoint(p, u, RotInflow, BladeNodePosition, r_TowerBlade, theta_tower_trans, W_tower, xbar, ybar, zbar, TwrCd, TwrTI, TwrDiam)
!..................................................................................................................................
   TYPE(RotInputType),              INTENT(IN   )  :: u                             !< Inputs at Time t
   TYPE(RotInflowType),             INTENT(IN   )  :: RotInflow                     !< Rotor Inflow at Time t
   TYPE(RotParameterType),          INTENT(IN   )  :: p                             !< Parameters
   REAL(ReKi)                      ,INTENT(IN   )  :: BladeNodePosition(3)          !< local blade node position
   REAL(ReKi)                      ,INTENT(  OUT)  :: r_TowerBlade(3)               !< distance vector from tower to blade
   REAL(ReKi)                      ,INTENT(  OUT)  :: theta_tower_trans(3,3)        !< transpose of local tower orientation expressed as a DCM
   REAL(ReKi)                      ,INTENT(  OUT)  :: W_tower                       !< local relative wind speed normal to the tower
   REAL(ReKi)                      ,INTENT(  OUT)  :: xbar                          !< local x^ component of r_TowerBlade normalized by tower radius
   REAL(ReKi)                      ,INTENT(  OUT)  :: ybar                          !< local y^ component of r_TowerBlade normalized by tower radius
   REAL(ReKi)                      ,INTENT(  OUT)  :: zbar                          !< local z^ component of r_TowerBlade normalized by tower radius
   REAL(ReKi)                      ,INTENT(  OUT)  :: TwrCd                         !< local tower drag coefficient
   REAL(ReKi)                      ,INTENT(  OUT)  :: TwrTI                         !< local tower TI (for Eames tower shadow model)
   REAL(ReKi)                      ,INTENT(  OUT)  :: TwrDiam                       !< local tower diameter
      
      ! local variables
   REAL(ReKi)      :: denom
   REAL(ReKi)      :: dist
   REAL(ReKi)      :: min_dist
   REAL(ReKi)      :: cosTaper

   REAL(ReKi)      :: p1(3)                     ! position vectors for nodes on tower   
   REAL(ReKi)      :: V_rel_tower(3)
   
   REAL(ReKi)      :: tmp(3)                    ! temporary vector for cross product calculation

   INTEGER(IntKi)  :: n1                        ! node
   INTEGER(IntKi)  :: node_with_min_distance    

   
   
      !.................
      ! find the closest node
      !.................
      
   min_dist = HUGE(min_dist)
   node_with_min_distance = 0

   do n1 = 1, u%TowerMotion%NNodes   ! number of nodes on TowerMesh
      
      p1 = u%TowerMotion%Position(:,n1) + u%TowerMotion%TranslationDisp(:,n1)
      
         ! calculate distance between points (note: this is actually the distance squared);
         ! will only store information once we have determined the closest node
      r_TowerBlade  = BladeNodePosition - p1         
      dist = dot_product( r_TowerBlade, r_TowerBlade )

      if (dist .lt. min_dist) then
         min_dist = dist
         node_with_min_distance = n1
               
      end if !the point is (so far) closest to this blade node

   end do !n1
   
      !.................
      ! calculate the values to be returned:  
      !..................
   if (node_with_min_distance == 0) then
      node_with_min_distance = 1
      if (NWTC_VerboseLevel == NWTC_Verbose) call WrScr( 'AD:TwrInfl_NearestPoint:Error finding minimum distance. Positions may be invalid.' )
   end if
   
   n1 = node_with_min_distance
   
   r_TowerBlade = BladeNodePosition - u%TowerMotion%Position(:,n1) - u%TowerMotion%TranslationDisp(:,n1)
   V_rel_tower  = RotInflow%Tower%InflowVel(:,n1) - u%TowerMotion%TranslationVel(:,n1)
   TwrDiam      = p%TwrDiam(n1) 
   TwrCd        = p%TwrCd(  n1) 
   TwrTI        = p%TwrTI(  n1) 
                           
   ! z_hat
   theta_tower_trans(:,3) = u%TowerMotion%Orientation(3,:,n1)
            
   tmp = V_rel_tower - dot_product(V_rel_tower,theta_tower_trans(:,3)) * theta_tower_trans(:,3)
   denom = TwoNorm( tmp )
   
   if (.not. EqualRealNos( denom, 0.0_ReKi ) ) then
      
      ! x_hat
      theta_tower_trans(:,1) = tmp / denom
               
      ! y_hat
      tmp = cross_product( theta_tower_trans(:,3), V_rel_tower )
      theta_tower_trans(:,2) = tmp / denom  
               
      W_tower = dot_product( V_rel_tower,theta_tower_trans(:,1) )

      if ( n1 == 1 .or. n1 == u%TowerMotion%NNodes) then         
         ! option 2b
         zbar    = 2.0/TwrDiam * dot_product( r_TowerBlade, theta_tower_trans(:,3) )
         if (abs(zbar) < 1) then   
            cosTaper = cos( PiBy2*zbar )
            xbar = 2.0/TwrDiam * dot_product( r_TowerBlade, theta_tower_trans(:,1) ) / cosTaper
            ybar = 2.0/TwrDiam * dot_product( r_TowerBlade, theta_tower_trans(:,2) ) / cosTaper
         else ! we check that zbar < 1 before using xbar and ybar later, but I'm going to set them here anyway:
            xbar = 1.0_ReKi
            ybar = 0.0_ReKi  
         end if                                    
      else
         ! option 2a
         xbar    = 2.0/TwrDiam * dot_product( r_TowerBlade, theta_tower_trans(:,1) )
         ybar    = 2.0/TwrDiam * dot_product( r_TowerBlade, theta_tower_trans(:,2) )
         zbar    = 0.0_ReKi
      end if

   else
      
         ! there is no tower influence because W_tower = dot_product(V_rel_tower,x_hat) = 0
         ! thus, we don't need to set the other values (except we don't want the sum of xbar^2 and ybar^2 to be 0)
      W_tower           = 0.0_ReKi
      theta_tower_trans = 0.0_ReKi
      xbar              = 1.0_ReKi
      ybar              = 0.0_ReKi  
      zbar              = 0.0_ReKi
      
   end if   

END SUBROUTINE TwrInfl_NearestPoint
!----------------------------------------------------------------------------------------------------------------------------------

subroutine AD_InitVars(iR, u, p, x, z, OtherState, y, m, InitOut, InputFileData, Linearize, CompAeroMaps, ErrStat, ErrMsg)
   integer(IntKi),               intent(in)     :: iR         !< Rotor number
   type(RotInputType),           intent(inout)  :: u              !< An initial guess for the input; input mesh must be defined
   type(RotParameterType),       intent(inout)  :: p              !< Parameters
   type(RotContinuousStateType), intent(inout)  :: x              !< States
   type(RotConstraintStateType), intent(inout)  :: z              !< Constraint state type
   type(RotOtherStateType),      intent(inout)  :: OtherState     !< Other state type
   type(RotOutputType),          intent(inout)  :: y              !< Initial system outputs (outputs are not calculated;
   type(RotMiscVarType),         intent(inout)  :: m              !< Misc variables for optimization (not copied in glue code)
   type(RotInitOutputType),      intent(inout)  :: InitOut        !< Output for initialization routine
   type(RotInputFile),           intent(in)     :: InputFileData  !< Input file data
   logical,                      intent(in)     :: Linearize      !< Flag to initialize linearization variables
   logical,                      intent(in)     :: CompAeroMaps   !< Flag to compute aero maps
   integer(IntKi),               intent(out)    :: ErrStat        !< Error status of the operation
   character(*),                 intent(out)    :: ErrMsg         !< Error message if ErrStat /= ErrID_None

   character(*), parameter :: RoutineName = 'Init_ModuleVars'
   integer(IntKi)          :: ErrStat2                     
   character(ErrMsgLen)    :: ErrMsg2                      
   character(4)            :: RotorLabel
   character(64)           :: NodeLabel
   character(1), parameter :: UVW(3) = ['U','V','W']
   real(R8Ki)              :: Perturb, PerturbTower, PerturbBlade(MaxBl)
   integer(IntKi)          :: i, j, n, state, Flags
   logical                 :: LinearizeLoc

   ErrStat = ErrID_None
   ErrMsg = ""

   ! Combine linearization flags
   LinearizeLoc = Linearize .or. CompAeroMaps .or. (p%MHK /= MHK_None)

   ! Allocate space for variables (deallocate if already allocated)
   if (associated(p%Vars)) deallocate(p%Vars)
   allocate(p%Vars, stat=ErrStat2)
   if (ErrStat2 /= 0) then
      call SetErrStat(ErrID_Fatal, "Error allocating p%Vars", ErrStat, ErrMsg, RoutineName)
      return
   end if

   ! Add pointers to vars to initialization output
   InitOut%Vars => p%Vars

   ! Create rotor label
   RotorLabel = 'R'//trim(Num2LStr(iR))

   !----------------------------------------------------------------------------
   ! Perturbation values
   !----------------------------------------------------------------------------

   Perturb = 2.0_R8Ki * D2R_D

   do i = 1, p%NumBlades
      PerturbBlade(i) = 0.2_R8Ki * D2R_D * InputFileData%BladeProps(i)%BlSpn(InputFileData%BladeProps(i)%NumBlNds)
   end do

   if (u%TowerMotion%NNodes > 0) then
      PerturbTower = 0.2_R8Ki * D2R_D * u%TowerMotion%Position(3, u%TowerMotion%NNodes)
   else
      PerturbTower = 0.0_R8Ki
   end if   

   !----------------------------------------------------------------------------
   ! Continuous State Variables
   !----------------------------------------------------------------------------

   allocate(p%Vars%x(0))

   ! DBEMT
   if (p%BEMT%DBEMT%lin_nx/2 > 0) then
      do j = 1, p%NumBlades
         do i = 1, p%NumBlNds
            call MV_AddVar(p%Vars%x, "DBEMT%Element%vind", FieldScalar, &
                           DatLoc(AD_x_BEMT_DBEMT_element_vind, i, j), &
                           Num=2, &
                           Flags=ior(VF_DerivOrder2, VF_RotFrame), &
                           Perturb=Perturb, &
                           LinNames=[DBEMTLinName(j, i, "axial", .false.), &
                                     DBEMTLinName(j, i, "tangential", .false.)])
         end do
      end do
      do j = 1, p%NumBlades
         do i = 1, p%NumBlNds
            call MV_AddVar(p%Vars%x, "DBEMT%Element%vind_1", FieldScalar, &
                           DatLoc(AD_x_BEMT_DBEMT_element_vind_1, i, j), &
                           Num=2, &
                           Flags=ior(VF_DerivOrder2, VF_RotFrame), &
                           Perturb=Perturb, &
                           LinNames=[DBEMTLinName(j, i, "axial", .true.), &
                                     DBEMTLinName(j, i, "tangential", .true.)])
         end do
      end do
   end if

   ! Unsteady Aero
   do n = 1, p%BEMT%UA%lin_nx
      
      i     = p%BEMT%UA%lin_xIndx(n,1)
      j     = p%BEMT%UA%lin_xIndx(n,2)
      state = p%BEMT%UA%lin_xIndx(n,3)

      select case (state)
      case (1, 2)    ! x1 and x2 are radians
         NodeLabel = 'x'//trim(Num2Lstr(state))//' blade '//trim(Num2Lstr(j))//', node '//trim(Num2Lstr(i))//', rad'
      case (3, 4, 5) ! x3, x4 (and x5) are units of cl or cn
         NodeLabel = 'x'//trim(Num2Lstr(state))//' blade '//trim(Num2Lstr(j))//', node '//trim(Num2Lstr(i))//', -'
      end select
   
      call MV_AddVar(p%Vars%x, NodeLabel, FieldScalar, &
                     DatLoc(AD_x_BEMT_UA_element_x, i, j), iAry=state, &
                     Flags=ior(VF_DerivOrder1, VF_RotFrame), &
                     Perturb=p%BEMT%UA%dx(state), &
                     LinNames=[NodeLabel])
   end do

   ! BEMT states
   if (p%BEMT%lin_nx>0) then
      call SetErrStat(ErrID_Fatal, 'Number of lin states for bem should be zero', ErrStat, ErrMsg, RoutineName)
      return
   end if

   !----------------------------------------------------------------------------
   ! Input variables
   !----------------------------------------------------------------------------

   ! Add Nacelle motion
   call MV_AddMeshVar(p%Vars%u, "Nacelle", [FieldTransDisp, FieldOrientation], &
                      DatLoc(AD_u_NacelleMotion), &
                      Mesh=u%NacelleMotion, &
                      Perturbs=[PerturbBlade(1), Perturb])

   ! Add hub motion
   call MV_AddMeshVar(p%Vars%u, "Hub", [FieldTransDisp, FieldOrientation, FieldAngularVel], &
                      DatLoc(AD_u_HubMotion), &
                      Mesh=u%HubMotion, &
                      Perturbs=[PerturbBlade(1), Perturb, Perturb])

   ! Add tail fin motion
   call MV_AddMeshVar(p%Vars%u, "TFin", [FieldTransDisp, FieldOrientation, FieldTransVel], &
                      DatLoc(AD_u_TFinMotion), &
                      Mesh=u%TFinMotion, &
                      Perturbs=[Perturb, Perturb, Perturb])

   ! Add tower motion
   call MV_AddMeshVar(p%Vars%u, "Tower", [FieldTransDisp, FieldOrientation, FieldTransVel, FieldTransAcc], &
                      DatLoc(AD_u_TowerMotion), &
                      Mesh=u%TowerMotion, &
                      Flags=VF_SmallAngle, &
                      Perturbs=[PerturbTower, Perturb, PerturbTower, PerturbTower])

   ! Add blade root motion
   do j = 1, p%NumBlades
      call MV_AddMeshVar(p%Vars%u, "Blade root "//Num2LStr(j), [FieldOrientation], &
                         DatLoc(AD_u_BladeRootMotion, j), &
                         Mesh=u%BladeRootMotion(j), &
                         Perturbs=[Perturb])
   end do

   ! Add blade motion
   do j = 1, p%NumBlades
      Flags = VF_None
      if (j == 1) Flags = VF_AeroMap
      call MV_AddMeshVar(p%Vars%u, "Blade "//Num2LStr(j), [FieldTransDisp, FieldOrientation, FieldTransVel], &
                         DatLoc(AD_u_BladeMotion, j), &
                         Flags=Flags, &
                         Mesh=u%BladeMotion(j), &
                         Perturbs=[PerturbBlade(j), Perturb, PerturbBlade(j)]) 
      call MV_AddMeshVar(p%Vars%u, "Blade "//Num2LStr(j), [FieldAngularVel, FieldTransAcc, FieldAngularAcc], &
                         DatLoc(AD_u_BladeMotion, j), &
                         Mesh=u%BladeMotion(j), &
                         Perturbs=[Perturb, PerturbBlade(j), Perturb]) 
   end do

   ! Add user props
   do j = 1, p%NumBlades
      call MV_AddVar(p%Vars%u, "UserProp Blade"//IdxStr(j), FieldScalar, DatLoc(AD_u_UserProp), jAry=j, &
                     Flags=VF_Linearize + VF_RotFrame, &
                     Num=p%NumBlNds, &
                     Perturb=Perturb, &
                     LinNames=[('User property on blade '//trim(Num2LStr(j))//', node '//trim(Num2LStr(i))//', -', i = 1, p%NumBlNds)])
   end do

   ! Extended inputs
   call MV_AddVar(p%Vars%u, "HWindSpeed", FieldScalar, DatLoc(AD_u_HWindSpeed), &
                  Flags=VF_ExtLin + VF_Linearize, &
                  Perturb=Perturb, &
                  LinNames=['Extended input: horizontal wind speed (steady/uniform wind), m/s'])

   call MV_AddVar(p%Vars%u, "PLExp", FieldScalar, DatLoc(AD_u_PLexp), &
                  Flags=VF_ExtLin + VF_Linearize, &
                  Perturb=Perturb, &
                  LinNames=['Extended input: vertical power-law shear exponent, -'])

   call MV_AddVar(p%Vars%u, "PropagationDir", FieldScalar, DatLoc(AD_u_PropagationDir), &
                  Flags=VF_ExtLin + VF_Linearize, &
                  Perturb=Perturb, &
                  LinNames=['Extended input: propagation direction, rad'])

   !----------------------------------------------------------------------------
   ! Output variables
   !----------------------------------------------------------------------------

   ! Add nacelle load
   call MV_AddMeshVar(p%Vars%y, "Nacelle", LoadFields, DatLoc(AD_y_NacelleLoad), &
                      Mesh=y%NacelleLoad)

   ! Add hub load
   call MV_AddMeshVar(p%Vars%y, "Hub", LoadFields, DatLoc(AD_y_HubLoad), &
                      Mesh=y%HubLoad)

   ! Add tail fin load
   call MV_AddMeshVar(p%Vars%y, "TFin", LoadFields, DatLoc(AD_y_TFinLoad), &
                      Mesh=y%TFinLoad)

   ! Add tower load
   call MV_AddMeshVar(p%Vars%y, "Tower", LoadFields, DatLoc(AD_y_TowerLoad), &
                      Mesh=y%TowerLoad)

   ! Loop through blades, add blade loads
   do j = 1, p%NumBlades
      Flags = VF_Line
      if (j == 1) Flags = ior(Flags, VF_AeroMap)
      call MV_AddMeshVar(p%Vars%y, "Blade "//Num2LStr(j), LoadFields, DatLoc(AD_y_BladeLoad, j), &
                         Flags=Flags, &
                         Mesh=y%BladeLoad(j))
   end do

   ! Rotor outputs
   do j = 1, p%NumOuts
      call MV_AddVar(p%Vars%y, InitOut%WriteOutputHdr(j), FieldScalar, &
                     DatLoc(AD_y_WriteOutput), iAry=j, &
                     Flags=VF_WriteOut + OutParamFlags(p%OutParam(j)%Indx), &
                     LinNames=[trim(InitOut%WriteOutputHdr(j))//', '//trim(InitOut%WriteOutputUnt(j))])
   end do    
   
   ! Blade node outputs
   do j = p%NumOuts + 1, p%NumOuts + p%BldNd_TotNumOuts
      call MV_AddVar(p%Vars%y, InitOut%WriteOutputHdr(j), FieldScalar, &
                     DatLoc(AD_y_WriteOutput), iAry=j, &
                     Flags=VF_WriteOut + VF_RotFrame, &
                     LinNames=[trim(InitOut%WriteOutputHdr(j))//', '//trim(InitOut%WriteOutputUnt(j))])
   end do

   !----------------------------------------------------------------------------
   ! Initialize Variables and Linearization data
   !----------------------------------------------------------------------------

   call MV_InitVarsJac(p%Vars, m%Jac, LinearizeLoc, ErrStat2, ErrMsg2); if (Failed()) return

   if (LinearizeLoc) then
      call AD_CopyRotContinuousStateType(x, m%x_init, MESH_NEWCOPY, ErrStat2, ErrMsg2); if (Failed()) return
      call AD_CopyRotContinuousStateType(x, m%x_perturb, MESH_NEWCOPY, ErrStat2, ErrMsg2); if (Failed()) return
      call AD_CopyRotContinuousStateType(x, m%dxdt_lin, MESH_NEWCOPY, ErrStat2, ErrMsg2); if (Failed()) return
      call AD_CopyRotInputType(u, m%u_perturb, MESH_NEWCOPY, ErrStat2, ErrMsg2); if (Failed()) return
      call AD_CopyRotOutputType(y, m%y_lin, MESH_NEWCOPY, ErrStat2, ErrMsg2); if (Failed()) return
      call AD_CopyRotOtherStateType(OtherState, m%OtherState_init, MESH_NEWCOPY, ErrStat2, ErrMsg2); if (Failed()) return
      call AD_CopyRotOtherStateType(OtherState, m%OtherState_jac, MESH_NEWCOPY, ErrStat2, ErrMsg2); if (Failed()) return
      call AD_CopyRotConstraintStateType(z, m%z_lin, MESH_NEWCOPY, ErrStat2, ErrMsg2); if (Failed()) return
   end if

contains

   character(LinChanLen) function DBEMTLinName(BladeNum, NodeNum, Direction, Deriv)
      integer(IntKi), intent(in) :: BladeNum, NodeNum
      character(*), intent(in)   :: Direction
      logical, intent(in)        :: Deriv
      DBEMTLinName = 'vind ('//trim(Direction)//') at blade '//trim(Num2LStr(BladeNum))//', node '//trim(Num2LStr(NodeNum))//', m/s'
      if (Deriv) DBEMTLinName = 'First time derivative of '//trim(DBEMTLinName)//"/s"
   end function

   pure integer(IntKi) function OutParamFlags(ind)
      integer(IntKi), intent(in) :: ind
      integer(IntKi), parameter  :: RotFrameInds(*) = [&
         BAzimuth, BPitch, &
         BNVUndx, BNVUndy, BNVUndz, BNVDisx, BNVDisy, BNVDisz, BNSTVx, BNSTVy, &
         BNSTVz, BNVRel, BNDynP, BNRe, BNM, BNVIndx, BNVIndy, BNAxInd, BNTnInd, &
         BNAlpha, BNTheta, BNPhi, BNCurve, BNCl, BNCd, BNCm, BNCx, BNCy, BNCn, &
         BNCt, BNFl, BNFd, BNMm, BNFx, BNFy, BNFn, BNFt, BNClrnc]
      if (any(RotFrameInds == ind)) then
         OutParamFlags = VF_RotFrame
      else
         OutParamFlags = VF_None
      end if
   end function

   logical function Failed()
      call SetErrStat(ErrStat2, ErrMsg2, ErrStat, ErrMsg, RoutineName) 
      Failed =  ErrStat >= AbortErrLev
   end function Failed
end subroutine

!++++++++++++++++++++++++++++++++++++++++++++++++++++++++++++++++++++++++++++++++++++++++++++++++++++++++++++++++++++++++++++++++++
! ###### The following four routines are Jacobian routines for linearization capabilities #######
! If the module does not implement them, set ErrStat = ErrID_Fatal in AD_Init() when InitInp%Linearize is .true.
!----------------------------------------------------------------------------------------------------------------------------------
!> Routine to compute the Jacobians of the output (Y), continuous- (X), discrete- (Xd), and constraint-state (Z) functions
!! with respect to the inputs (u). The partial derivatives dY/du, dX/du, dXd/du, and dZ/du are returned.
SUBROUTINE AD_JacobianPInput(Vars, iRotor, t, u, p, x, xd, z, OtherState, y, m, ErrStat, ErrMsg, dYdu, dXdu, dXddu, dZdu)
!..................................................................................................................................

   type(ModVarsType),                    INTENT(IN   )           :: Vars       !< Module vars
   INTEGER(IntKi),                       INTENT(IN   )           :: iRotor     !< Rotor index
   REAL(DbKi),                           INTENT(IN   )           :: t          !< Time in seconds at operating point
   TYPE(AD_InputType),                   INTENT(INOUT)           :: u          !< Inputs at operating point (may change to inout if a mesh copy is required)
   TYPE(AD_ParameterType),               INTENT(IN   )           :: p          !< Parameters
   TYPE(AD_ContinuousStateType),         INTENT(IN   )           :: x          !< Continuous states at operating point
   TYPE(AD_DiscreteStateType),           INTENT(IN   )           :: xd         !< Discrete states at operating point
   TYPE(AD_ConstraintStateType),         INTENT(IN   )           :: z          !< Constraint states at operating point
   TYPE(AD_OtherStateType),              INTENT(IN   )           :: OtherState !< Other states at operating point
   TYPE(AD_OutputType),                  INTENT(INOUT)           :: y          !< Output (change to inout if a mesh copy is required);
   TYPE(AD_MiscVarType),                 INTENT(INOUT)           :: m          !< Misc/optimization variables
   INTEGER(IntKi),                       INTENT(  OUT)           :: ErrStat    !< Error status of the operation
   CHARACTER(*),                         INTENT(  OUT)           :: ErrMsg     !< Error message if ErrStat /= ErrID_None
   REAL(R8Ki), ALLOCATABLE, OPTIONAL,    INTENT(INOUT)           :: dYdu(:,:)  !< Partial derivatives of output functions (Y) with respect to the inputs (u) [intent in to avoid deallocation]
   REAL(R8Ki), ALLOCATABLE, OPTIONAL,    INTENT(INOUT)           :: dXdu(:,:)  !< Partial derivatives of continuous state functions (X) with respect to the inputs (u) [intent in to avoid deallocation]
   REAL(R8Ki), ALLOCATABLE, OPTIONAL,    INTENT(INOUT)           :: dXddu(:,:) !< Partial derivatives of discrete state functions (Xd) with respect to the inputs (u) [intent in to avoid deallocation]
   REAL(R8Ki), ALLOCATABLE, OPTIONAL,    INTENT(INOUT)           :: dZdu(:,:)  !< Partial derivatives of constraint state functions (Z) with

   integer(intKi)  :: StartNode

   StartNode = 1  ! ignored during linearization since cannot linearize with ExtInflow

   call AD_CalcWind_Rotor(t, u%rotors(iRotor), p%FlowField, p%rotors(iRotor), m%Inflow(1)%RotInflow(iRotor), StartNode, ErrStat, ErrMsg)
   if (ErrStat >= AbortErrLev) return
   call Rot_JacobianPInput(Vars, iRotor, t, u%rotors(iRotor), m%Inflow(1)%RotInflow(iRotor), p%rotors(iRotor), p, x%rotors(iRotor), xd%rotors(iRotor), z%rotors(iRotor), OtherState%rotors(iRotor), y%rotors(iRotor), m%rotors(iRotor), m, ErrStat, ErrMsg, dYdu, dXdu, dXddu, dZdu)

END SUBROUTINE AD_JacobianPInput


!> Routine to compute the Jacobians of the output (Y), continuous- (X), discrete- (Xd), and constraint-state (Z) functions
!! with respect to the inputs (u). The partial derivatives dY/du, dX/du, dXd/du, and dZ/du are returned.
SUBROUTINE Rot_JacobianPInput(Vars, iRotor, t, u, RotInflow, p, p_AD, x, xd, z, OtherState, y, m, m_AD, ErrStat, ErrMsg, dYdu, dXdu, dXddu, dZdu)
!..................................................................................................................................
   use IfW_FlowField, only: FlowFieldType, UniformField_InterpLinear
   type(ModVarsType),                    INTENT(IN   )           :: Vars       !< Module variables for packing arrays
   INTEGER(IntKi),                       INTENT(IN   )           :: iRotor     !< Rotor index
   REAL(DbKi),                           INTENT(IN   )           :: t          !< Time in seconds at operating point
   TYPE(RotInputType),                   INTENT(INOUT)           :: u          !< Inputs at operating point (may change to inout if a mesh copy is required)
   TYPE(RotInflowType),                  INTENT(IN   )           :: RotInflow  !< Rotor inflow 
   TYPE(RotParameterType),               INTENT(IN   )           :: p          !< Parameters
   TYPE(AD_ParameterType),               INTENT(IN   )           :: p_AD       !< Parameters
   TYPE(RotContinuousStateType),         INTENT(IN   )           :: x          !< Continuous states at operating point
   TYPE(RotDiscreteStateType),           INTENT(IN   )           :: xd         !< Discrete states at operating point
   TYPE(RotConstraintStateType),         INTENT(IN   )           :: z          !< Constraint states at operating point
   TYPE(RotOtherStateType),              INTENT(IN   )           :: OtherState !< Other states at operating point
   TYPE(RotOutputType),                  INTENT(INOUT)           :: y          !< Output (change to inout if a mesh copy is required);
   TYPE(RotMiscVarType),                 INTENT(INOUT)           :: m          !< Misc/optimization variables
   TYPE(AD_MiscVarType),                 INTENT(INOUT)           :: m_AD       !< misc variables
   INTEGER(IntKi),                       INTENT(  OUT)           :: ErrStat    !< Error status of the operation
   CHARACTER(*),                         INTENT(  OUT)           :: ErrMsg     !< Error message if ErrStat /= ErrID_None
   REAL(R8Ki), ALLOCATABLE, OPTIONAL,    INTENT(INOUT)           :: dYdu(:,:)  !< Partial derivatives of output functions (Y) with respect to the inputs (u) [intent in to avoid deallocation]
   REAL(R8Ki), ALLOCATABLE, OPTIONAL,    INTENT(INOUT)           :: dXdu(:,:)  !< Partial derivatives of continuous state functions (X) with respect to the inputs (u) [intent in to avoid deallocation]
   REAL(R8Ki), ALLOCATABLE, OPTIONAL,    INTENT(INOUT)           :: dXddu(:,:) !< Partial derivatives of discrete state functions (Xd) with respect to the inputs (u) [intent in to avoid deallocation]
   REAL(R8Ki), ALLOCATABLE, OPTIONAL,    INTENT(INOUT)           :: dZdu(:,:)  !< Partial derivatives of constraint state functions (Z) with respect to the inputs (u) [intent in to avoid deallocation]

   character(*), parameter       :: RoutineName = 'AD_JacobianPInput'
   integer, parameter            :: indx = 1      ! m%BEMT_u(1) is at t; m%BEMT_u(2) is t+dt
   integer(intKi)                :: ErrStat2
   character(ErrMsgLen)          :: ErrMsg2
   type(RotOtherStateType)       :: OtherState_copy
   integer(IntKi)                :: i, j, col, StartNode
   integer(IntKi)                :: iVarHWindSpeed, iVarPLexp, iVarPropagationDir
   type(UniformField_Interp)     :: UF_op
   type(FlowFieldType),target    :: FF_perturb
   type(FlowFieldType),pointer   :: FF_ptr            ! need a pointer in the CalcWind_Rotor routine
   type(RotInflowType)           :: RotInflow_perturb !< Rotor inflow, perturbed by FlowField extended inputs

   ErrStat = ErrID_None
   ErrMsg  = ''

   ! Find indices for extended input variables
   iVarHWindSpeed = 0
   iVarPLexp = 0
   iVarPropagationDir = 0
   do i = 1, size(Vars%u)
      select case(Vars%u(i)%DL%Num)
      case (AD_u_HWindSpeed)
         iVarHWindSpeed = i
      case (AD_u_PLexp)
         iVarPLexp = i
      case (AD_u_PropagationDir)
         iVarPropagationDir = i
      end select
   end do

   ! If flow field will need to be perturbed (HWindSpeed, PLexp, or PropagationDir variables)
   if (iVarHWindSpeed > 0 .or. iVarPLexp > 0 .or. iVarPropagationDir > 0) then
      ! Copy the flow field (Uniform type, which as minimal data)
      call IfW_FlowField_CopyFlowFieldType(p_AD%FlowField, FF_perturb, MESH_NEWCOPY, ErrStat2, ErrMsg2); if (Failed()) return
      FF_ptr => FF_perturb
   else
      ! Otherwise, associate flowfield pointer to flowfield in parameters since it won't be modified
      FF_ptr => p_AD%FlowField
   end if

   ! Get OP values here (i.e., set inputs for BEMT):
   if (p%DBEMT_Mod == DBEMT_frozen) then
      call SetInputs(t, p, p_AD, u, RotInflow, m, indx, errStat2, errMsg2); if (Failed()) return

      ! compare m%BEMT_y arguments with call to BEMT_CalcOutput
      call computeFrozenWake(m%BEMT_u(indx), p%BEMT, m%BEMT_y, m%BEMT)
      m%BEMT%UseFrozenWake = .true.
   end if
   
   ! Copy continuous and other states for initialization
   call AD_CopyRotContinuousStateType(x, m%x_init, MESH_UPDATECOPY, ErrStat2, ErrMsg2); if (Failed()) return
   call AD_CopyRotOtherStateType(OtherState, m%OtherState_init, MESH_UPDATECOPY, ErrStat2, ErrMsg2); if (Failed()) return

   ! Initialize x_init so that we get accurrate values for first step
   ! changes values only if states haven't been initialized
   if (.not. OtherState%BEMT%nodesInitialized) then
      call SetInputs(t, p, p_AD, u, RotInflow, m, indx, errStat2, errMsg2); if (Failed()) return
      call BEMT_InitStates(t, m%BEMT_u(indx), p%BEMT, m%x_init%BEMT, xd%BEMT, z%BEMT, &
                           m%OtherState_init%BEMT, m%BEMT, p_AD%AFI, ErrStat2, ErrMsg2); if (Failed()) return 
   end if
   
   ! Copy inputs and pack them for perturbation
   call AD_CopyRotInputType(u, m%u_perturb, MESH_UPDATECOPY, ErrStat2, ErrMsg2); if (Failed()) return
   call AD_VarsPackInput(Vars, u, m%Jac%u)

   ! Calculate the partial derivative of the output functions (Y) with respect to the inputs (u) here:
   if (present(dYdu)) then
      
      ! Allocate dYdu if not allocated
      if (.not. allocated(dYdu)) then
         call AllocAry(dYdu, Vars%Ny, Vars%Nu, 'dYdu', ErrStat2, ErrMsg2); if (Failed()) return
      end if

      ! Copy rotor inflow type for perturbation
      call AD_CopyRotInflowType(RotInflow, RotInflow_perturb, MESH_NEWCOPY, ErrStat2, ErrMsg2); if (Failed()) return
   
      ! Loop through input variables
      do i = 1, size(Vars%u)

         ! Loop through number of linearization perturbations in variable
         do j = 1, Vars%u(i)%Num
            
            ! Calculate positive perturbation
            call AD_CopyRotConstraintStateType(z, m%z_lin, MESH_UPDATECOPY, ErrStat2, ErrMsg2); if (Failed()) return
            call AD_CopyRotOtherStateType(m%OtherState_init, m%OtherState_jac, MESH_UPDATECOPY, ErrStat2, ErrMsg2); if (Failed()) return
            call MV_Perturb(Vars%u(i), j, 1, m%Jac%u, m%Jac%u_perturb)
            call AD_VarsUnpackInput(Vars, m%Jac%u_perturb, m%u_perturb)
            if (associated(FF_ptr, FF_perturb)) call PerturbFlowField(Vars%u(i), p_AD%FlowField, 1, FF_ptr)
            StartNode = 1
            call AD_CalcWind_Rotor(t, m%u_perturb, FF_ptr, p, RotInflow_perturb, StartNode, ErrStat2, ErrMsg2); if (Failed()) return
            call SetInputs(t, p, p_AD, m%u_perturb, RotInflow_perturb, m, indx, ErrStat2, ErrMsg2); if (Failed()) return
            call UpdatePhi(m%BEMT_u(indx), p%BEMT, m%z_lin%BEMT%phi, p_AD%AFI, m%BEMT, m%OtherState_jac%BEMT%ValidPhi, ErrStat2, ErrMsg2); if (Failed()) return
            call RotCalcOutput(t, m%u_perturb, RotInflow_perturb, p, p_AD, m%x_init, xd, m%z_lin, m%OtherState_jac, m%y_lin, m, m_AD, iRotor, ErrStat2, ErrMsg2); if (Failed()) return
            call AD_VarsPackOutput(Vars, m%y_lin, m%Jac%y_pos)
         
            ! Calculate negative perturbation
            call AD_CopyRotConstraintStateType(z, m%z_lin, MESH_UPDATECOPY, ErrStat2, ErrMsg2); if (Failed()) return
            call AD_CopyRotOtherStateType(m%OtherState_init, m%OtherState_jac, MESH_UPDATECOPY, ErrStat2, ErrMsg2); if (Failed()) return
            call MV_Perturb(Vars%u(i), j, -1, m%Jac%u, m%Jac%u_perturb)
            call AD_VarsUnpackInput(Vars, m%Jac%u_perturb, m%u_perturb)
            if (associated(FF_ptr, FF_perturb)) call PerturbFlowField(Vars%u(i), p_AD%FlowField, -1, FF_ptr)
            StartNode = 1
            call AD_CalcWind_Rotor(t, m%u_perturb, FF_ptr, p, RotInflow_perturb, StartNode, ErrStat2, ErrMsg2); if (Failed()) return
            call SetInputs(t, p, p_AD, m%u_perturb, RotInflow_perturb, m, indx, ErrStat2, ErrMsg2); if (Failed()) return
            call UpdatePhi(m%BEMT_u(indx), p%BEMT, m%z_lin%BEMT%phi, p_AD%AFI, m%BEMT, m%OtherState_jac%BEMT%ValidPhi, ErrStat2, ErrMsg2); if (Failed()) return
            call RotCalcOutput(t, m%u_perturb, RotInflow_perturb, p, p_AD, m%x_init, xd, m%z_lin, m%OtherState_jac, m%y_lin, m, m_AD, iRotor, ErrStat2, ErrMsg2); if (Failed()) return
            call AD_VarsPackOutput(Vars, m%y_lin, m%Jac%y_neg)

            ! Calculate column index
            col = Vars%u(i)%iLoc(1) + j - 1
            
            ! Get partial derivative via central difference and store in full linearization array
            call MV_ComputeCentralDiff(Vars%y, Vars%u(i)%Perturb, m%Jac%y_pos, m%Jac%y_neg, dYdu(:,col))
         end do

      end do
   end if

   ! Calculate the partial derivative of the continuous state functions (X) with respect to the inputs (u) here:
   if (present(dXdu) .and. (Vars%Nx > 0)) then

      ! Allocate dXdu if not allocated
      if (.not. allocated(dXdu)) then
         call AllocAry(dXdu, m%Jac%Nx, m%Jac%Nu, 'dXdu', ErrStat2, ErrMsg2); if (Failed()) return
      end if

      ! Loop through input variables
      do i = 1, size(Vars%u)

         ! Loop through number of linearization perturbations in variable
         do j = 1, Vars%u(i)%Num

            ! Calculate positive perturbation
            call MV_Perturb(Vars%u(i), j, 1, m%Jac%u, m%Jac%u_perturb)
            call AD_VarsUnpackInput(Vars, m%Jac%u_perturb, m%u_perturb)
            if (associated(FF_ptr, FF_perturb)) call PerturbFlowField(Vars%u(i), p_AD%FlowField, 1, FF_ptr)
            StartNode = 1
            call AD_CalcWind_Rotor(t, m%u_perturb, FF_ptr, p, RotInflow_perturb, StartNode, ErrStat2, ErrMsg2); if (Failed()) return
            call RotCalcContStateDeriv(t, m%u_perturb, RotInflow_perturb, p, p_AD, m%x_init, xd, z, m%OtherState_init, m, m%dxdt_lin, ErrStat2, ErrMsg2) ; if (Failed()) return
            call AD_VarsPackContState(Vars, m%dxdt_lin, m%Jac%x_pos)

            ! Calculate negative perturbation
            call MV_Perturb(Vars%u(i), j, -1, m%Jac%u, m%Jac%u_perturb)
            call AD_VarsUnpackInput(Vars, m%Jac%u_perturb, m%u_perturb)
            if (associated(FF_ptr, FF_perturb)) call PerturbFlowField(Vars%u(i), p_AD%FlowField, -1, FF_ptr)
            StartNode = 1
            call AD_CalcWind_Rotor(t, m%u_perturb, FF_ptr, p, RotInflow_perturb, StartNode, ErrStat2, ErrMsg2); if (Failed()) return
            call RotCalcContStateDeriv(t, m%u_perturb, RotInflow_perturb, p, p_AD, m%x_init, xd, z, m%OtherState_init, m, m%dxdt_lin, ErrStat2, ErrMsg2) ; if (Failed()) return
            call AD_VarsPackContState(Vars, m%dxdt_lin, m%Jac%x_neg)

            ! Calculate column index
            col = Vars%u(i)%iLoc(1) + j - 1

            
            ! Get partial derivative via central difference and store in full linearization array
            dXdu(:,col) = (m%Jac%x_pos - m%Jac%x_neg) / (2.0_R8Ki * Vars%u(i)%Perturb)
         end do
      end do
         
   end if

   if (present(dXddu)) then
      if (allocated(dXddu)) deallocate(dXddu)
   end if

   if (present(dZdu)) then
      if (allocated(dZdu)) deallocate(dZdu)
   end if
   
   call cleanup()
contains
   subroutine PerturbFlowField(Var, BaseFF, PerturbSign, PerturbFF)
      type(ModVarType), intent(in)        :: Var
      type(FlowFieldType), intent(in)     :: BaseFF
      integer(IntKi), intent(in)          :: PerturbSign
      type(FlowFieldType), intent(inout)  :: PerturbFF
      PerturbFF%Uniform%VelH = BaseFF%Uniform%VelH
      PerturbFF%Uniform%ShrV = BaseFF%Uniform%ShrV
      PerturbFF%PropagationDir = BaseFF%PropagationDir
      select case (Var%DL%Num)
      case (AD_u_HWindSpeed) 
         PerturbFF%Uniform%VelH = BaseFF%Uniform%VelH + Var%Perturb*PerturbSign
      case (AD_u_PLexp) 
         PerturbFF%Uniform%ShrV = BaseFF%Uniform%ShrV + Var%Perturb*PerturbSign
      case (AD_u_PropagationDir) 
         PerturbFF%PropagationDir = BaseFF%PropagationDir + Var%Perturb*PerturbSign
      end select
   end subroutine
   
   logical function Failed()
      call SetErrStat(ErrStat2, ErrMsg2, ErrStat, ErrMsg, RoutineName)
      Failed = ErrStat >= AbortErrLev
      if (Failed) call cleanup()
   end function

   subroutine cleanup()
      m%BEMT%UseFrozenWake = .false.
   end subroutine cleanup
end subroutine Rot_JacobianPInput

!> Routine to compute the Jacobians of the output (Y), continuous- (X), discrete- (Xd), and constraint-state (Z) functions
!! with respect to the continuous states (x). The partial derivatives dY/dx, dX/dx, dXd/dx, and dZ/dx are returned.
SUBROUTINE AD_JacobianPContState(Vars, iRotor, t, u, p, x, xd, z, OtherState, y, m, ErrStat, ErrMsg, dYdx, dXdx, dXddx, dZdx)
!..................................................................................................................................

   TYPE(ModVarsType),                    INTENT(IN   )           :: Vars       !< Module variables for packing arrays
   INTEGER(IntKi),                       INTENT(IN   )           :: iRotor     !< Rotor index
   REAL(DbKi),                           INTENT(IN   )           :: t          !< Time in seconds at operating point
   TYPE(AD_InputType),                   INTENT(IN   )           :: u          !< Inputs at operating point (may change to inout if a mesh copy is required)
   TYPE(AD_ParameterType),               INTENT(IN   )           :: p          !< Parameters
   TYPE(AD_ContinuousStateType),         INTENT(IN   )           :: x          !< Continuous states at operating point
   TYPE(AD_DiscreteStateType),           INTENT(IN   )           :: xd         !< Discrete states at operating point
   TYPE(AD_ConstraintStateType),         INTENT(IN   )           :: z          !< Constraint states at operating point
   TYPE(AD_OtherStateType),              INTENT(IN   )           :: OtherState !< Other states at operating point
   TYPE(AD_OutputType),                  INTENT(INOUT)           :: y          !< Output (change to inout if a mesh copy is required);
                                                                               !!   Output fields are not used by this routine, but type is
                                                                               !!   available here so that mesh parameter information (i.e.,
                                                                               !!   connectivity) does not have to be recalculated for dYdx.
   TYPE(AD_MiscVarType),                 INTENT(INOUT)           :: m          !< Misc/optimization variables
   INTEGER(IntKi),                       INTENT(  OUT)           :: ErrStat    !< Error status of the operation
   CHARACTER(*),                         INTENT(  OUT)           :: ErrMsg     !< Error message if ErrStat /= ErrID_None
   REAL(R8Ki), ALLOCATABLE, OPTIONAL,    INTENT(INOUT)           :: dYdx(:,:)  !< Partial derivatives of output functions
                                                                               !!   (Y) with respect to the continuous
                                                                               !!   states (x) [intent in to avoid deallocation]
   REAL(R8Ki), ALLOCATABLE, OPTIONAL,    INTENT(INOUT)           :: dXdx(:,:)  !< Partial derivatives of continuous state
                                                                               !!   functions (X) with respect to
                                                                               !!   the continuous states (x) [intent in to avoid deallocation]
   REAL(R8Ki), ALLOCATABLE, OPTIONAL,    INTENT(INOUT)           :: dXddx(:,:) !< Partial derivatives of discrete state
                                                                               !!   functions (Xd) with respect to
                                                                               !!   the continuous states (x) [intent in to avoid deallocation]
   REAL(R8Ki), ALLOCATABLE, OPTIONAL,    INTENT(INOUT)           :: dZdx(:,:)  !< Partial derivatives of constraint state
                                                                               !!   functions (Z) with respect to
                                                                               !!   the continuous states (x) [intent in to avoid deallocation]
   integer(IntKi)  :: StartNode

   StartNode = 1
   call AD_CalcWind_Rotor(t, u%rotors(iRotor), p%FlowField, p%rotors(iRotor), m%Inflow(1)%RotInflow(iRotor), StartNode, ErrStat, ErrMsg)
   if (ErrStat >= AbortErrLev) return
   call RotJacobianPContState(Vars, iRotor, t, u%rotors(iRotor), m%Inflow(1)%RotInflow(iRotor), p%rotors(iRotor), p, x%rotors(iRotor), xd%rotors(iRotor), z%rotors(iRotor), OtherState%rotors(iRotor), y%rotors(iRotor), m%rotors(iRotor), m, ErrStat, ErrMsg, dYdx, dXdx, dXddx, dZdx)

END SUBROUTINE AD_JacobianPContState

!----------------------------------------------------------------------------------------------------------------------------------
!> Routine to compute the Jacobians of the output (Y), continuous- (X), discrete- (Xd), and constraint-state (Z) functions
!! with respect to the continuous states (x). The partial derivatives dY/dx, dX/dx, dXd/dx, and dZ/dx are returned.
SUBROUTINE RotJacobianPContState(Vars, iRotor, t, u, RotInflow, p, p_AD, x, xd, z, OtherState, y, m, m_AD, ErrStat, ErrMsg, dYdx, dXdx, dXddx, dZdx)
!..................................................................................................................................
   
   TYPE(ModVarsType),                    INTENT(IN   )           :: Vars       !< Module variables for packing arrays
   integer(IntKi),                       INTENT(IN   )           :: iRotor     !< Rotor index
   REAL(DbKi),                           INTENT(IN   )           :: t          !< Time in seconds at operating point
   TYPE(RotInputType),                   INTENT(IN   )           :: u          !< Inputs at operating point (may change to inout if a mesh copy is required)
   TYPE(RotInflowType),                  INTENT(IN   )           :: RotInflow  !< Rotor inflow
   TYPE(RotParameterType),               INTENT(IN   )           :: p          !< Parameters
   TYPE(AD_ParameterType),               INTENT(IN   )           :: p_AD       !< Parameters
   TYPE(RotContinuousStateType),         INTENT(IN   )           :: x          !< Continuous states at operating point
   TYPE(RotDiscreteStateType),           INTENT(IN   )           :: xd         !< Discrete states at operating point
   TYPE(RotConstraintStateType),         INTENT(IN   )           :: z          !< Constraint states at operating point
   TYPE(RotOtherStateType),              INTENT(IN   )           :: OtherState !< Other states at operating point
   TYPE(RotOutputType),                  INTENT(INOUT)           :: y          !< Output (change to inout if a mesh copy is required);
                                                                               !!   Output fields are not used by this routine, but type is
                                                                               !!   available here so that mesh parameter information (i.e.,
                                                                               !!   connectivity) does not have to be recalculated for dYdx.
   TYPE(RotMiscVarType),                 INTENT(INOUT)           :: m          !< Misc/optimization variables
   TYPE(AD_MiscVarType),                 INTENT(INOUT)           :: m_AD       !< misc variables
   INTEGER(IntKi),                       INTENT(  OUT)           :: ErrStat    !< Error status of the operation
   CHARACTER(*),                         INTENT(  OUT)           :: ErrMsg     !< Error message if ErrStat /= ErrID_None
   REAL(R8Ki), ALLOCATABLE, OPTIONAL,    INTENT(INOUT)           :: dYdx(:,:)  !< Partial derivatives of output functions (Y) with respect to the continuous states (x) [intent in to avoid deallocation]
   REAL(R8Ki), ALLOCATABLE, OPTIONAL,    INTENT(INOUT)           :: dXdx(:,:)  !< Partial derivatives of continuous state functions (X) with respect to the continuous states (x) [intent in to avoid deallocation]
   REAL(R8Ki), ALLOCATABLE, OPTIONAL,    INTENT(INOUT)           :: dXddx(:,:) !< Partial derivatives of discrete state functions (Xd) with respect to the continuous states (x) [intent in to avoid deallocation]
   REAL(R8Ki), ALLOCATABLE, OPTIONAL,    INTENT(INOUT)           :: dZdx(:,:)  !< Partial derivatives of constraint state functions (Z) with respect to the continuous states (x) [intent in to avoid deallocation]
   
   character(*), parameter       :: RoutineName = 'AD_JacobianPContState'
   integer(intKi)                :: ErrStat2
   character(ErrMsgLen)          :: ErrMsg2
   integer, parameter            :: indx = 1      ! m%BEMT_u(1) is at t; m%BEMT_u(2) is t+dt
   integer(IntKi)                :: i, j, col

   ErrStat = ErrID_None
   ErrMsg  = ''

   ! Get OP values here (i.e., set inputs for BEMT):
   if (p%DBEMT_Mod == DBEMT_frozen) then
      call SetInputs(t, p, p_AD, u, RotInflow, m, indx, errStat2, errMsg2); if (Failed()) return

      ! compare m%BEMT_y arguments with call to BEMT_CalcOutput
      call computeFrozenWake(m%BEMT_u(indx), p%BEMT, m%BEMT_y, m%BEMT)
      m%BEMT%UseFrozenWake = .true.
   end if

   ! Copy continuous and other states for initialization
   call AD_CopyRotContinuousStateType(x, m%x_init, MESH_UPDATECOPY, ErrStat2, ErrMsg2); if (Failed()) return
   call AD_CopyRotOtherStateType(OtherState, m%OtherState_init, MESH_UPDATECOPY, ErrStat2, ErrMsg2); if (Failed()) return
      
   ! Initialize x_init so that we get accurrate values for first step
   ! changes values only if states haven't been initialized
   if (.not. OtherState%BEMT%nodesInitialized) then
      call SetInputs(t, p, p_AD, u, RotInflow, m, indx, errStat2, errMsg2); if (Failed()) return
      call BEMT_InitStates(t, m%BEMT_u(indx), p%BEMT, m%x_init%BEMT, xd%BEMT, z%BEMT, &
                           m%OtherState_init%BEMT, m%BEMT, p_AD%AFI, ErrStat2, ErrMsg2); if (Failed()) return 
   end if

   ! Copy and pack states for perturbation
   call AD_CopyRotContinuousStateType(m%x_init, m%x_perturb, MESH_UPDATECOPY, ErrStat2, ErrMsg2); if (Failed()) return
   call AD_VarsPackContState(Vars, m%x_init, m%Jac%x)
   
   ! Calculate the partial derivative of the output functions (Y) with respect to the continuous states (x) here:
   if (present(dYdx)) then

      ! Allocate dYdx if not allocated
      if (.not. allocated(dYdx)) then
         call AllocAry(dYdx, m%Jac%Ny, m%Jac%Nx, 'dYdx', ErrStat2, ErrMsg2); if (Failed()) return
      end if
      
      ! Loop through state variables
      do i = 1, size(Vars%x)

         ! Loop through number of linearization perturbations in variable
         do j = 1, Vars%x(i)%Num

            ! Calculate positive perturbation
            call MV_Perturb(Vars%x(i), j, 1, m%Jac%x, m%Jac%x_perturb)
            call AD_VarsUnpackContState(Vars, m%Jac%x_perturb, m%x_perturb)
            call RotCalcOutput(t, u, RotInflow, p, p_AD, m%x_perturb, xd, z, m%OtherState_init, m%y_lin, m, m_AD, iRotor, ErrStat2, ErrMsg2) ; if (Failed()) return
            call AD_VarsPackOutput(Vars, m%y_lin, m%Jac%y_pos)

            ! Calculate negative perturbation
            call MV_Perturb(Vars%x(i), j, -1, m%Jac%x, m%Jac%x_perturb)
            call AD_VarsUnpackContState(Vars, m%Jac%x_perturb, m%x_perturb)
            call RotCalcOutput(t, u, RotInflow, p, p_AD, m%x_perturb, xd, z, m%OtherState_init, m%y_lin, m, m_AD, iRotor, ErrStat2, ErrMsg2) ; if (Failed()) return
            call AD_VarsPackOutput(Vars, m%y_lin, m%Jac%y_neg)

            ! Calculate column index
            col = Vars%x(i)%iLoc(1) + j - 1

            ! Get partial derivative via central difference and store in full linearization array
            call MV_ComputeCentralDiff(Vars%y, Vars%x(i)%Perturb, m%Jac%y_pos, m%Jac%y_neg, dYdx(:,col))
         end do
      end do
            
   end if

   ! Calculate the partial derivative of the continuous state functions (X) with respect to the continuous states (x) here:
   if (present(dXdx)) then

      ! Allocate dXdx if not allocated
      if (.not. allocated(dXdx)) then
         call AllocAry(dXdx, m%Jac%Nx, m%Jac%Nx, 'dXdx', ErrStat2, ErrMsg2); if (Failed()) return
      end if

      ! Loop through state variables
      do i = 1, size(Vars%x)

         ! Loop through number of linearization perturbations in variable
         do j = 1, Vars%x(i)%Num

            ! Calculate positive perturbation
            call MV_Perturb(Vars%x(i), j, 1, m%Jac%x, m%Jac%x_perturb)
            call AD_VarsUnpackContState(Vars, m%Jac%x_perturb, m%x_perturb)
            call RotCalcContStateDeriv(t, u, RotInflow, p, p_AD, m%x_perturb, xd, z, m%OtherState_init, m, m%dxdt_lin, ErrStat2, ErrMsg2); if (Failed()) return
            call AD_VarsPackContState(Vars, m%dxdt_lin, m%Jac%x_pos)

            ! Calculate negative perturbation
            call MV_Perturb(Vars%x(i), j, -1, m%Jac%x, m%Jac%x_perturb)
            call AD_VarsUnpackContState(Vars, m%Jac%x_perturb, m%x_perturb)
            call RotCalcContStateDeriv(t, u, RotInflow, p, p_AD, m%x_perturb, xd, z, m%OtherState_init, m, m%dxdt_lin, ErrStat2, ErrMsg2); if (Failed()) return
            call AD_VarsPackContState(Vars, m%dxdt_lin, m%Jac%x_neg)

            ! Calculate column index
            col = Vars%x(i)%iLoc(1) + j - 1

            ! Get partial derivative via central difference and store in full linearization array
            dXdx(:,col) = (m%Jac%x_pos - m%Jac%x_neg) / (2.0_R8Ki * Vars%x(i)%Perturb)
         end do
      end do

   end if

   ! Calculate the partial derivative of the discrete state functions (Xd) with respect to the continuous states (x) here:
   if (present(dXddx)) then
   end if

   ! Calculate the partial derivative of the constraint state functions (Z) with respect to the continuous states (x) here:
   if (present(dZdx)) then
   end if

   call cleanup()
contains
   logical function Failed()
      call SetErrStat(ErrStat2, ErrMsg2, ErrStat, ErrMsg, RoutineName)
      Failed = ErrStat >= AbortErrLev
      if (Failed) call cleanup()
   end function
   subroutine cleanup()
      m%BEMT%UseFrozenWake = .false.
   end subroutine cleanup
END SUBROUTINE RotJacobianPContState


!----------------------------------------------------------------------------------------------------------------------------------
!> Routine to compute the Jacobians of the output (Y), continuous- (X), discrete- (Xd), and constraint-state (Z) functions
!! with respect to the discrete states (xd). The partial derivatives dY/dxd, dX/dxd, dXd/dxd, and dZ/dxd are returned.
SUBROUTINE AD_JacobianPDiscState(Vars, t, u, p, x, xd, z, OtherState, y, m, ErrStat, ErrMsg, dYdxd, dXdxd, dXddxd, dZdxd)
   TYPE(ModVarsType),                    INTENT(IN   )           :: Vars       !< Module variables for packing arrays
   REAL(DbKi),                           INTENT(IN   )           :: t          !< Time in seconds at operating point
   TYPE(AD_InputType),                   INTENT(IN   )           :: u          !< Inputs at operating point (may change to inout if a mesh copy is required)
   TYPE(AD_ParameterType),               INTENT(IN   )           :: p          !< Parameters
   TYPE(AD_ContinuousStateType),         INTENT(IN   )           :: x          !< Continuous states at operating point
   TYPE(AD_DiscreteStateType),           INTENT(IN   )           :: xd         !< Discrete states at operating point
   TYPE(AD_ConstraintStateType),         INTENT(IN   )           :: z          !< Constraint states at operating point
   TYPE(AD_OtherStateType),              INTENT(IN   )           :: OtherState !< Other states at operating point
   TYPE(AD_OutputType),                  INTENT(IN   )           :: y          !< Output (change to inout if a mesh copy is required);
   TYPE(AD_MiscVarType),                 INTENT(INOUT)           :: m          !< Misc/optimization variables
   INTEGER(IntKi),                       INTENT(  OUT)           :: ErrStat    !< Error status of the operation
   CHARACTER(*),                         INTENT(  OUT)           :: ErrMsg     !< Error message if ErrStat /= ErrID_None
   REAL(R8Ki), ALLOCATABLE, OPTIONAL,    INTENT(INOUT)           :: dYdxd(:,:) !< Partial derivatives of output functions
   REAL(R8Ki), ALLOCATABLE, OPTIONAL,    INTENT(INOUT)           :: dXdxd(:,:) !< Partial derivatives of continuous state
   REAL(R8Ki), ALLOCATABLE, OPTIONAL,    INTENT(INOUT)           :: dXddxd(:,:)!< Partial derivatives of discrete state
   REAL(R8Ki), ALLOCATABLE, OPTIONAL,    INTENT(INOUT)           :: dZdxd(:,:) !< Partial derivatives of constraint state

      ! Initialize ErrStat
   ErrStat = ErrID_None
   ErrMsg  = ''

!   IF ( PRESENT( dYdxd ) ) THEN
!   END IF
!
!   IF ( PRESENT( dXdxd ) ) THEN
!   END IF
!
!   IF ( PRESENT( dXddxd ) ) THEN
!   END IF
!
!   IF ( PRESENT( dZdxd ) ) THEN
!   END IF
END SUBROUTINE AD_JacobianPDiscState


!----------------------------------------------------------------------------------------------------------------------------------
!> Routine to compute the Jacobians of the output (Y), continuous- (X), discrete- (Xd), and constraint-state (Z) functions
!! with respect to the constraint states (z). The partial derivatives dY/dz, dX/dz, dXd/dz, and dZ/dz are returned.
SUBROUTINE AD_JacobianPConstrState(Vars, t, u, p, x, xd, z, OtherState, y, m, ErrStat, ErrMsg, dYdz, dXdz, dXddz, dZdz)
   TYPE(ModVarsType),                    INTENT(IN   )           :: Vars       !< Module variables for packing arrays
   REAL(DbKi),                           INTENT(IN   )           :: t          !< Time in seconds at operating point
   TYPE(AD_InputType),                   INTENT(IN   )           :: u          !< Inputs at operating point (may change to inout if a mesh copy is required)
   TYPE(AD_ParameterType),               INTENT(IN   )           :: p          !< Parameters
   TYPE(AD_ContinuousStateType),         INTENT(IN   )           :: x          !< Continuous states at operating point
   TYPE(AD_DiscreteStateType),           INTENT(IN   )           :: xd         !< Discrete states at operating point
   TYPE(AD_ConstraintStateType),         INTENT(IN   )           :: z          !< Constraint states at operating point
   TYPE(AD_OtherStateType),              INTENT(IN   )           :: OtherState !< Other states at operating point
   TYPE(AD_OutputType),                  INTENT(INOUT)           :: y          !< Output (change to inout if a mesh copy is required);
   TYPE(AD_MiscVarType),                 INTENT(INOUT)           :: m          !< Misc/optimization variables
   INTEGER(IntKi),                       INTENT(  OUT)           :: ErrStat    !< Error status of the operation
   CHARACTER(*),                         INTENT(  OUT)           :: ErrMsg     !< Error message if ErrStat /= ErrID_None
   REAL(R8Ki), ALLOCATABLE, OPTIONAL,    INTENT(INOUT)           :: dYdz(:,:)  !< Partial derivatives of output
   REAL(R8Ki), ALLOCATABLE, OPTIONAL,    INTENT(INOUT)           :: dXdz(:,:)  !< Partial derivatives of continuous
   REAL(R8Ki), ALLOCATABLE, OPTIONAL,    INTENT(INOUT)           :: dXddz(:,:) !< Partial derivatives of discrete state
   REAL(R8Ki), ALLOCATABLE, OPTIONAL,    INTENT(INOUT)           :: dZdz(:,:)  !< Partial derivatives of constraint

   integer(IntKi), parameter :: iR =1 ! Rotor index
   integer(IntKi)            :: StartNode

   if (size(p%rotors)>1) then
      errStat = ErrID_Fatal
      errMsg = 'Linearization with more than one rotor not supported'
      return
   endif

   StartNode = 1
   call AD_CalcWind_Rotor(t, u%rotors(iR), p%FlowField, p%rotors(iR), m%Inflow(1)%RotInflow(iR), StartNode, ErrStat, ErrMsg)
   if (ErrStat >= AbortErrLev) return
   call RotJacobianPConstrState(t, u%rotors(iR), m%Inflow(1)%RotInflow(iR), p%rotors(iR), p, x%rotors(iR), xd%rotors(iR), z%rotors(iR), OtherState%rotors(iR), y%rotors(iR), m%rotors(iR), m, iR, errStat, errMsg, dYdz, dXdz, dXddz, dZdz)

END SUBROUTINE AD_JacobianPConstrState


!----------------------------------------------------------------------------------------------------------------------------------
!> Routine to compute the Jacobians of the output (Y), continuous- (X), discrete- (Xd), and constraint-state (Z) functions
!! with respect to the constraint states (z). The partial derivatives dY/dz, dX/dz, dXd/dz, and dZ/dz are returned.
SUBROUTINE RotJacobianPConstrState( t, u, RotInflow, p, p_AD, x, xd, z, OtherState, y, m, m_AD, iRot, ErrStat, ErrMsg, dYdz, dXdz, dXddz, dZdz )
   REAL(DbKi),                           INTENT(IN   )           :: t          !< Time in seconds at operating point
   TYPE(RotInputType),                   INTENT(IN   )           :: u          !< Inputs at operating point (may change to inout if a mesh copy is required)
   TYPE(RotInflowType),                  INTENT(IN   )           :: RotInflow  !< Inflow on rotor 
   TYPE(RotParameterType),               INTENT(IN   )           :: p          !< Parameters
   TYPE(AD_ParameterType),               INTENT(IN   )           :: p_AD       !< Parameters
   TYPE(RotContinuousStateType),         INTENT(IN   )           :: x          !< Continuous states at operating point
   TYPE(RotDiscreteStateType),           INTENT(IN   )           :: xd         !< Discrete states at operating point
   TYPE(RotConstraintStateType),         INTENT(IN   )           :: z          !< Constraint states at operating point
   TYPE(RotOtherStateType),              INTENT(IN   )           :: OtherState !< Other states at operating point
   TYPE(RotOutputType),                  INTENT(INOUT)           :: y          !< Output (change to inout if a mesh copy is required);
   TYPE(RotMiscVarType),                 INTENT(INOUT)           :: m          !< Misc/optimization variables
   TYPE(AD_MiscVarType),                 INTENT(INOUT)           :: m_AD       !< misc variables
   INTEGER,                              INTENT(IN   )           :: iRot       !< Rotor index, needed for OLAF
   INTEGER(IntKi),                       INTENT(  OUT)           :: ErrStat    !< Error status of the operation
   CHARACTER(*),                         INTENT(  OUT)           :: ErrMsg     !< Error message if ErrStat /= ErrID_None
   REAL(R8Ki), ALLOCATABLE, OPTIONAL,    INTENT(INOUT)           :: dYdz(:,:)  !< Partial derivatives of output
   REAL(R8Ki), ALLOCATABLE, OPTIONAL,    INTENT(INOUT)           :: dXdz(:,:)  !< Partial derivatives of continuous
   REAL(R8Ki), ALLOCATABLE, OPTIONAL,    INTENT(INOUT)           :: dXddz(:,:) !< Partial derivatives of discrete state
   REAL(R8Ki), ALLOCATABLE, OPTIONAL,    INTENT(INOUT)           :: dZdz(:,:)  !< Partial derivatives of constraint

      ! local variables
   TYPE(RotOutputType)                                           :: y_p
   TYPE(RotOutputType)                                           :: y_m
   TYPE(RotConstraintStateType)                                  :: Z_p
   TYPE(RotConstraintStateType)                                  :: Z_m
   TYPE(RotConstraintStateType)                                  :: z_perturb
   REAL(R8Ki)                                                    :: delta_p, delta_m  ! delta change in state
   INTEGER(IntKi)                                                :: i, j, k, n, k2, j2   

   character(*), parameter                                       :: RoutineName = 'AD_JacobianPConstrState'
   integer(intKi)                                                :: ErrStat2
   character(ErrMsgLen)                                          :: ErrMsg2
   integer, parameter                                            :: indx = 1      ! m%BEMT_u(1) is at t; m%BEMT_u(2) is t+dt
   integer, parameter                                            :: op_indx = 2   ! m%BEMT_u(1) is at t; m%BEMT_u(2) is t+dt or the input at OP

   
      ! local variables
      
   
      ! Initialize ErrStat
   ErrStat = ErrID_None
   ErrMsg  = ''

      ! get OP values here:   
   !call AD_CalcOutput( t, u, p, x, xd, z, OtherState, y, m, ErrStat2, ErrMsg2 )  ! (bjj: is this necessary? if not, still need to get BEMT inputs)
   call SetInputs(t, p, p_AD, u, RotInflow, m, indx, errStat2, errMsg2); if (Failed()) return;
   call BEMT_CopyInput( m%BEMT_u(indx), m%BEMT_u(op_indx), MESH_UPDATECOPY, ErrStat2, ErrMsg2); if (Failed()) return; ! copy the BEMT OP inputs to a temporary location that won't be overwritten
 
      
   if ( p%DBEMT_Mod == DBEMT_frozen ) then
            ! compare arguments with call to BEMT_CalcOutput   
      call computeFrozenWake(m%BEMT_u(op_indx), p%BEMT, m%BEMT_y, m%BEMT )      
      m%BEMT%UseFrozenWake = .true.
   end if
   
   
      ! make a copy of the constraint states to perturb
   call AD_CopyRotConstraintStateType( z, z_perturb, MESH_NEWCOPY, ErrStat2, ErrMsg2); if (Failed()) return;
   

   ! Calculate the partial derivative of the output functions (Y) with respect to the constraint states (z):
   IF ( PRESENT( dYdz ) ) THEN

      ! allocate and set dYdz
      if (.not. allocated(dYdz) ) then
         call AllocAry(dYdz,p%Jac_ny, size(z%BEMT%phi),'dYdz', ErrStat2, ErrMsg2); if (Failed()) return;
      end if

      
         ! make a copy of outputs because we will need two for the central difference computations (with orientations)
      call AD_CopyRotOutputType( y, y_p, MESH_NEWCOPY, ErrStat2, ErrMsg2); if (Failed()) return;
      call AD_CopyRotOutputType( y, y_m, MESH_NEWCOPY, ErrStat2, ErrMsg2); if (Failed()) return;
         
      do k=1,p%NumBlades ! size(z%BEMT%Phi,2)
         do j=1,p%NumBlNds ! size(z%BEMT%Phi,1)                  
            i = (k-1)*p%NumBlNds + j
            
               ! need a check if F = 0 for this case:
   
            if ( p%BEMT%FixedInductions(j,k) ) then
               ! F is zero, we we need to skip this perturbation
               dYdz(:,i) = 0.0_ReKi
            else                        
            
               call Get_phi_perturbations(p%BEMT, m%BEMT, z%BEMT%phi(j,k), delta_p, delta_m)
               
                  ! get z_op + delta_p z
               z_perturb%BEMT%phi(j,k) = z%BEMT%phi(j,k) + delta_p
            
                  ! compute y at z_op + delta_p z
               call RotCalcOutput( t, u, RotInflow, p, p_AD, x, xd, z_perturb, OtherState, y_p, m, m_AD, iRot, ErrStat2, ErrMsg2 ) ; if (Failed()) return;
            
                  ! get z_op - delta_m z
               z_perturb%BEMT%phi(j,k) = z%BEMT%phi(j,k) - delta_m
            
                  ! compute y at z_op - delta_m z
               call RotCalcOutput( t, u, RotInflow, p, p_AD, x, xd, z_perturb, OtherState, y_m, m, m_AD, iRot, ErrStat2, ErrMsg2 ) ; if (Failed()) return;

                  ! get central difference:            
               call Compute_dY( p, p_AD, y_p, y_m, delta_p, delta_m, dYdz(:,i) )
               
                  ! put z_perturb back (for next iteration):
               z_perturb%BEMT%phi(j,k) = z%BEMT%phi(j,k)
            end if
         end do
      end do
   END IF

   IF ( PRESENT( dXdz ) ) THEN
      if (allocated(dXdz)) deallocate(dXdz)
   END IF

   IF ( PRESENT( dXddz ) ) THEN
      if (allocated(dXddz)) deallocate(dXddz)
   END IF


   ! Calculate the partial derivative of the constraint state functions (Z) with respect to the constraint states (z):
   IF ( PRESENT(dZdz) ) THEN

      call CheckLinearizationInput(p%BEMT, m%BEMT_u(op_indx), z%BEMT, m%BEMT, OtherState%BEMT, ErrStat2, ErrMsg2)      ; if (Failed()) return;

      ! allocate and set dZdz
      if (.not. allocated(dZdz)) then
         call AllocAry(dZdz,size(z%BEMT%phi), size(z%BEMT%phi),'dZdz', ErrStat2, ErrMsg2); if (Failed()) return;
      end if
      
      call AD_CopyRotConstraintStateType( z, z_perturb, MESH_UPDATECOPY, ErrStat2, ErrMsg2 ); if (Failed()) return;
      
      do k=1,p%NumBlades ! size(z%BEMT%Phi,2)
         do j=1,p%NumBlNds ! size(z%BEMT%Phi,1)                  
            i = (k-1)*p%NumBlNds + j
               
            if ( p%BEMT%FixedInductions(j,k) ) then
               ! F is zero, we we need to skip this perturbation
               dZdz(:,i) = 0.0_ReKi
               dZdz(i,i) = 1.0_ReKi                              
            else                        
            
               call Get_phi_perturbations(p%BEMT, m%BEMT, z%BEMT%phi(j,k), delta_p, delta_m)
            
                  ! get z_op + delta_p z
               z_perturb%BEMT%phi(j,k) = z%BEMT%phi(j,k) + delta_p

                  ! compute z_p at z_op + delta_p z
               call RotCalcConstrStateResidual( t, u, RotInflow, p, p_AD, x, xd, z_perturb, OtherState, m, z_p, ErrStat2, ErrMsg2 ) ; if (Failed()) return;
                                         
                  ! get z_op - delta_m z
               z_perturb%BEMT%phi(j,k) = z%BEMT%phi(j,k) - delta_m
                     
                  ! compute z_m at u_op - delta_m u
               call RotCalcConstrStateResidual( t, u, RotInflow, p, p_AD, x, xd, z_perturb, OtherState, m, z_m, ErrStat2, ErrMsg2 ) ; if (Failed()) return;
            
                  ! get central difference:            
               do k2=1,p%NumBlades ! size(z%BEMT%Phi,2)
                  do j2=1,p%NumBlNds ! size(z%BEMT%Phi,1)
                     n = (k2-1)*p%NumBlNds + j2
                     dZdz(n,i) = z_p%BEMT%Phi(j2,k2) - z_m%BEMT%Phi(j2,k2)
                  end do            
               end do
         
               dZdz(:,i) = dZdz(:,i) / (delta_p + delta_m) 
         
                  ! put z_perturb back (for next iteration):
               z_perturb%BEMT%phi(j,k) = z%BEMT%phi(j,k)
               
            end if
            
         end do         
      end do
   END IF
     
   call cleanup()
   
contains
   logical function Failed()
      CALL SetErrStat( ErrStat2, ErrMsg2, ErrStat, ErrMsg, RoutineName )
      Failed = ErrStat >= AbortErrLev
      if (Failed)    call Cleanup()
   end function Failed

   subroutine cleanup()
      m%BEMT%UseFrozenWake = .false.

      call AD_DestroyRotOutputType(            y_p, ErrStat2, ErrMsg2 )
      call AD_DestroyRotOutputType(            y_m, ErrStat2, ErrMsg2 )
      call AD_DestroyRotConstraintStateType(       z_p, ErrStat2, ErrMsg2 )
      call AD_DestroyRotConstraintStateType(       z_m, ErrStat2, ErrMsg2 )
      call AD_DestroyRotConstraintStateType( z_perturb, ErrStat2, ErrMsg2 )
   end subroutine cleanup   

END SUBROUTINE RotJacobianPConstrState

subroutine AD_VarsPackExtInput(Vars, t, p, ValAry)
   use IfW_FlowField_Types, only : UniformField_Interp
   use IfW_FlowField, only : UniformField_InterpCubic, UniformField_InterpLinear
   type(ModVarsType), intent(in)          :: Vars
   real(DbKi), intent(in)                 :: t     !< Time in seconds at operating point
   type(AD_ParameterType), intent(in)     :: p     !< Parameters
   real(R8Ki), intent(inout)              :: ValAry(:)
   type(UniformField_Interp)              :: op    !< Interpolated values of UniformField
   integer(IntKi)                         :: i
   logical                                :: first
   first = .true.
   do i = 1, size(Vars%u)
      associate(Var => Vars%u(i))
         select case(Var%DL%Num)
         case (AD_u_HWindSpeed)
            call CalcExtOP()
            ValAry(Var%iLoc(1)) = op%VelH
         case (AD_u_PLExp)
            call CalcExtOP()
            ValAry(Var%iLoc(1)) = op%ShrV
         case (AD_u_PropagationDir)
            call CalcExtOP()
            ValAry(Var%iLoc(1)) = op%AngleH + p%FlowField%PropagationDir
         end select
      end associate
   end do
contains   
   subroutine CalcExtOP()
      if (.not. first) return
      first = .false.
      if (p%FlowField%FieldType == Uniform_FieldType) then
         if (P%FlowField%VelInterpCubic) then
            op = UniformField_InterpCubic(p%FlowField%Uniform, t)
         else
            op = UniformField_InterpLinear(p%FlowField%Uniform, t)
         end if
      else
         op%VelH = 0.0_ReKi
         op%ShrV = 0.0_ReKi
         op%AngleH = 0.0_ReKi
      end if
   end subroutine
end subroutine

!----------------------------------------------------------------------------------------------------------------------------------
!> This routine uses values of two output types to compute an array of differences.
!! Do not change this packing without making sure subroutine aerodyn::init_jacobian is consistant with this routine!
SUBROUTINE Compute_dY(p, p_AD, y_p, y_m, delta_p, delta_m, dY)
   TYPE(RotParameterType)            , INTENT(IN   ) :: p         !< parameters
   TYPE(AD_ParameterType)            , INTENT(IN   ) :: p_AD      !< parameters
   TYPE(RotOutputType)               , INTENT(IN   ) :: y_p       !< AD outputs at \f$ u + \Delta_p u \f$ or \f$ x + \Delta_p x \f$ (p=plus)
   TYPE(RotOutputType)               , INTENT(IN   ) :: y_m       !< AD outputs at \f$ u - \Delta_m u \f$ or \f$ x - \Delta_m x \f$ (m=minus)   
   REAL(R8Ki)                        , INTENT(IN   ) :: delta_p   !< difference in inputs or states \f$ delta_p = \Delta_p u \f$ or \f$ delta_p = \Delta_p x \f$
   REAL(R8Ki)                        , INTENT(IN   ) :: delta_m   !< difference in inputs or states \f$ delta_m = \Delta_m u \f$ or \f$ delta_m = \Delta_m x \f$
   REAL(R8Ki)                        , INTENT(INOUT) :: dY(:)     !< column of dYdu or dYdx: \f$ \frac{\partial Y}{\partial u_i} = \frac{y_p - y_m}{2 \, \Delta u}\f$ or \f$ \frac{\partial Y}{\partial x_i} = \frac{y_p - y_m}{2 \, \Delta x}\f$
   
      ! local variables:
   INTEGER(IntKi)    :: k              ! loop over blades
   INTEGER(IntKi)    :: indx_first     ! index indicating next value of dY to be filled 
   
   
   indx_first = 1
   if (.not. p_AD%CompAeroMaps) then
      call PackLoadMesh_dY(y_p%NacelleLoad, y_m%NacelleLoad, dY, indx_first)
      call PackLoadMesh_dY(y_p%HubLoad,     y_m%HubLoad,     dY, indx_first)
      call PackLoadMesh_dY(y_p%TFinLoad,    y_m%TFinLoad,    dY, indx_first)
      call PackLoadMesh_dY(y_p%TowerLoad,   y_m%TowerLoad,   dY, indx_first)
   endif
   
   do k=1,p%NumBl_Lin
      call PackLoadMesh_dY(y_p%BladeLoad(k), y_m%BladeLoad(k), dY, indx_first)
   end do
   
   if (.not. p_AD%CompAeroMaps) then
      do k=1,p%NumOuts + p%BldNd_TotNumOuts
         dY(k+indx_first-1) = y_p%WriteOutput(k) - y_m%WriteOutput(k)
      end do
   end if
   
   dY = dY / (delta_p + delta_m)
   
END SUBROUTINE Compute_dY

!----------------------------------------------------------------------------------------------------------------------------------
!> This routine uses values of two continuous state types to compute an array of differences.
!! Do not change this packing without making sure subroutine aerodyn::init_jacobian is consistant with this routine!
SUBROUTINE Compute_dX(p, x_p, x_m, delta_p, delta_m, dX)
   TYPE(RotParameterType)            , INTENT(IN   ) :: p         !< parameters
   TYPE(RotContinuousStateType)      , INTENT(IN   ) :: x_p       !< AD continuous states at \f$ u + \Delta_p u \f$ or \f$ x + \Delta_p x \f$ (p=plus)
   TYPE(RotContinuousStateType)      , INTENT(IN   ) :: x_m       !< AD continuous states at \f$ u - \Delta_m u \f$ or \f$ x - \Delta_m x \f$ (m=minus)
   REAL(R8Ki)                        , INTENT(IN   ) :: delta_p   !< difference in inputs or states \f$ delta_p = \Delta_p u \f$ or \f$ delta_p = \Delta_p x \f$
   REAL(R8Ki)                        , INTENT(IN   ) :: delta_m   !< difference in inputs or states \f$ delta_m = \Delta_m u \f$ or \f$ delta_m = \Delta_m x \f$
   REAL(R8Ki)                        , INTENT(INOUT) :: dX(:)     !< column of dXdu or dXdx: \f$ \frac{\partial Y}{\partial u_i} = \frac{y_p - y_m}{2 \, \Delta u}\f$ or \f$ \frac{\partial Y}{\partial x_i} = \frac{y_p - y_m}{2 \, \Delta x}\f$
   
      ! local variables:
   INTEGER(IntKi)    :: i              ! loop over blade nodes
   INTEGER(IntKi)    :: j              ! loop over blades
   INTEGER(IntKi)    :: k              ! loop over states
   INTEGER(IntKi)    :: n              ! loop over active UA states
   INTEGER(IntKi)    :: indx_first     ! index indicating next value of dY to be filled 

   
   indx_first = 1
   
   if (p%BEMT%DBEMT%lin_nx > 0) then
   
      do j=1,size(x_p%BEMT%DBEMT%element,2) ! number of blades
         do i=1,size(x_p%BEMT%DBEMT%element,1) ! number of nodes per blade
            dX(indx_first:indx_first+1) = x_p%BEMT%DBEMT%element(i,j)%vind - x_m%BEMT%DBEMT%element(i,j)%vind
            indx_first = indx_first + size(x_p%BEMT%DBEMT%element(i,j)%vind) !+= 2
         end do
      end do
   
      do j=1,size(x_p%BEMT%DBEMT%element,2) ! number of blades
         do i=1,size(x_p%BEMT%DBEMT%element,1) ! number of nodes per blade
            dX(indx_first:indx_first+1) = x_p%BEMT%DBEMT%element(i,j)%vind_1 - x_m%BEMT%DBEMT%element(i,j)%vind_1
            indx_first = indx_first + size(x_p%BEMT%DBEMT%element(i,j)%vind_1) !+=2
         end do
      end do
      
   end if
   
   if (p%BEMT%UA%lin_nx>0) then
      do n=1,p%BEMT%UA%lin_nx
         i = p%BEMT%UA%lin_xIndx(n,1)
         j = p%BEMT%UA%lin_xIndx(n,2)
         k = p%BEMT%UA%lin_xIndx(n,3)
         dX(indx_first) = x_p%BEMT%UA%element(i,j)%x(k) - x_m%BEMT%UA%element(i,j)%x(k)

         indx_first = indx_first + 1
      end do
      
   end if

   if (p%BEMT%lin_nx>0) then ! skewWake
      !do j=1,size(x_p%BEMT%v_w) 
      !   dX(indx_first) = x_p%BEMT%v_w(j) - x_m%BEMT%v_w(j)
      !   indx_first = indx_first + 1
      !end do
   end if
   dX = dX / (delta_p + delta_m)
   
END SUBROUTINE Compute_dX

!-------------------------------------------------------------------------------------------------------
!> This routine calculates nacelle drag loads on a turbine.
SUBROUTINE RotCalcNacelleDrag( u, p, m, y, RotInflow, ErrStat, ErrMsg )

   TYPE(RotInputType)               , INTENT(IN   ) :: u                !< AD inputs - used for mesh node positions
   TYPE(RotParameterType)           , INTENT(IN   ) :: p                !< Parameters
   TYPE(RotMiscVarType)             , INTENT(INOUT) :: m                !< Misc/optimization variables
   TYPE(RotOutputType)              , INTENT(INOUT) :: y                !< Outputs computed at t 
   TYPE(RotInflowType)              , INTENT(IN   ) :: RotInflow        !< Rotor inflow 
   INTEGER(IntKi)                   , INTENT(  OUT) :: ErrStat          !< Error status of the operation
   CHARACTER(*)                     , INTENT(  OUT) :: ErrMsg           !< Error message if ErrStat /= ErrID_None
   ! Local Vars
   REAL(ReKi)                                       :: totalAngle            ! Angle between incoming wind direction and nacelle, 
   REAL(ReKi)                                       :: tiltAngle             ! Tilt angle of the nacelle.
   REAL(ReKi)                                       :: yawAngle              ! Current Yaw Bearing.
   REAL(ReKi)                                       :: areaCd                ! Area*Cd of the nacelle projected in the wind direction
   REAL(ReKi)                                       :: forceMag              ! Drag force aligned with wind direction
   Real(ReKi)                                       :: unitDiskVec(3)        ! unit vector aligned at an angle of "totalAngle" from yawed rotor disk    
   Real(ReKi)                                       :: areaCdVec(3)          ! Vec containing areas of yz, xz and xy faces of the nacelle * respective Cd's
   REAL(ReKi)                                       :: hubHeigthWindSpeed(3) ! hubHeigthWindSpeed(1), hubHeigthWindSpeed(2), and hubHeigthWindSpeed(3) and u, v, and w wind velocities at Hub height
   REAL(ReKi)                                       :: force(3)              ! Forces in nacelle c.s
   REAL(ReKi)                                       :: moment(3)             ! Moments in nacelle c.s

   ErrStat  = ErrID_None
   ErrMsg   = ""

   ! ! Calculating the relative inflow velocity at nacelle
   hubHeigthWindSpeed = RotInflow%InflowOnNacelle(:,1) - u%NacelleMotion%TranslationVel(:,1) 

   ! Calculating required angles.
   yawAngle = atan2(u%NacelleMotion%Orientation(1,2,1), u%NacelleMotion%Orientation(1,1,1)) 
   call MPi2Pi(yawAngle)

   totalAngle = atan2(hubHeigthWindSpeed(2),hubHeigthWindSpeed(1)) - yawAngle 
   call MPi2Pi(totalAngle)
   
   tiltAngle = -1 * atan2(u%NacelleMotion%Orientation(1,3,1), u%NacelleMotion%Orientation(1,1,1))
   call MPi2Pi(tiltAngle)
   
   ! Unit vector of incoming wind to the nacelle.
   unitDiskVec(1) = abs(cos(totalAngle))
   unitDiskVec(2) = abs(sin(totalAngle))
   unitDiskVec(3) = abs(sin(tiltAngle)) 
   
   ! Calculating Area * Cd for the respective areas. Allows for multiple Cds
   areaCdVec(1) =  p%NacArea(1) * p%NacCd(1)
   areaCdVec(2) =  p%NacArea(2) * p%NacCd(2)
   areaCdVec(3) =  p%NacArea(3) * p%NacCd(3)
   
   ! total nacelle area * Cd projected into incoming wind direction
   areaCd = dot_product(areaCdVec, unitDiskVec)

   ! Find drag force (in global X direction) Assuming dominant direction of wind.
   forceMag = 0.5 * p%AirDens * (hubHeigthWindSpeed(1)**2  + hubHeigthWindSpeed(2)**2) * areaCd
   
   ! Decompose along the nacelle length, width and height 
   force = unitDiskVec*forceMag
    
   force(1) = sign(force(1),cos(totalAngle))
   force(2) = sign(force(2),sin(totalAngle))   
   force(3) = sign(force(3),sin(tiltAngle)) 
   
   ! moment affect due to offset between nacelle reference position and nacelle Drag AC
   moment = CROSS_PRODUCT(p%NacDragAC, force)

   ! Add drag forces and moments to nacelle node
   y%NacelleLoad%Force(:,1)  = y%NacelleLoad%Force(:,1) + matmul(transpose(u%NacelleMotion%Orientation(:,:,1)),force)
   y%NacelleLoad%Moment(:,1) = y%NacelleLoad%Moment(:,1) + matmul(transpose(u%NacelleMotion%Orientation(:,:,1)),moment)

   ! Adding to misc vars for output in Global c.s.
   m%NacDragF = matmul(transpose(u%NacelleMotion%Orientation(:,:,1)),force)
   m%NacDragM = matmul(transpose(u%NacelleMotion%Orientation(:,:,1)),moment)
   m%NacFi    = y%NacelleLoad%Force(:,1)
   m%NacMi    = y%NacelleLoad%Moment(:,1)



END SUBROUTINE RotCalcNacelleDrag

!----------------------------------------------------------------------------------------------------------------------------------
END MODULE AeroDyn<|MERGE_RESOLUTION|>--- conflicted
+++ resolved
@@ -4294,11 +4294,7 @@
       select case(InputFileData%DBEMT_Mod)
       case (DBEMT_None, DBEMT_frozen, DBEMT_cont_tauConst)
       case default
-<<<<<<< HEAD
-         call SetErrStat( ErrID_Fatal, 'DBEMT Mod must be 0 or 3 (continuous formulation with constant tau1) for linearization. Set DBEMT_Mod=0,3.', ErrStat, ErrMsg, RoutineName )
-=======
          call SetErrStat( ErrID_Fatal, 'DBEMT_Mod must be -1 (frozen), 0 (none), or 3 (continuous formulation with constant tau1) for linearization. Set DBEMT_Mod=-1,0,3.', ErrStat, ErrMsg, RoutineName )
->>>>>>> fd3c82cc
       end select
 
       if (InputFileData%NacelleDrag) then

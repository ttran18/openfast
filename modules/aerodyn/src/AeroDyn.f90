!*********************************************************************************************************************************
! LICENSING
! Copyright (C) 2015-2016  National Renewable Energy Laboratory
! Copyright (C) 2016-2021  Envision Energy USA, LTD
!
!    This file is part of AeroDyn.
!
! Licensed under the Apache License, Version 2.0 (the "License");
! you may not use this file except in compliance with the License.
! You may obtain a copy of the License at
!
!     http://www.apache.org/licenses/LICENSE-2.0
!
! Unless required by applicable law or agreed to in writing, software
! distributed under the License is distributed on an "AS IS" BASIS,
! WITHOUT WARRANTIES OR CONDITIONS OF ANY KIND, either express or implied.
! See the License for the specific language governing permissions and
! limitations under the License.
!
!**********************************************************************************************************************************
!> AeroDyn is a time-domain aerodynamics module for horizontal-axis wind turbines.
module AeroDyn
    
   use NWTC_Library
   use AeroDyn_Types
   use AeroDyn_IO
   use BEMT
   use AirfoilInfo
   use NWTC_LAPACK
   use AeroAcoustics
   use UnsteadyAero
   use FVW
   use FVW_Subs, only: FVW_AeroOuts
<<<<<<< HEAD
   use IfW_FlowField, only: IfW_FlowField_GetVelAcc
   USE SeaState_Interp
   use SeaSt_WaveField, only: WaveField_GetWaveVelAcc_AD
=======
   use IfW_FlowField, only: IfW_FlowField_GetVelAcc, IfW_UniformWind_GetOP, IfW_UniformWind_Perturb, IfW_FlowField_CopyFlowFieldType
>>>>>>> dc04b703
   
   implicit none
   private


   ! ..... Public Subroutines ...................................................................................................

   public :: AD_Init                           ! Initialization routine
   public :: AD_ReInit                         ! Routine to reinitialize driver (re-initializes the states)
   public :: AD_End                            ! Ending routine (includes clean up)
   public :: AD_UpdateStates                   ! Loose coupling routine for solving for constraint states, integrating
                                               !   continuous states, and updating discrete states
   public :: AD_CalcOutput                     ! Routine for computing outputs
   public :: AD_CalcConstrStateResidual        ! Tight coupling routine for returning the constraint state residual
   
   
   PUBLIC :: AD_JacobianPInput                 ! Routine to compute the Jacobians of the output(Y), continuous - (X), discrete -
                                               !   (Xd), and constraint - state(Z) functions all with respect to the inputs(u)
   PUBLIC :: AD_JacobianPContState             ! Routine to compute the Jacobians of the output(Y), continuous - (X), discrete -
                                               !   (Xd), and constraint - state(Z) functions all with respect to the continuous
                                               !   states(x)
   PUBLIC :: AD_JacobianPDiscState             ! Routine to compute the Jacobians of the output(Y), continuous - (X), discrete -
                                               !   (Xd), and constraint - state(Z) functions all with respect to the discrete
                                               !   states(xd)
   PUBLIC :: AD_JacobianPConstrState           ! Routine to compute the Jacobians of the output(Y), continuous - (X), discrete -
                                               !   (Xd), and constraint - state(Z) functions all with respect to the constraint
                                               !   states(z)
   PUBLIC :: AD_GetOP                          !< Routine to pack the operating point values (for linearization) into arrays
  
contains    
!----------------------------------------------------------------------------------------------------------------------------------   
!> This subroutine sets the initialization output data structure, which contains data to be returned to the calling program (e.g.,
!! FAST or AeroDyn_Driver)   
subroutine AD_SetInitOut(MHK, WtrDpth, p, p_AD, InputFileData, InitOut, errStat, errMsg)

   integer(IntKi),                intent(in   )  :: MHK              ! MHK flag
   real(ReKi),                    intent(in   )  :: WtrDpth          ! water depth
   type(RotInitOutputType),       intent(  out)  :: InitOut          ! output data
   type(RotInputFile),            intent(in   )  :: InputFileData    ! input file data (for setting airfoil shape outputs)
   type(RotParameterType),        intent(in   )  :: p                ! Parameters
   type(AD_ParameterType),        intent(in   )  :: p_AD             ! Parameters
   integer(IntKi),                intent(  out)  :: errStat          ! Error status of the operation
   character(*),                  intent(  out)  :: errMsg           ! Error message if ErrStat /= ErrID_None


      ! Local variables
   integer(intKi)                               :: ErrStat2          ! temporary Error status
   character(ErrMsgLen)                         :: ErrMsg2           ! temporary Error message
   character(*), parameter                      :: RoutineName = 'AD_SetInitOut'
   
   
   
   integer(IntKi)                               :: i, j, k, f
   integer(IntKi)                               :: NumCoords

      ! Initialize variables for this routine

   errStat = ErrID_None
   errMsg  = ""
   
   InitOut%AirDens = p%AirDens

   call AllocAry( InitOut%WriteOutputHdr, p%numOuts + p%BldNd_TotNumOuts, 'WriteOutputHdr', errStat2, errMsg2 )
      call SetErrStat( errStat2, errMsg2, errStat, errMsg, RoutineName )
   
   call AllocAry( InitOut%WriteOutputUnt, p%numOuts + p%BldNd_TotNumOuts, 'WriteOutputUnt', errStat2, errMsg2 )
      call SetErrStat( errStat2, errMsg2, errStat, errMsg, RoutineName )

   if (ErrStat >= AbortErrLev) return
      
   do i=1,p%NumOuts
      InitOut%WriteOutputHdr(i) = p%OutParam(i)%Name
      InitOut%WriteOutputUnt(i) = p%OutParam(i)%Units
   end do
      
                
                
      ! Set the info in WriteOutputHdr and WriteOutputUnt
   CALL AllBldNdOuts_InitOut( InitOut, p, InputFileData, ErrStat2, ErrMsg2 )
      call SetErrStat( ErrStat2, ErrMsg2, ErrStat, ErrMsg, RoutineName )
   
   
! set visualization data:
      ! this check is overly restrictive, but it would be a lot of work to ensure that only the *used* airfoil 
      ! tables have the same number of coordinates.
   if ( allocated(p_AD%AFI) ) then  
      
      if ( p_AD%AFI(1)%NumCoords > 0 ) then
         NumCoords = p_AD%AFI(1)%NumCoords
         do i=2,size(p_AD%AFI)
            if (p_AD%AFI(i)%NumCoords /= NumCoords) then
               call SetErrStat( ErrID_Info, 'Airfoil files do not contain the same number of x-y coordinates.', ErrStat, ErrMsg, RoutineName )
               NumCoords = -1
               exit
            end if            
         end do
            
         if (NumCoords > 0) then
            if (NumCoords < 3) then
               call SetErrStat( ErrID_Info, 'Airfoil files with NumCoords > 0 must contain at least 2 coordinates.', ErrStat, ErrMsg, RoutineName )
               return
            end if     

            allocate( InitOut%BladeShape( p%numBlades ), STAT=ErrStat2 )
            if (ErrStat2 /= 0) then
               call SetErrStat( ErrID_Info, 'Error allocationg InitOut%AD_BladeShape', ErrStat, ErrMsg, RoutineName )
               return
            end if     
            
            do k=1,p%numBlades
               call allocAry(  InitOut%BladeShape(k)%AirfoilCoords, 2, NumCoords-1, InputFileData%BladeProps(k)%NumBlNds, 'AirfoilCoords', ErrStat2, ErrMsg2)
                  call SetErrStat( ErrStat2, ErrMsg2, ErrStat, ErrMsg, RoutineName )
                  if (ErrStat >= AbortErrLev) return
                  
               do j=1,InputFileData%BladeProps(k)%NumBlNds
                  f = InputFileData%BladeProps(k)%BlAFID(j)
                  
                  do i=1,NumCoords-1                                                     
                     InitOut%BladeShape(k)%AirfoilCoords(1,i,j) = InputFileData%BladeProps(k)%BlChord(j)*( p_AD%AFI(f)%Y_Coord(i+1) - p_AD%AFI(f)%Y_Coord(1) )
                     InitOut%BladeShape(k)%AirfoilCoords(2,i,j) = InputFileData%BladeProps(k)%BlChord(j)*( p_AD%AFI(f)%X_Coord(i+1) - p_AD%AFI(f)%X_Coord(1) )
                  end do                  
               end do
                                 
            end do
            
         end if                  
      end if
      
   end if
   
   
   ! set blade properties data  ! bjj: I would probably do a move_alloc() at the end of the init routine rather than make a copy like this.... 
   ALLOCATE(InitOut%BladeProps(p%numBlades), STAT = ErrStat2)
   IF (ErrStat2 /= 0) THEN
      CALL SetErrStat(ErrID_Fatal,"Error allocating memory for BladeProps.", ErrStat, ErrMsg, RoutineName)
      RETURN
   END IF
   do k=1,p%numBlades
      ! allocate space and copy blade data:
      CALL AD_CopyBladePropsType(InputFileData%BladeProps(k), InitOut%BladeProps(k), MESH_NEWCOPY, ErrStat2, ErrMsg2)
      CALL SetErrStat( ErrStat2, ErrMsg2, ErrStat, ErrMsg, RoutineName )
   end do

   !Tower data
   IF ( p%NumTwrNds > 0 ) THEN
      ALLOCATE(InitOut%TwrElev(p%NumTwrNds), STAT = ErrStat2)
      IF (ErrStat2 /= 0) THEN
         CALL SetErrStat(ErrID_Fatal,"Error allocating memory for TwrElev.", ErrStat, ErrMsg, RoutineName)
         RETURN
      END IF
      IF ( MHK == MHK_FixedBottom ) THEN
         InitOut%TwrElev(:) = InputFileData%TwrElev(:) - WtrDpth
      ELSE      
         InitOut%TwrElev(:) = InputFileData%TwrElev(:)
      END IF

      ALLOCATE(InitOut%TwrDiam(p%NumTwrNds), STAT = ErrStat2)
      IF (ErrStat2 /= 0) THEN
         CALL SetErrStat(ErrID_Fatal,"Error allocating memory for TwrDiam.", ErrStat, ErrMsg, RoutineName)
         RETURN
      END IF   
      InitOut%TwrDiam(:) = p%TwrDiam(:)
   END IF  
   
end subroutine AD_SetInitOut
!----------------------------------------------------------------------------------------------------------------------------------   
!> This routine is called at the start of the simulation to perform initialization steps.
!! The parameters are set here and not changed during the simulation.
!! The initial states and initial guess for the input are defined.
subroutine AD_Init( InitInp, u, p, x, xd, z, OtherState, y, m, Interval, InitOut, ErrStat, ErrMsg )
!..................................................................................................................................

   type(AD_InitInputType),       intent(in   ) :: InitInp       !< Input data for initialization routine
   type(AD_InputType),           intent(  out) :: u             !< An initial guess for the input; input mesh must be defined
   type(AD_ParameterType),       intent(  out) :: p             !< Parameters
   type(AD_ContinuousStateType), intent(  out) :: x             !< Initial continuous states
   type(AD_DiscreteStateType),   intent(  out) :: xd            !< Initial discrete states
   type(AD_ConstraintStateType), intent(  out) :: z             !< Initial guess of the constraint states
   type(AD_OtherStateType),      intent(  out) :: OtherState    !< Initial other states
   type(AD_OutputType),          intent(  out) :: y             !< Initial system outputs (outputs are not calculated;
                                                                !!   only the output mesh is initialized)
   type(AD_MiscVarType),         intent(  out) :: m             !< Initial misc/optimization variables
   real(DbKi),                   intent(inout) :: interval      !< Coupling interval in seconds: the rate that
                                                                !!   (1) AD_UpdateStates() is called in loose coupling &
                                                                !!   (2) AD_UpdateDiscState() is called in tight coupling.
                                                                !!   Input is the suggested time from the glue code;
                                                                !!   Output is the actual coupling interval that will be used
                                                                !!   by the glue code.
   type(AD_InitOutputType),      intent(  out) :: InitOut       !< Output for initialization routine
   integer(IntKi),               intent(  out) :: errStat       !< Error status of the operation
   character(*),                 intent(  out) :: errMsg        !< Error message if ErrStat /= ErrID_None
   

      ! Local variables
   integer(IntKi)                              :: i,k           ! loop counter
   integer(IntKi)                              :: iR            ! loop on rotors
   integer(IntKi)                              :: nNodesVelRot  ! number of nodes associated with the rotor that need wind velocity (for CFD coupling)
   
   integer(IntKi)                              :: errStat2      ! temporary error status of the operation
   character(ErrMsgLen)                        :: errMsg2       ! temporary error message 
      
   type(FileInfoType)                          :: FileInfo_In   !< The derived type for holding the full input file for parsing -- we may pass this in the future
   type(AD_InputFile)                          :: InputFileData ! Data stored in the module's input file after parsing
   character(1024)                             :: PriPath       !< Primary path
   integer(IntKi)                              :: UnEcho        ! Unit number for the echo file
   integer(IntKi)                              :: nRotors       ! Number of rotors
   integer(IntKi), allocatable, dimension(:)   :: NumBlades     ! Number of blades per rotor
   integer(IntKi) , allocatable, dimension(:)  :: AeroProjMod   ! AeroProjMod per rotor
   logical , allocatable, dimension(:)         :: calcCrvAngle  ! whether the curve angle should be calculated

   character(*), parameter                     :: RoutineName = 'AD_Init'
   
   
      ! Initialize variables for this routine

   errStat = ErrID_None
   errMsg  = ""
   UnEcho  = -1

      ! Initialize the NWTC Subroutine Library

   call NWTC_Init( EchoLibVer=.FALSE. )

      ! Display the module information

   call DispNVD( AD_Ver )
   

      ! Allocate rotors data types

   nRotors = size(InitInp%rotors)
   allocate(x%rotors(nRotors), xd%rotors(nRotors), z%rotors(nRotors), OtherState%rotors(nRotors), stat=errStat2) 
   if (errStat2/=0) call SetErrStat( ErrID_Fatal, 'Allocating rotor states', errStat, errMsg, RoutineName )
   allocate(u%rotors(nRotors), y%rotors(nRotors), InitOut%rotors(nRotors), InputFileData%rotors(nRotors), stat=errStat2) 
   if (errStat2/=0) call SetErrStat( ErrID_Fatal, 'Allocating rotor input/outputs', errStat, errMsg, RoutineName )
   allocate(p%rotors(nRotors), m%rotors(nRotors), stat=errStat2) 
   if (errStat2/=0) call SetErrStat( ErrID_Fatal, 'Allocating rotor params/misc', errStat, errMsg, RoutineName )
   allocate(NumBlades(nRotors), stat=errStat2 ) ! temp array to pass NumBlades
   if (errStat2/=0) call SetErrStat( ErrID_Fatal, 'Allocating numblades per rotor', errStat, errMsg, RoutineName )
   allocate(AeroProjMod(nRotors), stat=errStat2 ) ! temp array to pass AeroProjMod
   if (errStat2/=0) call SetErrStat( ErrID_Fatal, 'Allocating AeroProjMod per rotor', errStat, errMsg, RoutineName )
   ! Inflow storage
   allocate(m%Inflow(3), stat=errStat2)
   if (errStat2/=0) call SetErrStat( ErrID_Fatal, 'Allocating Inflow', errStat, errMsg, RoutineName )
   allocate(m%Inflow(1)%RotInflow(nRotors), stat=errStat2) 
   if (errStat2/=0) call SetErrStat( ErrID_Fatal, 'Allocating rotor inflow', errStat, errMsg, RoutineName )
   if (errStat/=ErrID_None) then
      call Cleanup()
      return
   end if
   AeroProjMod=-1



      ! set a few parameters needed while reading the input file
   do iR = 1, nRotors
      call ValidateNumBlades( InitInp%rotors(iR)%NumBlades, ErrStat2, ErrMsg2 )
      if (Failed()) return;
      NumBlades(iR)          = InitInp%rotors(iR)%NumBlades
      p%rotors(iR)%NumBlades = InitInp%rotors(iR)%NumBlades
      AeroProjMod(iR)        = InitInp%rotors(iR)%AeroProjMod ! NOTE: we allow this to be overwritten
      if (nRotors > 1) then
         p%rotors(iR)%RootName  = TRIM(InitInp%RootName)//'.AD.R'//trim(num2lstr(iR))
      else
         p%rotors(iR)%RootName  = TRIM(InitInp%RootName)//'.AD'
      endif
   enddo
   p%RootName  = TRIM(InitInp%RootName)//'.AD'

   CALL GetPath( InitInp%InputFile, PriPath )     ! Input files will be relative to the path where the primary input file is located.

      ! -----------------------------------------------------------------
      ! Read the primary AeroDyn input file, or copy from passed input
   if (InitInp%UsePrimaryInputFile) then
      ! Read the entire input file, minus any comment lines, into the FileInfo_In
      ! data structure in memory for further processing.
      call ProcessComFile( InitInp%InputFile, FileInfo_In, ErrStat2, ErrMsg2 )
   else
      call NWTC_Library_CopyFileInfoType( InitInp%PassedPrimaryInputData, FileInfo_In, MESH_NEWCOPY, ErrStat2, ErrMsg2 )
   endif
   if (Failed()) return;

   ! For diagnostic purposes, the following can be used to display the contents
   ! of the FileInfo_In data structure.
   ! call Print_FileInfo_Struct( CU, FileInfo_In ) ! CU is the screen -- different number on different systems.

      !  Parse the FileInfo_In structure of data from the inputfile into the InitInp%InputFile structure
   CALL ParsePrimaryFileInfo( PriPath, InitInp, InitInp%InputFile, p%RootName, NumBlades, interval, FileInfo_In, InputFileData, UnEcho, ErrStat2, ErrMsg2 )
      if (Failed()) return;

   ! --- "Automatic handling of AeroProjMod
   do iR = 1, nRotors
      if (AeroProjMod(iR) == -1) then
         if (InputFileData%Wake_Mod /= WakeMod_BEMT) then
            ! For BEMT, we don't throw a warning
            call WrScr('[INFO] Using the input file input `BEM_Mod` to match BEM coordinate system outputs')
         endif
         select case (InputFileData%BEM_Mod)
         case (BEMMod_2D); AeroProjMod(ir) = APM_BEM_NoSweepPitchTwist
         case (BEMMod_3D); AeroProjMod(ir) = APM_BEM_Polar
         case default;     call Fatal('Input `BEM_Mod` not supported: '//trim(num2lstr(InputFileData%BEM_Mod))); return
         end select

      endif
   enddo


   call AllocAry( calcCrvAngle, sum(NumBlades), 'calcCrvAngle', ErrStat2, ErrMsg2)
      if (Failed()) return;
      ! -----------------------------------------------------------------
      ! Read the AeroDyn blade files, or copy from passed input
   call ReadInputFiles( InitInp%InputFile, InputFileData, interval, p%RootName, NumBlades, AeroProjMod, UnEcho, calcCrvAngle, ErrStat2, ErrMsg2 )
      if (Failed()) return;
         
      ! override some parameters to simplify for aero maps
      ! bjj: do we put a warning here if any of these values aren't currently set this way?
   if (InitInp%CompAeroMaps) then
      InputFileData%DTAero     = interval ! we're not using this, so set it to something "safe"
      InputFileData%UA_Init%UAMod = UA_None
      InputFileData%TwrPotent  = TwrPotent_none
      InputFileData%TwrShadow  = TwrShadow_none
      InputFileData%TwrAero    = TwrAero_none
     !InputFileData%CavitCheck = .false.
     !InputFileData%TFinAero   = .false. ! not sure if this needs to be set or not
      InputFileData%DBEMT_Mod = DBEMT_none
   end if
      
      ! Validate the inputs
   call ValidateInputData( InitInp, InputFileData, NumBlades, calcCrvAngle, ErrStat2, ErrMsg2 )
   if (Failed()) return;
      
      ! set BlCrvAng (in radians, done after validation of other inputs):
   k = 1;
   do iR = 1, nRotors
      do I=1,NumBlades(iR)
         if (calcCrvAngle(k)) CALL setCantAngle( InputFileData%rotors(iR)%BladeProps(I) )
         k = k + 1
      end do
   end do
   
      !............................................................................................
      ! Define parameters
      !............................................................................................
      
      ! Initialize AFI module (read Airfoil tables)
   call Init_AFIparams( InputFileData, p%AFI, UnEcho, p%RootName, ErrStat2, ErrMsg2 )
   if (Failed()) return;
         
      
      ! set the rest of the parameters
   p%Skew_Mod = InputFileData%Skew_Mod
   do iR = 1, nRotors
      p%rotors(iR)%AeroProjMod = AeroProjMod(iR)
      call WrScr('   AeroDyn: projMod: '//trim(num2lstr(p%rotors(iR)%AeroProjMod)))
      call SetParameters( InitInp, InputFileData, InputFileData%rotors(iR), p%rotors(iR), p, ErrStat2, ErrMsg2 )
      if (Failed()) return;
   enddo
   ! TailFin parameters
   do iR = 1, nRotors
      p%rotors(iR)%TFinAero         = InputFileData%rotors(iR)%TFinAero
      p%rotors(iR)%TFin%TFinMod     = InputFileData%rotors(iR)%TFin%TFinMod
      p%rotors(iR)%TFin%TFinArea    = InputFileData%rotors(iR)%TFin%TFinArea
      p%rotors(iR)%TFin%TFinIndMod  = InputFileData%rotors(iR)%TFin%TFinIndMod
      p%rotors(iR)%TFin%TFinAFID    = InputFileData%rotors(iR)%TFin%TFinAFID
      p%rotors(iR)%TFin%TFinChord   = InputFileData%rotors(iR)%TFin%TFinChord
      p%rotors(iR)%TFin%TFinKp      = InputFileData%rotors(iR)%TFin%TFinKp
      p%rotors(iR)%TFin%TFinSigma   = InputFileData%rotors(iR)%TFin%TFinSigma
      p%rotors(iR)%TFin%TFinAStar   = InputFileData%rotors(iR)%TFin%TFinAStar
      p%rotors(iR)%TFin%TFinKv      = InputFileData%rotors(iR)%TFin%TFinKv
      p%rotors(iR)%TFin%TFinCDc     = InputFileData%rotors(iR)%TFin%TFinCDc
   enddo

   ! Set pointer to FlowField data
   if (associated(InitInp%FlowField))  p%FlowField => InitInp%FlowField

 
      !............................................................................................
      ! Define and initialize inputs here 
      !............................................................................................
   do iR = 1, nRotors
      call Init_u( u%rotors(iR), p%rotors(iR), p, InputFileData%rotors(iR), InitInp%MHK, InitInp%WtrDpth, InitInp%rotors(iR), errStat2, errMsg2 ) 
      if (Failed()) return;
   enddo

      !............................................................................................
      ! Calculate buoyancy parameters
      !............................................................................................
   do iR = 1, nRotors
      if ( p%rotors(iR)%MHK > 0 ) then 
         call SetBuoyancyParameters( InputFileData%rotors(iR), u%rotors(iR), p%rotors(iR), ErrStat2, ErrMsg2 )
         if (Failed()) return;
      end if
   end do

      !............................................................................................
      ! Calculate inertia and added mass parameters
      !............................................................................................
   do iR = 1, nRotors
      if ( p%rotors(iR)%MHK > 0 ) then 
         call SetAddedMassInertiaParameters( InputFileData%rotors(iR), p%rotors(iR), ErrStat2, ErrMsg2 )
         if (Failed()) return;
      end if
   end do

      !............................................................................................
      ! Initialize the BEMT module (also sets other variables for sub module)
      !............................................................................................
      
      ! initialize BEMT after setting parameters and inputs because we are going to use the already-
      ! calculated node positions from the input meshes
      
   if (p%Wake_Mod /= WakeMod_FVW) then
      do iR = 1, nRotors
         call Init_BEMTmodule( InputFileData, InputFileData%rotors(iR), u%rotors(iR), m%rotors(iR)%BEMT_u(1), p%rotors(iR), p, x%rotors(iR)%BEMT, xd%rotors(iR)%BEMT, z%rotors(iR)%BEMT, &
                                 OtherState%rotors(iR)%BEMT, m%rotors(iR)%BEMT_y, m%rotors(iR)%BEMT, ErrStat2, ErrMsg2 )
         if (Failed()) return;

         call BEMT_CopyInput( m%rotors(iR)%BEMT_u(1), m%rotors(iR)%BEMT_u(2), MESH_NEWCOPY, ErrStat2, ErrMsg2 )
            call SetErrStat( ErrStat2, ErrMsg2, ErrStat, ErrMsg, RoutineName )
    
            
            !............................................................................................
            ! Initialize the AeroAcoustics Module if the CompAA flag is set
            !............................................................................................
         if (p%rotors(iR)%CompAA) then
            call Init_AAmodule( InitInp%rotors(iR), InputFileData, InputFileData%rotors(iR), u%rotors(iR), m%rotors(iR)%AA_u, p%rotors(iR), p, x%rotors(iR)%AA, xd%rotors(iR)%AA, z%rotors(iR)%AA, OtherState%rotors(iR)%AA, m%rotors(iR)%AA_y, m%rotors(iR)%AA, ErrStat2, ErrMsg2 )
            if (Failed()) return;
         end if   
      enddo

   else ! if (p%Wake_Mod == WakeMod_FVW) then

      !-------------------------------------------------------------------------------------------------
      ! Initialize FVW module if it is used
      !-------------------------------------------------------------------------------------------------
      ! Unfortunately we do not know the interpolation order used by OpenFAST glue code at this point,
      ! so we can't size things exactly.  This means that we either must size too big here, or we must
      ! resize in the FVW code at the first CalcOutput call.  This is a bit problematic for efficiency
      ! but not a complete deal-breaker.
   
      if (.not. allocated(m%FVW_u))   Allocate(m%FVW_u(3))  !size(u)))
      call Init_OLAF( InputFileData, u, m%FVW_u(1), p, x%FVW, xd%FVW, z%FVW, OtherState%FVW, m, ErrStat2, ErrMsg2 )
      if (Failed()) return;
         ! populate the rest of the FVW_u so that extrap-interp will work
      do i=2,3 !size(u)
         call FVW_CopyInput( m%FVW_u(1), m%FVW_u(i), MESH_NEWCOPY, ErrStat2, ErrMsg2 )
         if (Failed()) return;
      enddo
   endif
    
 
      !............................................................................................
      ! Define outputs here
      !............................................................................................
   do iR = 1, nRotors
      call Init_y(y%rotors(iR), u%rotors(iR), p%rotors(iR), errStat2, errMsg2) ! do this after input meshes have been initialized
      if (Failed()) return;
   enddo
   
   
      !............................................................................................
      ! Initialize misc vars
      !............................................................................................
      
      ! many states are in the BEMT module, which were initialized in BEMT_Init()
   do iR = 1, nRotors
      call Init_MiscVars(m%rotors(iR), p%rotors(iR), p, u%rotors(iR), y%rotors(iR), errStat2, errMsg2)
      if (Failed()) return;
   enddo
      
      !............................................................................................
      ! Initialize m%Inflow%RotInflow for tracking wind inflow
      !............................................................................................
   do iR = 1, nRotors
      call Init_RotInflow( p%rotors(iR), m%Inflow(1)%RotInflow(iR), errStat2, ErrMsg2 )
      if (Failed()) return
   enddo

   ! Duplicte Inflow(1) (must be done after Init_OLAF)
   call AD_CopyInflowType(m%Inflow(1), m%Inflow(2), MESH_NEWCOPY, ErrStat2, ErrMsg2)
   if (Failed()) return
   call AD_CopyInflowType(m%Inflow(1), m%Inflow(3), MESH_NEWCOPY, ErrStat2, ErrMsg2)
   if (Failed()) return

      !............................................................................................
      ! Initialize states
      !............................................................................................
      ! The wake from FVW is stored in other states.  This may not be the best place to put it!
   call Init_States(m, p, OtherState, errStat2, errMsg2)
   if (Failed()) return;

      !............................................................................................
      ! Define initialization output here
      !............................................................................................
   InitOut%Ver = AD_Ver
   do iR = 1, nRotors
      call AD_SetInitOut(InitInp%MHK, InitInp%WtrDpth, p%rotors(iR), p, InputFileData%rotors(iR), InitOut%rotors(iR), errStat2, errMsg2)
      if (Failed()) return;
   enddo
   
      ! after setting InitOut variables, we really don't need the airfoil coordinates taking up
      ! space in AeroDyn
   if ( allocated(p%AFI) ) then  
      do i=1,size(p%AFI)
         if (allocated(p%AFI(i)%X_Coord)) deallocate( p%AFI(i)%X_Coord) 
         if (allocated(p%AFI(i)%Y_Coord)) deallocate( p%AFI(i)%Y_Coord) 
      end do
   end if
   
   ! number of nodes velocity is required at (for coupling to cfd)
   InitOut%nNodesVel = 0
   do iR = 1, nRotors
      if (u%rotors(iR)%HubMotion%committed)           InitOut%nNodesVel = InitOut%nNodesVel + u%rotors(iR)%HubMotion%nNodes
      do k = 1,size(u%rotors(iR)%BladeMotion)
         if (u%rotors(iR)%BladeMotion(k)%committed)   InitOut%nNodesVel = InitOut%nNodesVel + u%rotors(iR)%BladeMotion(k)%nNodes
      enddo
      if (u%rotors(iR)%TowerMotion%committed)         InitOut%nNodesVel = InitOut%nNodesVel + u%rotors(iR)%TowerMotion%nNodes
      if (u%rotors(iR)%NacelleMotion%committed)       InitOut%nNodesVel = InitOut%nNodesVel + u%rotors(iR)%NacelleMotion%nNodes
      if (u%rotors(iR)%TFinMotion%committed)          InitOut%nNodesVel = InitOut%nNodesVel + u%rotors(iR)%TFinMotion%nNodes
   enddo

      !............................................................................................
      ! Initialize Jacobian:
      !............................................................................................
   if (InitInp%Linearize .or. InitInp%CompAeroMaps) then
      do iR = 1, nRotors
         call Init_Jacobian(InputFileData%rotors(iR), p%rotors(iR), p, u%rotors(iR), y%rotors(iR), m%rotors(iR), InitOut%rotors(iR), errStat2, errMsg2)
         if (Failed()) return;
      enddo
   end if
   
      !............................................................................................
      ! Print the summary file if requested:
      !............................................................................................
   if (InputFileData%SumPrint) then
      do iR = 1, nRotors
         call AD_PrintSum( InputFileData, p%rotors(iR), p, u, y, NumBlades(iR), InputFileData%rotors(iR)%BladeProps(:), ErrStat2, ErrMsg2 )
         if (Failed()) return;
      enddo
   end if
      
      !............................................................................................
      ! If you want to choose your own rate instead of using what the glue code suggests, tell the glue code the rate at which
      !   this module must be called here:
      !............................................................................................

   Interval = p%DT

   call Cleanup()
      
contains
   subroutine Fatal(errMsg_in)
      character(*), intent(in) :: errMsg_in
      call SetErrStat(ErrID_Fatal, errMsg_in, ErrStat, ErrMsg, RoutineName )
      call Cleanup()
   end subroutine Fatal

   logical function Failed()
      CALL SetErrStat( ErrStat2, ErrMsg2, ErrStat, ErrMsg, RoutineName )
      Failed = ErrStat >= AbortErrLev
      if (Failed)    call Cleanup()
   end function Failed
   subroutine Cleanup()

      CALL AD_DestroyInputFile( InputFileData, ErrStat2, ErrMsg2 )
      CALL NWTC_Library_Destroyfileinfotype(FileInfo_In, ErrStat2, ErrMsg2)
      if (allocated(NumBlades   )) deallocate(NumBlades)
      if (allocated(AeroProjMod )) deallocate(AeroProjMod)
      if (allocated(calcCrvAngle)) deallocate(calcCrvAngle)
      
      IF ( UnEcho > 0 ) CLOSE( UnEcho )
      
   end subroutine Cleanup

end subroutine AD_Init
!----------------------------------------------------------------------------------------------------------------------------------   
!> This subroutine reinitializes BEMT and UA, assuming that we will start the simulation over again, with only the inputs being different.
!! This allows us to bypass reading input files and allocating arrays because p is already set.
subroutine AD_ReInit(p, x, xd, z, OtherState, m, Interval, ErrStat, ErrMsg )   

   type(AD_ParameterType),       intent(in   ) :: p             !< Parameters
   type(AD_ContinuousStateType), intent(inout) :: x             !< Initial continuous states
   type(AD_DiscreteStateType),   intent(inout) :: xd            !< Initial discrete states
   type(AD_ConstraintStateType), intent(inout) :: z             !< Initial guess of the constraint states
   type(AD_OtherStateType),      intent(inout) :: OtherState    !< Initial other states
   type(AD_MiscVarType),         intent(inout) :: m             !< Initial misc/optimization variables
   real(DbKi),                   intent(in   ) :: interval      !< Coupling interval in seconds: the rate that
                                                                !!   (1) AD_UpdateStates() is called in loose coupling &
                                                                !!   (2) AD_UpdateDiscState() is called in tight coupling.
                                                                !!   Input is the suggested time from the glue code;
                                                                !!   Output is the actual coupling interval that will be used
                                                                !!   by the glue code.
   integer(IntKi),               intent(  out) :: errStat       !< Error status of the operation
   character(*),                 intent(  out) :: errMsg        !< Error message if ErrStat /= ErrID_None

   integer(IntKi)                              :: iR            ! loop on rotors
   integer(IntKi)                              :: ErrStat2
   character(ErrMsgLen)                        :: ErrMsg2
   character(*), parameter                     :: RoutineName = 'AD_ReInit'

   
   ErrStat = ErrID_None
   ErrMsg = ''
   
   if ( .not. EqualRealNos(p%DT, interval) ) then
      call SetErrStat( ErrID_Fatal, 'When AD is reinitialized, DT must not change.', ErrStat, ErrMsg, RoutineName )
      return
      ! we could get around this by figuring out what needs to change when we modify the dt parameter... probably just some unused-parameters
      ! and the UA filter
   end if
      
   if (p%Wake_Mod /= WakeMod_FVW) then
      do IR=1, size(p%rotors)
         call BEMT_ReInit(p%rotors(iR)%BEMT,x%rotors(iR)%BEMT,xd%rotors(iR)%BEMT,z%rotors(iR)%BEMT,OtherState%rotors(iR)%BEMT,m%rotors(iR)%BEMT,ErrStat,ErrMsg)

         if (p%UA_Flag) then
            call UA_ReInit( p%rotors(iR)%BEMT%UA, x%rotors(iR)%BEMT%UA, xd%rotors(iR)%BEMT%UA, OtherState%rotors(iR)%BEMT%UA, m%rotors(iR)%BEMT%UA, ErrStat2, ErrMsg2 )
               call SetErrStat(ErrStat2,ErrMsg2,ErrStat,ErrMsg,RoutineName)
         end if
      enddo
   else
      ErrStat = ErrID_Fatal
      ErrMsg = 'AD_ReInit: Cannot reinitialize AeroDyn with OLAF'
   end if

      
end subroutine AD_ReInit
!----------------------------------------------------------------------------------------------------------------------------------   
!> This routine initializes (allocates) the misc variables for use during the simulation.
subroutine Init_MiscVars(m, p, p_AD, u, y, errStat, errMsg)
   type(RotMiscVarType),          intent(inout)  :: m                !< misc/optimization data (not defined in submodules)
   type(RotParameterType),        intent(in   )  :: p                !< Parameters
   type(AD_ParameterType),        intent(in   )  :: p_AD              !< Parameters
   type(RotInputType),            intent(inout)  :: u                !< input for HubMotion mesh (create sibling mesh here)
   type(RotOutputType),           intent(inout)  :: y                !< output (create mapping between output and otherstate mesh here)
   integer(IntKi),                intent(  out)  :: errStat          !< Error status of the operation
   character(*),                  intent(  out)  :: errMsg           !< Error message if ErrStat /= ErrID_None


      ! Local variables
   integer(intKi)                               :: i, j, k
   integer(intKi)                               :: ErrStat2          ! temporary Error status
   character(ErrMsgLen)                         :: ErrMsg2           ! temporary Error message
   character(*), parameter                      :: RoutineName = 'Init_MiscVars'

      ! Initialize variables for this routine

   errStat = ErrID_None
   errMsg  = ""
   
   call AllocAry( m%DisturbedInflow, 3_IntKi, p%NumBlNds, p%numBlades, 'm%DisturbedInflow', ErrStat2, ErrMsg2 ) ! must be same size as RotInflow%Blade(k)%InflowVel
      call SetErrStat( errStat2, errMsg2, errStat, errMsg, RoutineName )
if ((p_AD%SectAvg) .and. ((p_AD%Wake_Mod == WakeMod_BEMT))  ) then
   call AllocAry( m%SectAvgInflow,   3_IntKi, p%NumBlNds, p%numBlades, 'm%SectAvgInflow'  , ErrStat2, ErrMsg2 ); if(Failed()) return
endif
   call AllocAry( m%orientationAnnulus, 3_IntKi, 3_IntKi, p%NumBlNds, p%numBlades, 'm%orientationAnnulus', ErrStat2, ErrMsg2 )
      call SetErrStat( errStat2, errMsg2, errStat, errMsg, RoutineName )
   call AllocAry( m%R_li, 3_IntKi, 3_IntKi, p%NumBlNds, p%numBlades, 'm%R_li', ErrStat2, ErrMsg2 )
      call SetErrStat( errStat2, errMsg2, errStat, errMsg, RoutineName )
     
   call allocAry( m%SigmaCavit, p%NumBlNds, p%numBlades, 'm%SigmaCavit', errStat2, errMsg2); call setErrStat(errStat2,ErrMsg2,ErrStat,ErrMsg,RoutineName)
   call allocAry( m%SigmaCavitCrit, p%NumBlNds, p%numBlades, 'm%SigmaCavitCrit', errStat2, errMsg2); call setErrStat(errStat2,ErrMsg2,ErrStat,ErrMsg,RoutineName)
   call allocAry( m%CavitWarnSet, p%NumBlNds, p%numBlades, 'm%CavitWarnSet', errStat2, errMsg2); call setErrStat(errStat2,ErrMsg2,ErrStat,ErrMsg,RoutineName)
   m%SigmaCavit     = 0.0_ReKi      !Init to zero for output files in case a cavit check isnt done but output is requested 
   m%SigmaCavitCrit = 0.0_ReKi
   m%CavitWarnSet   = .false.
         ! arrays for output
   allocate( m%AllOuts(0:MaxOutPts), STAT=ErrStat2 ) ! allocate starting at zero to account for invalid output channels
      if (ErrStat2 /= 0) then
         call SetErrStat( ErrID_Fatal, "Error allocating AllOuts.", errStat, errMsg, RoutineName )
         return
      end if
   m%AllOuts = 0.0_ReKi
 
      ! save these tower calculations for output:
   call AllocAry( m%W_Twr, p%NumTwrNds, 'm%W_Twr', ErrStat2, ErrMsg2 )
      call SetErrStat( errStat2, errMsg2, errStat, errMsg, RoutineName )
   call AllocAry( m%X_Twr, p%NumTwrNds, 'm%X_Twr', ErrStat2, ErrMsg2 )
      call SetErrStat( errStat2, errMsg2, errStat, errMsg, RoutineName )
   call AllocAry( m%Y_Twr, p%NumTwrNds, 'm%Y_Twr', ErrStat2, ErrMsg2 )
      call SetErrStat( errStat2, errMsg2, errStat, errMsg, RoutineName )
      ! save blade calculations for output:
   if (p%TwrPotent /= TwrPotent_none .or. p%TwrShadow /= TwrShadow_none) then
      call AllocAry( m%TwrClrnc, p%NumBlNds, p%NumBlades, 'm%TwrClrnc', ErrStat2, ErrMsg2 )
         call SetErrStat( errStat2, errMsg2, errStat, errMsg, RoutineName )
   end if

   call AllocAry( m%Cant, p%NumBlNds, p%NumBlades, 'm%Cant', ErrStat2, ErrMsg2 )
      call SetErrStat( errStat2, errMsg2, errStat, errMsg, RoutineName )            
   call AllocAry( m%Toe, p%NumBlNds, p%NumBlades, 'm%Toe', ErrStat2, ErrMsg2 )
      call SetErrStat( errStat2, errMsg2, errStat, errMsg, RoutineName )            
   call AllocAry( m%X, p%NumBlNds, p%NumBlades, 'm%X', ErrStat2, ErrMsg2 )
      call SetErrStat( errStat2, errMsg2, errStat, errMsg, RoutineName )
   call AllocAry( m%Y, p%NumBlNds, p%NumBlades, 'm%Y', ErrStat2, ErrMsg2 )
      call SetErrStat( errStat2, errMsg2, errStat, errMsg, RoutineName )
   call AllocAry( m%Z, p%NumBlNds, p%NumBlades, 'm%Z', ErrStat2, ErrMsg2 )
      call SetErrStat( errStat2, errMsg2, errStat, errMsg, RoutineName )
   call AllocAry( m%hub_theta_x_root, p%NumBlades, 'm%hub_theta_x_root', ErrStat2, ErrMsg2 )
   call AllocAry( m%M, p%NumBlNds, p%NumBlades, 'm%M', ErrStat2, ErrMsg2 )
      call SetErrStat( errStat2, errMsg2, errStat, errMsg, RoutineName )
   call AllocAry( m%Mx, p%NumBlNds, p%NumBlades, 'm%Mx', ErrStat2, ErrMsg2 )
      call SetErrStat( errStat2, errMsg2, errStat, errMsg, RoutineName )
   call AllocAry( m%My, p%NumBlNds, p%NumBlades, 'm%My', ErrStat2, ErrMsg2 )
      call SetErrStat( errStat2, errMsg2, errStat, errMsg, RoutineName )
   call AllocAry( m%Mz, p%NumBlNds, p%NumBlades, 'm%Mz', ErrStat2, ErrMsg2 )
      call SetErrStat( errStat2, errMsg2, errStat, errMsg, RoutineName )
   call AllocAry( m%Vind_i, 3, p%NumBlNds, p%NumBlades, 'm%Vind_i', ErrStat2, ErrMsg2 )
      call SetErrStat( errStat2, errMsg2, errStat, errMsg, RoutineName )
      ! mesh mapping data for integrating load over entire rotor:
   allocate( m%B_L_2_H_P(p%NumBlades), Stat = ErrStat2)
      if (ErrStat2 /= 0) then
         call SetErrStat( ErrID_Fatal, "Error allocating B_L_2_H_P mapping structure.", errStat, errMsg, RoutineName )
         return
      end if
  
   call MeshCopy( y%HubLoad, m%HubLoad, MESH_NEWCOPY, ErrStat2, ErrMsg2 )
      call SetErrStat( ErrStat2, ErrMsg2, ErrStat, ErrMsg, RoutineName ) 
      if (ErrStat >= AbortErrLev) RETURN         
   
   do k=1,p%NumBlades
      CALL MeshMapCreate( y%BladeLoad(k), m%HubLoad, m%B_L_2_H_P(k), ErrStat2, ErrMsg2 )
         CALL SetErrStat( ErrStat2, ErrMsg2, ErrStat, ErrMsg, RoutineName//':B_L_2_H_P('//TRIM(Num2LStr(K))//')' )
   end do
   
   if (ErrStat >= AbortErrLev) RETURN
    
   ! Mesh mapping data for integrating load over entire blade:
   allocate( m%B_L_2_R_P(p%NumBlades), Stat = ErrStat2)
      if (ErrStat2 /= 0) then
         call SetErrStat( ErrID_Fatal, "Error allocating B_L_2_R_P mapping structure.", errStat, errMsg, RoutineName )
         return
      end if
   allocate( m%BladeRootLoad(p%NumBlades), Stat = ErrStat2)
      if (ErrStat2 /= 0) then
         call SetErrStat( ErrID_Fatal, "Error allocating BladeRootLoad mesh array.", errStat, errMsg, RoutineName )
         return
      end if    

   do k=1,p%NumBlades
      call MeshCopy (  SrcMesh  = u%BladeRootMotion(k)  &
                     , DestMesh = m%BladeRootLoad(k)    &
                     , CtrlCode = MESH_SIBLING          &
                     , IOS      = COMPONENT_OUTPUT      &
                     , force    = .TRUE.                &
                     , moment   = .TRUE.                &
                     , ErrStat  = ErrStat2              &
                     , ErrMess  = ErrMsg2               )
   
         call SetErrStat( ErrStat2, ErrMsg2, ErrStat, ErrMsg, RoutineName )          
   end do  !k=blades
   
   if (ErrStat >= AbortErrLev) RETURN
   
   do k=1,p%NumBlades
      CALL MeshMapCreate( y%BladeLoad(k), m%BladeRootLoad(k), m%B_L_2_R_P(k), ErrStat2, ErrMsg2 )
         CALL SetErrStat( ErrStat2, ErrMsg2, ErrStat, ErrMsg, RoutineName//':B_L_2_R_P('//TRIM(Num2LStr(K))//')' )
   end do  !k=blades
   
   if (ErrStat >= AbortErrLev) RETURN
   
   if (p%MHK > 0) then
         ! Point mesh for blade buoyant loads
      allocate(m%BladeBuoyLoadPoint(p%NumBlades), Stat = ErrStat2)
      if (ErrStat2 /= 0) then
         call SetErrStat(ErrID_Fatal, "Error allocating BladeBuoyLoadPoint mesh array.", errStat, errMsg, RoutineName)
         return
      end if    
         ! Line mesh for blade buoyant loads
      allocate(m%BladeBuoyLoad(p%NumBlades), Stat = ErrStat2)
      if (ErrStat2 /= 0) then
         call SetErrStat(ErrID_Fatal, "Error allocating BladeBuoyLoad mesh array.", errStat, errMsg, RoutineName)
         return
      end if   
         ! Mesh mapping for blade buoyant loads from point to line
      allocate(m%B_P_2_B_L(p%NumBlades), Stat = ErrStat2)
      if (ErrStat2 /= 0) then
         call SetErrStat(ErrID_Fatal, "Error allocating B_P_2_B_L mapping structure.", errStat, errMsg, RoutineName)
         return
      end if 
   
      do k=1,p%NumBlades
         call MeshCreate ( BlankMesh = m%BladeBuoyLoadPoint(k) &
                         , IOS       = COMPONENT_OUTPUT        &
                         , Nnodes    = p%NumBlNds              &
                         , force     = .TRUE.                  &
                         , moment    = .TRUE.                  &
                         , ErrStat   = ErrStat2                &
                         , ErrMess   = ErrMsg2                 )
   
            call SetErrStat(ErrStat2, ErrMsg2, ErrStat, ErrMsg, RoutineName)          
      
         if (ErrStat >= AbortErrLev) return
   
         do j = 1,p%NumBlNds
            call MeshPositionNode(m%BladeBuoyLoadPoint(k), j, u%BladeMotion(k)%Position(:,j), errStat2, errMsg2, u%BladeMotion(k)%RefOrientation(:,:,j))
               call SetErrStat(errStat2, errMsg2, errStat, errMsg, RoutineName)
            call MeshConstructElement(m%BladeBuoyLoadPoint(k), ELEMENT_POINT, errStat2, errMsg2, p1=j)
               call SetErrStat(errStat2, errMsg2, errStat, errMsg, RoutineName)
         end do  !j=nodes
            
         call MeshCommit(m%BladeBuoyLoadPoint(k), errStat2, errMsg2)
            call SetErrStat(errStat2, errMsg2, errStat, errMsg, RoutineName//':BladeBuoyLoadPoint'//trim(num2lstr(k)))
            
         if (errStat >= AbortErrLev) return
   
         m%BladeBuoyLoadPoint(k)%Force  = 0.0_ReKi
         m%BladeBuoyLoadPoint(k)%Moment = 0.0_ReKi
      end do  !k=blades

      do k=1,p%NumBlades
         call MeshCreate ( BlankMesh = m%BladeBuoyLoad(k) &
                         , IOS       = COMPONENT_OUTPUT   &
                         , Nnodes    = p%NumBlNds         &
                         , force     = .TRUE.             &
                         , moment    = .TRUE.             &
                         , ErrStat   = ErrStat2           &
                         , ErrMess   = ErrMsg2            )
   
            call SetErrStat(ErrStat2, ErrMsg2, ErrStat, ErrMsg, RoutineName)          
      
         if (ErrStat >= AbortErrLev) return

         do j = 1,p%NumBlNds
            call MeshPositionNode(m%BladeBuoyLoad(k), j, u%BladeMotion(k)%Position(:,j), errStat2, errMsg2, u%BladeMotion(k)%RefOrientation(:,:,j))
               call SetErrStat(errStat2, errMsg2, errStat, errMsg, RoutineName)
         end do  !j=nodes
         do j = 1,p%NumBlNds-1
            call MeshConstructElement(m%BladeBuoyLoad(k), ELEMENT_LINE2, errStat2, errMsg2, p1=j, p2=j+1)
               call SetErrStat(errStat2, errMsg2, errStat, errMsg, RoutineName)
         end do  !j=nodes
            
         call MeshCommit(m%BladeBuoyLoad(k), errStat2, errMsg2)
            call SetErrStat(errStat2, errMsg2, errStat, errMsg, RoutineName//':BladeBuoyLoad'//trim(num2lstr(k)))
            
         if (errStat >= AbortErrLev) return
 
         m%BladeBuoyLoad(k)%Force  = 0.0_ReKi
         m%BladeBuoyLoad(k)%Moment = 0.0_ReKi
      end do  !k=blades

      do k=1,p%NumBlades
         call MeshMapCreate(m%BladeBuoyLoadPoint(k), m%BladeBuoyLoad(k), m%B_P_2_B_L(k), ErrStat2, ErrMsg2)
            call SetErrStat(ErrStat2, ErrMsg2, ErrStat, ErrMsg, RoutineName//':B_P_2_B_L('//TRIM(Num2LStr(K))//')')
      end do  !k=blades
      
      if (ErrStat >= AbortErrLev) RETURN

      if ( p%NumTwrNds > 0 ) then

         call MeshCreate ( BlankMesh = m%TwrBuoyLoadPoint &
                         , IOS       = COMPONENT_OUTPUT   &
                         , Nnodes    = p%NumTwrNds        &
                         , force     = .TRUE.             &
                         , moment    = .TRUE.             &
                         , ErrStat   = ErrStat2           &
                         , ErrMess   = ErrMsg2            )
   
            call SetErrStat(ErrStat2, ErrMsg2, ErrStat, ErrMsg, RoutineName)          
      
         if (ErrStat >= AbortErrLev) return
   
         do j = 1,p%NumTwrNds
            call MeshPositionNode(m%TwrBuoyLoadPoint, j, u%TowerMotion%Position(:,j), errStat2, errMsg2, u%TowerMotion%RefOrientation(:,:,j))
               call SetErrStat(errStat2, errMsg2, errStat, errMsg, RoutineName)
            call MeshConstructElement(m%TwrBuoyLoadPoint, ELEMENT_POINT, errStat2, errMsg2, p1=j)
               call SetErrStat(errStat2, errMsg2, errStat, errMsg, RoutineName)
         end do  !j=nodes
            
         call MeshCommit(m%TwrBuoyLoadPoint, errStat2, errMsg2)
            call SetErrStat(errStat2, errMsg2, errStat, errMsg, RoutineName//':TwrBuoyLoadPoint')
            
         if (errStat >= AbortErrLev) return
   
         m%TwrBuoyLoadPoint%Force  = 0.0_ReKi
         m%TwrBuoyLoadPoint%Moment = 0.0_ReKi
   
         call MeshCreate ( BlankMesh = m%TwrBuoyLoad    &
                         , IOS       = COMPONENT_OUTPUT &
                         , Nnodes    = p%NumTwrNds      &
                         , force     = .TRUE.           &
                         , moment    = .TRUE.           &
                         , ErrStat   = ErrStat2         &
                         , ErrMess   = ErrMsg2          )
   
            call SetErrStat(ErrStat2, ErrMsg2, ErrStat, ErrMsg, RoutineName)          
      
         if (ErrStat >= AbortErrLev) return

         do j = 1,p%NumTwrNds
            call MeshPositionNode(m%TwrBuoyLoad, j, u%TowerMotion%Position(:,j), errStat2, errMsg2, u%TowerMotion%RefOrientation(:,:,j))
               call SetErrStat(errStat2, errMsg2, errStat, errMsg, RoutineName)
         end do  !j=nodes
         do j = 1,p%NumTwrNds-1
            call MeshConstructElement(m%TwrBuoyLoad, ELEMENT_LINE2, errStat2, errMsg2, p1=j, p2=j+1)
               call SetErrStat(errStat2, errMsg2, errStat, errMsg, RoutineName)
         end do  !j=nodes
            
         call MeshCommit(m%TwrBuoyLoad, errStat2, errMsg2)
            call SetErrStat(errStat2, errMsg2, errStat, errMsg, RoutineName//':TwrBuoyLoad')
            
         if (errStat >= AbortErrLev) return
   
         m%TwrBuoyLoad%Force  = 0.0_ReKi
         m%TwrBuoyLoad%Moment = 0.0_ReKi
   
         call MeshMapCreate(m%TwrBuoyLoadPoint, m%TwrBuoyLoad, m%T_P_2_T_L, ErrStat2, ErrMsg2)
            call SetErrStat(ErrStat2, ErrMsg2, ErrStat, ErrMsg, RoutineName//':T_P_2_T_L')
         
         if (ErrStat >= AbortErrLev) RETURN
         
         call AllocAry( m%TwrFI, 3_IntKi, p%NumTwrNds, 'm%TwrFI', ErrStat2, ErrMsg2 )
            call SetErrStat( errStat2, errMsg2, errStat, errMsg, RoutineName )

         call AllocAry( m%TwrFA, 3_IntKi, p%NumTwrNds, 'm%TwrFA', ErrStat2, ErrMsg2 )
            call SetErrStat( errStat2, errMsg2, errStat, errMsg, RoutineName )
      end if
      
      call AllocAry( m%BlFI, 3_IntKi, p%NumBlNds, p%numBlades, 'm%BlFI', ErrStat2, ErrMsg2 )
         call SetErrStat( errStat2, errMsg2, errStat, errMsg, RoutineName )

      call AllocAry( m%BlFA, 3_IntKi, p%NumBlNds, p%numBlades, 'm%BlFA', ErrStat2, ErrMsg2 )
         call SetErrStat( errStat2, errMsg2, errStat, errMsg, RoutineName )

      call AllocAry( m%BlMA, 3_IntKi, p%NumBlNds, p%numBlades, 'm%BlMA', ErrStat2, ErrMsg2 )
         call SetErrStat( errStat2, errMsg2, errStat, errMsg, RoutineName )
   end if

   ! 
   if (p%NumTwrNds > 0) then
      m%W_Twr = 0.0_ReKi
      m%X_Twr = 0.0_ReKi
      m%Y_Twr = 0.0_ReKi
   end if
   
   m%FirstWarn_TowerStrike = .true.

contains
   logical function Failed()
        call SetErrStat(ErrStat2, ErrMsg2, ErrStat, ErrMsg, RoutineName) 
        Failed =  ErrStat >= AbortErrLev
   end function Failed
   
end subroutine Init_MiscVars
!----------------------------------------------------------------------------------------------------------------------------------   
!> This routine initializes (allocates) the states for use during the simulation.
subroutine Init_States(m, p, OtherState, errStat, errMsg)
   type(AD_MiscVarType),          intent(in   )  :: m                !< misc/optimization data (not defined in submodules)
   type(AD_ParameterType),        intent(in   )  :: p                !< Parameters
   type(AD_OtherStateType),       intent(inout)  :: OtherState       !< Discrete states
   integer(IntKi),                intent(  out)  :: errStat          !< Error status of the operation
   character(*),                  intent(  out)  :: errMsg           !< Error message if ErrStat /= ErrID_None
      ! Local variables
   integer(intKi)                                :: ErrStat2         ! temporary Error status
   character(ErrMsgLen)                          :: ErrMsg2          ! temporary Error message
   character(*), parameter                       :: RoutineName = 'Init_States'

   errStat = ErrID_None
   errMsg  = ""
   
   
   ! store Wake positions in otherstates.  This may not be the best location
   if (allocated(m%FVW%r_wind)) then
      call AllocAry( OtherState%WakeLocationPoints, 3_IntKi, size(m%FVW%r_wind,DIM=2), ' OtherState%WakeLocationPoints', ErrStat2, ErrMsg2 ) ! must be same size as m%r_wind from FVW
      call SetErrStat( errStat2, errMsg2, errStat, errMsg, RoutineName )
      OtherState%WakeLocationPoints = m%FVW%r_wind
   endif
end subroutine Init_States
!----------------------------------------------------------------------------------------------------------------------------------   
!> This routine initializes AeroDyn meshes and output array variables for use during the simulation.
subroutine Init_y(y, u, p, errStat, errMsg)
   type(RotOutputType),           intent(  out)  :: y               !< Module outputs
   type(RotInputType),            intent(inout)  :: u               !< Module inputs -- intent(out) because of mesh sibling copy
   type(RotParameterType),        intent(in   )  :: p               !< Parameters
   integer(IntKi),                intent(  out)  :: errStat         !< Error status of the operation
   character(*),                  intent(  out)  :: errMsg          !< Error message if ErrStat /= ErrID_None


      ! Local variables
   integer(intKi)                               :: k                 ! loop counter for blades
   integer(intKi)                               :: ErrStat2          ! temporary Error status
   character(ErrMsgLen)                         :: ErrMsg2           ! temporary Error message
   character(*), parameter                      :: RoutineName = 'Init_y'

      ! Initialize variables for this routine

   errStat = ErrID_None
   errMsg  = ""
   
         
<<<<<<< HEAD
   if (p%TwrAero .or. p%MHK > 0 .and. p%NumTwrNds > 0) then
=======
   if (p%NumTwrNds > 0 .and. (p%TwrAero /= TwrAero_None .or. p%Buoyancy)) then
>>>>>>> dc04b703
            
      call MeshCopy ( SrcMesh  = u%TowerMotion    &
                    , DestMesh = y%TowerLoad      &
                    , CtrlCode = MESH_SIBLING     &
                    , IOS      = COMPONENT_OUTPUT &
                    , force    = .TRUE.           &
                    , moment   = .TRUE.           &
                    , ErrStat  = ErrStat2         &
                    , ErrMess  = ErrMsg2          )
   
         call SetErrStat( ErrStat2, ErrMsg2, ErrStat, ErrMsg, RoutineName ) 
         if (ErrStat >= AbortErrLev) RETURN         
         
         !y%TowerLoad%force = 0.0_ReKi  ! shouldn't have to initialize this
         !y%TowerLoad%moment= 0.0_ReKi  ! shouldn't have to initialize this
   else
      y%TowerLoad%nnodes = 0
   end if


   call MeshCopy ( SrcMesh  = u%NacelleMotion  &
                  , DestMesh = y%NacelleLoad    &
                  , CtrlCode = MESH_SIBLING     &
                  , IOS      = COMPONENT_OUTPUT &
                  , force    = .TRUE.           &
                  , moment   = .TRUE.           &
                  , ErrStat  = ErrStat2         &
                  , ErrMess  = ErrMsg2          )
   
      call SetErrStat( ErrStat2, ErrMsg2, ErrStat, ErrMsg, RoutineName ) 
      if (ErrStat >= AbortErrLev) RETURN         

   ! --- TailFin
   if (p%TFinAero) then
      call MeshCopy ( SrcMesh  = u%TFinMotion  &
                    , DestMesh = y%TFinLoad    &
                    , CtrlCode = MESH_SIBLING     &
                    , IOS      = COMPONENT_OUTPUT &
                    , force    = .TRUE.           &
                    , moment   = .TRUE.           &
                    , ErrStat  = ErrStat2         &
                    , ErrMess  = ErrMsg2          )
   
      call SetErrStat( ErrStat2, ErrMsg2, ErrStat, ErrMsg, RoutineName ) 
      if (ErrStat >= AbortErrLev) RETURN         
   else
      y%TFinLoad%NNodes = 0
   endif
   
         
      call MeshCopy ( SrcMesh  = u%HubMotion      &
                    , DestMesh = y%HubLoad        &
                    , CtrlCode = MESH_SIBLING     &
                    , IOS      = COMPONENT_OUTPUT &
                    , force    = .TRUE.           &
                    , moment   = .TRUE.           &
                    , ErrStat  = ErrStat2         &
                    , ErrMess  = ErrMsg2          )

         call SetErrStat( ErrStat2, ErrMsg2, ErrStat, ErrMsg, RoutineName ) 
         if (ErrStat >= AbortErrLev) RETURN 
         
   allocate( y%BladeLoad(p%numBlades), stat=ErrStat2 )
   if (errStat2 /= 0) then
      call SetErrStat( ErrID_Fatal, 'Error allocating y%BladeLoad.', ErrStat, ErrMsg, RoutineName )      
      return
   end if
   

   do k = 1, p%numBlades
   
      call MeshCopy ( SrcMesh  = u%BladeMotion(k) &
                    , DestMesh = y%BladeLoad(k)   &
                    , CtrlCode = MESH_SIBLING     &
                    , IOS      = COMPONENT_OUTPUT &
                    , force    = .TRUE.           &
                    , moment   = .TRUE.           &
                    , ErrStat  = ErrStat2         &
                    , ErrMess  = ErrMsg2          )
   
         call SetErrStat( ErrStat2, ErrMsg2, ErrStat, ErrMsg, RoutineName ) 
                           
   end do

   call AllocAry( y%WriteOutput, p%numOuts + p%BldNd_TotNumOuts, 'WriteOutput', errStat2, errMsg2 )
      call SetErrStat( ErrStat2, ErrMsg2, ErrStat, ErrMsg, RoutineName )
   if (ErrStat >= AbortErrLev) RETURN      
   
   
   
end subroutine Init_y
!----------------------------------------------------------------------------------------------------------------------------------
!> This routine initializes AeroDyn meshes and input array variables for use during the simulation.
subroutine Init_u( u, p, p_AD, InputFileData, MHK, WtrDpth, InitInp, errStat, errMsg )
!..................................................................................................................................

   type(RotInputType),           intent(  out)  :: u                 !< Input data
   type(RotParameterType),       intent(in   )  :: p                 !< Parameters
   type(AD_ParameterType),       intent(in   )  :: p_AD              !< Parameters
   type(RotInputFile),           intent(in   )  :: InputFileData     !< Data stored in the module's input file
   integer(IntKi),               intent(in   )  :: MHK               ! MHK flag
   real(ReKi),                   intent(in   )  :: WtrDpth           ! water depth
   type(RotInitInputType),       intent(in   )  :: InitInp           !< Input data for AD initialization routine
   integer(IntKi),               intent(  out)  :: errStat           !< Error status of the operation
   character(*),                 intent(  out)  :: errMsg            !< Error message if ErrStat /= ErrID_None


      ! Local variables
   real(reKi)                                   :: position(3)       ! node reference position
   real(reKi)                                   :: positionL(3)      ! node local position
   real(R8Ki)                                   :: theta(3)          ! Euler angles
   real(R8Ki)                                   :: orientation(3,3)  ! node reference orientation
   real(R8Ki)                                   :: orientationL(3,3) ! node local orientation
   
   integer(intKi)                               :: j                 ! counter for nodes
   integer(intKi)                               :: k                 ! counter for blades
   
   integer(intKi)                               :: ErrStat2          ! temporary Error status
   character(ErrMsgLen)                         :: ErrMsg2           ! temporary Error message
   character(*), parameter                      :: RoutineName = 'Init_u'

      ! Initialize variables for this routine

   ErrStat = ErrID_None
   ErrMsg  = ""

   call AllocAry( u%UserProp, p%NumBlNds, p%numBlades, 'u%UserProp', ErrStat2, ErrMsg2 )
      call SetErrStat( errStat2, errMsg2, errStat, errMsg, RoutineName )
      
   if (errStat >= AbortErrLev) return      
      
   
   u%UserProp      = 0.0_ReKi
   
      ! Meshes for motion inputs (ElastoDyn and/or BeamDyn)
         !................
         ! tower
         !................
   if (p%NumTwrNds > 0) then
      
<<<<<<< HEAD
      u%InflowOnTower = 0.0_ReKi
      if (p%MHK > 0) then
         u%AccelOnTower  = 0.0_ReKi  
      end if
      
=======
>>>>>>> dc04b703
      call MeshCreate ( BlankMesh = u%TowerMotion   &
                       ,IOS       = COMPONENT_INPUT &
                       ,Nnodes    = p%NumTwrNds     &
                       ,ErrStat   = ErrStat2        &
                       ,ErrMess   = ErrMsg2         &
                       ,Orientation     = .true.    &
                       ,TranslationDisp = .true.    &
                       ,TranslationVel  = .true.    &
                       ,TranslationAcc  = .TRUE.    &  ! tower acceleration used for tower VIV
                      )
            call SetErrStat( errStat2, errMsg2, errStat, errMsg, RoutineName )

      if (errStat >= AbortErrLev) return
            
         ! set node initial position/orientation
      position = InitInp%originInit
      do j=1,p%NumTwrNds         
         IF ( MHK == MHK_FixedBottom ) THEN
            position(3) = InputFileData%TwrElev(j) - WtrDpth
         ELSE
            position(3) = InputFileData%TwrElev(j)
         END IF
         
         call MeshPositionNode(u%TowerMotion, j, position, errStat2, errMsg2)  ! orientation is identity by default
            call SetErrStat( errStat2, errMsg2, errStat, errMsg, RoutineName )
      end do !j
         
         ! create line2 elements
      do j=1,p%NumTwrNds-1
         call MeshConstructElement( u%TowerMotion, ELEMENT_LINE2, errStat2, errMsg2, p1=j, p2=j+1 )
            call SetErrStat( errStat2, errMsg2, errStat, errMsg, RoutineName )
      end do !j
            
      call MeshCommit(u%TowerMotion, errStat2, errMsg2 )
         call SetErrStat( errStat2, errMsg2, errStat, errMsg, RoutineName )
            
      if (errStat >= AbortErrLev) return

      
      u%TowerMotion%Orientation     = u%TowerMotion%RefOrientation
      u%TowerMotion%TranslationDisp = 0.0_R8Ki
      u%TowerMotion%TranslationVel  = 0.0_ReKi
      
   end if ! we compute tower loads
   
   !................
   ! hub
   !................
   call CreateInputPointMesh(u%HubMotion, InitInp%HubPosition, InitInp%HubOrientation, errStat2, errMsg2, hasMotion=.True., hasLoads=.False., hasAcc=.False.)
   if (Failed()) return

   !................
   ! TailFin Motion Mesh
   !................
   if (p%TFinAero) then
      position     = InitInp%NacellePosition + matmul(transpose(InitInp%NacelleOrientation), InputFileData%TFin%TFinRefP_n)
      theta(1)     = InputFileData%TFin%TFinAngles(1)
      theta(2)     = InputFileData%TFin%TFinAngles(2)
      theta(3)     = InputFileData%TFin%TFinAngles(3)
      orientationL = EulerConstructZYX( theta ) ! nac2tf
      orientation  = matmul(orientationL, InitInp%NacelleOrientation) ! gl2tf = nac2tf * gl2nac
      call CreateInputPointMesh(u%TFinMotion, position, orientation, errStat2, errMsg2, hasMotion=.True., hasLoads=.False., hasAcc=.False.)
      if (Failed()) return
   else
      u%TFinMotion%NNodes = 0
   endif

      !................
      ! blade roots
      !................
         
   allocate( u%BladeRootMotion(p%NumBlades), STAT = ErrStat2 )
   if (ErrStat2 /= 0) then
      call SetErrStat( ErrID_Fatal, 'Error allocating u%BladeRootMotion array.', ErrStat, ErrMsg, RoutineName )
      return
   end if      
      
   do k=1,p%NumBlades
      call CreateInputPointMesh(u%BladeRootMotion(k), InitInp%BladeRootPosition(:,k), InitInp%BladeRootOrientation(:,:,k), errStat2, errMsg2, hasMotion=.True., hasLoads=.False.)
      if (Failed()) return
   end do !k=numBlades      
      
      
      !................
      ! blades
      !................
   
   allocate( u%BladeMotion(p%NumBlades), STAT = ErrStat2 )
   if (ErrStat2 /= 0) then
      call SetErrStat( ErrID_Fatal, 'Error allocating u%BladeMotion array.', ErrStat, ErrMsg, RoutineName )
      return
   end if
      
   do k=1,p%NumBlades
      call MeshCreate ( BlankMesh = u%BladeMotion(k)                     &
                        ,IOS       = COMPONENT_INPUT                      &
                        ,Nnodes    = InputFileData%BladeProps(k)%NumBlNds &
                        ,ErrStat   = ErrStat2                             &
                        ,ErrMess   = ErrMsg2                              &
                        ,Orientation     = .true.                         &
                        ,TranslationDisp = .true.                         &
                        ,TranslationVel  = .true.                         &
                        ,RotationVel     = .true.                         &
                        ,TranslationAcc  = .true.                         &
                        ,RotationAcc     = .true.                         &
                        )
            call SetErrStat( errStat2, errMsg2, errStat, errMsg, RoutineName )

      if (errStat >= AbortErrLev) return
            
                        
      do j=1,InputFileData%BladeProps(k)%NumBlNds

            ! reference position of the jth node in the kth blade, relative to the root in the local blade coordinate system:
         positionL(1) = InputFileData%BladeProps(k)%BlCrvAC(j)
         positionL(2) = InputFileData%BladeProps(k)%BlSwpAC(j)
         positionL(3) = InputFileData%BladeProps(k)%BlSpn(  j)
            
            ! reference position of the jth node in the kth blade:
         position = u%BladeRootMotion(k)%Position(:,1) + matmul(positionL,u%BladeRootMotion(k)%RefOrientation(:,:,1))  ! note that because positionL is a 1-D array, we're doing the transpose of matmul(transpose(u%BladeRootMotion(k)%RefOrientation),positionL)

            
            ! reference orientation of the jth node in the kth blade, relative to the root in the local blade coordinate system:
         theta(1)     =  0.0_R8Ki
         theta(2)     =  InputFileData%BladeProps(k)%BlCrvAng(j)
         theta(3)     = -InputFileData%BladeProps(k)%BlTwist( j)            
         orientationL = EulerConstruct( theta )
                                 
            ! reference orientation of the jth node in the kth blade
         orientation = matmul( orientationL, u%BladeRootMotion(k)%RefOrientation(:,:,1) )

            
         call MeshPositionNode(u%BladeMotion(k), j, position, errStat2, errMsg2, orientation)
            call SetErrStat( errStat2, errMsg2, errStat, errMsg, RoutineName )
               
      end do ! j=blade nodes
         
         ! create line2 elements
      do j=1,InputFileData%BladeProps(k)%NumBlNds-1
         call MeshConstructElement( u%BladeMotion(k), ELEMENT_LINE2, errStat2, errMsg2, p1=j, p2=j+1 )
            call SetErrStat( errStat2, errMsg2, errStat, errMsg, RoutineName )
      end do !j
            
      call MeshCommit(u%BladeMotion(k), errStat2, errMsg2 )
         call SetErrStat( errStat2, errMsg2, errStat, errMsg, RoutineName//':BladeMotion'//trim(num2lstr(k)) )
            
      if (errStat >= AbortErrLev) return

      
      u%BladeMotion(k)%Orientation     = u%BladeMotion(k)%RefOrientation
      u%BladeMotion(k)%TranslationDisp = 0.0_R8Ki
      u%BladeMotion(k)%TranslationVel  = 0.0_ReKi
      u%BladeMotion(k)%RotationVel     = 0.0_ReKi
      u%BladeMotion(k)%TranslationAcc  = 0.0_ReKi
      u%BladeMotion(k)%RotationAcc     = 0.0_ReKi
         
      if (p_AD%CompAeroMaps) then
         do j=1,InputFileData%BladeProps(k)%NumBlNds
            u%BladeMotion(k)%TranslationVel(:,j) = cross_product(u%HubMotion%RefOrientation(1,:,1)*InitInp%RotSpeed, u%BladeMotion(k)%Position(:,j)-u%HubMotion%Position(:,1))
         end do
      end if
               
   
   end do !k=numBlades
   
   
   
   !................
   ! Nacelle
   !................
   position = real(InitInp%NacellePosition, ReKi)
   call CreateInputPointMesh(u%NacelleMotion, position, InitInp%NacelleOrientation, errStat2, errMsg2, hasMotion=.True., hasLoads=.False., hasAcc=.False.)
   if (Failed()) return

contains 
   logical function Failed()
        call SetErrStat(ErrStat2, ErrMsg2, ErrStat, ErrMsg, RoutineName) 
        Failed =  ErrStat >= AbortErrLev
   end function Failed
end subroutine Init_u


!----------------------------------------------------------------------------------------------------------------------------------
!> This routine sets data storage in OtherState for wind information
subroutine Init_RotInflow( p, RotInflow, errStat, ErrMsg )
   type(RotParameterType),       intent(in   )  :: p                 !< Parameters
   type(RotInflowType),          intent(inout)  :: RotInflow        !< OtherState%RotInflow(iR)
   integer(IntKi),               intent(  out)  :: ErrStat          !< Error status of the operation
   character(*),                 intent(  out)  :: ErrMsg           !< Error message if ErrStat /= ErrID_None
   integer(IntKi)                               :: k
   character(ErrMsgLen)                         :: ErrMsg2          ! temporary Error message if ErrStat /= ErrID_None
   integer(IntKi)                               :: ErrStat2         ! temporary Error status of the operation
   character(*), parameter                      :: RoutineName = 'Init_RotInflow'

   ! Error handling
   ErrStat  = ErrID_None
   ErrMsg   = ""

   ! Arrays for InflowWind inputs:
   allocate(RotInflow%Blade(p%numBlades), stat=ErrStat2)
   if (ErrStat2 /= 0) then
      call SetErrStat( ErrID_Fatal, 'Error allocating RotInflow%Blade', errStat, errMsg, RoutineName )
      if (Failed()) return
   end if

   do k = 1, p%NumBlades
      call AllocAry( RotInflow%Blade(k)%InflowVel, 3_IntKi, p%NumBlNds, 'RotInflow%Blade(k)%InflowVel', ErrStat2, ErrMsg2 )
      if (Failed()) return
      RotInflow%Blade(k)%InflowVel = 0.0_ReKi

      if (p%MHK > 0) then
         call AllocAry( RotInflow%Blade(k)%InflowAcc, 3_IntKi, p%NumBlNds, 'RotInflow%Blade(k)%InflowAcc', ErrStat2, ErrMsg2 )
         if (Failed()) return
         RotInflow%Blade(k)%InflowAcc = 0.0_ReKi
      end if
   end do

   call AllocAry( RotInflow%Tower%InflowVel, 3_IntKi, p%NumTwrNds, 'RotInflow%Tower%InflowVel', ErrStat2, ErrMsg2 ) ! could be size zero
   if (Failed()) return

   if (p%MHK > 0) then
      call AllocAry( RotInflow%Tower%InflowAcc, 3_IntKi, p%NumTwrNds, 'RotInflow%Tower%InflowAcc', ErrStat2, ErrMsg2 ) ! could be size zero
      if (Failed()) return
   end if


   RotInflow%InflowOnHub     = 0.0_ReKi
   RotInflow%InflowOnNacelle = 0.0_ReKi
   RotInflow%InflowOnTailFin = 0.0_ReKi
   RotInflow%AvgDiskVel      = 0.0_ReKi
   RotInflow%Tower%InflowVel   = 0.0_ReKi 

contains 
   logical function Failed()
        call SetErrStat(ErrStat2, ErrMsg2, ErrStat, ErrMsg, RoutineName) 
        Failed =  ErrStat >= AbortErrLev
   end function Failed
end subroutine Init_RotInflow


!----------------------------------------------------------------------------------------------------------------------------------
!> This routine sets AeroDyn parameters for use during the simulation; these variables are not changed after AD_Init.
subroutine SetParameters( InitInp, InputFileData, RotData, p, p_AD, ErrStat, ErrMsg )
   TYPE(AD_InitInputType),       intent(in   )  :: InitInp          !< Input data for initialization routine, out is needed because of copy below
   TYPE(AD_InputFile),           INTENT(INout)  :: InputFileData    !< Data stored in the module's input file -- intent(out) only for move_alloc statements
   TYPE(RotInputFile),           INTENT(INout)  :: RotData          !< Data stored in the module's input file -- intent(out) only for move_alloc statements
   TYPE(RotParameterType),       INTENT(INOUT)  :: p                !< Parameters
   TYPE(AD_ParameterType),       INTENT(INOUT)  :: p_AD             !< Parameters
   INTEGER(IntKi),               INTENT(  OUT)  :: ErrStat          !< Error status of the operation
   CHARACTER(*),                 INTENT(  OUT)  :: ErrMsg           !< Error message if ErrStat /= ErrID_None


      ! Local variables
   CHARACTER(ErrMsgLen)                          :: ErrMsg2         ! temporary Error message if ErrStat /= ErrID_None
   INTEGER(IntKi)                                :: ErrStat2        ! temporary Error status of the operation
   INTEGER(IntKi)                                :: j, k
   character(*), parameter                       :: RoutineName = 'SetParameters'
   
      ! Initialize variables for this routine

   ErrStat  = ErrID_None
   ErrMsg   = ""

   p_AD%UA_Flag       = InputFileData%UA_Init%UAMod > UA_None
   p_AD%CompAeroMaps  = InitInp%CompAeroMaps
   p_AD%CompSeaSt     = InitInp%CompSeaSt

   p_AD%SectAvg        = InputFileData%SectAvg
   p_AD%SA_Weighting   = InputFileData%SA_Weighting
   p_AD%SA_PsiBwd      = InputFileData%SA_PsiBwd*D2R
   p_AD%SA_PsiFwd      = InputFileData%SA_PsiFwd*D2R
   p_AD%SA_nPerSec     = InputFileData%SA_nPerSec

   p%MHK              = InitInp%MHK
   
   p_AD%DT            = InputFileData%DTAero
   p_AD%Wake_Mod      = InputFileData%Wake_Mod
   p%DBEMT_Mod        = InputFileData%DBEMT_Mod
   p%TwrPotent        = InputFileData%TwrPotent
   p%TwrShadow        = InputFileData%TwrShadow
   p%TwrAero          = InputFileData%TwrAero
   p%CavitCheck       = InputFileData%CavitCheck
<<<<<<< HEAD
   
=======
   p%Buoyancy         = InputFileData%Buoyancy
>>>>>>> dc04b703

   p%NacelleDrag      = InputFileData%NacelleDrag
   p%NacArea          = RotData%NacArea
   p%NacCd            = RotData%NacCd
   p%NacDragAC        = RotData%NacDragAC

   p%CompAA = InputFileData%CompAA
   
   ! NOTE: In the following we use RotData%BladeProps(1)%NumBlNds as the number of aero nodes on EACH blade, 
   !       but if AD changes this, then it must be handled in the Glue-code linearization code, too (and elsewhere?) !
   if (p%NumBlades>0) then
      p%NumBlNds         = RotData%BladeProps(1)%NumBlNds
   else
      p%NumBlNds         = 0
   endif

   if (p%NumBlades>0 .and. p%MHK > 0) then
      call AllocAry( p%BlCenBn, p%NumBlNds, p%NumBlades, 'BlCenBn', ErrStat2, ErrMsg2 )
      call AllocAry( p%BlCenBt, p%NumBlNds, p%NumBlades, 'BlCenBt', ErrStat2, ErrMsg2 )
      call SetErrStat( ErrStat2, ErrMsg2, ErrStat, ErrMsg, RoutineName )
   endif

<<<<<<< HEAD
   if (p%TwrPotent == TwrPotent_none .and. p%TwrShadow == TwrShadow_none .and. .not. p%TwrAero .and. p%MHK == 0 ) then
      p%NumTwrNds     = 0
   elseif (p%TwrPotent == TwrPotent_none .and. p%TwrShadow == TwrShadow_none .and. .not. p%TwrAero .and. p%MHK > 0 .and. RotData%NumTwrNds <= 0 ) then
      p%NumTwrNds     = 0
   elseif (p%TwrPotent == TwrPotent_none .and. p%TwrShadow == TwrShadow_none .and. .not. p%TwrAero .and. p%MHK > 0 .and. RotData%NumTwrNds > 0 ) then
      p%NumTwrNds     = RotData%NumTwrNds
      
      call move_alloc( RotData%TwrDiam, p%TwrDiam )
      call move_alloc( RotData%TwrCd  , p%TwrCd   )      
      call move_alloc( RotData%TwrTI  , p%TwrTI   )   
      call move_alloc( RotData%TwrCb  , p%TwrCb   ) 
      call move_alloc( RotData%TwrCp  , p%TwrCp   ) 
      call move_alloc( RotData%TwrCa  , p%TwrCa   ) 
   else
=======
   if (RotData%NumTwrNds > 0 .and. (p%TwrPotent /= TwrPotent_none .or. p%TwrShadow /= TwrShadow_none .or. p%TwrAero /= TwrAero_none .or. p%Buoyancy)) then
>>>>>>> dc04b703
      p%NumTwrNds     = RotData%NumTwrNds

      call move_alloc( RotData%TwrDiam, p%TwrDiam )
<<<<<<< HEAD
      call move_alloc( RotData%TwrCd  , p%TwrCd   )      
      call move_alloc( RotData%TwrTI  , p%TwrTI   )   
      call move_alloc( RotData%TwrCb  , p%TwrCb   ) 
      call move_alloc( RotData%TwrCp  , p%TwrCp   ) 
      call move_alloc( RotData%TwrCa  , p%TwrCa   ) 
=======
      call move_alloc( RotData%TwrCd,   p%TwrCd )
      call move_alloc( RotData%TwrTI,   p%TwrTI )
      call move_alloc( RotData%TwrCb,   p%TwrCb )
   else
      p%NumTwrNds = 0
>>>>>>> dc04b703
   end if

   if (p%MHK > 0) then
      do k = 1,p%NumBlades
         p%BlCenBn(:,k) = RotData%BladeProps(k)%BlCenBn
         p%BlCenBt(:,k) = RotData%BladeProps(k)%BlCenBt
      end do
   end if
   p%VolHub = RotData%VolHub
   p%HubCenBx = RotData%HubCenBx
   p%VolNac = RotData%VolNac
   p%NacCenB = RotData%NacCenB
   p%VolBl            = 0.0_ReKi
   p%VolTwr           = 0.0_ReKi
   
   p%Gravity          = InitInp%Gravity
   p%AirDens          = InputFileData%AirDens          
   p%KinVisc          = InputFileData%KinVisc
   p%Patm             = InputFileData%Patm
   p%Pvap             = InputFileData%Pvap
   p%SpdSound         = InputFileData%SpdSound
   p%WtrDpth          = InitInp%WtrDpth
   p%MSL2SWL          = InitInp%MSL2SWL

   call AllocAry(p%BlTwist, p%NumBlNds, p%numBlades, 'p%BlTwist', ErrStat2, ErrMsg2 )
      call SetErrStat(ErrStat2,ErrMsg2,ErrStat,ErrMsg,RoutineName)
      if (ErrStat >= AbortErrLev) return
      
   do k=1,p%numBlades
      do j=1,p%NumBlNds
         p%BlTwist(j,k) = RotData%BladeProps(k)%BlTwist(j)
      end do
   end do
      
   
  !p%AFI     ! set in call to AFI_Init() [called early because it wants to use the same echo file as AD]
  !p%BEMT    ! set in call to BEMT_Init()
      
  !p%RootName       = TRIM(InitInp%RootName)//'.AD'   ! set earlier so it could be used   
   
   p%numOuts          = InputFileData%NumOuts  
   p%NBlOuts          = InputFileData%NBlOuts      
   p%BlOutNd          = InputFileData%BlOutNd
   
   if (p%NumTwrNds > 0) then
      p%NTwOuts = InputFileData%NTwOuts
      p%TwOutNd = InputFileData%TwOutNd
   else
      p%NTwOuts = 0
   end if
   
   call SetOutParam(InputFileData%OutList, p, p_AD, ErrStat2, ErrMsg2 ) ! requires: p%NumOuts, p%numBlades, p%NumBlNds, p%NumTwrNds; sets: p%OutParam.
      call setErrStat(ErrStat2,ErrMsg2,ErrStat,ErrMsg,RoutineName)
      if (ErrStat >= AbortErrLev) return  
   

      ! Set the nodal output parameters.  Note there is some validation in this, so we might get an error from here.
   CALL AllBldNdOuts_SetParameters( InputFileData, p, p_AD, ErrStat2, ErrMsg2 )
      call setErrStat(ErrStat2,ErrMsg2,ErrStat,ErrMsg,RoutineName)



   
end subroutine SetParameters
!----------------------------------------------------------------------------------------------------------------------------------
!> This routine sets parameters for use during the buoyancy calculation; these variables are not changed after AD_Init.
subroutine SetBuoyancyParameters( InputFileData, u, p, ErrStat, ErrMsg )
   TYPE(RotInputFile),           INTENT(IN   )  :: InputFileData    !< All the data in the AeroDyn input file
   TYPE(RotInputType),           INTENT(IN   )  :: u                !< AD inputs - used for mesh node positions
   TYPE(RotParameterType),       INTENT(INOUT)  :: p                !< Parameters
   INTEGER(IntKi),               INTENT(  OUT)  :: ErrStat          !< Error status of the operation
   CHARACTER(*),                 INTENT(  OUT)  :: ErrMsg           !< Error message if ErrStat /= ErrID_None


      ! Local variables
   INTEGER(IntKi)                               :: ErrStat2         !< Temporary error status of the operation
   CHARACTER(ErrMsgLen)                         :: ErrMsg2          !< Temporary error message if ErrStat /= ErrID_None
   INTEGER(IntKi)                               :: k                !< Loop counter for blades
   INTEGER(IntKi)                               :: j                !< Loop counter for nodes
   REAL(ReKi), DIMENSION(3)                     :: posCBu           !< Global undisplaced position of the center of buoyancy of node j
   REAL(ReKi), DIMENSION(3)                     :: posCBuplus       !< Global undisplaced position of the center of buoyancy of node j+1
   REAL(ReKi), DIMENSION(3)                     :: tempVolBl        !< Individual blade buoyancy volume

   CHARACTER(*), PARAMETER                      :: RoutineName = 'SetBuoyancyParameters'


      ! Initialize variables for this routine
   ErrStat  = ErrID_None
   ErrMsg   = ""
   tempVolBl = 0.0_ReKi

   
      ! Allocate buoyancy parameters
   call AllocAry( p%BlRad, p%NumBlNds, p%NumBlades, 'BlRad', ErrStat2, ErrMsg2 )
      call SetErrStat( ErrStat2, ErrMsg2, ErrStat, ErrMsg, RoutineName )
   call AllocAry( p%BlDL, p%NumBlNds-1, p%NumBlades, 'BlDL', ErrStat2, ErrMsg2 )
      call SetErrStat( ErrStat2, ErrMsg2, ErrStat, ErrMsg, RoutineName )
   call AllocAry( p%BlTaper, p%NumBlNds-1, p%NumBlades, 'BlTaper', ErrStat2, ErrMsg2 )
      call SetErrStat( ErrStat2, ErrMsg2, ErrStat, ErrMsg, RoutineName )
   call AllocAry( p%BlAxCent, p%NumBlNds-1, p%NumBlades, 'BlAxCent', ErrStat2, ErrMsg2 )
      call SetErrStat( ErrStat2, ErrMsg2, ErrStat, ErrMsg, RoutineName )
   
   if ( p%NumTwrNds > 0 ) then
      call AllocAry( p%TwrRad, p%NumTwrNds, 'TwrRad', ErrStat2, ErrMsg2 )
         call SetErrStat( ErrStat2, ErrMsg2, ErrStat, ErrMsg, RoutineName )
      call AllocAry( p%TwrDL, p%NumTwrNds-1, 'TwrDL', ErrStat2, ErrMsg2 )
         call SetErrStat( ErrStat2, ErrMsg2, ErrStat, ErrMsg, RoutineName )
      call AllocAry( p%TwrTaper, p%NumTwrNds-1, 'TwrTaper', ErrStat2, ErrMsg2 )
         call SetErrStat( ErrStat2, ErrMsg2, ErrStat, ErrMsg, RoutineName )
      call AllocAry( p%TwrAxCent, p%NumTwrNds-1, 'TwrAxCent', ErrStat2, ErrMsg2 )
         call SetErrStat( ErrStat2, ErrMsg2, ErrStat, ErrMsg, RoutineName )
   end if

      ! Calculate blade buoyancy parameters
   do k = 1,p%NumBlades ! loop through all blades

      do j = 1,p%NumBlNds ! loop through all nodes
         p%BlRad(j,k) = InputFileData%BladeProps(k)%BlChord(j) * sqrt( InputFileData%BladeProps(k)%BlCb(j) ) / 2 ! node j equivalent radius
      end do ! j = nodes

      do j = 1,p%NumBlNds - 1 ! loop through all nodes, except the last
         posCBu = matmul( [InputFileData%BladeProps(k)%BlCenBn(j), InputFileData%BladeProps(k)%BlCenBt(j), 0.0_ReKi ], u%BladeMotion(k)%RefOrientation(:,:,j) ) + u%BladeMotion(k)%Position(:,j) ! blade node j center of buoyancy global undisplaced position
         posCBuplus = matmul( [InputFileData%BladeProps(k)%BlCenBn(j+1), InputFileData%BladeProps(k)%BlCenBt(j+1), 0.0_ReKi ], u%BladeMotion(k)%RefOrientation(:,:,j+1) ) + u%BladeMotion(k)%Position(:,j+1) ! blade node j+1 center of buoyancy global undisplaced position
         p%BlDL(j,k) = sqrt( ( posCBuplus(1) - posCBu(1) )**2 + ( posCBuplus(2) - posCBu(2) )**2 + ( posCBuplus(3) - posCBu(3) )**2 ) ! element j undisplaced length based on CB coordinates
         p%BlTaper(j,k) = ( p%BlRad(j+1,k) - p%BlRad(j,k) ) / p%BlDL(j,k) ! element j taper
         if ( p%BlRad(j,k) == 0.0_ReKi .and. p%BlRad(j+1,k) == 0.0_ReKi ) then
            p%BlAxCent(j,k) = 0.0_ReKi ! Trap NaN case and set to zero
         else
            p%BlAxCent(j,k) = ( p%BlRad(j,k)**2 + 2.0_ReKi*p%BlRad(j,k)*p%BlRad(j+1,k) + 3.0_ReKi*p%BlRad(j+1,k)**2 ) / ( 4.0_ReKi*( p%BlRad(j,k)**2 + p%BlRad(j,k)*p%BlRad(j+1,k) + p%BlRad(j+1,k)**2) ) ! fractional axial centroid of element j
         end if
         tempVolBl(k) = tempVolBl(k) + pi/3.0_ReKi * ( p%BlRad(j,k)**2 + p%BlRad(j,k)*p%BlRad(j+1,k) + p%BlRad(j+1,k)**2 ) * p%BlDL(j,k)
      end do ! j = nodes
      p%VolBl = p%VolBl + tempVolBl(k)

   end do ! k = blades

   if ( p%NumTwrNds > 0 ) then
         ! Calculate tower buoyancy parameters
      do j = 1,p%NumTwrNds ! loop through all nodes
         p%TwrRad(j) = p%TwrDiam(j) * sqrt( p%TwrCb(j) ) / 2 ! node j equivalent radius
      end do ! j = nodes

      do j = 1,p%NumTwrNds - 1 ! loop through all nodes, except the last
         p%TwrDL(j) = abs(InputFileData%TwrElev(j+1) - InputFileData%TwrElev(j)) ! element j undisplaced length
         p%TwrTaper(j) = ( p%TwrRad(j+1) - p%TwrRad(j) ) / p%TwrDL(j) ! element j taper
         if ( p%TwrRad(j) == 0.0_ReKi .and. p%TwrRad(j+1) == 0.0_ReKi ) then
            p%TwrAxCent(j) = 0.0_ReKi ! Trap NaN case and set to zero
         else
            p%TwrAxCent(j) = ( p%TwrRad(j)**2 + 2.0_ReKi*p%TwrRad(j)*p%TwrRad(j+1) + 3.0_ReKi*p%TwrRad(j+1)**2 ) / ( 4.0_ReKi*( p%TwrRad(j)**2 + p%TwrRad(j)*p%TwrRad(j+1) + p%TwrRad(j+1)**2) ) ! fractional axial centroid of element j
         end if
         p%VolTwr = p%VolTwr + pi/3.0_ReKi * ( p%TwrRad(j)**2 + p%TwrRad(j)*p%TwrRad(j+1) + p%TwrRad(j+1)**2 ) * p%TwrDL(j)
      end do ! j = nodes
   end if

end subroutine SetBuoyancyParameters
!----------------------------------------------------------------------------------------------------------------------------------
!> This routine sets parameters for use during the inertia and added mass calculations; these variables are not changed after AD_Init.
subroutine SetAddedMassInertiaParameters( InputFileData, p, ErrStat, ErrMsg )
   TYPE(RotInputFile),           INTENT(IN   )  :: InputFileData    !< All the data in the AeroDyn input file
   TYPE(RotParameterType),       INTENT(INOUT)  :: p                !< Parameters
   INTEGER(IntKi),               INTENT(  OUT)  :: ErrStat          !< Error status of the operation
   CHARACTER(*),                 INTENT(  OUT)  :: ErrMsg           !< Error message if ErrStat /= ErrID_None


      ! Local variables
   INTEGER(IntKi)                               :: ErrStat2         !< Temporary error status of the operation
   CHARACTER(ErrMsgLen)                         :: ErrMsg2          !< Temporary error message if ErrStat /= ErrID_None
   INTEGER(IntKi)                               :: k                !< Loop counter for blades
   INTEGER(IntKi)                               :: j                !< Loop counter for nodes

   CHARACTER(*), PARAMETER                      :: RoutineName = 'SetAddedMassInertiaParameters'


      ! Initialize variables for this routine
   ErrStat  = ErrID_None
   ErrMsg   = ""

   
      ! Allocate inertia and added mass parameters
   call AllocAry( p%BlIN, p%NumBlNds, p%NumBlades, 'BlIN', ErrStat2, ErrMsg2 )
      call SetErrStat( ErrStat2, ErrMsg2, ErrStat, ErrMsg, RoutineName )
   call AllocAry( p%BlIT, p%NumBlNds, p%NumBlades, 'BlIT', ErrStat2, ErrMsg2 )
      call SetErrStat( ErrStat2, ErrMsg2, ErrStat, ErrMsg, RoutineName )
   call AllocAry( p%BlAN, p%NumBlNds, p%NumBlades, 'BlAN', ErrStat2, ErrMsg2 )
      call SetErrStat( ErrStat2, ErrMsg2, ErrStat, ErrMsg, RoutineName )
   call AllocAry( p%BlAT, p%NumBlNds, p%NumBlades, 'BlAT', ErrStat2, ErrMsg2 )
      call SetErrStat( ErrStat2, ErrMsg2, ErrStat, ErrMsg, RoutineName )
   call AllocAry( p%BlAM, p%NumBlNds, p%NumBlades, 'BlAM', ErrStat2, ErrMsg2 )
      call SetErrStat( ErrStat2, ErrMsg2, ErrStat, ErrMsg, RoutineName )

   if ( p%NumTwrNds > 0 ) then
      call AllocAry( p%TwrIT, p%NumTwrNds, 'TwrIT', ErrStat2, ErrMsg2 )
         call SetErrStat( ErrStat2, ErrMsg2, ErrStat, ErrMsg, RoutineName )
      call AllocAry( p%TwrAT, p%NumTwrNds, 'TwrAT', ErrStat2, ErrMsg2 )
         call SetErrStat( ErrStat2, ErrMsg2, ErrStat, ErrMsg, RoutineName )
   end if

      ! Calculate blade inertia and added mass parameters
   do k = 1,p%NumBlades ! loop through all blades

      do j = 1,p%NumBlNds ! loop through all nodes
         p%BlIN(j,k) = (InputFileData%BladeProps(k)%BlCpn(j) + InputFileData%BladeProps(k)%BlCan(j)) * p%airDens * InputFileData%BladeProps(k)%BlChord(j)**2 * InputFileData%BladeProps(k)%t_c(j) ! node j normal-to-chord inertia factor
         p%BlIT(j,k) = (InputFileData%BladeProps(k)%BlCpt(j) + InputFileData%BladeProps(k)%BlCat(j)) * p%airDens * InputFileData%BladeProps(k)%BlChord(j)**2 * InputFileData%BladeProps(k)%t_c(j) ! node j tangential-to-chord inertia factor
         p%BlAN(j,k) = -InputFileData%BladeProps(k)%BlCan(j) * p%airDens * InputFileData%BladeProps(k)%BlChord(j)**2 * InputFileData%BladeProps(k)%t_c(j) ! node j normal-to-chord added mass factor
         p%BlAT(j,k) = -InputFileData%BladeProps(k)%BlCat(j) * p%airDens * InputFileData%BladeProps(k)%BlChord(j)**2 * InputFileData%BladeProps(k)%t_c(j) ! node j tangential-to-chord added mass factor
         p%BlAM(j,k) = -InputFileData%BladeProps(k)%BlCam(j) * p%airDens * InputFileData%BladeProps(k)%BlChord(j)**2 * InputFileData%BladeProps(k)%t_c(j) * (InputFileData%BladeProps(k)%BlChord(j)**2 + InputFileData%BladeProps(k)%BlChord(j)**2 * InputFileData%BladeProps(k)%t_c(j)**2) ! node j pitch added mass factor
      end do ! j = nodes

   end do ! k = blades

      ! Calculate tower inertia and added mass parameters
   if ( p%NumTwrNds > 0 ) then
         
      do j = 1,p%NumTwrNds ! loop through all nodes
         p%TwrIT(j) = (p%TwrCp(j) + p%TwrCa(j)) * p%airDens * pi * (p%TwrDiam(j)/2.0_ReKi)**2 ! node j tangential inertia factor
         p%TwrAT(j) = -p%TwrCa(j) * p%airDens * pi * (p%TwrDiam(j)/2.0_ReKi)**2 ! node j tangential added mass factor
      end do ! j = nodes

   end if

end subroutine SetAddedMassInertiaParameters
!----------------------------------------------------------------------------------------------------------------------------------
!> This routine is called at the end of the simulation.
subroutine AD_End( u, p, x, xd, z, OtherState, y, m, ErrStat, ErrMsg )
!..................................................................................................................................

      TYPE(AD_InputType),           INTENT(INOUT)  :: u           !< System inputs
      TYPE(AD_ParameterType),       INTENT(INOUT)  :: p           !< Parameters
      TYPE(AD_ContinuousStateType), INTENT(INOUT)  :: x           !< Continuous states
      TYPE(AD_DiscreteStateType),   INTENT(INOUT)  :: xd          !< Discrete states
      TYPE(AD_ConstraintStateType), INTENT(INOUT)  :: z           !< Constraint states
      TYPE(AD_OtherStateType),      INTENT(INOUT)  :: OtherState  !< Other states
      TYPE(AD_OutputType),          INTENT(INOUT)  :: y           !< System outputs
      TYPE(AD_MiscVarType),         INTENT(INOUT)  :: m           !< Misc/optimization variables
      INTEGER(IntKi),               INTENT(  OUT)  :: ErrStat     !< Error status of the operation
      CHARACTER(*),                 INTENT(  OUT)  :: ErrMsg      !< Error message if ErrStat /= ErrID_None
      
      integer                                      :: iW



         ! Initialize ErrStat

      ErrStat = ErrID_None
      ErrMsg  = ""


         ! Place any last minute operations or calculations here:
         ! End the FVW submodule
      if (p%Wake_Mod == WakeMod_FVW ) then

         if ( p%UA_Flag ) then
            do iW=1,p%FVW%nWings
               call UA_End(m%FVW%W(iW)%p_UA)
            enddo
         end if

         call FVW_End( m%FVW_u, p%FVW, x%FVW, xd%FVW, z%FVW, OtherState%FVW, m%FVW_y, m%FVW, ErrStat, ErrMsg )
      
      endif
      

         ! Close files here:



         ! Destroy the input data:

      CALL AD_DestroyInput( u, ErrStat, ErrMsg )


         ! Destroy the parameter data:

      CALL AD_DestroyParam( p, ErrStat, ErrMsg )


         ! Destroy the state data:

      CALL AD_DestroyContState(   x,           ErrStat, ErrMsg )
      CALL AD_DestroyDiscState(   xd,          ErrStat, ErrMsg )
      CALL AD_DestroyConstrState( z,           ErrStat, ErrMsg )
      CALL AD_DestroyOtherState(  OtherState,  ErrStat, ErrMsg )
      CALL AD_DestroyMisc(        m,           ErrStat, ErrMsg ) 

         ! Destroy the output data:

      CALL AD_DestroyOutput( y, ErrStat, ErrMsg )




END SUBROUTINE AD_End
!----------------------------------------------------------------------------------------------------------------------------------
!> Loose coupling routine for solving for constraint states, integrating continuous states, and updating discrete and other states.
!! Continuous, constraint, discrete, and other states are updated for t + Interval
subroutine AD_UpdateStates( t, n, u, utimes, p, x, xd, z, OtherState, m, errStat, errMsg )
!..................................................................................................................................

   real(DbKi),                     intent(in   ) :: t          !< Current simulation time in seconds
   integer(IntKi),                 intent(in   ) :: n          !< Current simulation time step n = 0,1,...
   type(AD_InputType),             intent(inout) :: u(:)       !< Inputs at utimes (out only for mesh record-keeping in ExtrapInterp routine)
   real(DbKi),                     intent(in   ) :: utimes(:)  !< Times associated with u(:), in seconds
   type(AD_ParameterType),         intent(in   ) :: p          !< Parameters
   type(AD_ContinuousStateType),   intent(inout) :: x          !< Input: Continuous states at t;
                                                               !!   Output: Continuous states at t + Interval
   type(AD_DiscreteStateType),     intent(inout) :: xd         !< Input: Discrete states at t;
                                                               !!   Output: Discrete states at t  + Interval
   type(AD_ConstraintStateType),   intent(inout) :: z          !< Input: Constraint states at t;
                                                               !!   Output: Constraint states at t+dt
   type(AD_OtherStateType),        intent(inout) :: OtherState !< Input: Other states at t;
                                                               !!   Output: Other states at t+dt
   type(AD_MiscVarType),           intent(inout) :: m          !< Misc/optimization variables
   integer(IntKi),                 intent(  out) :: errStat    !< Error status of the operation
   character(*),                   intent(  out) :: errMsg     !< Error message if ErrStat /= ErrID_None

   ! local variables
   integer(intKi)                                :: iR          ! Counter on rotors
   integer(intKi)                                :: i
   real(DbKi)                                    :: BEMT_utimes(2)    !< Times associated with m%BEMT_u(:), in seconds
   type(AD_InputType)                            :: uInterp           ! Interpolated/Extrapolated input
   type(AD_InflowType)                           :: InflowInterp      ! Interpolated/Extrapolated inflow
   integer(intKi)                                :: ErrStat2          ! temporary Error status
   character(ErrMsgLen)                          :: ErrMsg2           ! temporary Error message
   character(*), parameter                       :: RoutineName = 'AD_UpdateStates'
      
   ErrStat = ErrID_None
   ErrMsg  = ""

   ! Set wind -- NOTE: this is inneficient since the previous input value resides at m%Inflow(2)
   do i=1,size(u)
      call AD_CalcWind(utimes(i), u(i), p%FLowField, p, OtherState, m%Inflow(i), ErrStat2, ErrMsg2)
      if (Failed()) return
   enddo

   call AD_CopyInput( u(1), uInterp, MESH_NEWCOPY, errStat2, errMsg2)
   if (Failed()) return
   call AD_CopyInflowType( m%Inflow(1), InflowInterp, MESH_NEWCOPY, errStat2, errMsg2)
   if (Failed()) return

      ! set values of m%BEMT_u(2) from inputs interpolated at t+dt;
      ! set values of m%BEMT_u(1) from inputs (uInterp) interpolated at t 
      ! NOTE: this is different than glue code, which has t+dt at u(1)
   BEMT_utimes(2) = t+p%DT
   BEMT_utimes(1) = t
   do i=2,1,-1 ! I'm calculating values for t second in case we want the other misc vars at t as before, but I don't think it matters)
      call AD_Input_ExtrapInterp(u,utimes,uInterp,BEMT_utimes(i), errStat2, errMsg2)
      if (Failed()) return

      ! Calculate wind using uInterp
      call AD_CalcWind(utimes(i),uInterp, p%FLowField, p, OtherState, m%Inflow(1), ErrStat2, ErrMsg2)
      if (Failed()) return

      do iR = 1,size(p%rotors)
         call SetInputs(t, p%rotors(iR), p, uInterp%rotors(iR), InflowInterp%RotInflow(iR), m%rotors(iR), i, errStat2, errMsg2)
         if (Failed()) return
      enddo
   end do


   if (p%Wake_Mod /= WakeMod_FVW) then
      do iR = 1,size(p%rotors)
            ! Call into the BEMT update states    NOTE:  This is a non-standard framework interface!!!!!  GJH
         call BEMT_UpdateStates(t, n, m%rotors(iR)%BEMT_u(:), BEMT_utimes,  p%rotors(iR)%BEMT, x%rotors(iR)%BEMT, xd%rotors(iR)%BEMT, z%rotors(iR)%BEMT, OtherState%rotors(iR)%BEMT, p%AFI, m%rotors(iR)%BEMT, errStat2, errMsg2)
         if (Failed()) return

            ! Call AeroAcoustics updates states
         if ( p%rotors(iR)%CompAA ) then
            ! We need the outputs from BEMT as inputs to AeroAcoustics module
            ! Also,  SetInputs() [called above] calls SetInputsForBEMT() which in turn establishes current versions of the Global to local transformations we need as inputs to AA
            call SetInputsForAA(p%rotors(iR), u(1)%rotors(iR), m%Inflow(1)%RotInflow(iR), m%rotors(iR), errStat2, errMsg2)  
            if (Failed()) return
            call AA_UpdateStates(t,  n, m%rotors(iR)%AA, m%rotors(iR)%AA_u, p%rotors(iR)%AA, xd%rotors(iR)%AA,  errStat2, errMsg2)
            if (Failed()) return
         end if       
      enddo

   else  ! Call the FVW sub module
         ! This needs to extract the inputs from the AD data types (mesh) and copy pieces for the FVW module
      call SetInputsForFVW(p, u, m, errStat2, errMsg2)
      if (Failed()) return
         ! Note: the setup is handled above in the SetInputs routine
      call FVW_UpdateStates( t, n, m%FVW_u, utimes, p%FVW, x%FVW, xd%FVW, z%FVW, OtherState%FVW, p%AFI, m%FVW, ErrStat2, ErrMsg2 )
      if (Failed()) return
         ! The wind points are passed out as other states.  These really correspond to the propogation of the vortex to the next wind position.
      if (allocated(OtherState%WakeLocationPoints)) then
         OtherState%WakeLocationPoints = m%FVW%r_wind
      endif
      ! UA TODO
      !call UA_UpdateState_Wrapper(p%AFI, n, p%FVW, x%FVW, xd%FVW, OtherState%FVW, m%FVW, ErrStat2, ErrMsg2)
      !   if (Failed()) return
   endif
           
   call Cleanup()
   
contains
   subroutine Cleanup()
      call AD_DestroyInput( uInterp, errStat2, errMsg2)
      call AD_DestroyInflowType( InflowInterp, ErrStat2, ErrMsg2)
   end subroutine Cleanup
   logical function Failed()
      call SetErrStat(errStat2, errMsg2, errStat, errMsg, 'AD_UpdateStates')
      Failed = errStat >= AbortErrLev
      if (Failed) call Cleanup()
   end function Failed
end subroutine AD_UpdateStates

subroutine AD_CalcWind(t, u, FLowField, p, o, Inflow, ErrStat, ErrMsg)
   real(DbKi),                   intent(in   )  :: t        !< Current simulation time in seconds
   type(AD_InputType),           intent(in   )  :: u        !< Inputs at Time t
   type(FlowFieldType),pointer,  intent(in   )  :: FlowField
   type(AD_ParameterType),       intent(in   )  :: p        !< Parameters
   type(AD_OtherStateType),      intent(in   )  :: o        !< Other states at t
   type(AD_InflowType),target,   intent(inout)  :: Inflow   !< calculated inflow
   integer(IntKi),               intent(  out)  :: ErrStat  !< Error status of the operation
   character(*),                 intent(  out)  :: ErrMsg   !< Error message if ErrStat /= ErrID_None
   
   integer(intKi)                               :: ErrStat2
   character(ErrMsgLen)                         :: ErrMsg2
   integer(intKi)                               :: StartNode, iWT, k
   real(ReKi)                                   :: PosOffset(3)
   real(ReKi), allocatable                      :: NoAcc(:,:)
   type(RotInflowType), pointer                 :: RotInflow   ! pointer to shorten names

   ErrStat = ErrID_None
   ErrMsg = ""

   if (.not. associated(FlowField)) return  ! use the initial (or input) values for these inputs
   ! bjj: if the previous line is not appropriate, then some other check for if FlowField has been set should be used.

   ! Initialize node. The StartNode is used for OpenFOAM to provide the wind
   ! velocities. The node ordering in OpenFOAM must match that used in here.
   StartNode = 1

   do iWT = 1, size(u%rotors)
      call AD_CalcWind_Rotor(t, u%rotors(iWT), FLowField, p%rotors(iWT), Inflow%RotInflow(iWT), StartNode, ErrStat2, ErrMsg2)
      if(Failed()) return
   enddo

   ! OLAF points
   if (allocated(o%WakeLocationPoints) .and. allocated(Inflow%InflowWakeVel)) then
      ! If rotor is MHK, add water depth to z coordinate
<<<<<<< HEAD
      if (p%rotors(iWT)%MHK .NE. MHK_None) then
         PosOffset = [0.0_ReKi, 0.0_ReKi, p%rotors(iWT)%WtrDpth]
=======
      if (p%FVW%MHK > 0) then
         PosOffset = [0.0_ReKi, 0.0_ReKi, p%FVW%WtrDpth]
>>>>>>> dc04b703
      else
         PosOffset = 0.0_ReKi
      end if

<<<<<<< HEAD
      if (p%rotors(iWT)%MHK .NE. MHK_None .and. p%CompSeaSt) then ! MHK turbines with waves
         ! Hub
         if (u%rotors(iWT)%HubMotion%Committed) then
            call WaveField_GetWaveVelAcc_AD(p%WaveField, m%SeaSt_Interp_m, StartNode, t, &
               real(u%rotors(iWT)%HubMotion%TranslationDisp + u%rotors(iWT)%HubMotion%Position, ReKi), &
               u%rotors(iWT)%InflowOnHub, NoAcc, ErrStat2, ErrMsg2)
            if(Failed()) return 
         else
            u%rotors(iWT)%InflowOnHub = 0.0_ReKi
         end if
         StartNode = StartNode + 1

         ! Blade
         do k = 1, p%rotors(iWT)%NumBlades
            call WaveField_GetWaveVelAcc_AD(p%WaveField, m%SeaSt_Interp_m, StartNode, t, &
               real(u%rotors(iWT)%BladeMotion(k)%TranslationDisp + u%rotors(iWT)%BladeMotion(k)%Position, ReKi), &
               u%rotors(iWT)%Bld(k)%InflowOnBlade, u%rotors(iWT)%Bld(k)%AccelOnBlade, ErrStat2, ErrMsg2)
            if(Failed()) return
            StartNode = StartNode + p%rotors(iWT)%NumBlNds
         end do

         ! Tower
         if (u%rotors(iWT)%TowerMotion%Nnodes > 0) then
            call WaveField_GetWaveVelAcc_AD(p%WaveField, m%SeaSt_Interp_m, StartNode, t, &
               real(u%rotors(iWT)%TowerMotion%TranslationDisp + u%rotors(iWT)%TowerMotion%Position, ReKi), &
               u%rotors(iWT)%InflowOnTower, u%rotors(iWT)%AccelOnTower, ErrStat2, ErrMsg2)
            if(Failed()) return
            StartNode = StartNode + p%rotors(iWT)%NumTwrNds
         end if

         ! Nacelle
         if (u%rotors(iWT)%NacelleMotion%Committed) then   
            call WaveField_GetWaveVelAcc_AD(p%WaveField, m%SeaSt_Interp_m, StartNode, t, &
               real(u%rotors(iWT)%NacelleMotion%TranslationDisp + u%rotors(iWT)%NacelleMotion%Position, ReKi), &
               u%rotors(iWT)%InflowOnNacelle, NoAcc, ErrStat2, ErrMsg2)
            if(Failed()) return
            StartNode = StartNode + 1
         else
            u%rotors(iWT)%InflowOnNacelle = 0.0_ReKi
         end if

         ! TailFin
         if (u%rotors(iWT)%TFinMotion%Committed) then
            call WaveField_GetWaveVelAcc_AD(p%WaveField, m%SeaSt_Interp_m, StartNode, t, &
               real(u%rotors(iWT)%TFinMotion%TranslationDisp + u%rotors(iWT)%TFinMotion%Position, ReKi), &
               u%rotors(iWT)%InflowOnTailFin, NoAcc, ErrStat2, ErrMsg2)
            if(Failed()) return
            StartNode = StartNode + 1
         else
            u%rotors(iWT)%InflowOnTailFin = 0.0_ReKi
         end if
      else ! Wind turbines or MHK turbines without waves
         ! Hub
         if (u%rotors(iWT)%HubMotion%Committed) then
            call IfW_FlowField_GetVelAcc(p%FlowField, StartNode, t, &
               real(u%rotors(iWT)%HubMotion%TranslationDisp + u%rotors(iWT)%HubMotion%Position, ReKi), &
               u%rotors(iWT)%InflowOnHub, NoAcc, ErrStat2, ErrMsg2, PosOffset=PosOffset)
            if(Failed()) return 
         else
            u%rotors(iWT)%InflowOnHub = 0.0_ReKi
         end if
         StartNode = StartNode + 1

         ! Blade
         do k = 1, p%rotors(iWT)%NumBlades
            call IfW_FlowField_GetVelAcc(p%FlowField, StartNode, t, &
               real(u%rotors(iWT)%BladeMotion(k)%TranslationDisp + u%rotors(iWT)%BladeMotion(k)%Position, ReKi), &
               u%rotors(iWT)%Bld(k)%InflowOnBlade, u%rotors(iWT)%Bld(k)%AccelOnBlade, ErrStat2, ErrMsg2, PosOffset=PosOffset)
            if(Failed()) return
            StartNode = StartNode + p%rotors(iWT)%NumBlNds
         end do

         ! Tower
         if (u%rotors(iWT)%TowerMotion%Nnodes > 0) then
            call IfW_FlowField_GetVelAcc(p%FlowField, StartNode, t, &
               real(u%rotors(iWT)%TowerMotion%TranslationDisp + u%rotors(iWT)%TowerMotion%Position, ReKi), &
               u%rotors(iWT)%InflowOnTower, u%rotors(iWT)%AccelOnTower, ErrStat2, ErrMsg2, PosOffset=PosOffset)
            if(Failed()) return
            StartNode = StartNode + p%rotors(iWT)%NumTwrNds
         end if

         ! Nacelle
         if (u%rotors(iWT)%NacelleMotion%Committed) then   
            call IfW_FlowField_GetVelAcc(p%FlowField, StartNode, t, &
               real(u%rotors(iWT)%NacelleMotion%TranslationDisp + u%rotors(iWT)%NacelleMotion%Position, ReKi), &
               u%rotors(iWT)%InflowOnNacelle, NoAcc, ErrStat2, ErrMsg2, PosOffset=PosOffset)
            if(Failed()) return
            StartNode = StartNode + 1
         else
            u%rotors(iWT)%InflowOnNacelle = 0.0_ReKi
         end if

         ! TailFin
         if (u%rotors(iWT)%TFinMotion%Committed) then
            call IfW_FlowField_GetVelAcc(p%FlowField, StartNode, t, &
               real(u%rotors(iWT)%TFinMotion%TranslationDisp + u%rotors(iWT)%TFinMotion%Position, ReKi), &
               u%rotors(iWT)%InflowOnTailFin, NoAcc, ErrStat2, ErrMsg2, PosOffset=PosOffset)
            if(Failed()) return
            StartNode = StartNode + 1
         else
            u%rotors(iWT)%InflowOnTailFin = 0.0_ReKi
         end if

      end if ! Wind or MHK turbines
=======
      call IfW_FlowField_GetVelAcc(FlowField, StartNode, t, &
                                   o%WakeLocationPoints, &
                                   Inflow%InflowWakeVel, &
                                   NoAcc, ErrStat2, ErrMsg2, &
                                   BoxExceedAllow=.true., PosOffset=PosOffset)
      if(Failed()) return
      StartNode = StartNode + size(o%WakeLocationPoints)
   end if

contains
   logical function Failed()
      call SetErrStat(errStat2, errMsg2, errStat, errMsg, 'AD_CalcWind')
      Failed = errStat >= AbortErrLev
   end function Failed
end subroutine

subroutine AD_CalcWind_Rotor(t, u, FlowField, p, RotInflow, StartNode, ErrStat, ErrMsg)
   real(DbKi),                   intent(in   )  :: t           !< Current simulation time in seconds
   type(RotInputType),           intent(in   )  :: u           !< Inputs at Time t
   type(FlowFieldType),pointer,  intent(in   )  :: FlowField
   type(RotParameterType),       intent(in   )  :: p           !< Parameters
   type(RotInflowType),          intent(inout)  :: RotInflow   !< calculated inflow for rotor
   integer(IntKi),               intent(inout)  :: StartNode   !< starting node for rotor wind
   integer(IntKi),               intent(  out)  :: ErrStat     !< Error status of the operation
   character(*),                 intent(  out)  :: ErrMsg      !< Error message if ErrStat /= ErrID_None
                                 
   integer(intKi)                               :: ErrStat2
   character(ErrMsgLen)                         :: ErrMsg2
   integer(intKi)                               :: k
   real(ReKi)                                   :: PosOffset(3)
   real(ReKi), allocatable                      :: NoAcc(:,:)

   ErrStat = ErrID_None
   ErrMsg = ""

   if (.not. associated(FlowField)) return  ! use the initial (or input) values for these inputs
>>>>>>> dc04b703

   ! If rotor is MHK, add water depth to z coordinate
   if (p%MHK > 0) then
      PosOffset = [0.0_ReKi, 0.0_ReKi, p%WtrDpth]
   else
      PosOffset = 0.0_ReKi
   end if

   ! Hub
   if (u%HubMotion%Committed) then
      call IfW_FlowField_GetVelAcc(FlowField, StartNode, t, &
         real(u%HubMotion%TranslationDisp + u%HubMotion%Position, ReKi), &
         RotInflow%InflowOnHub, NoAcc, ErrStat2, ErrMsg2, PosOffset=PosOffset)
      if(Failed()) return 
   else
      RotInflow%InflowOnHub = 0.0_ReKi
   end if
   StartNode = StartNode + 1

   ! Blade
   do k = 1, p%NumBlades
      call IfW_FlowField_GetVelAcc(FlowField, StartNode, t, &
         real(u%BladeMotion(k)%TranslationDisp + u%BladeMotion(k)%Position, ReKi), &
         RotInflow%Blade(k)%InflowVel, RotInflow%Blade(k)%InflowAcc, ErrStat2, ErrMsg2, PosOffset=PosOffset)
      if(Failed()) return
      StartNode = StartNode + p%NumBlNds
   end do

   ! Tower
   if (u%TowerMotion%Nnodes > 0) then
      call IfW_FlowField_GetVelAcc(FlowField, StartNode, t, &
         real(u%TowerMotion%TranslationDisp + u%TowerMotion%Position, ReKi), &
         RotInflow%Tower%InflowVel, RotInflow%Tower%InflowAcc, ErrStat2, ErrMsg2, PosOffset=PosOffset)
      if(Failed()) return
      StartNode = StartNode + p%NumTwrNds
   end if

   ! Nacelle
   if (u%NacelleMotion%Committed) then   
      call IfW_FlowField_GetVelAcc(FlowField, StartNode, t, &
         real(u%NacelleMotion%TranslationDisp + u%NacelleMotion%Position, ReKi), &
         RotInflow%InflowOnNacelle, NoAcc, ErrStat2, ErrMsg2, PosOffset=PosOffset)
      if(Failed()) return
      StartNode = StartNode + 1
   else
      RotInflow%InflowOnNacelle = 0.0_ReKi
   end if

   ! TailFin
   if (u%TFinMotion%Committed) then
      call IfW_FlowField_GetVelAcc(FlowField, StartNode, t, &
         real(u%TFinMotion%TranslationDisp + u%TFinMotion%Position, ReKi), &
         RotInflow%InflowOnTailFin, NoAcc, ErrStat2, ErrMsg2, PosOffset=PosOffset)
      if(Failed()) return
      StartNode = StartNode + 1
   else
      RotInflow%InflowOnTailFin = 0.0_ReKi
   end if

contains
   logical function Failed()
      call SetErrStat(errStat2, errMsg2, errStat, errMsg, 'AD_CalcWind')
      Failed = errStat >= AbortErrLev
   end function Failed
end subroutine


!----------------------------------------------------------------------------------------------------------------------------------
!> Routine for computing outputs, used in both loose and tight coupling.
!! This subroutine is used to compute the output channels (motions and loads) and place them in the WriteOutput() array.
!! The descriptions of the output channels are not given here. Please see the included OutListParameters.xlsx sheet for
!! for a complete description of each output parameter.
subroutine AD_CalcOutput( t, u, p, x, xd, z, OtherState, y, m, ErrStat, ErrMsg, NeedWriteOutput )
! NOTE: no matter how many channels are selected for output, all of the outputs are calculated
! All of the calculated output channels are placed into the m%AllOuts(:), while the channels selected for outputs are
! placed in the y%WriteOutput(:) array.
!..................................................................................................................................

   REAL(DbKi),                   INTENT(IN   )  :: t           !< Current simulation time in seconds
   TYPE(AD_InputType),           INTENT(IN   )  :: u           !< Inputs at Time t
   TYPE(AD_ParameterType),       INTENT(IN   )  :: p           !< Parameters
   TYPE(AD_ContinuousStateType), INTENT(IN   )  :: x           !< Continuous states at t
   TYPE(AD_DiscreteStateType),   INTENT(IN   )  :: xd          !< Discrete states at t
   TYPE(AD_ConstraintStateType), INTENT(IN   )  :: z           !< Constraint states at t
   TYPE(AD_OtherStateType),      INTENT(IN   )  :: OtherState  !< Other states at t
   TYPE(AD_OutputType),          INTENT(INOUT)  :: y           !< Outputs computed at t (Input only so that mesh con-
                                                               !!   nectivity information does not have to be recalculated)
   type(AD_MiscVarType),         intent(inout)  :: m           !< Misc/optimization variables
   INTEGER(IntKi),               INTENT(  OUT)  :: ErrStat     !< Error status of the operation
   CHARACTER(*),                 INTENT(  OUT)  :: ErrMsg      !< Error message if ErrStat /= ErrID_None
   LOGICAL,          OPTIONAL,   INTENT(IN   )  :: NeedWriteOutput     !< Flag to determine if WriteOutput values need to be calculated in this call

   integer(intKi)                               :: ErrStat2
   character(ErrMsgLen)                         :: ErrMsg2
   character(*), parameter                      :: RoutineName = 'AD_CalcOutput'
   LOGICAL                                      :: CalcWriteOutput
   integer(intKi)                               :: iR ! Loop on rotors
   
   ErrStat = ErrID_None
   ErrMsg  = ""

   if (present(NeedWriteOutput)) then
      CalcWriteOutput = NeedWriteOutput
   else
      CalcWriteOutput = .true. ! by default, calculate WriteOutput unless told that we do not need it
   end if

   ! Calculate wind based on current positions
   call AD_CalcWind(t, u, p%FlowField, p, OtherState, m%Inflow(1), ErrStat2, ErrMsg2)
   if(Failed()) return

   ! SetInputs, Calc BEM Outputs and Twr Outputs 
   do iR=1,size(p%rotors)
      call RotCalcOutput(t, u%rotors(iR), m%Inflow(1)%RotInflow(iR), p%rotors(iR), p, x%rotors(iR), &
                         xd%rotors(iR), z%rotors(iR), OtherState%rotors(iR), &
                         y%rotors(iR), m%rotors(iR), m, iR, ErrStat2, ErrMsg2, .false.)
      if(Failed()) return
   enddo

   if (p%Wake_Mod == WakeMod_FVW) then
         ! This needs to extract the inputs from the AD data types (mesh) and copy pieces for the FVW module
      call SetInputsForFVW(p, (/u/), m, errStat2, errMsg2)
      if(Failed()) return
         ! Calculate Outputs at time t
      CALL FVW_CalcOutput( t, m%FVW_u(1), p%FVW, x%FVW, xd%FVW, z%FVW, OtherState%FVW, m%FVW_y, m%FVW, ErrStat2, ErrMsg2 )
      if(Failed()) return

      call SetOutputsFromFVW( t, u, p, OtherState, x, xd, m, y, ErrStat2, ErrMsg2 )
      if(Failed()) return
   endif

   ! Cavitation check
   call AD_CavtCrit(u, p, m, errStat2, errMsg2)
   if(Failed()) return

   ! initialize nacelle mesh loads
   do iR = 1,size(p%rotors)
      y%rotors(iR)%NacelleLoad%Force = 0.0_ReKi
      y%rotors(iR)%NacelleLoad%Moment = 0.0_ReKi
   end do

   ! Calculate buoyant loads
   do iR = 1,size(p%rotors)
      if ( p%rotors(iR)%MHK > 0 ) then 
         call CalcBuoyantLoads( u%rotors(iR), p%rotors(iR), m%rotors(iR), y%rotors(iR), ErrStat, ErrMsg )
            if(Failed()) return
      end if
   end do  

<<<<<<< HEAD
   ! Calculate added mass and inertia loads
   do iR = 1,size(p%rotors)
      if ( p%rotors(iR)%MHK > 0 ) then 
         call CalcAddedMassInertiaLoads( u%rotors(iR), p%rotors(iR), m%rotors(iR), y%rotors(iR), ErrStat, ErrMsg )
            call SetErrStat(ErrStat2, ErrMsg2, ErrStat, ErrMsg, RoutineName)
            if (ErrStat >= AbortErrLev) return
      end if
   end do  
=======
   ! Calculate nacelle drag loads
   do iR = 1,size(p%rotors)
      if ( p%rotors(iR)%NacelleDrag ) then 
         call computeNacelleDrag( u%rotors(iR), p%rotors(iR), m%rotors(iR), y%rotors(iR), m%Inflow(1)%RotInflow(iR), ErrStat, ErrMsg )
            if(Failed()) return
      end if
   end do 
>>>>>>> dc04b703

   !-------------------------------------------------------   
   !     get values to output to file:  
   !-------------------------------------------------------   
   if (CalcWriteOutput) then
      do iR = 1,size(p%rotors)
         call RotWriteOutputs(t, u%rotors(iR), m%Inflow(1)%RotInflow(iR), p%rotors(iR), p, x%rotors(iR), xd%rotors(iR), z%rotors(iR), OtherState%rotors(iR), y%rotors(iR), m%rotors(iR), m, iR, ErrStat2, ErrMsg2)
            if(Failed()) return
      end do
   end if

contains
   logical function Failed()
      call SetErrStat(errStat2, errMsg2, errStat, errMsg, RoutineName)
      Failed = errStat >= AbortErrLev
   end function Failed
end subroutine AD_CalcOutput
!----------------------------------------------------------------------------------------------------------------------------------
subroutine RotCalcOutput( t, u, RotInflow, p, p_AD, x, xd, z, OtherState, y, m, m_AD, iRot, ErrStat, ErrMsg, NeedWriteOutput)
! NOTE: no matter how many channels are selected for output, all of the outputs are calculated
! All of the calculated output channels are placed into the m%AllOuts(:), while the channels selected for outputs are
! placed in the y%WriteOutput(:) array.
!..................................................................................................................................

   REAL(DbKi),                   INTENT(IN   )  :: t                  !< Current simulation time in seconds
   TYPE(RotInputType),           INTENT(IN   )  :: u                  !< Inputs at Time t
   TYPE(RotInflowType),          INTENT(IN   )  :: RotInflow          !< Rotor Inflow at Time t
   TYPE(RotParameterType),       INTENT(IN   )  :: p                  !< Parameters
   TYPE(AD_ParameterType),       INTENT(IN   )  :: p_AD               !< Parameters
   TYPE(RotContinuousStateType), INTENT(IN   )  :: x                  !< Continuous states at t
   TYPE(RotDiscreteStateType),   INTENT(IN   )  :: xd                 !< Discrete states at t
   TYPE(RotConstraintStateType), INTENT(IN   )  :: z                  !< Constraint states at t
   TYPE(RotOtherStateType),      INTENT(IN   )  :: OtherState         !< Other states at t
   TYPE(RotOutputType),          INTENT(INOUT)  :: y                  !< Outputs computed at t (Input only so that mesh con-
                                                                      !!   nectivity information does not have to be recalculated)
   type(RotMiscVarType),         intent(inout)  :: m                  !< Misc/optimization variables
   TYPE(AD_MiscVarType),         INTENT(INOUT)  :: m_AD               !< misc variables
   INTEGER,                      INTENT(IN   )  :: iRot               !< Rotor index, needed for OLAF
   INTEGER(IntKi),               INTENT(  OUT)  :: ErrStat            !< Error status of the operation
   CHARACTER(*),                 INTENT(  OUT)  :: ErrMsg             !< Error message if ErrStat /= ErrID_None
   LOGICAL,          OPTIONAL,   INTENT(IN   )  :: NeedWriteOutput    !< Flag to determine if WriteOutput values need to be calculated in this call

   
      ! NOTE: m%BEMT_u(i) indices are set differently from the way OpenFAST typically sets up the u and uTimes arrays
   integer, parameter                           :: indx = 1  ! m%BEMT_u(1) is at t; m%BEMT_u(2) is t+dt

   integer(intKi)                               :: ErrStat2
   character(ErrMsgLen)                         :: ErrMsg2
   character(*), parameter                      :: RoutineName = 'RotCalcOutput'
   LOGICAL                                      :: CalcWriteOutput
   
   ErrStat = ErrID_None
   ErrMsg  = ""
   
   if (present(NeedWriteOutput)) then
      CalcWriteOutput = NeedWriteOutput
   else
      CalcWriteOutput = .true. ! by default, calculate WriteOutput unless told that we do not need it
   end if

   call SetInputs(t, p, p_AD, u, RotInflow, m, indx, errStat2, errMsg2)      
      call SetErrStat(ErrStat2, ErrMsg2, ErrStat, ErrMsg, RoutineName)

   if (p_AD%Wake_Mod /= WakeMod_FVW) then
      ! Call the BEMT module CalcOutput.  Notice that the BEMT outputs are purposely attached to AeroDyn's MiscVar structure to
      ! avoid issues with the coupling code

      call BEMT_CalcOutput(t, m%BEMT_u(indx), p%BEMT, x%BEMT, xd%BEMT, z%BEMT, OtherState%BEMT, p_AD%AFI, m%BEMT_y, m%BEMT, ErrStat2, ErrMsg2 )
         call SetErrStat(ErrStat2, ErrMsg2, ErrStat, ErrMsg, RoutineName)

      call SetOutputsFromBEMT( p, u, m, y ) 
        
      if ( p%CompAA ) then
         ! We need the outputs from BEMT as inputs to AeroAcoustics module
         ! Also,  SetInputs() [called above] calls SetInputsForBEMT() which in turn establishes current versions of the Global to local transformations we need as inputs to AA
         call SetInputsForAA(p, u, RotInflow, m, errStat2, errMsg2)
            call SetErrStat(ErrStat2, ErrMsg2, ErrStat, ErrMsg, RoutineName)
         call AA_CalcOutput(t, m%AA_u, p%AA, x%AA, xd%AA,  z%AA, OtherState%AA,  m%AA_y, m%AA, errStat2, errMsg2)
            call SetErrStat(ErrStat2, ErrMsg2, ErrStat, ErrMsg, RoutineName)
      end if     
   endif 


   if ( p%TwrAero /= TwrAero_none ) then
      call ADTwr_CalcOutput(p, u, RotInflow, m, y, ErrStat2, ErrMsg2 )
         call SetErrStat(ErrStat2, ErrMsg2, ErrStat, ErrMsg, RoutineName)
   endif

   ! --- Tail Fin
   if (p%TFinAero) then
      call TFin_CalcOutput(p, p_AD, u, RotInflow, m, y, ErrStat2, ErrMsg2)
      call SetErrStat(ErrStat2, ErrMsg2, ErrStat, ErrMsg, RoutineName)
   endif
   
   
   !-------------------------------------------------------   
   !     get values to output to file:  
   !-------------------------------------------------------   
   if (CalcWriteOutput) then
      call RotWriteOutputs(t, u, RotInflow, p, p_AD, x, xd, z, OtherState, y, m, m_AD, iRot, ErrStat2, ErrMsg2)
      call SetErrStat(ErrStat2, ErrMsg2, ErrStat, ErrMsg, RoutineName)
   end if   
   
end subroutine RotCalcOutput
!----------------------------------------------------------------------------------------------------------------------------------
subroutine RotWriteOutputs( t, u, RotInflow, p, p_AD, x, xd, z, OtherState, y, m, m_AD, iRot, ErrStat, ErrMsg)
! NOTE: no matter how many channels are selected for output, all of the outputs are calculated
! All of the calculated output channels are placed into the m%AllOuts(:), while the channels selected for outputs are
! placed in the y%WriteOutput(:) array.
!..................................................................................................................................

   REAL(DbKi),                   INTENT(IN   )  :: t                  !< Current simulation time in seconds
   TYPE(RotInputType),           INTENT(IN   )  :: u                  !< Inputs at Time t
   TYPE(RotInflowType),          INTENT(IN   )  :: RotInflow          !< Rotor inflow at Time t
   TYPE(RotParameterType),       INTENT(IN   )  :: p                  !< Parameters
   TYPE(AD_ParameterType),       INTENT(IN   )  :: p_AD               !< Parameters
   TYPE(RotContinuousStateType), INTENT(IN   )  :: x                  !< Continuous states at t
   TYPE(RotDiscreteStateType),   INTENT(IN   )  :: xd                 !< Discrete states at t
   TYPE(RotConstraintStateType), INTENT(IN   )  :: z                  !< Constraint states at t
   TYPE(RotOtherStateType),      INTENT(IN   )  :: OtherState         !< Other states at t
   TYPE(RotOutputType),          INTENT(INOUT)  :: y                  !< Outputs computed at t (Input only so that mesh con-
                                                                      !!   nectivity information does not have to be recalculated)
   type(RotMiscVarType),         intent(inout)  :: m                  !< Misc/optimization variables
   TYPE(AD_MiscVarType),         INTENT(INOUT)  :: m_AD               !< misc variables
   INTEGER,                      INTENT(IN   )  :: iRot               !< Rotor index, needed for OLAF
   INTEGER(IntKi),               INTENT(  OUT)  :: ErrStat            !< Error status of the operation
   CHARACTER(*),                 INTENT(  OUT)  :: ErrMsg             !< Error message if ErrStat /= ErrID_None

   
      ! NOTE: m%BEMT_u(i) indices are set differently from the way OpenFAST typically sets up the u and uTimes arrays
   integer, parameter                           :: indx = 1  ! m%BEMT_u(1) is at t; m%BEMT_u(2) is t+dt
   integer(intKi)                               :: i, k

   integer(intKi)                               :: ErrStat2
   character(ErrMsgLen)                         :: ErrMsg2
   character(*), parameter                      :: RoutineName = 'RotWriteOutputs'
   real(R8Ki)                                   :: x_hat_disk(3)
!   LOGICAL                                      :: CalcWriteOutput   
   !-------------------------------------------------------   
   !     get values to output to file:  
   !-------------------------------------------------------   
   if (p%NumOuts > 0) then
      call Calc_WriteOutput( p, p_AD, u, RotInflow, x, m, m_AD, y, OtherState, xd, indx, iRot, ErrStat2, ErrMsg2 )   
         call SetErrStat(ErrStat2, ErrMsg2, ErrStat, ErrMsg, RoutineName)      
      
      !...............................................................................................................................   
      ! Place the selected output channels into the WriteOutput(:) array with the proper sign:
      !...............................................................................................................................   

      do i = 1,p%NumOuts  ! Loop through all selected output channels
         y%WriteOutput(i) = p%OutParam(i)%SignM * m%AllOuts( p%OutParam(i)%Indx )
      end do             ! i - All selected output channels

   end if
       
   if (p%BldNd_TotNumOuts > 0) then
      y%WriteOutput(p%NumOuts+1:) = 0.0_ReKi

      ! Now we need to populate the blade node outputs here
      if (p%NumBlades > 0) then
         ! For all methods (BEM/FVW), computes R_li: from inertial system to local-polar system
         ! NOTE: this could be placed either in AeroDyn_IO* or in SetInputs
         !       The issue right now is the Calculate_MeshOrientation_Rel2Hub is in AeroDyn.f90
         x_hat_disk = u%HubMotion%Orientation(1,:,1)
         do k=1,p%NumBlades
            ! Compute R_li for all nodes
            call Calculate_MeshOrientation_Rel2Hub(u%BladeMotion(k), u%HubMotion, x_hat_disk, m%R_li(:,:,:,k))
         enddo
         call Calc_WriteAllBldNdOutput( p, p_AD, u, m, m_AD, x, y, OtherState, RotInflow, indx, iRot, ErrStat2, ErrMsg2 )   ! Call after normal writeoutput.  Will just postpend data on here.
         call SetErrStat(ErrStat2, ErrMsg2, ErrStat, ErrMsg, RoutineName)
      end if
   end if
   
end subroutine RotWriteOutputs
!----------------------------------------------------------------------------------------------------------------------------------

subroutine AD_CavtCrit(u, p, m, errStat, errMsg)
   TYPE(AD_InputType),           INTENT(IN   )   :: u           !< Inputs at time t
   TYPE(AD_ParameterType),       INTENT(IN   )   :: p           !< Parameters
   TYPE(AD_MiscVarType),         INTENT(INOUT)   :: m           !< Misc/optimization variables
   INTEGER(IntKi),               INTENT(  OUT)   :: errStat     !< Error status of the operation
   CHARACTER(*),                 INTENT(  OUT)   :: errMsg      !< Error message if ErrStat /= ErrID_None

   ! Local variables
   integer                                       :: i, j
   integer(intKi)                                :: iR, iW
   real(ReKi)                                    :: SigmaCavitCrit, SigmaCavit
   real(ReKi)                                    :: Vreltemp
   real(ReKi)                                    :: Cpmintemp

   errStat = ErrID_None
   errMsg  = ''

   do iR = 1,size(p%rotors)
      if ( p%rotors(iR)%CavitCheck ) then  ! Calculate the cavitation number for the airfoil at the node in quesiton, and compare to the critical cavitation number based on the vapour pressure and submerged depth       
         do j = 1,p%rotors(iR)%numBlades  ! Loop through all blades
            do i = 1,p%rotors(iR)%NumBlNds  ! Loop through all nodes
                     
               if ( p%Wake_Mod == WakeMod_BEMT ) then
                  Vreltemp = m%rotors(iR)%BEMT_y%Vrel(i,j)
                  Cpmintemp = m%rotors(iR)%BEMT_y%Cpmin(i,j)
               else if ( p%Wake_Mod == WakeMod_FVW ) then
                  iW = p%FVW%Bld2Wings(iR,j)
                  Vreltemp = m%FVW%W(iW)%BN_Vrel(i)
                  Cpmintemp = m%FVW%W(iW)%BN_Cpmin(i)
               end if

               if ( EqualRealNos( Vreltemp, 0.0_ReKi ) ) call SetErrStat( ErrID_Fatal, 'Vrel cannot be zero to do a cavitation check', ErrStat, ErrMsg, 'AD_CavtCrit' ) 
                  if ( ErrStat >= AbortErrLev ) return
                                                 
               SigmaCavit = -1 * Cpmintemp  ! Local cavitation number on node j
               SigmaCavitCrit = ( p%rotors(iR)%Patm + ( p%rotors(iR)%Gravity * ( abs( u%rotors(iR)%BladeMotion(j)%Position(3,i) + u%rotors(iR)%BladeMotion(j)%TranslationDisp(3,i) ) + p%rotors(iR)%MSL2SWL ) * p%rotors(iR)%airDens ) - p%rotors(iR)%Pvap ) / ( 0.5_ReKi * p%rotors(iR)%airDens * Vreltemp**2 )  ! Critical value of Sigma, cavitation occurs if local cavitation number is greater than this
                                                                        
               if ( ( SigmaCavitCrit < SigmaCavit ) .and. ( .not. ( m%rotors(iR)%CavitWarnSet(i,j) ) ) ) then     
                  call WrScr( NewLine//'Cavitation occurred at blade '//trim(num2lstr(j))//' and node '//trim(num2lstr(i))//'.' )
                  m%rotors(iR)%CavitWarnSet(i,j) = .true.
               end if 
                           
               m%rotors(iR)%SigmaCavit(i,j) = SigmaCavit                 
               m%rotors(iR)%SigmaCavitCrit(i,j) = SigmaCavitCrit  
                           
            end do  ! p%NumBlNds
         end do  ! p%numBlades
      end if  ! Cavitation check
   end do  ! p%numRotors
end subroutine AD_CavtCrit
!----------------------------------------------------------------------------------------------------------------------------------
!> This routine calculates buoyant loads on an MHK turbine.
subroutine CalcBuoyantLoads( u, p, m, y, ErrStat, ErrMsg )
   TYPE(RotInputType),                             INTENT(IN   )  :: u                !< AD inputs - used for mesh node positions
   TYPE(RotParameterType),                         INTENT(IN   )  :: p                !< Parameters
   TYPE(RotMiscVarType),                           INTENT(INOUT)  :: m                !< Misc/optimization variables
   TYPE(RotOutputType),                            INTENT(INOUT)  :: y                !< Outputs computed at t 
   INTEGER(IntKi),                                 INTENT(  OUT)  :: ErrStat          !< Error status of the operation
   CHARACTER(*),                                   INTENT(  OUT)  :: ErrMsg           !< Error message if ErrStat /= ErrID_None


      ! Local variables
   INTEGER(IntKi)                                   :: k                !< Loop counter for blades
   INTEGER(IntKi)                                   :: j                !< Loop counter for nodes
   REAL(ReKi), DIMENSION(3)                         :: BlglobCB         !< Global offset between aerodynamic center and center of buoyancy of blade node j
   REAL(ReKi), DIMENSION(3)                         :: BlglobCBplus     !< Global offset between aerodynamic center and center of buoyancy of blade node j+1
   REAL(ReKi), DIMENSION(3)                         :: HubglobCB        !< Global offset between aerodynamic center and center of buoyancy of hub node
   REAL(ReKi), DIMENSION(3)                         :: NacglobCB        !< Global offset between nacelle reference position and center of buoyancy of nacelle node
   REAL(ReKi), DIMENSION(3)                         :: BltmpPos         !< Global position of blade node j
   REAL(ReKi), DIMENSION(3)                         :: BltmpPosplus     !< Global position of blade node j+1
   REAL(ReKi), DIMENSION(3)                         :: TwrtmpPos        !< Global position of tower node j
   REAL(ReKi), DIMENSION(3)                         :: TwrtmpPosplus    !< Global position of tower node j+1
   REAL(ReKi), DIMENSION(3)                         :: HubtmpPos        !< Global position of hub node
   REAL(ReKi), DIMENSION(3)                         :: NactmpPos        !< Global position of nacelle node
   REAL(ReKi), DIMENSION(3)                         :: BlposCB          !< Global position of the center of buoyancy of blade node j
   REAL(ReKi), DIMENSION(3)                         :: BlposCBplus      !< Global position of the center of buoyancy of blade node j+1
   REAL(ReKi), DIMENSION(3,p%NumBlades)             :: Blposroot        !< Global position of the center of buoyancy of blade root
   REAL(ReKi), DIMENSION(3)                         :: Twrpostop        !< Global position of the center of buoyancy of tower top
   REAL(ReKi)                                       :: BlheadAng        !< Heading angle of blade element j
   REAL(ReKi)                                       :: BlinclAng        !< Inclination angle of blade element j
   REAL(ReKi)                                       :: TwrheadAng       !< Heading angle of tower element j
   REAL(ReKi)                                       :: TwrinclAng       !< Inclination angle of tower element j
   REAL(ReKi)                                       :: BlforceAx        !< Axial buoyant force at blade node j
   REAL(ReKi)                                       :: BlforceRad       !< Radial buoyant force at blade node j
   REAL(ReKi)                                       :: Blmoment0        !< Nominal buoyant moment at blade node j
   REAL(ReKi)                                       :: Blmoment         !< Buoyant moment at node j, adjusted for distribution of radial force bewteen blade nodes j and j+1
   REAL(ReKi)                                       :: TwrforceAx       !< Axial buoyant force at tower node j
   REAL(ReKi)                                       :: TwrforceRad      !< Radial buoyant force at tower node j
   REAL(ReKi)                                       :: Twrmoment0       !< Nominal buoyant moment at tower node j
   REAL(ReKi)                                       :: Twrmoment        !< Buoyant moment at tower j, adjusted for distribution of radial force bewteen tower nodes j and j+1
   REAL(ReKi), DIMENSION(3)                         :: BlforceB         !< Buoyant force at blade node j in global coordinates
   REAL(ReKi), DIMENSION(3)                         :: BlforceBplus     !< Buoyant force at blade node j+1 in global coordinates
   REAL(ReKi), DIMENSION(3)                         :: BlmomentB        !< Buoyant moment at blade node j in global coordinates
   REAL(ReKi), DIMENSION(3)                         :: BlmomentBplus    !< Buoyant moment at blade node j+1 in global coordinates
   REAL(ReKi), DIMENSION(3)                         :: TwrforceB        !< Buoyant force at tower node j in global coordinates
   REAL(ReKi), DIMENSION(3)                         :: TwrforceBplus    !< Buoyant force at tower node j+1 in global coordinates
   REAL(ReKi), DIMENSION(3)                         :: TwrmomentB       !< Buoyant moment at tower node j in global coordinates
   REAL(ReKi), DIMENSION(3)                         :: TwrmomentBplus   !< Buoyant moment at tower node j+1 in global coordinates
   REAL(ReKi), DIMENSION(3)                         :: HubforceB        !< Buoyant force at hub node in global coordinates
   REAL(ReKi), DIMENSION(3)                         :: HubmomentB       !< Buoyant moment at hub node in global coordinates
   REAL(ReKi), DIMENSION(3)                         :: NacforceB        !< Buoyant force at nacelle node in global coordinates
   REAL(ReKi), DIMENSION(3)                         :: NacmomentB       !< Buoyant moment at nacelle node in global coordinates
   REAL(ReKi), DIMENSION(3,p%NumBlades)             :: BlforceBroot     !< Buoyant force on blade root in global coordinates
   REAL(ReKi), DIMENSION(3,p%NumBlades)             :: BlmomentBroot    !< Buoyant moment on blade root in global coordinates
   REAL(ReKi), DIMENSION(3,p%NumBlades)             :: BlforceRoot      !< Buoyant force on element root in global coordinates
   REAL(ReKi), DIMENSION(3,p%NumBlades)             :: BlmomentRoot     !< Buoyant moment on element root in global coordinates   
   REAL(ReKi), DIMENSION(3)                         :: BlforceTip       !< Buoyant force on element tip in global coordinates
   REAL(ReKi), DIMENSION(3)                         :: BlmomentTip      !< Buoyant moment on element tip in global coordinates
   REAL(ReKi), DIMENSION(3)                         :: TwrforceBtop     !< Buoyant force on tower top in global coordinates
   REAL(ReKi), DIMENSION(3)                         :: TwrmomentBtop    !< Buoyant moment on tower top in global coordinates
   REAL(ReKi), DIMENSION(p%NumBlNds,p%NumBlades,3)  :: BlFBtmp          !< Buoyant force at blade nodes in global coordinates
   REAL(ReKi), DIMENSION(p%NumBlNds,p%NumBlades,3)  :: BlMBtmp          !< Buoyant moment at blade nodes in global coordinates
   REAL(ReKi), DIMENSION(p%NumTwrNds,3)             :: TwrFBtmp         !< Buoyant force at tower nodes in global coordinates
   REAL(ReKi), DIMENSION(p%NumTwrNds,3)             :: TwrMBtmp         !< Buoyant moment at tower nodes in global coordinates
   REAL(ReKi), DIMENSION(3)                         :: HubFBtmp         !< Buoyant force at hub node in global coordinates, passed to m%HubFB
   REAL(ReKi), DIMENSION(3)                         :: HubMBtmp         !< Buoyant moment at hub node in global coordinates, passed to m%HubMB
   REAL(ReKi), DIMENSION(3)                         :: NacFBtmp         !< Buoyant force at nacelle node in global coordinates, passed to m%NacFB
   REAL(ReKi), DIMENSION(3)                         :: NacMBtmp         !< Buoyant moment at nacelle node in global coordinates, passed to m%NacMB
   REAL(ReKi), DIMENSION(3,p%NumBlades)             :: MovvectorBR      !< Vector from hub center to center of buoyancy of blade root
   REAL(ReKi), DIMENSION(3,p%NumBlades)             :: MovmomentBR      !< Moment from moving blade root buoyant force from blade root to hub center
   REAL(ReKi), DIMENSION(3)                         :: MovvectorTT      !< Vector from nacelle reference position to center of buoyancy of tower top
   REAL(ReKi), DIMENSION(3)                         :: MovmomentTT      !< Moment from moving tower top buoyant force from tower top to nacelle reference position
   CHARACTER(*), PARAMETER                          :: RoutineName = 'CalcBuoyantLoads'


      ! Initialize variables for this routine
   ErrStat  = ErrID_None
   ErrMsg   = ""
   BlFBtmp  = 0.0_ReKi
   BlMBtmp  = 0.0_ReKi
   TwrFBtmp = 0.0_ReKi
   TwrMBtmp = 0.0_ReKi
   HubFBtmp = 0.0_ReKi
   HubMBtmp = 0.0_ReKi
   NacFBtmp = 0.0_ReKi
   NacMBtmp = 0.0_ReKi
   TwrforceBtop = 0.0_ReKi
   TwrmomentBtop = 0.0_ReKi
   Twrpostop = 0.0_ReKi

      ! Blades
   do k = 1,p%NumBlades ! loop through all blades
      do j = 1,p%NumBlNds ! loop through all nodes

            ! Check that blade nodes do not go beneath the seabed or pierce the free surface
         if ( u%BladeMotion(k)%Position(3,j) + u%BladeMotion(k)%TranslationDisp(3,j) >= p%MSL2SWL .OR. u%BladeMotion(k)%Position(3,j) + u%BladeMotion(k)%TranslationDisp(3,j) <= -p%WtrDpth ) &
            call SetErrStat( ErrID_Fatal, 'Blades cannot go beneath the seabed or pierce the free surface', ErrStat, ErrMsg, 'CalcBuoyantLoads' ) 
            if ( ErrStat >= AbortErrLev ) return

      end do ! j = nodes

      do j = 1,p%NumBlNds - 1 ! loop through all nodes, except the last

            ! Global position of blade node
         BltmpPos = u%BladeMotion(k)%Position(:,j) + u%BladeMotion(k)%TranslationDisp(:,j) - (/ 0.0_ReKi, 0.0_ReKi, p%MSL2SWL /)
         BltmpPosplus = u%BladeMotion(k)%Position(:,j+1) + u%BladeMotion(k)%TranslationDisp(:,j+1) - (/ 0.0_ReKi, 0.0_ReKi, p%MSL2SWL /)

            ! Global offset between aerodynamic center and center of buoyancy of blade node
         BlglobCB = matmul( [p%BlCenBn(j,k), p%BlCenBt(j,k), 0.0_ReKi ], u%BladeMotion(k)%Orientation(:,:,j) )
         BlglobCBplus = matmul( [p%BlCenBn(j+1,k), p%BlCenBt(j+1,k), 0.0_ReKi ], u%BladeMotion(k)%Orientation(:,:,j+1) )
         
            ! Global position of the center of buoyancy of blade node
         BlposCB = BltmpPos + BlglobCB
         BlposCBplus = BltmpPosplus + BlglobCBplus

            ! Heading and inclination angles of blade element
         BlheadAng = atan2( BlposCBplus(2) - BlposCB(2), BlposCBplus(1) - BlposCB(1) )
         BlinclAng = atan2( sqrt( (BlposCBplus(1) - BlposCB(1))**2 + (BlposCBplus(2) - BlposCB(2))**2 ), BlposCBplus(3) - BlposCB(3) )

            ! Axial and radial buoyant forces and nominal buoyant moment at blade node
         BlforceAx = -2.0_ReKi * pi * p%BlTaper(j,k) * p%AirDens * p%Gravity * p%BlDL(j,k) * ( BlposCB(3) * p%BlRad(j,k) + 0.5_ReKi * ( BlposCB(3) * p%BlTaper(j,k) + p%BlRad(j,k) * cos( BlinclAng ) ) * p%BlDL(j,k) & 
            + p%BlTaper(j,k) * cos( BlinclAng ) * p%BlDL(j,k)**2 / 3.0_ReKi )
         BlforceRad = -pi * p%AirDens * p%Gravity * p%BlDL(j,k) * ( p%BlRad(j,k)**2 + p%BlTaper(j,k) * p%BlRad(j,k) * p%BlDL(j,k) + p%BlTaper(j,k)**2 * p%BlDL(j,k)**2 / 3.0_ReKi ) * sin( BlinclAng )
         Blmoment0 = -pi * p%AirDens * p%Gravity * p%BlDL(j,k) * ( p%BlDL(j,k)**3 * p%BlTaper(j,k)**4 / 4.0_ReKi + p%BlDL(j,k)**3 * p%BlTaper(j,k)**2 / 4.0_ReKi + p%BlDL(j,k)**2 * p%BlTaper(j,k)**3 * p%BlRad(j,k) &
            + 2.0_ReKi * p%BlDL(j,k)**2 * p%BlTaper(j,k) * p%BlRad(j,k) / 3.0_ReKi + 3.0_ReKi * p%BlDL(j,k) * p%BlTaper(j,k)**2 * p%BlRad(j,k)**2 / 2.0_ReKi + p%BlDL(j,k) * p%BlRad(j,k)**2 / 2.0_ReKi &
            + p%BlTaper(j,k) * p%BlRad(j,k)**3 ) * sin( BlinclAng ) 

            ! Buoyant moment at blade node, adjusted for distribution of radial force bewteen blade nodes j and j+1
         Blmoment = Blmoment0 - BlforceRad * p%BlAxCent(j,k) * p%BlDL(j,k)

            ! Buoyant force and moment at blade node in global coordinates
         BlforceB(1) = cos( BlheadAng ) * ( BlforceAx * sin( BlinclAng ) + BlforceRad * cos( BlinclAng ) )
         BlforceB(2) = sin( BlheadAng ) * ( BlforceAx * sin( BlinclAng ) + BlforceRad * cos( BlinclAng ) )
         BlforceB(3) = BlforceAx * cos( BlinclAng ) - BlforceRad * sin( BlinclAng )
         BlmomentB(1) = -Blmoment * sin( BlheadAng )
         BlmomentB(2) = Blmoment * cos( BlheadAng )
         BlmomentB(3) = 0.0_ReKi

            ! Buoyant force and moment in global coordinates, distributed between adjacent nodes
         BlforceBplus = BlforceB * p%BlAxCent(j,k)
         BlforceB = BlforceB * ( 1 - p%BlAxCent(j,k) )
         BlmomentBplus = BlmomentB * p%BlAxCent(j,k)
         BlmomentB = BlmomentB * ( 1 - p%BlAxCent(j,k) ) 

            ! Buoyant force and moment on element "root" in global coordinates, added to existing force and moment
         BlforceRoot(1,k) = -p%AirDens * p%Gravity * pi * p%BlRad(j,k)**2 * BlposCB(3) * sin( BlinclAng ) * cos( BlheadAng )
         BlforceRoot(2,k) = -p%AirDens * p%Gravity * pi * p%BlRad(j,k)**2 * BlposCB(3) * sin( BlinclAng ) * sin( BlheadAng )
         BlforceRoot(3,k) = -p%AirDens * p%Gravity * pi * p%BlRad(j,k)**2 * BlposCB(3) * cos( BlinclAng )
         BlmomentRoot(1,k) = p%AirDens * p%Gravity * pi * p%BlRad(j,k)**4 / 4.0_ReKi * sin( BlinclAng ) * sin( BlheadAng )
         BlmomentRoot(2,k) = -p%AirDens * p%Gravity * pi * p%BlRad(j,k)**4 / 4.0_ReKi * sin( BlinclAng ) * cos( BlheadAng )
         BlmomentRoot(3,k) = 0.0_ReKi
         if ( j==1 ) then ! Buoyant force and moment on blade root and node position in global coordinates, saved for later use
            BlforceBroot(:,k) = BlforceRoot(:,k)
            BlmomentBroot(:,k) = BlmomentRoot(:,k)
            Blposroot(:,k) = BlposCB
         else
            BlforceB = BlforceB + BlforceRoot(:,k)
            BlmomentB = BlmomentB + BlmomentRoot(:,k)
         end if

            ! Buoyant force and moment on element "tip" in global coordinates, added to existing force and moment
         BlforceTip(1) = p%AirDens * p%Gravity * pi * p%BlRad(j+1,k)**2 * BlposCBplus(3) * sin( BlinclAng ) * cos( BlheadAng )
         BlforceTip(2) = p%AirDens * p%Gravity * pi * p%BlRad(j+1,k)**2 * BlposCBplus(3) * sin( BlinclAng ) * sin( BlheadAng )
         BlforceTip(3) = p%AirDens * p%Gravity * pi * p%BlRad(j+1,k)**2 * BlposCBplus(3) * cos( BlinclAng )
         BlmomentTip(1) = -p%AirDens * p%Gravity * pi * p%BlRad(j+1,k)**4 / 4.0_ReKi * sin( BlinclAng ) * sin( BlheadAng )
         BlmomentTip(2) = p%AirDens * p%Gravity * pi * p%BlRad(j+1,k)**4 / 4.0_ReKi * sin( BlinclAng ) * cos( BlheadAng )
         BlmomentTip(3) = 0.0_ReKi

         BlforceBplus = BlforceBplus + BlforceTip
         BlmomentBplus = BlmomentBplus + BlmomentTip

            ! Buoyant moment in global coordinates, moved from center of buoyancy to aerodynamic center
         BlmomentB(1) = BlmomentB(1) + BlglobCB(2) * BlforceB(3) - BlglobCB(3) * BlforceB(2)
         BlmomentB(2) = BlmomentB(2) + BlglobCB(3) * BlforceB(1) - BlglobCB(1) * BlforceB(3)
         BlmomentB(3) = BlmomentB(3) + BlglobCB(1) * BlforceB(2) - BlglobCB(2) * BlforceB(1)
         BlmomentBplus(1) = BlmomentBplus(1) + BlglobCBplus(2) * BlforceBplus(3) - BlglobCBplus(3) * BlforceBplus(2)
         BlmomentBplus(2) = BlmomentBplus(2) + BlglobCBplus(3) * BlforceBplus(1) - BlglobCBplus(1) * BlforceBplus(3)
         BlmomentBplus(3) = BlmomentBplus(3) + BlglobCBplus(1) * BlforceBplus(2) - BlglobCBplus(2) * BlforceBplus(1)

            ! Sum loads at each node
         BlFBtmp(j,k,:)   = BlFBtmp(j  ,k,:) + BlforceB
         BlFBtmp(j+1,k,:) = BlFBtmp(j+1,k,:) + BlforceBplus
         BlMBtmp(j,k,:)   = BlMBtmp(j  ,k,:) + BlmomentB
         BlMBtmp(j+1,k,:) = BlMBtmp(j+1,k,:) + BlmomentBplus

      end do ! j = nodes

         ! Assign loads to point mesh
      do j = 1,p%NumBlNds
         m%BladeBuoyLoadPoint(k)%Force(:,j)  = BlFBtmp(j,k,:)
         m%BladeBuoyLoadPoint(k)%Moment(:,j) = BlMBtmp(j,k,:)
      end do ! j = nodes

         ! Map point loads to line mesh
      call Transfer_Point_to_Line2( m%BladeBuoyLoadPoint(k), m%BladeBuoyLoad(k), m%B_P_2_B_L(k), ErrStat, ErrMsg, u%BladeMotion(k), u%BladeMotion(k) )

   end do ! k = blades

      ! Add buoyant loads to aerodynamic loads
   do k = 1,p%NumBlades ! loop through all blades
      do j = 1,p%NumBlNds ! loop through all nodes
         y%BladeLoad(k)%Force(:,j) = y%BladeLoad(k)%Force(:,j) + m%BladeBuoyLoad(k)%Force(:,j)
         y%BladeLoad(k)%Moment(:,j) = y%BladeLoad(k)%Moment(:,j) + m%BladeBuoyLoad(k)%Moment(:,j)
      end do ! j = nodes
   end do ! k = blades

      ! Tower
   if ( p%NumTwrNds > 0 ) then

      do j = 1,p%NumTwrNds ! loop through all nodes
            ! Check that tower nodes do not go beneath the seabed or pierce the free surface
         if ( u%TowerMotion%Position(3,j) + u%TowerMotion%TranslationDisp(3,j) >= p%MSL2SWL .OR. u%TowerMotion%Position(3,j) + u%TowerMotion%TranslationDisp(3,j) < -p%WtrDpth ) &
            call SetErrStat( ErrID_Fatal, 'The tower cannot go beneath the seabed or pierce the free surface', ErrStat, ErrMsg, 'CalcBuoyantLoads' ) 
            if ( ErrStat >= AbortErrLev ) return
      end do

      do j = 1,p%NumTwrNds - 1 ! loop through all nodes, except the last
            ! Global position of tower node
         TwrtmpPos = u%TowerMotion%Position(:,j) + u%TowerMotion%TranslationDisp(:,j) - (/ 0.0_ReKi, 0.0_ReKi, p%MSL2SWL /)
         TwrtmpPosplus = u%TowerMotion%Position(:,j+1) + u%TowerMotion%TranslationDisp(:,j+1) - (/ 0.0_ReKi, 0.0_ReKi, p%MSL2SWL /)
         
            ! Heading and inclination angles of tower element
         TwrheadAng = atan2( TwrtmpPosplus(2) - TwrtmpPos(2), TwrtmpPosplus(1) - TwrtmpPos(1) )
         TwrinclAng = atan2( sqrt( (TwrtmpPosplus(1) - TwrtmpPos(1))**2 + (TwrtmpPosplus(2) - TwrtmpPos(2))**2 ), TwrtmpPosplus(3) - TwrtmpPos(3) )

            ! Axial and radial buoyant forces and nominal buoyant moment at tower node
         TwrforceAx = -2.0_ReKi * pi * p%TwrTaper(j) * p%AirDens * p%Gravity * p%TwrDL(j) * ( TwrtmpPos(3) * p%TwrRad(j) + 0.5_ReKi * ( TwrtmpPos(3) * p%TwrTaper(j) + p%TwrRad(j) * cos( TwrinclAng ) ) * p%TwrDL(j) & 
            + p%TwrTaper(j) * cos( TwrinclAng ) * p%TwrDL(j)**2 / 3.0_ReKi )
         TwrforceRad = -pi * p%AirDens * p%Gravity * p%TwrDL(j) * ( p%TwrRad(j)**2 + p%TwrTaper(j) * p%TwrRad(j) * p%TwrDL(j) + p%TwrTaper(j)**2 * p%TwrDL(j)**2 / 3.0_ReKi ) * sin( TwrinclAng )
         Twrmoment0 = -pi * p%AirDens * p%Gravity * p%TwrDL(j) * ( p%TwrDL(j)**3 * p%TwrTaper(j)**4 / 4.0_ReKi + p%TwrDL(j)**3 * p%TwrTaper(j)**2 / 4.0_ReKi + p%TwrDL(j)**2 * p%TwrTaper(j)**3 * p%TwrRad(j) &
            + 2.0_ReKi * p%TwrDL(j)**2 * p%TwrTaper(j) * p%TwrRad(j) / 3.0_ReKi + 3.0_ReKi * p%TwrDL(j) * p%TwrTaper(j)**2 * p%TwrRad(j)**2 / 2.0_ReKi + p%TwrDL(j) * p%TwrRad(j)**2 / 2.0_ReKi &
            + p%TwrTaper(j) * p%TwrRad(j)**3 ) * sin( TwrinclAng )

            ! Buoyant moment at tower node, adjusted for distribution of radial force bewteen tower nodes j and j+1
         Twrmoment = Twrmoment0 - TwrforceRad * p%TwrAxCent(j) * p%TwrDL(j)

            ! Buoyant force and moment at tower node in global coordinates
         TwrforceB(1) = cos( TwrheadAng ) * ( TwrforceAx * sin( TwrinclAng ) + TwrforceRad * cos( TwrinclAng ) )
         TwrforceB(2) = sin( TwrheadAng ) * ( TwrforceAx * sin( TwrinclAng ) + TwrforceRad * cos( TwrinclAng ) )
         TwrforceB(3) = TwrforceAx * cos( TwrinclAng ) - TwrforceRad * sin( TwrinclAng )
         TwrmomentB(1) = -Twrmoment * sin( TwrheadAng )
         TwrmomentB(2) = Twrmoment * cos( TwrheadAng )
         TwrmomentB(3) = 0.0_ReKi

            ! Buoyant force and moment in global coordinates, distributed between adjacent nodes
         TwrforceBplus = TwrforceB * p%TwrAxCent(j)
         TwrforceB = TwrforceB * ( 1 - p%TwrAxCent(j) )
         TwrmomentBplus = TwrmomentB * p%TwrAxCent(j)
         TwrmomentB = TwrmomentB * ( 1 - p%TwrAxCent(j) )

            ! Buoyant force and moment on tower top and node position in global coordinates, saved for later use
         if ( j==p%NumTwrNds - 1 ) then
            TwrforceBtop(1) = p%AirDens * p%Gravity * pi * p%TwrRad(j+1)**2 * TwrtmpPosplus(3) * sin( TwrinclAng ) * cos( TwrheadAng )
            TwrforceBtop(2) = p%AirDens * p%Gravity * pi * p%TwrRad(j+1)**2 * TwrtmpPosplus(3) * sin( TwrinclAng ) * sin( TwrheadAng )
            TwrforceBtop(3) = p%AirDens * p%Gravity * pi * p%TwrRad(j+1)**2 * TwrtmpPosplus(3) * cos( TwrinclAng )
            TwrmomentBtop(1) = -p%AirDens * p%Gravity * pi * p%TwrRad(j+1)**4 / 4.0_ReKi * sin( TwrinclAng ) * sin( TwrheadAng )
            TwrmomentBtop(2) = p%AirDens * p%Gravity * pi * p%TwrRad(j+1)**4 / 4.0_ReKi * sin( TwrinclAng ) * cos( TwrheadAng )
            TwrmomentBtop(3) = 0.0_ReKi
            Twrpostop = TwrtmpPosplus
         end if

            ! Sum loads at each node
         TwrFBtmp(j,:) = TwrFBtmp(j,:) + TwrforceB
         TwrFBtmp(j+1,:) = TwrFBtmp(j+1,:) + TwrforceBplus
         TwrMBtmp(j,:) = TwrMBtmp(j,:) + TwrmomentB
         TwrMBtmp(j+1,:) = TwrMBtmp(j+1,:) + TwrmomentBplus

      end do ! j = nodes

         ! Assign loads to point mesh
      do j = 1,p%NumTwrNds
         m%TwrBuoyLoadPoint%Force(:,j) = TwrFBtmp(j,:)
         m%TwrBuoyLoadPoint%Moment(:,j) = TwrMBtmp(j,:)
      end do ! j = nodes

         ! Map point loads to line mesh
      call Transfer_Point_to_Line2( m%TwrBuoyLoadPoint, m%TwrBuoyLoad, m%T_P_2_T_L, ErrStat, ErrMsg, u%TowerMotion, u%TowerMotion )

   end if

      ! Add buoyant loads to aerodynamic loads
   if ( p%TwrAero /= TwrAero_None ) then
      do j = 1,p%NumTwrNds ! loop through all nodes
         y%TowerLoad%Force(:,j) = y%TowerLoad%Force(:,j) + m%TwrBuoyLoad%Force(:,j)
         y%TowerLoad%Moment(:,j) = y%TowerLoad%Moment(:,j) + m%TwrBuoyLoad%Moment(:,j)
      end do ! j = nodes
   else
      do j = 1,p%NumTwrNds ! loop through all nodes
         y%TowerLoad%Force(:,j) = m%TwrBuoyLoad%Force(:,j)
         y%TowerLoad%Moment(:,j) = m%TwrBuoyLoad%Moment(:,j)
      end do ! j = nodes
   end if

      ! Hub
      
      ! Set forces and moments to zero if VolHub is zero
   if ( p%VolHub == 0 ) then
      m%HubFB = HubFBtmp
      m%HubMB = HubMBtmp
   else
         ! Check that hub node does not go beneath the seabed or pierce the free surface
      if ( u%HubMotion%Position(3,1) + u%HubMotion%TranslationDisp(3,1) >= p%MSL2SWL .OR. u%HubMotion%Position(3,1) + u%HubMotion%TranslationDisp(3,1) <= -p%WtrDpth ) &
         call SetErrStat( ErrID_Fatal, 'The hub cannot go beneath the seabed or pierce the free surface', ErrStat, ErrMsg, 'CalcBuoyantLoads' ) 
         if ( ErrStat >= AbortErrLev ) return

         ! Global position of hub node
      HubtmpPos = u%HubMotion%Position(:,1) + u%HubMotion%TranslationDisp(:,1) - (/ 0.0_ReKi, 0.0_ReKi, p%MSL2SWL /)

         ! Global offset between hub center and center of buoyancy of hub node
      HubglobCB = matmul( [p%HubCenBx, 0.0_ReKi, 0.0_ReKi ], u%HubMotion%Orientation(:,:,1) )
         
         ! Buoyant force at hub node in global coordinates
      HubforceB(1) = 0.0_ReKi
      HubforceB(2) = 0.0_ReKi
      HubforceB(3) = p%AirDens * p%Gravity * p%VolHub
      
         ! Buoyant moment in global coordinates, caused by moving buoyant force from center of buoyancy to hub center
      HubmomentB(1) = HubglobCB(2) * HubforceB(3)
      HubmomentB(2) = -HubglobCB(1) * HubforceB(3)
      HubmomentB(3) = 0.0_ReKi

         ! Moment caused by moving blade root buoyant force from blade root to hub center
      do k = 1,p%NumBlades ! loop through all blades
         MovvectorBR(:,k) = Blposroot(:,k) - HubtmpPos
         MovmomentBR(1,k) = MovvectorBR(2,k) * BlforceBroot(3,k) - MovvectorBR(3,k) * BlforceBroot(2,k)
         MovmomentBR(2,k) = MovvectorBR(3,k) * BlforceBroot(1,k) - MovvectorBR(1,k) * BlforceBroot(3,k)
         MovmomentBR(3,k) = MovvectorBR(1,k) * BlforceBroot(2,k) - MovvectorBR(2,k) * BlforceBroot(1,k)
      end do ! k = blades

         ! Buoyant forces and moments in global coordinates, combined at hub center
      HubFBtmp = HubforceB
      HubMBtmp = HubmomentB
      do k = 1,p%NumBlades ! loop through all blades
         HubFBtmp = HubFBtmp + BlforceBroot(:,k)
         HubMBtmp = HubMBtmp + BlmomentBroot(:,k) + MovmomentBR(:,k)
      end do ! k = blades
   
         ! Pass to m variable
      m%HubFB = HubFBtmp
      m%HubMB = HubMBtmp
   end if

      ! Assign buoyant loads to hub mesh
   y%HubLoad%Force(:,1) = HubFBtmp
   y%HubLoad%Moment(:,1) = HubMBtmp

      ! Nacelle
      
      ! Set forces and moments to zero if VolNac is zero
   if ( p%VolNac == 0 ) then
      m%NacFB = NacFBtmp
      m%NacMB = NacMBtmp

   else
         ! Check that nacelle node does not go beneath the seabed or pierce the free surface
      if ( u%NacelleMotion%Position(3,1) + u%NacelleMotion%TranslationDisp(3,1) >= p%MSL2SWL .OR. u%NacelleMotion%Position(3,1) + u%NacelleMotion%TranslationDisp(3,1) <= -p%WtrDpth ) &
         call SetErrStat( ErrID_Fatal, 'The nacelle cannot go beneath the seabed or pierce the free surface', ErrStat, ErrMsg, 'CalcBuoyantLoads' ) 
         if ( ErrStat >= AbortErrLev ) return

         ! Global position of nacelle node
      NactmpPos = u%NacelleMotion%Position(:,1) + u%NacelleMotion%TranslationDisp(:,1) - (/ 0.0_ReKi, 0.0_ReKi, p%MSL2SWL /)

         ! Global offset between nacelle reference position and center of buoyancy of nacelle node
      NacglobCB = matmul( p%NacCenB, u%NacelleMotion%Orientation(:,:,1) )
         
         ! Buoyant force at nacelle node in global coordinates
      NacforceB(1) = 0.0_ReKi
      NacforceB(2) = 0.0_ReKi
      NacforceB(3) = p%AirDens * p%Gravity * p%VolNac
      
         ! Buoyant moment in global coordinates, caused by moving buoyant force from center of buoyancy to nacelle reference point
      NacmomentB(1) = NacglobCB(2) * NacforceB(3)
      NacmomentB(2) = -NacglobCB(1) * NacforceB(3)
      NacmomentB(3) = 0.0_ReKi

         ! Moment caused by moving tower top buoyant force from tower top to nacelle reference point
      MovvectorTT = Twrpostop - NactmpPos
      MovmomentTT(1) = MovvectorTT(2) * TwrforceBtop(3) - MovvectorTT(3) * TwrforceBtop(2)
      MovmomentTT(2) = MovvectorTT(3) * TwrforceBtop(1) - MovvectorTT(1) * TwrforceBtop(3)
      MovmomentTT(3) = MovvectorTT(1) * TwrforceBtop(2) - MovvectorTT(2) * TwrforceBtop(1)

         ! Buoyant forces and moments in global coordinates, combined at nacelle reference point
      NacFBtmp = NacforceB + TwrforceBtop
      NacMBtmp = NacmomentB + TwrmomentBtop + MovmomentTT
   
         ! Pass to m variable
      m%NacFB = NacFBtmp
      m%NacMB = NacMBtmp

   end if

      ! Assign buoyant loads to nacelle mesh. Mesh might contain the nacelle drag force.
   y%NacelleLoad%Force(:,1) = y%NacelleLoad%Force(:,1) + NacFBtmp
   y%NacelleLoad%Moment(:,1) = y%NacelleLoad%Moment(:,1) + NacMBtmp

   ! Passing buoyant loads to m variable, drag loads are called after buoyant loads
   m%NacFi = y%NacelleLoad%Force(:,1)
   m%NacMi = y%NacelleLoad%Moment(:,1)


end subroutine CalcBuoyantLoads
!----------------------------------------------------------------------------------------------------------------------------------
!> This routine calculates added mass and inertia loads on an MHK turbine.
subroutine CalcAddedMassInertiaLoads( u, p, m, y, ErrStat, ErrMsg )
   TYPE(RotInputType),                             INTENT(IN   )  :: u                !< AD inputs - used for mesh node positions
   TYPE(RotParameterType),                         INTENT(IN   )  :: p                !< Parameters
   TYPE(RotMiscVarType),                           INTENT(INOUT)  :: m                !< Misc/optimization variables
   TYPE(RotOutputType),                            INTENT(INOUT)  :: y                !< Outputs computed at t 
   INTEGER(IntKi),                                 INTENT(  OUT)  :: ErrStat          !< Error status of the operation
   CHARACTER(*),                                   INTENT(  OUT)  :: ErrMsg           !< Error message if ErrStat /= ErrID_None


      ! Local variables
   INTEGER(IntKi)                                   :: k                !< Loop counter for blades
   INTEGER(IntKi)                                   :: j                !< Loop counter for nodes
   REAL(ReKi), DIMENSION(3)                         :: aFBTemp          !< Inflow acceleration at blade node in local coordinates
   REAL(ReKi), DIMENSION(3)                         :: aBBTemp          !< Body translational acceleration at blade node in local coordinates
   REAL(ReKi), DIMENSION(3)                         :: alphaBBTemp      !< Body rotational acceleration at blade node in local coordinates
   REAL(ReKi), DIMENSION(3)                         :: BlFItmp          !< Inertia force at blade node in local coordinates
   REAL(ReKi), DIMENSION(3)                         :: BlFAtmp          !< Added mass force at blade node in local coordinates
   REAL(ReKi), DIMENSION(3)                         :: BlMAtmp          !< Added mass moment at blade node in local coordinates
   REAL(ReKi), DIMENSION(3)                         :: aFTTemp          !< Inflow acceleration at tower node in local coordinates
   REAL(ReKi), DIMENSION(3)                         :: aBTTemp          !< Body translational acceleration at tower node in local coordinates
   REAL(ReKi), DIMENSION(3)                         :: TwrFItmp         !< Inertia force at tower node in local coordinates
   REAL(ReKi), DIMENSION(3)                         :: TwrFAtmp         !< Added mass force at tower node in local coordinates
   CHARACTER(*), PARAMETER                          :: RoutineName = 'CalcAddedMassInertiaLoads'


      ! Initialize variables for this routine
   ErrStat     = ErrID_None
   ErrMsg      = ""
   aFBTemp     = 0.0_ReKi
   aBBTemp     = 0.0_ReKi
   alphaBBTemp = 0.0_ReKi
   BlFItmp     = 0.0_ReKi
   BlFAtmp     = 0.0_ReKi
   BlMAtmp     = 0.0_ReKi
   aFTTemp     = 0.0_ReKi
   aBTTemp     = 0.0_ReKi
   TwrFItmp    = 0.0_ReKi
   TwrFAtmp    = 0.0_ReKi

      ! Blades
   do k = 1,p%NumBlades ! loop through all blades
      do j = 1,p%NumBlNds ! loop through all nodes

            ! Convert fluid acceleration at node to local blade coordinates
         aFBTemp = matmul( u%BladeMotion(k)%Orientation(:,:,j), u%Bld(k)%AccelOnBlade(:,j) )

            ! Calculate per-unit-length inertia forces at node
         BlFItmp(1) = p%BlIN(j,k) * aFBTemp(1)
         BlFItmp(2) = p%BlIT(j,k) * aFBTemp(2)

            ! Convert inertia forces to global coordinates
         m%BlFI(:,j,k) = matmul( transpose(u%BladeMotion(k)%Orientation(:,:,j)), BlFItmp )

            ! Convert body acceleration at node to local blade coordinates
         aBBTemp = matmul( u%BladeMotion(k)%Orientation(:,:,j), u%BladeMotion(k)%TranslationAcc(:,j) )
         alphaBBTemp(3) = u%BladeMotion(k)%Orientation(3,1,j)*u%BladeMotion(k)%RotationAcc(1,j) + u%BladeMotion(k)%Orientation(3,2,j)*u%BladeMotion(k)%RotationAcc(2,j) + u%BladeMotion(k)%Orientation(3,3,j)*u%BladeMotion(k)%RotationAcc(3,j)

            ! Calculate per-unit-length added mass forces at node
         BlFAtmp(1) = p%BlAN(j,k) * aBBTemp(1)
         BlFAtmp(2) = p%BlAT(j,k) * aBBTemp(2)

            ! Calculate per-unit-length added mass pitching moment at node
         BlMAtmp(3) = p%BlAM(j,k) * alphaBBTemp(3)

            ! Convert added mass forces and moments to global coordinates
         m%BlFA(:,j,k) = matmul( transpose(u%BladeMotion(k)%Orientation(:,:,j)), BlFAtmp )
         m%BlMA(:,j,k) = matmul( transpose(u%BladeMotion(k)%Orientation(:,:,j)), BlMAtmp )
         
      end do
   end do

      ! Add added mass and inertia loads to aerodynamic loads 
   do k = 1,p%NumBlades ! loop through all blades
      do j = 1,p%NumBlNds ! loop through all nodes
         y%BladeLoad(k)%Force(:,j) = y%BladeLoad(k)%Force(:,j) + m%BlFI(:,j,k) + m%BlFA(:,j,k)
         y%BladeLoad(k)%Moment(:,j) = y%BladeLoad(k)%Moment(:,j) + m%BlMA(:,j,k)
      end do ! j = nodes
   end do ! k = blades

      ! Tower
   if ( p%NumTwrNds > 0 ) then
      do j = 1,p%NumTwrNds ! loop through all nodes

            ! Convert fluid acceleration at node to local tower coordinates
         aFTTemp = matmul( u%TowerMotion%Orientation(:,:,j), u%AccelOnTower(:,j) )

            ! Calculate per-unit-length inertia forces at node
         TwrFItmp(1) = p%TwrIT(j) * aFTTemp(1)
         TwrFItmp(2) = p%TwrIT(j) * aFTTemp(2)

            ! Convert inertia forces to global coordinates
         m%TwrFI(:,j) = matmul( transpose(u%TowerMotion%Orientation(:,:,j)), TwrFItmp )

            ! Convert body acceleration at node to local tower coordinates
         aBTTemp = matmul( u%TowerMotion%Orientation(:,:,j), u%TowerMotion%TranslationAcc(:,j) )

            ! Calculate per-unit-length added mass forces at node
         TwrFAtmp(1) = p%TwrAT(j) * aBTTemp(1)
         TwrFAtmp(2) = p%TwrAT(j) * aBTTemp(2)

            ! Convert added mass forces to global coordinates
         m%TwrFA(:,j) = matmul( transpose(u%TowerMotion%Orientation(:,:,j)), TwrFAtmp )

      end do
   end if

      ! Add buoyant loads to aerodynamic loads
   do j = 1,p%NumTwrNds ! loop through all nodes
      y%TowerLoad%Force(:,j) = y%TowerLoad%Force(:,j) + m%TwrFI(:,j) + m%TwrFA(:,j)
   end do ! j = nodes

end subroutine CalcAddedMassInertiaLoads
!----------------------------------------------------------------------------------------------------------------------------------
!> Tight coupling routine for solving for the residual of the constraint state equations
subroutine AD_CalcConstrStateResidual( Time, u, p, x, xd, z, OtherState, m, z_residual, ErrStat, ErrMsg )
!..................................................................................................................................

   REAL(DbKi),                   INTENT(IN   )   :: Time        !< Current simulation time in seconds
   TYPE(AD_InputType),           INTENT(IN   )   :: u           !< Inputs at Time
   TYPE(AD_ParameterType),       INTENT(IN   )   :: p           !< Parameters
   TYPE(AD_ContinuousStateType), INTENT(IN   )   :: x           !< Continuous states at Time
   TYPE(AD_DiscreteStateType),   INTENT(IN   )   :: xd          !< Discrete states at Time
   TYPE(AD_ConstraintStateType), INTENT(IN   )   :: z           !< Constraint states at Time (possibly a guess)
   TYPE(AD_OtherStateType),      INTENT(IN   )   :: OtherState  !< Other states at Time
   TYPE(AD_MiscVarType),         INTENT(INOUT)   :: m           !< Misc/optimization variables
   TYPE(AD_ConstraintStateType), INTENT(INOUT)   :: Z_residual  !< Residual of the constraint state equations using
                                                                !!     the input values described above
   INTEGER(IntKi),               INTENT(  OUT)   :: ErrStat     !< Error status of the operation
   CHARACTER(*),                 INTENT(  OUT)   :: ErrMsg      !< Error message if ErrStat /= ErrID_None
   

   
      ! Local variables   
   integer(intKi)                                :: iR ! rotor index
   integer(intKi)                                :: ErrStat2
   character(ErrMsgLen)                          :: ErrMsg2
   character(*), parameter                       :: RoutineName = 'AD_CalcConstrStateResidual'
   
   ErrStat = ErrID_None
   ErrMsg  = ""
   

   do iR=1, size(p%rotors)
      call RotCalcConstrStateResidual( Time, u%rotors(iR), m%Inflow(1)%RotInflow(iR), p%rotors(iR), p, x%rotors(iR), xd%rotors(iR), z%rotors(iR), OtherState%rotors(iR), m%rotors(iR), z_residual%rotors(iR), ErrStat2, ErrMsg2 )
         call SetErrStat(ErrStat2, ErrMsg2, ErrStat, ErrMsg, RoutineName)
   enddo
   
end subroutine AD_CalcConstrStateResidual
!----------------------------------------------------------------------------------------------------------------------------------
!> Tight coupling routine for solving for the residual of the constraint state equations
subroutine RotCalcConstrStateResidual( Time, u, RotInflow, p, p_AD, x, xd, z, OtherState, m, z_residual, ErrStat, ErrMsg )
!..................................................................................................................................

   REAL(DbKi),                   INTENT(IN   )   :: Time        !< Current simulation time in seconds
   TYPE(RotInputType),           INTENT(IN   )   :: u           !< Inputs at Time
   TYPE(RotInflowType),          INTENT(IN   )   :: RotInflow   !< rotor inflow at Time
   TYPE(RotParameterType),       INTENT(IN   )   :: p           !< Parameters
   TYPE(AD_ParameterType),       INTENT(IN   )   :: p_AD        !< Parameters
   TYPE(RotContinuousStateType), INTENT(IN   )   :: x           !< Continuous states at Time
   TYPE(RotDiscreteStateType),   INTENT(IN   )   :: xd          !< Discrete states at Time
   TYPE(RotConstraintStateType), INTENT(IN   )   :: z           !< Constraint states at Time (possibly a guess)
   TYPE(RotOtherStateType),      INTENT(IN   )   :: OtherState  !< Other states at Time
   TYPE(RotMiscVarType),         INTENT(INOUT)   :: m           !< Misc/optimization variables
   TYPE(RotConstraintStateType), INTENT(INOUT)   :: z_residual  !< Residual of the constraint state equations using
                                                                !!     the input values described above
   INTEGER(IntKi),               INTENT(  OUT)   :: ErrStat     !< Error status of the operation
   CHARACTER(*),                 INTENT(  OUT)   :: ErrMsg      !< Error message if ErrStat /= ErrID_None
   
      ! Local variables   
   integer, parameter                            :: indx = 1  ! m%BEMT_u(1) is at t; m%BEMT_u(2) is t+dt
   integer(intKi)                                :: ErrStat2
   character(ErrMsgLen)                          :: ErrMsg2
   character(*), parameter                       :: RoutineName = 'RotCalcConstrStateResidual'
   
   ErrStat = ErrID_None
   ErrMsg  = ""
   
   if (.not. allocated(z_residual%BEMT%phi)) then ! BEMT_CalcConstrStateResidual expects memory to be allocated, so let's make sure it is
      call AD_CopyRotConstraintStateType( z, z_residual, MESH_NEWCOPY, ErrStat2, ErrMsg2)
      call SetErrStat(ErrStat2, ErrMsg2, ErrStat, ErrMsg, RoutineName)
   end if
   
   
   call SetInputs(Time, p, p_AD, u, RotInflow, m, indx, errStat2, errMsg2)
      call SetErrStat(ErrStat2, ErrMsg2, ErrStat, ErrMsg, RoutineName)
                                
      
   call BEMT_CalcConstrStateResidual( Time, m%BEMT_u(indx), p%BEMT, x%BEMT, xd%BEMT, z%BEMT, OtherState%BEMT, m%BEMT, &
                                       z_residual%BEMT, p_AD%AFI, ErrStat2, ErrMsg2 )
      call SetErrStat(ErrStat2, ErrMsg2, ErrStat, ErrMsg, RoutineName)
   
end subroutine RotCalcConstrStateResidual

!----------------------------------------------------------------------------------------------------------------------------------
subroutine RotCalcContStateDeriv( t, u, RotInflow, p, p_AD, x, xd, z, OtherState, m, dxdt, ErrStat, ErrMsg )
! Tight coupling routine for computing derivatives of continuous states
!..................................................................................................................................

   REAL(DbKi),                     INTENT(IN   )  :: t           ! Current simulation time in seconds
   TYPE(RotInputType),             INTENT(IN   )  :: u           ! Inputs at t
   TYPE(RotInflowType),            INTENT(IN   )  :: RotInflow   !< Rotor inflow Inputs at Time
   TYPE(RotParameterType),         INTENT(IN   )  :: p           ! Parameters
   TYPE(AD_ParameterType),         INTENT(IN   )  :: p_AD        ! Parameters
   TYPE(RotContinuousStateType),   INTENT(IN   )  :: x           ! Continuous states at t
   TYPE(RotDiscreteStateType),     INTENT(IN   )  :: xd          ! Discrete states at t
   TYPE(RotConstraintStateType),   INTENT(IN   )  :: z           ! Constraint states at t
   TYPE(RotOtherStateType),        INTENT(IN   )  :: OtherState  ! Other states at t
   TYPE(RotMiscVarType),           INTENT(INOUT)  :: m           ! Misc/optimization variables
   TYPE(RotContinuousStateType),   INTENT(INOUT)  :: dxdt        ! Continuous state derivatives at t
   INTEGER(IntKi),                 INTENT(  OUT)  :: ErrStat     ! Error status of the operation
   CHARACTER(*),                   INTENT(  OUT)  :: ErrMsg      ! Error message if ErrStat /= ErrID_None

   ! local variables
   CHARACTER(ErrMsgLen)                           :: ErrMsg2     ! temporary Error message if ErrStat /= ErrID_None
   INTEGER(IntKi)                                 :: ErrStat2    ! temporary Error status of the operation
   CHARACTER(*), PARAMETER                        :: RoutineName = 'RotCalcContStateDeriv'
   
   INTEGER(IntKi), parameter                      :: InputIndex = 1

      ! Initialize ErrStat

   ErrStat = ErrID_None
   ErrMsg  = ""

   call SetInputs(t, p, p_AD, u, RotInflow, m, InputIndex, ErrStat2, ErrMsg2)
      call SetErrStat(ErrStat2, ErrMsg2, ErrStat, ErrMsg, RoutineName)
   
   call BEMT_CalcContStateDeriv( t, m%BEMT_u(InputIndex), p%BEMT, x%BEMT, xd%BEMT, z%BEMT, OtherState%BEMT, m%BEMT, dxdt%BEMT, p_AD%AFI, ErrStat2, ErrMsg2 )
      call SetErrStat(ErrStat2, ErrMsg2, ErrStat, ErrMsg, RoutineName)
   
END SUBROUTINE RotCalcContStateDeriv
!----------------------------------------------------------------------------------------------------------------------------------
!> This subroutine converts the AeroDyn inputs into values that can be used for its submodules. It calculates the disturbed inflow
!! on the blade if tower shadow or tower influence are enabled, then uses these values to set m%BEMT_u(indx).
subroutine SetInputs(t, p, p_AD, u, RotInflow, m, indx, errStat, errMsg)
   real(DbKi),                   intent(in   )  :: t                      !< Current simulation time in seconds
   type(RotParameterType),       intent(in   )  :: p                      !< AD parameters
   type(AD_ParameterType),       intent(in   )  :: p_AD                   !< AD parameters
   type(RotInputType),           intent(in   )  :: u                      !< AD Inputs at Time
   type(RotInflowType),          intent(in   )  :: RotInflow              !< Rotor inflow Inputs at Time
   type(RotMiscVarType),         intent(inout)  :: m                      !< Misc/optimization variables
   integer,                      intent(in   )  :: indx                   !< index into m%BEMT_u(indx) array; 1=t and 2=t+dt (but not checked here)
   integer(IntKi),               intent(  out)  :: ErrStat                !< Error status of the operation
   character(*),                 intent(  out)  :: ErrMsg                 !< Error message if ErrStat /= ErrID_None
                                 
   ! local variables             
   integer(intKi)                               :: ErrStat2
   character(ErrMsgLen)                         :: ErrMsg2
   character(*), parameter                      :: RoutineName = 'SetInputs'
   ErrStat = ErrID_None
   ErrMsg  = ""
   
   ! Disturbed inflow on blade (if tower shadow present)
   call SetDisturbedInflow(p, p_AD, u, RotInflow, m, errStat2, errMsg2); call SetErrStat(errStat2, errMsg2, errStat, errMsg, RoutineName)

   if (p_AD%Wake_Mod /= WakeMod_FVW) then

      if (p_AD%SectAvg) then
         call SetSectAvgInflow(t, p, p_AD, u, RotInflow, m, errStat2, errMsg2); call SetErrStat(errStat2, errMsg2, errStat, errMsg, RoutineName)
      endif

         ! This needs to extract the inputs from the AD data types (mesh) and massage them for the BEMT module
      call SetInputsForBEMT(p, p_AD, u, RotInflow, m, indx, errStat2, errMsg2)
         call SetErrStat(ErrStat2, ErrMsg2, ErrStat, ErrMsg, RoutineName)
   endif
end subroutine SetInputs

!----------------------------------------------------------------------------------------------------------------------------------
!> Disturbed inflow on the blade if tower shadow or tower influence are enabled
subroutine SetDisturbedInflow(p, p_AD, u, RotInflow, m, errStat, errMsg)
   type(RotParameterType),       intent(in   )  :: p                      !< AD parameters
   type(AD_ParameterType),       intent(in   )  :: p_AD                   !< AD parameters
   type(RotInputType),           intent(in   )  :: u                      !< AD Inputs at Time
   type(RotInflowType),          intent(in   )  :: RotInflow              !< Rotor inflow at Time
   type(RotMiscVarType),         intent(inout)  :: m                      !< Misc/optimization variables
   integer(IntKi),               intent(  out)  :: errStat                !< Error status of the operation
   character(*),                 intent(  out)  :: errMsg                 !< Error message if ErrStat /= ErrID_None
   ! local variables             
   real(R8Ki)                                   :: x_hat_disk(3)
   integer(intKi)                               :: j,k
   integer(intKi)                               :: errStat2
   character(ErrMsgLen)                         :: errMsg2
   character(*), parameter                      :: RoutineName = 'SetDisturbedInflow'
   errStat = ErrID_None
   errMsg  = ""
   if (p%TwrPotent /= TwrPotent_none .or. p%TwrShadow /= TwrShadow_none) then
      call TwrInfl( p, u, RotInflow, m, errStat2, errMsg2 ) ! NOTE: tower clearance is computed here..
         call SetErrStat(errStat2, errMsg2, errStat, errMsg, RoutineName)
   else
      do k = 1, p%NumBlades
         m%DisturbedInflow(:,:,k) = RotInflow%Blade(k)%InflowVel
      end do
   end if

   if (p_AD%Skew_Mod == Skew_Mod_Orthogonal) then
      x_hat_disk = u%HubMotion%Orientation(1,:,1)
  
      do k=1,p%NumBlades
         do j=1,p%NumBlNds         
            m%DisturbedInflow(:,j,k) = dot_product( m%DisturbedInflow(:,j,k), x_hat_disk ) * x_hat_disk
         enddo
      enddo
   endif

end subroutine SetDisturbedInflow

!> Sector Averaged (disturbed when tower influence on) inflow on the blade
!! Loop on blade nodes and computed a weighted sector average inflow at each node
subroutine SetSectAvgInflow(t, p, p_AD, u, RotInflow, m, errStat, errMsg)
   real(DbKi),                   intent(in   )  :: t                      !< Current simulation time in seconds
   type(RotParameterType),       intent(in   )  :: p                      !< AD parameters
   type(AD_ParameterType),       intent(in   )  :: p_AD                   !< AD parameters
   type(RotInputType),           intent(in   )  :: u                      !< AD Inputs at Time
   type(RotInflowType),          intent(in   )  :: RotInflow              !< Rotor inflow at Time
   type(RotMiscVarType),         intent(inout)  :: m                      !< Misc/optimization variables
   integer(IntKi),               intent(  out)  :: errStat                !< Error status of the operation
   character(*),                 intent(  out)  :: errMsg                 !< Error message if ErrStat /= ErrID_None
   ! local variables             
   real(R8Ki)              :: R_li        !< 
   real(ReKi)              :: x_hat_disk(3) !< unit vector normal to disk along hub x axis
   real(ReKi)              :: r_A(3)      !< Vector from global origin to blade node
   real(ReKi)              :: r_H(3)      !< Vector from global origin to hub center
   real(ReKi)              :: r_S(3)      !< Vector from global origin to point in sector
   real(ReKi)              :: rHS(3)      !< Vector from rotor center to point in sector
   real(ReKi)              :: rHA(3)      !< Vector from rotor center to blade node
   real(ReKi)              :: rHA_perp(3) !< Component of rHA perpendicular to x_hat_disk
   real(ReKi)              :: rHA_para(3) !< Component of rHA paralel to x_hat_disk
   real(ReKi)              :: rHA_perp_n  !< Norm of rHA_perp
   real(ReKi)              :: e_r(3)      !< Polar unit vector along rHA_perp
   real(ReKi)              :: e_t(3)      !< Polar unit vector perpendicular to rHA_perp ("e_theta")
   real(ReKi)              :: temp_norm
   real(ReKi)              :: psi         !< Azimuthal offset in the current sector, runs from -psi_bwd to psi_fwd
   real(ReKi)              :: dpsi        !< Azimuthal increment
   real(ReKi), allocatable :: SectPos(:,:)!< Points used to define a given sector (for a given blade node A)
   real(ReKi), allocatable :: SectVel(:,:)!< Inflow velocity at a given sector (Undisturbed and then disturbed)
   real(ReKi), allocatable :: SectAcc(:,:)!< Inflow velocity at a given sector (Undisturbed and then disturbed)
   real(ReKi), allocatable :: SectWgt(:)  !< Sector weights for velocity averaging
   integer(intKi)          :: j,k, ipsi
   integer(intKi)          :: errStat2
   character(ErrMsgLen)    :: errMsg2
   character(*), parameter :: RoutineName   = 'SetSectAvgInflow'
   !
   errStat = ErrID_None
   errMsg  = ""

   if (.not. associated(p_AD%FlowField)) then
      errStat2 = errID_Fatal
      errMsg2 = 'FlowField should be allocated'
      if (Failed()) return
   endif

   ! Alloc and inits
   call AllocAry(SectPos, 3, p_AD%SA_nPerSec, "SectPos", errStat2, errMsg2); if(Failed()) return
   call AllocAry(SectVel, 3, p_AD%SA_nPerSec, "SectVel", errStat2, errMsg2); if(Failed()) return
   call AllocAry(SectWgt,    p_AD%SA_nPerSec, "SectWgt", errStat2, errMsg2); if(Failed()) return
   if (allocated(SectAcc)) deallocate(SectAcc) ! IfW_FlowField_GetVelAcc some logic for Acc, so we ensure it's deallocated
   SectVel = 0.0_ReKi
   SectPos = 0.0_ReKi
   if (p_AD%SA_Weighting == SA_Wgt_Uniform)  then
      SectWgt = 1.0_ReKi/p_AD%SA_nPerSec
   else
      errStat2 = errID_Fatal; errMsg2 = 'Sector averaging weighting (`SA_Weighting`) should be Uniform'
      if (Failed()) return
   endif
   dpsi = (p_AD%SA_PsiFwd-p_AD%SA_PsiBwd)/(p_AD%SA_nPerSec-1)

   ! Hub 
   x_hat_disk = real(u%HubMotion%Orientation(1,:,1), ReKi)
   r_H = u%HubMotion%Position(:,1) + u%HubMotion%TranslationDisp(:,1)

   ! --- Loop on blade nodes and computed a weighted sector average inflow at each node
   do k=1,p%NumBlades
      do j=1,p%NumBlNds         

         ! --- Setup a polar coordinate system based on the current blade node
         ! This is the same kind of calculations as the Calculate_MeshOrientation_Rel2Hub 
         r_A = u%BladeMotion(k)%Position(:,j) + u%BladeMotion(k)%TranslationDisp(:,j)
         rHA = r_A - r_H
         rHA_para = dot_product( x_hat_disk, rHA ) * x_hat_disk
         rHA_perp = rHA - rHA_para
         rHA_perp_n = TwoNorm( rHA_perp )

         ! --- Create list of section points around the current blade node
         if (EqualRealNos(rHA_perp_n, 0.0_ReKi)) then
            ! We set all points to be the current one (likely the rotor center when no hub..)
            do ipsi=1,p_AD%SA_nPerSec
               SectPos(:, ipsi) = r_A
            enddo
         else
            e_r = rHA_perp/rHA_perp_n              ! Unit vector in "radial" coordinate
            e_t = cross_product( x_hat_disk, e_r ) ! Unit vector in "tangential" coordinate
            do ipsi=1,p_AD%SA_nPerSec
               psi = p_AD%SA_PsiBwd + (ipsi-1)*dpsi
               SectPos(:, ipsi) = (rHA_perp_n*cos(psi) * e_r + rHA_perp_n*sin(psi) * e_t) + rHA_para  + r_H
            enddo
         endif

         ! --- Inflow on sector points
         ! Undisturbed
         call IfW_FlowField_GetVelAcc(p_AD%FlowField, 1, t, SectPos, SectVel, SectAcc, errStat=errStat2, errMsg=errMsg2); if(Failed()) return
         ! --- Option 1 Disturbed inflow Before averaging - SectVel is modified in place
         !if (p%TwrPotent /= TwrPotent_none .or. p%TwrShadow /= TwrShadow_none) then
         !   call TwrInflArray(p, u, RotInflow, m, SectPos, SectVel, errStat2, errMsg2); if(Failed()) return
         !endif

         ! --- Weighting and averaging
         m%SectAvgInflow(1, j, k) = sum(SectVel(1,:)*SectWgt)
         m%SectAvgInflow(2, j, k) = sum(SectVel(2,:)*SectWgt)
         m%SectAvgInflow(3, j, k) = sum(SectVel(3,:)*SectWgt)

         ! --- Option 2 Disturbed after averaging 
         if (p%TwrPotent /= TwrPotent_none .or. p%TwrShadow /= TwrShadow_none) then
            ! TODO use a "scalar" function or change the interface of TwrInfl. Waiting for Wind Inputs of AD to be removed from AD
            call TwrInflArray( p, u, RotInflow, m, reshape(r_A, (/3,1/)), m%SectAvgInflow(:, j:j, k), errStat2, errMsg2); if(Failed()) return
         endif
      enddo

   enddo

   call CleanUp()
contains
   subroutine CleanUp()
      if(allocated(SectPos)) deallocate(SectPos)
      if(allocated(SectVel)) deallocate(SectVel)
      if(allocated(SectAcc)) deallocate(SectAcc)
      if(allocated(SectWgt)) deallocate(SectWgt)
   end subroutine 
   logical function Failed()
        call SetErrStat(errStat2, errMsg2, errStat, errMsg, RoutineName) 
        Failed =  errStat >= AbortErrLev
        if (Failed) call CleanUp()
   end function Failed
end subroutine SetSectAvgInflow



!----------------------------------------------------------------------------------------------------------------------------------
!> This subroutine sets m%BEMT_u(indx).
subroutine SetInputsForBEMT(p, p_AD, u, RotInflow, m, indx, errStat, errMsg)

   type(RotParameterType),  intent(in   )  :: p                               !< AD parameters
   type(AD_ParameterType),  intent(in   )  :: p_AD                            !< AD parameters
   type(RotInputType),      intent(in   )  :: u                               !< AD Inputs at Time
   type(RotInflowType),     intent(in   )  :: RotInflow                       !< Rotor inflow at Time
   type(RotMiscVarType),    intent(inout)  :: m                               !< Misc/optimization variables
   integer,                 intent(in   )  :: indx                            !< index into m%BEMT_u array; must be 1 or 2 (but not checked here)
   integer(IntKi),          intent(  out)  :: ErrStat                         !< Error status of the operation
   character(*),            intent(  out)  :: ErrMsg                          !< Error message if ErrStat /= ErrID_None
      
   ! local variables
   !real(R8Ki)                              :: x_hat(3)
   !real(R8Ki)                              :: y_hat(3)
   !real(R8Ki)                              :: z_hat(3)
   real(R8Ki)                              :: x_hat_disk(3)
   real(R8Ki)                              :: y_hat_disk(3)
   real(R8Ki)                              :: z_hat_disk(3)
   real(ReKi)                              :: tmp(3)
   real(ReKi)                              :: tmp_sz, tmp_sz_y
   real(ReKi)                              :: rmax
   real(R8Ki)                              :: thetaBladeNds(p%NumBlNds,p%NumBlades)
   real(R8Ki)                              :: Azimuth(p%NumBlades)
   integer(intKi)                          :: j                      ! loop counter for nodes
   integer(intKi)                          :: k                      ! loop counter for blades
   integer(intKi)                          :: ErrStat2
   character(ErrMsgLen)                    :: ErrMsg2
   character(*), parameter                 :: RoutineName = 'SetInputsForBEMT'  
   ! NEW VAR
   real(ReKi)                              :: numer, denom, ratio, signOfAngle ! helper variables for calculating u%chi0  
   real(ReKi)                              :: tilt, yaw
   real(ReKi)                              :: SkewVec(3), tmp_skewVec(3), x_hat_wind(3), tmpD(3), tmpW(3)
   real(R8Ki)                              :: windCrossDisk(3)
   real(R8Ki)                              :: windCrossDiskMag
   real(R8Ki)                              :: x_vec(3), y_vec(3), z_vec(3)
   real(R8Ki)                              :: elemPosRelToHub(3,p%NUMBLNDS)
   real(R8Ki)                              :: elemPosRotorProj(3,p%NUMBLNDS)
   real(R8Ki)                              :: dr(3), dz(3)
   real(R8Ki)                              :: theta(3)
   real(R8Ki)                              :: orientation(3,3)
   real(R8Ki)                              :: orientationBladeAzimuth(3,3,1)
   ErrStat = ErrID_None
   ErrMsg  = ""

      ! Get disk average values and orientations
   call DiskAvgValues(p, u, RotInflow, m, x_hat_disk, y_hat_disk, z_hat_disk, Azimuth) ! also sets m%V_diskAvg, m%V_dot_x

   ! Velocity in disk normal
   m%BEMT_u(indx)%V0 = m%AvgDiskVelDist    ! Note: used for SkewWake Cont
   m%BEMT_u(indx)%x_hat_disk = x_hat_disk
   if (p%AeroProjMod==APM_BEM_NoSweepPitchTwist .or. p%AeroProjMod==APM_LiftingLine) then
      ! NOTE: m%V_diskAvg contains translational velocity and disturbed wind
      m%BEMT_u(indx)%Un_disk  = dot_product( m%V_diskAvg, x_hat_disk )  ! NOTE: used for DBEMT only
   elseif (p%AeroProjMod==APM_BEM_Polar) then     
      ! NOTE: m%AvgDiskVel contains undisturbed wind only
      m%BEMT_u(indx)%Un_disk  = dot_product( m%AvgDiskVel, x_hat_disk ) ! NOTE: used for DBEMT only
   endif

   ! Calculate Yaw and Tilt for use in xVelCorr
   ! Define a vector wrt which the yaw is defined 
   denom = twonorm(m%V_diskAvg)
   if (EqualRealNos(denom, 0.0_ReKi)) then
      x_hat_wind = 0.0_ReKi
   else
      x_hat_wind = m%V_diskAvg/denom
   end if
   ! Yaw
   tmpD = x_hat_disk 
   tmpD(3) = 0.0
   tmpW = x_hat_wind
   tmpW(3) = 0.0
   denom = TwoNorm(tmpD)*TwoNorm(tmpW)
   if (EqualRealNos(denom, 0.0_ReKi)) then
      yaw = 0.0_ReKi
   else
      yaw  = acos(max(-1.0_ReKi,min(1.0_ReKi,dot_product(tmpD,tmpW)/denom)))
   end if
   tmp_skewVec = cross_product(tmpW,tmpD);
   yaw = sign(yaw,tmp_skewVec(3))
   m%Yaw = yaw
   
   ! Tilt
   tmpD = x_hat_disk 
   tmpD(2) = 0.0 
   tmpW = x_hat_wind
   tmpW(2) = 0.0
   denom = TwoNorm(tmpD)*TwoNorm(tmpW)
   if (EqualRealNos(denom, 0.0_Reki)) then
      tilt = 0.0_ReKi
   else
      tilt  = acos(max(-1.0_ReKi,min(1.0_ReKi,dot_product(tmpD,tmpW)/denom)))
   end if
   
   tmp_skewVec = cross_product(tmpW,tmpD)
   tilt = sign(tilt,tmp_skewVec(2))
   m%tilt = tilt
     
   ! "Angular velocity of rotor" rad/s
   m%BEMT_u(indx)%omega   = dot_product( u%HubMotion%RotationVel(:,1), x_hat_disk )
   
   ! "Angle between the vector normal to the rotor plane and the wind vector (e.g., the yaw angle in the case of no tilt)" rad 
   denom = TwoNorm( m%V_diskAvg )
   if (EqualRealNos(0.0_ReKi, denom)) then
      m%BEMT_u(indx)%chi0 = 0.0_ReKi
   else
         ! make sure we don't have numerical issues that make the ratio outside +/-1
      numer = m%V_dot_x
      ratio = numer / denom
      m%BEMT_u(indx)%chi0 = acos( max( min( ratio, 1.0_ReKi ), -1.0_ReKi ) )
      
      SkewVec = cross_product( m%V_diskAvg, x_hat_disk )
      ! NOTE: chi0 is used only as cos(chi0), tan(chi0)**2, or abs(chi0), so the sign calculated here is only for output purposes
      ! Depending on yaw and/or tilt, z and/or y component of the cross product above will dicatate the sign of chi0.
      ! Pending Test: What happens when y or z are of similar magnitude
      if (abs(SkewVec(2))>abs(SkewVec(3))) then
        signofAngle = sign(1.0_ReKi,SkewVec(2))
      else
        signofAngle = sign(1.0_ReKi,SkewVec(3))
      endif

      if (p%BEM_Mod /= BEMMod_2D) then ! TODO
         m%BEMT_u(indx)%chi0 = sign( m%BEMT_u(indx)%chi0, signOfAngle )
      endif
   end if


   !..........................
   !  Compute skew azimuth angle
   !..........................
   if (p%AeroProjMod==APM_BEM_NoSweepPitchTwist .or. p%AeroProjMod==APM_LiftingLine) then

      m%BEMT_u(indx)%psi_s = Azimuth
   elseif (p%AeroProjMod==APM_BEM_Polar) then

      do k=1,p%NumBlades
         ! Determine current azimuth angle and pitch axis vector of blade k
         call Calculate_MeshOrientation_Rel2Hub(u%BladeRootMotion(k), u%HubMotion, x_hat_disk, orientationBladeAzimuth)
         
         ! Extract azimuth angle for blade k
         ! NOTE: EB, this might need improvements (express wrt hub, also deal with case hubRad=0). This is likely not psi_skew. 
         theta = -EulerExtract( transpose(orientationBladeAzimuth(:,:,1)) )
         m%BEMT_u(indx)%psi_s(k) = theta(1)
      end do !k=blades
         
      ! Find the most-downwind azimuth angle needed by the skewed wake correction model
      windCrossDisk = cross_product( x_hat_wind, x_hat_disk )
      windCrossDiskMag = TwoNorm( windCrossDisk )
      if (windCrossDiskMag <= 0.01_ReKi) then
         m%BEMT_u(indx)%psiSkewOffset = PiBy2
      else
         ! Assemble blade azimuth unit vectors and orientation matrix
         z_vec = windCrossDisk / windCrossDiskMag
         x_vec = x_hat_disk
         y_vec = cross_product( z_vec, x_vec )
         orientation(1,:) = x_vec
         orientation(2,:) = y_vec
         orientation(3,:) = z_vec
         ! Extract azimuth angle for most down-wind blade orientation
         theta = -EulerExtract( transpose(orientation) )
         m%BEMT_u(indx)%psiSkewOffset = theta(1)+PiBy2  ! cross-product of wind vector and rotor axis will lead downwind blade azimuth by 90 degrees
      end if


   else
      call WrScr('AeroProjMod not supported - should never happen')
      STOP
   endif
   
   !..........................
   ! Compute pitch and blade azimuth (stored in misc)
   !..........................
   call StorePitchAndAzimuth(p, u, m, ErrStat2, ErrMsg2); call SetErrStat(ErrStat2, ErrMsg2, ErrStat, ErrMsg, RoutineName)
   if (ErrStat >= AbortErrLev) return

   !..........................
   ! Set main geometry parameters (orientatioAnnulus, Twist, Toe, Cant, rLocal)
   !..........................
   ! TODO (EB): For harmonization between BEM and OLAF we should always compute R_li, r_Local, Twist, Toe, Cant
   !            BEM would then switch below between an "orientationMomentum", either Annulus (R_li) or NoPitchSweepPitch (R_wi)
   if (p%AeroProjMod==APM_BEM_NoSweepPitchTwist .or. p%AeroProjMod==APM_LiftingLine) then

      ! orientationAnnulus and curve
      if (p%AeroProjMod==APM_BEM_NoSweepPitchTwist) then
         call Calculate_MeshOrientation_NoSweepPitchTwist(p, u, m, thetaBladeNds, m%Toe, m%Cant, ErrStat=ErrStat, ErrMsg=ErrMsg)
      else
         call Calculate_MeshOrientation_LiftingLine(p, u, m, thetaBladeNds, m%Toe, m%Cant, ErrStat=ErrStat, ErrMsg=ErrMsg)
      endif

      ! local radius (normalized distance from rotor centerline) NOTE: unfortunate calculation, see comment above for harmonization
      do k=1,p%NumBlades
         call Calculate_MeshOrientation_Rel2Hub(u%BladeMotion(k), u%HubMotion, x_hat_disk, elemPosRelToHub_save=elemPosRelToHub, elemPosRotorProj_save=elemPosRotorProj)
         do j=1,p%NumBlNds    
            m%BEMT_u(indx)%rLocal(j,k) = TwoNorm( elemPosRotorProj(:,j) )
         end do !j=nodes      
      end do !k=blades  
      
  elseif (p%AeroProjMod==APM_BEM_Polar) then
      do k=1,p%NumBlades
         
         ! Determine current azimuth angle and pitch axis vector of blade k, element j
         call Calculate_MeshOrientation_Rel2Hub(u%BladeMotion(k), u%HubMotion, x_hat_disk, m%orientationAnnulus(:,:,:,k), elemPosRelToHub_save=elemPosRelToHub, elemPosRotorProj_save=elemPosRotorProj)
         ! Twist (aero+elastic), Toe, Cant (instantaneous and local), include elastic deformation
         call TwistToeCant_FromLocalPolar(u%BladeMotion(k), m%orientationAnnulus(:,:,:,k), thetaBladeNds(:,k), m%Toe(:,k), m%Cant(:,k))

         !..........................
         ! Compute local radius
         !..........................
         do j=1,p%NumBlNds
            m%BEMT_u(indx)%rLocal(j,k) = TwoNorm( elemPosRotorProj(:,j) )
         end do !j=nodes
      
         !..........................
         ! Determine local J = dr/dz
         !..........................
         do j=2,p%NumBlNds
            ! Get element orientation vectors to compute J = dr/dz
            ! and (future) override orientation information in BladeMotion%Orientation
            dr(:) = elemPosRotorProj(:,j) - elemPosRotorProj(:,j-1)
            dz(:) =  elemPosRelToHub(:,j) -  elemPosRelToHub(:,j-1)
            
            denom = TwoNorm(dz(:))
            if (EqualRealNos(denom,0.0_ReKi)) then ! this should not happen, but we'll check anyway
               m%BEMT_u(indx)%drdz(j,k) = 0.0_ReKi
            else
               m%BEMT_u(indx)%drdz(j,k) = TwoNorm(dr(:)) / denom
            end if
         end do ! j
         m%BEMT_u(indx)%drdz(1,k) = m%BEMT_u(indx)%drdz(2,k)
      end do !k=blades
   else
      call WrScr('AeroProjMod not supported - should never happen')
      STOP
  endif ! ProjMod
  
   
   !..........................
   ! local blade angles passed to BEM
   !..........................
   if (p%AeroProjMod==APM_BEM_NoSweepPitchTwist .or. p%AeroProjMod==APM_LiftingLine) then
      ! Local and instantaneous blade twist+pitch (aerodynamic + elastic), cant and toe (include elastic deformation)
      do k=1,p%NumBlades
         do j=1,p%NumBlNds         
            m%BEMT_u(indx)%theta(j,k) = thetaBladeNds(j,k) ! local pitch + twist (aerodyanmic + elastic) angle of the jth node in the kth blade

            ! NOTE: curve computed by Calculate_MeshOrientation_*
            m%BEMT_u(indx)%toeAngle(j,k)  = 0.0_ReKi
            m%BEMT_u(indx)%cantAngle(j,k) = 0.0_ReKi
         end do !j=nodes
      end do !k=blades
   elseif (p%AeroProjMod==APM_BEM_Polar) then
         do k=1,p%NumBlades
            do j=1,p%NumBlNds
               m%BEMT_u(indx)%theta(j,k)     = thetaBladeNds(j,k)
               m%BEMT_u(indx)%toeAngle(j,k)  = m%Toe(j,k)
               m%BEMT_u(indx)%cantAngle(j,k) = m%Cant(j,k)
            end do !j=nodes
         end do !k=blades
   else
      call WrScr('AeroProjMod not supported - should never happen')
      STOP
   endif ! ProjMod

   !..........................
   ! Get normal, tangential and radial velocity components of the jth node in the kth blade
   !..........................
   do k=1,p%NumBlades
      do j=1,p%NumBlNds         
         if (p_AD%SectAvg) then
            tmp   = m%SectAvgInflow(:,j,k) - u%BladeMotion(k)%TranslationVel(:,j) ! rel_V(j)_Blade(k)
         else
            tmp   = m%DisturbedInflow(:,j,k) - u%BladeMotion(k)%TranslationVel(:,j) ! rel_V(j)_Blade(k)
         endif
         ! Velocity in "p" or "w" system (depending) on AeroProjMod
         m%BEMT_u(indx)%Vx(j,k) = dot_product( tmp, m%orientationAnnulus(1,:,j,k) ) ! normal component (normal to the plane, not chord) of the inflow velocity of the jth node in the kth blade
         m%BEMT_u(indx)%Vy(j,k) = dot_product( tmp, m%orientationAnnulus(2,:,j,k) ) !+ TwoNorm(m%DisturbedInflow(:,j,k))*(sin()*sin(tilt)*)! tangential component (tangential to the plane, not chord) of the inflow velocity of the jth node in the kth blade
         m%BEMT_u(indx)%Vz(j,k) = dot_product( tmp, m%orientationAnnulus(3,:,j,k) ) ! radial component (tangential to the plane, not chord) of the inflow velocity of the jth node in the kth blade

         ! NOTE: We'll likely remove that:
         !m%BEMT_u(indx)%xVelCorr(j,k) = TwoNorm(m%DisturbedInflow(:,j,k))*(             sin(yaw)*sin(-m%BEMT_u(indx)%cantAngle(j,k))*sin(m%BEMT_u(indx)%psi_s(k)) &
         !                                                                   + sin(tilt)*cos(yaw)*sin(-m%BEMT_u(indx)%cantAngle(j,k))*cos(m%BEMT_u(indx)%psi_s(k)) ) !m%BEMT_u(indx)%Vy(j,k)*sin(-theta(2))*sin(m%BEMT_u(indx)%psi(k))
         m%BEMT_u(indx)%xVelCorr(j,k) = 0.0_ReKi ! TODO
      end do !j=nodes
   end do !k=blades

   !..........................
   ! inputs for CDBEMT and CUA
   !..........................
   do k=1,p%NumBlades
      do j=1,p%NumBlNds
         ! inputs for CUA (and CDBEMT):
         ! TODO Here we should take the rotation in the airfoil coordinate system instead of the "l" or "w" system
         m%BEMT_u(indx)%omega_z(j,k)       = dot_product( u%BladeMotion(k)%RotationVel(   :,j), m%orientationAnnulus(3,:,j,k) ) ! rotation of no-sweep-pitch coordinate system around z of the jth node in the kth blade
         
      end do !j=nodes
   end do !k=blades
   
   
   !..........................
   ! User/Control property for AFI
   !..........................
   m%BEMT_u(indx)%UserProp = u%UserProp
   
   
   !..........................
   ! TSR
   !..........................
   if ( EqualRealNos( m%V_dot_x, 0.0_ReKi ) ) then
      m%BEMT_u(indx)%TSR = 0.0_ReKi
   else
      rmax = 0.0_ReKi
      do k=1,min(p%NumBlades,MaxBl)
         do j=1,p%NumBlNds
            rmax = max(rmax, m%BEMT_u(indx)%rLocal(j,k) )
         end do !j=nodes
      end do !k=blades
      m%BEMT_u(indx)%TSR = m%BEMT_u(indx)%omega * rmax / m%V_dot_x
   end if
         
end subroutine SetInputsForBEMT
!----------------------------------------------------------------------------------------------------------------------------------
subroutine DiskAvgValues(p, u, RotInflow, m, x_hat_disk, y_hat_disk, z_hat_disk, Azimuth)
   type(RotParameterType),  intent(in   )  :: p                               !< AD parameters
   type(RotInputType),      intent(in   )  :: u                               !< AD Inputs at Time
   type(RotInflowType),     intent(in   )  :: RotInflow                       !< Rotor Inflow at Time
   type(RotMiscVarType),    intent(inout)  :: m                               !< Misc/optimization variables
   real(R8Ki),              intent(  out)  :: x_hat_disk(3)
   real(R8Ki), optional,    intent(  out)  :: y_hat_disk(3)
   real(R8Ki), optional,    intent(  out)  :: z_hat_disk(3)
   real(R8Ki), optional,    intent(  out)  :: Azimuth(p%NumBlades)
   real(ReKi)                              :: z_hat(3)
   real(ReKi)                              :: tmp(3)
   real(ReKi)                              :: V_elast_diskAvg(3)
   real(ReKi)                              :: tmp_sz, tmp_sz_y
   integer(intKi)                          :: j                      ! loop counter for nodes
   integer(intKi)                          :: k                      ! loop counter for blades

   ! calculate disk-averaged velocities
   m%AvgDiskVel = 0.0_ReKi
   m%AvgDiskVelDist = 0.0_ReKi ! TODO potentially get rid of that in the future
   m%V_diskAvg = 0.0_ReKi
   m%V_dot_x  = 0.0_ReKi
   if (p%NumBlades <= 0) return  ! The Intel compiler gets array bounds issues in this routine with no blades.

   do k=1,p%NumBlades
      do j=1,p%NumBlNds
         m%AvgDiskVelDist = m%AvgDiskVelDist + m%DisturbedInflow(:,j,k)
         m%AvgDiskVel = m%AvgDiskVel + RotInflow%Blade(k)%InflowVel(:,j)
      end do
   end do
   m%AvgDiskVelDist = m%AvgDiskVelDist / real( p%NumBlades * p%NumBlNds, ReKi )
   m%AvgDiskVel = m%AvgDiskVel / real( p%NumBlades * p%NumBlNds, ReKi )

      ! calculate disk-averaged elastic velocity
   V_elast_diskAvg = 0.0_ReKi
   do k=1,p%NumBlades
      do j=1,p%NumBlNds
         V_elast_diskAvg = V_elast_diskAvg + u%BladeMotion(k)%TranslationVel(:,j)
      end do
   end do
   V_elast_diskAvg = V_elast_diskAvg / real( p%NumBlades * p%NumBlNds, ReKi )

      ! calculate disk-averaged relative wind speed, V_DiskAvg
   m%V_diskAvg = m%AvgDiskVelDist - V_elast_diskAvg 
   
   
      ! orientation vectors:
   x_hat_disk = u%HubMotion%Orientation(1,:,1) !actually also x_hat_hub

   m%V_dot_x  = dot_product( m%V_diskAvg, x_hat_disk )
   
   
   ! These values are not used in the Envision code base; stored here only for easier merging from OpenFAST:
   if (present(y_hat_disk)) then
   
      tmp    = m%V_dot_x * x_hat_disk - m%V_diskAvg
      tmp_sz = TwoNorm(tmp)
      if ( EqualRealNos( tmp_sz, 0.0_ReKi ) ) then
         y_hat_disk = u%HubMotion%Orientation(2,:,1)
         z_hat_disk = u%HubMotion%Orientation(3,:,1)
      else
        y_hat_disk = tmp / tmp_sz
        z_hat_disk = cross_product( m%V_diskAvg, x_hat_disk ) / tmp_sz
     end if

         ! "Azimuth angle" rad
      do k=1,p%NumBlades
         z_hat = u%BladeRootMotion(k)%Orientation(3,:,1)
         tmp_sz_y = -1.0*dot_product(z_hat,y_hat_disk)
         tmp_sz   =      dot_product(z_hat,z_hat_disk)
         if ( EqualRealNos(tmp_sz_y,0.0_ReKi) .and. EqualRealNos(tmp_sz,0.0_ReKi) ) then
            Azimuth(k) = 0.0_ReKi
         else
            Azimuth(k) = atan2( tmp_sz_y, tmp_sz )
         end if
      end do
      
   end if
   
end subroutine DiskAvgValues
!----------------------------------------------------------------------------------------------------------------------------------
subroutine StorePitchAndAzimuth(p, u, m, ErrStat,ErrMsg)
   type(RotParameterType),  intent(in   )  :: p                               !< AD parameters
   type(RotInputType),      intent(in   )  :: u                               !< AD Inputs at Time
   type(RotMiscVarType),    intent(inout)  :: m                               !< Misc/optimization variables
   integer(IntKi),          intent(  out)  :: ErrStat                         !< Error status of the operation
   character(*),            intent(  out)  :: ErrMsg                          !< Error message if ErrStat /= ErrID_None
   real(R8Ki)                              :: theta(3)
   real(R8Ki)                              :: orientation(3,3)
   integer(intKi)                          :: k                      ! loop counter for blades
   integer(intKi)                          :: ErrStat2
   character(ErrMsgLen)                    :: ErrMsg2
   character(*), parameter                 :: RoutineName = 'StorePitchAndAzimuth'

   ErrStat = ErrID_None
   ErrMsg  = ""

   ! theta, "Twist angle (includes all sources of twist)" rad
   do k=1,p%NumBlades
      ! orientation = rotation from hub 2 bl
      ! orientation = matmul( u%BladeRootMotion(k)%Orientation(:,:,1), transpose( u%HubMotion%Orientation(:,:,1) ) )
      call LAPACK_gemm( 'n', 't', 1.0_R8Ki, u%BladeRootMotion(k)%Orientation(:,:,1), u%HubMotion%Orientation(:,:,1), 0.0_R8Ki, orientation, errStat2, errMsg2)
         call SetErrStat( ErrStat2, ErrMsg2, ErrStat, ErrMsg, RoutineName)
      theta = EulerExtract( orientation ) !hub_theta_root(k)
      if (k<=size(BPitch)) then
         m%AllOuts( BPitch(  k) ) = -theta(3)*R2D ! save this value of pitch for potential output
      endif
      if (k<=size(m%hub_theta_x_root)) then
          m%hub_theta_x_root(k) = theta(1)   ! save this value for FAST.Farm (Azimuth wrt hub motion)
      end if
   enddo

endsubroutine StorePitchAndAzimuth
!----------------------------------------------------------------------------------------------------------------------------------
!> Instantaneous and local Twist Toe Cant angles from local polar to section
!! Note: could also be placed in Calculate_MeshOrientation_Rel2Hub
subroutine TwistToeCant_FromLocalPolar(secMesh, R_li, twist, toe, cant)
   type(MeshType), intent(in   ) :: secMesh                  !< Blade section mesh "BladeMotion"
   real(R8Ki),     intent(in   ) :: R_li(3,3,secMesh%NNodes) !< Orientation from inertial (i) to local polar (l), aka "orientationAnnulus"
   real(R8Ki),     intent(out  ) :: twist(secMesh%NNodes)    !< Twist
   real(ReKi),     intent(out  ) :: toe  (secMesh%NNodes)    !< Toe
   real(ReKi),     intent(out  ) :: cant (secMesh%NNodes)    !< Cant
   real(R8Ki)     :: R_sl(3,3) !< Orientation from local polar to section
   integer(intKi) :: j         !< loop counter for nodes
   real(R8Ki)     :: thetas(3) !< Euler angles
   do j = 1, secMesh%NNodes
      R_sl = matmul( secMesh%Orientation(:,:,j), transpose( R_li(:,:,j) ) ) ! From local polar to section - R_sec_i R_i_annulus
      thetas = EulerExtract( R_sl )
      toe(j)   = real( thetas(1), ReKi) ! toe angle
      cant(j)  = real( thetas(2), ReKi) ! cant angle (including aeroelastic deformation)
      twist(j) =      -thetas(3)        ! twist (including pitch and aeroelastic deformation)
   end do
end subroutine TwistToeCant_FromLocalPolar

!----------------------------------------------------------------------------------------------------------------------------------
subroutine Calculate_MeshOrientation_Rel2Hub(Mesh1, HubMotion, x_hat_disk, orientationAnnulus, elemPosRelToHub_save, elemPosRotorProj_save)
   TYPE(MeshType),             intent(in)  :: Mesh1          !< either BladeMotion or BladeRootMotion mesh
   TYPE(MeshType),             intent(in)  :: HubMotion      !< HubMotion mesh
   REAL(R8Ki),                 intent(in)  :: x_hat_disk(3)
   REAL(R8Ki), optional,       intent(out) :: orientationAnnulus(3,3,Mesh1%NNodes)   
   real(R8Ki), optional,       intent(out) :: elemPosRelToHub_save( 3,Mesh1%NNodes)
   real(R8Ki), optional,       intent(out) :: elemPosRotorProj_save(3,Mesh1%NNodes)
   
   real(R8Ki)                              :: x_hat_annulus(3) ! rotor normal unit vector    (local rotor reference frame)
   real(R8Ki)                              :: y_hat_annulus(3) ! annulus tangent unit vector (local rotor reference frame)
   real(R8Ki)                              :: z_hat_annulus(3) ! annulus radial unit vector  (local rotor reference frame)
!   real(R8Ki)                              :: chordVec(3)

   integer(intKi)                          :: j                      ! loop counter for nodes
   
   REAL(R8Ki)                              :: HubAbsPosition(3)
   real(R8Ki)                              :: elemPosRelToHub(3)  ! local copies of 
   real(R8Ki)                              :: elemPosRotorProj(3) ! local copies of 
   
   
   HubAbsPosition = HubMotion%Position(:,1) + HubMotion%TranslationDisp(:,1)
   
   !..........................
   ! orientation
   !..........................
   
   do j=1,Mesh1%NNodes
      !chordVec(:,j) = Mesh1%orientation(:,2,j)
      ! Project element position onto the rotor plane
      elemPosRelToHub = Mesh1%Position(:,j) + Mesh1%TranslationDisp(:,j) - HubAbsPosition !   + 0.00_ReKi*chordVec(:,j)*p%BEMT%chord(j,k)
      elemPosRotorProj = elemPosRelToHub - x_hat_disk * dot_product( x_hat_disk, elemPosRelToHub )

      if (present(orientationAnnulus)) then
         ! Get unit vectors of the local annulus reference frame
         z_hat_annulus = elemPosRotorProj / TwoNorm( elemPosRotorProj )
         x_hat_annulus = x_hat_disk
         y_hat_annulus = cross_product( z_hat_annulus, x_hat_annulus )
         
         ! Form a orientation matrix for the annulus reference frame
         orientationAnnulus(1,:,j) = x_hat_annulus
         orientationAnnulus(2,:,j) = y_hat_annulus
         orientationAnnulus(3,:,j) = z_hat_annulus
      end if
      
      if (present(elemPosRelToHub_save) ) elemPosRelToHub_save( :,j) = elemPosRelToHub
      if (present(elemPosRotorProj_save)) elemPosRotorProj_save(:,j) = elemPosRotorProj
   end do

end subroutine Calculate_MeshOrientation_Rel2Hub
!----------------------------------------------------------------------------------------------------------------------------------
! Calculate_MeshOrientation_NoSweepPitchTwist sets orientationAnnulus, Curve and potential Blades nodes angles
subroutine Calculate_MeshOrientation_NoSweepPitchTwist(p, u, m, twist, toe, cant, ErrStat, ErrMsg)
   type(RotParameterType),  intent(in   )  :: p                               !< AD parameters
   type(RotInputType),      intent(in   )  :: u                               !< AD Inputs at Time
   type(RotMiscVarType),    intent(inout)  :: m                               !< Misc/optimization variables
   real(R8Ki), optional,    intent(  out)  :: twist(p%NumBlNds,p%NumBlades)
   real(ReKi), optional,    intent(  out)  :: toe(p%NumBlNds,p%NumBlades)
   real(ReKi), optional,    intent(  out)  :: cant(p%NumBlNds,p%NumBlades)
   integer(IntKi),          intent(  out)  :: ErrStat                         !< Error status of the operation
   character(*),            intent(  out)  :: ErrMsg                          !< Error message if ErrStat /= ErrID_None
   real(R8Ki)                              :: theta(3)
   real(R8Ki)                              :: orientation(3,3)
   real(R8Ki)                              :: orientation_nopitch(3,3)

   integer(intKi)                          :: j                      ! loop counter for nodes
   integer(intKi)                          :: k                      ! loop counter for blades
   integer(intKi)                          :: ErrStat2
   character(ErrMsgLen)                    :: ErrMsg2
   character(*), parameter                 :: RoutineName = 'Calculate_MeshOrientation_NoSweepPitchTwist'

   ErrStat = ErrID_None
   ErrMsg  = ""

   do k=1,p%NumBlades
      ! orientation = rotation from hub 2 bl
      call LAPACK_gemm( 'n', 't', 1.0_R8Ki, u%BladeRootMotion(k)%Orientation(:,:,1), u%HubMotion%Orientation(:,:,1), 0.0_R8Ki, orientation, errStat2, errMsg2)
         call SetErrStat( ErrStat2, ErrMsg2, ErrStat, ErrMsg, RoutineName)
      theta = EulerExtract( orientation ) !hub_theta_root(k)
      theta(3) = 0.0_ReKi

      ! construct system equivalent to u%BladeRootMotion(k)%Orientation, but without the blade-pitch angle:
      orientation = EulerConstruct( theta ) ! rotation from hub 2 non-pitched blade
      orientation_nopitch = matmul( orientation, u%HubMotion%Orientation(:,:,1) ) ! withoutPitch_theta_Root(k) ! rotation from global 2 non-pitched blade

      do j=1,p%NumBlNds

            ! form coordinate system equivalent to u%BladeMotion(k)%Orientation(:,:,j) but without live sweep (due to in-plane
            ! deflection), blade-pitch and twist (aerodynamic + elastic) angles:

         ! orientation = matmul( u%BladeMotion(k)%Orientation(:,:,j), transpose(orientation_nopitch) )
         ! orientation = rotation from non pitched blade 2 balde section
         call LAPACK_gemm( 'n', 't', 1.0_R8Ki, u%BladeMotion(k)%Orientation(:,:,j), orientation_nopitch, 0.0_R8Ki, orientation, errStat2, errMsg2)
            call SetErrStat( ErrStat2, ErrMsg2, ErrStat, ErrMsg, RoutineName)
         theta = EulerExtract( orientation ) !root(k)WithoutPitch_theta(j)_blade(k)

         if (present(cant))  cant (j,k) =  theta(2) ! save value for possible output later
         if (present(twist)) twist(j,k) = -theta(3) ! local pitch + twist (aerodyanmic + elastic) angle of the jth node in the kth blade
         if (present(toe  )) toe(  j,k) =  theta(1)

         theta(1) = 0.0_ReKi
         theta(3) = 0.0_ReKi
         m%orientationAnnulus(:,:,j,k) = matmul( EulerConstruct( theta ), orientation_nopitch ) ! WithoutSweepPitch+Twist_theta(j)_Blade(k)

      end do !j=nodes
   end do !k=blades
end subroutine Calculate_MeshOrientation_NoSweepPitchTwist
!----------------------------------------------------------------------------------------------------------------------------------
subroutine Calculate_MeshOrientation_LiftingLine(p, u, m, twist, toe, cant, ErrStat, ErrMsg)
   type(RotParameterType),  intent(in   )  :: p                               !< AD parameters
   type(RotInputType),      intent(in   )  :: u                               !< AD Inputs at Time
   type(RotMiscVarType),    intent(inout)  :: m                               !< Misc/optimization variables
   real(R8Ki),              intent(  out)  :: twist(p%NumBlNds,p%NumBlades)
   real(ReKi),              intent(  out)  :: toe(p%NumBlNds,p%NumBlades)
   real(ReKi),              intent(  out)  :: cant(p%NumBlNds,p%NumBlades)
   integer(IntKi),          intent(  out)  :: ErrStat                         !< Error status of the operation
   character(*),            intent(  out)  :: ErrMsg                          !< Error message if ErrStat /= ErrID_None
   real(R8Ki)                              :: thetas(3)
   real(R8Ki)                              :: orientation(3,3)
   integer(intKi)                          :: j                      ! loop counter for nodes
   integer(intKi)                          :: k                      ! loop counter for blades
   integer(intKi)                          :: ErrStat2
   character(ErrMsgLen)                    :: ErrMsg2
   character(*), parameter                 :: RoutineName = 'Calculate_MeshOrientation_LiftingLine'
   ErrStat = ErrID_None
   ErrMsg  = ""
   
   do k=1,p%NumBlades
      do j=1,p%NumBlNds
         m%orientationAnnulus(:,:,j,k) = u%BladeMotion(k)%Orientation(:,:,j)
      enddo
   
      do j=1,p%NumBlNds
         orientation = matmul( u%BladeMotion(k)%Orientation(:,:,j), transpose( m%orientationAnnulus(:,:,j,k) ) )
         thetas = EulerExtract( orientation )
         twist(j,k) = -thetas(3)
         toe(  j,k) =  thetas(1)
         cant( j,k) =  thetas(2)
      enddo
   end do !k=blades
      
end subroutine Calculate_MeshOrientation_LiftingLine
!----------------------------------------------------------------------------------------------------------------------------------
!> This subroutine sets m%FVW_u(indx).
subroutine SetInputsForFVW(p, u, m, errStat, errMsg)

   type(AD_ParameterType),  intent(in   )  :: p                               !< AD parameters
   type(AD_InputType),      intent(in   )  :: u(:)                            !< AD Inputs at Time
   type(AD_MiscVarType),    intent(inout)  :: m                               !< Misc/optimization variables
   integer(IntKi),          intent(  out)  :: ErrStat                         !< Error status of the operation
   character(*),            intent(  out)  :: ErrMsg                          !< Error message if ErrStat /= ErrID_None

   real(R8Ki)                              :: x_hat_disk(3)
   real(R8Ki), allocatable                 :: thetaBladeNds(:,:)
   
   integer(intKi)                          :: tIndx
   integer(intKi)                          :: iR ! Loop on rotors
   integer(intKi)                          :: j, k  ! loop counter for blades
   integer(intKi)                          :: ErrStat2
   character(ErrMsgLen)                    :: ErrMsg2
   character(*), parameter                 :: RoutineName = 'SetInputsForFVW'
   integer                                 :: iW

   ErrStat = ErrID_None
   ErrMsg = ""

   do tIndx=1,size(u)
      do iR =1, size(p%rotors)
         allocate(thetaBladeNds(p%rotors(iR)%NumBlNds, p%rotors(iR)%NumBlades))
         ! Get disk average values and orientations
         ! NOTE: needed because it sets m%V_diskAvg and m%V_dot_x, needed by CalcOutput..
         call DiskAvgValues(p%rotors(iR), u(tIndx)%rotors(iR), m%Inflow(tIndx)%RotInflow(iR), m%rotors(iR), x_hat_disk) ! also sets m%V_diskAvg and m%V_dot_x

         ! Compute Orientation similar to BEM, only to have consistent outputs...
         ! TODO TODO TODO All this below is mostly a calcOutput thing, we should move it somewhere else!
         !                orientation annulus is only used for Outputs with OLAF, same for pitch and azimuth
         if (p%rotors(iR)%AeroProjMod==APM_BEM_NoSweepPitchTwist) then
            call Calculate_MeshOrientation_NoSweepPitchTwist(p%rotors(iR), u(tIndx)%rotors(iR),  m%rotors(iR), thetaBladeNds, m%rotors(iR)%Toe, m%rotors(iR)%Cant, ErrStat=ErrStat2,ErrMsg=ErrMsg2) ! sets m%orientationAnnulus, m%Curve

         elseif (p%rotors(iR)%AeroProjMod==APM_BEM_Polar) then
            do k=1,p%rotors(iR)%numBlades
               call Calculate_MeshOrientation_Rel2Hub(u(tIndx)%rotors(iR)%BladeMotion(k), u(tIndx)%rotors(iR)%HubMotion, x_hat_disk, m%rotors(iR)%orientationAnnulus(:,:,:,k))
               call TwistToeCant_FromLocalPolar(u(tIndx)%rotors(iR)%BladeMotion(k), m%rotors(iR)%orientationAnnulus(:,:,:,k), thetaBladeNds(:,k), m%rotors(iR)%Toe(:,k), m%rotors(iR)%Cant(:,k))
            enddo

         else if (p%rotors(iR)%AeroProjMod==APM_LiftingLine) then
            call Calculate_MeshOrientation_LiftingLine      (p%rotors(iR),u(tIndx)%rotors(iR), m%rotors(iR), thetaBladeNds, m%rotors(iR)%Toe, m%rotors(iR)%Cant, ErrStat=ErrStat2,ErrMsg=ErrMsg2) ! sets m%orientationAnnulus, m%Curve
         else
            call SetErrStat(ErrID_Fatal, 'Aero Projection Method not implemented' ,ErrStat, ErrMsg, RoutineName)
         endif
         call StorePitchAndAzimuth(p%rotors(iR), u(tIndx)%rotors(iR), m%rotors(iR), ErrStat2, ErrMsg2)
         call SetErrStat(ErrStat2,ErrMsg2,ErrStat,ErrMsg,RoutineName)
         if (ErrStat >= AbortErrLev) return

            ! Rather than use a meshcopy, we will just copy what we need to the WingsMesh
            ! NOTE:  MeshCopy requires the source mesh to be INOUT intent
            ! NOTE2: If we change the WingsMesh to not be identical to the BladeMotion mesh, add the mapping stuff here.
         do k=1,p%rotors(iR)%NumBlades
            iW=p%FVW%Bld2Wings(iR,k)

            if ( u(tIndx)%rotors(iR)%BladeMotion(k)%nNodes /= m%FVW_u(tIndx)%WingsMesh(iW)%nNodes ) then
               call SetErrStat(ErrID_Fatal,"WingsMesh contains different number of nodes than the BladeMotion mesh",ErrStat,ErrMsg,RoutineName)
               return
            endif
            m%FVW%W(iW)%PitchAndTwist(:) = thetaBladeNds(:,k) ! local pitch + twist (aerodyanmic + elastic) angle of the jth node in the kth blade
            m%FVW_u(tIndx)%WingsMesh(iW)%TranslationDisp   = u(tIndx)%rotors(iR)%BladeMotion(k)%TranslationDisp
            m%FVW_u(tIndx)%WingsMesh(iW)%Orientation       = u(tIndx)%rotors(iR)%BladeMotion(k)%Orientation
            m%FVW_u(tIndx)%WingsMesh(iW)%TranslationVel    = u(tIndx)%rotors(iR)%BladeMotion(k)%TranslationVel
            m%FVW_u(tIndx)%rotors(iR)%HubPosition    = u(tIndx)%rotors(iR)%HubMotion%Position(:,1) + u(tIndx)%rotors(iR)%HubMotion%TranslationDisp(:,1)
            m%FVW_u(tIndx)%rotors(iR)%HubOrientation = u(tIndx)%rotors(iR)%HubMotion%Orientation(:,:,1)

            ! Inputs for dynamic stall (see SetInputsForBEMT)
            do j=1,p%rotors(iR)%NumBlNds         
               ! inputs for CUA, section pitch/torsion rate
               m%FVW_u(tIndx)%W(iW)%omega_z(j) = dot_product( u(tIndx)%rotors(iR)%BladeMotion(k)%RotationVel(   :,j), m%rotors(iR)%orientationAnnulus(3,:,j,k) ) ! rotation of no-sweep-pitch coordinate system around z of the jth node in the kth blade
            end do !j=nodes
         enddo ! k blades
         if (allocated(thetaBladeNds)) deallocate(thetaBladeNds)
      enddo ! iR, rotors

      if (ALLOCATED(m%FVW_u(tIndx)%V_wind)) then
         m%FVW_u(tIndx)%V_wind   = m%Inflow(tIndx)%InflowWakeVel
         ! Applying tower shadow to V_wind based on r_wind positions
         ! NOTE: m%DisturbedInflow also contains tower shadow and we need it for CalcOutput
         if (p%FVW%TwrShadowOnWake) then
            do iR =1, size(p%rotors)
               if (p%rotors(iR)%TwrPotent /= TwrPotent_none .or. p%rotors(iR)%TwrShadow /= TwrShadow_none) then
                  call TwrInflArray( p%rotors(iR), u(tIndx)%rotors(iR), m%Inflow(tIndx)%RotInflow(iR), m%rotors(iR), m%FVW%r_wind, m%FVW_u(tIndx)%V_wind, ErrStat2, ErrMsg2 )
                  call SetErrStat(ErrStat2,ErrMsg2,ErrStat,ErrMsg,RoutineName)
                  if (ErrStat >= AbortErrLev) return
               endif
            enddo
         end if
      endif
      do iR =1, size(p%rotors)
         ! Disturbed inflow for UA on Lifting line Mesh Points
         call SetDisturbedInflow(p%rotors(iR), p, u(tIndx)%rotors(iR), m%Inflow(tIndx)%RotInflow(iR), m%rotors(iR), errStat2, errMsg2)
         call SetErrStat(ErrStat2,ErrMsg2,ErrStat,ErrMsg,RoutineName)
         do k=1,p%rotors(iR)%NumBlades
            iW=p%FVW%Bld2Wings(iR,k)
            m%FVW_u(tIndx)%W(iW)%Vwnd_LL(1:3,:) = m%rotors(iR)%DisturbedInflow(1:3,:,k)
         enddo
      enddo
   enddo

end subroutine SetInputsForFVW
!----------------------------------------------------------------------------------------------------------------------------------
!> This subroutine sets m%AA_u.
subroutine SetInputsForAA(p, u, RotInflow, m, errStat, errMsg)
   type(RotParameterType),  intent(in   ) :: p        !< AD parameters
   type(RotInputType),      intent(in   ) :: u        !< AD Inputs at Time
   type(RotInflowType),     intent(in   ) :: RotInflow !< AD inflow at Time
   type(RotMiscVarType),    intent(inout) :: m        !< Misc/optimization variables
   integer(IntKi),          intent(  out) :: ErrStat  !< Error status of the operation
   character(*),            intent(  out) :: ErrMsg   !< Error message if ErrStat /= ErrID_None
   ! local variables
   integer(intKi)                         :: i        ! loop counter for nodes
   integer(intKi)                         :: j        ! loop counter for blades
   
   ErrStat = ErrID_None
   ErrMsg  = ""
   
   do j=1,p%NumBlades
      do i = 1,p%NumBlNds
         ! Get local orientation matrix to transform from blade element coordinates to global coordinates
         m%AA_u%RotGtoL(:,:,i,j) = u%BladeMotion(j)%Orientation(:,:,i)

         ! Get blade element aerodynamic center in global coordinates
         m%AA_u%AeroCent_G(:,i,j) = u%BladeMotion(j)%Position(:,i) + u%BladeMotion(j)%TranslationDisp(:,i)

         ! Set the blade element relative velocity (including induction)
         m%AA_u%Vrel(i,j) = m%BEMT_y%Vrel(i,j)
   
         ! Set the blade element angle of attack
         m%AA_u%AoANoise(i,j) = m%BEMT_y%AOA(i,j)

         ! Set the blade element undisturbed flow
         m%AA_u%Inflow(:,i,j) = RotInflow%Blade(j)%InflowVel(:,i)
      end do
   end do
end subroutine SetInputsForAA
!----------------------------------------------------------------------------------------------------------------------------------
!> This subroutine converts outputs from BEMT (stored in m%BEMT_y) into values on the AeroDyn BladeLoad output mesh.
subroutine SetOutputsFromBEMT( p, u, m, y ) 

   type(RotParameterType),  intent(in   )  :: p                               !< AD parameters
   type(RotInputType),      intent(in   )  :: u                               !< AD Inputs at Time 
   type(RotOutputType),     intent(inout)  :: y                               !< AD outputs 
   type(RotMiscVarType),    intent(inout)  :: m                               !< Misc/optimization variables

   integer(intKi)                          :: j                      ! loop counter for nodes
   integer(intKi)                          :: k                      ! loop counter for blades
   real(reki)                              :: force(3),forceAirfoil(3) 
   real(reki)                              :: moment(3),momentAirfoil(3) 
   real(reki)                              :: q                      ! local dynamic pressure 
   real(reki)                              :: c                      ! local chord length 
   real(reki)                              :: aoa                    ! local angle of attack 
   real(reki)                              :: Cl,Cd,Cm               ! local airfoil lift, drag and pitching moment coefficients 
   real(reki)                              :: Cxa,Cya                ! local airfoil normal and tangential force coefficients 
   
  
   do k=1,p%NumBlades
      do j=1,p%NumBlNds
                      
         ! Compute local Cn and Ct in the airfoil reference frame
         aoa = m%BEMT_y%AOA(j,k)
         Cl  = m%BEMT_y%cl(j,k)
         Cd  = m%BEMT_y%cd(j,k)
         Cm  = m%BEMT_y%cm(j,k)
         Cxa =  Cl*cos(aoa) + Cd*sin(aoa)
         Cya = -Cl*sin(aoa) + Cd*cos(aoa)

         ! Dimensionalize the aero forces and moment
         q = 0.5 * p%airDens * m%BEMT_y%Vrel(j,k)**2              ! dynamic pressure of the jth node in the kth blade
         c = p%BEMT%chord(j,k)
         forceAirfoil(1)  = Cxa * q * c
         forceAirfoil(2)  = Cya * q * c
         forceAirfoil(3)  = 0.0_reki
         momentAirfoil(1) = 0.0_reki
         momentAirfoil(2) = 0.0_reki
         momentAirfoil(3) = Cm * q * c**2
         m%M(j,k) = momentAirfoil(3)     ! TODO EB     
         
         ! NOTE! - NOTE! - NOTE! - NOTE! - NOTE! - NOTE! - NOTE! - NOTE! - NOTE! - NOTE! - NOTE! - NOTE! - NOTE! - NOTE!
         !EAM (fix this!)  These output variables are possibly not what they should be 
         ! relative to the original AeroDyn manual and intent !!!!
         force(1) =  m%BEMT_y%cx(j,k) * q * p%BEMT%chord(j,k)     ! X = normal force per unit length (normal to the plane, not chord) of the jth node in the kth blade
         force(2) = -m%BEMT_y%cy(j,k) * q * p%BEMT%chord(j,k)     ! Y = tangential force per unit length (tangential to the plane, not chord) of the jth node in the kth blade
         force(3) =  m%BEMT_y%cz(j,k) * q * p%BEMT%chord(j,k)     ! Z = axial force per unit length of the jth node in the kth blade

         moment(1)=  m%BEMT_y%Cmx(j,k) * q * p%BEMT%chord(j,k)**2  ! Mx = pitching moment (x-component) per unit length of the jth node in the kth blade
         moment(2)=  m%BEMT_y%Cmy(j,k) * q * p%BEMT%chord(j,k)**2  ! My = pitching moment (y-component) per unit length of the jth node in the kth blade
         moment(3)=  m%BEMT_y%Cmz(j,k) * q * p%BEMT%chord(j,k)**2  ! Mz = pitching moment (z-component) per unit length of the jth node in the kth blade
         
            ! save these values for possible output later:
         m%X(j,k) = force(1)
         m%Y(j,k) = force(2)
         m%Z(j,k)  = force(3)
         m%Mx(j,k) = moment(1)
         m%My(j,k) = moment(2)
         m%Mz(j,k) = moment(3)            
         
         
         if (p%BEMT%BEM_Mod==BEMMod_2D) then
            ! note: because force and moment are 1-d arrays, I'm calculating the transpose of the force and moment outputs
            !       so that I don't have to take the transpose of orientationAnnulus(:,:,j,k)
            y%BladeLoad(k)%Force(:,j)  = matmul( force,  m%orientationAnnulus(:,:,j,k) )  ! force per unit length of the jth node in the kth blade
            y%BladeLoad(k)%Moment(:,j) = matmul( moment, m%orientationAnnulus(:,:,j,k) )  ! moment per unit length of the jth node in the kth blade
         
         else
            ! Transfer loads from the airfoil frame to the blade frame
            y%BladeLoad(k)%Force(:,j)  = matmul( forceAirfoil,  u%BladeMotion(k)%Orientation(:,:,j) )  ! force per unit length of the jth node in the kth blade 
            y%BladeLoad(k)%Moment(:,j) = matmul( momentAirfoil, u%BladeMotion(k)%Orientation(:,:,j) )  ! moment per unit length of the jth node in the kth blade 
         endif
      end do !j=nodes
   end do !k=blades
   
   
end subroutine SetOutputsFromBEMT


!----------------------------------------------------------------------------------------------------------------------------------
!> This subroutine converts outputs from FVW (stored in m%FVW_y) into values on the AeroDyn BladeLoad output mesh.
subroutine SetOutputsFromFVW(t, u, p, OtherState, x, xd, m, y, ErrStat, ErrMsg)
   REAL(DbKi),                intent(in   ) :: t
   TYPE(AD_InputType),        intent(in   ) :: u           !< Inputs at Time t
   type(AD_ParameterType),    intent(in   ) :: p           !< AD parameters
   type(AD_OtherStateType),   intent(in   ) :: OtherState  !< OtherState
   type(AD_ContinuousStateType),intent(in ) :: x           !< continuous states
   type(AD_DiscreteStateType),intent(in   ) :: xd          !< Discrete states
   type(AD_OutputType),       intent(inout) :: y           !< AD outputs
   type(AD_MiscVarType),target,intent(inout) :: m           !< Misc/optimization variables
   integer(IntKi),            intent(  out) :: ErrStat     !< Error status of the operation
   character(*),              intent(  out) :: ErrMsg      !< Error message if ErrStat /= ErrID_None

   integer(intKi)                         :: j           ! loop counter for nodes
   integer(intKi)                         :: k           ! loop counter for blades
   real(reki)                             :: force(3)
   real(reki)                             :: moment(3)
   real(reki)                             :: q
   REAL(ReKi)                             :: cp, sp      ! cosine, sine of phi

   ! Local vars for readability
   real(ReKi)                             :: Vind(3)
   real(ReKi)                             :: Vstr(3)
   real(ReKi)                             :: Vwnd(3)
   real(ReKi)                             :: theta
   ! Local variables that we store in misc for nodal outputs
   real(ReKi)                             :: AxInd, TanInd, Vrel, phi, alpha, Re
   type(AFI_OutputType)                   :: AFI_interp             ! Resulting values from lookup table
   real(ReKi)                             :: UrelWind_s(3)          ! Relative wind (wind+str) in section coords
   real(ReKi)                             :: Cx, Cy
   real(ReKi)                             :: Cl_Static, Cd_Static, Cm_Static, Cpmin
   real(ReKi)                             :: Cl_dyn, Cd_dyn, Cm_dyn
   type(UA_InputType), pointer            :: u_UA ! Alias to shorten notations
   integer(IntKi), parameter              :: InputIndex=1      ! we will always use values at t in this routine
   integer(intKi)                         :: iR, iW
   integer(intKi)                         :: ErrStat2
   character(ErrMsgLen)                   :: ErrMsg2

   ErrStat = 0
   ErrMsg = ""

   ! zero forces
   force(3)    =  0.0_ReKi
   moment(1:2) =  0.0_ReKi

   do iR=1,size(p%rotors)
      do k=1,p%rotors(iR)%numBlades
         iW=p%FVW%Bld2Wings(iR,k)
         do j=1,p%rotors(iR)%NumBlNds
            ! --- Computing main aero variables from induction - setting local variables
            Vind = m%FVW_y%W(iW)%Vind(1:3,j)
            Vstr = u%rotors(iR)%BladeMotion(k)%TranslationVel(1:3,j)
            Vwnd = m%rotors(iR)%DisturbedInflow(1:3,j,k)   ! NOTE: contains tower shadow
            theta = m%FVW%W(iW)%PitchAndTwist(j) ! TODO
            call FVW_AeroOuts( m%rotors(iR)%orientationAnnulus(1:3,1:3,j,k), u%rotors(iR)%BladeMotion(k)%Orientation(1:3,1:3,j), & ! inputs
                        theta, Vstr(1:3), Vind(1:3), VWnd(1:3), p%rotors(iR)%KinVisc, p%FVW%W(iW)%chord_LL(j), &               ! inputs
                        AxInd, TanInd, Vrel, phi, alpha, Re, UrelWind_s(1:3), ErrStat2, ErrMsg2 )        ! outputs
               call SetErrStat(ErrStat2, ErrMsg2, ErrStat, ErrMsg, 'SetOutputsFromFVW')

            ! Compute steady Airfoil Coefs no matter what..
            call AFI_ComputeAirfoilCoefs( alpha, Re, 0.0_ReKi,  p%AFI(p%FVW%W(iW)%AFindx(j,1)), AFI_interp, ErrStat, ErrMsg )
            Cl_Static = AFI_interp%Cl
            Cd_Static = AFI_interp%Cd
            Cm_Static = AFI_interp%Cm
            Cpmin = AFI_interp%Cpmin

            ! Set dynamic to the (will be same as static if UA_Flag is false)
            Cl_dyn    = AFI_interp%Cl
            Cd_dyn    = AFI_interp%Cd
            Cm_dyn    = AFI_interp%Cm
            
            if (p%UA_Flag) then
               u_UA => m%FVW%W(iW)%u_UA(j,InputIndex) ! Alias
               ! ....... compute inputs to UA ...........
               u_UA%alpha    = alpha
               u_UA%U        = Vrel
               u_UA%Re       = Re
               ! calculated in m%FVW%u_UA??? :u_UA%UserProp = 0.0_ReKi ! FIX ME

               u_UA%v_ac(1)  = sin(u_UA%alpha)*u_UA%U
               u_UA%v_ac(2)  = cos(u_UA%alpha)*u_UA%U
               ! calculated in m%FVW%u_UA??? : u_UA%omega = dot_product( u%rotors(iR)%BladeMotion(k)%RotationVel(   :,j), m%rotors(iR)%orientationAnnulus(3,:,j,k) ) ! rotation of no-sweep-pitch coordinate system around z of the jth node in the kth blade
               call UA_CalcOutput(j, 1, t, u_UA, m%FVW%W(iW)%p_UA, x%FVW%UA(iW), xd%FVW%UA(iW), OtherState%FVW%UA(iW), p%AFI(p%FVW%W(iW)%AFindx(j,1)), m%FVW%W(iW)%y_UA, m%FVW%W(iW)%m_UA, errStat2, errMsg2 )
                  call SetErrStat(ErrStat2, ErrMsg2, ErrStat, ErrMsg, 'SetOutputsFromFVW')
               Cl_dyn = m%FVW%W(iW)%y_UA%Cl
               Cd_dyn = m%FVW%W(iW)%y_UA%Cd
               Cm_dyn = m%FVW%W(iW)%y_UA%Cm
            end if
            cp = cos(phi)
            sp = sin(phi)
            Cx = Cl_dyn*cp + Cd_dyn*sp
            Cy = Cl_dyn*sp - Cd_dyn*cp

            q = 0.5 * p%rotors(iR)%airDens * Vrel**2                ! dynamic pressure of the jth node in the kth blade
            force(1) =  Cx * q * p%FVW%W(iW)%chord_LL(j)        ! X = normal force per unit length (normal to the plane, not chord) of the jth node in the kth blade
            force(2) = -Cy * q * p%FVW%W(iW)%chord_LL(j)        ! Y = tangential force per unit length (tangential to the plane, not chord) of the jth node in the kth blade
            moment(3)=  Cm_dyn * q * p%FVW%W(iW)%chord_LL(j)**2 ! M = pitching moment per unit length of the jth node in the kth blade

               ! save these values for possible output later:
            m%rotors(iR)%X(j,k) = force(1)
            m%rotors(iR)%Y(j,k) = force(2)
            m%rotors(iR)%Z(j,k) = 0.0_ReKi
            m%rotors(iR)%Mx(j,k) = 0.0_ReKi
            m%rotors(iR)%My(j,k) = 0.0_ReKi
            m%rotors(iR)%Mz(j,k) = moment(3)
            m%rotors(iR)%M(j,k) = moment(3)     ! TODO EB

               ! note: because force and moment are 1-d arrays, I'm calculating the transpose of the force and moment outputs
               !       so that I don't have to take the transpose of orientationAnnulus(:,:,j,k)
            y%rotors(iR)%BladeLoad(k)%Force(:,j)  = matmul( force,  m%rotors(iR)%orientationAnnulus(:,:,j,k) )  ! force per unit length of the jth node in the kth blade
            y%rotors(iR)%BladeLoad(k)%Moment(:,j) = matmul( moment, m%rotors(iR)%orientationAnnulus(:,:,j,k) )  ! moment per unit length of the jth node in the kth blade

            ! Save results for outputs so we don't have to recalculate them all when we write outputs
            m%FVW%W(iW)%BN_AxInd(j)           = AxInd
            m%FVW%W(iW)%BN_TanInd(j)          = TanInd
            m%FVW%W(iW)%BN_Vrel(j)            = Vrel
            m%FVW%W(iW)%BN_alpha(j)           = alpha
            m%FVW%W(iW)%BN_phi(j)             = phi
            m%FVW%W(iW)%BN_Re(j)              = Re
            m%FVW%W(iW)%BN_UrelWind_s(1:3,j)  = UrelWind_s(1:3)
            m%FVW%W(iW)%BN_Cl_Static(j)       = Cl_Static
            m%FVW%W(iW)%BN_Cd_Static(j)       = Cd_Static
            m%FVW%W(iW)%BN_Cm_Static(j)       = Cm_Static
            m%FVW%W(iW)%BN_Cpmin(j)           = Cpmin
            m%FVW%W(iW)%BN_Cl(j)              = Cl_dyn
            m%FVW%W(iW)%BN_Cd(j)              = Cd_dyn
            m%FVW%W(iW)%BN_Cm(j)              = Cm_dyn
            m%FVW%W(iW)%BN_Cx(j)              = Cx
            m%FVW%W(iW)%BN_Cy(j)              = Cy
         end do !j=nodes
      end do !k=blades
   end do ! iR rotors

   if ( p%UA_Flag ) then
      ! if ( mod(REAL(t,ReKi),.1) < p%dt) then
      do iW=1,p%FVW%nWings
         call UA_WriteOutputToFile(t, m%FVW%W(iW)%p_UA, m%FVW%W(iW)%y_UA)
      enddo
   end if
   
end subroutine SetOutputsFromFVW
!----------------------------------------------------------------------------------------------------------------------------------
!> This routine validates the number of blades on each rotor.
SUBROUTINE ValidateNumBlades( NumBl, ErrStat, ErrMsg )
   integer(IntKi),           intent(in)     :: NumBl                             !< Number of blades
   integer(IntKi),           intent(out)    :: ErrStat                           !< Error status
   character(*),             intent(out)    :: ErrMsg                            !< Error message
   ErrStat  = ErrID_None
   ErrMsg   = ''
!    if (NumBl > MaxBl .or. NumBl < 1) call SetErrStat( ErrID_Fatal, 'Number of blades must be between 1 and '//trim(num2lstr(MaxBl))//'.', ErrStat, ErrMsg, 'ValidateNumBlades' )
END SUBROUTINE ValidateNumBlades
!----------------------------------------------------------------------------------------------------------------------------------
!> This routine validates the inputs from the AeroDyn input files.
SUBROUTINE ValidateInputData( InitInp, InputFileData, NumBl, calcCrvAngle, ErrStat, ErrMsg )
!..................................................................................................................................
      
      ! Passed variables:

   type(AD_InitInputType),   intent(in   )  :: InitInp                           !< Input data for initialization routine
   type(AD_InputFile),       intent(in)     :: InputFileData                     !< All the data in the AeroDyn input file
   integer(IntKi),           intent(in)     :: NumBl(:)                          !< Number of blades: size(NumBl) = number of rotors
   logical,                  intent(in)     :: calcCrvAngle(:)
   integer(IntKi),           intent(out)    :: ErrStat                           !< Error status
   character(*),             intent(out)    :: ErrMsg                            !< Error message

   
      ! local variables
   real(ReKi)                               :: BlCbSum
   real(ReKi)                               :: TwrCbSum
   integer(IntKi)                           :: k                                 ! Blade number
   integer(IntKi)                           :: j                                 ! node number
   integer(IntKi)                           :: iR                                ! rotor index
   integer(IntKi)                           :: iBld                              ! check on first blade
   character(*), parameter                  :: RoutineName = 'ValidateInputData'
   
   ErrStat = ErrID_None
   ErrMsg  = ""
   
!   do iR = 1,size(NumBl)
!      if (NumBl(iR) < 0) then
!         call SetErrStat( ErrID_Fatal, 'Number of blades must not be a negative number.', ErrStat, ErrMsg, RoutineName )
!         return ! return early because InputFileData%BladeProps may not be allocated properly otherwise...
!      else
!         if (NumBl(iR) > AD_MaxBl_Out .and. InitInp%Linearize) then
!            call SetErrStat( ErrID_Fatal, 'Number of blades must be no larger than '//trim(num2lstr(AD_MaxBl_Out))//' for linearizaton analysis.', ErrStat, ErrMsg, RoutineName )
!            return ! return early because InputFileData%BladeProps may not be allocated properly otherwise...
!         end if
!      end if
!   end do
   
   if (InputFileData%DTAero <= 0.0)  call SetErrStat ( ErrID_Fatal, 'DTAero must be greater than zero.', ErrStat, ErrMsg, RoutineName )
   if (InputFileData%Wake_Mod /= WakeMod_None .and. InputFileData%Wake_Mod /= WakeMod_BEMT .and. InputFileData%Wake_Mod /= WakeMod_FVW) then
      call SetErrStat ( ErrID_Fatal, 'Wake_Mod must be '//trim(num2lstr(WakeMod_None))//' (none), '//trim(num2lstr(WakeMod_BEMT))//' (BEMT), '// &
        ' or '//trim(num2lstr(WakeMod_FVW))//' (FVW).',ErrStat, ErrMsg, RoutineName ) 
   end if
   
   if (InputFileData%TwrPotent /= TwrPotent_none .and. InputFileData%TwrPotent /= TwrPotent_baseline .and. InputFileData%TwrPotent /= TwrPotent_Bak) then
      call SetErrStat ( ErrID_Fatal, 'TwrPotent must be 0 (none), 1 (baseline potential flow), or 2 (potential flow with Bak correction).', ErrStat, ErrMsg, RoutineName ) 
   end if   
   if (InputFileData%TwrShadow /= TwrShadow_none .and. InputFileData%TwrShadow /= TwrShadow_Powles .and. InputFileData%TwrShadow /= TwrShadow_Eames) then
      call SetErrStat ( ErrID_Fatal, 'TwrShadow must be 0 (none), 1 (Powles tower shadow modle), or 2 (Eames tower shadow model).', ErrStat, ErrMsg, RoutineName ) 
   end if

      ! The following limits are recommended by Juliet Simpson (University of Virginia)
      !  E-mail recommendation:
      !     To test the limits of the model, I've been running steady simulations
      !     with a range of TI inputs. It looks like the model starts to break down
      !     (or at least break the trend of higher TI's) when the TI drops below
      !     0.05. On the other end, the model seems to work up to TI~1 without
      !     breaking down (I checked up to TI=0.99). However, the results aren't
      !     very physically realistic after ~0.35 because it approaches a constant
      !     velocity deficit across the rotor plane, rather than returning to zero
      !     deficit a short distance laterally from the tower. I'm not sure what
      !     the goal of the limits would be, so it's hard for me to say what the
      !     upper cut off should be. If you want it to be physical, perhaps a low
      !     cut off (around 0.4?). If you want it to just not break, and let people
      !     interpret for themselves if it's physical for their scenario, then it
      !     could go to TI~1. I'd recommend imposing limits of 0.05<TI<1, personally.
   if (InputFileData%TwrShadow == TwrShadow_Eames) then
      do iR=1,size(NumBl)
         if ( minval(InputFileData%rotors(iR)%TwrTI) <= 0.05 .or. maxval(InputFileData%rotors(iR)%TwrTI) >= 1.0) call SetErrStat ( ErrID_Fatal, 'The turbulence intensity for the Eames tower shadow model must be greater than 0.05 and less than 1.', ErrStat, ErrMsg, RoutineName )
         if ( maxval(InputFileData%rotors(iR)%TwrTI) >  0.4 .and. maxval(InputFileData%rotors(iR)%TwrTI) <  1.0) call SetErrStat ( ErrID_Warn,  'The turbulence intensity for the Eames tower shadow model above 0.4 may return unphysical results.  Interpret with caution.', ErrStat, ErrMsg, RoutineName )
      enddo
   endif

   if (InputFileData%TwrAero /= TwrAero_none .and. InputFileData%TwrAero /= TwrAero_noVIV) then
      call SetErrStat ( ErrID_Fatal, 'TwrAero must be 0 (none) or 1 (Tower aero on).', ErrStat, ErrMsg, RoutineName ) 
   end if
   if (Failed()) return
   
   if (InitInp%MHK == MHK_None .and. InputFileData%CavitCheck) call SetErrStat ( ErrID_Fatal, 'A cavitation check can only be performed for an MHK turbine.', ErrStat, ErrMsg, RoutineName )
   if (InitInp%MHK /= MHK_None .and. InputFileData%CompAA ) call SetErrStat ( ErrID_Fatal, 'The aeroacoustics module cannot be used with an MHK turbine.', ErrStat, ErrMsg, RoutineName )
   do iR = 1,size(NumBl)
      if (InitInp%MHK /= MHK_None .and. InputFileData%rotors(iR)%TFinAero) call SetErrStat ( ErrID_Fatal, 'A tail fin cannot be modeled for an MHK turbine.', ErrStat, ErrMsg, RoutineName )
   enddo
   
   if (InputFileData%AirDens <= 0.0) call SetErrStat ( ErrID_Fatal, 'The density of the working fluid must be greater than zero.', ErrStat, ErrMsg, RoutineName )
   if (InputFileData%KinVisc <= 0.0) call SetErrStat ( ErrID_Fatal, 'The kinesmatic viscosity (KinVisc) must be greater than zero.', ErrStat, ErrMsg, RoutineName )
   if (InputFileData%SpdSound <= 0.0) call SetErrStat ( ErrID_Fatal, 'The speed of sound (SpdSound) must be greater than zero.', ErrStat, ErrMsg, RoutineName )
   if (InputFileData%CavitCheck .and. InputFileData%Pvap <= 0.0) call SetErrStat ( ErrID_Fatal, 'The vapour pressure (Pvap) must be greater than zero.', ErrStat, ErrMsg, RoutineName )
   if (InputFileData%CavitCheck .and. InputFileData%Patm <= 0.0) call SetErrStat ( ErrID_Fatal, 'The atmospheric pressure (Patm)  must be greater than zero.', ErrStat, ErrMsg, RoutineName )

      
   
   ! NOTE: this check is done here because it is used for all kind of Wake Mod
   if (.not.any(InputFileData%BEM_Mod == (/BEMMod_2D, BEMMod_3D/))) call Fatal('BEM_Mod must be 1 or 2.')

   ! --- BEMT/DBEMT inputs
   ! bjj: these checks should probably go into BEMT where they are used...
   if (InputFileData%Wake_Mod == WakeMod_BEMT) then
      if ( InputFileData%MaxIter < 1 ) call SetErrStat( ErrID_Fatal, 'MaxIter must be greater than 0.', ErrStat, ErrMsg, RoutineName )
      
      if ( InputFileData%IndToler < 0.0 .or. EqualRealNos(InputFileData%IndToler, 0.0_ReKi) ) &
         call SetErrStat( ErrID_Fatal, 'IndToler must be greater than 0.', ErrStat, ErrMsg, RoutineName )
   
      if (.not.any(InputFileData%Skew_Mod == (/Skew_Mod_Orthogonal, Skew_Mod_None, Skew_Mod_Active/)))   call Fatal('Skew_Mod must be -1, 0, or 1.')
      if (.not.any(InputFileData%SkewRedistr_Mod == (/SkewRedistrMod_None, SkewRedistrMod_PittPeters/))) call Fatal('SkewRedistr_Mod should be 0 or 1')

      if ( InputFileData%SectAvg) then
         if (InputFileData%SA_Weighting /= SA_Wgt_Uniform) call Fatal('SectAvgWeighting should be Uniform (=1) for now.')
         if (InputFileData%SA_nPerSec <= 1)                call Fatal('SectAvgNPoints must be >=1')
         if (InputFileData%SA_PsiBwd > 0)                  call Fatal('SectAvgPsiBwd must be negative')
         if (InputFileData%SA_PsiFwd < 0)                  call Fatal('SectAvgPsiFwd must be positive')
         if (InputFileData%SA_PsiFwd <= InputFileData%SA_PsiBwd ) call Fatal('SectAvgPsiFwd must be strictly higher than SA_PsiBwd')
      endif
      
      ! Good to return once in a while..
      if (Failed()) return
   end if !BEMT/DBEMT checks
   
   
   if ( InputFileData%CavitCheck .and. InputFileData%UA_Init%UAMod >0) then
      call SetErrStat( ErrID_Fatal, 'Cannot use unsteady aerodynamics module with a cavitation check', ErrStat, ErrMsg, RoutineName )
   end if
        
   if (InputFileData%InCol_Cpmin == 0 .and. InputFileData%CavitCheck) call SetErrStat( ErrID_Fatal, 'InCol_Cpmin must not be 0 to do a cavitation check.', ErrStat, ErrMsg, RoutineName )

         ! validate the number of airfoils
   if (InputFileData%NumAFfiles  < 1) call SetErrStat( ErrID_Fatal, 'The number of unique airfoil tables (NumAFfiles) must be greater than zero.', ErrStat, ErrMsg, RoutineName )   
   
      ! .............................
      ! check blade mesh data:
      ! .............................
   iBld = 1
   do iR = 1,size(NumBl) ! number of rotors
      if (NumBl(iR)>0) then
         if (any(calcCrvAngle(iBld:iBld+NumBl(iR)-1))) then
            if ( InputFileData%rotors(iR)%BladeProps(1)%NumBlNds < 3 ) call SetErrStat( ErrID_Fatal, 'There must be at least three nodes per blade to calculate BlCrvAng.',ErrStat, ErrMsg, RoutineName )
         else
            if ( InputFileData%rotors(iR)%BladeProps(1)%NumBlNds < 2 ) call SetErrStat( ErrID_Fatal, 'There must be at least two nodes per blade.',ErrStat, ErrMsg, RoutineName )
         end if
         iBld = iBld+NumBl(iR) ! Increment blade counter
      endif
      do k=2,NumBl(iR)
         if ( InputFileData%rotors(iR)%BladeProps(k)%NumBlNds /= InputFileData%rotors(iR)%BladeProps(k-1)%NumBlNds ) then
            call SetErrStat( ErrID_Fatal, 'All blade property files must have the same number of blade nodes.', ErrStat, ErrMsg, RoutineName )
            exit  ! exit do loop
         end if
      end do
   
      ! Check the list of airfoil tables for blades to make sure they are all within limits.
      do k=1,NumBl(iR)
         do j=1,InputFileData%rotors(iR)%BladeProps(k)%NumBlNds
            if ( ( InputFileData%rotors(iR)%BladeProps(k)%BlAFID(j) < 1 ) .OR. ( InputFileData%rotors(iR)%BladeProps(k)%BlAFID(j) > InputFileData%NumAFfiles ) )  then
               call SetErrStat( ErrID_Fatal, 'Blade '//trim(Num2LStr(k))//' node '//trim(Num2LStr(j))//' must be a number between 1 and NumAFfiles (' &
                  //TRIM(Num2LStr(InputFileData%NumAFfiles))//').', ErrStat, ErrMsg, RoutineName )
            end if
         end do ! j=nodes
      end do ! k=blades
            
      ! Check that the blade chord is > 0.
      do k=1,NumBl(iR)
         do j=1,InputFileData%rotors(iR)%BladeProps(k)%NumBlNds
            if ( InputFileData%rotors(iR)%BladeProps(k)%BlChord(j) <= 0.0_ReKi )  then
               call SetErrStat( ErrID_Fatal, 'The chord for blade '//trim(Num2LStr(k))//' node '//trim(Num2LStr(j)) &
                                //' must be greater than 0.', ErrStat, ErrMsg, RoutineName )
            endif
         end do ! j=nodes
      end do ! k=blades
   
      do k=1,NumBl(iR)
         if ( .not. EqualRealNos(InputFileData%rotors(iR)%BladeProps(k)%BlSpn(1), 0.0_ReKi) ) call SetErrStat( ErrID_Fatal, 'Blade '//trim(Num2LStr(k))//' span location must start at 0.0 m', ErrStat, ErrMsg, RoutineName)       
         do j=2,InputFileData%rotors(iR)%BladeProps(k)%NumBlNds
            if ( InputFileData%rotors(iR)%BladeProps(k)%BlSpn(j) <= InputFileData%rotors(iR)%BladeProps(k)%BlSpn(j-1) )  then
               call SetErrStat( ErrID_Fatal, 'Blade '//trim(Num2LStr(k))//' nodes must be entered in increasing elevation.', ErrStat, ErrMsg, RoutineName )
               exit
            end if
         end do ! j=nodes
      end do ! k=blades

      ! If the MHK flag is set to 1 or 2, check that the blade buoyancy and added mass coefficients are >= 0.
      if ( InitInp%MHK > 0 )  then
         do k=1,NumBl(iR)
            BlCbSum = 0.0_ReKi
            do j=1,InputFileData%rotors(iR)%BladeProps(k)%NumBlNds
               if ( InputFileData%rotors(iR)%BladeProps(k)%BlCb(j) < 0.0_ReKi )  then
                  call SetErrStat( ErrID_Fatal, 'The buoyancy coefficient for blade '//trim(Num2LStr(k))//' node '//trim(Num2LStr(j)) &
                                 //' must be greater than or equal to 0.', ErrStat, ErrMsg, RoutineName )
               endif
               if ( InputFileData%rotors(iR)%BladeProps(k)%t_c(j) < 0.0_ReKi )  then
                  call SetErrStat( ErrID_Fatal, 'The thickness to chord ratio for blade '//trim(Num2LStr(k))//' node '//trim(Num2LStr(j)) &
                                 //' must be greater than or equal to 0.', ErrStat, ErrMsg, RoutineName )
               endif
               if ( InputFileData%rotors(iR)%BladeProps(k)%BlCan(j) < 0.0_ReKi )  then
                  call SetErrStat( ErrID_Fatal, 'The chordwise added mass coefficient for blade '//trim(Num2LStr(k))//' node '//trim(Num2LStr(j)) &
                                 //' must be greater than or equal to 0.', ErrStat, ErrMsg, RoutineName )
               endif
               if ( InputFileData%rotors(iR)%BladeProps(k)%BlCat(j) < 0.0_ReKi )  then
                  call SetErrStat( ErrID_Fatal, 'The edgewise added mass coefficient for blade '//trim(Num2LStr(k))//' node '//trim(Num2LStr(j)) &
                                 //' must be greater than or equal to 0.', ErrStat, ErrMsg, RoutineName )
               endif
               if ( InputFileData%rotors(iR)%BladeProps(k)%BlCam(j) < 0.0_ReKi )  then
                  call SetErrStat( ErrID_Fatal, 'The pitch added mass coefficient for blade '//trim(Num2LStr(k))//' node '//trim(Num2LStr(j)) &
                                 //' must be greater than or equal to 0.', ErrStat, ErrMsg, RoutineName )
               endif
               BlCbSum = BlCbSum + InputFileData%rotors(iR)%BladeProps(k)%BlCb(j)
            end do ! j=nodes
            if ( BlCbSum <= 0.0_ReKi .and. InputFileData%rotors(iR)%VolHub > 0.0_ReKi .or. InputFileData%rotors(iR)%VolHub <= 0.0_ReKi .and. BlCbSum > 0.0_ReKi )  then
               call SetErrStat( ErrID_Fatal, 'If blade buoyancy is calculated, hub buoyancy must be calculated, and vice versa.', ErrStat, ErrMsg, RoutineName )
            endif
         end do ! k=blades
      end if
   end do ! iR rotor
   if (Failed()) return

      ! .............................
      ! check tower mesh data:
<<<<<<< HEAD
      ! .............................   
   do iR = 1,size(NumBl)
      if (InputFileData%TwrPotent /= TwrPotent_none .or. InputFileData%TwrShadow /= TwrShadow_none .or. InputFileData%TwrAero .or. InitInp%MHK > 0 .and. InputFileData%rotors(iR)%NumTwrNds > 0 ) then
=======
      ! .............................
   if (InputFileData%TwrPotent /= TwrPotent_none .or. InputFileData%TwrShadow /= TwrShadow_none .or. InputFileData%TwrAero /= TwrAero_none .or. InputFileData%Buoyancy) then
      do iR = 1,size(NumBl)
         if (InputFileData%rotors(iR)%NumTwrNds <= 0) cycle !bjj: this could be removed since the loops here already take into account the number of tower nodes
      
          ! Check that the tower diameter is > 0.
>>>>>>> dc04b703
         if (InputFileData%rotors(iR)%NumTwrNds < 2) call SetErrStat( ErrID_Fatal, 'There must be at least two nodes on the tower.',ErrStat, ErrMsg, RoutineName )
         
            ! Check that the tower diameter is > 0.
         do j=1,InputFileData%rotors(iR)%NumTwrNds
            if ( InputFileData%rotors(iR)%TwrDiam(j) <= 0.0_ReKi )  then
               call SetErrStat( ErrID_Fatal, 'The diameter for tower node '//trim(Num2LStr(j))//' must be greater than 0.', ErrStat, ErrMsg, RoutineName )
            end if
         end do ! j=nodes
         
            ! check that the elevation is increasing:
         if ( InitInp%MHK == MHK_Floating ) then
            do j=2,InputFileData%rotors(iR)%NumTwrNds
               if ( InputFileData%rotors(iR)%TwrElev(j) >= InputFileData%rotors(iR)%TwrElev(j-1) )  then
                  call SetErrStat( ErrID_Fatal, 'The tower nodes must be entered in decreasing elevation for a floating MHK turbine.', ErrStat, ErrMsg, RoutineName )
                  exit
               end if
            end do ! j=nodes
         else
            do j=2,InputFileData%rotors(iR)%NumTwrNds
               if ( InputFileData%rotors(iR)%TwrElev(j) <= InputFileData%rotors(iR)%TwrElev(j-1) )  then
                  call SetErrStat( ErrID_Fatal, 'The tower nodes must be entered in increasing elevation.', ErrStat, ErrMsg, RoutineName )
                  exit
               end if
            end do ! j=nodes
         end if

         ! If the MHK flag is set to 1 or 2, check that the tower buoyancy and added mass coefficients are >= 0.
         if ( InitInp%MHK > 0 .and. InputFileData%rotors(iR)%NumTwrNds > 0 )  then
            TwrCbSum = 0.0_ReKi
            do j=1,InputFileData%rotors(iR)%NumTwrNds
               if ( InputFileData%rotors(iR)%TwrCb(j) < 0.0_ReKi )  then
                  call SetErrStat( ErrID_Fatal, 'The buoyancy coefficient for tower node '//trim(Num2LStr(j))//' must be greater than or equal to 0.', ErrStat, ErrMsg, RoutineName )
               endif

               if ( InputFileData%rotors(iR)%TwrCa(j) < 0.0_ReKi )  then
                  call SetErrStat( ErrID_Fatal, 'The added mass coefficient for tower node '//trim(Num2LStr(j))//' must be greater than or equal to 0.', ErrStat, ErrMsg, RoutineName )
               endif
               TwrCbSum = TwrCbSum + InputFileData%rotors(iR)%TwrCb(j)
            end do ! j=nodes
            if ( TwrCbSum <= 0.0_ReKi .and. InputFileData%rotors(iR)%VolNac > 0.0_ReKi .or. InputFileData%rotors(iR)%VolNac <= 0.0_ReKi .and. TwrCbSum > 0.0_ReKi )  then
               call SetErrStat( ErrID_Fatal, 'If tower buoyancy is calculated, nacelle buoyancy must be calculated, and vice versa.', ErrStat, ErrMsg, RoutineName )
            endif
         end if
      end do ! iR rotor
   end if ! using the tower

   if (Failed()) return
            


      ! .............................
      ! check hub mesh data:
      ! .............................
   if ( InitInp%MHK > 0 )  then

         ! Check that the hub volume is >= 0.
      do iR = 1,size(NumBl)
         if ( InputFileData%rotors(iR)%VolHub < 0.0_ReKi )  then
            call SetErrStat( ErrID_Fatal, 'The hub volume must be greater than or equal to 0.', ErrStat, ErrMsg, RoutineName )
         endif
      end do ! iR rotor
   
   end if

      ! .............................
      ! check nacelle mesh data:
      ! .............................
   if ( InitInp%MHK > 0 )  then

         ! Check that the nacelle volume is >= 0.
      do iR = 1,size(NumBl)
         if ( InputFileData%rotors(iR)%VolNac < 0.0_ReKi )  then
            call SetErrStat( ErrID_Fatal, 'The nacelle volume must be greater than or equal to 0.', ErrStat, ErrMsg, RoutineName )
         endif
      end do ! iR rotor

   end if
  
      ! .............................
      ! check outputs:
      ! .............................
   
   if ( ( InputFileData%NTwOuts < 0_IntKi ) .OR. ( InputFileData%NTwOuts > 9_IntKi ) )  then
      call SetErrStat( ErrID_Fatal, 'NTwOuts must be between 0 and 9 (inclusive).', ErrStat, ErrMsg, RoutineName )
   else
         ! Check to see if all TwOutNd(:) analysis points are existing analysis points:

      do iR = 1,size(NumBl)
         do j=1,InputFileData%NTwOuts
            if ( InputFileData%TwOutNd(j) < 1_IntKi .OR. InputFileData%TwOutNd(j) > InputFileData%rotors(iR)%NumTwrNds ) then
               call SetErrStat( ErrID_Fatal, ' All TwOutNd values must be between 1 and '//&
                              trim( Num2LStr( InputFileData%rotors(iR)%NumTwrNds ) )//' (inclusive).', ErrStat, ErrMsg, RoutineName )
               exit ! stop checking this loop
            end if
         end do         
      enddo ! iR
   
   end if
   if (Failed()) return
         
         
   if ( ( InputFileData%NBlOuts < 0_IntKi ) .OR. ( InputFileData%NBlOuts > 9_IntKi ) )  then
      call SetErrStat( ErrID_Fatal, 'NBlOuts must be between 0 and 9 (inclusive).', ErrStat, ErrMsg, RoutineName )
   else 

   ! Check to see if all BlOutNd(:) analysis points are existing analysis points:

      do iR = 1,size(NumBl)
         do j=1,InputFileData%NBlOuts
            if ( InputFileData%BlOutNd(j) < 1_IntKi .OR. InputFileData%BlOutNd(j) > InputFileData%rotors(iR)%BladeProps(1)%NumBlNds ) then
               call SetErrStat( ErrID_Fatal, ' All BlOutNd values must be between 1 and '//&
                       trim( Num2LStr( InputFileData%rotors(iR)%BladeProps(1)%NumBlNds ) )//' (inclusive).', ErrStat, ErrMsg, RoutineName )
               exit ! stop checking this loop
            end if
         end do
      end do ! iR, rotor
      
   end if   
   if (Failed()) return

   !..................
   ! Tail fin checks
   !..................
   do iR = 1,size(NumBl)
      if (InputFileData%rotors(iR)%TFinAero) then
         ! Check AFID
         if (InputFileData%rotors(iR)%TFin%TFinMod==TFinAero_polar) then
            k = InputFileData%rotors(iR)%TFin%TFinAFID
            j = InputFileData%NumAFfiles
            if (k<1 .or. k>j) call Fatal('The variable TFinAFID (in AeroDyn TailFin file) needs to be between 1 and NumAFfiles ('//trim(num2lstr(j))//'), currently: '//trim(num2lstr(k)))
         endif
      endif
   enddo ! iR, rotor
   if (Failed()) return
   
   !..................
   ! check for linearization
   !..................
   if (InitInp%Linearize) then

      if (InputFileData%Wake_Mod /= WakeMod_None .and. InputFileData%Wake_Mod /= WakeMod_BEMT) then 
         call SetErrStat( ErrID_Fatal, 'Wake_Mod must be 0 or 1 for linearization.', ErrStat, ErrMsg, RoutineName )
      endif

      if (InputFileData%UA_Init%UAMod /= UA_None .and. InputFileData%UA_Init%UAMod /= UA_HGM .and. InputFileData%UA_Init%UAMod /= UA_HGMV .and. InputFileData%UA_Init%UAMod /= UA_OYE) then
         call SetErrStat( ErrID_Fatal, 'UA_Mod must be 0, 4, 5, or 6 for linearization.', ErrStat, ErrMsg, RoutineName )
      end if

      select case(InputFileData%DBEMT_Mod)
      case (DBEMT_None, DBEMT_frozen, DBEMT_cont_tauConst)
      case default
         call SetErrStat( ErrID_Fatal, 'DBEMT_Mod must be -1 (frozen), 0 (none), or 3 (continuous formulation with constant tau1) for linearization. Set DBEMT_Mod=-1,0,3.', ErrStat, ErrMsg, RoutineName )
      end select

      if (InputFileData%NacelleDrag) then
         call SetErrStat( ErrID_Fatal, 'Nacelle drag cannot currently be used for linearization. Set NacelleDrag = false.', ErrStat, ErrMsg, RoutineName )
      end if
   end if
   
   !..................
   ! check for nacelle drag parameters
   !..................

   if (InputFileData%NacelleDrag) then
      do iR = 1,size(NumBl)
         if (any(InputFileData%rotors(iR)%NacArea < 0.0_ReKi)) then
            call SetErrStat( ErrID_Fatal, 'Nacelle projected area should not be negative for drag model.', ErrStat, ErrMsg, RoutineName )
         end if
         if (any(InputFileData%rotors(iR)%NacCd < 0.0_ReKi)) then
            call SetErrStat( ErrID_Fatal, 'Nacelle drag coefficient should not be negative for drag model.', ErrStat, ErrMsg, RoutineName )
         end if
      end do
   end if

contains

   SUBROUTINE Fatal(ErrMsg_in)
      character(*), intent(in) :: ErrMsg_in
      call SetErrStat(ErrID_Fatal, ErrMsg_in, ErrStat, ErrMsg, RoutineName)
   END SUBROUTINE Fatal

   logical function Failed()
      Failed =  ErrStat >= AbortErrLev
   end function Failed
   
END SUBROUTINE ValidateInputData
!----------------------------------------------------------------------------------------------------------------------------------
!> This subroutine sets up the data structures and initializes AirfoilInfo to get the necessary AFI parameters. It then verifies 
!! that the UA parameters are included in the AFI tables if UA is being used.
SUBROUTINE Init_AFIparams( InputFileData, p_AFI, UnEc, RootName, ErrStat, ErrMsg )


      ! Passed variables
   type(AD_InputFile),                   intent(inout) :: InputFileData      !< All the data in the AeroDyn input file (intent(out) only because of the call to MOVE_ALLOC)
   type(AFI_ParameterType), allocatable, intent(  out) :: p_AFI(:)           !< parameters returned from the AFI (airfoil info) module
   integer(IntKi),                       intent(in   ) :: UnEc               !< I/O unit for echo file. If > 0, file is open for writing.
   character(*),                         intent(in   ) :: RootName           !< root name for debugging files
   integer(IntKi),                       intent(  out) :: ErrStat            !< Error status
   character(*),                         intent(  out) :: ErrMsg             !< Error message

      ! local variables
   type(AFI_InitInputType)                             :: AFI_InitInputs     ! initialization data for the AFI routines
   
   integer(IntKi)                                      :: File               ! loop counter for airfoil files
   
   integer(IntKi)                                      :: ErrStat2
   character(ErrMsgLen)                                :: ErrMsg2
   character(*), parameter                             :: RoutineName = 'Init_AFIparams'

   
   ErrStat = ErrID_None
   ErrMsg  = ""
   
   allocate(p_AFI( InputFileData%NumAFfiles), STAT = ErrStat2)
      if ( ErrStat2 /= 0 ) then
         call SetErrStat(ErrID_Fatal,'Error allocating p_AFI.',ErrStat,ErrMsg,RoutineName)
         return
      end if
   
   
      ! Setup Airfoil InitInput data structure:
   AFI_InitInputs%InCol_Alfa  = InputFileData%InCol_Alfa
   AFI_InitInputs%InCol_Cl    = InputFileData%InCol_Cl
   AFI_InitInputs%InCol_Cd    = InputFileData%InCol_Cd
   AFI_InitInputs%InCol_Cm    = InputFileData%InCol_Cm
   IF (.not. InputFileData%UseBlCm) AFI_InitInputs%InCol_Cm = 0      ! Don't try to use Cm if flag set to false
   AFI_InitInputs%InCol_Cpmin = InputFileData%InCol_Cpmin
   AFI_InitInputs%AFTabMod    = InputFileData%AFTabMod !AFITable_1
   AFI_InitInputs%UAMod       = InputFileData%UA_Init%UAMod
   
      ! Call AFI_Init to read in and process the airfoil files.
      ! This includes creating the spline coefficients to be used for interpolation.
   
   do File = 1, InputFileData%NumAFfiles

      AFI_InitInputs%FileName = InputFileData%AFNames(File)

      call AFI_Init ( AFI_InitInputs, p_AFI(File), ErrStat2, ErrMsg2, UnEc )
         call SetErrStat(ErrStat2,ErrMsg2, ErrStat, ErrMsg, RoutineName)
         if (ErrStat >= AbortErrLev) exit
         
      !call AFI_WrTables( p_AFI(File), InputFileData%UA_Init%UAMod, trim(RootName)//'.'//trim(Num2LStr(File)) )
   end do
         
      
   call AFI_DestroyInitInput( AFI_InitInputs, ErrStat2, ErrMsg2 )
   if (ErrStat >= AbortErrLev) return
   
   
END SUBROUTINE Init_AFIparams
!----------------------------------------------------------------------------------------------------------------------------------
!> This routine initializes the Airfoil Noise module from within AeroDyn.
SUBROUTINE Init_AAmodule( DrvInitInp, AD_InputFileData, RotInputFileData, u_AD, u, p, p_AD, x, xd, z, OtherState, y, m, ErrStat, ErrMsg )
!..................................................................................................................................
   type(RotInitInputType),       intent(in   ) :: DrvInitInp    !< AeroDyn-level initialization inputs
   type(AD_InputFile),           intent(in   ) :: AD_InputFileData  !< All the data in the AeroDyn input file
   type(RotInputFile),           intent(in   ) :: RotInputFileData  !< Data in the AeroDyn input file related to current rotor
   type(RotInputType),           intent(in   ) :: u_AD           !< AD inputs - used for input mesh node positions
   type(AA_InputType),           intent(  out) :: u              !< An initial guess for the input; input mesh must be defined
   type(RotParameterType),       intent(inout) :: p              !< Parameters ! intent out b/c we set the AA parameters here
   type(AD_ParameterType),       intent(inout) :: p_AD           !< Parameters ! intent out b/c we set the AA parameters here
   type(AA_ContinuousStateType), intent(  out) :: x              !< Initial continuous states
   type(AA_DiscreteStateType),   intent(  out) :: xd             !< Initial discrete states
   type(AA_ConstraintStateType), intent(  out) :: z              !< Initial guess of the constraint states
   type(AA_OtherStateType),      intent(  out) :: OtherState     !< Initial other states
   type(AA_OutputType),          intent(  out) :: y              !< Initial system outputs (outputs are not calculated;
                                                                 !!   only the output mesh is initialized)
   type(AA_MiscVarType),         intent(  out) :: m              !< Initial misc/optimization variables
   integer(IntKi),               intent(  out) :: errStat        !< Error status of the operation
   character(*),                 intent(  out) :: errMsg         !< Error message if ErrStat /= ErrID_None
   ! Local variables
   real(DbKi)                                  :: Interval       ! Coupling interval in seconds: the rate that
                                                                 !   (1) BEMT_UpdateStates() is called in loose coupling &
                                                                 !   (2) BEMT_UpdateDiscState() is called in tight coupling.
                                                                 !   Input is the suggested time from the glue code;
                                                                 !   Output is the actual coupling interval that will be used
                                                                 !   by the glue code.
   type(AA_InitInputType)                      :: InitInp        ! Input data for initialization routine
   type(AA_InitOutputType)                     :: InitOut        ! Output for initialization routine
   integer(intKi)                              :: i              ! airfoil file index                            
   integer(intKi)                              :: j              ! node index
   integer(intKi)                              :: k              ! blade index
   integer(IntKi)                              :: ErrStat2
   character(ErrMsgLen)                        :: ErrMsg2
   character(*), parameter                     :: RoutineName = 'Init_AAmodule'
   ErrStat = ErrID_None
   ErrMsg  = ""
   
   ! Transfer from parameters and input file to init input
   Interval                 = p_AD%DT   
   InitInp%NumBlades        = p%NumBlades
   InitInp%NumBlNds         = p%NumBlNds
   InitInp%airDens          = AD_InputFileData%AirDens 
   InitInp%kinVisc          = AD_InputFileData%KinVisc                    
   InitInp%InputFile        = AD_InputFileData%AA_InputFile
   InitInp%RootName         = p_AD%RootName
   InitInp%SpdSound         = AD_InputFileData%SpdSound
   InitInp%HubHeight        = DrvInitInp%HubPosition(3)

   ! --- Transfer of airfoil info
   ALLOCATE ( InitInp%AFInfo( size(p_AD%AFI) ), STAT=ErrStat2 )
   IF ( ErrStat2 /= 0 )  THEN
      CALL SetErrStat ( ErrID_Fatal, 'Error allocating memory for the InitInp%AFInfo array.', ErrStat2, ErrMsg2, RoutineName )
      RETURN
   ENDIF
   do i=1,size(p_AD%AFI)
      call AFI_CopyParam( p_AD%AFI(i), InitInp%AFInfo(i), MESH_NEWCOPY, errStat2, errMsg2 )
      call SetErrStat( errStat2, errMsg2, errStat, errMsg, RoutineName )
   end do
  
   ! --- Allocate and set AirfoilID, chord and Span for each blades
   ! note here that each blade is required to have the same number of nodes
   call AllocAry( InitInp%BlAFID, p%NumBlNds, p%NumBlades,'InitInp%BlAFID', errStat2, ErrMsg2 )
   call SetErrStat( errStat2, errMsg2, errStat, errMsg, RoutineName )
   call AllocAry( InitInp%BlChord, p%NumBlNds, p%NumBlades, 'BlChord', errStat2, ErrMsg2 )
   call SetErrStat( errStat2, errMsg2, errStat, errMsg, RoutineName )
   call AllocAry( InitInp%BlSpn,   p%NumBlNds, p%NumBlades, 'BlSpn', errStat2, ErrMsg2 )
   call SetErrStat( errStat2, errMsg2, errStat, errMsg, RoutineName )
   if (ErrStat >= AbortErrLev) then
      call cleanup()
      return
   end if
   do k = 1, p%NumBlades
      do j=1, RotInputFileData%BladeProps(k)%NumBlNds
         InitInp%BlChord(j,k)  = RotInputFileData%BladeProps(k)%BlChord(  j)
         InitInp%BlSpn  (j,k)  = RotInputFileData%BladeProps(k)%BlSpn(j)
         InitInp%BlAFID(j,k)   = RotInputFileData%BladeProps(k)%BlAFID(j)           
      end do
   end do
   
   ! --- AeroAcoustics initialization call
   call AA_Init(InitInp, u, p%AA,  x, xd, z, OtherState, y, m, Interval, InitOut, ErrStat2, ErrMsg2 )
   call SetErrStat(ErrStat2,ErrMsg2, ErrStat, ErrMsg, RoutineName)   

   call Cleanup()
   
contains   

   subroutine Cleanup()
      call AA_DestroyInitInput ( InitInp, ErrStat2, ErrMsg2 )   
      call AA_DestroyInitOutput( InitOut, ErrStat2, ErrMsg2 )   
   end subroutine Cleanup
   
END SUBROUTINE Init_AAmodule
!----------------------------------------------------------------------------------------------------------------------------------
!> This routine initializes the BEMT module from within AeroDyn.
SUBROUTINE Init_BEMTmodule( InputFileData, RotInputFileData, u_AD, u, p, p_AD, x, xd, z, OtherState, y, m, ErrStat, ErrMsg )
!..................................................................................................................................

   type(AD_InputFile),             intent(in   ) :: InputFileData  !< All the data in the AeroDyn input file
   type(RotInputFile),             intent(in   ) :: RotInputFileData !< Data in AeroDyn input file related to current rotor
   type(RotInputType),             intent(in   ) :: u_AD           !< AD inputs - used for input mesh node positions
   type(BEMT_InputType),           intent(  out) :: u              !< An initial guess for the input; input mesh must be defined
   type(RotParameterType),         intent(inout) :: p              !< Parameters ! intent out b/c we set the BEMT parameters here
   type(AD_ParameterType),         intent(inout) :: p_AD           !< Parameters ! intent out b/c we set the BEMT parameters here
   type(BEMT_ContinuousStateType), intent(  out) :: x              !< Initial continuous states
   type(BEMT_DiscreteStateType),   intent(  out) :: xd             !< Initial discrete states
   type(BEMT_ConstraintStateType), intent(  out) :: z              !< Initial guess of the constraint states
   type(BEMT_OtherStateType),      intent(  out) :: OtherState     !< Initial other states
   type(BEMT_OutputType),          intent(  out) :: y              !< Initial system outputs (outputs are not calculated;
                                                                   !!   only the output mesh is initialized)
   type(BEMT_MiscVarType),         intent(  out) :: m              !< Initial misc/optimization variables
   integer(IntKi),                 intent(  out) :: errStat        !< Error status of the operation
   character(*),                   intent(  out) :: errMsg         !< Error message if ErrStat /= ErrID_None


      ! Local variables
   real(DbKi)                                    :: Interval       ! Coupling interval in seconds: the rate that
                                                                   !   (1) BEMT_UpdateStates() is called in loose coupling &
                                                                   !   (2) BEMT_UpdateDiscState() is called in tight coupling.
                                                                   !   Input is the suggested time from the glue code;
                                                                   !   Output is the actual coupling interval that will be used
                                                                   !   by the glue code.
   type(BEMT_InitInputType)                      :: InitInp        ! Input data for initialization routine
   type(BEMT_InitOutputType)                     :: InitOut        ! Output for initialization routine
                                                 
   integer(intKi)                                :: j              ! node index
   integer(intKi)                                :: k              ! blade index
   real(ReKi)                                    :: tmp(3), tmp_sz_y, tmp_sz
   real(ReKi)                                    :: y_hat_disk(3)
   real(ReKi)                                    :: z_hat_disk(3)
   real(ReKi)                                    :: position(3)
   real(ReKi)                                    :: rMax
   real(ReKi)                                    :: frac
   integer(IntKi)                                :: ErrStat2
   character(ErrMsgLen)                          :: ErrMsg2
   character(*), parameter                       :: RoutineName = 'Init_BEMTmodule'
   character(1024) :: Label

   ! note here that each blade is required to have the same number of nodes
   
   ErrStat = ErrID_None
   ErrMsg  = ""
   
   
      ! set initialization data here:   
   Interval                 = p_AD%DT   
   InitInp%numBlades        = p%NumBlades
   
   InitInp%airDens          = InputFileData%AirDens 
   InitInp%kinVisc          = InputFileData%KinVisc
   ! --- Skew
   InitInp%skewWakeMod      = InputFileData%Skew_Mod
   InitInp%skewRedistrMod   = InputFileData%SkewRedistr_Mod
   InitInp%yawCorrFactor    = InputFileData%SkewModFactor
   InitInp%MomentumCorr     = InputFileData%SkewMomCorr
   ! Safety
   if (InputFileData%Skew_Mod /= Skew_Mod_Active) then
      InitInp%skewRedistrMod = SkewRedistrMod_None
      InitInp%MomentumCorr   = .False.
   endif
   ! --- Algo
   InitInp%aTol             = InputFileData%IndToler
   InitInp%useTipLoss       = InputFileData%TipLoss
   InitInp%useHubLoss       = InputFileData%HubLoss
   InitInp%useInduction     = InputFileData%Wake_Mod == WakeMod_BEMT
   InitInp%useTanInd        = InputFileData%TanInd
   InitInp%useAIDrag        = InputFileData%AIDrag        
   InitInp%useTIDrag        = InputFileData%TIDrag  
   InitInp%numBladeNodes    = p%NumBlNds
   InitInp%numReIterations  = 1                              ! This is currently not available in the input file and is only for testing  
   InitInp%maxIndIterations = InputFileData%MaxIter 
   
   call UA_CopyInitInput(InputFileData%UA_Init, InitInp%UA_Init, MESH_NEWCOPY, ErrStat2, ErrMsg2); call SetErrStat(ErrStat2,ErrMsg2,ErrStat,ErrMsg,RoutineName)

   
   call AllocAry(InitInp%chord, InitInp%numBladeNodes,InitInp%numBlades,'chord',  ErrStat2,ErrMsg2); call SetErrStat(ErrStat2,ErrMsg2,ErrStat,ErrMsg,RoutineName)   
   call AllocAry(InitInp%AFindx,InitInp%numBladeNodes,InitInp%numBlades,'AFindx', ErrStat2,ErrMsg2); call SetErrStat(ErrStat2,ErrMsg2,ErrStat,ErrMsg,RoutineName)   
   call AllocAry(InitInp%zHub,                        InitInp%numBlades,'zHub',   ErrStat2,ErrMsg2); call SetErrStat(ErrStat2,ErrMsg2,ErrStat,ErrMsg,RoutineName)
   call AllocAry(InitInp%zLocal,InitInp%numBladeNodes,InitInp%numBlades,'zLocal', ErrStat2,ErrMsg2); call SetErrStat(ErrStat2,ErrMsg2,ErrStat,ErrMsg,RoutineName)   
   call AllocAry(InitInp%rLocal,InitInp%numBladeNodes,InitInp%numBlades,'rLocal', ErrStat2,ErrMsg2); call SetErrStat(ErrStat2,ErrMsg2,ErrStat,ErrMsg,RoutineName)   
   call AllocAry(InitInp%zTip,                        InitInp%numBlades,'zTip',   ErrStat2,ErrMsg2); call SetErrStat(ErrStat2,ErrMsg2,ErrStat,ErrMsg,RoutineName)
   call AllocAry(InitInp%rTipFix,                     InitInp%numBlades,'rTipFix',ErrStat2,ErrMsg2); call SetErrStat(ErrStat2,ErrMsg2,ErrStat,ErrMsg,RoutineName)
   call AllocAry(InitInp%UA_Init%UAOff_innerNode,     InitInp%numBlades,'UAOff_innerNode',ErrStat2,ErrMsg2); call SetErrStat(ErrStat2,ErrMsg2,ErrStat,ErrMsg,RoutineName)
   call AllocAry(InitInp%UA_Init%UAOff_outerNode,     InitInp%numBlades,'UAOff_outerNode',ErrStat2,ErrMsg2); call SetErrStat(ErrStat2,ErrMsg2,ErrStat,ErrMsg,RoutineName)
   
   if ( ErrStat >= AbortErrLev ) then
      call Cleanup()
      return
   end if  

   
   ! Compute zLocal, zHub, zTip, rLocal, rMax, rTipFix
   rMax = 0.0_ReKi
   do k=1,p%numBlades
      
      ! --- Curvilinear coordinates 
      ! TODO place this in a function
      InitInp%zHub(k) = TwoNorm( u_AD%BladeRootMotion(k)%Position(:,1) - u_AD%HubMotion%Position(:,1) )  
      !if (EqualRealNos(InitInp%zHub(k),0.0_ReKi) ) &
      !   call SetErrStat( ErrID_Fatal, "zHub for blade "//trim(num2lstr(k))//" is zero.", ErrStat, ErrMsg, RoutineName)
      
      ! zLocal is the distance along blade curve -- NOTE: this is an approximation.
      InitInp%zLocal(1,k) = InitInp%zHub(k) + TwoNorm( u_AD%BladeMotion(k)%Position(:,1) - u_AD%BladeRootMotion(k)%Position(:,1) )
      do j=2,p%NumBlNds
         InitInp%zLocal(j,k) = InitInp%zLocal(j-1,k) + TwoNorm( u_AD%BladeMotion(k)%Position(:,j) - u_AD%BladeMotion(k)%Position(:,j-1) ) 
      end do !j=nodes
      
      InitInp%zTip(k) = InitInp%zLocal(p%NumBlNds,k)
      
      ! --- Projected radius onto plane normal to x_hat_disk
      ! Note this is the same as local-polar radial position
      y_hat_disk = u_AD%HubMotion%Orientation(2,:,1)
      z_hat_disk = u_AD%HubMotion%Orientation(3,:,1)
      
      do j=1,p%NumBlNds
               ! displaced position of the jth node in the kth blade relative to the hub:
         tmp =  u_AD%BladeMotion(k)%Position(:,j)  - u_AD%HubMotion%Position(:,1) 
            ! local radius (normalized distance from rotor centerline)
         tmp_sz_y = dot_product( tmp, y_hat_disk )**2
         tmp_sz   = dot_product( tmp, z_hat_disk )**2
         InitInp%rLocal(j,k) = sqrt( tmp_sz + tmp_sz_y )
         rMax = max(rMax, InitInp%rLocal(j,k))
      end do !j=nodes
      
      
      !.........
      ! compute fixed rLocal at tip node (without prebend) for Bladed-like calculations:
      !.........
      tmp(1) = 0.0_ReKi !RotInputFile%BladeProps(k)%BlCrvAC(p%NumBlNds)
      tmp(2) = 0.0_ReKi !RotInputFile%BladeProps(k)%BlSwpAC(p%NumBlNds)
      tmp(3) = RotInputFileData%BladeProps(k)%BlSpn(p%NumBlNds)
      position = u_AD%BladeRootMotion(k)%Position(:,1) + matmul(tmp,u_AD%BladeRootMotion(k)%RefOrientation(:,:,1))  ! note that because positionL is a 1-D array, we're doing the transpose of matmul(transpose(u%BladeRootMotion(k)%RefOrientation),positionL)
      
            ! position of the coned tip node in the kth blade relative to the hub:
      tmp    =  position - u_AD%HubMotion%Position(:,1)
         
            ! local radius (normalized distance from rotor centerline)
      tmp_sz_y = dot_product( tmp, y_hat_disk )**2
      tmp_sz   = dot_product( tmp, z_hat_disk )**2
      InitInp%rTipFix(k) = sqrt( tmp_sz + tmp_sz_y )
            
   end do !k=blades
   
   
   InitInp%UA_Init%UAOff_innerNode = 0
   InitInp%UA_Init%UAOff_outerNode = p%NumBlNds + 1
   do k = 1,p%numBlades
      do j = 1,p%NumBlNds
         frac = InitInp%rLocal(j,k) / rMax
         if (frac < InputFileData%UAStartRad) then
            InitInp%UA_Init%UAOff_innerNode(k) = max(InitInp%UA_Init%UAOff_innerNode(k), j)
         elseif (frac > InputFileData%UAEndRad) then
            InitInp%UA_Init%UAOff_outerNode(k) = min(InitInp%UA_Init%UAOff_outerNode(k), j)
         end if
      end do
   end do
   
   
               
  do k=1,p%numBlades
     do j=1,p%NumBlNds
        InitInp%chord (j,k)  = RotInputFileData%BladeProps(k)%BlChord(j)
        InitInp%AFindx(j,k)  = RotInputFileData%BladeProps(k)%BlAFID(j)
     end do
  end do
   
   InitInp%UA_Flag       = p_AD%UA_Flag
   
   InitInp%SumPrint      = InputFileData%SumPrint
   InitInp%RootName      = p%RootName
   InitInp%BEM_Mod       = InputFileData%BEM_Mod
   p%BEM_Mod             = InputFileData%BEM_Mod ! TODO try to get rid of me

   ! --- Print BEM formulation to screen
   Label = ''
   if (p%AeroProjMod==APM_BEM_NoSweepPitchTwist) then
      Label='Projection: legacy (NoSweepPitchTwist)'
   elseif (p%AeroProjMod==APM_BEM_Polar) then
      Label='Projection: Polar'
   elseif (p%AeroProjMod==APM_LiftingLine) then
      Label='Projection: Lifting Line'
   else
      ! Normally we wouldn't want to do a print or STOP, but we 
      ! should never get here unless a programmer made a mistake.
      ! I'll leave this as is for now.  - ADP
      print*,'Invalid projection method'
      STOP
   endif
   if (InitInp%BEM_Mod==BEMMod_2D) then
      Label = trim(Label)//', BEM: legacy (2D)'
   elseif (InitInp%BEM_Mod==BEMMod_3D) then
      Label = trim(Label)//', BEM: polar (3D)'
   else
      print*,'Invalid BEM method'
      STOP
   endif
   if (InitInp%MomentumCorr) then
      Label = trim(Label)//', MomentumCorrection'
   endif
   if (p_AD%SectAvg) then
      Label = trim(Label)//', Sector Average'
   endif
   call WrScr('   '//trim(Label))

      ! remove the ".AD" from the RootName
   k = len_trim(InitInp%RootName)
   if (k>3) then
      InitInp%RootName = InitInp%RootName(1:k-3)
   end if
   
   InitInp%DBEMT_Mod  = InputFileData%DBEMT_Mod
   InitInp%tau1_const = InputFileData%tau1_const
   
   if (ErrStat >= AbortErrLev) then
      call cleanup()
      return
   end if
   
   
   call BEMT_Init(InitInp, u, p%BEMT,  x, xd, z, OtherState, p_AD%AFI, y, m, Interval, InitOut, ErrStat2, ErrMsg2 )
      call SetErrStat(ErrStat2,ErrMsg2, ErrStat, ErrMsg, RoutineName)   
         
   if (.not. equalRealNos(Interval, p_AD%DT) ) &
      call SetErrStat( ErrID_Fatal, "DTAero was changed in Init_BEMTmodule(); this is not allowed.", ErrStat2, ErrMsg2, RoutineName)
   
   !m%UseFrozenWake = .FALSE. !BJJ: set this in BEMT
   if (p_AD%CompAeroMaps) p%BEMT%lin_nx = 0 ! we are going to ignore this
   
   call Cleanup()
   return
      
contains   
   subroutine Cleanup()
      call BEMT_DestroyInitInput( InitInp, ErrStat2, ErrMsg2 )   
      call BEMT_DestroyInitOutput( InitOut, ErrStat2, ErrMsg2 )   
   end subroutine Cleanup
   
END SUBROUTINE Init_BEMTmodule

!----------------------------------------------------------------------------------------------------------------------------------
!> This routine initializes the FVW module from within AeroDyn.
SUBROUTINE Init_OLAF( InputFileData, u_AD, u, p, x, xd, z, OtherState, m, ErrStat, ErrMsg )
   type(AD_InputFile),              intent(in   ) :: InputFileData  !< All the data in the AeroDyn input file
   type(AD_InputType),              intent(inout) :: u_AD           !< AD inputs - used for input mesh node positions (intent out for meshcopy)
   type(FVW_InputType),             intent(  out) :: u              !< An initial guess for the input; input mesh must be defined
   type(AD_ParameterType),          intent(inout) :: p              !< Parameters ! intent out b/c we set the FVW parameters here
   type(FVW_ContinuousStateType),   intent(  out) :: x              !< Initial continuous states
   type(FVW_DiscreteStateType),     intent(  out) :: xd             !< Initial discrete states
   type(FVW_ConstraintStateType),   intent(  out) :: z              !< Initial guess of the constraint states
   type(FVW_OtherStateType),        intent(  out) :: OtherState     !< Initial other states
   type(AD_MiscVarType),            intent(inout) :: m               !< Initial misc/optimization variables
   integer(IntKi),                  intent(  out) :: errStat        !< Error status of the operation
   character(*),                    intent(  out) :: errMsg         !< Error message if ErrStat /= ErrID_None
   ! Local variables
   real(DbKi)                                    :: Interval       ! Coupling interval in seconds: the rate that
                                                                   !   (1) FVW_UpdateStates() is called in loose coupling &
                                                                   !   (2) FVW_UpdateDiscState() is called in tight coupling.
                                                                   !   Input is the suggested time from the glue code;
                                                                   !   Output is the actual coupling interval that will be used
                                                                   !   by the glue code.
   type(FVW_InitInputType)                      :: InitInp        ! Input data for initialization routine
   type(FVW_InitOutputType)                     :: InitOut        ! Output for initialization routine
   integer(intKi)                               :: nWings         ! total number of wings
   integer(intKi)                               :: j              ! node index
   integer(intKi)                               :: iB             ! blade index
   integer(intKi)                               :: iR             ! rotor index
   integer(intKi)                               :: iW, iW_incr    ! wing index
   real(ReKi), allocatable, dimension(:)        :: rLocal   
   real(ReKi)                                   :: rMax
   real(ReKi)                                   :: frac
   real(ReKi)                                   :: tmp(3), tmp_sz_y, tmp_sz
   real(ReKi)                                   :: y_hat_disk(3)
   real(ReKi)                                   :: z_hat_disk(3)
   integer(IntKi)                               :: ErrStat2
   character(ErrMsgLen)                         :: ErrMsg2
   character(*), parameter                      :: RoutineName = 'Init_OLAF'

   ErrStat = ErrID_None
   ErrMsg  = ""

   ! Simple inputs
   InitInp%FVWFileName    = InputFileData%FVWFileName
   InitInp%DTaero         = p%DT       ! NOTE: FVW can run a lower timestep internally

   ! Allocate wings
   nWings = 0
   do iR=1,size(p%rotors)
      nWings = nWings + p%rotors(iR)%numBlades
   end do
   allocate(InitInp%W(nWings)        , STAT = ErrStat2); ErrMsg2='Allocate W'; if(Failed()) return
   allocate(InitInp%WingsMesh(nWings), STAT = ErrStat2); ErrMsg2='Allocate Wings Mesh'; if(Failed()) return

   ! --- Inputs per wings/blades
   iW_incr=0
   do iR=1, size(p%rotors)

      InitInp%numBladeNodes  = p%rotors(iR)%numBlNds ! TODO TODO TODO per wing
      InitInp%KinVisc        = p%rotors(iR)%KinVisc
      InitInp%MHK            = p%rotors(iR)%MHK
      InitInp%WtrDpth        = p%rotors(iR)%WtrDpth
      InitInp%RootName       = p%RootName(1:len_trim(p%RootName)-2) ! Removing "AD"

      ! Blades/Wings
      do iB=1,p%rotors(iR)%numBlades
         iW=iW_incr+iB
         InitInp%W(iW)%iRotor = iR ! Indicate OLAF which wing belongs to which rotor

         call AllocAry(InitInp%W(iW)%Chord, InitInp%numBladeNodes,  'chord', ErrStat2,ErrMsg2); if(Failed()) return
         call AllocAry(InitInp%W(iW)%AFindx,InitInp%numBladeNodes,1,'AFindx',ErrStat2,ErrMsg2); if(Failed()) return


         ! Compute rLocal, rMax
         call AllocAry(rLocal, InitInp%numBladeNodes, 'rLocal', ErrStat2,ErrMsg2); if(Failed()) return
         rMax = 0.0_ReKi
         ! Distance from blade to hub axis (includes hub radius)
         y_hat_disk = u_AD%rotors(iR)%HubMotion%Orientation(2,:,1)
         z_hat_disk = u_AD%rotors(iR)%HubMotion%Orientation(3,:,1)
         do j=1,p%rotors(iR)%NumBlNds
                  ! displaced position of the jth node in the kth blade relative to the hub:
            tmp =  u_AD%rotors(iR)%BladeMotion(iB)%Position(:,j)  - u_AD%rotors(iR)%HubMotion%Position(:,1)
               ! local radius (normalized distance from rotor centerline)
               ! NOTE: rLocal is not necessary a good distance for VAWT
            tmp_sz_y = dot_product( tmp, y_hat_disk )**2
            tmp_sz   = dot_product( tmp, z_hat_disk )**2
            rLocal(j) = sqrt( tmp_sz + tmp_sz_y )
            rMax = max(rMax, rLocal(j))
         end do !j=nodes
         ! Turn off UA at user-specified spanwise radii
         InitInp%W(iW)%UAOff_innerNode = 0
         InitInp%W(iW)%UAOff_outerNode = p%rotors(iR)%NumBlNds + 1
         do j=1,p%rotors(iR)%NumBlNds
            frac = rLocal(j) / rMax 
            if (frac < InputFileData%UAStartRad) then
               InitInp%W(iW)%UAOff_innerNode = max(InitInp%W(iW)%UAOff_innerNode, j)
            elseif (frac > InputFileData%UAEndRad) then
               InitInp%W(iW)%UAOff_outerNode = min(InitInp%W(iW)%UAOff_outerNode, j)
            end if
         end do
         if(allocated(rLocal))deallocate(rLocal)

         ! Copy over chord information
         do j=1,p%rotors(iR)%NumBlNds
            InitInp%W(iW)%Chord (j)    = InputFileData%rotors(iR)%BladeProps(iB)%BlChord(j)
            InitInp%W(iW)%AFindx(j,1)  = InputFileData%rotors(iR)%BladeProps(iB)%BlAFID(j)
         end do

         ! Copy the mesh over for InitInp to FVW.  We would not need to copy this if we decided to break the Framework
         !  by passing u_AD%BladeMotion directly into FVW_Init, but nothing is really gained by doing that.
         call MeshCopy ( SrcMesh  = u_AD%rotors(iR)%BladeMotion(iB)  &
                        ,DestMesh = InitInp%WingsMesh(iW) &
                        ,CtrlCode = MESH_COUSIN         &
                        ,Orientation    = .TRUE.        &
                        ,TranslationVel = .TRUE.        &
                        ,RotationVel    = .TRUE.        &
                        ,ErrStat  = ErrStat2          &
                        ,ErrMess  = ErrMsg2          )
         if(Failed()) return
   
      enddo ! iB, blades

      ! Unsteady Aero Data
      InitInp%UA_Flag    = p%UA_Flag
      call UA_CopyInitInput(InputFileData%UA_Init, InitInp%UA_Init, MESH_NEWCOPY, ErrStat2, ErrMsg2)

      iW_incr = iW_incr+p%rotors(iR)%numBlades
   enddo ! iR, rotors 

   ! NOTE: not passing p%AFI at present.  We are not storing it in FVW's parameters.
   call FVW_Init(p%AFI, InitInp, u, p%FVW, x, xd, z, OtherState, m%FVW_y, m%FVW, Interval, InitOut, ErrStat2, ErrMsg2 ); if(Failed()) return

   ! set the size of the input and xd arrays for passing wind info to FVW.
   call AllocAry(m%Inflow(1)%InflowWakeVel, 3, size(m%FVW%r_wind,DIM=2), 'InflowWakeVel',  ErrStat2,ErrMsg2); if(Failed()) return
   m%Inflow(1)%InflowWakeVel = 0.0_ReKi ! initialize for safety

   if (.not. equalRealNos(Interval, p%DT) ) then
      errStat2=ErrID_Fatal; errMsg2="DTAero was changed in Init_FVWmodule(); this is not allowed yet."; if(Failed()) return
   endif

   call CleanUp()

contains
   subroutine Cleanup()
      call FVW_DestroyInitInput(  InitInp, ErrStat2, ErrMsg2 )
      call FVW_DestroyInitOutput( InitOut, ErrStat2, ErrMsg2 )
      if(allocated(rLocal))deallocate(rLocal)
   end subroutine Cleanup

   logical function Failed()
        call SetErrStat(ErrStat2, ErrMsg2, ErrStat, ErrMsg, 'Init_OLAF') 
        Failed =  ErrStat >= AbortErrLev
        if (Failed) call CleanUp()
   end function Failed
END SUBROUTINE Init_OLAF
!----------------------------------------------------------------------------------------------------------------------------------
!> This subroutine calculates the tower loads for the AeroDyn TowerLoad output mesh.
SUBROUTINE TFin_CalcOutput(p, p_AD, u, RotInflow, m, y, ErrStat, ErrMsg )

   TYPE(RotInputType),           INTENT(IN   )  :: u           !< Inputs at Time t
   TYPE(RotInflowType),          INTENT(IN   )  :: RotInflow   !< Inputs at Time t
   TYPE(RotParameterType),       INTENT(IN   )  :: p           !< Parameters
   TYPE(AD_ParameterType),       INTENT(IN   )  :: p_AD        !< Parameters
   TYPE(RotMiscVarType),         INTENT(INOUT)  :: m           !< Misc/optimization variables
   TYPE(RotOutputType),          INTENT(INOUT)  :: y           !< Outputs computed at t
   INTEGER(IntKi),               INTENT(  OUT)  :: ErrStat     !< Error status of the operation
   CHARACTER(*),                 INTENT(  OUT)  :: ErrMsg      !< Error message if ErrStat /= ErrID_None

   real(ReKi)              :: PRef(3)           ! ref point
   real(ReKi)              :: V_rel_tf(3)       ! relative wind speed in tailfin coordinate system
   real(ReKi)              :: V_rel_orth2       ! square norm of V_rel_tf in orthogonal plane
   real(ReKi)              :: V_rel(3)          ! relative wind speed
   real(ReKi)              :: V_wnd(3)          ! wind velocity
   real(ReKi)              :: V_ind(3)          ! induced velocity
   real(ReKi)              :: V_str(3)          ! structural velocity
   real(ReKi)              :: V_wnd_tf(3)          ! wind velocity
   real(ReKi)              :: force_tf(3)       ! force in tf system
   real(ReKi)              :: moment_tf(3)      ! moment in tf system
   real(ReKi)              :: alpha, Re, Cx, Cy, q ! Cl, Cd, Cm, 
   real(ReKi)              :: x1, x2, x3,gamma_tf! scaling functions, gamma for unsteady modeling

   type(AFI_OutputType)    :: AFI_interp  ! Resulting values from lookup table
   integer(intKi)          :: ErrStat2
   character(ErrMsgLen)    :: ErrMsg2
   character(*), parameter :: RoutineName = 'TFin_CalcOutput'
   
   ErrStat = ErrID_None
   ErrMsg  = ""


   ! TODO TailFin: compute tower influence
   V_wnd = RotInflow%InflowOnTailFin(:,1)
   V_str = u%TFinMotion%TranslationVel(:,1)

   if (p%TFin%TFinIndMod==TFinIndMod_none) then
      V_ind = 0.0_ReKi

   elseif(p%TFin%TFinIndMod==TFinIndMod_rotavg) then
      ! TODO TODO
      call WrScr('TODO TailFin: compute rotor average induced velocity')
      V_ind = 0.0_ReKi 

   else
      call setErrStat(ErrID_Fatal, 'TailFin model unsupported', ErrStat, ErrMsg, 'TFin_CalcOutput')

   endif
   
   V_rel       = V_wnd - V_str + V_ind                          ! relative wind on tail fin
   V_rel_tf    = matmul(u%TFinMotion%Orientation(:,:,1), V_rel) ! from inertial to tf system
   alpha       = atan2(V_rel_tf(2), V_rel_tf(1))                ! angle of attack
   v_wnd_tf    = matmul(u%TFinMotion%Orientation(:,:,1), V_wnd) ! only used for calculation of x1,x2,x3
   gamma_tf = atan2(v_wnd_tf(2), v_wnd_tf(1))                   ! only used for calculation of x1,x2,x3
   V_rel_orth2 = V_rel_tf(1)**2 + V_rel_tf(2)**2                ! square norm of Vrel in tf system

   ! Initialize the tail fin forces to zero
   force_tf(:)    = 0.0_ReKi
   moment_tf(:)   = 0.0_ReKi

   if (p%TFin%TFinMod==TFinAero_none) then
      ! Do nothing

   elseif (p%TFin%TFinMod==TFinAero_polar) then
      ! Airfoil coefficients based model
      Re  = sqrt(V_rel_orth2) * p%TFin%TFinChord/p%KinVisc
      call AFI_ComputeAirfoilCoefs( alpha, Re, 0.0_ReKi,  p_AD%AFI(p%TFin%TFinAFID), AFI_interp, ErrStat2, ErrMsg2)
      call SetErrStat(ErrStat2, ErrMsg2, ErrStat, ErrMsg, RoutineName)
      Cx = -AFI_interp%Cl * sin(alpha) + AFI_interp%Cd * cos(alpha)
      Cy =  AFI_interp%Cl * cos(alpha) + AFI_interp%Cd * sin(alpha)
      ! Forces in tailfin system
      q = 0.5 * p%airDens * V_rel_orth2 * p%TFin%TFinArea
      
      force_tf(1)    = Cx * q
      force_tf(2)    = Cy * q
      moment_tf(3)   = AFI_interp%Cm * q * p%TFin%TFinChord

   elseif (p%TFin%TFinMod==TFinAero_USB) then
      ! Unsteady aerodynamic model

      ! Calculate separation function (quasi-steady)
      x1 = 1.0_Reki/(1.0_Reki+exp(p%TFin%TFinSigma(1)*((ABS(gamma_tf)*R2D)-p%TFin%TFinAStar(1)))) 
      x2 = 1.0_Reki/(1.0_Reki+exp(p%TFin%TFinSigma(2)*((ABS(gamma_tf)*R2D)-p%TFin%TFinAStar(2)))) 
      x3 = 1.0_Reki/(1.0_Reki+exp(p%TFin%TFinSigma(3)*((ABS(gamma_tf)*R2D)-p%TFin%TFinAStar(3))))
   
      ! Calculate unsteady force on tail fin
      force_tf(2) = 0.5_ReKi * p%AirDens * p%TFin%TFinArea * &
         (p%TFin%TFinKp * x1 * V_rel_tf(1) * V_rel_tf(2) + &
         (x2 * p%TFin%TFinKv + (1-x3)*p%TFin%TFinCDc) * V_rel_tf(2) * ABS(V_rel_tf(2)))
   endif
   
   ! Transfer to global
   y%TFinLoad%Force(1:3,1)  = matmul(transpose(u%TFinMotion%Orientation(:,:,1)), force_tf)
   y%TFinLoad%Moment(1:3,1) = matmul(transpose(u%TFinMotion%Orientation(:,:,1)), moment_tf)

   ! --- Store
   m%TFinAlpha  = alpha
   m%TFinRe     = Re
   m%TFinVrel   = sqrt(V_rel_orth2)
   m%TFinVund_i = V_wnd
   m%TFinVind_i = V_ind
   m%TFinVrel_i = V_rel
   m%TFinSTV_i  = V_str
   m%TFinF_i    = y%TFinLoad%Force(1:3,1) 
   m%TFinM_i    = y%TFinLoad%Moment(1:3,1)

END SUBROUTINE TFin_CalcOutput

!----------------------------------------------------------------------------------------------------------------------------------
!> This subroutine calculates the tower loads for the AeroDyn TowerLoad output mesh.
SUBROUTINE ADTwr_CalcOutput(p, u, RotInflow, m, y, ErrStat, ErrMsg )

   TYPE(RotInputType),           INTENT(IN   )  :: u           !< Inputs at Time t
   TYPE(RotInflowType),          INTENT(IN   )  :: RotInflow   !< Inputs at Time t
   TYPE(RotParameterType),       INTENT(IN   )  :: p           !< Parameters
   TYPE(RotMiscVarType),         INTENT(INOUT)  :: m           !< Misc/optimization variables
   TYPE(RotOutputType),          INTENT(INOUT)  :: y           !< Outputs computed at t (Input only so that mesh con-
                                                               !!   nectivity information does not have to be recalculated)
   INTEGER(IntKi),               INTENT(  OUT)  :: ErrStat     !< Error status of the operation
   CHARACTER(*),                 INTENT(  OUT)  :: ErrMsg      !< Error message if ErrStat /= ErrID_None


   INTEGER(IntKi)                               :: j
   real(ReKi)                                   :: q
   real(ReKi)                                   :: V_rel(3)    ! relative wind speed on a tower node
   real(ReKi)                                   :: VL(2)       ! relative local x- and y-components of the wind speed on a tower node
   real(ReKi)                                   :: tmp(3)
   
   real(ReKi)                                   :: xTower(3)  ! tower x-orientation vector
   real(ReKi)                                   :: yTower(3)  ! tower y-orientation vector
    
   !integer(intKi)                               :: ErrStat2
   !character(ErrMsgLen)                         :: ErrMsg2
   character(*), parameter                      :: RoutineName = 'ADTwr_CalcOutput'
   
   
   ErrStat = ErrID_None
   ErrMsg  = ""

   IF (p%TwrAero == TwrAero_noVIV) THEN
   
      do j=1,p%NumTwrNds
      
         V_rel = RotInflow%Tower%InflowVel(:,j) - u%TowerMotion%TranslationVel(:,j) ! relative wind speed at tower node
   
         xTower   = u%TowerMotion%Orientation(1,:,j)
         yTower   = u%TowerMotion%Orientation(2,:,j)
         VL(1) = dot_product( V_Rel, xTower )            ! relative local x-component of wind speed of the jth node in the tower
         VL(2) = dot_product( V_Rel, yTower )            ! relative local y-component of wind speed of the jth node in the tower
      
         m%W_Twr(j)  =  TwoNorm( VL )            ! relative wind speed normal to the tower at node j      
         q     = 0.5 * p%TwrCd(j) * p%AirDens * p%TwrDiam(j) * m%W_Twr(j)
      
            ! force per unit length of the jth node in the tower
         tmp(1) = q * VL(1)
         tmp(2) = q * VL(2)
         tmp(3) = 0.0_ReKi
      
         y%TowerLoad%force(:,j) = matmul( tmp, u%TowerMotion%Orientation(:,:,j) ) ! note that I'm calculating the transpose here, which is okay because we have 1-d arrays
         m%X_Twr(j) = tmp(1)
         m%Y_Twr(j) = tmp(2)
      
      
            ! moment per unit length of the jth node in the tower
         y%TowerLoad%moment(:,j) = 0.0_ReKi
      
      end do
      
   END IF

END SUBROUTINE ADTwr_CalcOutput
!----------------------------------------------------------------------------------------------------------------------------------
!> This routine checks for invalid inputs to the tower influence models.
SUBROUTINE CheckTwrInfl(u, ErrStat, ErrMsg )

   TYPE(RotInputType),           INTENT(IN   )  :: u           !< Inputs at Time t
   INTEGER(IntKi),               INTENT(  OUT)  :: ErrStat     !< Error status of the operation
   CHARACTER(*),                 INTENT(  OUT)  :: ErrMsg      !< Error message if ErrStat /= ErrID_None
   
   ! local variables
   real(reKi)                                   :: ElemSize
   real(reKi)                                   :: tmp(3)
   integer(intKi)                               :: j
   character(*), parameter                      :: RoutineName = 'CheckTwrInfl'
   
   
   ErrStat = ErrID_None
   ErrMsg  = ""
   
   !! the tower-influence models (tower potential flow and tower shadow) are valid only for small tower deflections;
   !! so, first throw an error to avoid a division-by-zero error if any line2 elements on the tower mesh are colocated.
   
   do j = 2,u%TowerMotion%Nnodes
      tmp =   u%TowerMotion%Position(:,j  ) + u%TowerMotion%TranslationDisp(:,j  ) &
            - u%TowerMotion%Position(:,j-1) - u%TowerMotion%TranslationDisp(:,j-1)
   
      ElemSize = TwoNorm(tmp)
      if ( EqualRealNos(ElemSize,0.0_ReKi) ) then
         call SetErrStat(ErrID_Fatal, "Division by zero:Elements "//trim(num2lstr(j))//' and '//trim(num2lstr(j-1))//' are colocated.', ErrStat, ErrMsg, RoutineName )
         exit
      end if
   end do
      
   
END SUBROUTINE CheckTwrInfl
!----------------------------------------------------------------------------------------------------------------------------------
!> This routine calculates m%DisturbedInflow, the influence of tower shadow and/or potential flow on the inflow velocities
SUBROUTINE TwrInfl( p, u, RotInflow, m, ErrStat, ErrMsg )
!..................................................................................................................................

   TYPE(RotInputType),           INTENT(IN   )  :: u                       !< Inputs at Time t
   TYPE(RotParameterType),       INTENT(IN   )  :: p                       !< Parameters
   TYPE(RotInflowType),          INTENT(IN   )  :: RotInflow               !< Rotor Inflow at Time t
   type(RotMiscVarType),         intent(inout)  :: m                       !< Misc/optimization variables
   INTEGER(IntKi),               INTENT(  OUT)  :: ErrStat                 !< Error status of the operation
   CHARACTER(*),                 INTENT(  OUT)  :: ErrMsg                  !< Error message if ErrStat /= ErrID_None

   ! local variables
   real(ReKi)                                   :: xbar                    ! local x^ component of r_TowerBlade (distance from tower to blade) normalized by tower radius
   real(ReKi)                                   :: ybar                    ! local y^ component of r_TowerBlade (distance from tower to blade) normalized by tower radius
   real(ReKi)                                   :: zbar                    ! local z^ component of r_TowerBlade (distance from tower to blade) normalized by tower radius
   real(ReKi)                                   :: theta_tower_trans(3,3)  ! transpose of local tower orientation expressed as a DCM
   real(ReKi)                                   :: TwrCd                   ! local tower drag coefficient
   real(ReKi)                                   :: TwrTI                   ! local tower TI (for Eames tower shadow model) 
   real(ReKi)                                   :: W_tower                 ! local relative wind speed normal to the tower

   real(ReKi)                                   :: BladeNodePosition(3)    ! local blade node position
   
   real(ReKi)                                   :: v(3)                    ! temp vector
   
   logical                                      :: FirstWarn_TowerStrike
   logical                                      :: DisturbInflow
   
   integer(IntKi)                               :: j, k                    ! loop counters for elements, blades
   integer(intKi)                               :: ErrStat2
   character(ErrMsgLen)                         :: ErrMsg2
   character(*), parameter                      :: RoutineName = 'TwrInfl'
   
   
   ErrStat = ErrID_None
   ErrMsg  = ""   
   
   FirstWarn_TowerStrike = .true.
   
      ! these models are valid for only small tower deflections; check for potential division-by-zero errors:   
   call CheckTwrInfl( u, ErrStat2, ErrMsg2 )
      call SetErrStat(ErrStat2, ErrMsg2, ErrStat, ErrMsg, RoutineName )
      if (ErrStat >= AbortErrLev) return
      
   do k = 1, p%NumBlades
      do j = 1, u%BladeMotion(k)%NNodes
         
         ! for each line2-element node of the blade mesh, a nearest-neighbor line2 element or node of the tower 
         ! mesh is found in the deflected configuration, returning theta_tower, W_tower, xbar, ybar, zbar, and TowerCd:
         
         BladeNodePosition = u%BladeMotion(k)%Position(:,j) + u%BladeMotion(k)%TranslationDisp(:,j)
         
         call getLocalTowerProps(p, u, RotInflow, BladeNodePosition, theta_tower_trans, W_tower, xbar, ybar, zbar, TwrCd, TwrTI, m%TwrClrnc(j,k), FirstWarn_TowerStrike, DisturbInflow, ErrStat2, ErrMsg2)
            call SetErrStat(ErrStat2, ErrMsg2, ErrStat, ErrMsg, RoutineName )
            if (.not. FirstWarn_TowerStrike) call SetErrStat(ErrID_Fatal, "Tower strike.", ErrStat, ErrMsg, RoutineName )
            if (ErrStat >= AbortErrLev) return

         if ( DisturbInflow ) then
            v = CalculateTowerInfluence(p, xbar, ybar, zbar, W_tower, TwrCd, TwrTI)
            m%DisturbedInflow(:,j,k) = RotInflow%Blade(k)%InflowVel(:,j) + matmul( theta_tower_trans, v ) 
         else
            m%DisturbedInflow(:,j,k) = RotInflow%Blade(k)%InflowVel(:,j)
         end if
      
      end do !j=NumBlNds
   end do ! NumBlades
   
   
END SUBROUTINE TwrInfl 
!----------------------------------------------------------------------------------------------------------------------------------
!> Calculate the tower influence on a array of points `Positions` (3xn)
!! The subroutine has side effecs and modifies the inflow 
!! Relies heavily (i.e. unfortunate copy pasting), on TwrInfl 
SUBROUTINE TwrInflArray( p, u, RotInflow, m, Positions, Inflow, ErrStat, ErrMsg )
   TYPE(RotInputType),           INTENT(IN   )  :: u                       !< Inputs at Time t
   TYPE(RotInflowType),          INTENT(IN   )  :: RotInflow               !< Rotor inflow at Time t
   TYPE(RotParameterType),       INTENT(IN   )  :: p                       !< Parameters
   type(RotMiscVarType),         intent(inout)  :: m                       !< Misc/optimization variables
   real(ReKi), dimension(:,:),   INTENT(IN   )  :: Positions               !< Positions where tower influence is to be computed
   real(ReKi), dimension(:,:),   INTENT(INOUT)  :: Inflow                  !< Undisturbed inflow (in) -> disturbed inflow (out)
   INTEGER(IntKi),               INTENT(  OUT)  :: ErrStat                 !< Error status of the operation
   CHARACTER(*),                 INTENT(  OUT)  :: ErrMsg                  !< Error message if ErrStat /= ErrID_None
   ! local variables
   real(ReKi)                                   :: xbar                    ! local x^ component of r_TowerBlade (distance from tower to blade) normalized by tower radius
   real(ReKi)                                   :: ybar                    ! local y^ component of r_TowerBlade (distance from tower to blade) normalized by tower radius
   real(ReKi)                                   :: zbar                    ! local z^ component of r_TowerBlade (distance from tower to blade) normalized by tower radius
   real(ReKi)                                   :: theta_tower_trans(3,3)  ! transpose of local tower orientation expressed as a DCM
   real(ReKi)                                   :: TwrCd                   ! local tower drag coefficient
   real(ReKi)                                   :: TwrTI                   ! local tower TI (for Eames tower shadow model)
   real(ReKi)                                   :: W_tower                 ! local relative wind speed normal to the tower
   real(ReKi)                                   :: Pos(3)                  ! current point
   real(ReKi)                                   :: v(3)                    ! temp vector
   integer(IntKi)                               :: i                       ! loop counters for points
   real(ReKi)                                   :: TwrClrnc                ! local tower clearance
   logical                                      :: FirstWarn_TowerStrike
   logical                                      :: DisturbInflow
   integer(intKi)                               :: ErrStat2
   character(ErrMsgLen)                         :: ErrMsg2
   character(*), parameter                      :: RoutineName = 'TwrInflArray'
   ErrStat = ErrID_None
   ErrMsg  = ""   
   
   
   
   FirstWarn_TowerStrike = .false. ! we aren't going to end due to an assumed "tower-strike"
   
   ! these models are valid for only small tower deflections; check for potential division-by-zero errors:   
   call CheckTwrInfl( u, ErrStat2, ErrMsg2 ); call SetErrStat(ErrStat2, ErrMsg2, ErrStat, ErrMsg, RoutineName ); if (ErrStat >= AbortErrLev) return

   !$OMP PARALLEL default(shared)
   !$OMP do private(i,Pos,theta_tower_trans,W_tower,xbar,ybar,zbar,TwrCd,TwrTI,TwrClrnc,FirstWarn_TowerStrike,DisturbInflow,v) schedule(runtime)
   do i = 1, size(Positions,2)
      Pos=Positions(1:3,i)
         
      ! Find nearest line2 element or node of the tower  (see getLocalTowerProps)
      ! values are found for the deflected tower, returning theta_tower, W_tower, xbar, ybar, zbar, and TowerCd:
      call getLocalTowerProps(p, u, RotInflow, Pos, theta_tower_trans, W_tower, xbar, ybar, zbar, TwrCd, TwrTI, TwrClrnc, FirstWarn_TowerStrike, DisturbInflow, ErrStat2, ErrMsg2)

      if ( DisturbInflow ) then
         v = CalculateTowerInfluence(p, xbar, ybar, zbar, W_tower, TwrCd, TwrTI)
         Inflow(1:3,i) = Inflow(1:3,i) + matmul( theta_tower_trans, v ) 
      end if
      
   enddo ! loop on points
   !$OMP END DO 
   !$OMP END PARALLEL
END SUBROUTINE TwrInflArray
!----------------------------------------------------------------------------------------------------------------------------------
FUNCTION CalculateTowerInfluence(p, xbar_in, ybar, zbar, W_tower, TwrCd, TwrTI) RESULT(v)

   TYPE(RotParameterType),       INTENT(IN   )  :: p                       !< Parameters
   real(ReKi), intent(in)                       :: xbar_in                 ! local x^ component of r_TowerBlade (distance from tower to blade) normalized by tower radius
   real(ReKi), intent(in)                       :: ybar                    ! local y^ component of r_TowerBlade (distance from tower to blade) normalized by tower radius
   real(ReKi), intent(in)                       :: zbar                    ! local z^ component of r_TowerBlade (distance from tower to blade) normalized by tower radius
   real(ReKi), intent(in)                       :: W_tower                 ! local relative wind speed normal to the tower
   real(ReKi), intent(in)                       :: TwrCd                   ! local tower drag coefficient
   real(ReKi), intent(in)                       :: TwrTI                   ! local tower TI (for Eames tower shadow model)
   real(ReKi)                                   :: v(3)                    ! modified velocity vector
      
   real(ReKi)                                   :: denom                   ! denominator
   real(ReKi)                                   :: exponential             ! exponential term
   real(ReKi)                                   :: xbar                    ! potentially modified version of xbar_in
   real(ReKi)                                   :: u_TwrShadow             ! axial velocity deficit fraction from tower shadow
   real(ReKi)                                   :: u_TwrPotent             ! axial velocity deficit fraction from tower potential flow
   real(ReKi)                                   :: v_TwrPotent             ! transverse velocity deficit fraction from tower potential flow


   u_TwrShadow = 0.0_ReKi
   u_TwrPotent = 0.0_ReKi
   v_TwrPotent = 0.0_ReKi
   xbar        = xbar_in
      
   ! calculate tower influence:
   if ( abs(zbar) < 1.0_ReKi .and. p%TwrPotent /= TwrPotent_none ) then

      if ( p%TwrPotent == TwrPotent_baseline ) then
         denom = (xbar**2 + ybar**2)**2
         u_TwrPotent = ( -1.0*xbar**2 + ybar**2 ) / denom
         v_TwrPotent = ( -2.0*xbar    * ybar    ) / denom

      elseif (p%TwrPotent == TwrPotent_Bak) then
         ! Reference: Bak, Madsen, Johansen (2001): Influence from Blade-Tower Interaction on Fatigue Loads and Dynamics (poster);
         !            Proceedings: EWEC'01; Copenhagen (DK)
         xbar = xbar + 0.1 ! offset added as part of the original model of Bak et al.
         denom = (xbar**2 + ybar**2)**2
         u_TwrPotent = ( -1.0*xbar**2 + ybar**2 ) / denom
         v_TwrPotent = ( -2.0*xbar    * ybar    ) / denom
         denom = TwoPi*(xbar**2 + ybar**2)
         u_TwrPotent = u_TwrPotent + TwrCd*xbar / denom
         v_TwrPotent = v_TwrPotent + TwrCd*ybar / denom
         xbar = xbar - 0.1 ! removing offset
               
      end if
   end if
         
   select case (p%TwrShadow)
      case (TwrShadow_Powles)
         if ( xbar > 0.0_ReKi .and. abs(zbar) < 1.0_ReKi) then
            denom = sqrt( sqrt( xbar**2 + ybar**2 ) )
            if ( abs(ybar) < denom ) then
               u_TwrShadow = -TwrCd / denom * cos( PiBy2*ybar / denom )**2
            end if
         end if
      case (TwrShadow_Eames)
         if ( xbar > 0.0_ReKi .and. abs(zbar) < 1.0_ReKi) then
            exponential = ( ybar / (TwrTI * xbar) )**2
            denom = TwrTI * xbar * sqrt( TwoPi )
            u_TwrShadow = -TwrCd / denom * exp ( -0.5_ReKi * exponential ) 
         end if
   end select

   ! We limit the deficit to avoid having too much flow reversal and accumulation of vorticity behind the tower
   ! Limit to -0.5 the wind speed at the tower
   u_TwrShadow =max(u_TwrShadow, -0.5_ReKi)
         
         
   v(1) = (u_TwrPotent + u_TwrShadow)*W_tower
   v(2) = v_TwrPotent*W_tower
   v(3) = 0.0_ReKi
      

END FUNCTION CalculateTowerInfluence
!----------------------------------------------------------------------------------------------------------------------------------
!> This routine returns the tower constants necessary to compute the tower influence. 
!! if u%TowerMotion does not have any nodes there will be serious problems. I assume that has been checked earlier.
SUBROUTINE getLocalTowerProps(p, u, RotInflow, BladeNodePosition, theta_tower_trans, W_tower, xbar, ybar, zbar, TwrCd, TwrTI, TwrClrnc, FirstWarn_TowerStrike, DisturbInflow, ErrStat, ErrMsg)
!..................................................................................................................................
   TYPE(RotInputType),           INTENT(IN   )  :: u                       !< Inputs at Time t
   TYPE(RotInflowType),          INTENT(IN   )  :: RotInflow               !< Rotor inflow at Time t 
   TYPE(RotParameterType),       INTENT(IN   )  :: p                       !< Parameters
   REAL(ReKi)                   ,INTENT(IN   )  :: BladeNodePosition(3)    !< local blade node position
   REAL(ReKi)                   ,INTENT(  OUT)  :: theta_tower_trans(3,3)  !< transpose of local tower orientation expressed as a DCM
   LOGICAL                      ,INTENT(INOUT)  :: FirstWarn_TowerStrike   !< Whether we should check and warn for a tower strike 
   LOGICAL                      ,INTENT(  OUT)  :: DisturbInflow           !< Whether tower clearance is in the range of values where it should disturb the inflow
   REAL(ReKi)                   ,INTENT(  OUT)  :: W_tower                 !< local relative wind speed normal to the tower
   REAL(ReKi)                   ,INTENT(  OUT)  :: xbar                    !< local x^ component of r_TowerBlade normalized by tower radius
   REAL(ReKi)                   ,INTENT(  OUT)  :: ybar                    !< local y^ component of r_TowerBlade normalized by tower radius
   REAL(ReKi)                   ,INTENT(  OUT)  :: zbar                    !< local z^ component of r_TowerBlade normalized by tower radius
   REAL(ReKi)                   ,INTENT(  OUT)  :: TwrCd                   !< local tower drag coefficient
   REAL(ReKi)                   ,INTENT(  OUT)  :: TwrTI                   !< local tower TI (for Eames tower shadow model)
   REAL(ReKi)                   ,INTENT(  OUT)  :: TwrClrnc                !< tower clearance for potential output 
   INTEGER(IntKi),               INTENT(  OUT)  :: ErrStat                 !< Error status of the operation
   CHARACTER(*),                 INTENT(  OUT)  :: ErrMsg                  !< Error message if ErrStat /= ErrID_None

   ! local variables
   real(ReKi)                                   :: r_TowerBlade(3)         ! distance vector from tower to blade
   real(ReKi)                                   :: TwrDiam                 ! local tower diameter  
   logical                                      :: found   
   character(*), parameter                      :: RoutineName = 'getLocalTowerProps'
   
   
   ErrStat = ErrID_None
   ErrMsg  = ""   
   
   ! ..............................................
   ! option 1: nearest line2 element
   ! ..............................................
   call TwrInfl_NearestLine2Element(p, u, RotInflow, BladeNodePosition, r_TowerBlade, theta_tower_trans, W_tower, xbar, ybar, zbar, TwrCd, TwrTI, TwrDiam, found)
   
   if ( .not. found) then 
      ! ..............................................
      ! option 2: nearest node
      ! ..............................................
      call TwrInfl_NearestPoint(p, u, RotInflow, BladeNodePosition, r_TowerBlade, theta_tower_trans, W_tower, xbar, ybar, zbar, TwrCd, TwrTI, TwrDiam)
         
   end if
   
   TwrClrnc = TwoNorm(r_TowerBlade) - 0.5_ReKi*TwrDiam

   if (FirstWarn_TowerStrike) then
      if ( TwrClrnc <= 0.0_ReKi ) then
         !call SetErrStat(ErrID_Fatal, "Tower strike.", ErrStat, ErrMsg, RoutineName)
         !call SetErrStat(ErrID_Severe, NewLine//NewLine//"** WARNING: Tower strike. **  This warning will not be repeated though the condition may persist."//NewLine//NewLine//, ErrStat, ErrMsg, RoutineName)
         call WrScr( NewLine//NewLine//"** WARNING: Tower strike. **  This warning will not be repeated though the condition may persist."//NewLine//NewLine )
         FirstWarn_TowerStrike = .false.
      end if
   end if

   
   if ( TwrClrnc>20.0_ReKi*TwrDiam) then
      ! Far away, we skip the computation and keep undisturbed inflow 
      DisturbInflow = .false.
   elseif ( TwrClrnc<=0.01_ReKi*TwrDiam) then
      ! Inside the tower, or very close, (will happen for vortex elements) we keep undisturbed inflow
      ! We don't want to reach the stagnation points
      DisturbInflow = .false.
   !elseif ( TwrClrnc<= 0.0_ReKi) then
   !   ! Tower strike
   !   DisturbInflow = .false.
   else
      DisturbInflow = .true.
   end if

END SUBROUTINE getLocalTowerProps
!----------------------------------------------------------------------------------------------------------------------------------
!> Option 1: Find the nearest-neighbor line2 element of the tower mesh for which the blade line2-element node projects orthogonally onto
!!   the tower line2-element domain (following an approach similar to the line2_to_line2 mapping search for motion and scalar quantities). 
!!   That is, for each node of the blade mesh, an orthogonal projection is made onto all possible Line2 elements of the tower mesh and 
!!   the line2 element of the tower mesh that is the minimum distance away is found.
!! Adapted from modmesh_mapping::createmapping_projecttoline2()
SUBROUTINE TwrInfl_NearestLine2Element(p, u, RotInflow, BladeNodePosition, r_TowerBlade, theta_tower_trans, W_tower, xbar, ybar, zbar, TwrCd, TwrTI, TwrDiam, found)
!..................................................................................................................................
   TYPE(RotInputType),              INTENT(IN   )  :: u                             !< Inputs at Time t
   TYPE(RotInflowType),             INTENT(IN   )  :: RotInflow                     !< Rotor Inflow at Time t
   TYPE(RotParameterType),          INTENT(IN   )  :: p                             !< Parameters
   REAL(ReKi)                      ,INTENT(IN   )  :: BladeNodePosition(3)          !< local blade node position
   REAL(ReKi)                      ,INTENT(  OUT)  :: r_TowerBlade(3)               !< distance vector from tower to blade
   REAL(ReKi)                      ,INTENT(  OUT)  :: theta_tower_trans(3,3)        !< transpose of local tower orientation expressed as a DCM
   REAL(ReKi)                      ,INTENT(  OUT)  :: W_tower                       !< local relative wind speed normal to the tower
   REAL(ReKi)                      ,INTENT(  OUT)  :: xbar                          !< local x^ component of r_TowerBlade normalized by tower radius
   REAL(ReKi)                      ,INTENT(  OUT)  :: ybar                          !< local y^ component of r_TowerBlade normalized by tower radius
   REAL(ReKi)                      ,INTENT(  OUT)  :: zbar                          !< local z^ component of r_TowerBlade normalized by tower radius
   REAL(ReKi)                      ,INTENT(  OUT)  :: TwrCd                         !< local tower drag coefficient
   REAL(ReKi)                      ,INTENT(  OUT)  :: TwrTI                         !< local tower TI (Eames tower shadow model) 
   REAL(ReKi)                      ,INTENT(  OUT)  :: TwrDiam                       !< local tower diameter
   logical                         ,INTENT(  OUT)  :: found                         !< whether a mapping was found with this option 
      
      ! local variables
   REAL(ReKi)      :: denom
   REAL(ReKi)      :: dist
   REAL(ReKi)      :: min_dist
   REAL(ReKi)      :: elem_position, elem_position2
   REAL(SiKi)      :: elem_position_SiKi

   REAL(ReKi)      :: p1(3), p2(3)        ! position vectors for nodes on tower line 2 element
   
   REAL(ReKi)      :: V_rel_tower(3)
   
   REAL(ReKi)      :: n1_n2_vector(3)     ! vector going from node 1 to node 2 in Line2 element
   REAL(ReKi)      :: n1_Point_vector(3)  ! vector going from node 1 in Line 2 element to Destination Point
   REAL(ReKi)      :: tmp(3)              ! temporary vector for cross product calculation

   INTEGER(IntKi)  :: jElem               ! do-loop counter for elements on tower mesh

   INTEGER(IntKi)  :: n1, n2              ! nodes associated with an element

   LOGICAL         :: on_element
   
      
   found = .false.
   min_dist = HUGE(min_dist)

   do jElem = 1, u%TowerMotion%ElemTable(ELEMENT_LINE2)%nelem   ! number of elements on TowerMesh
         ! grab node numbers associated with the jElem_th element
      n1 = u%TowerMotion%ElemTable(ELEMENT_LINE2)%Elements(jElem)%ElemNodes(1)
      n2 = u%TowerMotion%ElemTable(ELEMENT_LINE2)%Elements(jElem)%ElemNodes(2)

      p1 = u%TowerMotion%Position(:,n1) + u%TowerMotion%TranslationDisp(:,n1)
      p2 = u%TowerMotion%Position(:,n2) + u%TowerMotion%TranslationDisp(:,n2)

         ! Calculate vectors used in projection operation
      n1_n2_vector    = p2 - p1
      n1_Point_vector = BladeNodePosition - p1

      denom           = DOT_PRODUCT( n1_n2_vector, n1_n2_vector ) ! we've already checked that these aren't zero

         ! project point onto line defined by n1 and n2

      elem_position = DOT_PRODUCT(n1_n2_vector,n1_Point_vector) / denom

            ! note: i forumlated it this way because Fortran doesn't necessarially do shortcutting and I don't want to call EqualRealNos if we don't need it:
      if ( elem_position .ge. 0.0_ReKi .and. elem_position .le. 1.0_ReKi ) then !we're ON the element (between the two nodes)
         on_element = .true.
      else
         elem_position_SiKi = REAL( elem_position, SiKi )
         if (EqualRealNos( elem_position_SiKi, 1.0_SiKi )) then !we're ON the element (at a node)
            on_element = .true.
            elem_position = 1.0_ReKi
         elseif (EqualRealNos( elem_position_SiKi,  0.0_SiKi )) then !we're ON the element (at a node)
            on_element = .true.
            elem_position = 0.0_ReKi
         else !we're not on the element
            on_element = .false.
         end if
         
      end if

      if (on_element) then

         ! calculate distance between point and line (note: this is actually the distance squared);
         ! will only store information once we have determined the closest element
         elem_position2 = 1.0_ReKi - elem_position
         
         r_TowerBlade  = BladeNodePosition - elem_position2*p1 - elem_position*p2
         dist = dot_product( r_TowerBlade, r_TowerBlade )

         if (dist .lt. min_dist) then
            found = .true.
            min_dist = dist

            V_rel_tower =   ( RotInflow%Tower%InflowVel(:,n1) - u%TowerMotion%TranslationVel(:,n1) ) * elem_position2  &
                          + ( RotInflow%Tower%InflowVel(:,n2) - u%TowerMotion%TranslationVel(:,n2) ) * elem_position
            
            TwrDiam     = elem_position2*p%TwrDiam(n1) + elem_position*p%TwrDiam(n2)
            TwrCd       = elem_position2*p%TwrCd(  n1) + elem_position*p%TwrCd(  n2)
            TwrTI       = elem_position2*p%TwrTI(  n1) + elem_position*p%TwrTI(  n2)
            
            
            ! z_hat
            theta_tower_trans(:,3) = n1_n2_vector / sqrt( denom ) ! = n1_n2_vector / twoNorm( n1_n2_vector )
            
            tmp = V_rel_tower - dot_product(V_rel_tower,theta_tower_trans(:,3)) * theta_tower_trans(:,3)
            denom = TwoNorm( tmp )
            if (.not. EqualRealNos( denom, 0.0_ReKi ) ) then
               ! x_hat
               theta_tower_trans(:,1) = tmp / denom
               
               ! y_hat
               tmp = cross_product( theta_tower_trans(:,3), V_rel_tower )
               theta_tower_trans(:,2) = tmp / denom  
               
               W_tower = dot_product( V_rel_tower,theta_tower_trans(:,1) )
               xbar    = 2.0/TwrDiam * dot_product( r_TowerBlade, theta_tower_trans(:,1) )
               ybar    = 2.0/TwrDiam * dot_product( r_TowerBlade, theta_tower_trans(:,2) )
               zbar    = 0.0_ReKi
                                             
            else
                  ! there is no tower influence because dot_product(V_rel_tower,x_hat) = 0
                  ! thus, we don't need to set the other values (except we don't want the sum of xbar^2 and ybar^2 to be 0)
               theta_tower_trans = 0.0_ReKi
               W_tower           = 0.0_ReKi
               xbar              = 1.0_ReKi
               ybar              = 0.0_ReKi  
               zbar              = 0.0_ReKi
            end if
   
            
         end if !the point is closest to this line2 element

      end if

   end do !jElem

END SUBROUTINE TwrInfl_NearestLine2Element
!----------------------------------------------------------------------------------------------------------------------------------
!> Option 2: used when the blade node does not orthogonally intersect a tower element.
!!  Find the nearest-neighbor node in the tower Line2-element domain (following an approach similar to the point_to_point mapping
!!  search for motion and scalar quantities). That is, for each node of the blade mesh, the node of the tower mesh that is the minimum 
!!  distance away is found.
SUBROUTINE TwrInfl_NearestPoint(p, u, RotInflow, BladeNodePosition, r_TowerBlade, theta_tower_trans, W_tower, xbar, ybar, zbar, TwrCd, TwrTI, TwrDiam)
!..................................................................................................................................
   TYPE(RotInputType),              INTENT(IN   )  :: u                             !< Inputs at Time t
   TYPE(RotInflowType),             INTENT(IN   )  :: RotInflow                     !< Rotor Inflow at Time t
   TYPE(RotParameterType),          INTENT(IN   )  :: p                             !< Parameters
   REAL(ReKi)                      ,INTENT(IN   )  :: BladeNodePosition(3)          !< local blade node position
   REAL(ReKi)                      ,INTENT(  OUT)  :: r_TowerBlade(3)               !< distance vector from tower to blade
   REAL(ReKi)                      ,INTENT(  OUT)  :: theta_tower_trans(3,3)        !< transpose of local tower orientation expressed as a DCM
   REAL(ReKi)                      ,INTENT(  OUT)  :: W_tower                       !< local relative wind speed normal to the tower
   REAL(ReKi)                      ,INTENT(  OUT)  :: xbar                          !< local x^ component of r_TowerBlade normalized by tower radius
   REAL(ReKi)                      ,INTENT(  OUT)  :: ybar                          !< local y^ component of r_TowerBlade normalized by tower radius
   REAL(ReKi)                      ,INTENT(  OUT)  :: zbar                          !< local z^ component of r_TowerBlade normalized by tower radius
   REAL(ReKi)                      ,INTENT(  OUT)  :: TwrCd                         !< local tower drag coefficient
   REAL(ReKi)                      ,INTENT(  OUT)  :: TwrTI                         !< local tower TI (for Eames tower shadow model)
   REAL(ReKi)                      ,INTENT(  OUT)  :: TwrDiam                       !< local tower diameter
      
      ! local variables
   REAL(ReKi)      :: denom
   REAL(ReKi)      :: dist
   REAL(ReKi)      :: min_dist
   REAL(ReKi)      :: cosTaper

   REAL(ReKi)      :: p1(3)                     ! position vectors for nodes on tower   
   REAL(ReKi)      :: V_rel_tower(3)
   
   REAL(ReKi)      :: tmp(3)                    ! temporary vector for cross product calculation

   INTEGER(IntKi)  :: n1                        ! node
   INTEGER(IntKi)  :: node_with_min_distance    

   
   
      !.................
      ! find the closest node
      !.................
      
   min_dist = HUGE(min_dist)
   node_with_min_distance = 0

   do n1 = 1, u%TowerMotion%NNodes   ! number of nodes on TowerMesh
      
      p1 = u%TowerMotion%Position(:,n1) + u%TowerMotion%TranslationDisp(:,n1)
      
         ! calculate distance between points (note: this is actually the distance squared);
         ! will only store information once we have determined the closest node
      r_TowerBlade  = BladeNodePosition - p1         
      dist = dot_product( r_TowerBlade, r_TowerBlade )

      if (dist .lt. min_dist) then
         min_dist = dist
         node_with_min_distance = n1
               
      end if !the point is (so far) closest to this blade node

   end do !n1
   
      !.................
      ! calculate the values to be returned:  
      !..................
   if (node_with_min_distance == 0) then
      node_with_min_distance = 1
      if (NWTC_VerboseLevel == NWTC_Verbose) call WrScr( 'AD:TwrInfl_NearestPoint:Error finding minimum distance. Positions may be invalid.' )
   end if
   
   n1 = node_with_min_distance
   
   r_TowerBlade = BladeNodePosition - u%TowerMotion%Position(:,n1) - u%TowerMotion%TranslationDisp(:,n1)
   V_rel_tower  = RotInflow%Tower%InflowVel(:,n1) - u%TowerMotion%TranslationVel(:,n1)
   TwrDiam      = p%TwrDiam(n1) 
   TwrCd        = p%TwrCd(  n1) 
   TwrTI        = p%TwrTI(  n1) 
                           
   ! z_hat
   theta_tower_trans(:,3) = u%TowerMotion%Orientation(3,:,n1)
            
   tmp = V_rel_tower - dot_product(V_rel_tower,theta_tower_trans(:,3)) * theta_tower_trans(:,3)
   denom = TwoNorm( tmp )
   
   if (.not. EqualRealNos( denom, 0.0_ReKi ) ) then
      
      ! x_hat
      theta_tower_trans(:,1) = tmp / denom
               
      ! y_hat
      tmp = cross_product( theta_tower_trans(:,3), V_rel_tower )
      theta_tower_trans(:,2) = tmp / denom  
               
      W_tower = dot_product( V_rel_tower,theta_tower_trans(:,1) )

      if ( n1 == 1 .or. n1 == u%TowerMotion%NNodes) then         
         ! option 2b
         zbar    = 2.0/TwrDiam * dot_product( r_TowerBlade, theta_tower_trans(:,3) )
         if (abs(zbar) < 1) then   
            cosTaper = cos( PiBy2*zbar )
            xbar = 2.0/TwrDiam * dot_product( r_TowerBlade, theta_tower_trans(:,1) ) / cosTaper
            ybar = 2.0/TwrDiam * dot_product( r_TowerBlade, theta_tower_trans(:,2) ) / cosTaper
         else ! we check that zbar < 1 before using xbar and ybar later, but I'm going to set them here anyway:
            xbar = 1.0_ReKi
            ybar = 0.0_ReKi  
         end if                                    
      else
         ! option 2a
         xbar    = 2.0/TwrDiam * dot_product( r_TowerBlade, theta_tower_trans(:,1) )
         ybar    = 2.0/TwrDiam * dot_product( r_TowerBlade, theta_tower_trans(:,2) )
         zbar    = 0.0_ReKi
      end if

   else
      
         ! there is no tower influence because W_tower = dot_product(V_rel_tower,x_hat) = 0
         ! thus, we don't need to set the other values (except we don't want the sum of xbar^2 and ybar^2 to be 0)
      W_tower           = 0.0_ReKi
      theta_tower_trans = 0.0_ReKi
      xbar              = 1.0_ReKi
      ybar              = 0.0_ReKi  
      zbar              = 0.0_ReKi
      
   end if   

END SUBROUTINE TwrInfl_NearestPoint
!----------------------------------------------------------------------------------------------------------------------------------

!++++++++++++++++++++++++++++++++++++++++++++++++++++++++++++++++++++++++++++++++++++++++++++++++++++++++++++++++++++++++++++++++++
! ###### The following four routines are Jacobian routines for linearization capabilities #######
! If the module does not implement them, set ErrStat = ErrID_Fatal in AD_Init() when InitInp%Linearize is .true.
!----------------------------------------------------------------------------------------------------------------------------------
!> Routine to compute the Jacobians of the output (Y), continuous- (X), discrete- (Xd), and constraint-state (Z) functions
!! with respect to the inputs (u). The partial derivatives dY/du, dX/du, dXd/du, and dZ/du are returned.
SUBROUTINE AD_JacobianPInput( t, u, p, x, xd, z, OtherState, y, m, ErrStat, ErrMsg, dYdu, dXdu, dXddu, dZdu)
   REAL(DbKi),                           INTENT(IN   )           :: t          !< Time in seconds at operating point
   TYPE(AD_InputType),                   INTENT(INOUT)           :: u          !< Inputs at operating point (may change to inout if a mesh copy is required)
   TYPE(AD_ParameterType),               INTENT(IN   )           :: p          !< Parameters
   TYPE(AD_ContinuousStateType),         INTENT(IN   )           :: x          !< Continuous states at operating point
   TYPE(AD_DiscreteStateType),           INTENT(IN   )           :: xd         !< Discrete states at operating point
   TYPE(AD_ConstraintStateType),         INTENT(IN   )           :: z          !< Constraint states at operating point
   TYPE(AD_OtherStateType),              INTENT(IN   )           :: OtherState !< Other states at operating point
   TYPE(AD_OutputType),                  INTENT(INOUT)           :: y          !< Output (change to inout if a mesh copy is required);
   TYPE(AD_MiscVarType),                 INTENT(INOUT)           :: m          !< Misc/optimization variables
   INTEGER(IntKi),                       INTENT(  OUT)           :: ErrStat    !< Error status of the operation
   CHARACTER(*),                         INTENT(  OUT)           :: ErrMsg     !< Error message if ErrStat /= ErrID_None
   REAL(R8Ki), ALLOCATABLE, OPTIONAL,    INTENT(INOUT)           :: dYdu(:,:)  !< Partial derivatives of output functions (Y) with respect
   REAL(R8Ki), ALLOCATABLE, OPTIONAL,    INTENT(INOUT)           :: dXdu(:,:)  !< Partial derivatives of continuous state functions (X) with
   REAL(R8Ki), ALLOCATABLE, OPTIONAL,    INTENT(INOUT)           :: dXddu(:,:) !< Partial derivatives of discrete state functions (Xd) with
   REAL(R8Ki), ALLOCATABLE, OPTIONAL,    INTENT(INOUT)           :: dZdu(:,:)  !< Partial derivatives of constraint state functions (Z) with
   integer(IntKi), parameter :: iR =1 ! Rotor index
   integer(intKi)  :: StartNode

   StartNode = 1  ! ignored during linearization since cannot linearize with ExtInflow
   if (size(p%rotors)>1) then
      errStat = ErrID_Fatal
      errMsg = 'Linearization with more than one rotor not supported'
      return
   endif

   call AD_CalcWind_Rotor(  t, u%rotors(iR), p%FLowField, p%rotors(iR), m%Inflow(1)%RotInflow(iR), StartNode, ErrStat, ErrMsg)
   call Rot_JacobianPInput( t, u%rotors(iR), m%Inflow(1)%RotInflow(iR), p%rotors(iR), p, x%rotors(iR), xd%rotors(iR), z%rotors(iR), OtherState%rotors(iR), y%rotors(iR), m%rotors(iR), m, iR, ErrStat, ErrMsg, dYdu, dXdu, dXddu, dZdu)

END SUBROUTINE AD_JacobianPInput


!> Routine to compute the Jacobians of the output (Y), continuous- (X), discrete- (Xd), and constraint-state (Z) functions
!! with respect to the inputs (u). The partial derivatives dY/du, dX/du, dXd/du, and dZ/du are returned.
SUBROUTINE Rot_JacobianPInput( t, u, RotInflow, p, p_AD, x, xd, z, OtherState, y, m, m_AD, iRot, ErrStat, ErrMsg, dYdu, dXdu, dXddu, dZdu)
   REAL(DbKi),                           INTENT(IN   )           :: t          !< Time in seconds at operating point
   TYPE(RotInputType),                   INTENT(INOUT)           :: u          !< Inputs at operating point (may change to inout if a mesh copy is required)
   TYPE(RotInflowType),                  INTENT(IN   )           :: RotInflow  !< Rotor inflow 
   TYPE(RotParameterType),               INTENT(IN   )           :: p          !< Parameters
   TYPE(AD_ParameterType),               INTENT(IN   )           :: p_AD       !< Parameters
   TYPE(RotContinuousStateType),         INTENT(IN   )           :: x          !< Continuous states at operating point
   TYPE(RotDiscreteStateType),           INTENT(IN   )           :: xd         !< Discrete states at operating point
   TYPE(RotConstraintStateType),         INTENT(IN   )           :: z          !< Constraint states at operating point
   TYPE(RotOtherStateType),              INTENT(IN   )           :: OtherState !< Other states at operating point
   TYPE(RotOutputType),                  INTENT(INOUT)           :: y          !< Output (change to inout if a mesh copy is required);
   TYPE(RotMiscVarType),                 INTENT(INOUT)           :: m          !< Misc/optimization variables
   TYPE(AD_MiscVarType),                 INTENT(INOUT)           :: m_AD       !< misc variables
   INTEGER,                              INTENT(IN   )           :: iRot       !< Rotor index, needed for OLAF
   INTEGER(IntKi),                       INTENT(  OUT)           :: ErrStat    !< Error status of the operation
   CHARACTER(*),                         INTENT(  OUT)           :: ErrMsg     !< Error message if ErrStat /= ErrID_None
   REAL(R8Ki), ALLOCATABLE, OPTIONAL,    INTENT(INOUT)           :: dYdu(:,:)  !< Partial derivatives of output functions (Y)
   REAL(R8Ki), ALLOCATABLE, OPTIONAL,    INTENT(INOUT)           :: dXdu(:,:)  !< Partial derivatives of continuous state functions (X)
   REAL(R8Ki), ALLOCATABLE, OPTIONAL,    INTENT(INOUT)           :: dXddu(:,:) !< Partial derivatives of discrete state functions (Xd)
   REAL(R8Ki), ALLOCATABLE, OPTIONAL,    INTENT(INOUT)           :: dZdu(:,:)  !< Partial derivatives of constraint state functions (Z)
      ! local variables
   TYPE(RotOutputType)                                           :: y_p
   TYPE(RotOutputType)                                           :: y_m
   TYPE(RotContinuousStateType)                                  :: x_p
   TYPE(RotContinuousStateType)                                  :: x_m
   TYPE(RotContinuousStateType)                                  :: x_init
   TYPE(RotConstraintStateType)                                  :: z_copy
   TYPE(RotOtherStateType)                                       :: OtherState_copy
   TYPE(RotOtherStateType)                                       :: OtherState_init
   TYPE(RotInputType)                                            :: u_perturb
   type(FLowFieldType),target                                    :: FlowField_perturb
   type(FLowFieldType),pointer                                   :: FlowField_perturb_p   ! need a pointer in the CalcWind_Rotor routine
   type(RotInflowType)                                           :: RotInflow_perturb !< Rotor inflow, perturbed by FlowField extended inputs
   REAL(R8Ki)                                                    :: delta_p, delta_m  ! delta change in input
   INTEGER(IntKi)                                                :: i
   
   integer, parameter                                            :: indx = 1      ! m%BEMT_u(1) is at t; m%BEMT_u(2) is t+dt
   integer(intKi)                                                :: ErrStat2
   character(ErrMsgLen)                                          :: ErrMsg2
   character(*), parameter                                       :: RoutineName = 'Rot_JacobianPInput'


      ! Initialize ErrStat
   ErrStat = ErrID_None
   ErrMsg  = ''

      ! get OP values here (i.e., set inputs for BEMT):
   if ( p%DBEMT_Mod == DBEMT_frozen ) then
      call SetInputs(t, p, p_AD, u, RotInflow, m, indx, errStat2, errMsg2);   if (Failed()) return
         
            ! compare m%BEMT_y arguments with call to BEMT_CalcOutput
      call computeFrozenWake(m%BEMT_u(indx), p%BEMT, m%BEMT_y, m%BEMT )
      m%BEMT%UseFrozenWake = .true.
   end if
   
   
   call AD_CopyRotContinuousStateType( x, x_init, MESH_NEWCOPY, ErrStat2, ErrMsg2 ); if (Failed()) return
   call AD_CopyRotOtherStateType( OtherState, OtherState_init, MESH_NEWCOPY, ErrStat2, ErrMsg2); if (Failed()) return
   ! Copy FlowField data -- ideally we would not do this, but we cannot linearize with turbulent winds
   call IfW_FlowField_CopyFlowFieldType(p_AD%FlowField, FlowField_perturb, MESH_NEWCOPY, ErrStat2, ErrMsg2);   if (Failed()) return
   FlowField_perturb_p => FlowField_perturb
   call AD_CopyRotInflowType( RotInflow, RotInflow_perturb, MESH_NEWCOPY, ErrStat2, ErrMsg2); if (Failed()) return

   ! initialize x_init so that we get accurrate values for first step
   if (.not. OtherState%BEMT%nodesInitialized ) then
      call SetInputs(t, p, p_AD, u, RotInflow, m, indx, errStat2, errMsg2); if (Failed()) return
      call BEMT_InitStates(t, m%BEMT_u(indx), p%BEMT, x_init%BEMT, xd%BEMT, z%BEMT, OtherState_init%BEMT, m%BEMT, p_AD%AFI, ErrStat2, ErrMsg2 ) ! changes values only if states haven't been initialized
         if (Failed()) return
   end if


      ! make a copy of the inputs to perturb
   call AD_CopyRotInputType( u, u_perturb, MESH_NEWCOPY, ErrStat2, ErrMsg2);  if (Failed()) return


   IF ( PRESENT( dYdu ) ) THEN
      ! Calculate the partial derivative of the output functions (Y) with respect to the inputs (u) here:

      ! allocate dYdu
      if (.not. allocated(dYdu) ) then
         call AllocAry(dYdu,p%Jac_ny, size(p%Jac_u_indx,1),'dYdu', ErrStat2, ErrMsg2); if (Failed()) return
      end if


         ! make a copy of outputs because we will need two for the central difference computations (with orientations)
      call AD_CopyRotOutputType( y, y_p, MESH_NEWCOPY, ErrStat2, ErrMsg2); if (Failed()) return
      call AD_CopyRotOutputType( y, y_m, MESH_NEWCOPY, ErrStat2, ErrMsg2); if (Failed()) return
         ! make a copy of the states to perturb
      call AD_CopyRotConstraintStateType( z, z_copy, MESH_NEWCOPY, ErrStat2, ErrMsg2); if (Failed()) return
      call AD_CopyRotOtherStateType( OtherState_init, OtherState_copy, MESH_NEWCOPY, ErrStat2, ErrMsg2); if (Failed()) return
         
         
      do i=1,size(p%Jac_u_indx,1)
         
            ! get u_op + delta_p u
         call IfW_FlowField_CopyFlowFieldType(p_AD%FlowField, FlowField_perturb_p, MESH_UPDATECOPY, ErrStat2, ErrMsg2);   if (Failed()) return
         call AD_CopyRotInflowType( RotInflow, RotInflow_perturb, MESH_UPDATECOPY, ErrStat2, ErrMsg2); if (Failed()) return
         call AD_CopyRotInputType( u, u_perturb, MESH_UPDATECOPY, ErrStat2, ErrMsg2 ); if (Failed()) return
         call Perturb_u( p, i, 1, u_perturb, delta_p )
         call Perturb_uExtend( t, u_perturb, FlowField_perturb_p, RotInflow_perturb, p, OtherState, i, 1, u_perturb, delta_p, ErrStat2, ErrMsg2); if (Failed()) return

         call AD_CopyRotConstraintStateType( z, z_copy, MESH_UPDATECOPY, ErrStat2, ErrMsg2); if (Failed()) return
         call AD_CopyRotOtherStateType( OtherState_init, OtherState_copy, MESH_UPDATECOPY, ErrStat2, ErrMsg2); if (Failed()) return
         
            ! get updated z%phi values:
         !bjj: this is what we want to do instead of the overkill of calling AD_UpdateStates
         call SetInputs(t, p, p_AD, u_perturb, RotInflow_perturb, m, indx, errStat2, errMsg2); if (Failed()) return
         call UpdatePhi( m%BEMT_u(indx), p%BEMT, z_copy%BEMT%phi, p_AD%AFI, m%BEMT, OtherState_copy%BEMT%ValidPhi, errStat2, errMsg2 ); if (Failed()) return

            ! compute y at u_op + delta_p u
         call RotCalcOutput( t, u_perturb, RotInflow_perturb, p, p_AD, x_init, xd, z_copy, OtherState_copy, y_p, m, m_AD, iRot, ErrStat2, ErrMsg2 ); if (Failed()) return
         
            
            ! get u_op - delta_m u
         call IfW_FlowField_CopyFlowFieldType(p_AD%FlowField, FlowField_perturb_p, MESH_UPDATECOPY, ErrStat2, ErrMsg2);   if (Failed()) return
         call AD_CopyRotInflowType( RotInflow, RotInflow_perturb, MESH_UPDATECOPY, ErrStat2, ErrMsg2); if (Failed()) return
         call AD_CopyRotInputType( u, u_perturb, MESH_UPDATECOPY, ErrStat2, ErrMsg2 ); if (Failed()) return
         call Perturb_u( p, i, -1, u_perturb, delta_m )
         call Perturb_uExtend( t, u_perturb, FlowField_perturb_p, RotInflow_perturb, p, OtherState, i, -1, u_perturb, delta_m, ErrStat2, ErrMsg2); if (Failed()) return
         
         call AD_CopyRotConstraintStateType( z, z_copy, MESH_UPDATECOPY, ErrStat2, ErrMsg2); if (Failed()) return
         call AD_CopyRotOtherStateType( OtherState, OtherState_copy, MESH_UPDATECOPY, ErrStat2, ErrMsg2); if (Failed()) return
            
            ! get updated z%phi values:
         call SetInputs(t, p, p_AD, u_perturb, RotInflow_perturb, m, indx, errStat2, errMsg2); if (Failed()) return
         call UpdatePhi( m%BEMT_u(indx), p%BEMT, z_copy%BEMT%phi, p_AD%AFI, m%BEMT, OtherState_copy%BEMT%ValidPhi, errStat2, errMsg2 ); if (Failed()) return
            
            ! compute y at u_op - delta_m u
         call RotCalcOutput( t, u_perturb, RotInflow_perturb, p, p_AD, x_init, xd, z_copy, OtherState_copy, y_m, m, m_AD, iRot, ErrStat2, ErrMsg2 ); if (Failed()) return
         
            ! get central difference:
         call Compute_dY( p, p_AD, y_p, y_m, delta_p, delta_m, dYdu(:,i) )
         
      end do
      

      if (ErrStat>=AbortErrLev) then
         call cleanup()
         return
      end if
      
   END IF

   IF ( PRESENT( dXdu ) ) THEN

      ! Calculate the partial derivative of the continuous state functions (X) with respect to the inputs (u) here:

      ! allocate dXdu if necessary
      if (.not. allocated(dXdu)) then
         call AllocAry(dXdu, size(p%dx), size(p%Jac_u_indx,1), 'dXdu', ErrStat2, ErrMsg2); if (Failed()) return
      end if
      
         
      do i=1,size(p%Jac_u_indx,1)
         
            ! get u_op + delta u
         call IfW_FlowField_CopyFlowFieldType(p_AD%FlowField, FlowField_perturb_p, MESH_UPDATECOPY, ErrStat2, ErrMsg2);   if (Failed()) return
         call AD_CopyRotInflowType( RotInflow, RotInflow_perturb, MESH_UPDATECOPY, ErrStat2, ErrMsg2); if (Failed()) return
         call AD_CopyRotInputType( u, u_perturb, MESH_UPDATECOPY, ErrStat2, ErrMsg2 ); if (Failed()) return
         call Perturb_u( p, i, 1, u_perturb, delta_p )
         call Perturb_uExtend( t, u_perturb, FlowField_perturb_p, RotInflow_perturb, p, OtherState, i, 1, u_perturb, delta_p, ErrStat2, ErrMsg2); if (Failed()) return

            ! compute x at u_op + delta u
         ! note that this routine updates z%phi instead of using the actual state value, so we don't need to call UpdateStates/UpdatePhi here to get z_op + delta_z:
         call RotCalcContStateDeriv( t, u_perturb, RotInflow_perturb, p, p_AD, x_init, xd, z, OtherState_init, m, x_p, ErrStat2, ErrMsg2 ); if (Failed()) return
                                         
            ! get u_op - delta u
         call IfW_FlowField_CopyFlowFieldType(p_AD%FlowField, FlowField_perturb_p, MESH_UPDATECOPY, ErrStat2, ErrMsg2);   if (Failed()) return
         call AD_CopyRotInflowType( RotInflow, RotInflow_perturb, MESH_UPDATECOPY, ErrStat2, ErrMsg2); if (Failed()) return
         call AD_CopyRotInputType( u, u_perturb, MESH_UPDATECOPY, ErrStat2, ErrMsg2 ); if (Failed()) return
         call Perturb_u( p, i, -1, u_perturb, delta_m )
         call Perturb_uExtend( t, u_perturb, FlowField_perturb_p, RotInflow_perturb, p, OtherState, i, -1, u_perturb, delta_m, ErrStat2, ErrMsg2); if (Failed()) return

            ! compute x at u_op - delta u
         ! note that this routine updates z%phi instead of using the actual state value, so we don't need to call UpdateStates here to get z_op + delta_z:
         call RotCalcContStateDeriv( t, u_perturb, RotInflow_perturb, p, p_AD, x_init, xd, z, OtherState_init, m, x_m, ErrStat2, ErrMsg2 ); if (Failed()) return
            
            
            ! get central difference:
            
            ! we may have had an error allocating memory, so we'll check
         if (ErrStat>=AbortErrLev) then 
            call cleanup()
            return
         end if         
         
            ! get central difference:
         call Compute_dX( p, x_p, x_m, delta_p, delta_m, dXdu(:,i) )

      end do

      call AD_DestroyRotContinuousStateType( x_p, ErrStat2, ErrMsg2 ) ! we don't need this any more
      call AD_DestroyRotContinuousStateType( x_m, ErrStat2, ErrMsg2 ) ! we don't need this any more
   END IF

   IF ( PRESENT( dXddu ) ) THEN
      if (allocated(dXddu)) deallocate(dXddu)
   END IF

   IF ( PRESENT( dZdu ) ) THEN
      if (allocated(dZdu)) deallocate(dZdu)
   END IF
   
   call cleanup()
contains
   logical function Failed()
      CALL SetErrStat( ErrStat2, ErrMsg2, ErrStat, ErrMsg, RoutineName )
      Failed = ErrStat >= AbortErrLev
      if (Failed)    call Cleanup()
   end function Failed

   subroutine cleanup()
      m%BEMT%UseFrozenWake = .false.
      call AD_DestroyRotOutputType(                y_p,  ErrStat2, ErrMsg2)
      call AD_DestroyRotOutputType(                y_m,  ErrStat2, ErrMsg2)
      call AD_DestroyRotContinuousStateType(       x_p,  ErrStat2, ErrMsg2)
      call AD_DestroyRotContinuousStateType(       x_m,  ErrStat2, ErrMsg2)
      call AD_DestroyRotContinuousStateType(    x_init,  ErrStat2, ErrMsg2)
      call AD_DestroyRotConstraintStateType(     z_copy, ErrStat2, ErrMsg2)
      call AD_DestroyRotOtherStateType( OtherState_copy, ErrStat2, ErrMsg2)
      call AD_DestroyRotOtherStateType( OtherState_init, ErrStat2, ErrMsg2)
      call AD_DestroyRotInputType( u_perturb, ErrStat2, ErrMsg2 )
      call AD_DestroyRotInflowType( RotInflow_perturb, ErrStat2, ErrMsg2 )
      call IfW_FlowField_DestroyFlowFieldType( FlowField_perturb, ErrStat2, ErrMsg2 )
   end subroutine cleanup
END SUBROUTINE Rot_JacobianPInput

!> Routine to compute the Jacobians of the output (Y), continuous- (X), discrete- (Xd), and constraint-state (Z) functions
!! with respect to the continuous states (x). The partial derivatives dY/dx, dX/dx, dXd/dx, and dZ/dx are returned.
SUBROUTINE AD_JacobianPContState( t, u, p, x, xd, z, OtherState, y, m, ErrStat, ErrMsg, dYdx, dXdx, dXddx, dZdx )
!..................................................................................................................................

   REAL(DbKi),                           INTENT(IN   )           :: t          !< Time in seconds at operating point
   TYPE(AD_InputType),                   INTENT(IN   )           :: u          !< Inputs at operating point (may change to inout if a mesh copy is required)
   TYPE(AD_ParameterType),               INTENT(IN   )           :: p          !< Parameters
   TYPE(AD_ContinuousStateType),         INTENT(IN   )           :: x          !< Continuous states at operating point
   TYPE(AD_DiscreteStateType),           INTENT(IN   )           :: xd         !< Discrete states at operating point
   TYPE(AD_ConstraintStateType),         INTENT(IN   )           :: z          !< Constraint states at operating point
   TYPE(AD_OtherStateType),              INTENT(IN   )           :: OtherState !< Other states at operating point
   TYPE(AD_OutputType),                  INTENT(INOUT)           :: y          !< Output (change to inout if a mesh copy is required);
                                                                               !!   Output fields are not used by this routine, but type is
                                                                               !!   available here so that mesh parameter information (i.e.,
                                                                               !!   connectivity) does not have to be recalculated for dYdx.
   TYPE(AD_MiscVarType),                 INTENT(INOUT)           :: m          !< Misc/optimization variables
   INTEGER(IntKi),                       INTENT(  OUT)           :: ErrStat    !< Error status of the operation
   CHARACTER(*),                         INTENT(  OUT)           :: ErrMsg     !< Error message if ErrStat /= ErrID_None
   REAL(R8Ki), ALLOCATABLE, OPTIONAL,    INTENT(INOUT)           :: dYdx(:,:)  !< Partial derivatives of output functions
                                                                               !!   (Y) with respect to the continuous
                                                                               !!   states (x) [intent in to avoid deallocation]
   REAL(R8Ki), ALLOCATABLE, OPTIONAL,    INTENT(INOUT)           :: dXdx(:,:)  !< Partial derivatives of continuous state
                                                                               !!   functions (X) with respect to
                                                                               !!   the continuous states (x) [intent in to avoid deallocation]
   REAL(R8Ki), ALLOCATABLE, OPTIONAL,    INTENT(INOUT)           :: dXddx(:,:) !< Partial derivatives of discrete state
                                                                               !!   functions (Xd) with respect to
                                                                               !!   the continuous states (x) [intent in to avoid deallocation]
   REAL(R8Ki), ALLOCATABLE, OPTIONAL,    INTENT(INOUT)           :: dZdx(:,:)  !< Partial derivatives of constraint state
                                                                               !!   functions (Z) with respect to
                                                                               !!   the continuous states (x) [intent in to avoid deallocation]
   !
   integer(IntKi), parameter :: iR =1 ! Rotor index

   if (size(p%rotors)>1) then
      errStat = ErrID_Fatal
      errMsg = 'Linearization with more than one rotor not supported'
      return
   endif

   call RotJacobianPContState( t, u%rotors(iR), m%Inflow(1)%RotInflow(iR), p%rotors(iR), p, x%rotors(iR), xd%rotors(iR), z%rotors(iR), OtherState%rotors(iR), y%rotors(iR), m%rotors(iR), m, iR, ErrStat, ErrMsg, dYdx, dXdx, dXddx, dZdx )


END SUBROUTINE AD_JacobianPContState

!----------------------------------------------------------------------------------------------------------------------------------
!> Routine to compute the Jacobians of the output (Y), continuous- (X), discrete- (Xd), and constraint-state (Z) functions
!! with respect to the continuous states (x). The partial derivatives dY/dx, dX/dx, dXd/dx, and dZ/dx are returned.
SUBROUTINE RotJacobianPContState( t, u, RotInflow, p, p_AD, x, xd, z, OtherState, y, m, m_AD, iRot, ErrStat, ErrMsg, dYdx, dXdx, dXddx, dZdx )
!..................................................................................................................................

   REAL(DbKi),                           INTENT(IN   )           :: t          !< Time in seconds at operating point
   TYPE(RotInputType),                   INTENT(IN   )           :: u          !< Inputs at operating point (may change to inout if a mesh copy is required)
   TYPE(RotInflowType),                  INTENT(IN   )           :: RotInflow  !< Rotor inflow
   TYPE(RotParameterType),               INTENT(IN   )           :: p          !< Parameters
   TYPE(AD_ParameterType),               INTENT(IN   )           :: p_AD       !< Parameters
   TYPE(RotContinuousStateType),         INTENT(IN   )           :: x          !< Continuous states at operating point
   TYPE(RotDiscreteStateType),           INTENT(IN   )           :: xd         !< Discrete states at operating point
   TYPE(RotConstraintStateType),         INTENT(IN   )           :: z          !< Constraint states at operating point
   TYPE(RotOtherStateType),              INTENT(IN   )           :: OtherState !< Other states at operating point
   TYPE(RotOutputType),                  INTENT(INOUT)           :: y          !< Output (change to inout if a mesh copy is required);
                                                                               !!   Output fields are not used by this routine, but type is
                                                                               !!   available here so that mesh parameter information (i.e.,
                                                                               !!   connectivity) does not have to be recalculated for dYdx.
   TYPE(RotMiscVarType),                 INTENT(INOUT)           :: m          !< Misc/optimization variables
   TYPE(AD_MiscVarType),                 INTENT(INOUT)           :: m_AD       !< misc variables
   INTEGER,                              INTENT(IN   )           :: iRot       !< Rotor index, needed for OLAF
   INTEGER(IntKi),                       INTENT(  OUT)           :: ErrStat    !< Error status of the operation
   CHARACTER(*),                         INTENT(  OUT)           :: ErrMsg     !< Error message if ErrStat /= ErrID_None
   REAL(R8Ki), ALLOCATABLE, OPTIONAL,    INTENT(INOUT)           :: dYdx(:,:)  !< Partial derivatives of output functions
                                                                               !!   (Y) with respect to the continuous
                                                                               !!   states (x) [intent in to avoid deallocation]
   REAL(R8Ki), ALLOCATABLE, OPTIONAL,    INTENT(INOUT)           :: dXdx(:,:)  !< Partial derivatives of continuous state
                                                                               !!   functions (X) with respect to
                                                                               !!   the continuous states (x) [intent in to avoid deallocation]
   REAL(R8Ki), ALLOCATABLE, OPTIONAL,    INTENT(INOUT)           :: dXddx(:,:) !< Partial derivatives of discrete state
                                                                               !!   functions (Xd) with respect to
                                                                               !!   the continuous states (x) [intent in to avoid deallocation]
   REAL(R8Ki), ALLOCATABLE, OPTIONAL,    INTENT(INOUT)           :: dZdx(:,:)  !< Partial derivatives of constraint state
                                                                               !!   functions (Z) with respect to
                                                                               !!   the continuous states (x) [intent in to avoid deallocation]

   ! local variables
   TYPE(RotOutputType)                                           :: y_p
   TYPE(RotOutputType)                                           :: y_m
   TYPE(RotContinuousStateType)                                  :: x_p
   TYPE(RotContinuousStateType)                                  :: x_m
   TYPE(RotContinuousStateType)                                  :: x_perturb
   TYPE(RotContinuousStateType)                                  :: x_init
   TYPE(RotOtherStateType)                                       :: OtherState_init
   REAL(R8Ki)                                                    :: delta_p, delta_m  ! delta change in state
   INTEGER(IntKi)                                                :: i
   
   integer, parameter                                            :: indx = 1      ! m%BEMT_u(1) is at t; m%BEMT_u(2) is t+dt
   integer(intKi)                                                :: ErrStat2
   character(ErrMsgLen)                                          :: ErrMsg2
   character(*), parameter                                       :: RoutineName = 'AD_JacobianPContState'
   

      ! Initialize ErrStat

   ErrStat = ErrID_None
   ErrMsg  = ''


   if ( p%DBEMT_Mod == DBEMT_frozen ) then
      call SetInputs(t, p, p_AD, u, RotInflow, m, indx, errStat2, errMsg2); if (Failed()) return;
         
         ! compare arguments with call to BEMT_CalcOutput
      call computeFrozenWake(m%BEMT_u(indx), p%BEMT, m%BEMT_y, m%BEMT )
      m%BEMT%UseFrozenWake = .true.
   end if


   call AD_CopyRotContinuousStateType( x, x_perturb, MESH_NEWCOPY, ErrStat2, ErrMsg2 ); if (Failed()) return;
   call AD_CopyRotContinuousStateType( x, x_init, MESH_NEWCOPY, ErrStat2, ErrMsg2 ); if (Failed()) return;
   call AD_CopyRotOtherStateType( OtherState, OtherState_init, MESH_NEWCOPY, ErrStat2, ErrMsg2); if (Failed()) return;
      
      if (ErrStat>=AbortErrLev) then
         call cleanup()
         return
      end if
      
   ! initialize x_init so that we get accurrate values for 
   if (.not. OtherState%BEMT%nodesInitialized ) then
      call SetInputs(t, p, p_AD, u, RotInflow, m, indx, errStat2, errMsg2); if (Failed()) return;
      call BEMT_InitStates(t, m%BEMT_u(indx), p%BEMT, x_init%BEMT, xd%BEMT, z%BEMT, OtherState_init%BEMT, m%BEMT, p_AD%AFI, ErrStat2, ErrMsg2 ); if (Failed()) return; ! changes values only if states haven't been initialized
   end if
   
   
   IF ( PRESENT( dYdx ) ) THEN

      ! Calculate the partial derivative of the output functions (Y) with respect to the continuous states (x) here:

      ! allocate dYdx if necessary
      if (.not. allocated(dYdx)) then
         call AllocAry(dYdx, p%Jac_ny, size(p%dx), 'dYdx', ErrStat2, ErrMsg2); if (Failed()) return;
      end if
      
         ! make a copy of outputs because we will need two for the central difference computations (with orientations)
      call AD_CopyRotOutputType( y, y_p, MESH_NEWCOPY, ErrStat2, ErrMsg2); if (Failed()) return;
      call AD_CopyRotOutputType( y, y_m, MESH_NEWCOPY, ErrStat2, ErrMsg2); if (Failed()) return;

      do i=1,size(p%dx)
         
            ! get x_op + delta_p x
         call AD_CopyRotContinuousStateType( x_init, x_perturb, MESH_UPDATECOPY, ErrStat2, ErrMsg2 ); if (Failed()) return;
         call Perturb_x( p, i, 1, x_perturb, delta_p )


            ! compute y at x_op + delta_p x
         ! NOTE: z_op is the same as z because x_perturb does not affect the values of phi, thus I am not updating the states or calling UpdatePhi to get z_perturb.
         call RotCalcOutput( t, u, RotInflow, p, p_AD, x_perturb, xd, z, OtherState_init, y_p, m, m_AD, iRot, ErrStat2, ErrMsg2 ) ; if (Failed()) return;
         
            
            ! get x_op - delta_m x
         call AD_CopyRotContinuousStateType( x_init, x_perturb, MESH_UPDATECOPY, ErrStat2, ErrMsg2 ); if (Failed()) return;
         call Perturb_x( p, i, -1, x_perturb, delta_m )
         
            ! compute y at x_op - delta_m x
         ! NOTE: z_op is the same as z because x_perturb does not affect the values of phi, thus I am not updating the states or calling UpdatePhi to get z_perturb.
         call RotCalcOutput( t, u, RotInflow, p, p_AD, x_perturb, xd, z, OtherState_init, y_m, m, m_AD, iRot, ErrStat2, ErrMsg2 ); if (Failed()) return;
         
            
            ! get central difference:            
         call Compute_dY( p, p_AD, y_p, y_m, delta_p, delta_m, dYdx(:,i) )
         
      end do
   END IF

   IF ( PRESENT( dXdx ) ) THEN

      ! allocate dXdx if necessary
      if (.not. allocated(dXdx)) then
         call AllocAry(dXdx, size(p%dx), size(p%dx), 'dXdx', ErrStat2, ErrMsg2); if (Failed()) return;
      end if
      
         
      do i=1,size(p%dx,1)
         
            ! get x_op + delta x
         call AD_CopyRotContinuousStateType( x_init, x_perturb, MESH_UPDATECOPY, ErrStat2, ErrMsg2 ); if (Failed()) return;
         call Perturb_x( p, i, 1, x_perturb, delta_p )

            ! compute X at x_op + delta x
         ! NOTE: z_op is the same as z because x_perturb does not affect the values of phi, thus I am not updating the states or calling UpdatePhi to get z_perturb.
         call RotCalcContStateDeriv( t, u, RotInflow, p, p_AD, x_perturb, xd, z, OtherState_init, m, x_p, ErrStat2, ErrMsg2 ); if (Failed()) return;
            
                                         
            ! get x_op - delta x
         call AD_CopyRotContinuousStateType( x_init, x_perturb, MESH_UPDATECOPY, ErrStat2, ErrMsg2 ); if (Failed()) return;
         call Perturb_x( p, i, -1, x_perturb, delta_m )
         
            ! compute x at u_op - delta u
         ! NOTE: z_op is the same as z because x_perturb does not affect the values of phi, thus I am not updating the states or calling UpdatePhi to get z_perturb.
         call RotCalcContStateDeriv( t, u, RotInflow, p, p_AD, x_perturb, xd, z, OtherState_init, m, x_m, ErrStat2, ErrMsg2 ); if (Failed()) return;
            
            
            ! get central difference:
         call Compute_dX( p, x_p, x_m, delta_p, delta_m, dXdx(:,i) )

      end do
   END IF

!   IF ( PRESENT( dXddx ) ) THEN
!   END IF

!   IF ( PRESENT( dZdx ) ) THEN
!   END IF

   call cleanup()
contains
   logical function Failed()
      CALL SetErrStat( ErrStat2, ErrMsg2, ErrStat, ErrMsg, RoutineName )
      Failed = ErrStat >= AbortErrLev
      if (Failed)    call Cleanup()
   end function Failed

   subroutine cleanup()
      m%BEMT%UseFrozenWake = .false.
   
      call AD_DestroyRotOutputType(    y_p,       ErrStat2, ErrMsg2)
      call AD_DestroyRotOutputType(    y_m,       ErrStat2, ErrMsg2)
      call AD_DestroyRotContinuousStateType( x_p,       ErrStat2, ErrMsg2)
      call AD_DestroyRotContinuousStateType( x_m,       ErrStat2, ErrMsg2)
      
      call AD_DestroyRotContinuousStateType( x_perturb, ErrStat2, ErrMsg2 )
      call AD_DestroyRotContinuousStateType( x_init,    ErrStat2, ErrMsg2 )
      call AD_DestroyRotOtherStateType( OtherState_init, ErrStat2, ErrMsg2 )
   end subroutine cleanup
END SUBROUTINE RotJacobianPContState


!----------------------------------------------------------------------------------------------------------------------------------
!> Routine to compute the Jacobians of the output (Y), continuous- (X), discrete- (Xd), and constraint-state (Z) functions
!! with respect to the discrete states (xd). The partial derivatives dY/dxd, dX/dxd, dXd/dxd, and dZ/dxd are returned.
SUBROUTINE AD_JacobianPDiscState( t, u, p, x, xd, z, OtherState, y, m, ErrStat, ErrMsg, dYdxd, dXdxd, dXddxd, dZdxd )
   REAL(DbKi),                           INTENT(IN   )           :: t          !< Time in seconds at operating point
   TYPE(AD_InputType),                   INTENT(IN   )           :: u          !< Inputs at operating point (may change to inout if a mesh copy is required)
   TYPE(AD_ParameterType),               INTENT(IN   )           :: p          !< Parameters
   TYPE(AD_ContinuousStateType),         INTENT(IN   )           :: x          !< Continuous states at operating point
   TYPE(AD_DiscreteStateType),           INTENT(IN   )           :: xd         !< Discrete states at operating point
   TYPE(AD_ConstraintStateType),         INTENT(IN   )           :: z          !< Constraint states at operating point
   TYPE(AD_OtherStateType),              INTENT(IN   )           :: OtherState !< Other states at operating point
   TYPE(AD_OutputType),                  INTENT(IN   )           :: y          !< Output (change to inout if a mesh copy is required);
   TYPE(AD_MiscVarType),                 INTENT(INOUT)           :: m          !< Misc/optimization variables
   INTEGER(IntKi),                       INTENT(  OUT)           :: ErrStat    !< Error status of the operation
   CHARACTER(*),                         INTENT(  OUT)           :: ErrMsg     !< Error message if ErrStat /= ErrID_None
   REAL(R8Ki), ALLOCATABLE, OPTIONAL,    INTENT(INOUT)           :: dYdxd(:,:) !< Partial derivatives of output functions
   REAL(R8Ki), ALLOCATABLE, OPTIONAL,    INTENT(INOUT)           :: dXdxd(:,:) !< Partial derivatives of continuous state
   REAL(R8Ki), ALLOCATABLE, OPTIONAL,    INTENT(INOUT)           :: dXddxd(:,:)!< Partial derivatives of discrete state
   REAL(R8Ki), ALLOCATABLE, OPTIONAL,    INTENT(INOUT)           :: dZdxd(:,:) !< Partial derivatives of constraint state

      ! Initialize ErrStat
   ErrStat = ErrID_None
   ErrMsg  = ''

   return;  ! nothing to do here

!   IF ( PRESENT( dYdxd ) ) THEN
!   END IF
!
!   IF ( PRESENT( dXdxd ) ) THEN
!   END IF
!
!   IF ( PRESENT( dXddxd ) ) THEN
!   END IF
!
!   IF ( PRESENT( dZdxd ) ) THEN
!   END IF
END SUBROUTINE AD_JacobianPDiscState


!----------------------------------------------------------------------------------------------------------------------------------
!> Routine to compute the Jacobians of the output (Y), continuous- (X), discrete- (Xd), and constraint-state (Z) functions
!! with respect to the constraint states (z). The partial derivatives dY/dz, dX/dz, dXd/dz, and dZ/dz are returned.
SUBROUTINE AD_JacobianPConstrState( t, u, p, x, xd, z, OtherState, y, m, ErrStat, ErrMsg, dYdz, dXdz, dXddz, dZdz )
   REAL(DbKi),                           INTENT(IN   )           :: t          !< Time in seconds at operating point
   TYPE(AD_InputType),                   INTENT(IN   )           :: u          !< Inputs at operating point (may change to inout if a mesh copy is required)
   TYPE(AD_ParameterType),               INTENT(IN   )           :: p          !< Parameters
   TYPE(AD_ContinuousStateType),         INTENT(IN   )           :: x          !< Continuous states at operating point
   TYPE(AD_DiscreteStateType),           INTENT(IN   )           :: xd         !< Discrete states at operating point
   TYPE(AD_ConstraintStateType),         INTENT(IN   )           :: z          !< Constraint states at operating point
   TYPE(AD_OtherStateType),              INTENT(IN   )           :: OtherState !< Other states at operating point
   TYPE(AD_OutputType),                  INTENT(INOUT)           :: y          !< Output (change to inout if a mesh copy is required);
   TYPE(AD_MiscVarType),                 INTENT(INOUT)           :: m          !< Misc/optimization variables
   INTEGER(IntKi),                       INTENT(  OUT)           :: ErrStat    !< Error status of the operation
   CHARACTER(*),                         INTENT(  OUT)           :: ErrMsg     !< Error message if ErrStat /= ErrID_None
   REAL(R8Ki), ALLOCATABLE, OPTIONAL,    INTENT(INOUT)           :: dYdz(:,:)  !< Partial derivatives of output
   REAL(R8Ki), ALLOCATABLE, OPTIONAL,    INTENT(INOUT)           :: dXdz(:,:)  !< Partial derivatives of continuous
   REAL(R8Ki), ALLOCATABLE, OPTIONAL,    INTENT(INOUT)           :: dXddz(:,:) !< Partial derivatives of discrete state
   REAL(R8Ki), ALLOCATABLE, OPTIONAL,    INTENT(INOUT)           :: dZdz(:,:)  !< Partial derivatives of constraint

   integer(IntKi), parameter :: iR =1 ! Rotor index

   if (size(p%rotors)>1) then
      errStat = ErrID_Fatal
      errMsg = 'Linearization with more than one rotor not supported'
      return
   endif

   call RotJacobianPConstrState( t, u%rotors(iR), m%Inflow(1)%RotInflow(iR), p%rotors(iR), p, x%rotors(iR), xd%rotors(iR), z%rotors(iR), OtherState%rotors(iR), y%rotors(iR), m%rotors(iR), m, iR, errStat, errMsg, dYdz, dXdz, dXddz, dZdz )

END SUBROUTINE AD_JacobianPConstrState


!----------------------------------------------------------------------------------------------------------------------------------
!> Routine to compute the Jacobians of the output (Y), continuous- (X), discrete- (Xd), and constraint-state (Z) functions
!! with respect to the constraint states (z). The partial derivatives dY/dz, dX/dz, dXd/dz, and dZ/dz are returned.
SUBROUTINE RotJacobianPConstrState( t, u, RotInflow, p, p_AD, x, xd, z, OtherState, y, m, m_AD, iRot, ErrStat, ErrMsg, dYdz, dXdz, dXddz, dZdz )
   REAL(DbKi),                           INTENT(IN   )           :: t          !< Time in seconds at operating point
   TYPE(RotInputType),                   INTENT(IN   )           :: u          !< Inputs at operating point (may change to inout if a mesh copy is required)
   TYPE(RotInflowType),                  INTENT(IN   )           :: RotInflow  !< Inflow on rotor 
   TYPE(RotParameterType),               INTENT(IN   )           :: p          !< Parameters
   TYPE(AD_ParameterType),               INTENT(IN   )           :: p_AD       !< Parameters
   TYPE(RotContinuousStateType),         INTENT(IN   )           :: x          !< Continuous states at operating point
   TYPE(RotDiscreteStateType),           INTENT(IN   )           :: xd         !< Discrete states at operating point
   TYPE(RotConstraintStateType),         INTENT(IN   )           :: z          !< Constraint states at operating point
   TYPE(RotOtherStateType),              INTENT(IN   )           :: OtherState !< Other states at operating point
   TYPE(RotOutputType),                  INTENT(INOUT)           :: y          !< Output (change to inout if a mesh copy is required);
   TYPE(RotMiscVarType),                 INTENT(INOUT)           :: m          !< Misc/optimization variables
   TYPE(AD_MiscVarType),                 INTENT(INOUT)           :: m_AD       !< misc variables
   INTEGER,                              INTENT(IN   )           :: iRot       !< Rotor index, needed for OLAF
   INTEGER(IntKi),                       INTENT(  OUT)           :: ErrStat    !< Error status of the operation
   CHARACTER(*),                         INTENT(  OUT)           :: ErrMsg     !< Error message if ErrStat /= ErrID_None
   REAL(R8Ki), ALLOCATABLE, OPTIONAL,    INTENT(INOUT)           :: dYdz(:,:)  !< Partial derivatives of output
   REAL(R8Ki), ALLOCATABLE, OPTIONAL,    INTENT(INOUT)           :: dXdz(:,:)  !< Partial derivatives of continuous
   REAL(R8Ki), ALLOCATABLE, OPTIONAL,    INTENT(INOUT)           :: dXddz(:,:) !< Partial derivatives of discrete state
   REAL(R8Ki), ALLOCATABLE, OPTIONAL,    INTENT(INOUT)           :: dZdz(:,:)  !< Partial derivatives of constraint

      ! local variables
   TYPE(RotOutputType)                                           :: y_p
   TYPE(RotOutputType)                                           :: y_m
   TYPE(RotConstraintStateType)                                  :: Z_p
   TYPE(RotConstraintStateType)                                  :: Z_m
   TYPE(RotConstraintStateType)                                  :: z_perturb
   REAL(R8Ki)                                                    :: delta_p, delta_m  ! delta change in state
   INTEGER(IntKi)                                                :: i, j, k, n, k2, j2   

   integer, parameter                                            :: indx = 1      ! m%BEMT_u(1) is at t; m%BEMT_u(2) is t+dt
   integer, parameter                                            :: op_indx = 2   ! m%BEMT_u(1) is at t; m%BEMT_u(2) is t+dt or the input at OP
   integer(intKi)                                                :: ErrStat2
   character(ErrMsgLen)                                          :: ErrMsg2
   character(*), parameter                                       :: RoutineName = 'AD_JacobianPConstrState'

      ! Initialize ErrStat
   ErrStat = ErrID_None
   ErrMsg  = ''

      ! get OP values here:   
   !call AD_CalcOutput( t, u, p, x, xd, z, OtherState, y, m, ErrStat2, ErrMsg2 )  ! (bjj: is this necessary? if not, still need to get BEMT inputs)
   call SetInputs(t, p, p_AD, u, RotInflow, m, indx, errStat2, errMsg2); if (Failed()) return;
   call BEMT_CopyInput( m%BEMT_u(indx), m%BEMT_u(op_indx), MESH_UPDATECOPY, ErrStat2, ErrMsg2); if (Failed()) return; ! copy the BEMT OP inputs to a temporary location that won't be overwritten
 
      
   if ( p%DBEMT_Mod == DBEMT_frozen ) then
            ! compare arguments with call to BEMT_CalcOutput   
      call computeFrozenWake(m%BEMT_u(op_indx), p%BEMT, m%BEMT_y, m%BEMT )      
      m%BEMT%UseFrozenWake = .true.
   end if
   
   
      ! make a copy of the constraint states to perturb
   call AD_CopyRotConstraintStateType( z, z_perturb, MESH_NEWCOPY, ErrStat2, ErrMsg2); if (Failed()) return;
   

   ! Calculate the partial derivative of the output functions (Y) with respect to the constraint states (z):
   IF ( PRESENT( dYdz ) ) THEN

      ! allocate and set dYdz
      if (.not. allocated(dYdz) ) then
         call AllocAry(dYdz,p%Jac_ny, size(z%BEMT%phi),'dYdz', ErrStat2, ErrMsg2); if (Failed()) return;
      end if

      
         ! make a copy of outputs because we will need two for the central difference computations (with orientations)
      call AD_CopyRotOutputType( y, y_p, MESH_NEWCOPY, ErrStat2, ErrMsg2); if (Failed()) return;
      call AD_CopyRotOutputType( y, y_m, MESH_NEWCOPY, ErrStat2, ErrMsg2); if (Failed()) return;
         
      do k=1,p%NumBlades ! size(z%BEMT%Phi,2)
         do j=1,p%NumBlNds ! size(z%BEMT%Phi,1)                  
            i = (k-1)*p%NumBlNds + j
            
               ! need a check if F = 0 for this case:
   
            if ( p%BEMT%FixedInductions(j,k) ) then
               ! F is zero, we we need to skip this perturbation
               dYdz(:,i) = 0.0_ReKi
            else                        
            
               call Get_phi_perturbations(p%BEMT, m%BEMT, z%BEMT%phi(j,k), delta_p, delta_m)
               
                  ! get z_op + delta_p z
               z_perturb%BEMT%phi(j,k) = z%BEMT%phi(j,k) + delta_p
            
                  ! compute y at z_op + delta_p z
               call RotCalcOutput( t, u, RotInflow, p, p_AD, x, xd, z_perturb, OtherState, y_p, m, m_AD, iRot, ErrStat2, ErrMsg2 ) ; if (Failed()) return;
            
                  ! get z_op - delta_m z
               z_perturb%BEMT%phi(j,k) = z%BEMT%phi(j,k) - delta_m
            
                  ! compute y at z_op - delta_m z
               call RotCalcOutput( t, u, RotInflow, p, p_AD, x, xd, z_perturb, OtherState, y_m, m, m_AD, iRot, ErrStat2, ErrMsg2 ) ; if (Failed()) return;

                  ! get central difference:            
               call Compute_dY( p, p_AD, y_p, y_m, delta_p, delta_m, dYdz(:,i) )
               
                  ! put z_perturb back (for next iteration):
               z_perturb%BEMT%phi(j,k) = z%BEMT%phi(j,k)
            end if
         end do
      end do
   END IF

   IF ( PRESENT( dXdz ) ) THEN
      if (allocated(dXdz)) deallocate(dXdz)
   END IF

   IF ( PRESENT( dXddz ) ) THEN
      if (allocated(dXddz)) deallocate(dXddz)
   END IF


   ! Calculate the partial derivative of the constraint state functions (Z) with respect to the constraint states (z):
   IF ( PRESENT(dZdz) ) THEN

      call CheckLinearizationInput(p%BEMT, m%BEMT_u(op_indx), z%BEMT, m%BEMT, OtherState%BEMT, ErrStat2, ErrMsg2)      ; if (Failed()) return;

      ! allocate and set dZdz
      if (.not. allocated(dZdz)) then
         call AllocAry(dZdz,size(z%BEMT%phi), size(z%BEMT%phi),'dZdz', ErrStat2, ErrMsg2); if (Failed()) return;
      end if
      
      call AD_CopyRotConstraintStateType( z, z_perturb, MESH_UPDATECOPY, ErrStat2, ErrMsg2 ); if (Failed()) return;
      
      do k=1,p%NumBlades ! size(z%BEMT%Phi,2)
         do j=1,p%NumBlNds ! size(z%BEMT%Phi,1)                  
            i = (k-1)*p%NumBlNds + j
               
            if ( p%BEMT%FixedInductions(j,k) ) then
               ! F is zero, we we need to skip this perturbation
               dZdz(:,i) = 0.0_ReKi
               dZdz(i,i) = 1.0_ReKi                              
            else                        
            
               call Get_phi_perturbations(p%BEMT, m%BEMT, z%BEMT%phi(j,k), delta_p, delta_m)
            
                  ! get z_op + delta_p z
               z_perturb%BEMT%phi(j,k) = z%BEMT%phi(j,k) + delta_p

                  ! compute z_p at z_op + delta_p z
               call RotCalcConstrStateResidual( t, u, RotInflow, p, p_AD, x, xd, z_perturb, OtherState, m, z_p, ErrStat2, ErrMsg2 ) ; if (Failed()) return;
                                         
                  ! get z_op - delta_m z
               z_perturb%BEMT%phi(j,k) = z%BEMT%phi(j,k) - delta_m
                     
                  ! compute z_m at u_op - delta_m u
               call RotCalcConstrStateResidual( t, u, RotInflow, p, p_AD, x, xd, z_perturb, OtherState, m, z_m, ErrStat2, ErrMsg2 ) ; if (Failed()) return;
            
                  ! get central difference:            
               do k2=1,p%NumBlades ! size(z%BEMT%Phi,2)
                  do j2=1,p%NumBlNds ! size(z%BEMT%Phi,1)
                     n = (k2-1)*p%NumBlNds + j2
                     dZdz(n,i) = z_p%BEMT%Phi(j2,k2) - z_m%BEMT%Phi(j2,k2)
                  end do            
               end do
         
               dZdz(:,i) = dZdz(:,i) / (delta_p + delta_m) 
         
                  ! put z_perturb back (for next iteration):
               z_perturb%BEMT%phi(j,k) = z%BEMT%phi(j,k)
               
            end if
            
         end do         
      end do
   END IF
     
   call cleanup()
   
contains
   logical function Failed()
      CALL SetErrStat( ErrStat2, ErrMsg2, ErrStat, ErrMsg, RoutineName )
      Failed = ErrStat >= AbortErrLev
      if (Failed)    call Cleanup()
   end function Failed

   subroutine cleanup()
      m%BEMT%UseFrozenWake = .false.

      call AD_DestroyRotOutputType(            y_p, ErrStat2, ErrMsg2 )
      call AD_DestroyRotOutputType(            y_m, ErrStat2, ErrMsg2 )
      call AD_DestroyRotConstraintStateType(       z_p, ErrStat2, ErrMsg2 )
      call AD_DestroyRotConstraintStateType(       z_m, ErrStat2, ErrMsg2 )
      call AD_DestroyRotConstraintStateType( z_perturb, ErrStat2, ErrMsg2 )
   end subroutine cleanup   

END SUBROUTINE RotJacobianPConstrState

!++++++++++++++++++++++++++++++++++++++++++++++++++++++++++++++++++++++++++++++++++++++++++++++++++++++++++++++++++++++++++++++++++
!> Routine to pack the data structures representing the operating points into arrays for linearization.
SUBROUTINE AD_GetOP( t, u, p, x, xd, z, OtherState, y, m, ErrStat, ErrMsg, u_op, y_op, x_op, dx_op, xd_op, z_op )
   REAL(DbKi),                           INTENT(IN   )           :: t          !< Time in seconds at operating point
   TYPE(AD_InputType),                   INTENT(IN   )           :: u          !< Inputs at operating point (may change to inout if a mesh copy is required)
   TYPE(AD_ParameterType),               INTENT(IN   )           :: p          !< Parameters
   TYPE(AD_ContinuousStateType),         INTENT(IN   )           :: x          !< Continuous states at operating point
   TYPE(AD_DiscreteStateType),           INTENT(IN   )           :: xd         !< Discrete states at operating point
   TYPE(AD_ConstraintStateType),         INTENT(IN   )           :: z          !< Constraint states at operating point
   TYPE(AD_OtherStateType),              INTENT(IN   )           :: OtherState !< Other states at operating point
   TYPE(AD_OutputType),                  INTENT(IN   )           :: y          !< Output at operating point
   TYPE(AD_MiscVarType),                 INTENT(INOUT)           :: m          !< Misc/optimization variables
   INTEGER(IntKi),                       INTENT(  OUT)           :: ErrStat    !< Error status of the operation
   CHARACTER(*),                         INTENT(  OUT)           :: ErrMsg     !< Error message if ErrStat /= ErrID_None
   REAL(ReKi), ALLOCATABLE, OPTIONAL,    INTENT(INOUT)           :: u_op(:)    !< values of linearized inputs
   REAL(ReKi), ALLOCATABLE, OPTIONAL,    INTENT(INOUT)           :: y_op(:)    !< values of linearized outputs
   REAL(ReKi), ALLOCATABLE, OPTIONAL,    INTENT(INOUT)           :: x_op(:)    !< values of linearized continuous states
   REAL(ReKi), ALLOCATABLE, OPTIONAL,    INTENT(INOUT)           :: dx_op(:)   !< values of first time derivatives of linearized continuous states
   REAL(ReKi), ALLOCATABLE, OPTIONAL,    INTENT(INOUT)           :: xd_op(:)   !< values of linearized discrete states
   REAL(ReKi), ALLOCATABLE, OPTIONAL,    INTENT(INOUT)           :: z_op(:)    !< values of linearized constraint states
   !
   integer(IntKi), parameter :: iR =1 ! Rotor index

   if (size(p%rotors)>1) then
      errStat = ErrID_Fatal
      errMsg = 'Linearization with more than one rotor not supported'
      return
   endif

   call RotGetOP( t, u%rotors(iR), m%Inflow(1)%RotInflow(iR), p%rotors(iR), p, x%rotors(iR), xd%rotors(iR), z%rotors(iR), OtherState%rotors(iR), y%rotors(iR), m%rotors(iR), errStat, errMsg, u_op, y_op, x_op, dx_op, xd_op, z_op )

END SUBROUTINE AD_GetOP

!++++++++++++++++++++++++++++++++++++++++++++++++++++++++++++++++++++++++++++++++++++++++++++++++++++++++++++++++++++++++++++++++++
!> Routine to pack the data structures representing the operating points into arrays for linearization.
!! NOTE: the order here needs to exactly match the order in Init_Jacobian_u.
SUBROUTINE RotGetOP( t, u, RotInflow, p, p_AD, x, xd, z, OtherState, y, m, ErrStat, ErrMsg, u_op, y_op, x_op, dx_op, xd_op, z_op )
   REAL(DbKi),                           INTENT(IN   )           :: t          !< Time in seconds at operating point
   TYPE(RotInputType),                   INTENT(IN   )           :: u          !< Inputs at operating point (may change to inout if a mesh copy is required)
   TYPE(RotInflowType),                  INTENT(IN   )           :: RotInflow  !< Rotor Inflow at operating point (may change to inout if a mesh copy is required)
   TYPE(RotParameterType),               INTENT(IN   )           :: p          !< Parameters
   TYPE(AD_ParameterType),               INTENT(IN   )           :: p_AD       !< Parameters
   TYPE(RotContinuousStateType),         INTENT(IN   )           :: x          !< Continuous states at operating point
   TYPE(RotDiscreteStateType),           INTENT(IN   )           :: xd         !< Discrete states at operating point
   TYPE(RotConstraintStateType),         INTENT(IN   )           :: z          !< Constraint states at operating point
   TYPE(RotOtherStateType),              INTENT(IN   )           :: OtherState !< Other states at operating point
   TYPE(RotOutputType),                  INTENT(IN   )           :: y          !< Output at operating point
   TYPE(RotMiscVarType),                 INTENT(INOUT)           :: m          !< Misc/optimization variables
   INTEGER(IntKi),                       INTENT(  OUT)           :: ErrStat    !< Error status of the operation
   CHARACTER(*),                         INTENT(  OUT)           :: ErrMsg     !< Error message if ErrStat /= ErrID_None
   REAL(ReKi), ALLOCATABLE, OPTIONAL,    INTENT(INOUT)           :: u_op(:)    !< values of linearized inputs
   REAL(ReKi), ALLOCATABLE, OPTIONAL,    INTENT(INOUT)           :: y_op(:)    !< values of linearized outputs
   REAL(ReKi), ALLOCATABLE, OPTIONAL,    INTENT(INOUT)           :: x_op(:)    !< values of linearized continuous states
   REAL(ReKi), ALLOCATABLE, OPTIONAL,    INTENT(INOUT)           :: dx_op(:)   !< values of first time derivatives of linearized continuous states
   REAL(ReKi), ALLOCATABLE, OPTIONAL,    INTENT(INOUT)           :: xd_op(:)   !< values of linearized discrete states
   REAL(ReKi), ALLOCATABLE, OPTIONAL,    INTENT(INOUT)           :: z_op(:)    !< values of linearized constraint states

   INTEGER(IntKi)                                                :: index, i, j, k, n
   INTEGER(IntKi)                                                :: nu
   INTEGER(IntKi)                                                :: ErrStat2
   CHARACTER(ErrMsgLen)                                          :: ErrMsg2
   CHARACTER(*), PARAMETER                                       :: RoutineName = 'AD_GetOP'
   LOGICAL                                                       :: FieldMask(FIELDMASK_SIZE)
   TYPE(RotContinuousStateType)                                  :: dxdt
   real(ReKi)                                                    :: OP_out(3)  !< operating point of wind (HWindSpeed, PLexp, and AngleH)


      ! Initialize ErrStat

   ErrStat = ErrID_None
   ErrMsg  = ''

   IF ( PRESENT( u_op ) ) THEN
      nu = size(p%Jac_u_indx,1)
      do i=1,p%NumBl_Lin
         nu = nu + u%BladeMotion(i)%NNodes * 6     ! Jac_u_indx has 3 orientation angles, but the OP needs the full 9 elements of the DCM
      end do

      if (.not. p_AD%CompAeroMaps) then
         nu = nu + u%NacelleMotion%NNodes * 6 &    ! Jac_u_indx has 3 orientation angles, but the OP needs the full 9 elements of the DCM
                 + u%HubMotion%NNodes     * 6 &    ! Jac_u_indx has 3 orientation angles, but the OP needs the full 9 elements of the DCM
                 + u%TowerMotion%NNodes   * 6 &    ! Jac_u_indx has 3 orientation angles, but the OP needs the full 9 elements of the DCM
                 + u%TFinMotion%NNodes    * 6      ! Jac_u_indx has 3 orientation angles, but the OP needs the full 9 elements of the DCM
         do i=1,p%NumBlades
            nu = nu + u%BladeRootMotion(i)%NNodes * 6   ! Jac_u_indx has 3 orientation angles, but the OP needs the full 9 elements of the DCM
         end do
      end if

      if (.not. allocated(u_op)) then
         call AllocAry(u_op, nu, 'u_op', ErrStat2, ErrMsg2); if (Failed()) return
      end if


      index = 1
      if (.not. p_AD%CompAeroMaps) then
         !------------------------------
         ! Nacelle
         !     Module/Mesh/Field: u%NacelleMotion%TranslationDisp
         !     Module/Mesh/Field: u%NacelleMotion%Orientation
         FieldMask = .false.
         FieldMask(MASKID_TRANSLATIONDISP) = .true.
         FieldMask(MASKID_ORIENTATION)     = .true.
         call PackMotionMesh(u%NacelleMotion, u_op, index, FieldMask=FieldMask)

         !------------------------------
         ! Hub
         !     Module/Mesh/Field: u%HubMotion%TranslationDisp
         !     Module/Mesh/Field: u%HubMotion%Orientation
         !     Module/Mesh/Field: u%HubMotion%RotationVel
         FieldMask = .false.
         FieldMask(MASKID_TRANSLATIONDISP) = .true.
         FieldMask(MASKID_ORIENTATION)     = .true.
         FieldMask(MASKID_ROTATIONVEL)     = .true.
         call PackMotionMesh(u%HubMotion, u_op, index, FieldMask=FieldMask)

         !------------------------------
         ! TailFin
         !     Module/Mesh/Field: u%TFinMotion%TranslationDisp
         !     Module/Mesh/Field: u%TFinMotion%Orientation
         !     Module/Mesh/Field: u%TFinMotion%TranslationVel
         FieldMask = .false.
         FieldMask(MASKID_TRANSLATIONDISP) = .true.
         FieldMask(MASKID_ORIENTATION)     = .true.
         FieldMask(MASKID_TRANSLATIONVEL)  = .true.
         call PackMotionMesh(u%TFinMotion, u_op, index, FieldMask=FieldMask)

         !------------------------------
         ! Tower
         !     Module/Mesh/Field: u%TowerMotion%TranslationDisp
         !     Module/Mesh/Field: u%TowerMotion%Orientation
         !     Module/Mesh/Field: u%TowerMotion%TranslationVel
         !     Module/Mesh/Field: u%TowerMotion%TranslationAcc
         FieldMask = .false.
         FieldMask(MASKID_TRANSLATIONDISP) = .true.
         FieldMask(MASKID_ORIENTATION)     = .true.
         FieldMask(MASKID_TRANSLATIONVEL)  = .true.
         FieldMask(MASKID_TRANSLATIONACC)  = .true.
         call PackMotionMesh(u%TowerMotion, u_op, index, FieldMask=FieldMask)

         !------------------------------
         ! Blade Root
         !     Module/Mesh/Field: u%BladeRootMotion(1)%Orientation
         !     Module/Mesh/Field: u%BladeRootMotion(2)%Orientation
         !     Module/Mesh/Field: u%BladeRootMotion(3)%Orientation
         FieldMask = .false.
         FieldMask(MASKID_ORIENTATION)     = .true.
         do k = 1,p%NumBlades
            call PackMotionMesh(u%BladeRootMotion(k), u_op, index, FieldMask=FieldMask)
         end do
      endif


      !------------------------------
      ! Blade
      !     Module/Mesh/Field: u%BladeMotion(k)%TranslationDisp
      !     Module/Mesh/Field: u%BladeMotion(k)%Orientation
      !     Module/Mesh/Field: u%BladeMotion(k)%TranslationVel
      !     Module/Mesh/Field: u%BladeMotion(k)%RotationVel
      !     Module/Mesh/Field: u%BladeMotion(k)%TranslationAcc
      !     Module/Mesh/Field: u%BladeMotion(k)%RotationalAcc
      if (.not. p_AD%CompAeroMaps) then
         FieldMask = .false.
         FieldMask(MASKID_TRANSLATIONDISP) = .true.
         FieldMask(MASKID_ORIENTATION)     = .true.
         FieldMask(MASKID_TRANSLATIONVEL)  = .true.
         FieldMask(MASKID_ROTATIONVEL)     = .true.
         FieldMask(MASKID_TRANSLATIONACC)  = .true.
         FieldMask(MASKID_ROTATIONACC)     = .true.
      else
         FieldMask = .false.
         FieldMask(MASKID_TRANSLATIONDISP) = .true.
         FieldMask(MASKID_ORIENTATION)     = .true.
         FieldMask(MASKID_TRANSLATIONVel)  = .true.
      end if
      do k=1,p%NumBl_Lin
         call PackMotionMesh(u%BladeMotion(k), u_op, index, FieldMask=FieldMask)
      end do

      if (.not. p_AD%CompAeroMaps) then
         !------------------------------
         ! UserProp
         !     Module/Mesh/Field: u%UserProp(:,:)
         do k=1,p%NumBlades
            do j = 1, size(u%UserProp,1) ! Number of nodes for a blade
               u_op(index) = u%UserProp(j,k)
               index = index + 1
            end do
         end do

         !------------------------------
         ! Extended inputs -- Linearization is only possible with Steady or Uniform Wind, so take advantage of that here
         !     Module/Mesh/Field:  HWindSpeed      = 37
         !     Module/Mesh/Field:  PLexp           = 38
         !     Module/Mesh/Field:  PropagationDir  = 39
         call IfW_UniformWind_GetOP(p_AD%FlowField%Uniform, t, .false. , OP_out)
         ! HWindSpeed
         u_op(index) = OP_out(1);   index = index + 1
         ! PLexp
         u_op(index) = OP_out(2);   index = index + 1
         ! PropagationDir (include AngleH in calculation if any)
         u_op(index) = OP_out(3) + p_AD%FlowField%PropagationDir;   index = index + 1
         
      end if
   END IF

   IF ( PRESENT( y_op ) ) THEN

      if (.not. allocated(y_op)) then
         call AllocAry(y_op, p%Jac_ny, 'y_op', ErrStat2, ErrMsg2); if (Failed()) return
      end if

      index = 1
      if (.not. p_AD%CompAeroMaps) then
         call PackLoadMesh(y%NacelleLoad, y_op, index)
         call PackLoadMesh(y%HubLoad,     y_op, index)
         call PackLoadMesh(y%TFinLoad,    y_op, index)
         call PackLoadMesh(y%TowerLoad,   y_op, index)
      endif
      do k=1,p%NumBl_Lin
         call PackLoadMesh(y%BladeLoad(k), y_op, index)
      end do

      if (.not. p_AD%CompAeroMaps) then
         index = index - 1
         do i=1,p%NumOuts + p%BldNd_TotNumOuts
            y_op(i+index) = y%WriteOutput(i)
         end do
      end if

   END IF

   IF ( PRESENT( x_op ) ) THEN

      if (.not. allocated(x_op)) then
         call AllocAry(x_op, p%BEMT%DBEMT%lin_nx + p%BEMT%UA%lin_nx + p%BEMT%lin_nx,'x_op',ErrStat2,ErrMsg2); if (Failed()) return
      end if

      index = 1
      ! set linearization operating points:
      if (p%BEMT%DBEMT%lin_nx>0) then
         do j=1,p%NumBlades ! size(x%BEMT%DBEMT%element,2)
            do i=1,p%NumBlNds ! size(x%BEMT%DBEMT%element,1)
               do k=1,size(x%BEMT%DBEMT%element(i,j)%vind)
                  x_op(index) = x%BEMT%DBEMT%element(i,j)%vind(k)
                  index = index + 1
               end do
            end do
         end do

         do j=1,p%NumBlades ! size(x%BEMT%DBEMT%element,2)
            do i=1,p%NumBlNds ! size(x%BEMT%DBEMT%element,1)
               do k=1,size(x%BEMT%DBEMT%element(i,j)%vind_1)
                  x_op(index) = x%BEMT%DBEMT%element(i,j)%vind_1(k)
                  index = index + 1
               end do
            end do
         end do
      end if

      ! UA states
      if (p%BEMT%UA%lin_nx>0) then
         do n=1,p%BEMT%UA%lin_nx
            i = p%BEMT%UA%lin_xIndx(n,1)
            j = p%BEMT%UA%lin_xIndx(n,2)
            k = p%BEMT%UA%lin_xIndx(n,3)
            x_op(index) = x%BEMT%UA%element(i,j)%x(k)

            index = index + 1
         end do
      end if

      ! BEMT states
      if (p%BEMT%lin_nx>0) then
         !do k = 1,size(x%BEMT%V_w)
         !   x_op(index) = x%BEMT%v_w(k)
         !   index = index + 1
         !end do
      end if

   END IF

   IF ( PRESENT( dx_op ) ) THEN

      if (.not. allocated(dx_op)) then
         call AllocAry(dx_op, p%BEMT%DBEMT%lin_nx + p%BEMT%UA%lin_nx + p%BEMT%lin_nx,'dx_op',ErrStat2,ErrMsg2); if (Failed()) return
      end if

      call RotCalcContStateDeriv(t, u, RotInflow, p, p_AD, x, xd, z, OtherState, m, dxdt, ErrStat2, ErrMsg2); if (Failed()) return

      index = 1
         ! set linearization operating points:
      if (p%BEMT%DBEMT%lin_nx>0) then

         do j=1,p%NumBlades ! size(dxdt%BEMT%DBEMT%element,2)
            do i=1,p%NumBlNds ! size(dxdt%BEMT%DBEMT%element,1)
               do k=1,size(dxdt%BEMT%DBEMT%element(i,j)%vind)
                  dx_op(index) = dxdt%BEMT%DBEMT%element(i,j)%vind(k)
                  index = index + 1
               end do
            end do
         end do

         do j=1,p%NumBlades ! size(dxdt%BEMT%DBEMT%element,2)
            do i=1,p%NumBlNds ! size(dxdt%BEMT%DBEMT%element,1)
               do k=1,size(dxdt%BEMT%DBEMT%element(i,j)%vind_1)
                  dx_op(index) = dxdt%BEMT%DBEMT%element(i,j)%vind_1(k)
                  index = index + 1
               end do
            end do
         end do

      end if
      ! UA states derivatives
      if (p%BEMT%UA%lin_nx>0) then
         do n=1,p%BEMT%UA%lin_nx
            i = p%BEMT%UA%lin_xIndx(n,1)
            j = p%BEMT%UA%lin_xIndx(n,2)
            k = p%BEMT%UA%lin_xIndx(n,3)
            dx_op(index) = dxdt%BEMT%UA%element(i,j)%x(k)

            index = index + 1
         end do
      end if
      ! BEMT states derivatives
      if (p%BEMT%lin_nx>0) then
         ErrStat2=ErrID_Fatal
         ErrMsg2='Number of lin states for bem should be zero for now.'
         if (Failed()) return
         !do k = 1,size(x%BEMT%V_w)
         !   dx_op(index) = dxdt%BEMT%v_w(k)
         !   index = index + 1
         !end do
      end if


   END IF

   IF ( PRESENT( xd_op ) ) THEN

   END IF

   IF ( PRESENT( z_op ) ) THEN

      if (.not. allocated(z_op)) then
         call AllocAry(z_op, p%NumBlades*p%NumBlNds, 'z_op', ErrStat2, ErrMsg2); if (Failed()) return
      end if


      index = 1
      do k=1,p%NumBlades ! size(z%BEMT%Phi,2)
         do i=1,p%NumBlNds ! size(z%BEMT%Phi,1)
            z_op(index) = z%BEMT%phi(i,k)
            index = index + 1
         end do
      end do

   END IF

contains
   logical function Failed()
      CALL SetErrStat( ErrStat2, ErrMsg2, ErrStat, ErrMsg, RoutineName )
      Failed = ErrStat >= AbortErrLev
      if (Failed)    call Cleanup()
   end function Failed

   subroutine cleanup()
      call AD_DestroyRotContinuousStateType( dxdt, ErrStat2, ErrMsg2)
   end subroutine cleanup
END SUBROUTINE RotGetOP


!++++++++++++++++++++++++++++++++++++++++++++++++++++++++++++++++++++++++++++++++++++++++++++++++++++++++++++++++++++++++++++++++++   
SUBROUTINE Init_Jacobian_y( p, p_AD, y, InitOut, ErrStat, ErrMsg)
   TYPE(RotParameterType)            , INTENT(INOUT) :: p                     !< parameters
   TYPE(AD_ParameterType)            , INTENT(INOUT) :: p_AD                  !< parameters
   TYPE(RotOutputType)               , INTENT(IN   ) :: y                     !< outputs
   TYPE(RotInitOutputType)           , INTENT(INOUT) :: InitOut               !< Initialization output data (for Jacobian row/column names)
   INTEGER(IntKi)                    , INTENT(  OUT) :: ErrStat               !< Error status of the operation
   CHARACTER(*)                      , INTENT(  OUT) :: ErrMsg                !< Error message if ErrStat /= ErrID_None
   
      ! local variables:
   INTEGER(IntKi)                                    :: i, j, k, indx_next, indx_last
   INTEGER(IntKi)                                    :: ErrStat2
   CHARACTER(ErrMsgLen)                              :: ErrMsg2
   CHARACTER(*), PARAMETER                           :: RoutineName = 'Init_Jacobian_y'
   logical, allocatable                              :: AllOut(:)
                        
   
   ErrStat = ErrID_None
   ErrMsg  = ""
   
   
      ! determine how many outputs there are in the Jacobians
   if (p_AD%CompAeroMaps) then
      p%Jac_ny = 0 ! we skip tower and writeOutput values in the solve (note: y%TowerLoad%NNodes=0)
   else
      p%Jac_ny = y%NacelleLoad%NNodes * 6       & ! 3 forces + 3 moments at each node
               + y%HubLoad%NNodes     * 6       & ! 3 forces + 3 moments at each node
               + y%TFinLoad%NNodes    * 6       & ! 3 forces + 3 moments at each node
               + y%TowerLoad%NNodes   * 6       & ! 3 forces + 3 moments at each node
               + p%NumOuts + p%BldNd_TotNumOuts   ! WriteOutput values 
   end if
   
   do k=1,p%NumBl_Lin
      p%Jac_ny = p%Jac_ny + y%BladeLoad(k)%NNodes * 6  ! 3 forces + 3 moments at each node
   end do   
   
   
      ! get the names of the linearized outputs:
   call AllocAry(InitOut%LinNames_y, p%Jac_ny,'LinNames_y',ErrStat2,ErrMsg2); if (Failed()) return
   call AllocAry(InitOut%RotFrame_y, p%Jac_ny,'RotFrame_y',ErrStat2,ErrMsg2); if (Failed()) return
   
         
   InitOut%RotFrame_y = .false. ! default all to false, then set the true ones below
   indx_next = 1  
   if (.not. p_AD%CompAeroMaps) then
      p%Jac_y_idxStartList%NacelleLoad = indx_next;   call PackLoadMesh_Names(y%NacelleLoad, 'Nacelle', InitOut%LinNames_y, indx_next)
      p%Jac_y_idxStartList%HubLoad     = indx_next;   call PackLoadMesh_Names(y%HubLoad,     'Hub',     InitOut%LinNames_y, indx_next)
      p%Jac_y_idxStartList%TFinLoad    = indx_next;   call PackLoadMesh_Names(y%TFinLoad,    'TailFin', InitOut%LinNames_y, indx_next)
      p%Jac_y_idxStartList%TowerLoad   = indx_next;   call PackLoadMesh_Names(y%TowerLoad,   'Tower',   InitOut%LinNames_y, indx_next) ! note: y%TowerLoad%NNodes=0 for aeroMaps
   endif
   
   indx_last = indx_next
   p%Jac_y_idxStartList%BladeLoad = indx_next;
   do k=1,p%NumBl_Lin
      call PackLoadMesh_Names(y%BladeLoad(k), 'Blade '//trim(num2lstr(k)), InitOut%LinNames_y, indx_next)
   end do
   ! InitOut%RotFrame_y(indx_last:indx_next-1) = .true. ! The mesh fields are in the global frame, so are not in the rotating frame

   if (.not. p_AD%CompAeroMaps) then
      ! Outputs
      do i=1,p%NumOuts + p%BldNd_TotNumOuts
         InitOut%LinNames_y(i+indx_next-1) = trim(InitOut%WriteOutputHdr(i))//', '//trim(InitOut%WriteOutputUnt(i))  !trim(p%OutParam(i)%Name)//', '//p%OutParam(i)%Units
      end do
   
         ! check for all the WriteOutput values that are functions of blade number:
      allocate( AllOut(0:MaxOutPts), STAT=ErrStat2 ) ! allocate starting at zero to account for invalid output channels
      if (ErrStat2 /=0 ) then
         ErrStat2 = ErrID_Info
         ErrMsg2  = 'error allocating temporary space for AllOut'
         if (Failed()) return
      end if
   
      AllOut = .false.
      do k=1,3
         AllOut( BAzimuth(k)) = .true.
         AllOut( BPitch  (k)) = .true.
      
         AllOut( BAeroFx( k)) = .true.
         AllOut( BAeroFy( k)) = .true.
         AllOut( BAeroFz( k)) = .true.
         AllOut( BAeroMx( k)) = .true.
         AllOut( BAeroMy( k)) = .true.
         AllOut( BAeroMz( k)) = .true.
         !AllOut( TipClrnc(k)) = .true.

         do j=1,9
            AllOut(BNVUndx(j,k)) = .true.
            AllOut(BNVUndy(j,k)) = .true.
            AllOut(BNVUndz(j,k)) = .true.
            AllOut(BNVDisx(j,k)) = .true.
            AllOut(BNVDisy(j,k)) = .true.
            AllOut(BNVDisz(j,k)) = .true.
            AllOut(BNSTVx (j,k)) = .true.
            AllOut(BNSTVy (j,k)) = .true.
            AllOut(BNSTVz (j,k)) = .true.
            AllOut(BNVRel (j,k)) = .true.
            AllOut(BNDynP (j,k)) = .true.
            AllOut(BNRe   (j,k)) = .true.
            AllOut(BNM    (j,k)) = .true.   
            AllOut(BNVIndx(j,k)) = .true.   
            AllOut(BNVIndy(j,k)) = .true. 
            AllOut(BNAxInd(j,k)) = .true.         
            AllOut(BNTnInd(j,k)) = .true.
            AllOut(BNAlpha(j,k)) = .true.
            AllOut(BNTheta(j,k)) = .true.
            AllOut(BNPhi  (j,k)) = .true.   
            AllOut(BNCurve(j,k)) = .true.
            AllOut(BNCl   (j,k)) = .true.
            AllOut(BNCd   (j,k)) = .true.
            AllOut(BNCm   (j,k)) = .true.
            AllOut(BNCx   (j,k)) = .true.
            AllOut(BNCy   (j,k)) = .true.
            AllOut(BNCn   (j,k)) = .true.
            AllOut(BNCt   (j,k)) = .true.
            AllOut(BNFl   (j,k)) = .true.
            AllOut(BNFd   (j,k)) = .true.
            AllOut(BNMm   (j,k)) = .true.
            AllOut(BNFx   (j,k)) = .true.
            AllOut(BNFy   (j,k)) = .true.
            AllOut(BNFn   (j,k)) = .true.
            AllOut(BNFt   (j,k)) = .true.
            AllOut(BNClrnc(j,k)) = .true.
         end do
      end do
   
   
      do i=1,p%NumOuts   
         InitOut%RotFrame_y(i+indx_next-1) = AllOut( p%OutParam(i)%Indx )      
      end do    
   
      do i=1,p%BldNd_TotNumOuts
         InitOut%RotFrame_y(i+p%NumOuts+indx_next-1) = .true.
         !AbsCant, AbsToe, AbsTwist should probably be set to .false.
      end do
      
   end if

   call Cleanup()

contains
   logical function Failed()
      CALL SetErrStat( ErrStat2, ErrMsg2, ErrStat, ErrMsg, RoutineName )
      Failed = ErrStat >= AbortErrLev
      if (Failed)    call Cleanup()
   end function Failed

   subroutine Cleanup()
      if (allocated(AllOut)) deallocate(AllOut)
   end subroutine Cleanup
END SUBROUTINE Init_Jacobian_y


!----------------------------------------------------------------------------------------------------------------------------------
SUBROUTINE Init_Jacobian_u( InputFileData, p, p_AD, u, InitOut, ErrStat, ErrMsg)
   TYPE(RotInputFile)                , INTENT(IN   ) :: InputFileData         !< input file data (for default blade perturbation)
   TYPE(RotParameterType)            , INTENT(INOUT) :: p                     !< parameters
   TYPE(AD_ParameterType)            , INTENT(INOUT) :: p_AD                  !< parameters
   TYPE(RotInputType)                , INTENT(IN   ) :: u                     !< inputs
   TYPE(RotInitOutputType)           , INTENT(INOUT) :: InitOut               !< Initialization output data (for Jacobian row/column names)
   INTEGER(IntKi)                    , INTENT(  OUT) :: ErrStat               !< Error status of the operation
   CHARACTER(*)                      , INTENT(  OUT) :: ErrMsg                !< Error message if ErrStat /= ErrID_None

      ! local variables:
   INTEGER(IntKi)                :: i, j, k, index, indexNames, index_last, nu, i_meshField
   INTEGER(IntKi)                :: NumFieldsForLinearization
   REAL(ReKi)                    :: perturb, perturb_t, perturb_b(AD_MaxBl_Out)
   LOGICAL                       :: FieldMask(FIELDMASK_SIZE)
   CHARACTER(1), PARAMETER       :: UVW(3) = (/'U','V','W'/)
   INTEGER(IntKi)                                    :: ErrStat2
   CHARACTER(ErrMsgLen)                              :: ErrMsg2
   CHARACTER(*), PARAMETER                           :: RoutineName = 'Init_Jacobian_u'

   ErrStat = ErrID_None
   ErrMsg  = ""

   p%NumExtendedInputs = 3    ! Extended inputs from InflowWind: HWindSpeed, PLexp, PropagationDir

      ! determine how many inputs there are in the Jacobians
   if (p_AD%CompAeroMaps) then
      nu = 0

      NumFieldsForLinearization = 3 ! Translation Displacements + orientations + Translation velocities at each node on the blade mesh
   else
      nu = u%NacelleMotion%NNodes * 6        & ! 3 Translation Displacements + 3 orientations
         + u%hubMotion%NNodes     * 9        & ! 3 Translation Displacements + 3 orientations + 3 Rotation    velocities
         + u%TowerMotion%NNodes   * 12       & ! 3 Translation Displacements + 3 orientations + 3 Translation velocities + 3 Translation Accelerations
         + u%TFinMotion%NNodes    * 9        & ! 3 Translation Displacements + 3 orientations + 3 Translation velocities
         + size( u%UserProp)                 & ! typically number of blades
         + p%NumExtendedInputs

      NumFieldsForLinearization = 6 ! Translation Displacements + orientations + Translation velocities + Rotation velocities + TranslationAcc + RotationAcc at each node on the blade mesh
      do i=1,p%NumBlades
         nu = nu + u%BladeRootMotion(i)%NNodes * 3   ! 3 orientations at each node
      end do
   end if

   do i=1,p%NumBl_Lin
      nu = nu + u%BladeMotion(i)%NNodes * 3*NumFieldsForLinearization  ! 3 components per additional field
   end do

   ! all other inputs ignored


   !............................
   ! fill matrix to store index to help us figure out what the ith value of the u vector really means
   ! (see aerodyn::perturb_u ... these MUST match )
   ! column 1 indicates module's mesh and field
   ! column 2 indicates the first index (x-y-z component) of the field
   ! column 3 is the node
   !............................

   call allocAry( p%Jac_u_indx, nu, 3, 'p%Jac_u_indx', ErrStat2, ErrMsg2); if (Failed()) return
   call AllocAry(InitOut%LinNames_u, nu, 'LinNames_u', ErrStat2, ErrMsg2); if (Failed()) return
   call AllocAry(InitOut%RotFrame_u, nu, 'RotFrame_u', ErrStat2, ErrMsg2); if (Failed()) return
   call AllocAry(InitOut%IsLoad_u,   nu, 'IsLoad_u',   ErrStat2, ErrMsg2); if (Failed()) return

   ! perturbations
   call allocAry( p%du, 39, 'p%du', ErrStat2, ErrMsg2); if (Failed()) return ! number of unique values in p%Jac_u_indx(:,1) (check below)
   perturb = 2*D2R
   do k=1,p%NumBl_Lin
      perturb_b(k) = 0.2_ReKi*D2R * InputFileData%BladeProps(k)%BlSpn( InputFileData%BladeProps(k)%NumBlNds )
   end do
   if ( u%TowerMotion%NNodes > 0) then
      perturb_t = 0.2_ReKi*D2R * u%TowerMotion%Position( 3, u%TowerMotion%NNodes )
   else
      perturb_t = 0.0_ReKi
   end if

   ! initialize
   p%Jac_u_indx = 0
   p%du = 0.0_R8Ki
   InitOut%IsLoad_u   = .false. ! None of AeroDyn's inputs are loads
   InitOut%RotFrame_u = .false.


   !===========================================================================
   ! AD input mappings stored in p%Jac_u_indx, perturbations in p%du
   !===========================================================================
   index = 1

   if (.not. p_AD%CompAeroMaps) then
      !------------------------------
      ! Nacelle
      !     Module/Mesh/Field: u%NacelleMotion%TranslationDisp = 1;
      !     Module/Mesh/Field: u%NacelleMotion%Orientation     = 2;
      indexNames=index
      p%Jac_u_idxStartList%Nacelle = index
      call SetJac_u_idx(1,2,u%NacelleMotion%NNodes,index)
      !     Perturbations
      p%du(1) = perturb_b(1)
      p%du(2) = perturb
      !     Names
      FieldMask = .false.
      FieldMask(MASKID_TRANSLATIONDISP) = .true.
      FieldMask(MASKID_ORIENTATION)     = .true.
      call PackMotionMesh_Names(u%NacelleMotion, 'Nacelle', InitOut%LinNames_u, indexNames, FieldMask=FieldMask)

      !------------------------------
      ! Hub
      !     Module/Mesh/Field: u%HubMotion%TranslationDisp = 3;
      !     Module/Mesh/Field: u%HubMotion%Orientation     = 4;
      !     Module/Mesh/Field: u%HubMotion%RotationVel     = 5;
      indexNames=index
      p%Jac_u_idxStartList%Hub = index
      call SetJac_u_idx(3,5,u%HubMotion%NNodes,index)
      !     Perturbations
      p%du(3) = perturb_b(1)
      p%du(4) = perturb
      p%du(5) = perturb
      !     Names
      FieldMask = .false.
      FieldMask(MASKID_TRANSLATIONDISP) = .true.
      FieldMask(MASKID_ORIENTATION)     = .true.
      FieldMask(MASKID_ROTATIONVEL)     = .true.
      call PackMotionMesh_Names(u%HubMotion, 'Hub', InitOut%LinNames_u, indexNames, FieldMask=FieldMask)


      !------------------------------
      ! TailFin
      !     Module/Mesh/Field: u%TFinMotion%TranslationDisp = 6;
      !     Module/Mesh/Field: u%TFinMotion%Orientation     = 7;
      !     Module/Mesh/Field: u%TFinMotion%TranslationVel  = 8;
      indexNames=index
      p%Jac_u_idxStartList%TFin = index
      call SetJac_u_idx(6,8,u%TFinMotion%NNodes,index)
      !     Perturbations
      p%du(6) = perturb
      p%du(7) = perturb
      p%du(8) = perturb
      !     Names
      FieldMask = .false.
      FieldMask(MASKID_TRANSLATIONDISP) = .true.
      FieldMask(MASKID_ORIENTATION)     = .true.
      FieldMask(MASKID_TRANSLATIONVEL)  = .true.
      call PackMotionMesh_Names(u%TFinMotion, 'TailFin', InitOut%LinNames_u, indexNames, FieldMask=FieldMask)


      !------------------------------
      ! Tower
      !     Module/Mesh/Field: u%TowerMotion%TranslationDisp = 9;
      !     Module/Mesh/Field: u%TowerMotion%Orientation     = 10;
      !     Module/Mesh/Field: u%TowerMotion%TranslationVel  = 11;
      !     Module/Mesh/Field: u%TowerMotion%TranslationAcc  = 12;
      indexNames=index
      p%Jac_u_idxStartList%Tower = index
      call SetJac_u_idx(9,12,u%TowerMotion%NNodes,index)
      !     Perturbations
      p%du( 9) = perturb_t
      p%du(10) = perturb
      p%du(11) = perturb_t
      p%du(12) = perturb_t
      !     Names
      FieldMask = .false.
      FieldMask(MASKID_TRANSLATIONDISP) = .true.
      FieldMask(MASKID_ORIENTATION)     = .true.
      FieldMask(MASKID_TRANSLATIONVEL)  = .true.
      FieldMask(MASKID_TRANSLATIONACC)  = .true.
      call PackMotionMesh_Names(u%TowerMotion, 'Tower', InitOut%LinNames_u, indexNames, FieldMask=FieldMask)


      !------------------------------
      ! Blade root      (3 blade limit!!!!)
      !     Module/Mesh/Field: u%BladeRootMotion(1)%Orientation = 13;
      !     Module/Mesh/Field: u%BladeRootMotion(2)%Orientation = 14;
      !     Module/Mesh/Field: u%BladeRootMotion(3)%Orientation = 15;
      indexNames=index
      p%Jac_u_idxStartList%BladeRoot = index
      do k = 1,p%NumBl_Lin
         call SetJac_u_idx(13+k-1,13+k-1,u%BladeRootMotion(k)%NNodes,index)
      end do
      !     Perturbations
      p%du(13) = perturb
      p%du(14) = perturb
      p%du(15) = perturb
      !     Names
      FieldMask = .false.
      FieldMask(MASKID_Orientation) = .true.
      do k = 1,p%NumBl_Lin
         call PackMotionMesh_Names(u%BladeRootMotion(k), 'Blade root '//trim(num2lstr(k)), InitOut%LinNames_u, indexNames, FieldMask=FieldMask)
      end do
   end if ! .not. compAeroMaps


   !------------------------------
   ! Blades    (3 blade limit!!!!!)
   !     Module/Mesh/Field: u%BladeMotion(1)%TranslationDisp = 16 + (bladenum-1)*6;
   !     Module/Mesh/Field: u%BladeMotion(1)%Orientation     = 17 + (bladenum-1)*6;
   !     Module/Mesh/Field: u%BladeMotion(1)%TranslationVel  = 18 + (bladenum-1)*6;
   !     Module/Mesh/Field: u%BladeMotion(1)%RotationVel     = 19 + (bladenum-1)*6; full lin only
   !     Module/Mesh/Field: u%BladeMotion(1)%TranslationAcc  = 20 + (bladenum-1)*6; full lin only
   !     Module/Mesh/Field: u%BladeMotion(1)%RotationalAcc   = 21 + (bladenum-1)*6; full lin only
   if (.not. p_AD%CompAeroMaps) then      ! full linearization
      indexNames=index
      p%Jac_u_idxStartList%Blade = index
      call SetJac_u_idx(16,21,u%BladeMotion(1)%NNodes,index)
      if (p%NumBl_Lin > 1)   call SetJac_u_idx(22,27,u%BladeMotion(2)%NNodes,index)
      if (p%NumBl_Lin > 2)   call SetJac_u_idx(28,33,u%BladeMotion(3)%NNodes,index)
      !     Perturbations
      do k=1,p%NumBl_Lin
         p%du(16 + (k-1)*6) = perturb_b(k)
         p%du(17 + (k-1)*6) = perturb
         p%du(18 + (k-1)*6) = perturb_b(k)
         p%du(19 + (k-1)*6) = perturb
         p%du(20 + (k-1)*6) = perturb_b(k)
         p%du(21 + (k-1)*6) = perturb
      end do
      !     Names
      FieldMask = .false.
      FieldMask(MASKID_TRANSLATIONDISP) = .true.
      FieldMask(MASKID_ORIENTATION)     = .true.
      FieldMask(MASKID_TRANSLATIONVEL)  = .true.
      FieldMask(MASKID_ROTATIONVEL)     = .true.
      FieldMask(MASKID_TRANSLATIONACC)  = .true.
      FieldMask(MASKID_ROTATIONACC)     = .true.
      do k=1,p%NumBl_Lin
         call PackMotionMesh_Names(u%BladeMotion(k), 'Blade '//trim(num2lstr(k)), InitOut%LinNames_u, indexNames, FieldMask=FieldMask)
      end do
   else
      indexNames=index
      p%Jac_u_idxStartList%Blade = index
      call SetJac_u_idx(16,18,u%BladeMotion(1)%NNodes,index)
      if (p%NumBl_Lin > 1)   call SetJac_u_idx(22,24,u%BladeMotion(2)%NNodes,index)
      if (p%NumBl_Lin > 2)   call SetJac_u_idx(28,30,u%BladeMotion(3)%NNodes,index)
      !     Perturbations
      do k=1,p%NumBl_Lin
         p%du(16 + (k-1)*6) = perturb_b(k)
         p%du(17 + (k-1)*6) = perturb
         p%du(18 + (k-1)*6) = perturb_b(k)
      end do
      !     Names
      FieldMask = .false.
      FieldMask(MASKID_TRANSLATIONDISP) = .true.
      FieldMask(MASKID_ORIENTATION)     = .true.
      FieldMask(MASKID_TRANSLATIONVEL)  = .true.
      do k=1,p%NumBl_Lin
         call PackMotionMesh_Names(u%BladeMotion(k), 'Blade '//trim(num2lstr(k)), InitOut%LinNames_u, indexNames, FieldMask=FieldMask)
      end do
   endif


   if (.not. p_AD%CompAeroMaps) then
      !------------------------------
      ! UserProp
      !     Module/Mesh/Field: u%UserProp(:,:) = 34,35,36;
      p%Jac_u_idxStartList%UserProp = index
      do k=1,size(u%UserProp,2) ! p%NumBlades
         do i=1,size(u%UserProp,1) ! numNodes
               p%Jac_u_indx(index,1) =  34 + k-1
               p%Jac_u_indx(index,2) =  1 !component index:  this is a scalar, so 1, but is never used
               p%Jac_u_indx(index,3) =  i !Node:   i
               ! Names
               InitOut%LinNames_u(index) = 'User property on blade '//trim(num2lstr(k))//', node '//trim(num2lstr(i))//', -'
               ! RotFrame
               InitOut%RotFrame_u(index) = .true.
               index = index + 1
         end do !i
         !  Perturbations
         p%du(34 + k-1) = perturb
      end do !


      !------------------------------
      ! Extended inputs (number of these must be exactly p%NumExtendedInputs)
      !     Module/Mesh/Field:  HWindSpeed      = 37
      !     Module/Mesh/Field:  PLexp           = 38
      !     Module/Mesh/Field:  PropagationDir  = 39
      p%Jac_u_idxStartList%Extended = index
      p%Jac_u_indx(index,1)=37;  p%Jac_u_indx(index,2)=1;   p%Jac_u_indx(index,3)=1;    InitOut%LinNames_u(index) = 'Extended input: horizontal wind speed (steady/uniform wind), m/s'; index=index+1
      p%Jac_u_indx(index,1)=38;  p%Jac_u_indx(index,2)=1;   p%Jac_u_indx(index,3)=1;    InitOut%LinNames_u(index) = 'Extended input: vertical power-law shear exponent, -';             index=index+1
      p%Jac_u_indx(index,1)=39;  p%Jac_u_indx(index,2)=1;   p%Jac_u_indx(index,3)=1;    InitOut%LinNames_u(index) = 'Extended input: propagation direction, rad';                       index=index+1
      !     Perturbations
      p%du(37) = perturb
      p%du(38) = perturb
      p%du(39) = perturb
      
   end if ! .not. compAeroMaps

contains
   subroutine SetJac_u_idx(FieldIdxStart,FieldIdxEnd,nNodes,idx)
      integer, intent(in   ) :: FieldIdxStart
      integer, intent(in   ) :: FieldIdxEnd
      integer, intent(in   ) :: nNodes
      integer, intent(inout) :: idx
      integer :: i_meshField,i,j
      do i_meshField = FieldIdxStart,FieldIdxEnd
         do i=1,nNodes
            do j=1,3
               p%Jac_u_indx(idx,1) =  i_meshField
               p%Jac_u_indx(idx,2) =  j !component index:  j
               p%Jac_u_indx(idx,3) =  i !Node:   i
               idx = idx + 1
            end do !j
         end do !i
      end do
   end subroutine

   logical function Failed()
      CALL SetErrStat( ErrStat2, ErrMsg2, ErrStat, ErrMsg, RoutineName )
      Failed = ErrStat >= AbortErrLev
      !if (Failed)    call Cleanup()
   end function Failed
END SUBROUTINE Init_Jacobian_u


!----------------------------------------------------------------------------------------------------------------------------------
SUBROUTINE Init_Jacobian_x( p, InitOut, ErrStat, ErrMsg)
   TYPE(RotParameterType)            , INTENT(INOUT) :: p                     !< parameters
   TYPE(RotInitOutputType)           , INTENT(INOUT) :: InitOut               !< Output for initialization routine
   INTEGER(IntKi)                    , INTENT(  OUT) :: ErrStat               !< Error status of the operation
   CHARACTER(*)                      , INTENT(  OUT) :: ErrMsg                !< Error message if ErrStat /= ErrID_None
   
   INTEGER(IntKi)                                    :: ErrStat2
   CHARACTER(ErrMsgLen)                              :: ErrMsg2
   CHARACTER(*), PARAMETER                           :: RoutineName = 'Init_Jacobian_x'
   
      ! local variables:
   INTEGER(IntKi)                :: i, j, k, n, state
   INTEGER(IntKi)                :: nx
   INTEGER(IntKi)                :: nx1
   CHARACTER(25)                 :: NodeTxt
   
   ErrStat = ErrID_None
   ErrMsg  = ""
   
   
   nx = p%BEMT%DBEMT%lin_nx + p%BEMT%UA%lin_nx + p%BEMT%lin_nx
   
      ! allocate space for the row/column names and for perturbation sizes
   ! always allocate this in case it is size zero ... (we use size(p%dx) for many calculations)
   CALL AllocAry(p%dx,                 nx, 'p%dx',         ErrStat2, ErrMsg2); if (Failed()) return
   if (nx==0) return
   
   CALL AllocAry(InitOut%LinNames_x,   nx, 'LinNames_x',   ErrStat2, ErrMsg2); if (Failed()) return
   CALL AllocAry(InitOut%RotFrame_x,   nx, 'RotFrame_x',   ErrStat2, ErrMsg2); if (Failed()) return
   CALL AllocAry(InitOut%DerivOrder_x, nx, 'DerivOrder_x', ErrStat2, ErrMsg2); if (Failed()) return
   
      ! All DBEMT continuous states are order = 2; UA states are order 1
   
   ! set default perturbation sizes: p%dx
   p%dx = 2.0_R8Ki * D2R_D 
   
      ! set linearization output names:
   nx1 = p%BEMT%DBEMT%lin_nx/2
   if (nx1>0) then
      InitOut%DerivOrder_x(1:p%BEMT%DBEMT%lin_nx) = 2
      InitOut%RotFrame_x(  1:p%BEMT%DBEMT%lin_nx) = .true.
   
      k = 1
      do j=1,p%NumBlades ! size(x%BEMT%DBEMT%element,2)
         do i=1,p%NumBlNds ! size(x%BEMT%DBEMT%element,1)
            NodeTxt = 'blade '//trim(num2lstr(j))//', node '//trim(num2lstr(i))
            InitOut%LinNames_x(k) = 'vind (axial) at '//trim(NodeTxt)//', m/s'
            k = k + 1
            
            InitOut%LinNames_x(k) = 'vind (tangential) at '//trim(NodeTxt)//', m/s'
            k = k + 1
         end do
      end do
   
      do i=1,nx1
         InitOut%LinNames_x(i+nx1) = 'First time derivative of '//trim(InitOut%LinNames_x(i))//'/s'
         InitOut%RotFrame_x(i+nx1) = InitOut%RotFrame_x(i)
      end do
   end if

   ! UA states
   if (p%BEMT%UA%lin_nx>0) then
      InitOut%DerivOrder_x(1+p%BEMT%DBEMT%lin_nx:nx) = 1
      InitOut%RotFrame_x(  1+p%BEMT%DBEMT%lin_nx:nx) = .true.
   
      k = 1 + p%BEMT%DBEMT%lin_nx
      do n=1,p%BEMT%UA%lin_nx
         i     = p%BEMT%UA%lin_xIndx(n,1)
         j     = p%BEMT%UA%lin_xIndx(n,2)
         state = p%BEMT%UA%lin_xIndx(n,3)

         p%dx(k) = p%BEMT%UA%dx(state)
         
         NodeTxt = 'x'//trim(num2lstr(state))//' blade '//trim(num2lstr(j))//', node '//trim(num2lstr(i))
         if (state<3) then
            InitOut%LinNames_x(k) = trim(NodeTxt)//', rad' ! x1 and x2 are radians
         else
            InitOut%LinNames_x(k) = trim(NodeTxt)//', -'  ! x3, x4 (and x5) are units of cl or cn
         end if
         InitOut%DerivOrder_x(k) = 1
         InitOut%RotFrame_x(k)   = .true.
      
         k = k + 1
      end do
   end if

   ! BEMT states
   if (p%BEMT%lin_nx>0) then
      call SetErrStat(ErrID_Fatal,'Number of lin states for bem should be zero for now.', ErrStat, ErrMsg, RoutineName)
      return
      !k = 1 + p%BEMT%DBEMT%lin_nx + p%BEMT%UA%lin_nx
   
      !InitOut%DerivOrder_x(k:nx) = 1
      !InitOut%RotFrame_x(  k:nx) = .false.
      !
      !InitOut%LinNames_x(k  ) = 'X-component of wake velocity, m/s'
      !InitOut%LinNames_x(k+1) = 'Y-component of wake velocity, m/s'
      !InitOut%LinNames_x(k+2) = 'Z-component of wake velocity, m/s'
   end if
contains
   logical function Failed()
      CALL SetErrStat( ErrStat2, ErrMsg2, ErrStat, ErrMsg, RoutineName )
      Failed = ErrStat >= AbortErrLev
      !if (Failed)    call Cleanup()
   end function Failed
END SUBROUTINE Init_Jacobian_x


!----------------------------------------------------------------------------------------------------------------------------------
!> This routine initializes the array that maps rows/columns of the Jacobian to specific mesh fields.
!! Do not change the order of this packing without changing corresponding parts of AD linearization !
SUBROUTINE Init_Jacobian( InputFileData, p, p_AD, u, y, m, InitOut, ErrStat, ErrMsg)
   type(RotInputFile)                , intent(in   ) :: InputFileData         !< input file data (for default blade perturbation)
   TYPE(RotParameterType)            , INTENT(INOUT) :: p                     !< parameters
   TYPE(AD_ParameterType)            , INTENT(INOUT) :: p_AD                  !< parameters
   TYPE(RotInputType)                , INTENT(IN   ) :: u                     !< inputs
   TYPE(RotOutputType)               , INTENT(IN   ) :: y                     !< outputs
   TYPE(RotMiscVarType)              , INTENT(IN   ) :: m                     !< miscellaneous variable
   TYPE(RotInitOutputType)           , INTENT(INOUT) :: InitOut               !< Initialization output data (for Jacobian row/column names)
   INTEGER(IntKi)                    , INTENT(  OUT) :: ErrStat               !< Error status of the operation
   CHARACTER(*)                      , INTENT(  OUT) :: ErrMsg                !< Error message if ErrStat /= ErrID_None
   
   INTEGER(IntKi)                                    :: ErrStat2
   CHARACTER(ErrMsgLen)                              :: ErrMsg2
   CHARACTER(*), PARAMETER                           :: RoutineName = 'Init_Jacobian'
   
   
   ErrStat = ErrID_None
   ErrMsg  = ""
  
   if (p_AD%CompAeroMaps) then
      p%NumBl_Lin = 1
   else
      p%NumBl_Lin = p%NumBlades
   end if
   
   call Init_Jacobian_y( p, p_AD, y, InitOut, ErrStat, ErrMsg)
   
      ! these matrices will be needed for linearization with frozen wake feature
   if ( p%DBEMT_Mod == DBEMT_frozen ) then
      call AllocAry(m%BEMT%AxInd_op,p%NumBlNds,p%numBlades,'m%BEMT%AxInd_op', ErrStat2,ErrMsg2); if (Failed()) return
      call AllocAry(m%BEMT%TnInd_op,p%NumBlNds,p%numBlades,'m%BEMT%TnInd_op', ErrStat2,ErrMsg2); if (Failed()) return
   end if
   
   call Init_Jacobian_u( InputFileData, p, p_AD, u, InitOut, ErrStat2, ErrMsg2); if (Failed()) return

   call Init_Jacobian_x( p, InitOut, ErrStat2, ErrMsg2); if (Failed()) return

contains
   logical function Failed()
      CALL SetErrStat( ErrStat2, ErrMsg2, ErrStat, ErrMsg, RoutineName )
      Failed = ErrStat >= AbortErrLev
      !if (Failed)    call Cleanup()
   end function Failed
END SUBROUTINE Init_Jacobian


!----------------------------------------------------------------------------------------------------------------------------------
!> This routine perturbs the nth element of the u array (and mesh/field it corresponds to)
!! Do not change this without making sure subroutine aerodyn::init_jacobian is consistant with this routine!
SUBROUTINE Perturb_u( p, n, perturb_sign, u, du )
   TYPE(RotParameterType)              , INTENT(IN   ) :: p                      !< parameters
   INTEGER( IntKi )                    , INTENT(IN   ) :: n                      !< number of array element to use
   INTEGER( IntKi )                    , INTENT(IN   ) :: perturb_sign           !< +1 or -1 (value to multiply perturbation by; positive or negative difference)
   TYPE(RotInputType)                  , INTENT(INOUT) :: u                      !< perturbed AD inputs
   REAL( R8Ki )                        , INTENT(  OUT) :: du                     !< amount that specific input was perturbed

   ! local variables
   INTEGER                                             :: fieldIndx
   INTEGER                                             :: node

   fieldIndx = p%Jac_u_indx(n,2)
   node      = p%Jac_u_indx(n,3)
   du = p%du(  p%Jac_u_indx(n,1) )

      ! determine which mesh we're trying to perturb and perturb the input:
   SELECT CASE( p%Jac_u_indx(n,1) )

      ! Nacelle
      !     Module/Mesh/Field: u%NacelleMotion%TranslationDisp = 1;
      !     Module/Mesh/Field: u%NacelleMotion%Orientation     = 2;
      case( 1);   u%NacelleMotion%TranslationDisp(fieldIndx,node) = u%NacelleMotion%TranslationDisp(fieldIndx,node) + du * perturb_sign
      case( 2);   call PerturbOrientationMatrix( u%NacelleMotion%Orientation(:,:,node), du * perturb_sign, fieldIndx )

      ! Hub
      !     Module/Mesh/Field: u%HubMotion%TranslationDisp = 3;
      !     Module/Mesh/Field: u%HubMotion%Orientation     = 4;
      !     Module/Mesh/Field: u%HubMotion%RotationVel     = 5;
      case( 3);   u%HubMotion%TranslationDisp(fieldIndx,node) = u%HubMotion%TranslationDisp(fieldIndx,node) + du * perturb_sign
      case( 4);   call PerturbOrientationMatrix( u%HubMotion%Orientation(:,:,node), du * perturb_sign, fieldIndx )
      case( 5);   u%HubMotion%RotationVel(    fieldIndx,node) = u%HubMotion%RotationVel(fieldIndx,node) + du * perturb_sign

      ! TailFin
      !     Module/Mesh/Field: u%TFinMotion%TranslationDisp = 6;
      !     Module/Mesh/Field: u%TFinMotion%Orientation     = 7;
      !     Module/Mesh/Field: u%TFinMotion%TranslationVel  = 8;
      case( 6);   u%TFinMotion%TranslationDisp(fieldIndx,node) = u%TFinMotion%TranslationDisp(fieldIndx,node) + du * perturb_sign
      case( 7);   call PerturbOrientationMatrix( u%TFinMotion%Orientation(:,:,node), du * perturb_sign, fieldIndx )
      case( 8);   u%TFinMotion%TranslationVel( fieldIndx,node) = u%TFinMotion%TranslationVel(fieldIndx,node) + du * perturb_sign

      ! Tower
      !     Module/Mesh/Field: u%TowerMotion%TranslationDisp =  9;
      !     Module/Mesh/Field: u%TowerMotion%Orientation     = 10;
      !     Module/Mesh/Field: u%TowerMotion%TranslationVel  = 11;
      !     Module/Mesh/Field: u%TowerMotion%TranslationAcc  = 12;
      case( 9);   u%TowerMotion%TranslationDisp(fieldIndx,node) = u%TowerMotion%TranslationDisp( fieldIndx,node) + du * perturb_sign
      case(10);   CALL PerturbOrientationMatrix( u%TowerMotion%Orientation(:,:,node), du * perturb_sign, fieldIndx, UseSmlAngle=.false. )
      case(11);   u%TowerMotion%TranslationVel( fieldIndx,node) = u%TowerMotion%TranslationVel( fieldIndx,node) + du * perturb_sign
      case(12);   u%TowerMotion%TranslationAcc( fieldIndx,node) = u%TowerMotion%TranslationAcc(fieldIndx,node) + du * perturb_sign

      ! BladeRoot
      !     Module/Mesh/Field: u%BladeRootMotion(1)%Orientation = 13;
      !     Module/Mesh/Field: u%BladeRootMotion(2)%Orientation = 14;
      !     Module/Mesh/Field: u%BladeRootMotion(3)%Orientation = 15;
      case(13);      call PerturbOrientationMatrix( u%BladeRootMotion(1)%Orientation(:,:,node), du * perturb_sign, fieldIndx )
      case(14);      call PerturbOrientationMatrix( u%BladeRootMotion(2)%Orientation(:,:,node), du * perturb_sign, fieldIndx )
      case(15);      call PerturbOrientationMatrix( u%BladeRootMotion(3)%Orientation(:,:,node), du * perturb_sign, fieldIndx )

      ! Blade 1
      !     Module/Mesh/Field: u%BladeMotion(1)%TranslationDisp = 16;
      !     Module/Mesh/Field: u%BladeMotion(1)%Orientation     = 17;
      !     Module/Mesh/Field: u%BladeMotion(1)%TranslationVel  = 18;
      !     Module/Mesh/Field: u%BladeMotion(1)%RotationVel     = 19;
      !     Module/Mesh/Field: u%BladeMotion(1)%TranslationAcc  = 20;
      !     Module/Mesh/Field: u%BladeMotion(1)%RotationalAcc   = 21;
      case(16);      u%BladeMotion(1)%TranslationDisp(fieldIndx,node) = u%BladeMotion(1)%TranslationDisp(fieldIndx,node) + du * perturb_sign
      case(17);      call PerturbOrientationMatrix( u%BladeMotion(1)%Orientation(:,:,node), du * perturb_sign, fieldIndx )
      case(18);      u%BladeMotion(1)%TranslationVel( fieldIndx,node)  = u%BladeMotion(1)%TranslationVel(fieldIndx,node) + du * perturb_sign
      case(19);      u%BladeMotion(1)%RotationVel(    fieldIndx,node)  = u%BladeMotion(1)%RotationVel(   fieldIndx,node) + du * perturb_sign
      case(20);      u%BladeMotion(1)%TranslationAcc( fieldIndx,node)  = u%BladeMotion(1)%TranslationAcc(fieldIndx,node) + du * perturb_sign
      case(21);      u%BladeMotion(1)%RotationAcc(    fieldIndx,node)  = u%BladeMotion(1)%RotationAcc(   fieldIndx,node) + du * perturb_sign

      ! Blade 2
      !     Module/Mesh/Field: u%BladeMotion(2)%TranslationDisp = 22;
      !     Module/Mesh/Field: u%BladeMotion(2)%Orientation     = 23;
      !     Module/Mesh/Field: u%BladeMotion(2)%TranslationVel  = 24;
      !     Module/Mesh/Field: u%BladeMotion(2)%RotationVel     = 25;
      !     Module/Mesh/Field: u%BladeMotion(2)%TranslationAcc  = 26;
      !     Module/Mesh/Field: u%BladeMotion(2)%RotationalAcc   = 27;
      case(22);      u%BladeMotion(2)%TranslationDisp(fieldIndx,node) = u%BladeMotion(2)%TranslationDisp(fieldIndx,node) + du * perturb_sign
      case(23);      call PerturbOrientationMatrix( u%BladeMotion(2)%Orientation(:,:,node), du * perturb_sign, fieldIndx )
      case(24);      u%BladeMotion(2)%TranslationVel( fieldIndx,node)  = u%BladeMotion(2)%TranslationVel(fieldIndx,node) + du * perturb_sign
      case(25);      u%BladeMotion(2)%RotationVel(    fieldIndx,node)  = u%BladeMotion(2)%RotationVel(   fieldIndx,node) + du * perturb_sign
      case(26);      u%BladeMotion(2)%TranslationAcc( fieldIndx,node)  = u%BladeMotion(2)%TranslationAcc(fieldIndx,node) + du * perturb_sign
      case(27);      u%BladeMotion(2)%RotationAcc(    fieldIndx,node)  = u%BladeMotion(2)%RotationAcc(   fieldIndx,node) + du * perturb_sign

      ! Blade 3
      !     Module/Mesh/Field: u%BladeMotion(3)%TranslationDisp = 28;
      !     Module/Mesh/Field: u%BladeMotion(3)%Orientation     = 29;
      !     Module/Mesh/Field: u%BladeMotion(3)%TranslationVel  = 30;
      !     Module/Mesh/Field: u%BladeMotion(3)%RotationVel     = 31;
      !     Module/Mesh/Field: u%BladeMotion(3)%TranslationAcc  = 32;
      !     Module/Mesh/Field: u%BladeMotion(3)%RotationalAcc   = 33;
      case(28);      u%BladeMotion(3)%TranslationDisp(fieldIndx,node) = u%BladeMotion(3)%TranslationDisp(fieldIndx,node) + du * perturb_sign
      case(29);      call PerturbOrientationMatrix( u%BladeMotion(3)%Orientation(:,:,node), du * perturb_sign, fieldIndx )
      case(30);      u%BladeMotion(3)%TranslationVel( fieldIndx,node)  = u%BladeMotion(3)%TranslationVel(fieldIndx,node) + du * perturb_sign
      case(31);      u%BladeMotion(3)%RotationVel(    fieldIndx,node)  = u%BladeMotion(3)%RotationVel(   fieldIndx,node) + du * perturb_sign
      case(32);      u%BladeMotion(3)%TranslationAcc( fieldIndx,node)  = u%BladeMotion(3)%TranslationAcc(fieldIndx,node) + du * perturb_sign
      case(33);      u%BladeMotion(3)%RotationAcc(    fieldIndx,node)  = u%BladeMotion(3)%RotationAcc(   fieldIndx,node) + du * perturb_sign

      ! UserProp
      !     Module/Mesh/Field: u%UserProp(:,:) = 34,35,36;
      case(34);      u%UserProp(node,1) = u%UserProp(node,1) + du * perturb_sign
      case(35);      u%UserProp(node,2) = u%UserProp(node,2) + du * perturb_sign
      case(36);      u%UserProp(node,3) = u%UserProp(node,3) + du * perturb_sign

   END SELECT

END SUBROUTINE Perturb_u


!----------------------------------------------------------------------------------------------------------------------------------
!> This routine perturbs the nth element of the u array extended inputs (and mesh/field it corresponds to)
!! Do not change this without making sure subroutine aerodyn::init_jacobian is consistant with this routine!
subroutine Perturb_uExtend( t, u_perturb, FlowField_perturb, RotInflow_perturb, p, OtherState, n, perturb_sign, u, du, ErrStat, ErrMsg )
   real(DbKi),                   intent(in   ) :: t                  !< Time in seconds at operating point
   type(RotInputType),           intent(inout) :: u_perturb
   type(FLowFieldType),pointer,  intent(inout) :: FlowField_perturb  !< perturbed flowfield (only the uniform wind)
   type(RotInflowType),          intent(inout) :: RotInflow_perturb  !< Rotor inflow, perturbed by FlowField extended inputs
   type(RotParameterType),       intent(in   ) :: p                  !< parameters
   type(RotOtherStateType),      intent(in   ) :: OtherState         !< Other states at operating point
   integer( IntKi ),             intent(in   ) :: n                  !< number of array element to use
   integer( IntKi ),             intent(in   ) :: perturb_sign       !< +1 or -1 (value to multiply perturbation by; positive or negative difference)
   type(RotInputType),           intent(inout) :: u                  !< perturbed AD inputs
   real( R8Ki ),                 intent(  out) :: du                 !< amount that specific input was perturbed
   integer(IntKi),               intent(  out) :: ErrStat            !< Error status of the operation
   character(*),                 intent(  out) :: ErrMsg             !< Error message if ErrStat /= ErrID_None

   ! local variables
   integer                                     :: fieldIndx
   integer                                     :: node
   real(R8Ki)                                  :: FlowField_du(3)    !< vector of perturbations to apply to flow field
   integer(intKi)  :: StartNode

   ! Error handling
   ErrStat = ErrID_None
   ErrMsg  = ""

   fieldIndx = p%Jac_u_indx(n,2)
   node      = p%Jac_u_indx(n,3)
   du = p%du(  p%Jac_u_indx(n,1) )
   StartNode = 1  ! ignored during linearization since cannot linearize with ExtInflow

   ! determine which mesh we're trying to perturb and perturb the input:
   select case( p%Jac_u_indx(n,1) )
      ! Extended inputs
      !     Module/Mesh/Field:  HWindSpeed      = 37
      !     Module/Mesh/Field:  PLexp           = 38
      !     Module/Mesh/Field:  PropagationDir  = 39
      case(37,38,39)
         FlowField_du = 0.0_R8Ki
         select case( p%Jac_u_indx(n,1) )
            case (37);  FlowField_du(1) = du *perturb_sign
            case (38);  FlowField_du(2) = du *perturb_sign
            case (39);  FlowField_du(3) = du *perturb_sign
         end select
         call IfW_UniformWind_Perturb(FlowField_perturb, FlowField_du) 
   end select
   call AD_CalcWind_Rotor(t, u_perturb, FlowField_perturb, p, RotInflow_perturb, StartNode, ErrStat, ErrMsg)
end subroutine Perturb_uExtend


!----------------------------------------------------------------------------------------------------------------------------------
!> This routine perturbs the nth element of the u array (and mesh/field it corresponds to)
!! Do not change this without making sure subroutine aerodyn::init_jacobian is consistant with this routine!
SUBROUTINE Perturb_x( p, n, perturb_sign, x, dx )
   TYPE(RotParameterType)              , INTENT(IN   ) :: p                      !< parameters
   INTEGER( IntKi )                    , INTENT(IN   ) :: n                      !< number of array element to use 
   INTEGER( IntKi )                    , INTENT(IN   ) :: perturb_sign           !< +1 or -1 (value to multiply perturbation by; positive or negative difference)
   TYPE(RotContinuousStateType)        , INTENT(INOUT) :: x                      !< perturbed AD continuous states
   REAL( R8Ki )                        , INTENT(  OUT) :: dx                     !< amount that specific input was perturbed
   
   ! local variables
   INTEGER(IntKi)    :: Blade             ! loop over blade nodes
   INTEGER(IntKi)    :: BladeNode         ! loop over blades
   INTEGER(IntKi)    :: StateIndex        ! which state we are perturbing
   INTEGER(IntKi)    :: n_tmp             ! 


   dx   = p%dx( n )
   
   if (n <= p%BEMT%DBEMT%lin_nx) then

      if (n <= p%BEMT%DBEMT%lin_nx/2) then ! x_p%BEMT%DBEMT%element(i,j)%vind, else x_p%BEMT%DBEMT%element(i,j)%vind_1
         call GetStateIndices( n, size(x%BEMT%DBEMT%element,2), size(x%BEMT%DBEMT%element,1), size(x%BEMT%DBEMT%element(1,1)%vind), Blade, BladeNode, StateIndex )
         x%BEMT%DBEMT%element(BladeNode,Blade)%vind(StateIndex) = x%BEMT%DBEMT%element(BladeNode,Blade)%vind(StateIndex) + dx * perturb_sign
      else
         call GetStateIndices( n - p%BEMT%DBEMT%lin_nx/2, size(x%BEMT%DBEMT%element,2), size(x%BEMT%DBEMT%element,1), size(x%BEMT%DBEMT%element(1,1)%vind_1), Blade, BladeNode, StateIndex )
         x%BEMT%DBEMT%element(BladeNode,Blade)%vind_1(StateIndex) = x%BEMT%DBEMT%element(BladeNode,Blade)%vind_1(StateIndex) + dx * perturb_sign
      endif
   
   else

      n_tmp = n - p%BEMT%DBEMT%lin_nx

      if (n_tmp <= p%BEMT%UA%lin_nx) then
         BladeNode  = p%BEMT%UA%lin_xIndx(n_tmp,1) ! node
         Blade      = p%BEMT%UA%lin_xIndx(n_tmp,2) ! blade
         StateIndex = p%BEMT%UA%lin_xIndx(n_tmp,3) ! state
         
         x%BEMT%UA%element(BladeNode,Blade)%x(StateIndex) = x%BEMT%UA%element(BladeNode,Blade)%x(StateIndex) + dx * perturb_sign
      else
         StateIndex = n_tmp - p%BEMT%UA%lin_nx
         x%BEMT%V_w(StateIndex) = x%BEMT%V_w(StateIndex) + dx * perturb_sign
      end if
   end if

contains
   subroutine GetStateIndices( Indx, NumberOfBlades, NumberOfElementsPerBlade, NumberOfStatesPerElement, Blade, BladeNode, StateIndex )
   
      integer(IntKi), intent(in   ) :: Indx
      integer(IntKi), intent(in   ) :: NumberOfBlades             !< how many blades (size of array)
      integer(IntKi), intent(in   ) :: NumberOfElementsPerBlade   !< how many nodes per blades (size of array)
      integer(IntKi), intent(in   ) :: NumberOfStatesPerElement   !< how many states at each blade element
      
      integer(IntKi), intent(  out) :: Blade
      integer(IntKi), intent(  out) :: BladeNode
      integer(IntKi), intent(  out) :: StateIndex
      
      integer(IntKi)                :: CheckNum
      

      StateIndex = mod(Indx-1, NumberOfStatesPerElement ) + 1    ! returns a number in [1,NumberOfStatesPerElement]
      
      CheckNum = (Indx - StateIndex)/NumberOfStatesPerElement
      BladeNode = mod(CheckNum, NumberOfElementsPerBlade ) + 1   ! returns a number in [1,NumberOfElementsPerBlade]
      
      Blade = (CheckNum - BladeNode + 1)/NumberOfElementsPerBlade + 1

   end subroutine GetStateIndices
END SUBROUTINE Perturb_x


!----------------------------------------------------------------------------------------------------------------------------------
!> This routine uses values of two output types to compute an array of differences.
!! Do not change this packing without making sure subroutine aerodyn::init_jacobian is consistant with this routine!
SUBROUTINE Compute_dY(p, p_AD, y_p, y_m, delta_p, delta_m, dY)
   TYPE(RotParameterType)            , INTENT(IN   ) :: p         !< parameters
   TYPE(AD_ParameterType)            , INTENT(IN   ) :: p_AD      !< parameters
   TYPE(RotOutputType)               , INTENT(IN   ) :: y_p       !< AD outputs at \f$ u + \Delta_p u \f$ or \f$ x + \Delta_p x \f$ (p=plus)
   TYPE(RotOutputType)               , INTENT(IN   ) :: y_m       !< AD outputs at \f$ u - \Delta_m u \f$ or \f$ x - \Delta_m x \f$ (m=minus)   
   REAL(R8Ki)                        , INTENT(IN   ) :: delta_p   !< difference in inputs or states \f$ delta_p = \Delta_p u \f$ or \f$ delta_p = \Delta_p x \f$
   REAL(R8Ki)                        , INTENT(IN   ) :: delta_m   !< difference in inputs or states \f$ delta_m = \Delta_m u \f$ or \f$ delta_m = \Delta_m x \f$
   REAL(R8Ki)                        , INTENT(INOUT) :: dY(:)     !< column of dYdu or dYdx: \f$ \frac{\partial Y}{\partial u_i} = \frac{y_p - y_m}{2 \, \Delta u}\f$ or \f$ \frac{\partial Y}{\partial x_i} = \frac{y_p - y_m}{2 \, \Delta x}\f$
   
      ! local variables:
   INTEGER(IntKi)    :: k              ! loop over blades
   INTEGER(IntKi)    :: indx_first     ! index indicating next value of dY to be filled 
   
   
   indx_first = 1
   if (.not. p_AD%CompAeroMaps) then
      call PackLoadMesh_dY(y_p%NacelleLoad, y_m%NacelleLoad, dY, indx_first)
      call PackLoadMesh_dY(y_p%HubLoad,     y_m%HubLoad,     dY, indx_first)
      call PackLoadMesh_dY(y_p%TFinLoad,    y_m%TFinLoad,    dY, indx_first)
      call PackLoadMesh_dY(y_p%TowerLoad,   y_m%TowerLoad,   dY, indx_first)
   endif
   
   do k=1,p%NumBl_Lin
      call PackLoadMesh_dY(y_p%BladeLoad(k), y_m%BladeLoad(k), dY, indx_first)
   end do
   
   if (.not. p_AD%CompAeroMaps) then
      do k=1,p%NumOuts + p%BldNd_TotNumOuts
         dY(k+indx_first-1) = y_p%WriteOutput(k) - y_m%WriteOutput(k)
      end do
   end if
   
   dY = dY / (delta_p + delta_m)
   
END SUBROUTINE Compute_dY


!----------------------------------------------------------------------------------------------------------------------------------
!> This routine uses values of two continuous state types to compute an array of differences.
!! Do not change this packing without making sure subroutine aerodyn::init_jacobian is consistant with this routine!
SUBROUTINE Compute_dX(p, x_p, x_m, delta_p, delta_m, dX)
   TYPE(RotParameterType)            , INTENT(IN   ) :: p         !< parameters
   TYPE(RotContinuousStateType)      , INTENT(IN   ) :: x_p       !< AD continuous states at \f$ u + \Delta_p u \f$ or \f$ x + \Delta_p x \f$ (p=plus)
   TYPE(RotContinuousStateType)      , INTENT(IN   ) :: x_m       !< AD continuous states at \f$ u - \Delta_m u \f$ or \f$ x - \Delta_m x \f$ (m=minus)
   REAL(R8Ki)                        , INTENT(IN   ) :: delta_p   !< difference in inputs or states \f$ delta_p = \Delta_p u \f$ or \f$ delta_p = \Delta_p x \f$
   REAL(R8Ki)                        , INTENT(IN   ) :: delta_m   !< difference in inputs or states \f$ delta_m = \Delta_m u \f$ or \f$ delta_m = \Delta_m x \f$
   REAL(R8Ki)                        , INTENT(INOUT) :: dX(:)     !< column of dXdu or dXdx: \f$ \frac{\partial Y}{\partial u_i} = \frac{y_p - y_m}{2 \, \Delta u}\f$ or \f$ \frac{\partial Y}{\partial x_i} = \frac{y_p - y_m}{2 \, \Delta x}\f$
   
      ! local variables:
   INTEGER(IntKi)    :: i              ! loop over blade nodes
   INTEGER(IntKi)    :: j              ! loop over blades
   INTEGER(IntKi)    :: k              ! loop over states
   INTEGER(IntKi)    :: n              ! loop over active UA states
   INTEGER(IntKi)    :: indx_first     ! index indicating next value of dY to be filled 

   
   indx_first = 1
   
   if (p%BEMT%DBEMT%lin_nx > 0) then
   
      do j=1,size(x_p%BEMT%DBEMT%element,2) ! number of blades
         do i=1,size(x_p%BEMT%DBEMT%element,1) ! number of nodes per blade
            dX(indx_first:indx_first+1) = x_p%BEMT%DBEMT%element(i,j)%vind - x_m%BEMT%DBEMT%element(i,j)%vind
            indx_first = indx_first + size(x_p%BEMT%DBEMT%element(i,j)%vind) !+= 2
         end do
      end do
   
      do j=1,size(x_p%BEMT%DBEMT%element,2) ! number of blades
         do i=1,size(x_p%BEMT%DBEMT%element,1) ! number of nodes per blade
            dX(indx_first:indx_first+1) = x_p%BEMT%DBEMT%element(i,j)%vind_1 - x_m%BEMT%DBEMT%element(i,j)%vind_1
            indx_first = indx_first + size(x_p%BEMT%DBEMT%element(i,j)%vind_1) !+=2
         end do
      end do
      
   end if
   
   if (p%BEMT%UA%lin_nx>0) then
      do n=1,p%BEMT%UA%lin_nx
         i = p%BEMT%UA%lin_xIndx(n,1)
         j = p%BEMT%UA%lin_xIndx(n,2)
         k = p%BEMT%UA%lin_xIndx(n,3)
         dX(indx_first) = x_p%BEMT%UA%element(i,j)%x(k) - x_m%BEMT%UA%element(i,j)%x(k)

         indx_first = indx_first + 1
      end do
      
   end if

   if (p%BEMT%lin_nx>0) then ! skewWake
      !do j=1,size(x_p%BEMT%v_w) 
      !   dX(indx_first) = x_p%BEMT%v_w(j) - x_m%BEMT%v_w(j)
      !   indx_first = indx_first + 1
      !end do
   end if
   dX = dX / (delta_p + delta_m)
   
END SUBROUTINE Compute_dX

!-------------------------------------------------------------------------------------------------------
!> This routine calculates nacelle drag loads on a turbine.
SUBROUTINE computeNacelleDrag( u, p, m, y, RotInflow, ErrStat, ErrMsg )

   TYPE(RotInputType)               , INTENT(IN   ) :: u                !< AD inputs - used for mesh node positions
   TYPE(RotParameterType)           , INTENT(IN   ) :: p                !< Parameters
   TYPE(RotMiscVarType)             , INTENT(INOUT) :: m                !< Misc/optimization variables
   TYPE(RotOutputType)              , INTENT(INOUT) :: y                !< Outputs computed at t 
   TYPE(RotInflowType)              , INTENT(IN   ) :: RotInflow        !< Rotor inflow 
   INTEGER(IntKi)                   , INTENT(  OUT) :: ErrStat          !< Error status of the operation
   CHARACTER(*)                     , INTENT(  OUT) :: ErrMsg           !< Error message if ErrStat /= ErrID_None
   ! Local Vars
   REAL(ReKi)                                       :: totalAngle            ! Angle between incoming wind direction and nacelle, 
   REAL(ReKi)                                       :: tiltAngle             ! Tilt angle of the nacelle.
   REAL(ReKi)                                       :: yawAngle              ! Current Yaw Bearing.
   REAL(ReKi)                                       :: areaCd                ! Area*Cd of the nacelle projected in the wind direction
   REAL(ReKi)                                       :: forceMag              ! Drag force aligned with wind direction
   Real(ReKi)                                       :: unitDiskVec(3)        ! unit vector aligned at an angle of "totalAngle" from yawed rotor disk    
   Real(ReKi)                                       :: areaCdVec(3)          ! Vec containing areas of yz, xz and xy faces of the nacelle * respective Cd's
   REAL(ReKi)                                       :: hubHeigthWindSpeed(3) ! hubHeigthWindSpeed(1), hubHeigthWindSpeed(2), and hubHeigthWindSpeed(3) and u, v, and w wind velocities at Hub height
   REAL(ReKi)                                       :: force(3)              ! Forces in nacelle c.s
   REAL(ReKi)                                       :: moment(3)             ! Moments in nacelle c.s

   ErrStat  = ErrID_None
   ErrMsg   = ""

   ! ! Calculating the relative inflow velocity at nacelle
   hubHeigthWindSpeed = RotInflow%InflowOnNacelle(:,1) - u%NacelleMotion%TranslationVel(:,1) 

   ! Calculating required angles.
   yawAngle = atan2(u%NacelleMotion%Orientation(1,2,1), u%NacelleMotion%Orientation(1,1,1)) 
   call MPi2Pi(yawAngle)

   totalAngle = atan2(hubHeigthWindSpeed(2),hubHeigthWindSpeed(1)) - yawAngle 
   call MPi2Pi(totalAngle)
   
   tiltAngle = -1 * atan2(u%NacelleMotion%Orientation(1,3,1), u%NacelleMotion%Orientation(1,1,1))
   call MPi2Pi(tiltAngle)
   
   ! Unit vector of incoming wind to the nacelle.
   unitDiskVec(1) = abs(cos(totalAngle))
   unitDiskVec(2) = abs(sin(totalAngle))
   unitDiskVec(3) = abs(sin(tiltAngle)) 
   
   ! Calculating Area * Cd for the respective areas. Allows for multiple Cds
   areaCdVec(1) =  p%NacArea(1) * p%NacCd(1)
   areaCdVec(2) =  p%NacArea(2) * p%NacCd(2)
   areaCdVec(3) =  p%NacArea(3) * p%NacCd(3)
   
   ! total nacelle area * Cd projected into incoming wind direction
   areaCd = dot_product(areaCdVec, unitDiskVec)

   ! Find drag force (in global X direction) Assuming dominant direction of wind.
   forceMag = 0.5 * p%AirDens * (hubHeigthWindSpeed(1)**2  + hubHeigthWindSpeed(2)**2) * areaCd
   
   ! Decompose along the nacelle length, width and height 
   force = unitDiskVec*forceMag
    
   force(1) = sign(force(1),cos(totalAngle))
   force(2) = sign(force(2),sin(totalAngle))   
   force(3) = sign(force(3),sin(tiltAngle)) 
   
   ! moment affect due to offset between nacelle reference position and nacelle Drag AC
   moment = CROSS_PRODUCT(p%NacDragAC, force)

   ! Add drag forces and moments to nacelle node
   y%NacelleLoad%Force(:,1)  = y%NacelleLoad%Force(:,1) + matmul(transpose(u%NacelleMotion%Orientation(:,:,1)),force)
   y%NacelleLoad%Moment(:,1) = y%NacelleLoad%Moment(:,1) + matmul(transpose(u%NacelleMotion%Orientation(:,:,1)),moment)

   ! Adding to misc vars for output in Global c.s.
   m%NacDragF = matmul(transpose(u%NacelleMotion%Orientation(:,:,1)),force)
   m%NacDragM = matmul(transpose(u%NacelleMotion%Orientation(:,:,1)),moment)
   m%NacFi    = y%NacelleLoad%Force(:,1)
   m%NacMi    = y%NacelleLoad%Moment(:,1)



END SUBROUTINE computeNacelleDrag

!----------------------------------------------------------------------------------------------------------------------------------
END MODULE AeroDyn<|MERGE_RESOLUTION|>--- conflicted
+++ resolved
@@ -31,13 +31,8 @@
    use UnsteadyAero
    use FVW
    use FVW_Subs, only: FVW_AeroOuts
-<<<<<<< HEAD
-   use IfW_FlowField, only: IfW_FlowField_GetVelAcc
-   USE SeaState_Interp
+   use IfW_FlowField, only: IfW_FlowField_GetVelAcc, IfW_UniformWind_GetOP, IfW_UniformWind_Perturb, IfW_FlowField_CopyFlowFieldType
    use SeaSt_WaveField, only: WaveField_GetWaveVelAcc_AD
-=======
-   use IfW_FlowField, only: IfW_FlowField_GetVelAcc, IfW_UniformWind_GetOP, IfW_UniformWind_Perturb, IfW_FlowField_CopyFlowFieldType
->>>>>>> dc04b703
    
    implicit none
    private
@@ -1027,11 +1022,7 @@
    errMsg  = ""
    
          
-<<<<<<< HEAD
-   if (p%TwrAero .or. p%MHK > 0 .and. p%NumTwrNds > 0) then
-=======
-   if (p%NumTwrNds > 0 .and. (p%TwrAero /= TwrAero_None .or. p%Buoyancy)) then
->>>>>>> dc04b703
+   if (p%NumTwrNds > 0 .and. (p%TwrAero /= TwrAero_None .or. p%MHK > 0)) then
             
       call MeshCopy ( SrcMesh  = u%TowerMotion    &
                     , DestMesh = y%TowerLoad      &
@@ -1172,14 +1163,6 @@
          !................
    if (p%NumTwrNds > 0) then
       
-<<<<<<< HEAD
-      u%InflowOnTower = 0.0_ReKi
-      if (p%MHK > 0) then
-         u%AccelOnTower  = 0.0_ReKi  
-      end if
-      
-=======
->>>>>>> dc04b703
       call MeshCreate ( BlankMesh = u%TowerMotion   &
                        ,IOS       = COMPONENT_INPUT &
                        ,Nnodes    = p%NumTwrNds     &
@@ -1462,11 +1445,6 @@
    p%TwrShadow        = InputFileData%TwrShadow
    p%TwrAero          = InputFileData%TwrAero
    p%CavitCheck       = InputFileData%CavitCheck
-<<<<<<< HEAD
-   
-=======
-   p%Buoyancy         = InputFileData%Buoyancy
->>>>>>> dc04b703
 
    p%NacelleDrag      = InputFileData%NacelleDrag
    p%NacArea          = RotData%NacArea
@@ -1489,14 +1467,9 @@
       call SetErrStat( ErrStat2, ErrMsg2, ErrStat, ErrMsg, RoutineName )
    endif
 
-<<<<<<< HEAD
-   if (p%TwrPotent == TwrPotent_none .and. p%TwrShadow == TwrShadow_none .and. .not. p%TwrAero .and. p%MHK == 0 ) then
-      p%NumTwrNds     = 0
-   elseif (p%TwrPotent == TwrPotent_none .and. p%TwrShadow == TwrShadow_none .and. .not. p%TwrAero .and. p%MHK > 0 .and. RotData%NumTwrNds <= 0 ) then
-      p%NumTwrNds     = 0
-   elseif (p%TwrPotent == TwrPotent_none .and. p%TwrShadow == TwrShadow_none .and. .not. p%TwrAero .and. p%MHK > 0 .and. RotData%NumTwrNds > 0 ) then
+   if (RotData%NumTwrNds > 0 .and. (p%TwrPotent /= TwrPotent_none .or. p%TwrShadow /= TwrShadow_none .or. p%TwrAero /= TwrAero_none .or. p%MHK > 0)) then
       p%NumTwrNds     = RotData%NumTwrNds
-      
+
       call move_alloc( RotData%TwrDiam, p%TwrDiam )
       call move_alloc( RotData%TwrCd  , p%TwrCd   )      
       call move_alloc( RotData%TwrTI  , p%TwrTI   )   
@@ -1504,25 +1477,7 @@
       call move_alloc( RotData%TwrCp  , p%TwrCp   ) 
       call move_alloc( RotData%TwrCa  , p%TwrCa   ) 
    else
-=======
-   if (RotData%NumTwrNds > 0 .and. (p%TwrPotent /= TwrPotent_none .or. p%TwrShadow /= TwrShadow_none .or. p%TwrAero /= TwrAero_none .or. p%Buoyancy)) then
->>>>>>> dc04b703
-      p%NumTwrNds     = RotData%NumTwrNds
-
-      call move_alloc( RotData%TwrDiam, p%TwrDiam )
-<<<<<<< HEAD
-      call move_alloc( RotData%TwrCd  , p%TwrCd   )      
-      call move_alloc( RotData%TwrTI  , p%TwrTI   )   
-      call move_alloc( RotData%TwrCb  , p%TwrCb   ) 
-      call move_alloc( RotData%TwrCp  , p%TwrCp   ) 
-      call move_alloc( RotData%TwrCa  , p%TwrCa   ) 
-=======
-      call move_alloc( RotData%TwrCd,   p%TwrCd )
-      call move_alloc( RotData%TwrTI,   p%TwrTI )
-      call move_alloc( RotData%TwrCb,   p%TwrCb )
-   else
       p%NumTwrNds = 0
->>>>>>> dc04b703
    end if
 
    if (p%MHK > 0) then
@@ -1853,7 +1808,7 @@
 
    ! Set wind -- NOTE: this is inneficient since the previous input value resides at m%Inflow(2)
    do i=1,size(u)
-      call AD_CalcWind(utimes(i), u(i), p%FLowField, p, OtherState, m%Inflow(i), ErrStat2, ErrMsg2)
+      call AD_CalcWind(utimes(i), u(i), p%FLowField, p, m, OtherState, m%Inflow(i), ErrStat2, ErrMsg2)
       if (Failed()) return
    enddo
 
@@ -1872,7 +1827,7 @@
       if (Failed()) return
 
       ! Calculate wind using uInterp
-      call AD_CalcWind(utimes(i),uInterp, p%FLowField, p, OtherState, m%Inflow(1), ErrStat2, ErrMsg2)
+      call AD_CalcWind(utimes(i),uInterp, p%FLowField, p, m, OtherState, m%Inflow(1), ErrStat2, ErrMsg2)
       if (Failed()) return
 
       do iR = 1,size(p%rotors)
@@ -1929,11 +1884,12 @@
    end function Failed
 end subroutine AD_UpdateStates
 
-subroutine AD_CalcWind(t, u, FLowField, p, o, Inflow, ErrStat, ErrMsg)
+subroutine AD_CalcWind(t, u, FLowField, p, m, o, Inflow, ErrStat, ErrMsg)
    real(DbKi),                   intent(in   )  :: t        !< Current simulation time in seconds
    type(AD_InputType),           intent(in   )  :: u        !< Inputs at Time t
    type(FlowFieldType),pointer,  intent(in   )  :: FlowField
    type(AD_ParameterType),       intent(in   )  :: p        !< Parameters
+   type(AD_MiscVarType),         intent(inout)  :: m        !< Misc/optimization variables
    type(AD_OtherStateType),      intent(in   )  :: o        !< Other states at t
    type(AD_InflowType),target,   intent(inout)  :: Inflow   !< calculated inflow
    integer(IntKi),               intent(  out)  :: ErrStat  !< Error status of the operation
@@ -1957,130 +1913,19 @@
    StartNode = 1
 
    do iWT = 1, size(u%rotors)
-      call AD_CalcWind_Rotor(t, u%rotors(iWT), FLowField, p%rotors(iWT), Inflow%RotInflow(iWT), StartNode, ErrStat2, ErrMsg2)
+      call AD_CalcWind_Rotor(t, u%rotors(iWT), FLowField, p%rotors(iWT), p, m, Inflow%RotInflow(iWT), StartNode, ErrStat2, ErrMsg2)
       if(Failed()) return
    enddo
 
    ! OLAF points
    if (allocated(o%WakeLocationPoints) .and. allocated(Inflow%InflowWakeVel)) then
       ! If rotor is MHK, add water depth to z coordinate
-<<<<<<< HEAD
-      if (p%rotors(iWT)%MHK .NE. MHK_None) then
-         PosOffset = [0.0_ReKi, 0.0_ReKi, p%rotors(iWT)%WtrDpth]
-=======
       if (p%FVW%MHK > 0) then
          PosOffset = [0.0_ReKi, 0.0_ReKi, p%FVW%WtrDpth]
->>>>>>> dc04b703
       else
          PosOffset = 0.0_ReKi
       end if
 
-<<<<<<< HEAD
-      if (p%rotors(iWT)%MHK .NE. MHK_None .and. p%CompSeaSt) then ! MHK turbines with waves
-         ! Hub
-         if (u%rotors(iWT)%HubMotion%Committed) then
-            call WaveField_GetWaveVelAcc_AD(p%WaveField, m%SeaSt_Interp_m, StartNode, t, &
-               real(u%rotors(iWT)%HubMotion%TranslationDisp + u%rotors(iWT)%HubMotion%Position, ReKi), &
-               u%rotors(iWT)%InflowOnHub, NoAcc, ErrStat2, ErrMsg2)
-            if(Failed()) return 
-         else
-            u%rotors(iWT)%InflowOnHub = 0.0_ReKi
-         end if
-         StartNode = StartNode + 1
-
-         ! Blade
-         do k = 1, p%rotors(iWT)%NumBlades
-            call WaveField_GetWaveVelAcc_AD(p%WaveField, m%SeaSt_Interp_m, StartNode, t, &
-               real(u%rotors(iWT)%BladeMotion(k)%TranslationDisp + u%rotors(iWT)%BladeMotion(k)%Position, ReKi), &
-               u%rotors(iWT)%Bld(k)%InflowOnBlade, u%rotors(iWT)%Bld(k)%AccelOnBlade, ErrStat2, ErrMsg2)
-            if(Failed()) return
-            StartNode = StartNode + p%rotors(iWT)%NumBlNds
-         end do
-
-         ! Tower
-         if (u%rotors(iWT)%TowerMotion%Nnodes > 0) then
-            call WaveField_GetWaveVelAcc_AD(p%WaveField, m%SeaSt_Interp_m, StartNode, t, &
-               real(u%rotors(iWT)%TowerMotion%TranslationDisp + u%rotors(iWT)%TowerMotion%Position, ReKi), &
-               u%rotors(iWT)%InflowOnTower, u%rotors(iWT)%AccelOnTower, ErrStat2, ErrMsg2)
-            if(Failed()) return
-            StartNode = StartNode + p%rotors(iWT)%NumTwrNds
-         end if
-
-         ! Nacelle
-         if (u%rotors(iWT)%NacelleMotion%Committed) then   
-            call WaveField_GetWaveVelAcc_AD(p%WaveField, m%SeaSt_Interp_m, StartNode, t, &
-               real(u%rotors(iWT)%NacelleMotion%TranslationDisp + u%rotors(iWT)%NacelleMotion%Position, ReKi), &
-               u%rotors(iWT)%InflowOnNacelle, NoAcc, ErrStat2, ErrMsg2)
-            if(Failed()) return
-            StartNode = StartNode + 1
-         else
-            u%rotors(iWT)%InflowOnNacelle = 0.0_ReKi
-         end if
-
-         ! TailFin
-         if (u%rotors(iWT)%TFinMotion%Committed) then
-            call WaveField_GetWaveVelAcc_AD(p%WaveField, m%SeaSt_Interp_m, StartNode, t, &
-               real(u%rotors(iWT)%TFinMotion%TranslationDisp + u%rotors(iWT)%TFinMotion%Position, ReKi), &
-               u%rotors(iWT)%InflowOnTailFin, NoAcc, ErrStat2, ErrMsg2)
-            if(Failed()) return
-            StartNode = StartNode + 1
-         else
-            u%rotors(iWT)%InflowOnTailFin = 0.0_ReKi
-         end if
-      else ! Wind turbines or MHK turbines without waves
-         ! Hub
-         if (u%rotors(iWT)%HubMotion%Committed) then
-            call IfW_FlowField_GetVelAcc(p%FlowField, StartNode, t, &
-               real(u%rotors(iWT)%HubMotion%TranslationDisp + u%rotors(iWT)%HubMotion%Position, ReKi), &
-               u%rotors(iWT)%InflowOnHub, NoAcc, ErrStat2, ErrMsg2, PosOffset=PosOffset)
-            if(Failed()) return 
-         else
-            u%rotors(iWT)%InflowOnHub = 0.0_ReKi
-         end if
-         StartNode = StartNode + 1
-
-         ! Blade
-         do k = 1, p%rotors(iWT)%NumBlades
-            call IfW_FlowField_GetVelAcc(p%FlowField, StartNode, t, &
-               real(u%rotors(iWT)%BladeMotion(k)%TranslationDisp + u%rotors(iWT)%BladeMotion(k)%Position, ReKi), &
-               u%rotors(iWT)%Bld(k)%InflowOnBlade, u%rotors(iWT)%Bld(k)%AccelOnBlade, ErrStat2, ErrMsg2, PosOffset=PosOffset)
-            if(Failed()) return
-            StartNode = StartNode + p%rotors(iWT)%NumBlNds
-         end do
-
-         ! Tower
-         if (u%rotors(iWT)%TowerMotion%Nnodes > 0) then
-            call IfW_FlowField_GetVelAcc(p%FlowField, StartNode, t, &
-               real(u%rotors(iWT)%TowerMotion%TranslationDisp + u%rotors(iWT)%TowerMotion%Position, ReKi), &
-               u%rotors(iWT)%InflowOnTower, u%rotors(iWT)%AccelOnTower, ErrStat2, ErrMsg2, PosOffset=PosOffset)
-            if(Failed()) return
-            StartNode = StartNode + p%rotors(iWT)%NumTwrNds
-         end if
-
-         ! Nacelle
-         if (u%rotors(iWT)%NacelleMotion%Committed) then   
-            call IfW_FlowField_GetVelAcc(p%FlowField, StartNode, t, &
-               real(u%rotors(iWT)%NacelleMotion%TranslationDisp + u%rotors(iWT)%NacelleMotion%Position, ReKi), &
-               u%rotors(iWT)%InflowOnNacelle, NoAcc, ErrStat2, ErrMsg2, PosOffset=PosOffset)
-            if(Failed()) return
-            StartNode = StartNode + 1
-         else
-            u%rotors(iWT)%InflowOnNacelle = 0.0_ReKi
-         end if
-
-         ! TailFin
-         if (u%rotors(iWT)%TFinMotion%Committed) then
-            call IfW_FlowField_GetVelAcc(p%FlowField, StartNode, t, &
-               real(u%rotors(iWT)%TFinMotion%TranslationDisp + u%rotors(iWT)%TFinMotion%Position, ReKi), &
-               u%rotors(iWT)%InflowOnTailFin, NoAcc, ErrStat2, ErrMsg2, PosOffset=PosOffset)
-            if(Failed()) return
-            StartNode = StartNode + 1
-         else
-            u%rotors(iWT)%InflowOnTailFin = 0.0_ReKi
-         end if
-
-      end if ! Wind or MHK turbines
-=======
       call IfW_FlowField_GetVelAcc(FlowField, StartNode, t, &
                                    o%WakeLocationPoints, &
                                    Inflow%InflowWakeVel, &
@@ -2097,11 +1942,13 @@
    end function Failed
 end subroutine
 
-subroutine AD_CalcWind_Rotor(t, u, FlowField, p, RotInflow, StartNode, ErrStat, ErrMsg)
+subroutine AD_CalcWind_Rotor(t, u, FlowField, p, p_AD, m, RotInflow, StartNode, ErrStat, ErrMsg)
    real(DbKi),                   intent(in   )  :: t           !< Current simulation time in seconds
    type(RotInputType),           intent(in   )  :: u           !< Inputs at Time t
    type(FlowFieldType),pointer,  intent(in   )  :: FlowField
    type(RotParameterType),       intent(in   )  :: p           !< Parameters
+   type(AD_ParameterType),       intent(in   )  :: p_AD        !< AD parameters
+   type(AD_MiscVarType),         intent(inout)  :: m           !< Misc/optimization variables
    type(RotInflowType),          intent(inout)  :: RotInflow   !< calculated inflow for rotor
    integer(IntKi),               intent(inout)  :: StartNode   !< starting node for rotor wind
    integer(IntKi),               intent(  out)  :: ErrStat     !< Error status of the operation
@@ -2117,7 +1964,6 @@
    ErrMsg = ""
 
    if (.not. associated(FlowField)) return  ! use the initial (or input) values for these inputs
->>>>>>> dc04b703
 
    ! If rotor is MHK, add water depth to z coordinate
    if (p%MHK > 0) then
@@ -2126,55 +1972,108 @@
       PosOffset = 0.0_ReKi
    end if
 
-   ! Hub
-   if (u%HubMotion%Committed) then
-      call IfW_FlowField_GetVelAcc(FlowField, StartNode, t, &
-         real(u%HubMotion%TranslationDisp + u%HubMotion%Position, ReKi), &
-         RotInflow%InflowOnHub, NoAcc, ErrStat2, ErrMsg2, PosOffset=PosOffset)
-      if(Failed()) return 
-   else
-      RotInflow%InflowOnHub = 0.0_ReKi
-   end if
-   StartNode = StartNode + 1
-
-   ! Blade
-   do k = 1, p%NumBlades
-      call IfW_FlowField_GetVelAcc(FlowField, StartNode, t, &
-         real(u%BladeMotion(k)%TranslationDisp + u%BladeMotion(k)%Position, ReKi), &
-         RotInflow%Blade(k)%InflowVel, RotInflow%Blade(k)%InflowAcc, ErrStat2, ErrMsg2, PosOffset=PosOffset)
-      if(Failed()) return
-      StartNode = StartNode + p%NumBlNds
-   end do
-
-   ! Tower
-   if (u%TowerMotion%Nnodes > 0) then
-      call IfW_FlowField_GetVelAcc(FlowField, StartNode, t, &
-         real(u%TowerMotion%TranslationDisp + u%TowerMotion%Position, ReKi), &
-         RotInflow%Tower%InflowVel, RotInflow%Tower%InflowAcc, ErrStat2, ErrMsg2, PosOffset=PosOffset)
-      if(Failed()) return
-      StartNode = StartNode + p%NumTwrNds
-   end if
-
-   ! Nacelle
-   if (u%NacelleMotion%Committed) then   
-      call IfW_FlowField_GetVelAcc(FlowField, StartNode, t, &
-         real(u%NacelleMotion%TranslationDisp + u%NacelleMotion%Position, ReKi), &
-         RotInflow%InflowOnNacelle, NoAcc, ErrStat2, ErrMsg2, PosOffset=PosOffset)
-      if(Failed()) return
+   if (p%MHK > 0 .and. p_AD%CompSeaSt) then ! MHK turbines with waves
+      ! Hub
+      if (u%HubMotion%Committed) then
+         call WaveField_GetWaveVelAcc_AD(p_AD%WaveField, m%WaveField_m, StartNode, t, &
+            real(u%HubMotion%TranslationDisp + u%HubMotion%Position, ReKi), &
+            RotInflow%InflowOnHub, NoAcc, ErrStat2, ErrMsg2)
+         if(Failed()) return 
+      else
+         RotInflow%InflowOnHub = 0.0_ReKi
+      end if
       StartNode = StartNode + 1
-   else
-      RotInflow%InflowOnNacelle = 0.0_ReKi
-   end if
-
-   ! TailFin
-   if (u%TFinMotion%Committed) then
-      call IfW_FlowField_GetVelAcc(FlowField, StartNode, t, &
-         real(u%TFinMotion%TranslationDisp + u%TFinMotion%Position, ReKi), &
-         RotInflow%InflowOnTailFin, NoAcc, ErrStat2, ErrMsg2, PosOffset=PosOffset)
-      if(Failed()) return
+
+      ! Blade
+      do k = 1, p%NumBlades
+         call WaveField_GetWaveVelAcc_AD(p_AD%WaveField, m%WaveField_m, StartNode, t, &
+            real(u%BladeMotion(k)%TranslationDisp + u%BladeMotion(k)%Position, ReKi), &
+            RotInflow%Blade(k)%InflowVel, RotInflow%Blade(k)%InflowAcc, ErrStat2, ErrMsg2)
+         if(Failed()) return
+         StartNode = StartNode + p%NumBlNds
+      end do
+
+      ! Tower
+      if (u%TowerMotion%Nnodes > 0) then
+         call WaveField_GetWaveVelAcc_AD(p_AD%WaveField, m%WaveField_m, StartNode, t, &
+            real(u%TowerMotion%TranslationDisp + u%TowerMotion%Position, ReKi), &
+            RotInflow%Tower%InflowVel, RotInflow%Tower%InflowAcc, ErrStat2, ErrMsg2)
+         if(Failed()) return
+         StartNode = StartNode + p%NumTwrNds
+      end if
+
+      ! Nacelle
+      if (u%NacelleMotion%Committed) then   
+         call WaveField_GetWaveVelAcc_AD(p_AD%WaveField, m%WaveField_m, StartNode, t, &
+            real(u%NacelleMotion%TranslationDisp + u%NacelleMotion%Position, ReKi), &
+            RotInflow%InflowOnNacelle, NoAcc, ErrStat2, ErrMsg2)
+         if(Failed()) return
+         StartNode = StartNode + 1
+      else
+         RotInflow%InflowOnNacelle = 0.0_ReKi
+      end if
+
+      ! TailFin
+      if (u%TFinMotion%Committed) then
+         call WaveField_GetWaveVelAcc_AD(p_AD%WaveField, m%WaveField_m, StartNode, t, &
+            real(u%TFinMotion%TranslationDisp + u%TFinMotion%Position, ReKi), &
+            RotInflow%InflowOnTailFin, NoAcc, ErrStat2, ErrMsg2)
+         if(Failed()) return
+         StartNode = StartNode + 1
+      else
+         RotInflow%InflowOnTailFin = 0.0_ReKi
+      end if
+   else ! Wind turbines or MHK turbines without waves
+      ! Hub
+      if (u%HubMotion%Committed) then
+         call IfW_FlowField_GetVelAcc(FlowField, StartNode, t, &
+            real(u%HubMotion%TranslationDisp + u%HubMotion%Position, ReKi), &
+            RotInflow%InflowOnHub, NoAcc, ErrStat2, ErrMsg2, PosOffset=PosOffset)
+         if(Failed()) return 
+      else
+         RotInflow%InflowOnHub = 0.0_ReKi
+      end if
       StartNode = StartNode + 1
-   else
-      RotInflow%InflowOnTailFin = 0.0_ReKi
+
+      ! Blade
+      do k = 1, p%NumBlades
+         call IfW_FlowField_GetVelAcc(FlowField, StartNode, t, &
+            real(u%BladeMotion(k)%TranslationDisp + u%BladeMotion(k)%Position, ReKi), &
+            RotInflow%Blade(k)%InflowVel, RotInflow%Blade(k)%InflowAcc, ErrStat2, ErrMsg2, PosOffset=PosOffset)
+         if(Failed()) return
+         StartNode = StartNode + p%NumBlNds
+      end do
+
+      ! Tower
+      if (u%TowerMotion%Nnodes > 0) then
+         call IfW_FlowField_GetVelAcc(FlowField, StartNode, t, &
+            real(u%TowerMotion%TranslationDisp + u%TowerMotion%Position, ReKi), &
+            RotInflow%Tower%InflowVel, RotInflow%Tower%InflowAcc, ErrStat2, ErrMsg2, PosOffset=PosOffset)
+         if(Failed()) return
+         StartNode = StartNode + p%NumTwrNds
+      end if
+
+      ! Nacelle
+      if (u%NacelleMotion%Committed) then   
+         call IfW_FlowField_GetVelAcc(FlowField, StartNode, t, &
+            real(u%NacelleMotion%TranslationDisp + u%NacelleMotion%Position, ReKi), &
+            RotInflow%InflowOnNacelle, NoAcc, ErrStat2, ErrMsg2, PosOffset=PosOffset)
+         if(Failed()) return
+         StartNode = StartNode + 1
+      else
+         RotInflow%InflowOnNacelle = 0.0_ReKi
+      end if
+
+      ! TailFin
+      if (u%TFinMotion%Committed) then
+         call IfW_FlowField_GetVelAcc(FlowField, StartNode, t, &
+            real(u%TFinMotion%TranslationDisp + u%TFinMotion%Position, ReKi), &
+            RotInflow%InflowOnTailFin, NoAcc, ErrStat2, ErrMsg2, PosOffset=PosOffset)
+         if(Failed()) return
+         StartNode = StartNode + 1
+      else
+         RotInflow%InflowOnTailFin = 0.0_ReKi
+      end if
    end if
 
 contains
@@ -2226,7 +2125,7 @@
    end if
 
    ! Calculate wind based on current positions
-   call AD_CalcWind(t, u, p%FlowField, p, OtherState, m%Inflow(1), ErrStat2, ErrMsg2)
+   call AD_CalcWind(t, u, p%FlowField, p, m, OtherState, m%Inflow(1), ErrStat2, ErrMsg2)
    if(Failed()) return
 
    ! SetInputs, Calc BEM Outputs and Twr Outputs 
@@ -2267,16 +2166,6 @@
       end if
    end do  
 
-<<<<<<< HEAD
-   ! Calculate added mass and inertia loads
-   do iR = 1,size(p%rotors)
-      if ( p%rotors(iR)%MHK > 0 ) then 
-         call CalcAddedMassInertiaLoads( u%rotors(iR), p%rotors(iR), m%rotors(iR), y%rotors(iR), ErrStat, ErrMsg )
-            call SetErrStat(ErrStat2, ErrMsg2, ErrStat, ErrMsg, RoutineName)
-            if (ErrStat >= AbortErrLev) return
-      end if
-   end do  
-=======
    ! Calculate nacelle drag loads
    do iR = 1,size(p%rotors)
       if ( p%rotors(iR)%NacelleDrag ) then 
@@ -2284,7 +2173,15 @@
             if(Failed()) return
       end if
    end do 
->>>>>>> dc04b703
+
+   ! Calculate added mass and inertia loads
+   do iR = 1,size(p%rotors)
+      if ( p%rotors(iR)%MHK > 0 ) then 
+         call CalcAddedMassInertiaLoads( u%rotors(iR), p%rotors(iR), m%rotors(iR), y%rotors(iR), m%Inflow(1)%RotInflow(iR), ErrStat, ErrMsg )
+            call SetErrStat(ErrStat2, ErrMsg2, ErrStat, ErrMsg, RoutineName)
+            if (ErrStat >= AbortErrLev) return
+      end if
+   end do  
 
    !-------------------------------------------------------   
    !     get values to output to file:  
@@ -2914,11 +2811,12 @@
 end subroutine CalcBuoyantLoads
 !----------------------------------------------------------------------------------------------------------------------------------
 !> This routine calculates added mass and inertia loads on an MHK turbine.
-subroutine CalcAddedMassInertiaLoads( u, p, m, y, ErrStat, ErrMsg )
+subroutine CalcAddedMassInertiaLoads( u, p, m, y, RotInflow, ErrStat, ErrMsg )
    TYPE(RotInputType),                             INTENT(IN   )  :: u                !< AD inputs - used for mesh node positions
    TYPE(RotParameterType),                         INTENT(IN   )  :: p                !< Parameters
    TYPE(RotMiscVarType),                           INTENT(INOUT)  :: m                !< Misc/optimization variables
    TYPE(RotOutputType),                            INTENT(INOUT)  :: y                !< Outputs computed at t 
+   TYPE(RotInflowType),                            INTENT(IN   )  :: RotInflow        !< Rotor inflow 
    INTEGER(IntKi),                                 INTENT(  OUT)  :: ErrStat          !< Error status of the operation
    CHARACTER(*),                                   INTENT(  OUT)  :: ErrMsg           !< Error message if ErrStat /= ErrID_None
 
@@ -2958,7 +2856,7 @@
       do j = 1,p%NumBlNds ! loop through all nodes
 
             ! Convert fluid acceleration at node to local blade coordinates
-         aFBTemp = matmul( u%BladeMotion(k)%Orientation(:,:,j), u%Bld(k)%AccelOnBlade(:,j) )
+         aFBTemp = matmul( u%BladeMotion(k)%Orientation(:,:,j), RotInflow%Blade(k)%InflowAcc(:,j) )
 
             ! Calculate per-unit-length inertia forces at node
          BlFItmp(1) = p%BlIN(j,k) * aFBTemp(1)
@@ -2998,7 +2896,7 @@
       do j = 1,p%NumTwrNds ! loop through all nodes
 
             ! Convert fluid acceleration at node to local tower coordinates
-         aFTTemp = matmul( u%TowerMotion%Orientation(:,:,j), u%AccelOnTower(:,j) )
+         aFTTemp = matmul( u%TowerMotion%Orientation(:,:,j), RotInflow%Tower%InflowAcc(:,j) )
 
             ! Calculate per-unit-length inertia forces at node
          TwrFItmp(1) = p%TwrIT(j) * aFTTemp(1)
@@ -4534,18 +4432,12 @@
 
       ! .............................
       ! check tower mesh data:
-<<<<<<< HEAD
-      ! .............................   
-   do iR = 1,size(NumBl)
-      if (InputFileData%TwrPotent /= TwrPotent_none .or. InputFileData%TwrShadow /= TwrShadow_none .or. InputFileData%TwrAero .or. InitInp%MHK > 0 .and. InputFileData%rotors(iR)%NumTwrNds > 0 ) then
-=======
       ! .............................
-   if (InputFileData%TwrPotent /= TwrPotent_none .or. InputFileData%TwrShadow /= TwrShadow_none .or. InputFileData%TwrAero /= TwrAero_none .or. InputFileData%Buoyancy) then
+   if (InputFileData%TwrPotent /= TwrPotent_none .or. InputFileData%TwrShadow /= TwrShadow_none .or. InputFileData%TwrAero /= TwrAero_none .or. InitInp%MHK > 0) then
       do iR = 1,size(NumBl)
          if (InputFileData%rotors(iR)%NumTwrNds <= 0) cycle !bjj: this could be removed since the loops here already take into account the number of tower nodes
       
           ! Check that the tower diameter is > 0.
->>>>>>> dc04b703
          if (InputFileData%rotors(iR)%NumTwrNds < 2) call SetErrStat( ErrID_Fatal, 'There must be at least two nodes on the tower.',ErrStat, ErrMsg, RoutineName )
          
             ! Check that the tower diameter is > 0.
@@ -6071,7 +5963,7 @@
       return
    endif
 
-   call AD_CalcWind_Rotor(  t, u%rotors(iR), p%FLowField, p%rotors(iR), m%Inflow(1)%RotInflow(iR), StartNode, ErrStat, ErrMsg)
+   call AD_CalcWind_Rotor(  t, u%rotors(iR), p%FLowField, p%rotors(iR), p, m, m%Inflow(1)%RotInflow(iR), StartNode, ErrStat, ErrMsg)
    call Rot_JacobianPInput( t, u%rotors(iR), m%Inflow(1)%RotInflow(iR), p%rotors(iR), p, x%rotors(iR), xd%rotors(iR), z%rotors(iR), OtherState%rotors(iR), y%rotors(iR), m%rotors(iR), m, iR, ErrStat, ErrMsg, dYdu, dXdu, dXddu, dZdu)
 
 END SUBROUTINE AD_JacobianPInput
@@ -6178,7 +6070,7 @@
          call AD_CopyRotInflowType( RotInflow, RotInflow_perturb, MESH_UPDATECOPY, ErrStat2, ErrMsg2); if (Failed()) return
          call AD_CopyRotInputType( u, u_perturb, MESH_UPDATECOPY, ErrStat2, ErrMsg2 ); if (Failed()) return
          call Perturb_u( p, i, 1, u_perturb, delta_p )
-         call Perturb_uExtend( t, u_perturb, FlowField_perturb_p, RotInflow_perturb, p, OtherState, i, 1, u_perturb, delta_p, ErrStat2, ErrMsg2); if (Failed()) return
+         call Perturb_uExtend( t, u_perturb, FlowField_perturb_p, RotInflow_perturb, p, p_AD, m_AD, OtherState, i, 1, u_perturb, delta_p, ErrStat2, ErrMsg2); if (Failed()) return
 
          call AD_CopyRotConstraintStateType( z, z_copy, MESH_UPDATECOPY, ErrStat2, ErrMsg2); if (Failed()) return
          call AD_CopyRotOtherStateType( OtherState_init, OtherState_copy, MESH_UPDATECOPY, ErrStat2, ErrMsg2); if (Failed()) return
@@ -6197,7 +6089,7 @@
          call AD_CopyRotInflowType( RotInflow, RotInflow_perturb, MESH_UPDATECOPY, ErrStat2, ErrMsg2); if (Failed()) return
          call AD_CopyRotInputType( u, u_perturb, MESH_UPDATECOPY, ErrStat2, ErrMsg2 ); if (Failed()) return
          call Perturb_u( p, i, -1, u_perturb, delta_m )
-         call Perturb_uExtend( t, u_perturb, FlowField_perturb_p, RotInflow_perturb, p, OtherState, i, -1, u_perturb, delta_m, ErrStat2, ErrMsg2); if (Failed()) return
+         call Perturb_uExtend( t, u_perturb, FlowField_perturb_p, RotInflow_perturb, p, p_AD, m_AD, OtherState, i, -1, u_perturb, delta_m, ErrStat2, ErrMsg2); if (Failed()) return
          
          call AD_CopyRotConstraintStateType( z, z_copy, MESH_UPDATECOPY, ErrStat2, ErrMsg2); if (Failed()) return
          call AD_CopyRotOtherStateType( OtherState, OtherState_copy, MESH_UPDATECOPY, ErrStat2, ErrMsg2); if (Failed()) return
@@ -6239,7 +6131,7 @@
          call AD_CopyRotInflowType( RotInflow, RotInflow_perturb, MESH_UPDATECOPY, ErrStat2, ErrMsg2); if (Failed()) return
          call AD_CopyRotInputType( u, u_perturb, MESH_UPDATECOPY, ErrStat2, ErrMsg2 ); if (Failed()) return
          call Perturb_u( p, i, 1, u_perturb, delta_p )
-         call Perturb_uExtend( t, u_perturb, FlowField_perturb_p, RotInflow_perturb, p, OtherState, i, 1, u_perturb, delta_p, ErrStat2, ErrMsg2); if (Failed()) return
+         call Perturb_uExtend( t, u_perturb, FlowField_perturb_p, RotInflow_perturb, p, p_AD, m_AD, OtherState, i, 1, u_perturb, delta_p, ErrStat2, ErrMsg2); if (Failed()) return
 
             ! compute x at u_op + delta u
          ! note that this routine updates z%phi instead of using the actual state value, so we don't need to call UpdateStates/UpdatePhi here to get z_op + delta_z:
@@ -6250,7 +6142,7 @@
          call AD_CopyRotInflowType( RotInflow, RotInflow_perturb, MESH_UPDATECOPY, ErrStat2, ErrMsg2); if (Failed()) return
          call AD_CopyRotInputType( u, u_perturb, MESH_UPDATECOPY, ErrStat2, ErrMsg2 ); if (Failed()) return
          call Perturb_u( p, i, -1, u_perturb, delta_m )
-         call Perturb_uExtend( t, u_perturb, FlowField_perturb_p, RotInflow_perturb, p, OtherState, i, -1, u_perturb, delta_m, ErrStat2, ErrMsg2); if (Failed()) return
+         call Perturb_uExtend( t, u_perturb, FlowField_perturb_p, RotInflow_perturb, p, p_AD, m_AD, OtherState, i, -1, u_perturb, delta_m, ErrStat2, ErrMsg2); if (Failed()) return
 
             ! compute x at u_op - delta u
          ! note that this routine updates z%phi instead of using the actual state value, so we don't need to call UpdateStates here to get z_op + delta_z:
@@ -7915,12 +7807,14 @@
 !----------------------------------------------------------------------------------------------------------------------------------
 !> This routine perturbs the nth element of the u array extended inputs (and mesh/field it corresponds to)
 !! Do not change this without making sure subroutine aerodyn::init_jacobian is consistant with this routine!
-subroutine Perturb_uExtend( t, u_perturb, FlowField_perturb, RotInflow_perturb, p, OtherState, n, perturb_sign, u, du, ErrStat, ErrMsg )
+subroutine Perturb_uExtend( t, u_perturb, FlowField_perturb, RotInflow_perturb, p, p_AD, m, OtherState, n, perturb_sign, u, du, ErrStat, ErrMsg )
    real(DbKi),                   intent(in   ) :: t                  !< Time in seconds at operating point
    type(RotInputType),           intent(inout) :: u_perturb
    type(FLowFieldType),pointer,  intent(inout) :: FlowField_perturb  !< perturbed flowfield (only the uniform wind)
    type(RotInflowType),          intent(inout) :: RotInflow_perturb  !< Rotor inflow, perturbed by FlowField extended inputs
    type(RotParameterType),       intent(in   ) :: p                  !< parameters
+   type(AD_ParameterType),       intent(in   ) :: p_AD               !< AD parameters
+   type(AD_MiscVarType),         intent(inout) :: m                  !< Misc/optimization variables
    type(RotOtherStateType),      intent(in   ) :: OtherState         !< Other states at operating point
    integer( IntKi ),             intent(in   ) :: n                  !< number of array element to use
    integer( IntKi ),             intent(in   ) :: perturb_sign       !< +1 or -1 (value to multiply perturbation by; positive or negative difference)
@@ -7959,7 +7853,7 @@
          end select
          call IfW_UniformWind_Perturb(FlowField_perturb, FlowField_du) 
    end select
-   call AD_CalcWind_Rotor(t, u_perturb, FlowField_perturb, p, RotInflow_perturb, StartNode, ErrStat, ErrMsg)
+   call AD_CalcWind_Rotor(t, u_perturb, FlowField_perturb, p, p_AD, m, RotInflow_perturb, StartNode, ErrStat, ErrMsg)
 end subroutine Perturb_uExtend
 
 

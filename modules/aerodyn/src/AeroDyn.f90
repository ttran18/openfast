--- conflicted
+++ resolved
@@ -2323,65 +2323,14 @@
       end do ! k=blades
             
       ! Check that the blade chord is > 0.
-<<<<<<< HEAD
-   do k=1,NumBl
-      do j=1,InputFileData%BladeProps(k)%NumBlNds
-         if ( InputFileData%BladeProps(k)%BlChord(j) <= 0.0_ReKi )  then
-            call SetErrStat( ErrID_Fatal, 'The chord for blade '//trim(Num2LStr(k))//' node '//trim(Num2LStr(j)) &
-                             //' must be greater than 0.', ErrStat, ErrMsg, RoutineName )
-         endif
-      end do ! j=nodes
-   end do ! k=blades
-   
-   do k=1,NumBl
-      if ( .not. EqualRealNos(InputFileData%BladeProps(k)%BlSpn(1), 0.0_ReKi) ) call SetErrStat( ErrID_Fatal, 'Blade '//trim(Num2LStr(k))//' span location must start at 0.0 m', ErrStat, ErrMsg, RoutineName)       
-      do j=2,InputFileData%BladeProps(k)%NumBlNds
-         if ( InputFileData%BladeProps(k)%BlSpn(j) <= InputFileData%BladeProps(k)%BlSpn(j-1) )  then
-            call SetErrStat( ErrID_Fatal, 'Blade '//trim(Num2LStr(k))//' nodes must be entered in increasing elevation.', ErrStat, ErrMsg, RoutineName )
-            exit
-         end if
-      end do ! j=nodes
-   end do ! k=blades
-
-      ! If the AddedMass flag is True, check that the added mass coefficients are > 0.
-   if ( InputFileData%AddedMass )  then
-      do k=1,NumBl
-         do j=1,InputFileData%BladeProps(k)%NumBlNds
-            if ( InputFileData%BladeProps(k)%BlCaX(j) <= 0.0_ReKi )  then
-               call SetErrStat( ErrID_Fatal, 'The X-direction added mass coefficient for blade '//trim(Num2LStr(k))//' node '//trim(Num2LStr(j)) &
-                                //' must be greater than 0.', ErrStat, ErrMsg, RoutineName )
-            endif
-            if ( InputFileData%BladeProps(k)%BlCaY(j) <= 0.0_ReKi )  then
-               call SetErrStat( ErrID_Fatal, 'The Y-direction added mass coefficient for blade '//trim(Num2LStr(k))//' node '//trim(Num2LStr(j)) &
-                                //' must be greater than 0.', ErrStat, ErrMsg, RoutineName )
-            endif
-            if ( InputFileData%BladeProps(k)%BlCaZ(j) <= 0.0_ReKi )  then
-               call SetErrStat( ErrID_Fatal, 'The Z-direction added mass coefficient for blade '//trim(Num2LStr(k))//' node '//trim(Num2LStr(j)) &
-=======
       do k=1,NumBl(iR)
          do j=1,InputFileData%rotors(iR)%BladeProps(k)%NumBlNds
             if ( InputFileData%rotors(iR)%BladeProps(k)%BlChord(j) <= 0.0_ReKi )  then
                call SetErrStat( ErrID_Fatal, 'The chord for blade '//trim(Num2LStr(k))//' node '//trim(Num2LStr(j)) &
->>>>>>> 3b5e1a80
                                 //' must be greater than 0.', ErrStat, ErrMsg, RoutineName )
             endif
          end do ! j=nodes
       end do ! k=blades
-<<<<<<< HEAD
-   end if
-
-      ! If the Buoyancy flag is True, check that the buoyancy coefficients are > 0.
-   if ( InputFileData%Buoyancy )  then
-      do k=1,NumBl
-         do j=1,InputFileData%BladeProps(k)%NumBlNds
-            if ( InputFileData%BladeProps(k)%BlCb(j) <= 0.0_ReKi )  then
-               call SetErrStat( ErrID_Fatal, 'The buoyancy coefficient for blade '//trim(Num2LStr(k))//' node '//trim(Num2LStr(j)) &
-                                //' must be greater than 0.', ErrStat, ErrMsg, RoutineName )
-            endif
-         end do ! j=nodes
-      end do ! k=blades
-   end if
-=======
    
       do k=1,NumBl(iR)
          if ( .not. EqualRealNos(InputFileData%rotors(iR)%BladeProps(k)%BlSpn(1), 0.0_ReKi) ) call SetErrStat( ErrID_Fatal, 'Blade '//trim(Num2LStr(k))//' span location must start at 0.0 m', ErrStat, ErrMsg, RoutineName)       
@@ -2392,9 +2341,40 @@
             end if
          end do ! j=nodes
       end do ! k=blades
+
+      ! If the AddedMass flag is True, check that the added mass coefficients are > 0.
+      if ( InputFileData%AddedMass )  then
+         do k=1,NumBl(iR)
+            do j=1,InputFileData%rotors(iR)%BladeProps(k)%NumBlNds
+               if ( InputFileData%rotors(iR)%BladeProps(k)%BlCaX(j) <= 0.0_ReKi )  then
+                  call SetErrStat( ErrID_Fatal, 'The X-direction added mass coefficient for blade '//trim(Num2LStr(k))//' node '//trim(Num2LStr(j)) &
+                                 //' must be greater than 0.', ErrStat, ErrMsg, RoutineName )
+               endif
+               if ( InputFileData%rotors(iR)%BladeProps(k)%BlCaY(j) <= 0.0_ReKi )  then
+                  call SetErrStat( ErrID_Fatal, 'The Y-direction added mass coefficient for blade '//trim(Num2LStr(k))//' node '//trim(Num2LStr(j)) &
+                                 //' must be greater than 0.', ErrStat, ErrMsg, RoutineName )
+               endif
+               if ( InputFileData%rotors(iR)%BladeProps(k)%BlCaZ(j) <= 0.0_ReKi )  then
+                  call SetErrStat( ErrID_Fatal, 'The Z-direction added mass coefficient for blade '//trim(Num2LStr(k))//' node '//trim(Num2LStr(j)) &
+                                 //' must be greater than 0.', ErrStat, ErrMsg, RoutineName )
+               endif
+            end do ! j=nodes
+         end do ! k=blades
+      end if
+
+      ! If the Buoyancy flag is True, check that the buoyancy coefficients are > 0.
+      if ( InputFileData%Buoyancy )  then
+         do k=1,NumBl(iR)
+            do j=1,InputFileData%rotors(iR)%BladeProps(k)%NumBlNds
+               if ( InputFileData%rotors(iR)%BladeProps(k)%BlCb(j) <= 0.0_ReKi )  then
+                  call SetErrStat( ErrID_Fatal, 'The buoyancy coefficient for blade '//trim(Num2LStr(k))//' node '//trim(Num2LStr(j)) &
+                                 //' must be greater than 0.', ErrStat, ErrMsg, RoutineName )
+               endif
+            end do ! j=nodes
+         end do ! k=blades
+      end if
    end do ! iR rotor
->>>>>>> 3b5e1a80
-   
+
       ! .............................
       ! check tower mesh data:
       ! .............................

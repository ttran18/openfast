--- conflicted
+++ resolved
@@ -5640,13 +5640,9 @@
 !----------------------------------------------------------------------------------------------------------------------------------
 !> Routine to compute the Jacobians of the output (Y), continuous- (X), discrete- (Xd), and constraint-state (Z) functions
 !! with respect to the inputs (u). The partial derivatives dY/du, dX/du, dXd/du, and dZ/du are returned.
-<<<<<<< HEAD
 SUBROUTINE AD_JacobianPInput( t, u, p, x, xd, z, OtherState, y, m, ErrStat, ErrMsg, dYdu, dXdu, dXddu, dZdu, FlagFilter)
 !..................................................................................................................................
 
-=======
-SUBROUTINE AD_JacobianPInput( t, u, p, x, xd, z, OtherState, y, m, ErrStat, ErrMsg, dYdu, dXdu, dXddu, dZdu)
->>>>>>> 7bf681be
    REAL(DbKi),                           INTENT(IN   )           :: t          !< Time in seconds at operating point
    TYPE(AD_InputType),                   INTENT(INOUT)           :: u          !< Inputs at operating point (may change to inout if a mesh copy is required)
    TYPE(AD_ParameterType),               INTENT(INOUT)           :: p          !< Parameters
@@ -5658,19 +5654,12 @@
    TYPE(AD_MiscVarType),                 INTENT(INOUT)           :: m          !< Misc/optimization variables
    INTEGER(IntKi),                       INTENT(  OUT)           :: ErrStat    !< Error status of the operation
    CHARACTER(*),                         INTENT(  OUT)           :: ErrMsg     !< Error message if ErrStat /= ErrID_None
-<<<<<<< HEAD
    REAL(R8Ki), ALLOCATABLE, OPTIONAL,    INTENT(INOUT)           :: dYdu(:,:)  !< Partial derivatives of output functions (Y) with respect to the inputs (u) [intent in to avoid deallocation]
    REAL(R8Ki), ALLOCATABLE, OPTIONAL,    INTENT(INOUT)           :: dXdu(:,:)  !< Partial derivatives of continuous state functions (X) with respect to the inputs (u) [intent in to avoid deallocation]
    REAL(R8Ki), ALLOCATABLE, OPTIONAL,    INTENT(INOUT)           :: dXddu(:,:) !< Partial derivatives of discrete state functions (Xd) with respect to the inputs (u) [intent in to avoid deallocation]
    REAL(R8Ki), ALLOCATABLE, OPTIONAL,    INTENT(INOUT)           :: dZdu(:,:)  !< Partial derivatives of constraint state functions (Z) with
    INTEGER(IntKi),          OPTIONAL,    INTENT(IN   )           :: FlagFilter  !< Variable index number
 
-=======
-   REAL(R8Ki), ALLOCATABLE, OPTIONAL,    INTENT(INOUT)           :: dYdu(:,:)  !< Partial derivatives of output functions (Y) with respect
-   REAL(R8Ki), ALLOCATABLE, OPTIONAL,    INTENT(INOUT)           :: dXdu(:,:)  !< Partial derivatives of continuous state functions (X) with
-   REAL(R8Ki), ALLOCATABLE, OPTIONAL,    INTENT(INOUT)           :: dXddu(:,:) !< Partial derivatives of discrete state functions (Xd) with
-   REAL(R8Ki), ALLOCATABLE, OPTIONAL,    INTENT(INOUT)           :: dZdu(:,:)  !< Partial derivatives of constraint state functions (Z) with
->>>>>>> 7bf681be
    integer(IntKi), parameter :: iR =1 ! Rotor index
 
    if (size(p%rotors)>1) then
@@ -5679,24 +5668,16 @@
       return
    endif
 
-<<<<<<< HEAD
-   call Rot_JacobianPInput( t, u%rotors(iR), p%rotors(iR), p, x%rotors(iR), xd%rotors(iR), z%rotors(iR), OtherState%rotors(iR), y%rotors(iR), m%rotors(iR), m, iR, ErrStat, ErrMsg, dYdu, dXdu, dXddu, dZdu, FlagFilter)
-=======
-   call Rot_JacobianPInput( t, u%rotors(iR), m%Inflow(1)%RotInflow(iR), p%rotors(iR), p, x%rotors(iR), xd%rotors(iR), z%rotors(iR), OtherState%rotors(iR), y%rotors(iR), m%rotors(iR), m, iR, ErrStat, ErrMsg, dYdu, dXdu, dXddu, dZdu)
->>>>>>> 7bf681be
+   call Rot_JacobianPInput( t, u%rotors(iR), m%Inflow(1)%RotInflow(iR), p%rotors(iR), p, x%rotors(iR), xd%rotors(iR), z%rotors(iR), OtherState%rotors(iR), y%rotors(iR), m%rotors(iR), m, iR, ErrStat, ErrMsg, dYdu, dXdu, dXddu, dZdu, FlagFilter)
 
 END SUBROUTINE AD_JacobianPInput
 
 
 !> Routine to compute the Jacobians of the output (Y), continuous- (X), discrete- (Xd), and constraint-state (Z) functions
 !! with respect to the inputs (u). The partial derivatives dY/du, dX/du, dXd/du, and dZ/du are returned.
-<<<<<<< HEAD
-SUBROUTINE Rot_JacobianPInput( t, u, p, p_AD, x, xd, z, OtherState, y, m, m_AD, iRot, ErrStat, ErrMsg, dYdu, dXdu, dXddu, dZdu, FlagFilter )
+SUBROUTINE Rot_JacobianPInput( t, u, RotInflow, p, p_AD, x, xd, z, OtherState, y, m, m_AD, iRot, ErrStat, ErrMsg, dYdu, dXdu, dXddu, dZdu, FlagFilter )
 !..................................................................................................................................
-   use IfW_FlowField, only: FlowFieldType, Uniform_FieldType, UniformField_InterpLinear
-=======
-SUBROUTINE Rot_JacobianPInput( t, u, RotInflow, p, p_AD, x, xd, z, OtherState, y, m, m_AD, iRot, ErrStat, ErrMsg, dYdu, dXdu, dXddu, dZdu)
->>>>>>> 7bf681be
+   use IfW_FlowField, only: FlowFieldType, Uniform_FieldType, UniformField_InterpLinea
    REAL(DbKi),                           INTENT(IN   )           :: t          !< Time in seconds at operating point
    TYPE(RotInputType),                   INTENT(INOUT)           :: u          !< Inputs at operating point (may change to inout if a mesh copy is required)
    TYPE(RotInflowType),                  INTENT(IN   )           :: RotInflow  !< Rotor inflow 
@@ -5712,7 +5693,6 @@
    INTEGER,                              INTENT(IN   )           :: iRot       !< Rotor index, needed for OLAF
    INTEGER(IntKi),                       INTENT(  OUT)           :: ErrStat    !< Error status of the operation
    CHARACTER(*),                         INTENT(  OUT)           :: ErrMsg     !< Error message if ErrStat /= ErrID_None
-<<<<<<< HEAD
    REAL(R8Ki), ALLOCATABLE, OPTIONAL,    INTENT(INOUT)           :: dYdu(:,:)  !< Partial derivatives of output functions (Y) with respect to the inputs (u) [intent in to avoid deallocation]
    REAL(R8Ki), ALLOCATABLE, OPTIONAL,    INTENT(INOUT)           :: dXdu(:,:)  !< Partial derivatives of continuous state functions (X) with respect to the inputs (u) [intent in to avoid deallocation]
    REAL(R8Ki), ALLOCATABLE, OPTIONAL,    INTENT(INOUT)           :: dXddu(:,:) !< Partial derivatives of discrete state functions (Xd) with respect to the inputs (u) [intent in to avoid deallocation]
@@ -5728,8 +5708,9 @@
    integer(IntKi)                :: FlagFilterLoc
    INTEGER(IntKi)                :: i, j, col
    type(UniformField_Interp)     :: UF_op
-   type(FlowFieldType), target   :: FF
-   type(FlowFieldType), pointer  :: FF_original
+   type(FLowFieldType),target    :: FlowField_perturb
+   type(FLowFieldType),pointer   :: FlowField_perturb_p   ! need a pointer in the CalcWind_Rotor routine
+   type(RotInflowType)  
 
    ErrStat = ErrID_None
    ErrMsg  = ''
@@ -5841,124 +5822,6 @@
             call MV_ComputeCentralDiff(p%Vars%y, p%Vars%u(i)%Perturb, m%Jac%y_pos, m%Jac%y_neg, dYdu(:,col))
          end do
 
-=======
-   REAL(R8Ki), ALLOCATABLE, OPTIONAL,    INTENT(INOUT)           :: dYdu(:,:)  !< Partial derivatives of output functions (Y)
-   REAL(R8Ki), ALLOCATABLE, OPTIONAL,    INTENT(INOUT)           :: dXdu(:,:)  !< Partial derivatives of continuous state functions (X)
-   REAL(R8Ki), ALLOCATABLE, OPTIONAL,    INTENT(INOUT)           :: dXddu(:,:) !< Partial derivatives of discrete state functions (Xd)
-   REAL(R8Ki), ALLOCATABLE, OPTIONAL,    INTENT(INOUT)           :: dZdu(:,:)  !< Partial derivatives of constraint state functions (Z)
-      ! local variables
-   TYPE(RotOutputType)                                           :: y_p
-   TYPE(RotOutputType)                                           :: y_m
-   TYPE(RotContinuousStateType)                                  :: x_p
-   TYPE(RotContinuousStateType)                                  :: x_m
-   TYPE(RotContinuousStateType)                                  :: x_init
-   TYPE(RotConstraintStateType)                                  :: z_copy
-   TYPE(RotOtherStateType)                                       :: OtherState_copy
-   TYPE(RotOtherStateType)                                       :: OtherState_init
-   TYPE(RotInputType)                                            :: u_perturb
-   type(FLowFieldType),target                                    :: FlowField_perturb
-   type(FLowFieldType),pointer                                   :: FlowField_perturb_p   ! need a pointer in the CalcWind_Rotor routine
-   type(RotInflowType)                                           :: RotInflow_perturb !< Rotor inflow, perturbed by FlowField extended inputs
-   REAL(R8Ki)                                                    :: delta_p, delta_m  ! delta change in input
-   INTEGER(IntKi)                                                :: i
-   
-   integer, parameter                                            :: indx = 1      ! m%BEMT_u(1) is at t; m%BEMT_u(2) is t+dt
-   integer(intKi)                                                :: ErrStat2
-   character(ErrMsgLen)                                          :: ErrMsg2
-   character(*), parameter                                       :: RoutineName = 'Rot_JacobianPInput'
-
-
-      ! Initialize ErrStat
-   ErrStat = ErrID_None
-   ErrMsg  = ''
-
-      ! get OP values here (i.e., set inputs for BEMT):
-   if ( p%FrozenWake ) then
-      call SetInputs(p, p_AD, u, RotInflow, m, indx, errStat2, errMsg2);   if (Failed()) return
-         
-            ! compare m%BEMT_y arguments with call to BEMT_CalcOutput
-      call computeFrozenWake(m%BEMT_u(indx), p%BEMT, m%BEMT_y, m%BEMT )
-      m%BEMT%UseFrozenWake = .true.
-   end if
-   
-   
-   call AD_CopyRotContinuousStateType( x, x_init, MESH_NEWCOPY, ErrStat2, ErrMsg2 ); if (Failed()) return
-   call AD_CopyRotOtherStateType( OtherState, OtherState_init, MESH_NEWCOPY, ErrStat2, ErrMsg2); if (Failed()) return
-   ! Copy FlowField data -- ideally we would not do this, but we cannot linearize with turbulent winds
-   call IfW_FlowField_CopyFlowFieldType(p_AD%FlowField, FlowField_perturb, MESH_NEWCOPY, ErrStat2, ErrMsg2);   if (Failed()) return
-   FlowField_perturb_p => FlowField_perturb
-   call AD_CopyRotInflowType( RotInflow, RotInflow_perturb, MESH_NEWCOPY, ErrStat2, ErrMsg2); if (Failed()) return
-
-   ! initialize x_init so that we get accurrate values for first step
-   if (.not. OtherState%BEMT%nodesInitialized ) then
-      call SetInputs(p, p_AD, u, RotInflow, m, indx, errStat2, errMsg2); if (Failed()) return
-
-      call BEMT_InitStates(t, m%BEMT_u(indx), p%BEMT, x_init%BEMT, xd%BEMT, z%BEMT, OtherState_init%BEMT, m%BEMT, p_AD%AFI, ErrStat2, ErrMsg2 ); if (Failed()) return; ! changes values only if states haven't been initialized
-   end if
-
-
-      ! make a copy of the inputs to perturb
-   call AD_CopyRotInputType( u, u_perturb, MESH_NEWCOPY, ErrStat2, ErrMsg2);  if (Failed()) return
-
-
-   IF ( PRESENT( dYdu ) ) THEN
-      ! Calculate the partial derivative of the output functions (Y) with respect to the inputs (u) here:
-
-      ! allocate dYdu
-      if (.not. allocated(dYdu) ) then
-         call AllocAry(dYdu,p%Jac_ny, size(p%Jac_u_indx,1),'dYdu', ErrStat2, ErrMsg2); if (Failed()) return
-      end if
-
-
-         ! make a copy of outputs because we will need two for the central difference computations (with orientations)
-      call AD_CopyRotOutputType( y, y_p, MESH_NEWCOPY, ErrStat2, ErrMsg2); if (Failed()) return
-      call AD_CopyRotOutputType( y, y_m, MESH_NEWCOPY, ErrStat2, ErrMsg2); if (Failed()) return
-         ! make a copy of the states to perturb
-      call AD_CopyRotConstraintStateType( z, z_copy, MESH_NEWCOPY, ErrStat2, ErrMsg2); if (Failed()) return
-      call AD_CopyRotOtherStateType( OtherState_init, OtherState_copy, MESH_NEWCOPY, ErrStat2, ErrMsg2); if (Failed()) return
-         
-         
-      do i=1,size(p%Jac_u_indx,1)
-         
-            ! get u_op + delta_p u
-         call IfW_FlowField_CopyFlowFieldType(p_AD%FlowField, FlowField_perturb_p, MESH_UPDATECOPY, ErrStat2, ErrMsg2);   if (Failed()) return
-         call AD_CopyRotInflowType( RotInflow, RotInflow_perturb, MESH_UPDATECOPY, ErrStat2, ErrMsg2); if (Failed()) return
-         call AD_CopyRotInputType( u, u_perturb, MESH_UPDATECOPY, ErrStat2, ErrMsg2 ); if (Failed()) return
-         call Perturb_u( p, i, 1, u_perturb, delta_p )
-         call Perturb_uExtend( t, u_perturb, FlowField_perturb_p, RotInflow_perturb, p, OtherState, i, 1, u_perturb, delta_p, ErrStat2, ErrMsg2); if (Failed()) return
-
-         call AD_CopyRotConstraintStateType( z, z_copy, MESH_UPDATECOPY, ErrStat2, ErrMsg2); if (Failed()) return
-         call AD_CopyRotOtherStateType( OtherState_init, OtherState_copy, MESH_UPDATECOPY, ErrStat2, ErrMsg2); if (Failed()) return
-         
-            ! get updated z%phi values:
-         call SetInputs(p, p_AD, u_perturb, RotInflow, m, indx, errStat2, errMsg2); if (Failed()) return
-         call UpdatePhi( m%BEMT_u(indx), p%BEMT, z_copy%BEMT%phi, p_AD%AFI, m%BEMT, OtherState_copy%BEMT%ValidPhi, errStat2, errMsg2 ); if (Failed()) return
-
-            ! compute y at u_op + delta_p u
-         call RotCalcOutput( t, u_perturb, RotInflow, p, p_AD, x_init, xd, z_copy, OtherState_copy, y_p, m, m_AD, iRot, ErrStat2, ErrMsg2 ); if (Failed()) return
-         
-            
-            ! get u_op - delta_m u
-         call IfW_FlowField_CopyFlowFieldType(p_AD%FlowField, FlowField_perturb_p, MESH_UPDATECOPY, ErrStat2, ErrMsg2);   if (Failed()) return
-         call AD_CopyRotInflowType( RotInflow, RotInflow_perturb, MESH_UPDATECOPY, ErrStat2, ErrMsg2); if (Failed()) return
-         call AD_CopyRotInputType( u, u_perturb, MESH_UPDATECOPY, ErrStat2, ErrMsg2 ); if (Failed()) return
-         call Perturb_u( p, i, -1, u_perturb, delta_m )
-         call Perturb_uExtend( t, u_perturb, FlowField_perturb_p, RotInflow_perturb, p, OtherState, i, -1, u_perturb, delta_p, ErrStat2, ErrMsg2); if (Failed()) return
-         
-         call AD_CopyRotConstraintStateType( z, z_copy, MESH_UPDATECOPY, ErrStat2, ErrMsg2); if (Failed()) return
-         call AD_CopyRotOtherStateType( OtherState, OtherState_copy, MESH_UPDATECOPY, ErrStat2, ErrMsg2); if (Failed()) return
-            
-            ! get updated z%phi values:
-         call SetInputs(p, p_AD, u_perturb, RotInflow, m, indx, errStat2, errMsg2); if (Failed()) return
-         call UpdatePhi( m%BEMT_u(indx), p%BEMT, z_copy%BEMT%phi, p_AD%AFI, m%BEMT, OtherState_copy%BEMT%ValidPhi, errStat2, errMsg2 ); if (Failed()) return
-            
-            ! compute y at u_op - delta_m u
-         call RotCalcOutput( t, u_perturb, RotInflow, p, p_AD, x_init, xd, z_copy, OtherState_copy, y_m, m, m_AD, iRot, ErrStat2, ErrMsg2 ); if (Failed()) return
-         
-            ! get central difference:
-         call Compute_dY( p, p_AD, y_p, y_m, delta_p, delta_m, dYdu(:,i) )
-         
->>>>>>> 7bf681be
       end do
    end if
 
@@ -5976,52 +5839,8 @@
          ! If variable flag not in flag filter, skip
          if (.not. MV_HasFlags(p%Vars%u(i), FlagFilterLoc)) cycle
 
-<<<<<<< HEAD
          ! Loop through number of linearization perturbations in variable
          do j = 1, p%Vars%u(i)%Num
-=======
-      ! allocate dXdu if necessary
-      if (.not. allocated(dXdu)) then
-         call AllocAry(dXdu, size(p%dx), size(p%Jac_u_indx,1), 'dXdu', ErrStat2, ErrMsg2); if (Failed()) return
-      end if
-      
-         
-      do i=1,size(p%Jac_u_indx,1)
-         
-            ! get u_op + delta u
-         call IfW_FlowField_CopyFlowFieldType(p_AD%FlowField, FlowField_perturb_p, MESH_UPDATECOPY, ErrStat2, ErrMsg2);   if (Failed()) return
-         call AD_CopyRotInflowType( RotInflow, RotInflow_perturb, MESH_UPDATECOPY, ErrStat2, ErrMsg2); if (Failed()) return
-         call AD_CopyRotInputType( u, u_perturb, MESH_UPDATECOPY, ErrStat2, ErrMsg2 ); if (Failed()) return
-         call Perturb_u( p, i, 1, u_perturb, delta_p )
-         call Perturb_uExtend( t, u_perturb, FlowField_perturb_p, RotInflow_perturb, p, OtherState, i, 1, u_perturb, delta_p, ErrStat2, ErrMsg2); if (Failed()) return
-
-            ! compute x at u_op + delta u
-         ! note that this routine updates z%phi instead of using the actual state value, so we don't need to call UpdateStates/UpdatePhi here to get z_op + delta_z:
-         call RotCalcContStateDeriv( t, u_perturb, RotInflow, p, p_AD, x_init, xd, z, OtherState_init, m, x_p, ErrStat2, ErrMsg2 ); if (Failed()) return
-                                         
-            ! get u_op - delta u
-         call IfW_FlowField_CopyFlowFieldType(p_AD%FlowField, FlowField_perturb_p, MESH_UPDATECOPY, ErrStat2, ErrMsg2);   if (Failed()) return
-         call AD_CopyRotInflowType( RotInflow, RotInflow_perturb, MESH_UPDATECOPY, ErrStat2, ErrMsg2); if (Failed()) return
-         call AD_CopyRotInputType( u, u_perturb, MESH_UPDATECOPY, ErrStat2, ErrMsg2 ); if (Failed()) return
-         call Perturb_u( p, i, -1, u_perturb, delta_m )
-         call Perturb_uExtend( t, u_perturb, FlowField_perturb_p, RotInflow_perturb, p, OtherState, i, -1, u_perturb, delta_p, ErrStat2, ErrMsg2); if (Failed()) return
-
-            ! compute x at u_op - delta u
-         ! note that this routine updates z%phi instead of using the actual state value, so we don't need to call UpdateStates here to get z_op + delta_z:
-         call RotCalcContStateDeriv( t, u_perturb, RotInflow, p, p_AD, x_init, xd, z, OtherState_init, m, x_m, ErrStat2, ErrMsg2 ); if (Failed()) return
-            
-            
-            ! get central difference:
-            
-            ! we may have had an error allocating memory, so we'll check
-         if (ErrStat>=AbortErrLev) then 
-            call cleanup()
-            return
-         end if         
-         
-            ! get central difference:
-         call Compute_dX( p, x_p, x_m, delta_p, delta_m, dXdu(:,i) )
->>>>>>> 7bf681be
 
             ! Calculate positive perturbation
             call MV_Perturb(p%Vars%u(i), j, 1, m%Jac%u, m%Jac%u_perturb)
@@ -6056,7 +5875,6 @@
    call cleanup()
 contains
    logical function Failed()
-<<<<<<< HEAD
       call SetErrStat(ErrStat2, ErrMsg2, ErrStat, ErrMsg, RoutineName)
       Failed = ErrStat >= AbortErrLev
       if (Failed) call cleanup()
@@ -6066,28 +5884,6 @@
       p_AD%FlowField => FF_original
    end subroutine cleanup
 end subroutine Rot_JacobianPInput
-=======
-      CALL SetErrStat( ErrStat2, ErrMsg2, ErrStat, ErrMsg, RoutineName )
-      Failed = ErrStat >= AbortErrLev
-      if (Failed)    call Cleanup()
-   end function Failed
-
-   subroutine cleanup()
-      m%BEMT%UseFrozenWake = .false.
-      call AD_DestroyRotOutputType(                y_p,  ErrStat2, ErrMsg2)
-      call AD_DestroyRotOutputType(                y_m,  ErrStat2, ErrMsg2)
-      call AD_DestroyRotContinuousStateType(        x_p,  ErrStat2, ErrMsg2)
-      call AD_DestroyRotContinuousStateType(        x_m,  ErrStat2, ErrMsg2)
-      call AD_DestroyRotContinuousStateType(     x_init,  ErrStat2, ErrMsg2)
-      call AD_DestroyRotConstraintStateType(         z_copy, ErrStat2, ErrMsg2)
-      call AD_DestroyRotOtherStateType( OtherState_copy, ErrStat2, ErrMsg2)
-      call AD_DestroyRotOtherStateType( OtherState_init, ErrStat2, ErrMsg2)
-      call AD_DestroyRotInputType( u_perturb, ErrStat2, ErrMsg2 )
-      call AD_DestroyRotInflowType( RotInflow_perturb, ErrStat2, ErrMsg2 )
-      call IfW_FlowField_DestroyFlowFieldType( FlowField_perturb, ErrStat2, ErrMsg2 )
-   end subroutine cleanup
-END SUBROUTINE Rot_JacobianPInput
->>>>>>> 7bf681be
 
 !> Routine to compute the Jacobians of the output (Y), continuous- (X), discrete- (Xd), and constraint-state (Z) functions
 !! with respect to the continuous states (x). The partial derivatives dY/dx, dX/dx, dXd/dx, and dZ/dx are returned.
@@ -6129,23 +5925,14 @@
       return
    endif
 
-<<<<<<< HEAD
-   call RotJacobianPContState( t, u%rotors(iR), p%rotors(iR), p, x%rotors(iR), xd%rotors(iR), z%rotors(iR), OtherState%rotors(iR), y%rotors(iR), m%rotors(iR), m, iR, ErrStat, ErrMsg, dYdx, dXdx, dXddx, dZdx, FlagFilter )
-=======
-   call RotJacobianPContState( t, u%rotors(iR), m%Inflow(1)%RotInflow(iR), p%rotors(iR), p, x%rotors(iR), xd%rotors(iR), z%rotors(iR), OtherState%rotors(iR), y%rotors(iR), m%rotors(iR), m, iR, ErrStat, ErrMsg, dYdx, dXdx, dXddx, dZdx )
-
->>>>>>> 7bf681be
+   call RotJacobianPContState( t, u%rotors(iR), m%Inflow(1)%RotInflow(iR), p%rotors(iR), p, x%rotors(iR), xd%rotors(iR), z%rotors(iR), OtherState%rotors(iR), y%rotors(iR), m%rotors(iR), m, iR, ErrStat, ErrMsg, dYdx, dXdx, dXddx, dZdx, FlagFilter )
 
 END SUBROUTINE AD_JacobianPContState
 
 !----------------------------------------------------------------------------------------------------------------------------------
 !> Routine to compute the Jacobians of the output (Y), continuous- (X), discrete- (Xd), and constraint-state (Z) functions
 !! with respect to the continuous states (x). The partial derivatives dY/dx, dX/dx, dXd/dx, and dZ/dx are returned.
-<<<<<<< HEAD
-SUBROUTINE RotJacobianPContState( t, u, p, p_AD, x, xd, z, OtherState, y, m, m_AD, iRot, ErrStat, ErrMsg, dYdx, dXdx, dXddx, dZdx, FlagFilter )
-=======
-SUBROUTINE RotJacobianPContState( t, u, RotInflow, p, p_AD, x, xd, z, OtherState, y, m, m_AD, iRot, ErrStat, ErrMsg, dYdx, dXdx, dXddx, dZdx )
->>>>>>> 7bf681be
+SUBROUTINE RotJacobianPContState( t, u, RotInflow, p, p_AD, x, xd, z, OtherState, y, m, m_AD, iRot, ErrStat, ErrMsg, dYdx, dXdx, dXddx, dZdx, FlagFilter )
 !..................................................................................................................................
 
    REAL(DbKi),                           INTENT(IN   )           :: t          !< Time in seconds at operating point
@@ -6193,7 +5980,6 @@
       FlagFilterLoc = VF_None
    end if
 
-<<<<<<< HEAD
    ! Get OP values here (i.e., set inputs for BEMT):
    if (p%FrozenWake) then
       call SetInputs(p, p_AD, u, m, indx, errStat2, errMsg2); if (Failed()) return
@@ -6213,31 +5999,6 @@
       call SetInputs(p, p_AD, u, m, indx, errStat2, errMsg2); if (Failed()) return
       call BEMT_InitStates(t, m%BEMT_u(indx), p%BEMT, m%x_init%BEMT, xd%BEMT, z%BEMT, &
                            m%OtherState_init%BEMT, m%BEMT, p_AD%AFI, ErrStat2, ErrMsg2); if (Failed()) return 
-=======
-   if ( p%FrozenWake ) then
-      call SetInputs(p, p_AD, u, RotInflow, m, indx, errStat2, errMsg2); if (Failed()) return;
-         
-         ! compare arguments with call to BEMT_CalcOutput
-      call computeFrozenWake(m%BEMT_u(indx), p%BEMT, m%BEMT_y, m%BEMT )
-      m%BEMT%UseFrozenWake = .true.
-   end if
-
-
-   call AD_CopyRotContinuousStateType( x, x_perturb, MESH_NEWCOPY, ErrStat2, ErrMsg2 ); if (Failed()) return;
-   call AD_CopyRotContinuousStateType( x, x_init, MESH_NEWCOPY, ErrStat2, ErrMsg2 ); if (Failed()) return;
-   call AD_CopyRotOtherStateType( OtherState, OtherState_init, MESH_NEWCOPY, ErrStat2, ErrMsg2); if (Failed()) return;
-      
-      if (ErrStat>=AbortErrLev) then
-         call cleanup()
-         return
-      end if
-      
-   ! initialize x_init so that we get accurrate values for 
-   if (.not. OtherState%BEMT%nodesInitialized ) then
-      call SetInputs(p, p_AD, u, RotInflow, m, indx, errStat2, errMsg2); if (Failed()) return;
-         
-      call BEMT_InitStates(t, m%BEMT_u(indx), p%BEMT, x_init%BEMT, xd%BEMT, z%BEMT, OtherState_init%BEMT, m%BEMT, p_AD%AFI, ErrStat2, ErrMsg2 ); if (Failed()) return; ! changes values only if states haven't been initialized
->>>>>>> 7bf681be
    end if
 
    ! Copy and pack states for perturbation
@@ -6249,31 +6010,15 @@
 
       ! Allocate dYdx if not allocated
       if (.not. allocated(dYdx)) then
-<<<<<<< HEAD
          call AllocAry(dYdx, p%Vars%Ny, p%Vars%Nx, 'dYdx', ErrStat2, ErrMsg2); if (Failed()) return
       end if
       
       ! Loop through state variables
       do i = 1, size(p%Vars%x)
-=======
-         call AllocAry(dYdx, p%Jac_ny, size(p%dx), 'dYdx', ErrStat2, ErrMsg2); if (Failed()) return;
-      end if
-      
-         ! make a copy of outputs because we will need two for the central difference computations (with orientations)
-      call AD_CopyRotOutputType( y, y_p, MESH_NEWCOPY, ErrStat2, ErrMsg2); if (Failed()) return;
-      call AD_CopyRotOutputType( y, y_m, MESH_NEWCOPY, ErrStat2, ErrMsg2); if (Failed()) return;
-
-      do i=1,size(p%dx)
-         
-            ! get x_op + delta_p x
-         call AD_CopyRotContinuousStateType( x_init, x_perturb, MESH_UPDATECOPY, ErrStat2, ErrMsg2 ); if (Failed()) return;
-         call Perturb_x( p, i, 1, x_perturb, delta_p )
->>>>>>> 7bf681be
 
          ! If variable flag not in flag filter, skip
          if (.not. MV_HasFlags(p%Vars%x(i), FlagFilterLoc)) cycle
 
-<<<<<<< HEAD
          ! Loop through number of linearization perturbations in variable
          do j = 1, p%Vars%x(i)%Num
 
@@ -6282,27 +6027,6 @@
             call AD_UnpackStateValues(p, m%Jac%x_perturb, m%x_perturb)
             call RotCalcOutput( t, u, p, p_AD, m%x_perturb, xd, z, m%OtherState_init, m%y_lin, m, m_AD, iRot, ErrStat2, ErrMsg2 ) ; if (Failed()) return
             call AD_PackOutputValues(p, m%y_lin, m%Jac%y_pos, IsFullLin)
-=======
-            ! compute y at x_op + delta_p x
-         ! NOTE: z_op is the same as z because x_perturb does not affect the values of phi, thus I am not updating the states or calling UpdatePhi to get z_perturb.
-         call RotCalcOutput( t, u, RotInflow, p, p_AD, x_perturb, xd, z, OtherState_init, y_p, m, m_AD, iRot, ErrStat2, ErrMsg2 ) ; if (Failed()) return;
-         
-            
-            ! get x_op - delta_m x
-         call AD_CopyRotContinuousStateType( x_init, x_perturb, MESH_UPDATECOPY, ErrStat2, ErrMsg2 ); if (Failed()) return;
-         call Perturb_x( p, i, -1, x_perturb, delta_m )
-         
-            ! compute y at x_op - delta_m x
-         ! NOTE: z_op is the same as z because x_perturb does not affect the values of phi, thus I am not updating the states or calling UpdatePhi to get z_perturb.
-         call RotCalcOutput( t, u, RotInflow, p, p_AD, x_perturb, xd, z, OtherState_init, y_m, m, m_AD, iRot, ErrStat2, ErrMsg2 ); if (Failed()) return;
-         
-            
-            ! get central difference:            
-         call Compute_dY( p, p_AD, y_p, y_m, delta_p, delta_m, dYdx(:,i) )
-         
-      end do
-   END IF
->>>>>>> 7bf681be
 
             ! Calculate negative perturbation
             call MV_Perturb(p%Vars%x(i), j, -1, m%Jac%x, m%Jac%x_perturb)
@@ -6310,7 +6034,6 @@
             call RotCalcOutput( t, u, p, p_AD, m%x_perturb, xd, z, m%OtherState_init, m%y_lin, m, m_AD, iRot, ErrStat2, ErrMsg2 ) ; if (Failed()) return
             call AD_PackOutputValues(p, m%y_lin, m%Jac%y_neg, IsFullLin)
 
-<<<<<<< HEAD
             ! Calculate column index
             col = p%Vars%x(i)%iLoc(1) + j - 1
 
@@ -6367,61 +6090,14 @@
    ! Calculate the partial derivative of the constraint state functions (Z) with respect to the continuous states (x) here:
    if (present(dZdx)) then
    end if
-=======
-      ! allocate dXdx if necessary
-      if (.not. allocated(dXdx)) then
-         call AllocAry(dXdx, size(p%dx), size(p%dx), 'dXdx', ErrStat2, ErrMsg2); if (Failed()) return;
-      end if
-      
-         
-      do i=1,size(p%dx,1)
-         
-            ! get x_op + delta x
-         call AD_CopyRotContinuousStateType( x_init, x_perturb, MESH_UPDATECOPY, ErrStat2, ErrMsg2 ); if (Failed()) return;
-         call Perturb_x( p, i, 1, x_perturb, delta_p )
-
-            ! compute X at x_op + delta x
-         ! NOTE: z_op is the same as z because x_perturb does not affect the values of phi, thus I am not updating the states or calling UpdatePhi to get z_perturb.
-         call RotCalcContStateDeriv( t, u, RotInflow, p, p_AD, x_perturb, xd, z, OtherState_init, m, x_p, ErrStat2, ErrMsg2 ); if (Failed()) return;
-            
-                                         
-            ! get x_op - delta x
-         call AD_CopyRotContinuousStateType( x_init, x_perturb, MESH_UPDATECOPY, ErrStat2, ErrMsg2 ); if (Failed()) return;
-         call Perturb_x( p, i, -1, x_perturb, delta_m )
-         
-            ! compute x at u_op - delta u
-         ! NOTE: z_op is the same as z because x_perturb does not affect the values of phi, thus I am not updating the states or calling UpdatePhi to get z_perturb.
-         call RotCalcContStateDeriv( t, u, RotInflow, p, p_AD, x_perturb, xd, z, OtherState_init, m, x_m, ErrStat2, ErrMsg2 ); if (Failed()) return;
-            
-            
-            ! get central difference:
-         call Compute_dX( p, x_p, x_m, delta_p, delta_m, dXdx(:,i) )
-
-      end do
-   END IF
-
-!   IF ( PRESENT( dXddx ) ) THEN
-!   END IF
-
-!   IF ( PRESENT( dZdx ) ) THEN
-!   END IF
->>>>>>> 7bf681be
 
    call cleanup()
 contains
    logical function Failed()
-<<<<<<< HEAD
       call SetErrStat(ErrStat2, ErrMsg2, ErrStat, ErrMsg, RoutineName)
       Failed = ErrStat >= AbortErrLev
       if (Failed) call cleanup()
    end function
-=======
-      CALL SetErrStat( ErrStat2, ErrMsg2, ErrStat, ErrMsg, RoutineName )
-      Failed = ErrStat >= AbortErrLev
-      if (Failed)    call Cleanup()
-   end function Failed
-
->>>>>>> 7bf681be
    subroutine cleanup()
       m%BEMT%UseFrozenWake = .false.
    end subroutine cleanup
@@ -6540,6 +6216,10 @@
    integer, parameter                                            :: indx = 1      ! m%BEMT_u(1) is at t; m%BEMT_u(2) is t+dt
    integer, parameter                                            :: op_indx = 2   ! m%BEMT_u(1) is at t; m%BEMT_u(2) is t+dt or the input at OP
 
+   
+      ! local variables
+      
+   
       ! Initialize ErrStat
    ErrStat = ErrID_None
    ErrMsg  = ''
@@ -6696,12 +6376,7 @@
 
 !++++++++++++++++++++++++++++++++++++++++++++++++++++++++++++++++++++++++++++++++++++++++++++++++++++++++++++++++++++++++++++++++++
 !> Routine to pack the data structures representing the operating points into arrays for linearization.
-<<<<<<< HEAD
 SUBROUTINE AD_GetOP( t, u, p, x, xd, z, OtherState, y, m, ErrStat, ErrMsg, u_op, y_op, x_op, dx_op, xd_op, z_op, FlagFilter )
-
-=======
-SUBROUTINE AD_GetOP( t, u, p, x, xd, z, OtherState, y, m, ErrStat, ErrMsg, u_op, y_op, x_op, dx_op, xd_op, z_op )
->>>>>>> 7bf681be
    REAL(DbKi),                           INTENT(IN   )           :: t          !< Time in seconds at operating point
    TYPE(AD_InputType),                   INTENT(IN   )           :: u          !< Inputs at operating point (may change to inout if a mesh copy is required)
    TYPE(AD_ParameterType),               INTENT(IN   )           :: p          !< Parameters
@@ -6729,23 +6404,14 @@
       return
    endif
 
-<<<<<<< HEAD
-   call RotGetOP(t, u%rotors(iR), p%rotors(iR), p, x%rotors(iR), xd%rotors(iR), z%rotors(iR), OtherState%rotors(iR), y%rotors(iR), m%rotors(iR), errStat, errMsg, u_op, y_op, x_op, dx_op, xd_op, z_op, FlagFilter)
-=======
-   call RotGetOP( t, u%rotors(iR), m%Inflow(1)%RotInflow(iR), p%rotors(iR), p, x%rotors(iR), xd%rotors(iR), z%rotors(iR), OtherState%rotors(iR), y%rotors(iR), m%rotors(iR), errStat, errMsg, u_op, y_op, x_op, dx_op, xd_op, z_op )
->>>>>>> 7bf681be
+   call RotGetOP(t, u%rotors(iR), m%Inflow(1)%RotInflow(iR), p%rotors(iR), p, x%rotors(iR), xd%rotors(iR), z%rotors(iR), OtherState%rotors(iR), y%rotors(iR), m%rotors(iR), errStat, errMsg, u_op, y_op, x_op, dx_op, xd_op, z_op, FlagFilter)
 
 END SUBROUTINE AD_GetOP
 
 !++++++++++++++++++++++++++++++++++++++++++++++++++++++++++++++++++++++++++++++++++++++++++++++++++++++++++++++++++++++++++++++++++
 !> Routine to pack the data structures representing the operating points into arrays for linearization.
-<<<<<<< HEAD
-SUBROUTINE RotGetOP(t, u, p, p_AD, x, xd, z, OtherState, y, m, ErrStat, ErrMsg, u_op, y_op, x_op, dx_op, xd_op, z_op, FlagFilter)
+SUBROUTINE RotGetOP(t, u, RotInflow, p, p_AD, x, xd, z, OtherState, y, m, ErrStat, ErrMsg, u_op, y_op, x_op, dx_op, xd_op, z_op, FlagFilter)
    use IfW_FlowField, only: FlowFieldType, Uniform_FieldType, UniformField_InterpLinear
-=======
-!! NOTE: the order here needs to exactly match the order in Init_Jacobian_u.
-SUBROUTINE RotGetOP( t, u, RotInflow, p, p_AD, x, xd, z, OtherState, y, m, ErrStat, ErrMsg, u_op, y_op, x_op, dx_op, xd_op, z_op )
->>>>>>> 7bf681be
    REAL(DbKi),                           INTENT(IN   )           :: t          !< Time in seconds at operating point
    TYPE(RotInputType),                   INTENT(IN   )           :: u          !< Inputs at operating point (may change to inout if a mesh copy is required)
    TYPE(RotInflowType),                  INTENT(IN   )           :: RotInflow  !< Rotor Inflow at operating point (may change to inout if a mesh copy is required)
@@ -6759,7 +6425,6 @@
    TYPE(RotMiscVarType),                 INTENT(INOUT)           :: m          !< Misc/optimization variables
    INTEGER(IntKi),                       INTENT(  OUT)           :: ErrStat    !< Error status of the operation
    CHARACTER(*),                         INTENT(  OUT)           :: ErrMsg     !< Error message if ErrStat /= ErrID_None
-<<<<<<< HEAD
    REAL(R8Ki), ALLOCATABLE, OPTIONAL,    INTENT(INOUT)           :: u_op(:)    !< values of linearized inputs
    REAL(R8Ki), ALLOCATABLE, OPTIONAL,    INTENT(INOUT)           :: y_op(:)    !< values of linearized outputs
    REAL(R8Ki), ALLOCATABLE, OPTIONAL,    INTENT(INOUT)           :: x_op(:)    !< values of linearized continuous states
@@ -6775,31 +6440,10 @@
    integer(IntKi)                   :: FlagFilterLoc
    INTEGER(IntKi)                   :: ind, i, j, k, n
    type(UniformField_Interp)        :: op
-=======
-   REAL(ReKi), ALLOCATABLE, OPTIONAL,    INTENT(INOUT)           :: u_op(:)    !< values of linearized inputs
-   REAL(ReKi), ALLOCATABLE, OPTIONAL,    INTENT(INOUT)           :: y_op(:)    !< values of linearized outputs
-   REAL(ReKi), ALLOCATABLE, OPTIONAL,    INTENT(INOUT)           :: x_op(:)    !< values of linearized continuous states
-   REAL(ReKi), ALLOCATABLE, OPTIONAL,    INTENT(INOUT)           :: dx_op(:)   !< values of first time derivatives of linearized continuous states
-   REAL(ReKi), ALLOCATABLE, OPTIONAL,    INTENT(INOUT)           :: xd_op(:)   !< values of linearized discrete states
-   REAL(ReKi), ALLOCATABLE, OPTIONAL,    INTENT(INOUT)           :: z_op(:)    !< values of linearized constraint states
-
-   INTEGER(IntKi)                                                :: index, i, j, k, n
-   INTEGER(IntKi)                                                :: nu
-   INTEGER(IntKi)                                                :: ErrStat2
-   CHARACTER(ErrMsgLen)                                          :: ErrMsg2
-   CHARACTER(*), PARAMETER                                       :: RoutineName = 'AD_GetOP'
-   LOGICAL                                                       :: FieldMask(FIELDMASK_SIZE)
-   TYPE(RotContinuousStateType)                                  :: dxdt
-   real(ReKi)                                                    :: OP_out(3)  !< operating point of wind (HWindSpeed, PLexp, and AngleH)
-
-
-      ! Initialize ErrStat
->>>>>>> 7bf681be
 
    ErrStat = ErrID_None
    ErrMsg  = ''
 
-<<<<<<< HEAD
    ! Set full linearization flag and local filter flag
    if (present(FlagFilter)) then
       IsFullLin = FlagFilter == VF_None
@@ -6888,1137 +6532,6 @@
          end do
       end do
       
-=======
-   IF ( PRESENT( u_op ) ) THEN
-      nu = size(p%Jac_u_indx,1)
-      do i=1,p%NumBl_Lin
-         nu = nu + u%BladeMotion(i)%NNodes * 6     ! Jac_u_indx has 3 orientation angles, but the OP needs the full 9 elements of the DCM
-      end do
-
-      if (.not. p_AD%CompAeroMaps) then
-         nu = nu + u%NacelleMotion%NNodes * 6 &    ! Jac_u_indx has 3 orientation angles, but the OP needs the full 9 elements of the DCM
-                 + u%HubMotion%NNodes     * 6 &    ! Jac_u_indx has 3 orientation angles, but the OP needs the full 9 elements of the DCM
-                 + u%TowerMotion%NNodes   * 6 &    ! Jac_u_indx has 3 orientation angles, but the OP needs the full 9 elements of the DCM
-                 + u%TFinMotion%NNodes    * 6      ! Jac_u_indx has 3 orientation angles, but the OP needs the full 9 elements of the DCM
-         do i=1,p%NumBlades
-            nu = nu + u%BladeRootMotion(i)%NNodes * 6   ! Jac_u_indx has 3 orientation angles, but the OP needs the full 9 elements of the DCM
-         end do
-      end if
-
-      if (.not. allocated(u_op)) then
-         call AllocAry(u_op, nu, 'u_op', ErrStat2, ErrMsg2); if (Failed()) return
-      end if
-
-
-      index = 1
-      if (.not. p_AD%CompAeroMaps) then
-         !------------------------------
-         ! Nacelle
-         !     Module/Mesh/Field: u%NacelleMotion%TranslationDisp
-         !     Module/Mesh/Field: u%NacelleMotion%Orientation
-         FieldMask = .false.
-         FieldMask(MASKID_TRANSLATIONDISP) = .true.
-         FieldMask(MASKID_ORIENTATION)     = .true.
-         call PackMotionMesh(u%NacelleMotion, u_op, index, FieldMask=FieldMask)
-
-         !------------------------------
-         ! Hub
-         !     Module/Mesh/Field: u%HubMotion%TranslationDisp
-         !     Module/Mesh/Field: u%HubMotion%Orientation
-         !     Module/Mesh/Field: u%HubMotion%RotationVel
-         FieldMask = .false.
-         FieldMask(MASKID_TRANSLATIONDISP) = .true.
-         FieldMask(MASKID_ORIENTATION)     = .true.
-         FieldMask(MASKID_ROTATIONVEL)     = .true.
-         call PackMotionMesh(u%HubMotion, u_op, index, FieldMask=FieldMask)
-
-         !------------------------------
-         ! TailFin
-         !     Module/Mesh/Field: u%TFinMotion%TranslationDisp
-         !     Module/Mesh/Field: u%TFinMotion%Orientation
-         !     Module/Mesh/Field: u%TFinMotion%TranslationVel
-         FieldMask = .false.
-         FieldMask(MASKID_TRANSLATIONDISP) = .true.
-         FieldMask(MASKID_ORIENTATION)     = .true.
-         FieldMask(MASKID_TRANSLATIONVEL)  = .true.
-         call PackMotionMesh(u%TFinMotion, u_op, index, FieldMask=FieldMask)
-
-         !------------------------------
-         ! Tower
-         !     Module/Mesh/Field: u%TowerMotion%TranslationDisp
-         !     Module/Mesh/Field: u%TowerMotion%Orientation
-         !     Module/Mesh/Field: u%TowerMotion%TranslationVel
-         !     Module/Mesh/Field: u%TowerMotion%TranslationAcc
-         FieldMask = .false.
-         FieldMask(MASKID_TRANSLATIONDISP) = .true.
-         FieldMask(MASKID_ORIENTATION)     = .true.
-         FieldMask(MASKID_TRANSLATIONVEL)  = .true.
-         FieldMask(MASKID_TRANSLATIONACC)  = .true.
-         call PackMotionMesh(u%TowerMotion, u_op, index, FieldMask=FieldMask)
-
-         !------------------------------
-         ! Blade Root
-         !     Module/Mesh/Field: u%BladeRootMotion(1)%Orientation
-         !     Module/Mesh/Field: u%BladeRootMotion(2)%Orientation
-         !     Module/Mesh/Field: u%BladeRootMotion(3)%Orientation
-         FieldMask = .false.
-         FieldMask(MASKID_ORIENTATION)     = .true.
-         do k = 1,p%NumBlades
-            call PackMotionMesh(u%BladeRootMotion(k), u_op, index, FieldMask=FieldMask)
-         end do
-      endif
-
-
-      !------------------------------
-      ! Blade
-      !     Module/Mesh/Field: u%BladeMotion(k)%TranslationDisp
-      !     Module/Mesh/Field: u%BladeMotion(k)%Orientation
-      !     Module/Mesh/Field: u%BladeMotion(k)%TranslationVel
-      !     Module/Mesh/Field: u%BladeMotion(k)%RotationVel
-      !     Module/Mesh/Field: u%BladeMotion(k)%TranslationAcc
-      !     Module/Mesh/Field: u%BladeMotion(k)%RotationalAcc
-      if (.not. p_AD%CompAeroMaps) then
-         FieldMask = .false.
-         FieldMask(MASKID_TRANSLATIONDISP) = .true.
-         FieldMask(MASKID_ORIENTATION)     = .true.
-         FieldMask(MASKID_TRANSLATIONVEL)  = .true.
-         FieldMask(MASKID_ROTATIONVEL)     = .true.
-         FieldMask(MASKID_TRANSLATIONACC)  = .true.
-         FieldMask(MASKID_ROTATIONACC)     = .true.
-      else
-         FieldMask = .false.
-         FieldMask(MASKID_TRANSLATIONDISP) = .true.
-         FieldMask(MASKID_ORIENTATION)     = .true.
-         FieldMask(MASKID_TRANSLATIONVel)  = .true.
-      end if
-      do k=1,p%NumBl_Lin
-         call PackMotionMesh(u%BladeMotion(k), u_op, index, FieldMask=FieldMask)
-      end do
-
-      if (.not. p_AD%CompAeroMaps) then
-         !------------------------------
-         ! UserProp
-         !     Module/Mesh/Field: u%UserProp(:,:)
-         do k=1,p%NumBlades
-            do j = 1, size(u%UserProp,1) ! Number of nodes for a blade
-               u_op(index) = u%UserProp(j,k)
-               index = index + 1
-            end do
-         end do
-
-         !------------------------------
-         ! Extended inputs -- Linearization is only possible with Steady or Uniform Wind, so take advantage of that here
-         !     Module/Mesh/Field:  HWindSpeed      = 37
-         !     Module/Mesh/Field:  PLexp           = 38
-         !     Module/Mesh/Field:  PropagationDir  = 39
-         call IfW_UniformWind_GetOP(p_AD%FlowField%Uniform, t, .false. , OP_out)
-         ! HWindSpeed
-         u_op(index) = OP_out(1);   index = index + 1
-         ! PLexp
-         u_op(index) = OP_out(2);   index = index + 1
-         ! PropagationDir (include AngleH in calculation if any)
-         u_op(index) = OP_out(3) + p_AD%FlowField%PropagationDir;   index = index + 1
-         
-      end if
-   END IF
-
-   IF ( PRESENT( y_op ) ) THEN
-
-      if (.not. allocated(y_op)) then
-         call AllocAry(y_op, p%Jac_ny, 'y_op', ErrStat2, ErrMsg2); if (Failed()) return
-      end if
-
-      index = 1
-      if (.not. p_AD%CompAeroMaps) then
-         call PackLoadMesh(y%NacelleLoad, y_op, index)
-         call PackLoadMesh(y%HubLoad,     y_op, index)
-         call PackLoadMesh(y%TFinLoad,    y_op, index)
-         call PackLoadMesh(y%TowerLoad,   y_op, index)
-      endif
-      do k=1,p%NumBl_Lin
-         call PackLoadMesh(y%BladeLoad(k), y_op, index)
-      end do
-
-      if (.not. p_AD%CompAeroMaps) then
-         index = index - 1
-         do i=1,p%NumOuts + p%BldNd_TotNumOuts
-            y_op(i+index) = y%WriteOutput(i)
-         end do
-      end if
-
-   END IF
-
-   IF ( PRESENT( x_op ) ) THEN
-
-      if (.not. allocated(x_op)) then
-         call AllocAry(x_op, p%BEMT%DBEMT%lin_nx + p%BEMT%UA%lin_nx + p%BEMT%lin_nx,'x_op',ErrStat2,ErrMsg2); if (Failed()) return
-      end if
-
-      index = 1
-      ! set linearization operating points:
-      if (p%BEMT%DBEMT%lin_nx>0) then
-         do j=1,p%NumBlades ! size(x%BEMT%DBEMT%element,2)
-            do i=1,p%NumBlNds ! size(x%BEMT%DBEMT%element,1)
-               do k=1,size(x%BEMT%DBEMT%element(i,j)%vind)
-                  x_op(index) = x%BEMT%DBEMT%element(i,j)%vind(k)
-                  index = index + 1
-               end do
-            end do
-         end do
-
-         do j=1,p%NumBlades ! size(x%BEMT%DBEMT%element,2)
-            do i=1,p%NumBlNds ! size(x%BEMT%DBEMT%element,1)
-               do k=1,size(x%BEMT%DBEMT%element(i,j)%vind_1)
-                  x_op(index) = x%BEMT%DBEMT%element(i,j)%vind_1(k)
-                  index = index + 1
-               end do
-            end do
-         end do
-      end if
-
-      ! UA states
-      if (p%BEMT%UA%lin_nx>0) then
-         do n=1,p%BEMT%UA%lin_nx
-            i = p%BEMT%UA%lin_xIndx(n,1)
-            j = p%BEMT%UA%lin_xIndx(n,2)
-            k = p%BEMT%UA%lin_xIndx(n,3)
-            x_op(index) = x%BEMT%UA%element(i,j)%x(k)
-
-            index = index + 1
-         end do
-      end if
-
-      ! BEMT states
-      if (p%BEMT%lin_nx>0) then
-         !do k = 1,size(x%BEMT%V_w)
-         !   x_op(index) = x%BEMT%v_w(k)
-         !   index = index + 1
-         !end do
-      end if
-
-   END IF
-
-   IF ( PRESENT( dx_op ) ) THEN
-
-      if (.not. allocated(dx_op)) then
-         call AllocAry(dx_op, p%BEMT%DBEMT%lin_nx + p%BEMT%UA%lin_nx + p%BEMT%lin_nx,'dx_op',ErrStat2,ErrMsg2); if (Failed()) return
-      end if
-
-      call RotCalcContStateDeriv(t, u, RotInflow, p, p_AD, x, xd, z, OtherState, m, dxdt, ErrStat2, ErrMsg2); if (Failed()) return
-
-      index = 1
-         ! set linearization operating points:
-      if (p%BEMT%DBEMT%lin_nx>0) then
-
-         do j=1,p%NumBlades ! size(dxdt%BEMT%DBEMT%element,2)
-            do i=1,p%NumBlNds ! size(dxdt%BEMT%DBEMT%element,1)
-               do k=1,size(dxdt%BEMT%DBEMT%element(i,j)%vind)
-                  dx_op(index) = dxdt%BEMT%DBEMT%element(i,j)%vind(k)
-                  index = index + 1
-               end do
-            end do
-         end do
-
-         do j=1,p%NumBlades ! size(dxdt%BEMT%DBEMT%element,2)
-            do i=1,p%NumBlNds ! size(dxdt%BEMT%DBEMT%element,1)
-               do k=1,size(dxdt%BEMT%DBEMT%element(i,j)%vind_1)
-                  dx_op(index) = dxdt%BEMT%DBEMT%element(i,j)%vind_1(k)
-                  index = index + 1
-               end do
-            end do
-         end do
-
-      end if
-      ! UA states derivatives
-      if (p%BEMT%UA%lin_nx>0) then
-         do n=1,p%BEMT%UA%lin_nx
-            i = p%BEMT%UA%lin_xIndx(n,1)
-            j = p%BEMT%UA%lin_xIndx(n,2)
-            k = p%BEMT%UA%lin_xIndx(n,3)
-            dx_op(index) = dxdt%BEMT%UA%element(i,j)%x(k)
-
-            index = index + 1
-         end do
-      end if
-      ! BEMT states derivatives
-      if (p%BEMT%lin_nx>0) then
-         ErrStat2=ErrID_Fatal
-         ErrMsg2='Number of lin states for bem should be zero for now.'
-         if (Failed()) return
-         !do k = 1,size(x%BEMT%V_w)
-         !   dx_op(index) = dxdt%BEMT%v_w(k)
-         !   index = index + 1
-         !end do
-      end if
-
-
-   END IF
-
-   IF ( PRESENT( xd_op ) ) THEN
-
-   END IF
-
-   IF ( PRESENT( z_op ) ) THEN
-
-      if (.not. allocated(z_op)) then
-         call AllocAry(z_op, p%NumBlades*p%NumBlNds, 'z_op', ErrStat2, ErrMsg2); if (Failed()) return
-      end if
-
-
-      index = 1
-      do k=1,p%NumBlades ! size(z%BEMT%Phi,2)
-         do i=1,p%NumBlNds ! size(z%BEMT%Phi,1)
-            z_op(index) = z%BEMT%phi(i,k)
-            index = index + 1
-         end do
-      end do
-
-   END IF
-
-contains
-   logical function Failed()
-      CALL SetErrStat( ErrStat2, ErrMsg2, ErrStat, ErrMsg, RoutineName )
-      Failed = ErrStat >= AbortErrLev
-      if (Failed)    call Cleanup()
-   end function Failed
-
-   subroutine cleanup()
-      call AD_DestroyRotContinuousStateType( dxdt, ErrStat2, ErrMsg2)
-   end subroutine cleanup
-END SUBROUTINE RotGetOP
-
-
-!++++++++++++++++++++++++++++++++++++++++++++++++++++++++++++++++++++++++++++++++++++++++++++++++++++++++++++++++++++++++++++++++++   
-SUBROUTINE Init_Jacobian_y( p, p_AD, y, InitOut, ErrStat, ErrMsg)
-   TYPE(RotParameterType)            , INTENT(INOUT) :: p                     !< parameters
-   TYPE(AD_ParameterType)            , INTENT(INOUT) :: p_AD                  !< parameters
-   TYPE(RotOutputType)               , INTENT(IN   ) :: y                     !< outputs
-   TYPE(RotInitOutputType)           , INTENT(INOUT) :: InitOut               !< Initialization output data (for Jacobian row/column names)
-   INTEGER(IntKi)                    , INTENT(  OUT) :: ErrStat               !< Error status of the operation
-   CHARACTER(*)                      , INTENT(  OUT) :: ErrMsg                !< Error message if ErrStat /= ErrID_None
-   
-      ! local variables:
-   INTEGER(IntKi)                                    :: i, j, k, indx_next, indx_last
-   INTEGER(IntKi)                                    :: ErrStat2
-   CHARACTER(ErrMsgLen)                              :: ErrMsg2
-   CHARACTER(*), PARAMETER                           :: RoutineName = 'Init_Jacobian_y'
-   logical, allocatable                              :: AllOut(:)
-                        
-   
-   ErrStat = ErrID_None
-   ErrMsg  = ""
-   
-   
-      ! determine how many outputs there are in the Jacobians
-   if (p_AD%CompAeroMaps) then
-      p%Jac_ny = 0 ! we skip tower and writeOutput values in the solve (note: y%TowerLoad%NNodes=0)
-   else
-      p%Jac_ny = y%NacelleLoad%NNodes * 6       & ! 3 forces + 3 moments at each node
-               + y%HubLoad%NNodes     * 6       & ! 3 forces + 3 moments at each node
-               + y%TFinLoad%NNodes    * 6       & ! 3 forces + 3 moments at each node
-               + y%TowerLoad%NNodes   * 6       & ! 3 forces + 3 moments at each node
-               + p%NumOuts + p%BldNd_TotNumOuts   ! WriteOutput values 
-   end if
-   
-   do k=1,p%NumBl_Lin
-      p%Jac_ny = p%Jac_ny + y%BladeLoad(k)%NNodes * 6  ! 3 forces + 3 moments at each node
-   end do   
-   
-   
-      ! get the names of the linearized outputs:
-   call AllocAry(InitOut%LinNames_y, p%Jac_ny,'LinNames_y',ErrStat2,ErrMsg2); if (Failed()) return
-   call AllocAry(InitOut%RotFrame_y, p%Jac_ny,'RotFrame_y',ErrStat2,ErrMsg2); if (Failed()) return
-   
-         
-   InitOut%RotFrame_y = .false. ! default all to false, then set the true ones below
-   indx_next = 1  
-   if (.not. p_AD%CompAeroMaps) then
-      p%Jac_y_idxStartList%NacelleLoad = indx_next;   call PackLoadMesh_Names(y%NacelleLoad, 'Nacelle', InitOut%LinNames_y, indx_next)
-      p%Jac_y_idxStartList%HubLoad     = indx_next;   call PackLoadMesh_Names(y%HubLoad,     'Hub',     InitOut%LinNames_y, indx_next)
-      p%Jac_y_idxStartList%TFinLoad    = indx_next;   call PackLoadMesh_Names(y%TFinLoad,    'TailFin', InitOut%LinNames_y, indx_next)
-      p%Jac_y_idxStartList%TowerLoad   = indx_next;   call PackLoadMesh_Names(y%TowerLoad,   'Tower',   InitOut%LinNames_y, indx_next) ! note: y%TowerLoad%NNodes=0 for aeroMaps
-   endif
-   
-   indx_last = indx_next
-   p%Jac_y_idxStartList%BladeLoad = indx_next;
-   do k=1,p%NumBl_Lin
-      call PackLoadMesh_Names(y%BladeLoad(k), 'Blade '//trim(num2lstr(k)), InitOut%LinNames_y, indx_next)
-   end do
-   ! InitOut%RotFrame_y(indx_last:indx_next-1) = .true. ! The mesh fields are in the global frame, so are not in the rotating frame
-
-   if (.not. p_AD%CompAeroMaps) then
-      ! Outputs
-      do i=1,p%NumOuts + p%BldNd_TotNumOuts
-         InitOut%LinNames_y(i+indx_next-1) = trim(InitOut%WriteOutputHdr(i))//', '//trim(InitOut%WriteOutputUnt(i))  !trim(p%OutParam(i)%Name)//', '//p%OutParam(i)%Units
-      end do
-   
-         ! check for all the WriteOutput values that are functions of blade number:
-      allocate( AllOut(0:MaxOutPts), STAT=ErrStat2 ) ! allocate starting at zero to account for invalid output channels
-      if (ErrStat2 /=0 ) then
-         ErrStat2 = ErrID_Info
-         ErrMsg2  = 'error allocating temporary space for AllOut'
-         if (Failed()) return
-      end if
-   
-      AllOut = .false.
-      do k=1,3
-         AllOut( BAzimuth(k)) = .true.
-         AllOut( BPitch  (k)) = .true.
-      
-         AllOut( BAeroFx( k)) = .true.
-         AllOut( BAeroFy( k)) = .true.
-         AllOut( BAeroFz( k)) = .true.
-         AllOut( BAeroMx( k)) = .true.
-         AllOut( BAeroMy( k)) = .true.
-         AllOut( BAeroMz( k)) = .true.
-         !AllOut( TipClrnc(k)) = .true.
-
-         do j=1,9
-            AllOut(BNVUndx(j,k)) = .true.
-            AllOut(BNVUndy(j,k)) = .true.
-            AllOut(BNVUndz(j,k)) = .true.
-            AllOut(BNVDisx(j,k)) = .true.
-            AllOut(BNVDisy(j,k)) = .true.
-            AllOut(BNVDisz(j,k)) = .true.
-            AllOut(BNSTVx (j,k)) = .true.
-            AllOut(BNSTVy (j,k)) = .true.
-            AllOut(BNSTVz (j,k)) = .true.
-            AllOut(BNVRel (j,k)) = .true.
-            AllOut(BNDynP (j,k)) = .true.
-            AllOut(BNRe   (j,k)) = .true.
-            AllOut(BNM    (j,k)) = .true.   
-            AllOut(BNVIndx(j,k)) = .true.   
-            AllOut(BNVIndy(j,k)) = .true. 
-            AllOut(BNAxInd(j,k)) = .true.         
-            AllOut(BNTnInd(j,k)) = .true.
-            AllOut(BNAlpha(j,k)) = .true.
-            AllOut(BNTheta(j,k)) = .true.
-            AllOut(BNPhi  (j,k)) = .true.   
-            AllOut(BNCurve(j,k)) = .true.
-            AllOut(BNCl   (j,k)) = .true.
-            AllOut(BNCd   (j,k)) = .true.
-            AllOut(BNCm   (j,k)) = .true.
-            AllOut(BNCx   (j,k)) = .true.
-            AllOut(BNCy   (j,k)) = .true.
-            AllOut(BNCn   (j,k)) = .true.
-            AllOut(BNCt   (j,k)) = .true.
-            AllOut(BNFl   (j,k)) = .true.
-            AllOut(BNFd   (j,k)) = .true.
-            AllOut(BNMm   (j,k)) = .true.
-            AllOut(BNFx   (j,k)) = .true.
-            AllOut(BNFy   (j,k)) = .true.
-            AllOut(BNFn   (j,k)) = .true.
-            AllOut(BNFt   (j,k)) = .true.
-            AllOut(BNClrnc(j,k)) = .true.
-         end do
-      end do
-   
-   
-      do i=1,p%NumOuts   
-         InitOut%RotFrame_y(i+indx_next-1) = AllOut( p%OutParam(i)%Indx )      
-      end do    
-   
-      do i=1,p%BldNd_TotNumOuts
-         InitOut%RotFrame_y(i+p%NumOuts+indx_next-1) = .true.
-         !AbsCant, AbsToe, AbsTwist should probably be set to .false.
-      end do
-      
-   end if
-
-   call Cleanup()
-
-contains
-   logical function Failed()
-      CALL SetErrStat( ErrStat2, ErrMsg2, ErrStat, ErrMsg, RoutineName )
-      Failed = ErrStat >= AbortErrLev
-      if (Failed)    call Cleanup()
-   end function Failed
-
-   subroutine Cleanup()
-      if (allocated(AllOut)) deallocate(AllOut)
-   end subroutine Cleanup
-END SUBROUTINE Init_Jacobian_y
-
-
-!----------------------------------------------------------------------------------------------------------------------------------
-SUBROUTINE Init_Jacobian_u( InputFileData, p, p_AD, u, InitOut, ErrStat, ErrMsg)
-   TYPE(RotInputFile)                , INTENT(IN   ) :: InputFileData         !< input file data (for default blade perturbation)
-   TYPE(RotParameterType)            , INTENT(INOUT) :: p                     !< parameters
-   TYPE(AD_ParameterType)            , INTENT(INOUT) :: p_AD                  !< parameters
-   TYPE(RotInputType)                , INTENT(IN   ) :: u                     !< inputs
-   TYPE(RotInitOutputType)           , INTENT(INOUT) :: InitOut               !< Initialization output data (for Jacobian row/column names)
-   INTEGER(IntKi)                    , INTENT(  OUT) :: ErrStat               !< Error status of the operation
-   CHARACTER(*)                      , INTENT(  OUT) :: ErrMsg                !< Error message if ErrStat /= ErrID_None
-
-      ! local variables:
-   INTEGER(IntKi)                :: i, j, k, index, indexNames, index_last, nu, i_meshField
-   INTEGER(IntKi)                :: NumFieldsForLinearization
-   REAL(ReKi)                    :: perturb, perturb_t, perturb_b(MaxBl)
-   LOGICAL                       :: FieldMask(FIELDMASK_SIZE)
-   CHARACTER(1), PARAMETER       :: UVW(3) = (/'U','V','W'/)
-   INTEGER(IntKi)                                    :: ErrStat2
-   CHARACTER(ErrMsgLen)                              :: ErrMsg2
-   CHARACTER(*), PARAMETER                           :: RoutineName = 'Init_Jacobian_u'
-
-   ErrStat = ErrID_None
-   ErrMsg  = ""
-
-   p%NumExtendedInputs = 3    ! Extended inputs from InflowWind: HWindSpeed, PLexp, PropagationDir
-
-      ! determine how many inputs there are in the Jacobians
-   if (p_AD%CompAeroMaps) then
-      nu = 0
-
-      NumFieldsForLinearization = 3 ! Translation Displacements + orientations + Translation velocities at each node on the blade mesh
-   else
-      nu = u%NacelleMotion%NNodes * 6        & ! 3 Translation Displacements + 3 orientations
-         + u%hubMotion%NNodes     * 9        & ! 3 Translation Displacements + 3 orientations + 3 Rotation    velocities
-         + u%TowerMotion%NNodes   * 12       & ! 3 Translation Displacements + 3 orientations + 3 Translation velocities + 3 Translation Accelerations
-         + u%TFinMotion%NNodes    * 9        & ! 3 Translation Displacements + 3 orientations + 3 Translation velocities
-         + size( u%UserProp)                 & ! typically number of blades
-         + p%NumExtendedInputs
-
-      NumFieldsForLinearization = 6 ! Translation Displacements + orientations + Translation velocities + Rotation velocities + TranslationAcc + RotationAcc at each node on the blade mesh
-      do i=1,p%NumBlades
-         nu = nu + u%BladeRootMotion(i)%NNodes * 3   ! 3 orientations at each node
-      end do
-   end if
-
-   do i=1,p%NumBl_Lin
-      nu = nu + u%BladeMotion(i)%NNodes * 3*NumFieldsForLinearization  ! 3 components per additional field
-   end do
-
-   ! all other inputs ignored
-
-
-   !............................
-   ! fill matrix to store index to help us figure out what the ith value of the u vector really means
-   ! (see aerodyn::perturb_u ... these MUST match )
-   ! column 1 indicates module's mesh and field
-   ! column 2 indicates the first index (x-y-z component) of the field
-   ! column 3 is the node
-   !............................
-
-   call allocAry( p%Jac_u_indx, nu, 3, 'p%Jac_u_indx', ErrStat2, ErrMsg2); if (Failed()) return
-   call AllocAry(InitOut%LinNames_u, nu, 'LinNames_u', ErrStat2, ErrMsg2); if (Failed()) return
-   call AllocAry(InitOut%RotFrame_u, nu, 'RotFrame_u', ErrStat2, ErrMsg2); if (Failed()) return
-   call AllocAry(InitOut%IsLoad_u,   nu, 'IsLoad_u',   ErrStat2, ErrMsg2); if (Failed()) return
-
-   ! perturbations
-   call allocAry( p%du, 39, 'p%du', ErrStat2, ErrMsg2); if (Failed()) return ! number of unique values in p%Jac_u_indx(:,1) (check below)
-   perturb = 2*D2R
-   do k=1,p%NumBl_Lin
-      perturb_b(k) = 0.2_ReKi*D2R * InputFileData%BladeProps(k)%BlSpn( InputFileData%BladeProps(k)%NumBlNds )
-   end do
-   if ( u%TowerMotion%NNodes > 0) then
-      perturb_t = 0.2_ReKi*D2R * u%TowerMotion%Position( 3, u%TowerMotion%NNodes )
-   else
-      perturb_t = 0.0_ReKi
-   end if
-
-   ! initialize
-   p%Jac_u_indx = 0
-   p%du = 0.0_R8Ki
-   InitOut%IsLoad_u   = .false. ! None of AeroDyn's inputs are loads
-   InitOut%RotFrame_u = .false.
-
-
-   !===========================================================================
-   ! AD input mappings stored in p%Jac_u_indx, perturbations in p%du
-   !===========================================================================
-   index = 1
-
-   if (.not. p_AD%CompAeroMaps) then
-      !------------------------------
-      ! Nacelle
-      !     Module/Mesh/Field: u%NacelleMotion%TranslationDisp = 1;
-      !     Module/Mesh/Field: u%NacelleMotion%Orientation     = 2;
-      indexNames=index
-      p%Jac_u_idxStartList%Nacelle = index
-      call SetJac_u_idx(1,2,u%NacelleMotion%NNodes,index)
-      !     Perturbations
-      p%du(1) = perturb_b(1)
-      p%du(2) = perturb
-      !     Names
-      FieldMask = .false.
-      FieldMask(MASKID_TRANSLATIONDISP) = .true.
-      FieldMask(MASKID_ORIENTATION)     = .true.
-      call PackMotionMesh_Names(u%NacelleMotion, 'Nacelle', InitOut%LinNames_u, indexNames, FieldMask=FieldMask)
-
-      !------------------------------
-      ! Hub
-      !     Module/Mesh/Field: u%HubMotion%TranslationDisp = 3;
-      !     Module/Mesh/Field: u%HubMotion%Orientation     = 4;
-      !     Module/Mesh/Field: u%HubMotion%RotationVel     = 5;
-      indexNames=index
-      p%Jac_u_idxStartList%Hub = index
-      call SetJac_u_idx(3,5,u%HubMotion%NNodes,index)
-      !     Perturbations
-      p%du(3) = perturb_b(1)
-      p%du(4) = perturb
-      p%du(5) = perturb
-      !     Names
-      FieldMask = .false.
-      FieldMask(MASKID_TRANSLATIONDISP) = .true.
-      FieldMask(MASKID_ORIENTATION)     = .true.
-      FieldMask(MASKID_ROTATIONVEL)     = .true.
-      call PackMotionMesh_Names(u%HubMotion, 'Hub', InitOut%LinNames_u, indexNames, FieldMask=FieldMask)
-
-
-      !------------------------------
-      ! TailFin
-      !     Module/Mesh/Field: u%TFinMotion%TranslationDisp = 6;
-      !     Module/Mesh/Field: u%TFinMotion%Orientation     = 7;
-      !     Module/Mesh/Field: u%TFinMotion%TranslationVel  = 8;
-      indexNames=index
-      p%Jac_u_idxStartList%TFin = index
-      call SetJac_u_idx(6,8,u%TFinMotion%NNodes,index)
-      !     Perturbations
-      p%du(6) = perturb
-      p%du(7) = perturb
-      p%du(8) = perturb
-      !     Names
-      FieldMask = .false.
-      FieldMask(MASKID_TRANSLATIONDISP) = .true.
-      FieldMask(MASKID_ORIENTATION)     = .true.
-      FieldMask(MASKID_TRANSLATIONVEL)  = .true.
-      call PackMotionMesh_Names(u%TFinMotion, 'TailFin', InitOut%LinNames_u, indexNames, FieldMask=FieldMask)
-
-
-      !------------------------------
-      ! Tower
-      !     Module/Mesh/Field: u%TowerMotion%TranslationDisp = 9;
-      !     Module/Mesh/Field: u%TowerMotion%Orientation     = 10;
-      !     Module/Mesh/Field: u%TowerMotion%TranslationVel  = 11;
-      !     Module/Mesh/Field: u%TowerMotion%TranslationAcc  = 12;
-      indexNames=index
-      p%Jac_u_idxStartList%Tower = index
-      call SetJac_u_idx(9,12,u%TowerMotion%NNodes,index)
-      !     Perturbations
-      p%du( 9) = perturb_t
-      p%du(10) = perturb
-      p%du(11) = perturb_t
-      p%du(12) = perturb_t
-      !     Names
-      FieldMask = .false.
-      FieldMask(MASKID_TRANSLATIONDISP) = .true.
-      FieldMask(MASKID_ORIENTATION)     = .true.
-      FieldMask(MASKID_TRANSLATIONVEL)  = .true.
-      FieldMask(MASKID_TRANSLATIONACC)  = .true.
-      call PackMotionMesh_Names(u%TowerMotion, 'Tower', InitOut%LinNames_u, indexNames, FieldMask=FieldMask)
-
-
-      !------------------------------
-      ! Blade root      (3 blade limit!!!!)
-      !     Module/Mesh/Field: u%BladeRootMotion(1)%Orientation = 13;
-      !     Module/Mesh/Field: u%BladeRootMotion(2)%Orientation = 14;
-      !     Module/Mesh/Field: u%BladeRootMotion(3)%Orientation = 15;
-      indexNames=index
-      p%Jac_u_idxStartList%BladeRoot = index
-      do k = 1,p%NumBl_Lin
-         call SetJac_u_idx(13+k-1,13+k-1,u%BladeRootMotion(k)%NNodes,index)
-      end do
-      !     Perturbations
-      p%du(13) = perturb
-      p%du(14) = perturb
-      p%du(15) = perturb
-      !     Names
-      FieldMask = .false.
-      FieldMask(MASKID_Orientation) = .true.
-      do k = 1,p%NumBl_Lin
-         call PackMotionMesh_Names(u%BladeRootMotion(k), 'Blade root '//trim(num2lstr(k)), InitOut%LinNames_u, indexNames, FieldMask=FieldMask)
-      end do
-   end if ! .not. compAeroMaps
-
-
-   !------------------------------
-   ! Blades    (3 blade limit!!!!!)
-   !     Module/Mesh/Field: u%BladeMotion(1)%TranslationDisp = 16 + (bladenum-1)*6;
-   !     Module/Mesh/Field: u%BladeMotion(1)%Orientation     = 17 + (bladenum-1)*6;
-   !     Module/Mesh/Field: u%BladeMotion(1)%TranslationVel  = 18 + (bladenum-1)*6;
-   !     Module/Mesh/Field: u%BladeMotion(1)%RotationVel     = 19 + (bladenum-1)*6; full lin only
-   !     Module/Mesh/Field: u%BladeMotion(1)%TranslationAcc  = 20 + (bladenum-1)*6; full lin only
-   !     Module/Mesh/Field: u%BladeMotion(1)%RotationalAcc   = 21 + (bladenum-1)*6; full lin only
-   if (.not. p_AD%CompAeroMaps) then      ! full linearization
-      indexNames=index
-      p%Jac_u_idxStartList%Blade = index
-      call SetJac_u_idx(16,21,u%BladeMotion(1)%NNodes,index)
-      if (p%NumBl_Lin > 1)   call SetJac_u_idx(22,27,u%BladeMotion(2)%NNodes,index)
-      if (p%NumBl_Lin > 2)   call SetJac_u_idx(28,33,u%BladeMotion(3)%NNodes,index)
-      !     Perturbations
-      do k=1,p%NumBl_Lin
-         p%du(16 + (k-1)*6) = perturb_b(k)
-         p%du(17 + (k-1)*6) = perturb
-         p%du(18 + (k-1)*6) = perturb_b(k)
-         p%du(19 + (k-1)*6) = perturb
-         p%du(20 + (k-1)*6) = perturb_b(k)
-         p%du(21 + (k-1)*6) = perturb
-      end do
-      !     Names
-      FieldMask = .false.
-      FieldMask(MASKID_TRANSLATIONDISP) = .true.
-      FieldMask(MASKID_ORIENTATION)     = .true.
-      FieldMask(MASKID_TRANSLATIONVEL)  = .true.
-      FieldMask(MASKID_ROTATIONVEL)     = .true.
-      FieldMask(MASKID_TRANSLATIONACC)  = .true.
-      FieldMask(MASKID_ROTATIONACC)     = .true.
-      do k=1,p%NumBl_Lin
-         call PackMotionMesh_Names(u%BladeMotion(k), 'Blade '//trim(num2lstr(k)), InitOut%LinNames_u, indexNames, FieldMask=FieldMask)
-      end do
-   else
-      indexNames=index
-      p%Jac_u_idxStartList%Blade = index
-      call SetJac_u_idx(16,18,u%BladeMotion(1)%NNodes,index)
-      if (p%NumBl_Lin > 1)   call SetJac_u_idx(22,24,u%BladeMotion(2)%NNodes,index)
-      if (p%NumBl_Lin > 2)   call SetJac_u_idx(28,30,u%BladeMotion(3)%NNodes,index)
-      !     Perturbations
-      do k=1,p%NumBl_Lin
-         p%du(16 + (k-1)*6) = perturb_b(k)
-         p%du(17 + (k-1)*6) = perturb
-         p%du(18 + (k-1)*6) = perturb_b(k)
-      end do
-      !     Names
-      FieldMask = .false.
-      FieldMask(MASKID_TRANSLATIONDISP) = .true.
-      FieldMask(MASKID_ORIENTATION)     = .true.
-      FieldMask(MASKID_TRANSLATIONVEL)  = .true.
-      do k=1,p%NumBl_Lin
-         call PackMotionMesh_Names(u%BladeMotion(k), 'Blade '//trim(num2lstr(k)), InitOut%LinNames_u, indexNames, FieldMask=FieldMask)
-      end do
-   endif
-
-
-   if (.not. p_AD%CompAeroMaps) then
-      !------------------------------
-      ! UserProp
-      !     Module/Mesh/Field: u%UserProp(:,:) = 34,35,36;
-      p%Jac_u_idxStartList%UserProp = index
-      do k=1,size(u%UserProp,2) ! p%NumBlades
-         do i=1,size(u%UserProp,1) ! numNodes
-               p%Jac_u_indx(index,1) =  34 + k-1
-               p%Jac_u_indx(index,2) =  1 !component index:  this is a scalar, so 1, but is never used
-               p%Jac_u_indx(index,3) =  i !Node:   i
-               ! Names
-               InitOut%LinNames_u(index) = 'User property on blade '//trim(num2lstr(k))//', node '//trim(num2lstr(i))//', -'
-               ! RotFrame
-               InitOut%RotFrame_u(index) = .true.
-               index = index + 1
-         end do !i
-         !  Perturbations
-         p%du(34 + k-1) = perturb
-      end do !
-
-
-      !------------------------------
-      ! Extended inputs (number of these must be exactly p%NumExtendedInputs)
-      !     Module/Mesh/Field:  HWindSpeed      = 37
-      !     Module/Mesh/Field:  PLexp           = 38
-      !     Module/Mesh/Field:  PropagationDir  = 39
-      p%Jac_u_idxStartList%Extended = index
-      p%Jac_u_indx(index,1)=37;  p%Jac_u_indx(index,2)=1;   p%Jac_u_indx(index,3)=1;    InitOut%LinNames_u(index) = 'Extended input: horizontal wind speed (steady/uniform wind), m/s'; index=index+1
-      p%Jac_u_indx(index,1)=38;  p%Jac_u_indx(index,2)=1;   p%Jac_u_indx(index,3)=1;    InitOut%LinNames_u(index) = 'Extended input: vertical power-law shear exponent, -';             index=index+1
-      p%Jac_u_indx(index,1)=39;  p%Jac_u_indx(index,2)=1;   p%Jac_u_indx(index,3)=1;    InitOut%LinNames_u(index) = 'Extended input: propagation direction, rad';                       index=index+1
-      !     Perturbations
-      p%du(37) = perturb
-      p%du(38) = perturb
-      p%du(39) = perturb
-      
-   end if ! .not. compAeroMaps
-
-contains
-   subroutine SetJac_u_idx(FieldIdxStart,FieldIdxEnd,nNodes,idx)
-      integer, intent(in   ) :: FieldIdxStart
-      integer, intent(in   ) :: FieldIdxEnd
-      integer, intent(in   ) :: nNodes
-      integer, intent(inout) :: idx
-      integer :: i_meshField,i,j
-      do i_meshField = FieldIdxStart,FieldIdxEnd
-         do i=1,nNodes
-            do j=1,3
-               p%Jac_u_indx(idx,1) =  i_meshField
-               p%Jac_u_indx(idx,2) =  j !component index:  j
-               p%Jac_u_indx(idx,3) =  i !Node:   i
-               idx = idx + 1
-            end do !j
-         end do !i
-      end do
-   end subroutine
-
-   logical function Failed()
-      CALL SetErrStat( ErrStat2, ErrMsg2, ErrStat, ErrMsg, RoutineName )
-      Failed = ErrStat >= AbortErrLev
-      !if (Failed)    call Cleanup()
-   end function Failed
-END SUBROUTINE Init_Jacobian_u
-
-
-!----------------------------------------------------------------------------------------------------------------------------------
-SUBROUTINE Init_Jacobian_x( p, InitOut, ErrStat, ErrMsg)
-   TYPE(RotParameterType)            , INTENT(INOUT) :: p                     !< parameters
-   TYPE(RotInitOutputType)           , INTENT(INOUT) :: InitOut               !< Output for initialization routine
-   INTEGER(IntKi)                    , INTENT(  OUT) :: ErrStat               !< Error status of the operation
-   CHARACTER(*)                      , INTENT(  OUT) :: ErrMsg                !< Error message if ErrStat /= ErrID_None
-   
-   INTEGER(IntKi)                                    :: ErrStat2
-   CHARACTER(ErrMsgLen)                              :: ErrMsg2
-   CHARACTER(*), PARAMETER                           :: RoutineName = 'Init_Jacobian_x'
-   
-      ! local variables:
-   INTEGER(IntKi)                :: i, j, k, n, state
-   INTEGER(IntKi)                :: nx
-   INTEGER(IntKi)                :: nx1
-   CHARACTER(25)                 :: NodeTxt
-   
-   ErrStat = ErrID_None
-   ErrMsg  = ""
-   
-   
-   nx = p%BEMT%DBEMT%lin_nx + p%BEMT%UA%lin_nx + p%BEMT%lin_nx
-   
-      ! allocate space for the row/column names and for perturbation sizes
-   ! always allocate this in case it is size zero ... (we use size(p%dx) for many calculations)
-   CALL AllocAry(p%dx,                 nx, 'p%dx',         ErrStat2, ErrMsg2); if (Failed()) return
-   if (nx==0) return
-   
-   CALL AllocAry(InitOut%LinNames_x,   nx, 'LinNames_x',   ErrStat2, ErrMsg2); if (Failed()) return
-   CALL AllocAry(InitOut%RotFrame_x,   nx, 'RotFrame_x',   ErrStat2, ErrMsg2); if (Failed()) return
-   CALL AllocAry(InitOut%DerivOrder_x, nx, 'DerivOrder_x', ErrStat2, ErrMsg2); if (Failed()) return
-   
-      ! All DBEMT continuous states are order = 2; UA states are order 1
-   
-   ! set default perturbation sizes: p%dx
-   p%dx = 2.0_R8Ki * D2R_D 
-   
-      ! set linearization output names:
-   nx1 = p%BEMT%DBEMT%lin_nx/2
-   if (nx1>0) then
-      InitOut%DerivOrder_x(1:p%BEMT%DBEMT%lin_nx) = 2
-      InitOut%RotFrame_x(  1:p%BEMT%DBEMT%lin_nx) = .true.
-   
-      k = 1
-      do j=1,p%NumBlades ! size(x%BEMT%DBEMT%element,2)
-         do i=1,p%NumBlNds ! size(x%BEMT%DBEMT%element,1)
-            NodeTxt = 'blade '//trim(num2lstr(j))//', node '//trim(num2lstr(i))
-            InitOut%LinNames_x(k) = 'vind (axial) at '//trim(NodeTxt)//', m/s'
-            k = k + 1
-            
-            InitOut%LinNames_x(k) = 'vind (tangential) at '//trim(NodeTxt)//', m/s'
-            k = k + 1
-         end do
-      end do
-   
-      do i=1,nx1
-         InitOut%LinNames_x(i+nx1) = 'First time derivative of '//trim(InitOut%LinNames_x(i))//'/s'
-         InitOut%RotFrame_x(i+nx1) = InitOut%RotFrame_x(i)
-      end do
-   end if
-
-   ! UA states
-   if (p%BEMT%UA%lin_nx>0) then
-      InitOut%DerivOrder_x(1+p%BEMT%DBEMT%lin_nx:nx) = 1
-      InitOut%RotFrame_x(  1+p%BEMT%DBEMT%lin_nx:nx) = .true.
-   
-      k = 1 + p%BEMT%DBEMT%lin_nx
-      do n=1,p%BEMT%UA%lin_nx
-         i     = p%BEMT%UA%lin_xIndx(n,1)
-         j     = p%BEMT%UA%lin_xIndx(n,2)
-         state = p%BEMT%UA%lin_xIndx(n,3)
-
-         p%dx(k) = p%BEMT%UA%dx(state)
-         
-         NodeTxt = 'x'//trim(num2lstr(state))//' blade '//trim(num2lstr(j))//', node '//trim(num2lstr(i))
-         if (state<3) then
-            InitOut%LinNames_x(k) = trim(NodeTxt)//', rad' ! x1 and x2 are radians
-         else
-            InitOut%LinNames_x(k) = trim(NodeTxt)//', -'  ! x3, x4 (and x5) are units of cl or cn
-         end if
-         InitOut%DerivOrder_x(k) = 1
-         InitOut%RotFrame_x(k)   = .true.
-      
-         k = k + 1
-      end do
-   end if
-
-   ! BEMT states
-   if (p%BEMT%lin_nx>0) then
-      call SetErrStat(ErrID_Fatal,'Number of lin states for bem should be zero for now.', ErrStat, ErrMsg, RoutineName)
-      return
-      !k = 1 + p%BEMT%DBEMT%lin_nx + p%BEMT%UA%lin_nx
-   
-      !InitOut%DerivOrder_x(k:nx) = 1
-      !InitOut%RotFrame_x(  k:nx) = .false.
-      !
-      !InitOut%LinNames_x(k  ) = 'X-component of wake velocity, m/s'
-      !InitOut%LinNames_x(k+1) = 'Y-component of wake velocity, m/s'
-      !InitOut%LinNames_x(k+2) = 'Z-component of wake velocity, m/s'
-   end if
-contains
-   logical function Failed()
-      CALL SetErrStat( ErrStat2, ErrMsg2, ErrStat, ErrMsg, RoutineName )
-      Failed = ErrStat >= AbortErrLev
-      !if (Failed)    call Cleanup()
-   end function Failed
-END SUBROUTINE Init_Jacobian_x
-
-
-!----------------------------------------------------------------------------------------------------------------------------------
-!> This routine initializes the array that maps rows/columns of the Jacobian to specific mesh fields.
-!! Do not change the order of this packing without changing corresponding parts of AD linearization !
-SUBROUTINE Init_Jacobian( InputFileData, p, p_AD, u, y, m, InitOut, ErrStat, ErrMsg)
-   type(RotInputFile)                , intent(in   ) :: InputFileData         !< input file data (for default blade perturbation)
-   TYPE(RotParameterType)            , INTENT(INOUT) :: p                     !< parameters
-   TYPE(AD_ParameterType)            , INTENT(INOUT) :: p_AD                  !< parameters
-   TYPE(RotInputType)                , INTENT(IN   ) :: u                     !< inputs
-   TYPE(RotOutputType)               , INTENT(IN   ) :: y                     !< outputs
-   TYPE(RotMiscVarType)              , INTENT(INOUT) :: m                     !< miscellaneous variable
-   TYPE(RotInitOutputType)           , INTENT(INOUT) :: InitOut               !< Initialization output data (for Jacobian row/column names)
-   INTEGER(IntKi)                    , INTENT(  OUT) :: ErrStat               !< Error status of the operation
-   CHARACTER(*)                      , INTENT(  OUT) :: ErrMsg                !< Error message if ErrStat /= ErrID_None
-   
-   INTEGER(IntKi)                                    :: ErrStat2
-   CHARACTER(ErrMsgLen)                              :: ErrMsg2
-   CHARACTER(*), PARAMETER                           :: RoutineName = 'Init_Jacobian'
-   
-   
-   ErrStat = ErrID_None
-   ErrMsg  = ""
-  
-   if (p_AD%CompAeroMaps) then
-      p%NumBl_Lin = 1
-   else
-      p%NumBl_Lin = p%NumBlades
-   end if
-   
-   call Init_Jacobian_y( p, p_AD, y, InitOut, ErrStat, ErrMsg)
-   
-      ! these matrices will be needed for linearization with frozen wake feature
-   if (p%FrozenWake) then
-      call AllocAry(m%BEMT%AxInd_op,p%NumBlNds,p%numBlades,'m%BEMT%AxInd_op', ErrStat2,ErrMsg2); if (Failed()) return
-      call AllocAry(m%BEMT%TnInd_op,p%NumBlNds,p%numBlades,'m%BEMT%TnInd_op', ErrStat2,ErrMsg2); if (Failed()) return
-   end if
-   
-   call Init_Jacobian_u( InputFileData, p, p_AD, u, InitOut, ErrStat2, ErrMsg2); if (Failed()) return
-
-   call Init_Jacobian_x( p, InitOut, ErrStat2, ErrMsg2); if (Failed()) return
-
-contains
-   logical function Failed()
-      CALL SetErrStat( ErrStat2, ErrMsg2, ErrStat, ErrMsg, RoutineName )
-      Failed = ErrStat >= AbortErrLev
-      !if (Failed)    call Cleanup()
-   end function Failed
-END SUBROUTINE Init_Jacobian
-
-
-!----------------------------------------------------------------------------------------------------------------------------------
-!> This routine perturbs the nth element of the u array (and mesh/field it corresponds to)
-!! Do not change this without making sure subroutine aerodyn::init_jacobian is consistant with this routine!
-SUBROUTINE Perturb_u( p, n, perturb_sign, u, du )
-   TYPE(RotParameterType)              , INTENT(IN   ) :: p                      !< parameters
-   INTEGER( IntKi )                    , INTENT(IN   ) :: n                      !< number of array element to use
-   INTEGER( IntKi )                    , INTENT(IN   ) :: perturb_sign           !< +1 or -1 (value to multiply perturbation by; positive or negative difference)
-   TYPE(RotInputType)                  , INTENT(INOUT) :: u                      !< perturbed AD inputs
-   REAL( R8Ki )                        , INTENT(  OUT) :: du                     !< amount that specific input was perturbed
-
-   ! local variables
-   INTEGER                                             :: fieldIndx
-   INTEGER                                             :: node
-
-   fieldIndx = p%Jac_u_indx(n,2)
-   node      = p%Jac_u_indx(n,3)
-   du = p%du(  p%Jac_u_indx(n,1) )
-
-      ! determine which mesh we're trying to perturb and perturb the input:
-   SELECT CASE( p%Jac_u_indx(n,1) )
-
-      ! Nacelle
-      !     Module/Mesh/Field: u%NacelleMotion%TranslationDisp = 1;
-      !     Module/Mesh/Field: u%NacelleMotion%Orientation     = 2;
-      case( 1);   u%NacelleMotion%TranslationDisp(fieldIndx,node) = u%NacelleMotion%TranslationDisp(fieldIndx,node) + du * perturb_sign
-      case( 2);   call PerturbOrientationMatrix( u%NacelleMotion%Orientation(:,:,node), du * perturb_sign, fieldIndx )
-
-      ! Hub
-      !     Module/Mesh/Field: u%HubMotion%TranslationDisp = 3;
-      !     Module/Mesh/Field: u%HubMotion%Orientation     = 4;
-      !     Module/Mesh/Field: u%HubMotion%RotationVel     = 5;
-      case( 3);   u%HubMotion%TranslationDisp(fieldIndx,node) = u%HubMotion%TranslationDisp(fieldIndx,node) + du * perturb_sign
-      case( 4);   call PerturbOrientationMatrix( u%HubMotion%Orientation(:,:,node), du * perturb_sign, fieldIndx )
-      case( 5);   u%HubMotion%RotationVel(    fieldIndx,node) = u%HubMotion%RotationVel(fieldIndx,node) + du * perturb_sign
-
-      ! TailFin
-      !     Module/Mesh/Field: u%TFinMotion%TranslationDisp = 6;
-      !     Module/Mesh/Field: u%TFinMotion%Orientation     = 7;
-      !     Module/Mesh/Field: u%TFinMotion%TranslationVel  = 8;
-      case( 6);   u%TFinMotion%TranslationDisp(fieldIndx,node) = u%TFinMotion%TranslationDisp(fieldIndx,node) + du * perturb_sign
-      case( 7);   call PerturbOrientationMatrix( u%TFinMotion%Orientation(:,:,node), du * perturb_sign, fieldIndx )
-      case( 8);   u%TFinMotion%TranslationVel( fieldIndx,node) = u%TFinMotion%TranslationVel(fieldIndx,node) + du * perturb_sign
-
-      ! Tower
-      !     Module/Mesh/Field: u%TowerMotion%TranslationDisp =  9;
-      !     Module/Mesh/Field: u%TowerMotion%Orientation     = 10;
-      !     Module/Mesh/Field: u%TowerMotion%TranslationVel  = 11;
-      !     Module/Mesh/Field: u%TowerMotion%TranslationAcc  = 12;
-      case( 9);   u%TowerMotion%TranslationDisp(fieldIndx,node) = u%TowerMotion%TranslationDisp( fieldIndx,node) + du * perturb_sign
-      case(10);   CALL PerturbOrientationMatrix( u%TowerMotion%Orientation(:,:,node), du * perturb_sign, fieldIndx, UseSmlAngle=.true. )
-      case(11);   u%TowerMotion%TranslationVel( fieldIndx,node) = u%TowerMotion%TranslationVel( fieldIndx,node) + du * perturb_sign
-      case(12);   u%TowerMotion%TranslationAcc( fieldIndx,node) = u%TowerMotion%TranslationAcc(fieldIndx,node) + du * perturb_sign
-
-      ! BladeRoot
-      !     Module/Mesh/Field: u%BladeRootMotion(1)%Orientation = 13;
-      !     Module/Mesh/Field: u%BladeRootMotion(2)%Orientation = 14;
-      !     Module/Mesh/Field: u%BladeRootMotion(3)%Orientation = 15;
-      case(13);      call PerturbOrientationMatrix( u%BladeRootMotion(1)%Orientation(:,:,node), du * perturb_sign, fieldIndx )
-      case(14);      call PerturbOrientationMatrix( u%BladeRootMotion(2)%Orientation(:,:,node), du * perturb_sign, fieldIndx )
-      case(15);      call PerturbOrientationMatrix( u%BladeRootMotion(3)%Orientation(:,:,node), du * perturb_sign, fieldIndx )
-
-      ! Blade 1
-      !     Module/Mesh/Field: u%BladeMotion(1)%TranslationDisp = 16;
-      !     Module/Mesh/Field: u%BladeMotion(1)%Orientation     = 17;
-      !     Module/Mesh/Field: u%BladeMotion(1)%TranslationVel  = 18;
-      !     Module/Mesh/Field: u%BladeMotion(1)%RotationVel     = 19;
-      !     Module/Mesh/Field: u%BladeMotion(1)%TranslationAcc  = 20;
-      !     Module/Mesh/Field: u%BladeMotion(1)%RotationalAcc   = 21;
-      case(16);      u%BladeMotion(1)%TranslationDisp(fieldIndx,node) = u%BladeMotion(1)%TranslationDisp(fieldIndx,node) + du * perturb_sign
-      case(17);      call PerturbOrientationMatrix( u%BladeMotion(1)%Orientation(:,:,node), du * perturb_sign, fieldIndx )
-      case(18);      u%BladeMotion(1)%TranslationVel( fieldIndx,node)  = u%BladeMotion(1)%TranslationVel(fieldIndx,node) + du * perturb_sign
-      case(19);      u%BladeMotion(1)%RotationVel(    fieldIndx,node)  = u%BladeMotion(1)%RotationVel(   fieldIndx,node) + du * perturb_sign
-      case(20);      u%BladeMotion(1)%TranslationAcc( fieldIndx,node)  = u%BladeMotion(1)%TranslationAcc(fieldIndx,node) + du * perturb_sign
-      case(21);      u%BladeMotion(1)%RotationAcc(    fieldIndx,node)  = u%BladeMotion(1)%RotationAcc(   fieldIndx,node) + du * perturb_sign
-
-      ! Blade 2
-      !     Module/Mesh/Field: u%BladeMotion(2)%TranslationDisp = 22;
-      !     Module/Mesh/Field: u%BladeMotion(2)%Orientation     = 23;
-      !     Module/Mesh/Field: u%BladeMotion(2)%TranslationVel  = 24;
-      !     Module/Mesh/Field: u%BladeMotion(2)%RotationVel     = 25;
-      !     Module/Mesh/Field: u%BladeMotion(2)%TranslationAcc  = 26;
-      !     Module/Mesh/Field: u%BladeMotion(2)%RotationalAcc   = 27;
-      case(22);      u%BladeMotion(2)%TranslationDisp(fieldIndx,node) = u%BladeMotion(2)%TranslationDisp(fieldIndx,node) + du * perturb_sign
-      case(23);      call PerturbOrientationMatrix( u%BladeMotion(2)%Orientation(:,:,node), du * perturb_sign, fieldIndx )
-      case(24);      u%BladeMotion(2)%TranslationVel( fieldIndx,node)  = u%BladeMotion(2)%TranslationVel(fieldIndx,node) + du * perturb_sign
-      case(25);      u%BladeMotion(2)%RotationVel(    fieldIndx,node)  = u%BladeMotion(2)%RotationVel(   fieldIndx,node) + du * perturb_sign
-      case(26);      u%BladeMotion(2)%TranslationAcc( fieldIndx,node)  = u%BladeMotion(2)%TranslationAcc(fieldIndx,node) + du * perturb_sign
-      case(27);      u%BladeMotion(2)%RotationAcc(    fieldIndx,node)  = u%BladeMotion(2)%RotationAcc(   fieldIndx,node) + du * perturb_sign
-
-      ! Blade 3
-      !     Module/Mesh/Field: u%BladeMotion(3)%TranslationDisp = 28;
-      !     Module/Mesh/Field: u%BladeMotion(3)%Orientation     = 29;
-      !     Module/Mesh/Field: u%BladeMotion(3)%TranslationVel  = 30;
-      !     Module/Mesh/Field: u%BladeMotion(3)%RotationVel     = 31;
-      !     Module/Mesh/Field: u%BladeMotion(3)%TranslationAcc  = 32;
-      !     Module/Mesh/Field: u%BladeMotion(3)%RotationalAcc   = 33;
-      case(28);      u%BladeMotion(3)%TranslationDisp(fieldIndx,node) = u%BladeMotion(3)%TranslationDisp(fieldIndx,node) + du * perturb_sign
-      case(29);      call PerturbOrientationMatrix( u%BladeMotion(3)%Orientation(:,:,node), du * perturb_sign, fieldIndx )
-      case(30);      u%BladeMotion(3)%TranslationVel( fieldIndx,node)  = u%BladeMotion(3)%TranslationVel(fieldIndx,node) + du * perturb_sign
-      case(31);      u%BladeMotion(3)%RotationVel(    fieldIndx,node)  = u%BladeMotion(3)%RotationVel(   fieldIndx,node) + du * perturb_sign
-      case(32);      u%BladeMotion(3)%TranslationAcc( fieldIndx,node)  = u%BladeMotion(3)%TranslationAcc(fieldIndx,node) + du * perturb_sign
-      case(33);      u%BladeMotion(3)%RotationAcc(    fieldIndx,node)  = u%BladeMotion(3)%RotationAcc(   fieldIndx,node) + du * perturb_sign
-
-      ! UserProp
-      !     Module/Mesh/Field: u%UserProp(:,:) = 34,35,36;
-      case(34);      u%UserProp(node,1) = u%UserProp(node,1) + du * perturb_sign
-      case(35);      u%UserProp(node,2) = u%UserProp(node,2) + du * perturb_sign
-      case(36);      u%UserProp(node,3) = u%UserProp(node,3) + du * perturb_sign
-
-   END SELECT
-
-END SUBROUTINE Perturb_u
-
-
-!----------------------------------------------------------------------------------------------------------------------------------
-!> This routine perturbs the nth element of the u array extended inputs (and mesh/field it corresponds to)
-!! Do not change this without making sure subroutine aerodyn::init_jacobian is consistant with this routine!
-subroutine Perturb_uExtend( t, u_perturb, FlowField_perturb, RotInflow_perturb, p, OtherState, n, perturb_sign, u, du, ErrStat, ErrMsg )
-   real(DbKi),                   intent(in   ) :: t                  !< Time in seconds at operating point
-   type(RotInputType),           intent(inout) :: u_perturb
-   type(FLowFieldType),pointer,  intent(inout) :: FlowField_perturb  !< perturbed flowfield (only the uniform wind)
-   type(RotInflowType),          intent(inout) :: RotInflow_perturb  !< Rotor inflow, perturbed by FlowField extended inputs
-   type(RotParameterType),       intent(in   ) :: p                  !< parameters
-   type(RotOtherStateType),      intent(in   ) :: OtherState         !< Other states at operating point
-   integer( IntKi ),             intent(in   ) :: n                  !< number of array element to use
-   integer( IntKi ),             intent(in   ) :: perturb_sign       !< +1 or -1 (value to multiply perturbation by; positive or negative difference)
-   type(RotInputType),           intent(inout) :: u                  !< perturbed AD inputs
-   real( R8Ki ),                 intent(  out) :: du                 !< amount that specific input was perturbed
-   integer(IntKi),               intent(  out) :: ErrStat            !< Error status of the operation
-   character(*),                 intent(  out) :: ErrMsg             !< Error message if ErrStat /= ErrID_None
-
-   ! local variables
-   integer                                     :: fieldIndx
-   integer                                     :: node
-   real(R8Ki)                                  :: FlowField_du(3)    !< vector of perturbations to apply to flow field
-
-   ! Error handling
-   ErrStat = ErrID_None
-   ErrMsg  = ""
-
-   fieldIndx = p%Jac_u_indx(n,2)
-   node      = p%Jac_u_indx(n,3)
-   du = p%du(  p%Jac_u_indx(n,1) )
-
-   ! determine which mesh we're trying to perturb and perturb the input:
-   select case( p%Jac_u_indx(n,1) )
-      ! Extended inputs
-      !     Module/Mesh/Field:  HWindSpeed      = 37
-      !     Module/Mesh/Field:  PLexp           = 38
-      !     Module/Mesh/Field:  PropagationDir  = 39
-      case(37,38,39)
-         FlowField_du = 0.0_R8Ki
-         select case( p%Jac_u_indx(n,1) )
-            case (37);  FlowField_du(1) = du *perturb_sign
-            case (38);  FlowField_du(2) = du *perturb_sign
-            case (39);  FlowField_du(3) = du *perturb_sign
-         end select
-         FlowField_du = FlowField_du * perturb_sign
-         call IfW_UniformWind_Perturb(FlowField_perturb, FlowField_du) 
-         call AD_CalcWind_Rotor(t, u_perturb, FlowField_perturb, p, RotInflow_perturb, ErrStat, ErrMsg)
-
-   end select
-end subroutine Perturb_uExtend
-
-
-!----------------------------------------------------------------------------------------------------------------------------------
-!> This routine perturbs the nth element of the u array (and mesh/field it corresponds to)
-!! Do not change this without making sure subroutine aerodyn::init_jacobian is consistant with this routine!
-SUBROUTINE Perturb_x( p, n, perturb_sign, x, dx )
-   TYPE(RotParameterType)              , INTENT(IN   ) :: p                      !< parameters
-   INTEGER( IntKi )                    , INTENT(IN   ) :: n                      !< number of array element to use 
-   INTEGER( IntKi )                    , INTENT(IN   ) :: perturb_sign           !< +1 or -1 (value to multiply perturbation by; positive or negative difference)
-   TYPE(RotContinuousStateType)        , INTENT(INOUT) :: x                      !< perturbed AD continuous states
-   REAL( R8Ki )                        , INTENT(  OUT) :: dx                     !< amount that specific input was perturbed
-   
-   ! local variables
-   INTEGER(IntKi)    :: Blade             ! loop over blade nodes
-   INTEGER(IntKi)    :: BladeNode         ! loop over blades
-   INTEGER(IntKi)    :: StateIndex        ! which state we are perturbing
-   INTEGER(IntKi)    :: n_tmp             ! 
-
-
-   dx   = p%dx( n )
-   
-   if (n <= p%BEMT%DBEMT%lin_nx) then
-
-      if (n <= p%BEMT%DBEMT%lin_nx/2) then ! x_p%BEMT%DBEMT%element(i,j)%vind, else x_p%BEMT%DBEMT%element(i,j)%vind_1
-         call GetStateIndices( n, size(x%BEMT%DBEMT%element,2), size(x%BEMT%DBEMT%element,1), size(x%BEMT%DBEMT%element(1,1)%vind), Blade, BladeNode, StateIndex )
-         x%BEMT%DBEMT%element(BladeNode,Blade)%vind(StateIndex) = x%BEMT%DBEMT%element(BladeNode,Blade)%vind(StateIndex) + dx * perturb_sign
-      else
-         call GetStateIndices( n - p%BEMT%DBEMT%lin_nx/2, size(x%BEMT%DBEMT%element,2), size(x%BEMT%DBEMT%element,1), size(x%BEMT%DBEMT%element(1,1)%vind_1), Blade, BladeNode, StateIndex )
-         x%BEMT%DBEMT%element(BladeNode,Blade)%vind_1(StateIndex) = x%BEMT%DBEMT%element(BladeNode,Blade)%vind_1(StateIndex) + dx * perturb_sign
-      endif
-   
-   else
-
-      n_tmp = n - p%BEMT%DBEMT%lin_nx
-
-      if (n_tmp <= p%BEMT%UA%lin_nx) then
-         BladeNode  = p%BEMT%UA%lin_xIndx(n_tmp,1) ! node
-         Blade      = p%BEMT%UA%lin_xIndx(n_tmp,2) ! blade
-         StateIndex = p%BEMT%UA%lin_xIndx(n_tmp,3) ! state
-         
-         x%BEMT%UA%element(BladeNode,Blade)%x(StateIndex) = x%BEMT%UA%element(BladeNode,Blade)%x(StateIndex) + dx * perturb_sign
-      else
-         StateIndex = n_tmp - p%BEMT%UA%lin_nx
-         x%BEMT%V_w(StateIndex) = x%BEMT%V_w(StateIndex) + dx * perturb_sign
-      end if
->>>>>>> 7bf681be
    end if
 
 contains
@@ -8029,13 +6542,6 @@
 END SUBROUTINE RotGetOP
 
 
-<<<<<<< HEAD
-=======
-   end subroutine GetStateIndices
-END SUBROUTINE Perturb_x
-
-
->>>>>>> 7bf681be
 !----------------------------------------------------------------------------------------------------------------------------------
 !> This routine uses values of two output types to compute an array of differences.
 !! Do not change this packing without making sure subroutine aerodyn::init_jacobian is consistant with this routine!
@@ -8074,28 +6580,6 @@
    dY = dY / (delta_p + delta_m)
    
 END SUBROUTINE Compute_dY
-<<<<<<< HEAD
-=======
-
-
-!----------------------------------------------------------------------------------------------------------------------------------
-!> This routine uses values of two continuous state types to compute an array of differences.
-!! Do not change this packing without making sure subroutine aerodyn::init_jacobian is consistant with this routine!
-SUBROUTINE Compute_dX(p, x_p, x_m, delta_p, delta_m, dX)
-   TYPE(RotParameterType)            , INTENT(IN   ) :: p         !< parameters
-   TYPE(RotContinuousStateType)      , INTENT(IN   ) :: x_p       !< AD continuous states at \f$ u + \Delta_p u \f$ or \f$ x + \Delta_p x \f$ (p=plus)
-   TYPE(RotContinuousStateType)      , INTENT(IN   ) :: x_m       !< AD continuous states at \f$ u - \Delta_m u \f$ or \f$ x - \Delta_m x \f$ (m=minus)
-   REAL(R8Ki)                        , INTENT(IN   ) :: delta_p   !< difference in inputs or states \f$ delta_p = \Delta_p u \f$ or \f$ delta_p = \Delta_p x \f$
-   REAL(R8Ki)                        , INTENT(IN   ) :: delta_m   !< difference in inputs or states \f$ delta_m = \Delta_m u \f$ or \f$ delta_m = \Delta_m x \f$
-   REAL(R8Ki)                        , INTENT(INOUT) :: dX(:)     !< column of dXdu or dXdx: \f$ \frac{\partial Y}{\partial u_i} = \frac{y_p - y_m}{2 \, \Delta u}\f$ or \f$ \frac{\partial Y}{\partial x_i} = \frac{y_p - y_m}{2 \, \Delta x}\f$
-   
-      ! local variables:
-   INTEGER(IntKi)    :: i              ! loop over blade nodes
-   INTEGER(IntKi)    :: j              ! loop over blades
-   INTEGER(IntKi)    :: k              ! loop over states
-   INTEGER(IntKi)    :: n              ! loop over active UA states
-   INTEGER(IntKi)    :: indx_first     ! index indicating next value of dY to be filled 
->>>>>>> 7bf681be
 
 subroutine AD_PackStateValues(p, x, Ary)
    type(RotParameterType), intent(in)        :: p

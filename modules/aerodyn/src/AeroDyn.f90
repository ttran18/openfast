!**********************************************************************************************************************************
! LICENSING
! Copyright (C) 2015-2016  National Renewable Energy Laboratory
! Copyright (C) 2016-2021  Envision Energy USA, LTD
!
!    This file is part of AeroDyn.
!
! Licensed under the Apache License, Version 2.0 (the "License");
! you may not use this file except in compliance with the License.
! You may obtain a copy of the License at
!
!     http://www.apache.org/licenses/LICENSE-2.0
!
! Unless required by applicable law or agreed to in writing, software
! distributed under the License is distributed on an "AS IS" BASIS,
! WITHOUT WARRANTIES OR CONDITIONS OF ANY KIND, either express or implied.
! See the License for the specific language governing permissions and
! limitations under the License.
!
!**********************************************************************************************************************************
!> AeroDyn is a time-domain aerodynamics module for horizontal-axis wind turbines.
module AeroDyn
    
   use NWTC_Library
   use AeroDyn_Types
   use AeroDyn_IO
   use BEMT
   use AirfoilInfo
   use NWTC_LAPACK
   use AeroAcoustics
   use UnsteadyAero
   use FVW
   use FVW_Subs, only: FVW_AeroOuts
   use IfW_FlowField_Types
   use IfW_FlowField, only: IfW_FlowField_GetVelAcc
   
   implicit none
   private


   ! ..... Public Subroutines ...................................................................................................

   public :: AD_Init                           ! Initialization routine
   public :: AD_ReInit                         ! Routine to reinitialize driver (re-initializes the states)
   public :: AD_End                            ! Ending routine (includes clean up)
   public :: AD_UpdateStates                   ! Loose coupling routine for solving for constraint states, integrating
                                               !   continuous states, and updating discrete states
   public :: AD_CalcOutput                     ! Routine for computing outputs
   public :: AD_CalcConstrStateResidual        ! Tight coupling routine for returning the constraint state residual
   
   
   PUBLIC :: AD_JacobianPInput                 ! Routine to compute the Jacobians of the output(Y), continuous - (X), discrete -
                                               !   (Xd), and constraint - state(Z) functions all with respect to the inputs(u)
   PUBLIC :: AD_JacobianPContState             ! Routine to compute the Jacobians of the output(Y), continuous - (X), discrete -
                                               !   (Xd), and constraint - state(Z) functions all with respect to the continuous
                                               !   states(x)
   PUBLIC :: AD_JacobianPDiscState             ! Routine to compute the Jacobians of the output(Y), continuous - (X), discrete -
                                               !   (Xd), and constraint - state(Z) functions all with respect to the discrete
                                               !   states(xd)
   PUBLIC :: AD_JacobianPConstrState           ! Routine to compute the Jacobians of the output(Y), continuous - (X), discrete -
                                               !   (Xd), and constraint - state(Z) functions all with respect to the constraint
                                               !   states(z)
   PUBLIC :: AD_GetOP                          !< Routine to pack the operating point values into arrays
   PUBLIC :: AD_SetOP                          !< Routine to unpack the operating point arrays into data structures
  
contains    
!----------------------------------------------------------------------------------------------------------------------------------   
!> This subroutine sets the initialization output data structure, which contains data to be returned to the calling program (e.g.,
!! FAST or AeroDyn_Driver)   
subroutine AD_SetInitOut(MHK, WtrDpth, p, p_AD, InputFileData, InitOut, errStat, errMsg)

   integer(IntKi),                intent(in   )  :: MHK              ! MHK flag
   real(ReKi),                    intent(in   )  :: WtrDpth          ! water depth
   type(RotInitOutputType),       intent(  out)  :: InitOut          ! output data
   type(RotInputFile),            intent(in   )  :: InputFileData    ! input file data (for setting airfoil shape outputs)
   type(RotParameterType),        intent(in   )  :: p                ! Parameters
   type(AD_ParameterType),        intent(in   )  :: p_AD             ! Parameters
   integer(IntKi),                intent(  out)  :: errStat          ! Error status of the operation
   character(*),                  intent(  out)  :: errMsg           ! Error message if ErrStat /= ErrID_None


      ! Local variables
   integer(intKi)                               :: ErrStat2          ! temporary Error status
   character(ErrMsgLen)                         :: ErrMsg2           ! temporary Error message
   character(*), parameter                      :: RoutineName = 'AD_SetInitOut'
   
   
   
   integer(IntKi)                               :: i, j, k, f
   integer(IntKi)                               :: NumCoords

      ! Initialize variables for this routine

   errStat = ErrID_None
   errMsg  = ""
   
   InitOut%AirDens = p%AirDens

   call AllocAry( InitOut%WriteOutputHdr, p%numOuts + p%BldNd_TotNumOuts, 'WriteOutputHdr', errStat2, errMsg2 )
      call SetErrStat( errStat2, errMsg2, errStat, errMsg, RoutineName )
   
   call AllocAry( InitOut%WriteOutputUnt, p%numOuts + p%BldNd_TotNumOuts, 'WriteOutputUnt', errStat2, errMsg2 )
      call SetErrStat( errStat2, errMsg2, errStat, errMsg, RoutineName )

   if (ErrStat >= AbortErrLev) return
      
   do i=1,p%NumOuts
      InitOut%WriteOutputHdr(i) = p%OutParam(i)%Name
      InitOut%WriteOutputUnt(i) = p%OutParam(i)%Units
   end do
      
                
                
      ! Set the info in WriteOutputHdr and WriteOutputUnt
   CALL AllBldNdOuts_InitOut( InitOut, p, InputFileData, ErrStat2, ErrMsg2 )
      call SetErrStat( ErrStat2, ErrMsg2, ErrStat, ErrMsg, RoutineName )
   
   
! set visualization data:
      ! this check is overly restrictive, but it would be a lot of work to ensure that only the *used* airfoil 
      ! tables have the same number of coordinates.
   if ( allocated(p_AD%AFI) ) then  
      
      if ( p_AD%AFI(1)%NumCoords > 0 ) then
         NumCoords = p_AD%AFI(1)%NumCoords
         do i=2,size(p_AD%AFI)
            if (p_AD%AFI(i)%NumCoords /= NumCoords) then
               call SetErrStat( ErrID_Info, 'Airfoil files do not contain the same number of x-y coordinates.', ErrStat, ErrMsg, RoutineName )
               NumCoords = -1
               exit
            end if            
         end do
            
         if (NumCoords > 0) then
            if (NumCoords < 3) then
               call SetErrStat( ErrID_Info, 'Airfoil files with NumCoords > 0 must contain at least 2 coordinates.', ErrStat, ErrMsg, RoutineName )
               return
            end if     

            allocate( InitOut%BladeShape( p%numBlades ), STAT=ErrStat2 )
            if (ErrStat2 /= 0) then
               call SetErrStat( ErrID_Info, 'Error allocationg InitOut%AD_BladeShape', ErrStat, ErrMsg, RoutineName )
               return
            end if     
            
            do k=1,p%numBlades
               call allocAry(  InitOut%BladeShape(k)%AirfoilCoords, 2, NumCoords-1, InputFileData%BladeProps(k)%NumBlNds, 'AirfoilCoords', ErrStat2, ErrMsg2)
                  call SetErrStat( ErrStat2, ErrMsg2, ErrStat, ErrMsg, RoutineName )
                  if (ErrStat >= AbortErrLev) return
                  
               do j=1,InputFileData%BladeProps(k)%NumBlNds
                  f = InputFileData%BladeProps(k)%BlAFID(j)
                  
                  do i=1,NumCoords-1                                                     
                     InitOut%BladeShape(k)%AirfoilCoords(1,i,j) = InputFileData%BladeProps(k)%BlChord(j)*( p_AD%AFI(f)%Y_Coord(i+1) - p_AD%AFI(f)%Y_Coord(1) )
                     InitOut%BladeShape(k)%AirfoilCoords(2,i,j) = InputFileData%BladeProps(k)%BlChord(j)*( p_AD%AFI(f)%X_Coord(i+1) - p_AD%AFI(f)%X_Coord(1) )
                  end do                  
               end do
                                 
            end do
            
         end if                  
      end if
      
   end if
   
   
   ! set blade properties data  ! bjj: I would probably do a move_alloc() at the end of the init routine rather than make a copy like this.... 
   ALLOCATE(InitOut%BladeProps(p%numBlades), STAT = ErrStat2)
   IF (ErrStat2 /= 0) THEN
      CALL SetErrStat(ErrID_Fatal,"Error allocating memory for BladeProps.", ErrStat, ErrMsg, RoutineName)
      RETURN
   END IF
   do k=1,p%numBlades
      ! allocate space and copy blade data:
      CALL AD_CopyBladePropsType(InputFileData%BladeProps(k), InitOut%BladeProps(k), MESH_NEWCOPY, ErrStat2, ErrMsg2)
      CALL SetErrStat( ErrStat2, ErrMsg2, ErrStat, ErrMsg, RoutineName )
   end do

   !Tower data
   IF ( p%NumTwrNds > 0 ) THEN
      ALLOCATE(InitOut%TwrElev(p%NumTwrNds), STAT = ErrStat2)
      IF (ErrStat2 /= 0) THEN
         CALL SetErrStat(ErrID_Fatal,"Error allocating memory for TwrElev.", ErrStat, ErrMsg, RoutineName)
         RETURN
      END IF
      IF ( MHK == MHK_FixedBottom ) THEN
         InitOut%TwrElev(:) = InputFileData%TwrElev(:) - WtrDpth
      ELSE      
         InitOut%TwrElev(:) = InputFileData%TwrElev(:)
      END IF

      ALLOCATE(InitOut%TwrDiam(p%NumTwrNds), STAT = ErrStat2)
      IF (ErrStat2 /= 0) THEN
         CALL SetErrStat(ErrID_Fatal,"Error allocating memory for TwrDiam.", ErrStat, ErrMsg, RoutineName)
         RETURN
      END IF   
      InitOut%TwrDiam(:) = p%TwrDiam(:)
   END IF  
   
end subroutine AD_SetInitOut
!----------------------------------------------------------------------------------------------------------------------------------   
!> This routine is called at the start of the simulation to perform initialization steps.
!! The parameters are set here and not changed during the simulation.
!! The initial states and initial guess for the input are defined.
subroutine AD_Init( InitInp, u, p, x, xd, z, OtherState, y, m, Interval, InitOut, ErrStat, ErrMsg )
!..................................................................................................................................

   type(AD_InitInputType),       intent(in   ) :: InitInp       !< Input data for initialization routine
   type(AD_InputType),           intent(  out) :: u             !< An initial guess for the input; input mesh must be defined
   type(AD_ParameterType),       intent(  out) :: p             !< Parameters
   type(AD_ContinuousStateType), intent(  out) :: x             !< Initial continuous states
   type(AD_DiscreteStateType),   intent(  out) :: xd            !< Initial discrete states
   type(AD_ConstraintStateType), intent(  out) :: z             !< Initial guess of the constraint states
   type(AD_OtherStateType),      intent(  out) :: OtherState    !< Initial other states
   type(AD_OutputType),          intent(  out) :: y             !< Initial system outputs (outputs are not calculated;
                                                                !!   only the output mesh is initialized)
   type(AD_MiscVarType),         intent(  out) :: m             !< Initial misc/optimization variables
   real(DbKi),                   intent(inout) :: interval      !< Coupling interval in seconds: the rate that
                                                                !!   (1) AD_UpdateStates() is called in loose coupling &
                                                                !!   (2) AD_UpdateDiscState() is called in tight coupling.
                                                                !!   Input is the suggested time from the glue code;
                                                                !!   Output is the actual coupling interval that will be used
                                                                !!   by the glue code.
   type(AD_InitOutputType),      intent(  out) :: InitOut       !< Output for initialization routine
   integer(IntKi),               intent(  out) :: errStat       !< Error status of the operation
   character(*),                 intent(  out) :: errMsg        !< Error message if ErrStat /= ErrID_None
   

      ! Local variables
   integer(IntKi)                              :: i             ! loop counter
   integer(IntKi)                              :: iR            ! loop on rotors
   
   integer(IntKi)                              :: errStat2      ! temporary error status of the operation
   character(ErrMsgLen)                        :: errMsg2       ! temporary error message 
      
   type(FileInfoType)                          :: FileInfo_In   !< The derived type for holding the full input file for parsing -- we may pass this in the future
   type(AD_InputFile)                          :: InputFileData ! Data stored in the module's input file after parsing
   character(1024)                             :: PriPath       !< Primary path
   integer(IntKi)                              :: UnEcho        ! Unit number for the echo file
   integer(IntKi)                              :: nRotors       ! Number of rotors
   integer(IntKi), allocatable, dimension(:)   :: NumBlades     ! Number of blades per rotor
   integer(IntKi) , allocatable, dimension(:)  :: AeroProjMod   ! AeroProjMod per rotor


   character(*), parameter                     :: RoutineName = 'AD_Init'
   
   
      ! Initialize variables for this routine

   errStat = ErrID_None
   errMsg  = ""
   UnEcho  = -1

      ! Initialize the NWTC Subroutine Library

   call NWTC_Init( EchoLibVer=.FALSE. )

      ! Display the module information

   call DispNVD( AD_Ver )
   

      ! Allocate rotors data types

   nRotors = size(InitInp%rotors)
   allocate(x%rotors(nRotors), xd%rotors(nRotors), z%rotors(nRotors), OtherState%rotors(nRotors), stat=errStat2) 
   if (errStat2/=0) call SetErrStat( ErrID_Fatal, 'Allocating rotor states', errStat, errMsg, RoutineName )
   allocate(u%rotors(nRotors), y%rotors(nRotors), InitOut%rotors(nRotors), InputFileData%rotors(nRotors), stat=errStat2) 
   if (errStat2/=0) call SetErrStat( ErrID_Fatal, 'Allocating rotor input/outputs', errStat, errMsg, RoutineName )
   allocate(p%rotors(nRotors), m%rotors(nRotors), stat=errStat2) 
   if (errStat2/=0) call SetErrStat( ErrID_Fatal, 'Allocating rotor params/misc', errStat, errMsg, RoutineName )
   allocate(NumBlades(nRotors), stat=errStat2 ) ! temp array to pass NumBlades
   if (errStat2/=0) call SetErrStat( ErrID_Fatal, 'Allocating numblades per rotor', errStat, errMsg, RoutineName )
   allocate(AeroProjMod(nRotors), stat=errStat2 ) ! temp array to pass AeroProjMod
   if (errStat2/=0) call SetErrStat( ErrID_Fatal, 'Allocating AeroProjMod per rotor', errStat, errMsg, RoutineName )
   ! Inflow storage
   allocate(m%Inflow(3), stat=errStat2)
   if (errStat2/=0) call SetErrStat( ErrID_Fatal, 'Allocating Inflow', errStat, errMsg, RoutineName )
   allocate(m%Inflow(1)%RotInflow(nRotors), stat=errStat2) 
   if (errStat2/=0) call SetErrStat( ErrID_Fatal, 'Allocating rotor inflow', errStat, errMsg, RoutineName )
   if (errStat/=ErrID_None) then
      call Cleanup()
      return
   end if
   AeroProjMod=-1



      ! set a few parameters needed while reading the input file
   do iR = 1, nRotors
      call ValidateNumBlades( InitInp%rotors(iR)%NumBlades, ErrStat2, ErrMsg2 )
      if (Failed()) return;
      NumBlades(iR)          = InitInp%rotors(iR)%NumBlades
      p%rotors(iR)%NumBlades = InitInp%rotors(iR)%NumBlades
      AeroProjMod(iR)        = InitInp%rotors(iR)%AeroProjMod ! NOTE: we allow this to be overwritten
      if (nRotors > 1) then
         p%rotors(iR)%RootName  = TRIM(InitInp%RootName)//'.AD.R'//trim(num2lstr(iR))
      else
         p%rotors(iR)%RootName  = TRIM(InitInp%RootName)//'.AD'
      endif
   enddo
   p%RootName  = TRIM(InitInp%RootName)//'.AD'

   CALL GetPath( InitInp%InputFile, PriPath )     ! Input files will be relative to the path where the primary input file is located.

      ! -----------------------------------------------------------------
      ! Read the primary AeroDyn input file, or copy from passed input
   if (InitInp%UsePrimaryInputFile) then
      ! Read the entire input file, minus any comment lines, into the FileInfo_In
      ! data structure in memory for further processing.
      call ProcessComFile( InitInp%InputFile, FileInfo_In, ErrStat2, ErrMsg2 )
   else
      call NWTC_Library_CopyFileInfoType( InitInp%PassedPrimaryInputData, FileInfo_In, MESH_NEWCOPY, ErrStat2, ErrMsg2 )
   endif
   if (Failed()) return;

   ! For diagnostic purposes, the following can be used to display the contents
   ! of the FileInfo_In data structure.
   ! call Print_FileInfo_Struct( CU, FileInfo_In ) ! CU is the screen -- different number on different systems.

      !  Parse the FileInfo_In structure of data from the inputfile into the InitInp%InputFile structure
   CALL ParsePrimaryFileInfo( PriPath, InitInp, InitInp%InputFile, p%RootName, NumBlades, interval, FileInfo_In, InputFileData, UnEcho, ErrStat2, ErrMsg2 )
      if (Failed()) return;

   ! Temporary HACK, for WakeMod=10, 11 or 12 use AeroProjMod 2 (will trigger PolarBEM)
   if (InputFileData%WakeMod==10) then
      call WrScr('   WARNING: WakeMod=10 is a temporary hack. Using new projection method with WakeMod=0.')
      InputFileData%WakeMod = 0
      AeroProjMod(:) = 2
   elseif (InputFileData%WakeMod==11) then
      call WrScr('   WARNING: WakeMod=11 is a temporary hack. Using new projection method with WakeMod=1.')
      InputFileData%WakeMod = 1
      AeroProjMod(:) = 2
   elseif (InputFileData%WakeMod==12) then
      call WrScr('   WARNING: WakeMod=12 is a temporary hack. Using new projection method with WakeMod=2.')
      InputFileData%WakeMod = 2
      AeroProjMod(:) = 2
   endif

      ! -----------------------------------------------------------------
      ! Read the AeroDyn blade files, or copy from passed input
   call ReadInputFiles( InitInp%InputFile, InputFileData, interval, p%RootName, NumBlades, AeroProjMod, UnEcho, ErrStat2, ErrMsg2 )
      if (Failed()) return;
         
      ! override some parameters to simplify for aero maps
      ! bjj: do we put a warning here if any of these values aren't currently set this way?
   if (InitInp%CompAeroMaps) then
      InputFileData%DTAero     = interval ! we're not using this, so set it to something "safe"
      do iR = 1, nRotors
         InputFileData%AFAeroMod  = AFAeroMod_Steady
         InputFileData%TwrPotent  = TwrPotent_none
         InputFileData%TwrShadow  = TwrShadow_none
         InputFileData%TwrAero    = .false.
         InputFileData%FrozenWake = .false.
        !InputFileData%CavitCheck = .false.
        !InputFileData%TFinAero   = .false. ! not sure if this needs to be set or not
      end do
      
      if (InputFileData%WakeMod == WakeMod_DBEMT) then
         ! these models (DBEMT and BEMT) should be the same at the first time step, so we'll simplify here
         InputFileData%WakeMod = WakeMod_BEMT
      end if
   end if
      
      ! Validate the inputs
   call ValidateInputData( InitInp, InputFileData, NumBlades, ErrStat2, ErrMsg2 )
   if (Failed()) return;
      
      !............................................................................................
      ! Define parameters
      !............................................................................................
      
      ! Initialize AFI module (read Airfoil tables)
   call Init_AFIparams( InputFileData, p%AFI, UnEcho, ErrStat2, ErrMsg2 )
   if (Failed()) return;
         
      
      ! set the rest of the parameters
   p%SkewMod = InputFileData%SkewMod
   do iR = 1, nRotors
      !p%rotors(iR)%AeroProjMod = InitInp%rotors(iR)%AeroProjMod
      p%rotors(iR)%AeroProjMod = AeroProjMod(iR)
      p%rotors(iR)%AeroBEM_Mod = InitInp%rotors(iR)%AeroBEM_Mod
      call SetParameters( InitInp, InputFileData, InputFileData%rotors(iR), p%rotors(iR), p, ErrStat2, ErrMsg2 )
      if (Failed()) return;
   enddo
   ! TailFin parameters
   do iR = 1, nRotors
      p%rotors(iR)%TFinAero         = InputFileData%rotors(iR)%TFinAero
      p%rotors(iR)%TFin%TFinMod     = InputFileData%rotors(iR)%TFin%TFinMod
      p%rotors(iR)%TFin%TFinChord   = InputFileData%rotors(iR)%TFin%TFinChord
      p%rotors(iR)%TFin%TFinArea    = InputFileData%rotors(iR)%TFin%TFinArea
      p%rotors(iR)%TFin%TFinIndMod  = InputFileData%rotors(iR)%TFin%TFinIndMod
      p%rotors(iR)%TFin%TFinAFID    = InputFileData%rotors(iR)%TFin%TFinAFID
   enddo

   ! Set pointer to FlowField data
   if (associated(InitInp%FlowField))  p%FlowField => InitInp%FlowField

 
      !............................................................................................
      ! Define and initialize inputs here 
      !............................................................................................
   do iR = 1, nRotors
      call Init_u( u%rotors(iR), p%rotors(iR), p, InputFileData%rotors(iR), InitInp%MHK, InitInp%WtrDpth, InitInp%rotors(iR), errStat2, errMsg2 ) 
      if (Failed()) return;
   enddo

      !............................................................................................
      ! Calculate buoyancy parameters
      !............................................................................................
   do iR = 1, nRotors
      if ( p%rotors(iR)%Buoyancy ) then 
         call SetBuoyancyParameters( InputFileData%rotors(iR), u%rotors(iR), p%rotors(iR), ErrStat2, ErrMsg2 )
         if (Failed()) return;
      end if
   end do

      !............................................................................................
      ! Initialize the BEMT module (also sets other variables for sub module)
      !............................................................................................
      
      ! initialize BEMT after setting parameters and inputs because we are going to use the already-
      ! calculated node positions from the input meshes
      
   if (p%WakeMod /= WakeMod_FVW) then
      do iR = 1, nRotors
         call Init_BEMTmodule( InputFileData, InputFileData%rotors(iR), u%rotors(iR), m%rotors(iR)%BEMT_u(1), p%rotors(iR), p, x%rotors(iR)%BEMT, xd%rotors(iR)%BEMT, z%rotors(iR)%BEMT, &
                                 OtherState%rotors(iR)%BEMT, m%rotors(iR)%BEMT_y, m%rotors(iR)%BEMT, ErrStat2, ErrMsg2 )
         if (Failed()) return;

         call BEMT_CopyInput( m%rotors(iR)%BEMT_u(1), m%rotors(iR)%BEMT_u(2), MESH_NEWCOPY, ErrStat2, ErrMsg2 )
            call SetErrStat( ErrStat2, ErrMsg2, ErrStat, ErrMsg, RoutineName )
    
            
            !............................................................................................
            ! Initialize the AeroAcoustics Module if the CompAA flag is set
            !............................................................................................
         if (p%rotors(iR)%CompAA) then
            call Init_AAmodule( InitInp%rotors(iR), InputFileData, InputFileData%rotors(iR), u%rotors(iR), m%rotors(iR)%AA_u, p%rotors(iR), p, x%rotors(iR)%AA, xd%rotors(iR)%AA, z%rotors(iR)%AA, OtherState%rotors(iR)%AA, m%rotors(iR)%AA_y, m%rotors(iR)%AA, ErrStat2, ErrMsg2 )
            if (Failed()) return;
         end if   
      enddo

   else ! if (p%WakeMod == WakeMod_FVW) then

      !-------------------------------------------------------------------------------------------------
      ! Initialize FVW module if it is used
      !-------------------------------------------------------------------------------------------------
      ! Unfortunately we do not know the interpolation order used by OpenFAST glue code at this point,
      ! so we can't size things exactly.  This means that we either must size too big here, or we must
      ! resize in the FVW code at the first CalcOutput call.  This is a bit problematic for efficiency
      ! but not a complete deal-breaker.
   
      if (.not. allocated(m%FVW_u))   Allocate(m%FVW_u(3))  !size(u)))
      call Init_OLAF( InputFileData, u, m%FVW_u(1), p, x%FVW, xd%FVW, z%FVW, OtherState%FVW, m, ErrStat2, ErrMsg2 )
      if (Failed()) return;
         ! populate the rest of the FVW_u so that extrap-interp will work
      do i=2,3 !size(u)
         call FVW_CopyInput( m%FVW_u(1), m%FVW_u(i), MESH_NEWCOPY, ErrStat2, ErrMsg2 )
         if (Failed()) return;
      enddo
   endif
    
 
      !............................................................................................
      ! Define outputs here
      !............................................................................................
   do iR = 1, nRotors
      call Init_y(y%rotors(iR), u%rotors(iR), p%rotors(iR), errStat2, errMsg2) ! do this after input meshes have been initialized
      if (Failed()) return;
   enddo
   
   
      !............................................................................................
      ! Initialize states and misc vars
      !............................................................................................
      
      ! many states are in the BEMT module, which were initialized in BEMT_Init()
   do iR = 1, nRotors
      call Init_MiscVars(m%rotors(iR), p%rotors(iR), u%rotors(iR), y%rotors(iR), errStat2, errMsg2)
      if (Failed()) return;
   enddo
      
      !............................................................................................
      ! Initialize m%Inflow%RotInflow for tracking wind inflow
      !............................................................................................
   do iR = 1, nRotors
      call Init_RotInflow( p%rotors(iR), m%Inflow(1)%RotInflow(iR), errStat2, ErrMsg2 )
      if (Failed()) return
   enddo

   ! Duplicte Inflow(1) (must be done after Init_OLAF)
   call AD_CopyInflowType(m%Inflow(1), m%Inflow(2), MESH_NEWCOPY, ErrStat2, ErrMsg2)
   if (Failed()) return
   call AD_CopyInflowType(m%Inflow(1), m%Inflow(3), MESH_NEWCOPY, ErrStat2, ErrMsg2)
   if (Failed()) return

      !............................................................................................
      ! Initialize other states
      !............................................................................................
      ! The wake from FVW is stored in other states.  This may not be the best place to put it!
   call Init_OtherStates(m, p, OtherState, errStat2, errMsg2)
   if (Failed()) return;

      !............................................................................................
      ! Define initialization output here
      !............................................................................................
   InitOut%Ver = AD_Ver
   do iR = 1, nRotors
      call AD_SetInitOut(InitInp%MHK, InitInp%WtrDpth, p%rotors(iR), p, InputFileData%rotors(iR), InitOut%rotors(iR), errStat2, errMsg2)
      if (Failed()) return;
   enddo
   
      ! after setting InitOut variables, we really don't need the airfoil coordinates taking up
      ! space in AeroDyn
   if ( allocated(p%AFI) ) then  
      do i=1,size(p%AFI)
         if (allocated(p%AFI(i)%X_Coord)) deallocate( p%AFI(i)%X_Coord) 
         if (allocated(p%AFI(i)%Y_Coord)) deallocate( p%AFI(i)%Y_Coord) 
      end do
   end if


      !............................................................................................
      ! Module Variables
      !............................................................................................

   do iR = 1, nRotors
      call AD_InitVars(iR, u%rotors(iR), p%rotors(iR), x%rotors(iR), z%rotors(iR), OtherState%rotors(iR), y%rotors(iR), m%rotors(iR), InitOut%rotors(iR), &
                       InputFileData%rotors(iR), InitInp%Linearize, InitInp%CompAeroMaps, ErrStat2, ErrMsg2)
      if (Failed()) return;
   end do
   
      !............................................................................................
      ! Initialize Jacobian:
      !............................................................................................
   ! if (InitInp%Linearize .or. InitInp%CompAeroMaps) then
   !    do iR = 1, nRotors
   !       call Init_Jacobian(InputFileData%rotors(iR), p%rotors(iR), p, u%rotors(iR), y%rotors(iR), m%rotors(iR), InitOut%rotors(iR), errStat2, errMsg2)
   !       if (Failed()) return;
   !    enddo
   ! end if
   
      !............................................................................................
      ! Print the summary file if requested:
      !............................................................................................
   if (InputFileData%SumPrint) then
      do iR = 1, nRotors
         call AD_PrintSum( InputFileData, p%rotors(iR), p, u, y, ErrStat2, ErrMsg2 )
         if (Failed()) return;
      enddo
   end if
      
      !............................................................................................
      ! If you want to choose your own rate instead of using what the glue code suggests, tell the glue code the rate at which
      !   this module must be called here:
      !............................................................................................

   Interval = p%DT


   call Cleanup() 
      
contains
   logical function Failed()
      CALL SetErrStat( ErrStat2, ErrMsg2, ErrStat, ErrMsg, RoutineName )
      Failed = ErrStat >= AbortErrLev
      if (Failed)    call Cleanup()
   end function Failed
   subroutine Cleanup()

      CALL AD_DestroyInputFile( InputFileData, ErrStat2, ErrMsg2 )
      CALL NWTC_Library_Destroyfileinfotype(FileInfo_In, ErrStat2, ErrMsg2)
      IF ( UnEcho > 0 ) CLOSE( UnEcho )
      
   end subroutine Cleanup

end subroutine AD_Init
!----------------------------------------------------------------------------------------------------------------------------------   
!> This subroutine reinitializes BEMT and UA, assuming that we will start the simulation over again, with only the inputs being different.
!! This allows us to bypass reading input files and allocating arrays because p is already set.
subroutine AD_ReInit(p, x, xd, z, OtherState, m, Interval, ErrStat, ErrMsg )   

   type(AD_ParameterType),       intent(in   ) :: p             !< Parameters
   type(AD_ContinuousStateType), intent(inout) :: x             !< Initial continuous states
   type(AD_DiscreteStateType),   intent(inout) :: xd            !< Initial discrete states
   type(AD_ConstraintStateType), intent(inout) :: z             !< Initial guess of the constraint states
   type(AD_OtherStateType),      intent(inout) :: OtherState    !< Initial other states
   type(AD_MiscVarType),         intent(inout) :: m             !< Initial misc/optimization variables
   real(DbKi),                   intent(in   ) :: interval      !< Coupling interval in seconds: the rate that
                                                                !!   (1) AD_UpdateStates() is called in loose coupling &
                                                                !!   (2) AD_UpdateDiscState() is called in tight coupling.
                                                                !!   Input is the suggested time from the glue code;
                                                                !!   Output is the actual coupling interval that will be used
                                                                !!   by the glue code.
   integer(IntKi),               intent(  out) :: errStat       !< Error status of the operation
   character(*),                 intent(  out) :: errMsg        !< Error message if ErrStat /= ErrID_None

   integer(IntKi)                              :: iR            ! loop on rotors
   integer(IntKi)                              :: ErrStat2
   character(ErrMsgLen)                        :: ErrMsg2
   character(*), parameter                     :: RoutineName = 'AD_ReInit'

   
   ErrStat = ErrID_None
   ErrMsg = ''
   
   if ( .not. EqualRealNos(p%DT, interval) ) then
      call SetErrStat( ErrID_Fatal, 'When AD is reinitialized, DT must not change.', ErrStat, ErrMsg, RoutineName )
      return
      ! we could get around this by figuring out what needs to change when we modify the dt parameter... probably just some unused-parameters
      ! and the UA filter
   end if
      
   if (p%WakeMod /= WakeMod_FVW) then
      do IR=1, size(p%rotors)
         call BEMT_ReInit(p%rotors(iR)%BEMT,x%rotors(iR)%BEMT,xd%rotors(iR)%BEMT,z%rotors(iR)%BEMT,OtherState%rotors(iR)%BEMT,m%rotors(iR)%BEMT,ErrStat,ErrMsg)

         if (p%UA_Flag) then
            call UA_ReInit( p%rotors(iR)%BEMT%UA, x%rotors(iR)%BEMT%UA, xd%rotors(iR)%BEMT%UA, OtherState%rotors(iR)%BEMT%UA, m%rotors(iR)%BEMT%UA, ErrStat2, ErrMsg2 )
               call SetErrStat(ErrStat2,ErrMsg2,ErrStat,ErrMsg,RoutineName)
         end if
      enddo
   else
      ErrStat = ErrID_Fatal
      ErrMsg = 'AD_ReInit: Cannot reinitialize AeroDyn with OLAF'
   end if

      
end subroutine AD_ReInit
!----------------------------------------------------------------------------------------------------------------------------------   
!> This routine initializes (allocates) the misc variables for use during the simulation.
subroutine Init_MiscVars(m, p, u, y, errStat, errMsg)
   type(RotMiscVarType),          intent(inout)  :: m                !< misc/optimization data (not defined in submodules)
   type(RotParameterType),        intent(in   )  :: p                !< Parameters
   type(RotInputType),            intent(inout)  :: u                !< input for HubMotion mesh (create sibling mesh here)
   type(RotOutputType),           intent(inout)  :: y                !< output (create mapping between output and otherstate mesh here)
   integer(IntKi),                intent(  out)  :: errStat          !< Error status of the operation
   character(*),                  intent(  out)  :: errMsg           !< Error message if ErrStat /= ErrID_None


      ! Local variables
   integer(intKi)                               :: i, j, k
   integer(intKi)                               :: ErrStat2          ! temporary Error status
   character(ErrMsgLen)                         :: ErrMsg2           ! temporary Error message
   character(*), parameter                      :: RoutineName = 'Init_MiscVars'

      ! Initialize variables for this routine

   errStat = ErrID_None
   errMsg  = ""
   
   call AllocAry( m%DisturbedInflow, 3_IntKi, p%NumBlNds, p%numBlades, 'm%DisturbedInflow', ErrStat2, ErrMsg2 ) ! must be same size as u%InflowOnBlade
      call SetErrStat( errStat2, errMsg2, errStat, errMsg, RoutineName )
   call AllocAry( m%orientationAnnulus, 3_IntKi, 3_IntKi, p%NumBlNds, p%numBlades, 'm%orientationAnnulus', ErrStat2, ErrMsg2 )
      call SetErrStat( errStat2, errMsg2, errStat, errMsg, RoutineName )
   call AllocAry( m%R_li, 3_IntKi, 3_IntKi, p%NumBlNds, p%numBlades, 'm%R_li', ErrStat2, ErrMsg2 )
      call SetErrStat( errStat2, errMsg2, errStat, errMsg, RoutineName )
     
   call allocAry( m%SigmaCavit, p%NumBlNds, p%numBlades, 'm%SigmaCavit', errStat2, errMsg2); call setErrStat(errStat2,ErrMsg2,ErrStat,ErrMsg,RoutineName)
   call allocAry( m%SigmaCavitCrit, p%NumBlNds, p%numBlades, 'm%SigmaCavitCrit', errStat2, errMsg2); call setErrStat(errStat2,ErrMsg2,ErrStat,ErrMsg,RoutineName)
   call allocAry( m%CavitWarnSet, p%NumBlNds, p%numBlades, 'm%CavitWarnSet', errStat2, errMsg2); call setErrStat(errStat2,ErrMsg2,ErrStat,ErrMsg,RoutineName)
   m%SigmaCavit     = 0.0_ReKi      !Init to zero for output files in case a cavit check isnt done but output is requested 
   m%SigmaCavitCrit = 0.0_ReKi
   m%CavitWarnSet   = .false.
         ! arrays for output
   allocate( m%AllOuts(0:MaxOutPts), STAT=ErrStat2 ) ! allocate starting at zero to account for invalid output channels
      if (ErrStat2 /= 0) then
         call SetErrStat( ErrID_Fatal, "Error allocating AllOuts.", errStat, errMsg, RoutineName )
         return
      end if
   m%AllOuts = 0.0_ReKi
 
      ! save these tower calculations for output:
   call AllocAry( m%W_Twr, p%NumTwrNds, 'm%W_Twr', ErrStat2, ErrMsg2 )
      call SetErrStat( errStat2, errMsg2, errStat, errMsg, RoutineName )
   call AllocAry( m%X_Twr, p%NumTwrNds, 'm%X_Twr', ErrStat2, ErrMsg2 )
      call SetErrStat( errStat2, errMsg2, errStat, errMsg, RoutineName )
   call AllocAry( m%Y_Twr, p%NumTwrNds, 'm%Y_Twr', ErrStat2, ErrMsg2 )
      call SetErrStat( errStat2, errMsg2, errStat, errMsg, RoutineName )
      ! save blade calculations for output:
if (p%TwrPotent /= TwrPotent_none .or. p%TwrShadow /= TwrShadow_none) then
   call AllocAry( m%TwrClrnc, p%NumBlNds, p%NumBlades, 'm%TwrClrnc', ErrStat2, ErrMsg2 )
      call SetErrStat( errStat2, errMsg2, errStat, errMsg, RoutineName )
end if            
   call AllocAry( m%Curve, p%NumBlNds, p%NumBlades, 'm%Curve', ErrStat2, ErrMsg2 )
      call SetErrStat( errStat2, errMsg2, errStat, errMsg, RoutineName )            
   call AllocAry( m%X, p%NumBlNds, p%NumBlades, 'm%X', ErrStat2, ErrMsg2 )
      call SetErrStat( errStat2, errMsg2, errStat, errMsg, RoutineName )
   call AllocAry( m%Y, p%NumBlNds, p%NumBlades, 'm%Y', ErrStat2, ErrMsg2 )
      call SetErrStat( errStat2, errMsg2, errStat, errMsg, RoutineName )
   call AllocAry( m%Z, p%NumBlNds, p%NumBlades, 'm%Z', ErrStat2, ErrMsg2 )
      call SetErrStat( errStat2, errMsg2, errStat, errMsg, RoutineName )
   call AllocAry( m%hub_theta_x_root, p%NumBlades, 'm%hub_theta_x_root', ErrStat2, ErrMsg2 )
   call AllocAry( m%M, p%NumBlNds, p%NumBlades, 'm%M', ErrStat2, ErrMsg2 )
      call SetErrStat( errStat2, errMsg2, errStat, errMsg, RoutineName )
   call AllocAry( m%Mx, p%NumBlNds, p%NumBlades, 'm%Mx', ErrStat2, ErrMsg2 )
      call SetErrStat( errStat2, errMsg2, errStat, errMsg, RoutineName )
   call AllocAry( m%My, p%NumBlNds, p%NumBlades, 'm%My', ErrStat2, ErrMsg2 )
      call SetErrStat( errStat2, errMsg2, errStat, errMsg, RoutineName )
   call AllocAry( m%Mz, p%NumBlNds, p%NumBlades, 'm%Mz', ErrStat2, ErrMsg2 )
      call SetErrStat( errStat2, errMsg2, errStat, errMsg, RoutineName )
   call AllocAry( m%Vind_i, 3, p%NumBlNds, p%NumBlades, 'm%Vind_i', ErrStat2, ErrMsg2 )
      call SetErrStat( errStat2, errMsg2, errStat, errMsg, RoutineName )
      ! mesh mapping data for integrating load over entire rotor:
   allocate( m%B_L_2_H_P(p%NumBlades), Stat = ErrStat2)
      if (ErrStat2 /= 0) then
         call SetErrStat( ErrID_Fatal, "Error allocating B_L_2_H_P mapping structure.", errStat, errMsg, RoutineName )
         return
      end if
  
   call MeshCopy( y%HubLoad, m%HubLoad, MESH_NEWCOPY, ErrStat2, ErrMsg2 )
      call SetErrStat( ErrStat2, ErrMsg2, ErrStat, ErrMsg, RoutineName ) 
      if (ErrStat >= AbortErrLev) RETURN         
   
   do k=1,p%NumBlades
      CALL MeshMapCreate( y%BladeLoad(k), m%HubLoad, m%B_L_2_H_P(k), ErrStat2, ErrMsg2 )
         CALL SetErrStat( ErrStat2, ErrMsg2, ErrStat, ErrMsg, RoutineName//':B_L_2_H_P('//TRIM(Num2LStr(K))//')' )
   end do
   
   if (ErrStat >= AbortErrLev) RETURN
    
   ! Mesh mapping data for integrating load over entire blade:
   allocate( m%B_L_2_R_P(p%NumBlades), Stat = ErrStat2)
      if (ErrStat2 /= 0) then
         call SetErrStat( ErrID_Fatal, "Error allocating B_L_2_R_P mapping structure.", errStat, errMsg, RoutineName )
         return
      end if
   allocate( m%BladeRootLoad(p%NumBlades), Stat = ErrStat2)
      if (ErrStat2 /= 0) then
         call SetErrStat( ErrID_Fatal, "Error allocating BladeRootLoad mesh array.", errStat, errMsg, RoutineName )
         return
      end if    

   do k=1,p%NumBlades
      call MeshCopy (  SrcMesh  = u%BladeRootMotion(k)  &
                     , DestMesh = m%BladeRootLoad(k)    &
                     , CtrlCode = MESH_SIBLING          &
                     , IOS      = COMPONENT_OUTPUT      &
                     , force    = .TRUE.                &
                     , moment   = .TRUE.                &
                     , ErrStat  = ErrStat2              &
                     , ErrMess  = ErrMsg2               )
   
         call SetErrStat( ErrStat2, ErrMsg2, ErrStat, ErrMsg, RoutineName )          
   end do  !k=blades
   
   if (ErrStat >= AbortErrLev) RETURN
   
   do k=1,p%NumBlades
      CALL MeshMapCreate( y%BladeLoad(k), m%BladeRootLoad(k), m%B_L_2_R_P(k), ErrStat2, ErrMsg2 )
         CALL SetErrStat( ErrStat2, ErrMsg2, ErrStat, ErrMsg, RoutineName//':B_L_2_R_P('//TRIM(Num2LStr(K))//')' )
   end do  !k=blades
   
   if (ErrStat >= AbortErrLev) RETURN
   
   if (p%Buoyancy) then
         ! Point mesh for blade buoyant loads
      allocate(m%BladeBuoyLoadPoint(p%NumBlades), Stat = ErrStat2)
      if (ErrStat2 /= 0) then
         call SetErrStat(ErrID_Fatal, "Error allocating BladeBuoyLoadPoint mesh array.", errStat, errMsg, RoutineName)
         return
      end if    
         ! Line mesh for blade buoyant loads
      allocate(m%BladeBuoyLoad(p%NumBlades), Stat = ErrStat2)
      if (ErrStat2 /= 0) then
         call SetErrStat(ErrID_Fatal, "Error allocating BladeBuoyLoad mesh array.", errStat, errMsg, RoutineName)
         return
      end if   
         ! Mesh mapping for blade buoyant loads from point to line
      allocate(m%B_P_2_B_L(p%NumBlades), Stat = ErrStat2)
      if (ErrStat2 /= 0) then
         call SetErrStat(ErrID_Fatal, "Error allocating B_P_2_B_L mapping structure.", errStat, errMsg, RoutineName)
         return
      end if 
   
      do k=1,p%NumBlades
         call MeshCreate ( BlankMesh = m%BladeBuoyLoadPoint(k) &
                         , IOS       = COMPONENT_OUTPUT        &
                         , Nnodes    = p%NumBlNds              &
                         , force     = .TRUE.                  &
                         , moment    = .TRUE.                  &
                         , ErrStat   = ErrStat2                &
                         , ErrMess   = ErrMsg2                 )
   
            call SetErrStat(ErrStat2, ErrMsg2, ErrStat, ErrMsg, RoutineName)          
      
         if (ErrStat >= AbortErrLev) return
   
         do j = 1,p%NumBlNds
            call MeshPositionNode(m%BladeBuoyLoadPoint(k), j, u%BladeMotion(k)%Position(:,j), errStat2, errMsg2, u%BladeMotion(k)%RefOrientation(:,:,j))
               call SetErrStat(errStat2, errMsg2, errStat, errMsg, RoutineName)
            call MeshConstructElement(m%BladeBuoyLoadPoint(k), ELEMENT_POINT, errStat2, errMsg2, p1=j)
               call SetErrStat(errStat2, errMsg2, errStat, errMsg, RoutineName)
         end do  !j=nodes
            
         call MeshCommit(m%BladeBuoyLoadPoint(k), errStat2, errMsg2)
            call SetErrStat(errStat2, errMsg2, errStat, errMsg, RoutineName//':BladeBuoyLoadPoint'//trim(num2lstr(k)))
            
         if (errStat >= AbortErrLev) return
   
         m%BladeBuoyLoadPoint(k)%Force  = 0.0_ReKi
         m%BladeBuoyLoadPoint(k)%Moment = 0.0_ReKi
      end do  !k=blades

      do k=1,p%NumBlades
         call MeshCreate ( BlankMesh = m%BladeBuoyLoad(k) &
                         , IOS       = COMPONENT_OUTPUT   &
                         , Nnodes    = p%NumBlNds         &
                         , force     = .TRUE.             &
                         , moment    = .TRUE.             &
                         , ErrStat   = ErrStat2           &
                         , ErrMess   = ErrMsg2            )
   
            call SetErrStat(ErrStat2, ErrMsg2, ErrStat, ErrMsg, RoutineName)          
      
         if (ErrStat >= AbortErrLev) return

         do j = 1,p%NumBlNds
            call MeshPositionNode(m%BladeBuoyLoad(k), j, u%BladeMotion(k)%Position(:,j), errStat2, errMsg2, u%BladeMotion(k)%RefOrientation(:,:,j))
               call SetErrStat(errStat2, errMsg2, errStat, errMsg, RoutineName)
         end do  !j=nodes
         do j = 1,p%NumBlNds-1
            call MeshConstructElement(m%BladeBuoyLoad(k), ELEMENT_LINE2, errStat2, errMsg2, p1=j, p2=j+1)
               call SetErrStat(errStat2, errMsg2, errStat, errMsg, RoutineName)
         end do  !j=nodes
            
         call MeshCommit(m%BladeBuoyLoad(k), errStat2, errMsg2)
            call SetErrStat(errStat2, errMsg2, errStat, errMsg, RoutineName//':BladeBuoyLoad'//trim(num2lstr(k)))
            
         if (errStat >= AbortErrLev) return
 
         m%BladeBuoyLoad(k)%Force  = 0.0_ReKi
         m%BladeBuoyLoad(k)%Moment = 0.0_ReKi
      end do  !k=blades

      do k=1,p%NumBlades
         call MeshMapCreate(m%BladeBuoyLoadPoint(k), m%BladeBuoyLoad(k), m%B_P_2_B_L(k), ErrStat2, ErrMsg2)
            call SetErrStat(ErrStat2, ErrMsg2, ErrStat, ErrMsg, RoutineName//':B_P_2_B_L('//TRIM(Num2LStr(K))//')')
      end do  !k=blades
      
      if (ErrStat >= AbortErrLev) RETURN

      if ( p%NumTwrNds > 0 ) then

         call MeshCreate ( BlankMesh = m%TwrBuoyLoadPoint &
                         , IOS       = COMPONENT_OUTPUT   &
                         , Nnodes    = p%NumTwrNds        &
                         , force     = .TRUE.             &
                         , moment    = .TRUE.             &
                         , ErrStat   = ErrStat2           &
                         , ErrMess   = ErrMsg2            )
   
            call SetErrStat(ErrStat2, ErrMsg2, ErrStat, ErrMsg, RoutineName)          
      
         if (ErrStat >= AbortErrLev) return
   
         do j = 1,p%NumTwrNds
            call MeshPositionNode(m%TwrBuoyLoadPoint, j, u%TowerMotion%Position(:,j), errStat2, errMsg2, u%TowerMotion%RefOrientation(:,:,j))
               call SetErrStat(errStat2, errMsg2, errStat, errMsg, RoutineName)
            call MeshConstructElement(m%TwrBuoyLoadPoint, ELEMENT_POINT, errStat2, errMsg2, p1=j)
               call SetErrStat(errStat2, errMsg2, errStat, errMsg, RoutineName)
         end do  !j=nodes
            
         call MeshCommit(m%TwrBuoyLoadPoint, errStat2, errMsg2)
            call SetErrStat(errStat2, errMsg2, errStat, errMsg, RoutineName//':TwrBuoyLoadPoint')
            
         if (errStat >= AbortErrLev) return
   
         m%TwrBuoyLoadPoint%Force  = 0.0_ReKi
         m%TwrBuoyLoadPoint%Moment = 0.0_ReKi
   
         call MeshCreate ( BlankMesh = m%TwrBuoyLoad    &
                         , IOS       = COMPONENT_OUTPUT &
                         , Nnodes    = p%NumTwrNds      &
                         , force     = .TRUE.           &
                         , moment    = .TRUE.           &
                         , ErrStat   = ErrStat2         &
                         , ErrMess   = ErrMsg2          )
   
            call SetErrStat(ErrStat2, ErrMsg2, ErrStat, ErrMsg, RoutineName)          
      
         if (ErrStat >= AbortErrLev) return

         do j = 1,p%NumTwrNds
            call MeshPositionNode(m%TwrBuoyLoad, j, u%TowerMotion%Position(:,j), errStat2, errMsg2, u%TowerMotion%RefOrientation(:,:,j))
               call SetErrStat(errStat2, errMsg2, errStat, errMsg, RoutineName)
         end do  !j=nodes
         do j = 1,p%NumTwrNds-1
            call MeshConstructElement(m%TwrBuoyLoad, ELEMENT_LINE2, errStat2, errMsg2, p1=j, p2=j+1)
               call SetErrStat(errStat2, errMsg2, errStat, errMsg, RoutineName)
         end do  !j=nodes
            
         call MeshCommit(m%TwrBuoyLoad, errStat2, errMsg2)
            call SetErrStat(errStat2, errMsg2, errStat, errMsg, RoutineName//':TwrBuoyLoad')
            
         if (errStat >= AbortErrLev) return
   
         m%TwrBuoyLoad%Force  = 0.0_ReKi
         m%TwrBuoyLoad%Moment = 0.0_ReKi
   
         call MeshMapCreate(m%TwrBuoyLoadPoint, m%TwrBuoyLoad, m%T_P_2_T_L, ErrStat2, ErrMsg2)
            call SetErrStat(ErrStat2, ErrMsg2, ErrStat, ErrMsg, RoutineName//':T_P_2_T_L')
         
         if (ErrStat >= AbortErrLev) RETURN

      end if

   end if

   ! 
   if (p%NumTwrNds > 0) then
      m%W_Twr = 0.0_ReKi
      m%X_Twr = 0.0_ReKi
      m%Y_Twr = 0.0_ReKi
   end if
   
   m%FirstWarn_TowerStrike = .true.
   
end subroutine Init_MiscVars
!----------------------------------------------------------------------------------------------------------------------------------   
!> This routine initializes (allocates) the misc variables for use during the simulation.
subroutine Init_OtherStates(m, p, OtherState, errStat, errMsg)
   type(AD_MiscVarType),          intent(in   )  :: m                !< misc/optimization data (not defined in submodules)
   type(AD_ParameterType),        intent(in   )  :: p                !< Parameters
   type(AD_OtherStateType),       intent(inout)  :: OtherState       !< Discrete states
   integer(IntKi),                intent(  out)  :: errStat          !< Error status of the operation
   character(*),                  intent(  out)  :: errMsg           !< Error message if ErrStat /= ErrID_None
      ! Local variables
   integer(intKi)                               :: ErrStat2          ! temporary Error status
   character(ErrMsgLen)                         :: ErrMsg2           ! temporary Error message
   character(*), parameter                      :: RoutineName = 'Init_OtherStates'

   errStat = ErrID_None
   errMsg  = ""
   ! store Wake positions in otherstates.  This may not be the best location
   if (allocated(m%FVW%r_wind)) then
      call AllocAry( OtherState%WakeLocationPoints, 3_IntKi, size(m%FVW%r_wind,DIM=2), ' OtherState%WakeLocationPoints', ErrStat2, ErrMsg2 ) ! must be same size as m%r_wind from FVW
      call SetErrStat( errStat2, errMsg2, errStat, errMsg, RoutineName )
      OtherState%WakeLocationPoints = m%FVW%r_wind
   endif
end subroutine Init_OtherStates
!----------------------------------------------------------------------------------------------------------------------------------   
!> This routine initializes AeroDyn meshes and output array variables for use during the simulation.
subroutine Init_y(y, u, p, errStat, errMsg)
   type(RotOutputType),           intent(  out)  :: y               !< Module outputs
   type(RotInputType),            intent(inout)  :: u               !< Module inputs -- intent(out) because of mesh sibling copy
   type(RotParameterType),        intent(in   )  :: p               !< Parameters
   integer(IntKi),                intent(  out)  :: errStat         !< Error status of the operation
   character(*),                  intent(  out)  :: errMsg          !< Error message if ErrStat /= ErrID_None


      ! Local variables
   integer(intKi)                               :: k                 ! loop counter for blades
   integer(intKi)                               :: ErrStat2          ! temporary Error status
   character(ErrMsgLen)                         :: ErrMsg2           ! temporary Error message
   character(*), parameter                      :: RoutineName = 'Init_y'

      ! Initialize variables for this routine

   errStat = ErrID_None
   errMsg  = ""
   
         
   if (p%TwrAero .or. p%Buoyancy .and. p%NumTwrNds > 0) then
            
      call MeshCopy ( SrcMesh  = u%TowerMotion    &
                    , DestMesh = y%TowerLoad      &
                    , CtrlCode = MESH_SIBLING     &
                    , IOS      = COMPONENT_OUTPUT &
                    , force    = .TRUE.           &
                    , moment   = .TRUE.           &
                    , ErrStat  = ErrStat2         &
                    , ErrMess  = ErrMsg2          )
   
         call SetErrStat( ErrStat2, ErrMsg2, ErrStat, ErrMsg, RoutineName ) 
         if (ErrStat >= AbortErrLev) RETURN         
         
         !y%TowerLoad%force = 0.0_ReKi  ! shouldn't have to initialize this
         !y%TowerLoad%moment= 0.0_ReKi  ! shouldn't have to initialize this
   else
      y%TowerLoad%nnodes = 0
   end if


      call MeshCopy ( SrcMesh  = u%NacelleMotion  &
                    , DestMesh = y%NacelleLoad    &
                    , CtrlCode = MESH_SIBLING     &
                    , IOS      = COMPONENT_OUTPUT &
                    , force    = .TRUE.           &
                    , moment   = .TRUE.           &
                    , ErrStat  = ErrStat2         &
                    , ErrMess  = ErrMsg2          )
   
         call SetErrStat( ErrStat2, ErrMsg2, ErrStat, ErrMsg, RoutineName ) 
         if (ErrStat >= AbortErrLev) RETURN         

   ! --- TailFin
   if (p%TFinAero) then
      call MeshCopy ( SrcMesh  = u%TFinMotion  &
                    , DestMesh = y%TFinLoad    &
                    , CtrlCode = MESH_SIBLING     &
                    , IOS      = COMPONENT_OUTPUT &
                    , force    = .TRUE.           &
                    , moment   = .TRUE.           &
                    , ErrStat  = ErrStat2         &
                    , ErrMess  = ErrMsg2          )
   
      call SetErrStat( ErrStat2, ErrMsg2, ErrStat, ErrMsg, RoutineName ) 
      if (ErrStat >= AbortErrLev) RETURN         
   else
      y%TFinLoad%NNodes = 0
   endif

         
      call MeshCopy ( SrcMesh  = u%HubMotion      &
                    , DestMesh = y%HubLoad        &
                    , CtrlCode = MESH_SIBLING     &
                    , IOS      = COMPONENT_OUTPUT &
                    , force    = .TRUE.           &
                    , moment   = .TRUE.           &
                    , ErrStat  = ErrStat2         &
                    , ErrMess  = ErrMsg2          )

         call SetErrStat( ErrStat2, ErrMsg2, ErrStat, ErrMsg, RoutineName ) 
         if (ErrStat >= AbortErrLev) RETURN 
         
   allocate( y%BladeLoad(p%numBlades), stat=ErrStat2 )
   if (errStat2 /= 0) then
      call SetErrStat( ErrID_Fatal, 'Error allocating y%BladeLoad.', ErrStat, ErrMsg, RoutineName )      
      return
   end if
   

   do k = 1, p%numBlades
   
      call MeshCopy ( SrcMesh  = u%BladeMotion(k) &
                    , DestMesh = y%BladeLoad(k)   &
                    , CtrlCode = MESH_SIBLING     &
                    , IOS      = COMPONENT_OUTPUT &
                    , force    = .TRUE.           &
                    , moment   = .TRUE.           &
                    , ErrStat  = ErrStat2         &
                    , ErrMess  = ErrMsg2          )
   
         call SetErrStat( ErrStat2, ErrMsg2, ErrStat, ErrMsg, RoutineName ) 
                           
   end do

   call AllocAry( y%WriteOutput, p%numOuts + p%BldNd_TotNumOuts, 'WriteOutput', errStat2, errMsg2 )
      call SetErrStat( ErrStat2, ErrMsg2, ErrStat, ErrMsg, RoutineName )
   if (ErrStat >= AbortErrLev) RETURN      
   
   
   
end subroutine Init_y
!----------------------------------------------------------------------------------------------------------------------------------
!> This routine initializes AeroDyn meshes and input array variables for use during the simulation.
subroutine Init_u( u, p, p_AD, InputFileData, MHK, WtrDpth, InitInp, errStat, errMsg )
!..................................................................................................................................

   type(RotInputType),           intent(  out)  :: u                 !< Input data
   type(RotParameterType),       intent(in   )  :: p                 !< Parameters
   type(AD_ParameterType),       intent(in   )  :: p_AD              !< Parameters
   type(RotInputFile),           intent(in   )  :: InputFileData     !< Data stored in the module's input file
   integer(IntKi),               intent(in   )  :: MHK               ! MHK flag
   real(ReKi),                   intent(in   )  :: WtrDpth           ! water depth
   type(RotInitInputType),       intent(in   )  :: InitInp           !< Input data for AD initialization routine
   integer(IntKi),               intent(  out)  :: errStat           !< Error status of the operation
   character(*),                 intent(  out)  :: errMsg            !< Error message if ErrStat /= ErrID_None


      ! Local variables
   real(reKi)                                   :: position(3)       ! node reference position
   real(reKi)                                   :: positionL(3)      ! node local position
   real(R8Ki)                                   :: theta(3)          ! Euler angles
   real(R8Ki)                                   :: orientation(3,3)  ! node reference orientation
   real(R8Ki)                                   :: orientationL(3,3) ! node local orientation
   
   integer(intKi)                               :: j                 ! counter for nodes
   integer(intKi)                               :: k                 ! counter for blades
   
   integer(intKi)                               :: ErrStat2          ! temporary Error status
   character(ErrMsgLen)                         :: ErrMsg2           ! temporary Error message
   character(*), parameter                      :: RoutineName = 'Init_u'

      ! Initialize variables for this routine

   ErrStat = ErrID_None
   ErrMsg  = ""

   call AllocAry( u%UserProp, p%NumBlNds, p%numBlades, 'u%UserProp', ErrStat2, ErrMsg2 )
      call SetErrStat( errStat2, errMsg2, errStat, errMsg, RoutineName )
      
   if (errStat >= AbortErrLev) return      
      
   
   u%UserProp      = 0.0_ReKi
   
      ! Meshes for motion inputs (ElastoDyn and/or BeamDyn)
         !................
         ! tower
         !................
   if (p%NumTwrNds > 0) then
      
      call MeshCreate ( BlankMesh = u%TowerMotion   &
                       ,IOS       = COMPONENT_INPUT &
                       ,Nnodes    = p%NumTwrNds     &
                       ,ErrStat   = ErrStat2        &
                       ,ErrMess   = ErrMsg2         &
                       ,Orientation     = .true.    &
                       ,TranslationDisp = .true.    &
                       ,TranslationVel  = .true.    &
                       ,TranslationAcc  = .TRUE.    &  ! tower acceleration used for tower VIV
                      )
            call SetErrStat( errStat2, errMsg2, errStat, errMsg, RoutineName )

      if (errStat >= AbortErrLev) return
            
         ! set node initial position/orientation
      position = InitInp%originInit
      do j=1,p%NumTwrNds         
         IF ( MHK == MHK_FixedBottom ) THEN
            position(3) = InputFileData%TwrElev(j) - WtrDpth
         ELSE
            position(3) = InputFileData%TwrElev(j)
         END IF
         
         call MeshPositionNode(u%TowerMotion, j, position, errStat2, errMsg2)  ! orientation is identity by default
            call SetErrStat( errStat2, errMsg2, errStat, errMsg, RoutineName )
      end do !j
         
         ! create line2 elements
      do j=1,p%NumTwrNds-1
         call MeshConstructElement( u%TowerMotion, ELEMENT_LINE2, errStat2, errMsg2, p1=j, p2=j+1 )
            call SetErrStat( errStat2, errMsg2, errStat, errMsg, RoutineName )
      end do !j
            
      call MeshCommit(u%TowerMotion, errStat2, errMsg2 )
         call SetErrStat( errStat2, errMsg2, errStat, errMsg, RoutineName )
            
      if (errStat >= AbortErrLev) return

      
      u%TowerMotion%Orientation     = u%TowerMotion%RefOrientation
      u%TowerMotion%TranslationDisp = 0.0_R8Ki
      u%TowerMotion%TranslationVel  = 0.0_ReKi
      
   end if ! we compute tower loads
   
   !................
   ! hub
   !................
   call CreatePointMesh(u%HubMotion, InitInp%HubPosition, InitInp%HubOrientation, errStat2, errMsg2, hasMotion=.True., hasLoads=.False., hasAcc=.False.)
   if (Failed()) return
      
   !................
   ! TailFin Motion Mesh
   !................
   if (p%TFinAero) then
      position     = InitInp%NacellePosition + matmul(transpose(InitInp%NacelleOrientation), InputFileData%TFin%TFinRefP_n)
      theta(1)     = InputFileData%TFin%TFinAngles(1)
      theta(2)     = InputFileData%TFin%TFinAngles(2)
      theta(3)     = InputFileData%TFin%TFinAngles(3)
      orientationL = EulerConstructZYX( theta ) ! nac2tf
      orientation  = matmul(orientationL, InitInp%NacelleOrientation) ! gl2tf = nac2tf * gl2nac
      call CreatePointMesh(u%TFinMotion, position, orientation, errStat2, errMsg2, hasMotion=.True., hasLoads=.False., hasAcc=.False.)
      if (Failed()) return
   else
      u%TFinMotion%NNodes = 0
   endif

      !................
      ! blade roots
      !................
         
   allocate( u%BladeRootMotion(p%NumBlades), STAT = ErrStat2 )
   if (ErrStat2 /= 0) then
      call SetErrStat( ErrID_Fatal, 'Error allocating u%BladeRootMotion array.', ErrStat, ErrMsg, RoutineName )
      return
   end if      
      
   do k=1,p%NumBlades
      call CreatePointMesh(u%BladeRootMotion(k), InitInp%BladeRootPosition(:,k), InitInp%BladeRootOrientation(:,:,k), errStat2, errMsg2, hasMotion=.True., hasLoads=.False.)
      if (Failed()) return
   end do !k=numBlades      
      
      
      !................
      ! blades
      !................
   
   allocate( u%BladeMotion(p%NumBlades), STAT = ErrStat2 )
   if (ErrStat2 /= 0) then
      call SetErrStat( ErrID_Fatal, 'Error allocating u%BladeMotion array.', ErrStat, ErrMsg, RoutineName )
      return
   end if
      
   do k=1,p%NumBlades
      call MeshCreate ( BlankMesh = u%BladeMotion(k)                     &
                        ,IOS       = COMPONENT_INPUT                      &
                        ,Nnodes    = InputFileData%BladeProps(k)%NumBlNds &
                        ,ErrStat   = ErrStat2                             &
                        ,ErrMess   = ErrMsg2                              &
                        ,Orientation     = .true.                         &
                        ,TranslationDisp = .true.                         &
                        ,TranslationVel  = .true.                         &
                        ,RotationVel     = .true.                         &
                        ,TranslationAcc  = .true.                         &
                        ,RotationAcc     = .true.                         &
                        )
            call SetErrStat( errStat2, errMsg2, errStat, errMsg, RoutineName )

      if (errStat >= AbortErrLev) return
            
                        
      do j=1,InputFileData%BladeProps(k)%NumBlNds

            ! reference position of the jth node in the kth blade, relative to the root in the local blade coordinate system:
         positionL(1) = InputFileData%BladeProps(k)%BlCrvAC(j)
         positionL(2) = InputFileData%BladeProps(k)%BlSwpAC(j)
         positionL(3) = InputFileData%BladeProps(k)%BlSpn(  j)
            
            ! reference position of the jth node in the kth blade:
         position = u%BladeRootMotion(k)%Position(:,1) + matmul(positionL,u%BladeRootMotion(k)%RefOrientation(:,:,1))  ! note that because positionL is a 1-D array, we're doing the transpose of matmul(transpose(u%BladeRootMotion(k)%RefOrientation),positionL)

            
            ! reference orientation of the jth node in the kth blade, relative to the root in the local blade coordinate system:
         theta(1)     =  0.0_R8Ki
         theta(2)     =  InputFileData%BladeProps(k)%BlCrvAng(j)
         theta(3)     = -InputFileData%BladeProps(k)%BlTwist( j)            
         orientationL = EulerConstruct( theta )
                                 
            ! reference orientation of the jth node in the kth blade
         orientation = matmul( orientationL, u%BladeRootMotion(k)%RefOrientation(:,:,1) )

            
         call MeshPositionNode(u%BladeMotion(k), j, position, errStat2, errMsg2, orientation)
            call SetErrStat( errStat2, errMsg2, errStat, errMsg, RoutineName )
               
      end do ! j=blade nodes
         
         ! create line2 elements
      do j=1,InputFileData%BladeProps(k)%NumBlNds-1
         call MeshConstructElement( u%BladeMotion(k), ELEMENT_LINE2, errStat2, errMsg2, p1=j, p2=j+1 )
            call SetErrStat( errStat2, errMsg2, errStat, errMsg, RoutineName )
      end do !j
            
      call MeshCommit(u%BladeMotion(k), errStat2, errMsg2 )
         call SetErrStat( errStat2, errMsg2, errStat, errMsg, RoutineName//':BladeMotion'//trim(num2lstr(k)) )
            
      if (errStat >= AbortErrLev) return

      
      u%BladeMotion(k)%Orientation     = u%BladeMotion(k)%RefOrientation
      u%BladeMotion(k)%TranslationDisp = 0.0_R8Ki
      u%BladeMotion(k)%TranslationVel  = 0.0_ReKi
      u%BladeMotion(k)%RotationVel     = 0.0_ReKi
      u%BladeMotion(k)%TranslationAcc  = 0.0_ReKi
         
      if (p_AD%CompAeroMaps) then
         do j=1,InputFileData%BladeProps(k)%NumBlNds
            u%BladeMotion(k)%TranslationVel(:,j) = cross_product(u%HubMotion%RefOrientation(1,:,1)*InitInp%RotSpeed, u%BladeMotion(k)%Position(:,j)-u%HubMotion%Position(:,1))
         end do
      end if
               
   
   end do !k=numBlades
   
   
   
   !................
   ! Nacelle
   !................
   position = real(InitInp%NacellePosition, ReKi)
   call CreatePointMesh(u%NacelleMotion, position, InitInp%NacelleOrientation, errStat2, errMsg2, hasMotion=.True., hasLoads=.False., hasAcc=.False.)
   if (Failed()) return

contains 
   logical function Failed()
        call SetErrStat(ErrStat2, ErrMsg2, ErrStat, ErrMsg, RoutineName) 
        Failed =  ErrStat >= AbortErrLev
   end function Failed
end subroutine Init_u


!----------------------------------------------------------------------------------------------------------------------------------
!> This routine sets data storage in OtherState for wind information
subroutine Init_RotInflow( p, RotInflow, errStat, ErrMsg )
   type(RotParameterType),       intent(in   )  :: p                 !< Parameters
   type(RotInflowType),          intent(inout)  :: RotInflow        !< OtherState%RotInflow(iR)
   integer(IntKi),               intent(  out)  :: ErrStat          !< Error status of the operation
   character(*),                 intent(  out)  :: ErrMsg           !< Error message if ErrStat /= ErrID_None
   integer(IntKi)                               :: k
   character(ErrMsgLen)                         :: ErrMsg2          ! temporary Error message if ErrStat /= ErrID_None
   integer(IntKi)                               :: ErrStat2         ! temporary Error status of the operation
   character(*), parameter                      :: RoutineName = 'Init_RotInflow'

   ! Error handling
   ErrStat  = ErrID_None
   ErrMsg   = ""

   ! Arrays for InflowWind inputs:
   allocate(RotInflow%Bld(p%numBlades), stat=ErrStat2)
   if (ErrStat2 /= 0) then
      call SetErrStat( ErrID_Fatal, 'Error allocating RotInflow%Bld', errStat, errMsg, RoutineName )
      if (Failed()) return
   end if

   do k = 1, p%NumBlades
      call AllocAry( RotInflow%Bld(k)%InflowOnBlade, 3_IntKi, p%NumBlNds, 'RotInflow%Bld(k)%InflowOnBlade', ErrStat2, ErrMsg2 )
      if (Failed()) return
      RotInflow%Bld(k)%InflowOnBlade = 0.0_ReKi

      if (p%MHK > 0) then
         call AllocAry( RotInflow%Bld(k)%AccelOnBlade, 3_IntKi, p%NumBlNds, 'RotInflow%Bld(k)%AccelOnBlade', ErrStat2, ErrMsg2 )
         if (Failed()) return
         RotInflow%Bld(k)%AccelOnBlade = 0.0_ReKi
      end if
   end do

   call AllocAry( RotInflow%InflowOnTower, 3_IntKi, p%NumTwrNds, 'RotInflow%InflowOnTower', ErrStat2, ErrMsg2 ) ! could be size zero
   if (Failed()) return

   if (p%MHK > 0) then
      call AllocAry( RotInflow%AccelOnTower, 3_IntKi, p%NumTwrNds, 'RotInflow%AccelOnTower', ErrStat2, ErrMsg2 ) ! could be size zero
      if (Failed()) return
   end if


   RotInflow%InflowOnHub     = 0.0_ReKi
   RotInflow%InflowOnNacelle = 0.0_ReKi
   RotInflow%InflowOnTailFin = 0.0_ReKi
   RotInflow%AvgDiskVel      = 0.0_ReKi
   RotInflow%InflowOnTower   = 0.0_ReKi 

contains 
   logical function Failed()
        call SetErrStat(ErrStat2, ErrMsg2, ErrStat, ErrMsg, RoutineName) 
        Failed =  ErrStat >= AbortErrLev
   end function Failed
end subroutine Init_RotInflow


!----------------------------------------------------------------------------------------------------------------------------------
!> This routine sets AeroDyn parameters for use during the simulation; these variables are not changed after AD_Init.
subroutine SetParameters( InitInp, InputFileData, RotData, p, p_AD, ErrStat, ErrMsg )
   TYPE(AD_InitInputType),       intent(in   )  :: InitInp          !< Input data for initialization routine, out is needed because of copy below
   TYPE(AD_InputFile),           INTENT(INout)  :: InputFileData    !< Data stored in the module's input file -- intent(out) only for move_alloc statements
   TYPE(RotInputFile),           INTENT(INout)  :: RotData          !< Data stored in the module's input file -- intent(out) only for move_alloc statements
   TYPE(RotParameterType),       INTENT(INOUT)  :: p                !< Parameters
   TYPE(AD_ParameterType),       INTENT(INOUT)  :: p_AD             !< Parameters
   INTEGER(IntKi),               INTENT(  OUT)  :: ErrStat          !< Error status of the operation
   CHARACTER(*),                 INTENT(  OUT)  :: ErrMsg           !< Error message if ErrStat /= ErrID_None


      ! Local variables
   CHARACTER(ErrMsgLen)                          :: ErrMsg2         ! temporary Error message if ErrStat /= ErrID_None
   INTEGER(IntKi)                                :: ErrStat2        ! temporary Error status of the operation
   INTEGER(IntKi)                                :: j, k
   character(*), parameter                       :: RoutineName = 'SetParameters'
   
      ! Initialize variables for this routine

   ErrStat  = ErrID_None
   ErrMsg   = ""

   ! NOTE: p_AD%FlowField is set in the glue code (or ADI module); seems like FlowField should be an initialization input so that would be clearer for new developers...
   
   p_AD%UA_Flag       = InputFileData%AFAeroMod == AFAeroMod_BL_unsteady
   p_AD%CompAeroMaps  = InitInp%CompAeroMaps

   p%MHK              = InitInp%MHK
   
   p_AD%DT            = InputFileData%DTAero
   p_AD%WakeMod       = InputFileData%WakeMod
   p%TwrPotent        = InputFileData%TwrPotent
   p%TwrShadow        = InputFileData%TwrShadow
   p%TwrAero          = InputFileData%TwrAero
   p%CavitCheck       = InputFileData%CavitCheck
   p%Buoyancy         = InputFileData%Buoyancy
   

   if (InitInp%Linearize .and. InputFileData%WakeMod == WakeMod_BEMT) then
      p%FrozenWake = InputFileData%FrozenWake
   else
      p%FrozenWake = .FALSE.
   end if

   p%CompAA = InputFileData%CompAA
   
   ! NOTE: In the following we use RotData%BladeProps(1)%NumBlNds as the number of aero nodes on EACH blade, 
   !       but if AD changes this, then it must be handled in the Glue-code linearization code, too (and elsewhere?) !
   if (p%NumBlades>0) then
      p%NumBlNds         = RotData%BladeProps(1)%NumBlNds
   else
      p%NumBlNds         = 0
   endif

   if (p%NumBlades>0 .and. p%Buoyancy) then
      call AllocAry( p%BlCenBn, p%NumBlNds, p%NumBlades, 'BlCenBn', ErrStat2, ErrMsg2 )
      call AllocAry( p%BlCenBt, p%NumBlNds, p%NumBlades, 'BlCenBt', ErrStat2, ErrMsg2 )
      call SetErrStat( ErrStat2, ErrMsg2, ErrStat, ErrMsg, RoutineName )
   endif

   if (p%TwrPotent == TwrPotent_none .and. p%TwrShadow == TwrShadow_none .and. .not. p%TwrAero .and. .not. p%Buoyancy ) then
      p%NumTwrNds     = 0
   elseif (p%TwrPotent == TwrPotent_none .and. p%TwrShadow == TwrShadow_none .and. .not. p%TwrAero .and. p%Buoyancy .and. RotData%NumTwrNds <= 0 ) then
      p%NumTwrNds     = 0
   elseif (p%TwrPotent == TwrPotent_none .and. p%TwrShadow == TwrShadow_none .and. .not. p%TwrAero .and. p%Buoyancy .and. RotData%NumTwrNds > 0 ) then
      p%NumTwrNds     = RotData%NumTwrNds
      
      call move_alloc( RotData%TwrDiam, p%TwrDiam )
      call move_alloc( RotData%TwrCd,   p%TwrCd )      
      call move_alloc( RotData%TwrTI,   p%TwrTI )   
      call move_alloc( RotData%TwrCb,   p%TwrCb ) 
   else
      p%NumTwrNds     = RotData%NumTwrNds
      
      call move_alloc( RotData%TwrDiam, p%TwrDiam )
      call move_alloc( RotData%TwrCd,   p%TwrCd )      
      call move_alloc( RotData%TwrTI,   p%TwrTI )   
      call move_alloc( RotData%TwrCb,   p%TwrCb )
   end if

   if (p%Buoyancy) then
      do k = 1,p%NumBlades
         p%BlCenBn(:,k) = RotData%BladeProps(k)%BlCenBn
         p%BlCenBt(:,k) = RotData%BladeProps(k)%BlCenBt
      end do
   end if
   p%VolHub = RotData%VolHub
   p%HubCenBx = RotData%HubCenBx
   p%VolNac = RotData%VolNac
   p%NacCenB = RotData%NacCenB
   p%VolBl            = 0.0_ReKi
   p%VolTwr           = 0.0_ReKi
   
   p%Gravity          = InitInp%Gravity
   p%AirDens          = InputFileData%AirDens          
   p%KinVisc          = InputFileData%KinVisc
   p%Patm             = InputFileData%Patm
   p%Pvap             = InputFileData%Pvap
   p%SpdSound         = InputFileData%SpdSound
   p%WtrDpth          = InitInp%WtrDpth
   p%MSL2SWL          = InitInp%MSL2SWL

   call AllocAry(p%BlTwist, p%NumBlNds, p%numBlades, 'p%BlTwist', ErrStat2, ErrMsg2 )
      call SetErrStat(ErrStat2,ErrMsg2,ErrStat,ErrMsg,RoutineName)
      if (ErrStat >= AbortErrLev) return
      
   do k=1,p%numBlades
      do j=1,p%NumBlNds
         p%BlTwist(j,k) = RotData%BladeProps(k)%BlTwist(j)
      end do
   end do
      
   
  !p%AFI     ! set in call to AFI_Init() [called early because it wants to use the same echo file as AD]
  !p%BEMT    ! set in call to BEMT_Init()
      
  !p%RootName       = TRIM(InitInp%RootName)//'.AD'   ! set earlier so it could be used   
   
   p%numOuts          = InputFileData%NumOuts  
   p%NBlOuts          = InputFileData%NBlOuts      
   p%BlOutNd          = InputFileData%BlOutNd
   
   if (p%NumTwrNds > 0) then
      p%NTwOuts = InputFileData%NTwOuts
      p%TwOutNd = InputFileData%TwOutNd
   else
      p%NTwOuts = 0
   end if
   
   call SetOutParam(InputFileData%OutList, p, p_AD, ErrStat2, ErrMsg2 ) ! requires: p%NumOuts, p%numBlades, p%NumBlNds, p%NumTwrNds; sets: p%OutParam.
      call setErrStat(ErrStat2,ErrMsg2,ErrStat,ErrMsg,RoutineName)
      if (ErrStat >= AbortErrLev) return  
   

      ! Set the nodal output parameters.  Note there is some validation in this, so we might get an error from here.
   CALL AllBldNdOuts_SetParameters( InputFileData, p, p_AD, ErrStat2, ErrMsg2 )
      call setErrStat(ErrStat2,ErrMsg2,ErrStat,ErrMsg,RoutineName)



   
end subroutine SetParameters
!----------------------------------------------------------------------------------------------------------------------------------
!> This routine sets parameters for use during the buoyancy calculation; these variables are not changed after AD_Init.
subroutine SetBuoyancyParameters( InputFileData, u, p, ErrStat, ErrMsg )
   TYPE(RotInputFile),           INTENT(IN   )  :: InputFileData    !< All the data in the AeroDyn input file
   TYPE(RotInputType),           INTENT(IN   )  :: u                !< AD inputs - used for mesh node positions
   TYPE(RotParameterType),       INTENT(INOUT)  :: p                !< Parameters
   INTEGER(IntKi),               INTENT(  OUT)  :: ErrStat          !< Error status of the operation
   CHARACTER(*),                 INTENT(  OUT)  :: ErrMsg           !< Error message if ErrStat /= ErrID_None


      ! Local variables
   INTEGER(IntKi)                               :: ErrStat2         !< Temporary error status of the operation
   CHARACTER(ErrMsgLen)                         :: ErrMsg2          !< Temporary error message if ErrStat /= ErrID_None
   INTEGER(IntKi)                               :: k                !< Loop counter for blades
   INTEGER(IntKi)                               :: j                !< Loop counter for nodes
   REAL(ReKi), DIMENSION(3)                     :: posCBu           !< Global undisplaced position of the center of buoyancy of node j
   REAL(ReKi), DIMENSION(3)                     :: posCBuplus       !< Global undisplaced position of the center of buoyancy of node j+1
   REAL(ReKi), DIMENSION(3)                     :: tempVolBl        !< Individual blade buoyancy volume

   CHARACTER(*), PARAMETER                      :: RoutineName = 'SetBuoyancyParameters'


      ! Initialize variables for this routine
   ErrStat  = ErrID_None
   ErrMsg   = ""
   tempVolBl = 0.0_ReKi

   
      ! Allocate buoyancy parameters
   call AllocAry( p%BlRad, p%NumBlNds, p%NumBlades, 'BlRad', ErrStat2, ErrMsg2 )
      call SetErrStat( ErrStat2, ErrMsg2, ErrStat, ErrMsg, RoutineName )
   call AllocAry( p%BlDL, p%NumBlNds-1, p%NumBlades, 'BlDL', ErrStat2, ErrMsg2 )
      call SetErrStat( ErrStat2, ErrMsg2, ErrStat, ErrMsg, RoutineName )
   call AllocAry( p%BlTaper, p%NumBlNds-1, p%NumBlades, 'BlTaper', ErrStat2, ErrMsg2 )
      call SetErrStat( ErrStat2, ErrMsg2, ErrStat, ErrMsg, RoutineName )
   call AllocAry( p%BlAxCent, p%NumBlNds-1, p%NumBlades, 'BlAxCent', ErrStat2, ErrMsg2 )
      call SetErrStat( ErrStat2, ErrMsg2, ErrStat, ErrMsg, RoutineName )
   
   if ( p%NumTwrNds > 0 ) then
      call AllocAry( p%TwrRad, p%NumTwrNds, 'TwrRad', ErrStat2, ErrMsg2 )
         call SetErrStat( ErrStat2, ErrMsg2, ErrStat, ErrMsg, RoutineName )
      call AllocAry( p%TwrDL, p%NumTwrNds-1, 'TwrDL', ErrStat2, ErrMsg2 )
         call SetErrStat( ErrStat2, ErrMsg2, ErrStat, ErrMsg, RoutineName )
      call AllocAry( p%TwrTaper, p%NumTwrNds-1, 'TwrTaper', ErrStat2, ErrMsg2 )
         call SetErrStat( ErrStat2, ErrMsg2, ErrStat, ErrMsg, RoutineName )
      call AllocAry( p%TwrAxCent, p%NumTwrNds-1, 'TwrAxCent', ErrStat2, ErrMsg2 )
         call SetErrStat( ErrStat2, ErrMsg2, ErrStat, ErrMsg, RoutineName )
   end if

      ! Calculate blade buoyancy parameters
   do k = 1,p%NumBlades ! loop through all blades

      do j = 1,p%NumBlNds ! loop through all nodes
         p%BlRad(j,k) = InputFileData%BladeProps(k)%BlChord(j) * sqrt( InputFileData%BladeProps(k)%BlCb(j) ) / 2 ! node j equivalent radius
      end do ! j = nodes

      do j = 1,p%NumBlNds - 1 ! loop through all nodes, except the last
         posCBu = matmul( [InputFileData%BladeProps(k)%BlCenBn(j), InputFileData%BladeProps(k)%BlCenBt(j), 0.0_ReKi ], u%BladeMotion(k)%RefOrientation(:,:,j) ) + u%BladeMotion(k)%Position(:,j) ! blade node j center of buoyancy global undisplaced position
         posCBuplus = matmul( [InputFileData%BladeProps(k)%BlCenBn(j+1), InputFileData%BladeProps(k)%BlCenBt(j+1), 0.0_ReKi ], u%BladeMotion(k)%RefOrientation(:,:,j+1) ) + u%BladeMotion(k)%Position(:,j+1) ! blade node j+1 center of buoyancy global undisplaced position
         p%BlDL(j,k) = sqrt( ( posCBuplus(1) - posCBu(1) )**2 + ( posCBuplus(2) - posCBu(2) )**2 + ( posCBuplus(3) - posCBu(3) )**2 ) ! element j undisplaced length based on CB coordinates
         p%BlTaper(j,k) = ( p%BlRad(j+1,k) - p%BlRad(j,k) ) / p%BlDL(j,k) ! element j taper
         if ( p%BlRad(j,k) == 0.0_ReKi .and. p%BlRad(j+1,k) == 0.0_ReKi ) then
            p%BlAxCent(j,k) = 0.0_ReKi ! Trap NaN case and set to zero
         else
            p%BlAxCent(j,k) = ( p%BlRad(j,k)**2 + 2.0_ReKi*p%BlRad(j,k)*p%BlRad(j+1,k) + 3.0_ReKi*p%BlRad(j+1,k)**2 ) / ( 4.0_ReKi*( p%BlRad(j,k)**2 + p%BlRad(j,k)*p%BlRad(j+1,k) + p%BlRad(j+1,k)**2) ) ! fractional axial centroid of element j
         end if
         tempVolBl(k) = tempVolBl(k) + pi/3.0_ReKi * ( p%BlRad(j,k)**2 + p%BlRad(j,k)*p%BlRad(j+1,k) + p%BlRad(j+1,k)**2 ) * p%BlDL(j,k)
      end do ! j = nodes
      p%VolBl = p%VolBl + tempVolBl(k)

   end do ! k = blades

   if ( p%NumTwrNds > 0 ) then
         ! Calculate tower buoyancy parameters
      do j = 1,p%NumTwrNds ! loop through all nodes
         p%TwrRad(j) = p%TwrDiam(j) * sqrt( p%TwrCb(j) ) / 2 ! node j equivalent radius
      end do ! j = nodes

      do j = 1,p%NumTwrNds - 1 ! loop through all nodes, except the last
         p%TwrDL(j) = abs(InputFileData%TwrElev(j+1) - InputFileData%TwrElev(j)) ! element j undisplaced length
         p%TwrTaper(j) = ( p%TwrRad(j+1) - p%TwrRad(j) ) / p%TwrDL(j) ! element j taper
         if ( p%TwrRad(j) == 0.0_ReKi .and. p%TwrRad(j+1) == 0.0_ReKi ) then
            p%TwrAxCent(j) = 0.0_ReKi ! Trap NaN case and set to zero
         else
            p%TwrAxCent(j) = ( p%TwrRad(j)**2 + 2.0_ReKi*p%TwrRad(j)*p%TwrRad(j+1) + 3.0_ReKi*p%TwrRad(j+1)**2 ) / ( 4.0_ReKi*( p%TwrRad(j)**2 + p%TwrRad(j)*p%TwrRad(j+1) + p%TwrRad(j+1)**2) ) ! fractional axial centroid of element j
         end if
         p%VolTwr = p%VolTwr + pi/3.0_ReKi * ( p%TwrRad(j)**2 + p%TwrRad(j)*p%TwrRad(j+1) + p%TwrRad(j+1)**2 ) * p%TwrDL(j)
      end do ! j = nodes
   end if

end subroutine SetBuoyancyParameters
!----------------------------------------------------------------------------------------------------------------------------------
!> This routine is called at the end of the simulation.
subroutine AD_End( u, p, x, xd, z, OtherState, y, m, ErrStat, ErrMsg )
!..................................................................................................................................

      TYPE(AD_InputType),           INTENT(INOUT)  :: u           !< System inputs
      TYPE(AD_ParameterType),       INTENT(INOUT)  :: p           !< Parameters
      TYPE(AD_ContinuousStateType), INTENT(INOUT)  :: x           !< Continuous states
      TYPE(AD_DiscreteStateType),   INTENT(INOUT)  :: xd          !< Discrete states
      TYPE(AD_ConstraintStateType), INTENT(INOUT)  :: z           !< Constraint states
      TYPE(AD_OtherStateType),      INTENT(INOUT)  :: OtherState  !< Other states
      TYPE(AD_OutputType),          INTENT(INOUT)  :: y           !< System outputs
      TYPE(AD_MiscVarType),         INTENT(INOUT)  :: m           !< Misc/optimization variables
      INTEGER(IntKi),               INTENT(  OUT)  :: ErrStat     !< Error status of the operation
      CHARACTER(*),                 INTENT(  OUT)  :: ErrMsg      !< Error message if ErrStat /= ErrID_None
      
      integer                                      :: iW



         ! Initialize ErrStat

      ErrStat = ErrID_None
      ErrMsg  = ""


         ! Place any last minute operations or calculations here:
         ! End the FVW submodule
      if (p%WakeMod == WakeMod_FVW ) then

         if ( p%UA_Flag ) then
            do iW=1,p%FVW%nWings
               call UA_End(m%FVW%W(iW)%p_UA)
            enddo
         end if

         call FVW_End( m%FVW_u, p%FVW, x%FVW, xd%FVW, z%FVW, OtherState%FVW, m%FVW_y, m%FVW, ErrStat, ErrMsg )
      
      endif
      

         ! Close files here:



         ! Destroy the input data:

      CALL AD_DestroyInput( u, ErrStat, ErrMsg )


         ! Destroy the parameter data:

      CALL AD_DestroyParam( p, ErrStat, ErrMsg )


         ! Destroy the state data:

      CALL AD_DestroyContState(   x,           ErrStat, ErrMsg )
      CALL AD_DestroyDiscState(   xd,          ErrStat, ErrMsg )
      CALL AD_DestroyConstrState( z,           ErrStat, ErrMsg )
      CALL AD_DestroyOtherState(  OtherState,  ErrStat, ErrMsg )
      CALL AD_DestroyMisc(        m,           ErrStat, ErrMsg ) 

         ! Destroy the output data:

      CALL AD_DestroyOutput( y, ErrStat, ErrMsg )




END SUBROUTINE AD_End
!----------------------------------------------------------------------------------------------------------------------------------
!> Loose coupling routine for solving for constraint states, integrating continuous states, and updating discrete and other states.
!! Continuous, constraint, discrete, and other states are updated for t + Interval
subroutine AD_UpdateStates( t, n, u, utimes, p, x, xd, z, OtherState, m, errStat, errMsg )
!..................................................................................................................................

   real(DbKi),                     intent(in   ) :: t          !< Current simulation time in seconds
   integer(IntKi),                 intent(in   ) :: n          !< Current simulation time step n = 0,1,...
   type(AD_InputType),             intent(inout) :: u(:)       !< Inputs at utimes (out only for mesh record-keeping in ExtrapInterp routine)
   real(DbKi),                     intent(in   ) :: utimes(:)  !< Times associated with u(:), in seconds
   type(AD_ParameterType),         intent(in   ) :: p          !< Parameters
   type(AD_ContinuousStateType),   intent(inout) :: x          !< Input: Continuous states at t;
                                                               !!   Output: Continuous states at t + Interval
   type(AD_DiscreteStateType),     intent(inout) :: xd         !< Input: Discrete states at t;
                                                               !!   Output: Discrete states at t  + Interval
   type(AD_ConstraintStateType),   intent(inout) :: z          !< Input: Constraint states at t;
                                                               !!   Output: Constraint states at t+dt
   type(AD_OtherStateType),        intent(inout) :: OtherState !< Input: Other states at t;
                                                               !!   Output: Other states at t+dt
   type(AD_MiscVarType),           intent(inout) :: m          !< Misc/optimization variables
   integer(IntKi),                 intent(  out) :: errStat    !< Error status of the operation
   character(*),                   intent(  out) :: errMsg     !< Error message if ErrStat /= ErrID_None

   ! local variables
   integer(intKi)                               :: iR          ! Counter on rotors
   integer                                       :: i
   real(DbKi)                                    :: BEMT_utimes(2)    !< Times associated with m%BEMT_u(:), in seconds
   type(AD_InputType)                            :: uInterp           ! Interpolated/Extrapolated input
   type(AD_InflowType)                           :: InflowInterp      ! Interpolated/Extrapolated inflow
   integer(intKi)                                :: ErrStat2          ! temporary Error status
   character(ErrMsgLen)                          :: ErrMsg2           ! temporary Error message
   character(*), parameter                       :: RoutineName = 'AD_UpdateStates'
      
   ErrStat = ErrID_None
   ErrMsg  = ""

   ! Set wind -- NOTE: this is inneficient since the previous input value resides at m%Inflow(2)
   do i=1,size(u)
      call AD_CalcWind(utimes(i), u(i), p%FLowField, p, OtherState, m%Inflow(i), ErrStat2, ErrMsg2)
      if (Failed()) return
   enddo

   call AD_CopyInput( u(1), uInterp, MESH_NEWCOPY, errStat2, errMsg2)
   if (Failed()) return
   call AD_CopyInflowType( m%Inflow(1), InflowInterp, MESH_NEWCOPY, errStat2, errMsg2)
   if (Failed()) return

      ! set values of m%BEMT_u(2) from inputs interpolated at t+dt;
      ! set values of m%BEMT_u(1) from inputs (uInterp) interpolated at t 
      ! NOTE: this is different than glue code, which has t+dt at u(1)
   BEMT_utimes(2) = t+p%DT
   BEMT_utimes(1) = t
   do i=2,1,-1 ! I'm calculating values for t second in case we want the other misc vars at t as before, but I don't think it matters)
      call AD_Input_ExtrapInterp(u,utimes,uInterp,BEMT_utimes(i), errStat2, errMsg2)
      if (Failed()) return

!Extrapolate Inflow (should match previous extrapolations)
      call AD_InflowType_ExtrapInterp(m%Inflow(1:size(utimes)),utimes,InflowInterp,BEMT_utimes(i), errStat2, errMsg2)
      if (Failed()) return

!Calculate using uInterp
!      call AD_CalcWind(utimes(i),uInterp, p%FLowField, p, OtherState, m%Inflow(1), ErrStat2, ErrMsg2)
!      if (Failed()) return

      do iR = 1,size(p%rotors)
         call SetInputs(p%rotors(iR), p, uInterp%rotors(iR), InflowInterp%RotInflow(iR), m%rotors(iR), i, errStat2, errMsg2)
         if (Failed()) return
      enddo
   enddo
         


   if (p%WakeMod /= WakeMod_FVW) then
      do iR = 1,size(p%rotors)
            ! Call into the BEMT update states    NOTE:  This is a non-standard framework interface!!!!!  GJH
         call BEMT_UpdateStates(t, n, m%rotors(iR)%BEMT_u(:), BEMT_utimes,  p%rotors(iR)%BEMT, x%rotors(iR)%BEMT, xd%rotors(iR)%BEMT, z%rotors(iR)%BEMT, OtherState%rotors(iR)%BEMT, p%AFI, m%rotors(iR)%BEMT, errStat2, errMsg2)
         if (Failed()) return

            ! Call AeroAcoustics updates states
         if ( p%rotors(iR)%CompAA ) then
            ! We need the outputs from BEMT as inputs to AeroAcoustics module
            ! Also,  SetInputs() [called above] calls SetInputsForBEMT() which in turn establishes current versions of the Global to local transformations we need as inputs to AA
            call SetInputsForAA(p%rotors(iR), u(1)%rotors(iR), m%Inflow(1)%RotInflow(iR), m%rotors(iR), errStat2, errMsg2)  
            if (Failed()) return
            call AA_UpdateStates(t,  n, m%rotors(iR)%AA, m%rotors(iR)%AA_u, p%rotors(iR)%AA, xd%rotors(iR)%AA,  errStat2, errMsg2)
            if (Failed()) return
         end if       
      enddo

   else  ! Call the FVW sub module
         ! This needs to extract the inputs from the AD data types (mesh) and copy pieces for the FVW module
      call SetInputsForFVW(p, u, m, errStat2, errMsg2)
      if (Failed()) return
         ! Note: the setup is handled above in the SetInputs routine
      call FVW_UpdateStates( t, n, m%FVW_u, utimes, p%FVW, x%FVW, xd%FVW, z%FVW, OtherState%FVW, p%AFI, m%FVW, ErrStat2, ErrMsg2 )
      if (Failed()) return
         ! The wind points are passed out as other states.  These really correspond to the propogation of the vortex to the next wind position.
      if (allocated(OtherState%WakeLocationPoints)) then
         OtherState%WakeLocationPoints = m%FVW%r_wind
      endif
      ! UA TODO
      !call UA_UpdateState_Wrapper(p%AFI, n, p%FVW, x%FVW, xd%FVW, OtherState%FVW, m%FVW, ErrStat2, ErrMsg2)
      !   if (Failed()) return
   endif
           
   call Cleanup()
   
contains
   subroutine Cleanup()
      call AD_DestroyInput( uInterp, errStat2, errMsg2)
      call AD_DestroyInflowType( InflowInterp, ErrStat2, ErrMsg2)
   end subroutine Cleanup
   logical function Failed()
      call SetErrStat(errStat2, errMsg2, errStat, errMsg, 'AD_UpdateStates')
      Failed = errStat >= AbortErrLev
      if (Failed) call Cleanup()
   end function Failed
end subroutine AD_UpdateStates

subroutine AD_CalcWind(t, u, FLowField, p, o, Inflow, ErrStat, ErrMsg)
   real(DbKi),                   intent(in   )  :: t        !< Current simulation time in seconds
   type(AD_InputType),           intent(in   )  :: u        !< Inputs at Time t
   type(FlowFieldType),pointer,  intent(in   )  :: FlowField
   type(AD_ParameterType),       intent(in   )  :: p        !< Parameters
   type(AD_OtherStateType),      intent(in   )  :: o        !< Other states at t
   type(AD_InflowType),target,   intent(inout)  :: Inflow   !< calculated inflow
   integer(IntKi),               intent(  out)  :: ErrStat  !< Error status of the operation
   character(*),                 intent(  out)  :: ErrMsg   !< Error message if ErrStat /= ErrID_None
   
   integer(intKi)                               :: ErrStat2
   character(ErrMsgLen)                         :: ErrMsg2
   integer(intKi)                               :: StartNode, iWT, k
   real(ReKi)                                   :: PosOffset(3)
   real(ReKi), allocatable                      :: NoAcc(:,:)
   type(RotInflowType), pointer                 :: RotInflow   ! pointer to shorten names

   ErrStat = ErrID_None
   ErrMsg = ""

   if (.not. associated(FlowField)) return  ! use the initial (or input) values for these inputs
   ! bjj: if the previous line is not appropriate, then some other check for if FlowField has been set should be used.

   ! Initialize node. The StartNode is used for OpenFOAM to provide the wind
   ! velocities. The node ordering in OpenFOAM must match that used in here.
   StartNode = 1

   do iWT = 1, size(u%rotors)
      call AD_CalcWind_Rotor(t, u%rotors(iWT), FLowField, p%rotors(iWT), Inflow%RotInflow(iWT), StartNode, ErrStat2, ErrMsg2)
      if(Failed()) return
   enddo

   ! OLAF points
   if (allocated(o%WakeLocationPoints) .and. allocated(Inflow%InflowWakeVel)) then
      ! If rotor is MHK, add water depth to z coordinate
      if (p%FVW%MHK > 0) then
         PosOffset = [0.0_ReKi, 0.0_ReKi, p%FVW%WtrDpth]
      else
         PosOffset = 0.0_ReKi
      end if

      call IfW_FlowField_GetVelAcc(FlowField, StartNode, t, &
                                   o%WakeLocationPoints, &
                                   Inflow%InflowWakeVel, &
                                   NoAcc, ErrStat2, ErrMsg2, &
                                   BoxExceedAllow=.true., PosOffset=PosOffset)
      if(Failed()) return
      StartNode = StartNode + size(o%WakeLocationPoints)
   end if

contains
   logical function Failed()
      call SetErrStat(errStat2, errMsg2, errStat, errMsg, 'AD_CalcWind')
      Failed = errStat >= AbortErrLev
   end function Failed
end subroutine

subroutine AD_CalcWind_Rotor(t, u, FlowField, p, RotInflow, StartNode, ErrStat, ErrMsg)
   real(DbKi),                   intent(in   )  :: t           !< Current simulation time in seconds
   type(RotInputType),           intent(in   )  :: u           !< Inputs at Time t
   type(FlowFieldType),pointer,  intent(in   )  :: FlowField
   type(RotParameterType),       intent(in   )  :: p           !< Parameters
   type(RotInflowType),          intent(inout)  :: RotInflow   !< calculated inflow for rotor
   integer(IntKi),               intent(inout)  :: StartNode   !< starting node for rotor wind
   integer(IntKi),               intent(  out)  :: ErrStat     !< Error status of the operation
   character(*),                 intent(  out)  :: ErrMsg      !< Error message if ErrStat /= ErrID_None
                                 
   integer(intKi)                               :: ErrStat2
   character(ErrMsgLen)                         :: ErrMsg2
   integer(intKi)                               :: k
   real(ReKi)                                   :: PosOffset(3)
   real(ReKi), allocatable                      :: NoAcc(:,:)

   ErrStat = ErrID_None
   ErrMsg = ""

   if (.not. associated(FlowField)) return  ! use the initial (or input) values for these inputs

   ! If rotor is MHK, add water depth to z coordinate
   if (p%MHK > 0) then
      PosOffset = [0.0_ReKi, 0.0_ReKi, p%WtrDpth]
   else
      PosOffset = 0.0_ReKi
   end if

   ! Hub
   if (u%HubMotion%Committed) then
      call IfW_FlowField_GetVelAcc(FlowField, StartNode, t, &
         real(u%HubMotion%TranslationDisp + u%HubMotion%Position, ReKi), &
         RotInflow%InflowOnHub, NoAcc, ErrStat2, ErrMsg2, PosOffset=PosOffset)
      if(Failed()) return 
   else
      RotInflow%InflowOnHub = 0.0_ReKi
   end if
   StartNode = StartNode + 1

   ! Blade
   do k = 1, p%NumBlades
      call IfW_FlowField_GetVelAcc(FlowField, StartNode, t, &
         real(u%BladeMotion(k)%TranslationDisp + u%BladeMotion(k)%Position, ReKi), &
         RotInflow%Bld(k)%InflowOnBlade, RotInflow%Bld(k)%AccelOnBlade, ErrStat2, ErrMsg2, PosOffset=PosOffset)
      if(Failed()) return
      StartNode = StartNode + p%NumBlNds
   end do

   ! Tower
   if (u%TowerMotion%Nnodes > 0) then
      call IfW_FlowField_GetVelAcc(FlowField, StartNode, t, &
         real(u%TowerMotion%TranslationDisp + u%TowerMotion%Position, ReKi), &
         RotInflow%InflowOnTower, RotInflow%AccelOnTower, ErrStat2, ErrMsg2, PosOffset=PosOffset)
      if(Failed()) return
      StartNode = StartNode + p%NumTwrNds
   end if

   ! Nacelle
   if (u%NacelleMotion%Committed) then   
      call IfW_FlowField_GetVelAcc(FlowField, StartNode, t, &
         real(u%NacelleMotion%TranslationDisp + u%NacelleMotion%Position, ReKi), &
         RotInflow%InflowOnNacelle, NoAcc, ErrStat2, ErrMsg2, PosOffset=PosOffset)
      if(Failed()) return
      StartNode = StartNode + 1
   else
      RotInflow%InflowOnNacelle = 0.0_ReKi
   end if

   ! TailFin
   if (u%TFinMotion%Committed) then
      call IfW_FlowField_GetVelAcc(FlowField, StartNode, t, &
         real(u%TFinMotion%TranslationDisp + u%TFinMotion%Position, ReKi), &
         RotInflow%InflowOnTailFin, NoAcc, ErrStat2, ErrMsg2, PosOffset=PosOffset)
      if(Failed()) return
      StartNode = StartNode + 1
   else
      RotInflow%InflowOnTailFin = 0.0_ReKi
   end if

contains
   logical function Failed()
      call SetErrStat(errStat2, errMsg2, errStat, errMsg, 'AD_CalcWind')
      Failed = errStat >= AbortErrLev
   end function Failed
end subroutine


!----------------------------------------------------------------------------------------------------------------------------------
!> Routine for computing outputs, used in both loose and tight coupling.
!! This subroutine is used to compute the output channels (motions and loads) and place them in the WriteOutput() array.
!! The descriptions of the output channels are not given here. Please see the included OutListParameters.xlsx sheet for
!! for a complete description of each output parameter.
subroutine AD_CalcOutput( t, u, p, x, xd, z, OtherState, y, m, ErrStat, ErrMsg, NeedWriteOutput )
! NOTE: no matter how many channels are selected for output, all of the outputs are calculated
! All of the calculated output channels are placed into the m%AllOuts(:), while the channels selected for outputs are
! placed in the y%WriteOutput(:) array.
!..................................................................................................................................

   REAL(DbKi),                   INTENT(IN   )  :: t           !< Current simulation time in seconds
   TYPE(AD_InputType),           INTENT(IN   )  :: u           !< Inputs at Time t
   TYPE(AD_ParameterType),       INTENT(IN   )  :: p           !< Parameters
   TYPE(AD_ContinuousStateType), INTENT(IN   )  :: x           !< Continuous states at t
   TYPE(AD_DiscreteStateType),   INTENT(IN   )  :: xd          !< Discrete states at t
   TYPE(AD_ConstraintStateType), INTENT(IN   )  :: z           !< Constraint states at t
   TYPE(AD_OtherStateType),      INTENT(IN   )  :: OtherState  !< Other states at t
   TYPE(AD_OutputType),          INTENT(INOUT)  :: y           !< Outputs computed at t (Input only so that mesh con-
                                                               !!   nectivity information does not have to be recalculated)
   type(AD_MiscVarType),         intent(inout)  :: m           !< Misc/optimization variables
   INTEGER(IntKi),               INTENT(  OUT)  :: ErrStat     !< Error status of the operation
   CHARACTER(*),                 INTENT(  OUT)  :: ErrMsg      !< Error message if ErrStat /= ErrID_None
   LOGICAL,          OPTIONAL,   INTENT(IN   )  :: NeedWriteOutput     !< Flag to determine if WriteOutput values need to be calculated in this call

   integer(intKi)                               :: ErrStat2
   character(ErrMsgLen)                         :: ErrMsg2
   character(*), parameter                      :: RoutineName = 'AD_CalcOutput'
   LOGICAL                                      :: CalcWriteOutput
   integer(intKi)                               :: iR ! Loop on rotors
   
   ErrStat = ErrID_None
   ErrMsg  = ""

   if (present(NeedWriteOutput)) then
      CalcWriteOutput = NeedWriteOutput
   else
      CalcWriteOutput = .true. ! by default, calculate WriteOutput unless told that we do not need it
   end if

   ! Calculate wind based on current positions
   call AD_CalcWind(t, u, p%FlowField, p, OtherState, m%Inflow(1), ErrStat2, ErrMsg2)
   if(Failed()) return

   ! SetInputs, Calc BEM Outputs and Twr Outputs 
   do iR=1,size(p%rotors)
      call RotCalcOutput(t, u%rotors(iR), m%Inflow(1)%RotInflow(iR), p%rotors(iR), p, x%rotors(iR), &
                         xd%rotors(iR), z%rotors(iR), OtherState%rotors(iR), &
                         y%rotors(iR), m%rotors(iR), m, iR, ErrStat2, ErrMsg2, .false.)
      if(Failed()) return
   enddo

   if (p%WakeMod == WakeMod_FVW) then
         ! This needs to extract the inputs from the AD data types (mesh) and copy pieces for the FVW module
      call SetInputsForFVW(p, (/u/), m, errStat2, errMsg2)
      if(Failed()) return
         ! Calculate Outputs at time t
      CALL FVW_CalcOutput( t, m%FVW_u(1), p%FVW, x%FVW, xd%FVW, z%FVW, OtherState%FVW, m%FVW_y, m%FVW, ErrStat2, ErrMsg2 )
      if(Failed()) return

      call SetOutputsFromFVW( t, u, p, OtherState, x, xd, m, y, ErrStat2, ErrMsg2 )
      if(Failed()) return
   endif

   ! Cavitation check
   call AD_CavtCrit(u, p, m, errStat2, errMsg2)
   if(Failed()) return

   ! Calculate buoyant loads
   do iR = 1,size(p%rotors)
      if ( p%rotors(iR)%Buoyancy ) then 
         call CalcBuoyantLoads( u%rotors(iR), p%rotors(iR), m%rotors(iR), y%rotors(iR), ErrStat, ErrMsg )
            if(Failed()) return
      end if
   end do  

   !-------------------------------------------------------   
   !     get values to output to file:  
   !-------------------------------------------------------   
   if (CalcWriteOutput) then
      do iR = 1,size(p%rotors)
         call RotWriteOutputs(t, u%rotors(iR), m%Inflow(1)%RotInflow(iR), p%rotors(iR), p, x%rotors(iR), xd%rotors(iR), z%rotors(iR), OtherState%rotors(iR), y%rotors(iR), m%rotors(iR), m, iR, ErrStat2, ErrMsg2)
            if(Failed()) return
      end do
   end if

contains
   logical function Failed()
      call SetErrStat(errStat2, errMsg2, errStat, errMsg, RoutineName)
      Failed = errStat >= AbortErrLev
   end function Failed
end subroutine AD_CalcOutput
!----------------------------------------------------------------------------------------------------------------------------------
subroutine RotCalcOutput( t, u, RotInflow, p, p_AD, x, xd, z, OtherState, y, m, m_AD, iRot, ErrStat, ErrMsg, NeedWriteOutput)
! NOTE: no matter how many channels are selected for output, all of the outputs are calculated
! All of the calculated output channels are placed into the m%AllOuts(:), while the channels selected for outputs are
! placed in the y%WriteOutput(:) array.
!..................................................................................................................................

   REAL(DbKi),                   INTENT(IN   )  :: t                  !< Current simulation time in seconds
   TYPE(RotInputType),           INTENT(IN   )  :: u                  !< Inputs at Time t
   TYPE(RotInflowType),          INTENT(IN   )  :: RotInflow          !< Rotor Inflow at Time t
   TYPE(RotParameterType),       INTENT(IN   )  :: p                  !< Parameters
   TYPE(AD_ParameterType),       INTENT(IN   )  :: p_AD               !< Parameters
   TYPE(RotContinuousStateType), INTENT(IN   )  :: x                  !< Continuous states at t
   TYPE(RotDiscreteStateType),   INTENT(IN   )  :: xd                 !< Discrete states at t
   TYPE(RotConstraintStateType), INTENT(IN   )  :: z                  !< Constraint states at t
   TYPE(RotOtherStateType),      INTENT(IN   )  :: OtherState         !< Other states at t
   TYPE(RotOutputType),          INTENT(INOUT)  :: y                  !< Outputs computed at t (Input only so that mesh con-
                                                                      !!   nectivity information does not have to be recalculated)
   type(RotMiscVarType),         intent(inout)  :: m                  !< Misc/optimization variables
   TYPE(AD_MiscVarType),         INTENT(INOUT)  :: m_AD               !< misc variables
   INTEGER,                      INTENT(IN   )  :: iRot               !< Rotor index, needed for OLAF
   INTEGER(IntKi),               INTENT(  OUT)  :: ErrStat            !< Error status of the operation
   CHARACTER(*),                 INTENT(  OUT)  :: ErrMsg             !< Error message if ErrStat /= ErrID_None
   LOGICAL,          OPTIONAL,   INTENT(IN   )  :: NeedWriteOutput    !< Flag to determine if WriteOutput values need to be calculated in this call

   
      ! NOTE: m%BEMT_u(i) indices are set differently from the way OpenFAST typically sets up the u and uTimes arrays
   integer, parameter                           :: indx = 1  ! m%BEMT_u(1) is at t; m%BEMT_u(2) is t+dt

   integer(intKi)                               :: ErrStat2
   character(ErrMsgLen)                         :: ErrMsg2
   character(*), parameter                      :: RoutineName = 'RotCalcOutput'
   LOGICAL                                      :: CalcWriteOutput
   
   ErrStat = ErrID_None
   ErrMsg  = ""
   
   if (present(NeedWriteOutput)) then
      CalcWriteOutput = NeedWriteOutput
   else
      CalcWriteOutput = .true. ! by default, calculate WriteOutput unless told that we do not need it
   end if

   call SetInputs(p, p_AD, u, RotInflow, m, indx, errStat2, errMsg2)      
      call SetErrStat(ErrStat2, ErrMsg2, ErrStat, ErrMsg, RoutineName)

   if (p_AD%WakeMod /= WakeMod_FVW) then
      ! Call the BEMT module CalcOutput.  Notice that the BEMT outputs are purposely attached to AeroDyn's MiscVar structure to
      ! avoid issues with the coupling code

      call BEMT_CalcOutput(t, m%BEMT_u(indx), p%BEMT, x%BEMT, xd%BEMT, z%BEMT, OtherState%BEMT, p_AD%AFI, m%BEMT_y, m%BEMT, ErrStat2, ErrMsg2 )
         call SetErrStat(ErrStat2, ErrMsg2, ErrStat, ErrMsg, RoutineName)

      call SetOutputsFromBEMT( p, u, m, y ) 
        
      if ( p%CompAA ) then
         ! We need the outputs from BEMT as inputs to AeroAcoustics module
         ! Also,  SetInputs() [called above] calls SetInputsForBEMT() which in turn establishes current versions of the Global to local transformations we need as inputs to AA
         call SetInputsForAA(p, u, RotInflow, m, errStat2, errMsg2)
            call SetErrStat(ErrStat2, ErrMsg2, ErrStat, ErrMsg, RoutineName)
         call AA_CalcOutput(t, m%AA_u, p%AA, x%AA, xd%AA,  z%AA, OtherState%AA,  m%AA_y, m%AA, errStat2, errMsg2)
            call SetErrStat(ErrStat2, ErrMsg2, ErrStat, ErrMsg, RoutineName)
      end if     
   endif 


   if ( p%TwrAero ) then
      call ADTwr_CalcOutput(p, u, RotInflow, m, y, ErrStat2, ErrMsg2 )
         call SetErrStat(ErrStat2, ErrMsg2, ErrStat, ErrMsg, RoutineName)
   endif

   ! --- Tail Fin
   if (p%TFinAero) then
      call TFin_CalcOutput(p, p_AD, u, RotInflow, m, y, ErrStat2, ErrMsg2)
      call SetErrStat(ErrStat2, ErrMsg2, ErrStat, ErrMsg, RoutineName)
   endif
   
   
   !-------------------------------------------------------   
   !     get values to output to file:  
   !-------------------------------------------------------   
   if (CalcWriteOutput) then
      call RotWriteOutputs(t, u, RotInflow, p, p_AD, x, xd, z, OtherState, y, m, m_AD, iRot, ErrStat2, ErrMsg2)
      call SetErrStat(ErrStat2, ErrMsg2, ErrStat, ErrMsg, RoutineName)
   end if   
   
end subroutine RotCalcOutput
!----------------------------------------------------------------------------------------------------------------------------------
subroutine RotWriteOutputs( t, u, RotInflow, p, p_AD, x, xd, z, OtherState, y, m, m_AD, iRot, ErrStat, ErrMsg)
! NOTE: no matter how many channels are selected for output, all of the outputs are calculated
! All of the calculated output channels are placed into the m%AllOuts(:), while the channels selected for outputs are
! placed in the y%WriteOutput(:) array.
!..................................................................................................................................

   REAL(DbKi),                   INTENT(IN   )  :: t                  !< Current simulation time in seconds
   TYPE(RotInputType),           INTENT(IN   )  :: u                  !< Inputs at Time t
   TYPE(RotInflowType),          INTENT(IN   )  :: RotInflow          !< Rotor inflow at Time t
   TYPE(RotParameterType),       INTENT(IN   )  :: p                  !< Parameters
   TYPE(AD_ParameterType),       INTENT(IN   )  :: p_AD               !< Parameters
   TYPE(RotContinuousStateType), INTENT(IN   )  :: x                  !< Continuous states at t
   TYPE(RotDiscreteStateType),   INTENT(IN   )  :: xd                 !< Discrete states at t
   TYPE(RotConstraintStateType), INTENT(IN   )  :: z                  !< Constraint states at t
   TYPE(RotOtherStateType),      INTENT(IN   )  :: OtherState         !< Other states at t
   TYPE(RotOutputType),          INTENT(INOUT)  :: y                  !< Outputs computed at t (Input only so that mesh con-
                                                                      !!   nectivity information does not have to be recalculated)
   type(RotMiscVarType),         intent(inout)  :: m                  !< Misc/optimization variables
   TYPE(AD_MiscVarType),         INTENT(INOUT)  :: m_AD               !< misc variables
   INTEGER,                      INTENT(IN   )  :: iRot               !< Rotor index, needed for OLAF
   INTEGER(IntKi),               INTENT(  OUT)  :: ErrStat            !< Error status of the operation
   CHARACTER(*),                 INTENT(  OUT)  :: ErrMsg             !< Error message if ErrStat /= ErrID_None

   
      ! NOTE: m%BEMT_u(i) indices are set differently from the way OpenFAST typically sets up the u and uTimes arrays
   integer, parameter                           :: indx = 1  ! m%BEMT_u(1) is at t; m%BEMT_u(2) is t+dt
   integer(intKi)                               :: i, k

   integer(intKi)                               :: ErrStat2
   character(ErrMsgLen)                         :: ErrMsg2
   character(*), parameter                      :: RoutineName = 'RotCalcOutput'
   real(R8Ki)                                   :: x_hat_disk(3)
!   LOGICAL                                      :: CalcWriteOutput   
   !-------------------------------------------------------   
   !     get values to output to file:  
   !-------------------------------------------------------   
   if (p%NumOuts > 0) then
      call Calc_WriteOutput( p, p_AD, u, RotInflow, x, m, m_AD, y, OtherState, xd, indx, iRot, ErrStat2, ErrMsg2 )   
         call SetErrStat(ErrStat2, ErrMsg2, ErrStat, ErrMsg, RoutineName)      
      
      !...............................................................................................................................   
      ! Place the selected output channels into the WriteOutput(:) array with the proper sign:
      !...............................................................................................................................   

      do i = 1,p%NumOuts  ! Loop through all selected output channels
         y%WriteOutput(i) = p%OutParam(i)%SignM * m%AllOuts( p%OutParam(i)%Indx )
      end do             ! i - All selected output channels

   end if
       
   if (p%BldNd_TotNumOuts > 0) then
      y%WriteOutput(p%NumOuts+1:) = 0.0_ReKi

      ! Now we need to populate the blade node outputs here
      if (p%NumBlades > 0) then
         ! For all methods (BEM/FVW), computes R_li: from inertial system to local-polar system
         ! NOTE: this could be placed either in AeroDyn_IO* or in SetInputs
         !       The issue right now is the Calculate_MeshOrientation_Rel2Hub is in AeroDyn.f90
         x_hat_disk = u%HubMotion%Orientation(1,:,1)
         do k=1,p%NumBlades
            ! Compute R_li for all nodes
            call Calculate_MeshOrientation_Rel2Hub(u%BladeMotion(k), u%HubMotion, x_hat_disk, m%R_li(:,:,:,k))
         enddo
         call Calc_WriteAllBldNdOutput( p, p_AD, u, m, m_AD, x, y, OtherState, RotInflow, indx, iRot, ErrStat2, ErrMsg2 )   ! Call after normal writeoutput.  Will just postpend data on here.
         call SetErrStat(ErrStat2, ErrMsg2, ErrStat, ErrMsg, RoutineName)
      end if
   end if
   
end subroutine RotWriteOutputs
!----------------------------------------------------------------------------------------------------------------------------------

subroutine AD_CavtCrit(u, p, m, errStat, errMsg)
   TYPE(AD_InputType),           INTENT(IN   )   :: u           !< Inputs at time t
   TYPE(AD_ParameterType),       INTENT(IN   )   :: p           !< Parameters
   TYPE(AD_MiscVarType),         INTENT(INOUT)   :: m           !< Misc/optimization variables
   INTEGER(IntKi),               INTENT(  OUT)   :: errStat     !< Error status of the operation
   CHARACTER(*),                 INTENT(  OUT)   :: errMsg      !< Error message if ErrStat /= ErrID_None

   ! Local variables
   integer                                       :: i, j
   integer(intKi)                                :: iR, iW
   real(ReKi)                                    :: SigmaCavitCrit, SigmaCavit
   real(ReKi)                                    :: Vreltemp
   real(ReKi)                                    :: Cpmintemp

   errStat = ErrID_None
   errMsg  = ''

   do iR = 1,size(p%rotors)
      if ( p%rotors(iR)%CavitCheck ) then  ! Calculate the cavitation number for the airfoil at the node in quesiton, and compare to the critical cavitation number based on the vapour pressure and submerged depth       
         do j = 1,p%rotors(iR)%numBlades  ! Loop through all blades
            do i = 1,p%rotors(iR)%NumBlNds  ! Loop through all nodes
                     
               if ( p%WakeMod == WakeMod_BEMT .or. p%WakeMod == WakeMod_DBEMT ) then
                  Vreltemp = m%rotors(iR)%BEMT_y%Vrel(i,j)
                  Cpmintemp = m%rotors(iR)%BEMT_y%Cpmin(i,j)
               else if ( p%WakeMod == WakeMod_FVW ) then
                  iW = p%FVW%Bld2Wings(iR,j)
                  Vreltemp = m%FVW%W(iW)%BN_Vrel(i)
                  Cpmintemp = m%FVW%W(iW)%BN_Cpmin(i)
               end if

               if ( EqualRealNos( Vreltemp, 0.0_ReKi ) ) call SetErrStat( ErrID_Fatal, 'Vrel cannot be zero to do a cavitation check', ErrStat, ErrMsg, 'AD_CavtCrit' ) 
                  if ( ErrStat >= AbortErrLev ) return
                                                 
               SigmaCavit = -1 * Cpmintemp  ! Local cavitation number on node j
               SigmaCavitCrit = ( p%rotors(iR)%Patm + ( p%rotors(iR)%Gravity * ( abs( u%rotors(iR)%BladeMotion(j)%Position(3,i) + u%rotors(iR)%BladeMotion(j)%TranslationDisp(3,i) ) + p%rotors(iR)%MSL2SWL ) * p%rotors(iR)%airDens ) - p%rotors(iR)%Pvap ) / ( 0.5_ReKi * p%rotors(iR)%airDens * Vreltemp**2 )  ! Critical value of Sigma, cavitation occurs if local cavitation number is greater than this
                                                                        
               if ( ( SigmaCavitCrit < SigmaCavit ) .and. ( .not. ( m%rotors(iR)%CavitWarnSet(i,j) ) ) ) then     
                  call WrScr( NewLine//'Cavitation occurred at blade '//trim(num2lstr(j))//' and node '//trim(num2lstr(i))//'.' )
                  m%rotors(iR)%CavitWarnSet(i,j) = .true.
               end if 
                           
               m%rotors(iR)%SigmaCavit(i,j) = SigmaCavit                 
               m%rotors(iR)%SigmaCavitCrit(i,j) = SigmaCavitCrit  
                           
            end do  ! p%NumBlNds
         end do  ! p%numBlades
      end if  ! Cavitation check
   end do  ! p%numRotors
end subroutine AD_CavtCrit
!----------------------------------------------------------------------------------------------------------------------------------
!> This routine calculates buoyant loads on an MHK turbine.
subroutine CalcBuoyantLoads( u, p, m, y, ErrStat, ErrMsg )
   TYPE(RotInputType),                             INTENT(IN   )  :: u                !< AD inputs - used for mesh node positions
   TYPE(RotParameterType),                         INTENT(IN   )  :: p                !< Parameters
   TYPE(RotMiscVarType),                           INTENT(INOUT)  :: m                !< Misc/optimization variables
   TYPE(RotOutputType),                            INTENT(INOUT)  :: y                !< Outputs computed at t 
   INTEGER(IntKi),                                 INTENT(  OUT)  :: ErrStat          !< Error status of the operation
   CHARACTER(*),                                   INTENT(  OUT)  :: ErrMsg           !< Error message if ErrStat /= ErrID_None


      ! Local variables
   INTEGER(IntKi)                                   :: k                !< Loop counter for blades
   INTEGER(IntKi)                                   :: j                !< Loop counter for nodes
   REAL(ReKi), DIMENSION(3)                         :: BlglobCB         !< Global offset between aerodynamic center and center of buoyancy of blade node j
   REAL(ReKi), DIMENSION(3)                         :: BlglobCBplus     !< Global offset between aerodynamic center and center of buoyancy of blade node j+1
   REAL(ReKi), DIMENSION(3)                         :: HubglobCB        !< Global offset between aerodynamic center and center of buoyancy of hub node
   REAL(ReKi), DIMENSION(3)                         :: NacglobCB        !< Global offset between nacelle reference position and center of buoyancy of nacelle node
   REAL(ReKi), DIMENSION(3)                         :: BltmpPos         !< Global position of blade node j
   REAL(ReKi), DIMENSION(3)                         :: BltmpPosplus     !< Global position of blade node j+1
   REAL(ReKi), DIMENSION(3)                         :: TwrtmpPos        !< Global position of tower node j
   REAL(ReKi), DIMENSION(3)                         :: TwrtmpPosplus    !< Global position of tower node j+1
   REAL(ReKi), DIMENSION(3)                         :: HubtmpPos        !< Global position of hub node
   REAL(ReKi), DIMENSION(3)                         :: NactmpPos        !< Global position of nacelle node
   REAL(ReKi), DIMENSION(3)                         :: BlposCB          !< Global position of the center of buoyancy of blade node j
   REAL(ReKi), DIMENSION(3)                         :: BlposCBplus      !< Global position of the center of buoyancy of blade node j+1
   REAL(ReKi), DIMENSION(3,p%NumBlades)             :: Blposroot        !< Global position of the center of buoyancy of blade root
   REAL(ReKi), DIMENSION(3)                         :: Twrpostop        !< Global position of the center of buoyancy of tower top
   REAL(ReKi)                                       :: BlheadAng        !< Heading angle of blade element j
   REAL(ReKi)                                       :: BlinclAng        !< Inclination angle of blade element j
   REAL(ReKi)                                       :: TwrheadAng       !< Heading angle of tower element j
   REAL(ReKi)                                       :: TwrinclAng       !< Inclination angle of tower element j
   REAL(ReKi)                                       :: BlforceAx        !< Axial buoyant force at blade node j
   REAL(ReKi)                                       :: BlforceRad       !< Radial buoyant force at blade node j
   REAL(ReKi)                                       :: Blmoment0        !< Nominal buoyant moment at blade node j
   REAL(ReKi)                                       :: Blmoment         !< Buoyant moment at node j, adjusted for distribution of radial force bewteen blade nodes j and j+1
   REAL(ReKi)                                       :: TwrforceAx       !< Axial buoyant force at tower node j
   REAL(ReKi)                                       :: TwrforceRad      !< Radial buoyant force at tower node j
   REAL(ReKi)                                       :: Twrmoment0       !< Nominal buoyant moment at tower node j
   REAL(ReKi)                                       :: Twrmoment        !< Buoyant moment at tower j, adjusted for distribution of radial force bewteen tower nodes j and j+1
   REAL(ReKi), DIMENSION(3)                         :: BlforceB         !< Buoyant force at blade node j in global coordinates
   REAL(ReKi), DIMENSION(3)                         :: BlforceBplus     !< Buoyant force at blade node j+1 in global coordinates
   REAL(ReKi), DIMENSION(3)                         :: BlmomentB        !< Buoyant moment at blade node j in global coordinates
   REAL(ReKi), DIMENSION(3)                         :: BlmomentBplus    !< Buoyant moment at blade node j+1 in global coordinates
   REAL(ReKi), DIMENSION(3)                         :: TwrforceB        !< Buoyant force at tower node j in global coordinates
   REAL(ReKi), DIMENSION(3)                         :: TwrforceBplus    !< Buoyant force at tower node j+1 in global coordinates
   REAL(ReKi), DIMENSION(3)                         :: TwrmomentB       !< Buoyant moment at tower node j in global coordinates
   REAL(ReKi), DIMENSION(3)                         :: TwrmomentBplus   !< Buoyant moment at tower node j+1 in global coordinates
   REAL(ReKi), DIMENSION(3)                         :: HubforceB        !< Buoyant force at hub node in global coordinates
   REAL(ReKi), DIMENSION(3)                         :: HubmomentB       !< Buoyant moment at hub node in global coordinates
   REAL(ReKi), DIMENSION(3)                         :: NacforceB        !< Buoyant force at nacelle node in global coordinates
   REAL(ReKi), DIMENSION(3)                         :: NacmomentB       !< Buoyant moment at nacelle node in global coordinates
   REAL(ReKi), DIMENSION(3,p%NumBlades)             :: BlforceBroot     !< Buoyant force on blade root in global coordinates
   REAL(ReKi), DIMENSION(3,p%NumBlades)             :: BlmomentBroot    !< Buoyant moment on blade root in global coordinates
   REAL(ReKi), DIMENSION(3,p%NumBlades)             :: BlforceRoot      !< Buoyant force on element root in global coordinates
   REAL(ReKi), DIMENSION(3,p%NumBlades)             :: BlmomentRoot     !< Buoyant moment on element root in global coordinates   
   REAL(ReKi), DIMENSION(3)                         :: BlforceTip       !< Buoyant force on element tip in global coordinates
   REAL(ReKi), DIMENSION(3)                         :: BlmomentTip      !< Buoyant moment on element tip in global coordinates
   REAL(ReKi), DIMENSION(3)                         :: TwrforceBtop     !< Buoyant force on tower top in global coordinates
   REAL(ReKi), DIMENSION(3)                         :: TwrmomentBtop    !< Buoyant moment on tower top in global coordinates
   REAL(ReKi), DIMENSION(p%NumBlNds,p%NumBlades,3)  :: BlFBtmp          !< Buoyant force at blade nodes in global coordinates
   REAL(ReKi), DIMENSION(p%NumBlNds,p%NumBlades,3)  :: BlMBtmp          !< Buoyant moment at blade nodes in global coordinates
   REAL(ReKi), DIMENSION(p%NumTwrNds,3)             :: TwrFBtmp         !< Buoyant force at tower nodes in global coordinates
   REAL(ReKi), DIMENSION(p%NumTwrNds,3)             :: TwrMBtmp         !< Buoyant moment at tower nodes in global coordinates
   REAL(ReKi), DIMENSION(3)                         :: HubFBtmp         !< Buoyant force at hub node in global coordinates, passed to m%HubFB
   REAL(ReKi), DIMENSION(3)                         :: HubMBtmp         !< Buoyant moment at hub node in global coordinates, passed to m%HubMB
   REAL(ReKi), DIMENSION(3)                         :: NacFBtmp         !< Buoyant force at nacelle node in global coordinates, passed to m%NacFB
   REAL(ReKi), DIMENSION(3)                         :: NacMBtmp         !< Buoyant moment at nacelle node in global coordinates, passed to m%NacMB
   REAL(ReKi), DIMENSION(3,p%NumBlades)             :: MovvectorBR      !< Vector from hub center to center of buoyancy of blade root
   REAL(ReKi), DIMENSION(3,p%NumBlades)             :: MovmomentBR      !< Moment from moving blade root buoyant force from blade root to hub center
   REAL(ReKi), DIMENSION(3)                         :: MovvectorTT      !< Vector from nacelle reference position to center of buoyancy of tower top
   REAL(ReKi), DIMENSION(3)                         :: MovmomentTT      !< Moment from moving tower top buoyant force from tower top to nacelle reference position
   CHARACTER(*), PARAMETER                          :: RoutineName = 'CalcBuoyantLoads'


      ! Initialize variables for this routine
   ErrStat  = ErrID_None
   ErrMsg   = ""
   BlFBtmp  = 0.0_ReKi
   BlMBtmp  = 0.0_ReKi
   TwrFBtmp = 0.0_ReKi
   TwrMBtmp = 0.0_ReKi
   HubFBtmp = 0.0_ReKi
   HubMBtmp = 0.0_ReKi
   NacFBtmp = 0.0_ReKi
   NacMBtmp = 0.0_ReKi
   TwrforceBtop = 0.0_ReKi
   TwrmomentBtop = 0.0_ReKi
   Twrpostop = 0.0_ReKi

      ! Blades
   do k = 1,p%NumBlades ! loop through all blades
      do j = 1,p%NumBlNds ! loop through all nodes

            ! Check that blade nodes do not go beneath the seabed or pierce the free surface
         if ( u%BladeMotion(k)%Position(3,j) + u%BladeMotion(k)%TranslationDisp(3,j) >= p%MSL2SWL .OR. u%BladeMotion(k)%Position(3,j) + u%BladeMotion(k)%TranslationDisp(3,j) <= -p%WtrDpth ) &
            call SetErrStat( ErrID_Fatal, 'Blades cannot go beneath the seabed or pierce the free surface', ErrStat, ErrMsg, 'CalcBuoyantLoads' ) 
            if ( ErrStat >= AbortErrLev ) return

      end do ! j = nodes

      do j = 1,p%NumBlNds - 1 ! loop through all nodes, except the last

            ! Global position of blade node
         BltmpPos = u%BladeMotion(k)%Position(:,j) + u%BladeMotion(k)%TranslationDisp(:,j) - (/ 0.0_ReKi, 0.0_ReKi, p%MSL2SWL /)
         BltmpPosplus = u%BladeMotion(k)%Position(:,j+1) + u%BladeMotion(k)%TranslationDisp(:,j+1) - (/ 0.0_ReKi, 0.0_ReKi, p%MSL2SWL /)

            ! Global offset between aerodynamic center and center of buoyancy of blade node
         BlglobCB = matmul( [p%BlCenBn(j,k), p%BlCenBt(j,k), 0.0_ReKi ], u%BladeMotion(k)%Orientation(:,:,j) )
         BlglobCBplus = matmul( [p%BlCenBn(j+1,k), p%BlCenBt(j+1,k), 0.0_ReKi ], u%BladeMotion(k)%Orientation(:,:,j+1) )
         
            ! Global position of the center of buoyancy of blade node
         BlposCB = BltmpPos + BlglobCB
         BlposCBplus = BltmpPosplus + BlglobCBplus

            ! Heading and inclination angles of blade element
         BlheadAng = atan2( BlposCBplus(2) - BlposCB(2), BlposCBplus(1) - BlposCB(1) )
         BlinclAng = atan2( sqrt( (BlposCBplus(1) - BlposCB(1))**2 + (BlposCBplus(2) - BlposCB(2))**2 ), BlposCBplus(3) - BlposCB(3) )

            ! Axial and radial buoyant forces and nominal buoyant moment at blade node
         BlforceAx = -2.0_ReKi * pi * p%BlTaper(j,k) * p%AirDens * p%Gravity * p%BlDL(j,k) * ( BlposCB(3) * p%BlRad(j,k) + 0.5_ReKi * ( BlposCB(3) * p%BlTaper(j,k) + p%BlRad(j,k) * cos( BlinclAng ) ) * p%BlDL(j,k) & 
            + p%BlTaper(j,k) * cos( BlinclAng ) * p%BlDL(j,k)**2 / 3.0_ReKi )
         BlforceRad = -pi * p%AirDens * p%Gravity * p%BlDL(j,k) * ( p%BlRad(j,k)**2 + p%BlTaper(j,k) * p%BlRad(j,k) * p%BlDL(j,k) + p%BlTaper(j,k)**2 * p%BlDL(j,k)**2 / 3.0_ReKi ) * sin( BlinclAng )
         Blmoment0 = -pi * p%AirDens * p%Gravity * p%BlDL(j,k) * ( p%BlDL(j,k)**3 * p%BlTaper(j,k)**4 / 4.0_ReKi + p%BlDL(j,k)**3 * p%BlTaper(j,k)**2 / 4.0_ReKi + p%BlDL(j,k)**2 * p%BlTaper(j,k)**3 * p%BlRad(j,k) &
            + 2.0_ReKi * p%BlDL(j,k)**2 * p%BlTaper(j,k) * p%BlRad(j,k) / 3.0_ReKi + 3.0_ReKi * p%BlDL(j,k) * p%BlTaper(j,k)**2 * p%BlRad(j,k)**2 / 2.0_ReKi + p%BlDL(j,k) * p%BlRad(j,k)**2 / 2.0_ReKi &
            + p%BlTaper(j,k) * p%BlRad(j,k)**3 ) * sin( BlinclAng ) 

            ! Buoyant moment at blade node, adjusted for distribution of radial force bewteen blade nodes j and j+1
         Blmoment = Blmoment0 - BlforceRad * p%BlAxCent(j,k) * p%BlDL(j,k)

            ! Buoyant force and moment at blade node in global coordinates
         BlforceB(1) = cos( BlheadAng ) * ( BlforceAx * sin( BlinclAng ) + BlforceRad * cos( BlinclAng ) )
         BlforceB(2) = sin( BlheadAng ) * ( BlforceAx * sin( BlinclAng ) + BlforceRad * cos( BlinclAng ) )
         BlforceB(3) = BlforceAx * cos( BlinclAng ) - BlforceRad * sin( BlinclAng )
         BlmomentB(1) = -Blmoment * sin( BlheadAng )
         BlmomentB(2) = Blmoment * cos( BlheadAng )
         BlmomentB(3) = 0.0_ReKi

            ! Buoyant force and moment in global coordinates, distributed between adjacent nodes
         BlforceBplus = BlforceB * p%BlAxCent(j,k)
         BlforceB = BlforceB * ( 1 - p%BlAxCent(j,k) )
         BlmomentBplus = BlmomentB * p%BlAxCent(j,k)
         BlmomentB = BlmomentB * ( 1 - p%BlAxCent(j,k) ) 

            ! Buoyant force and moment on element "root" in global coordinates, added to existing force and moment
         BlforceRoot(1,k) = -p%AirDens * p%Gravity * pi * p%BlRad(j,k)**2 * BlposCB(3) * sin( BlinclAng ) * cos( BlheadAng )
         BlforceRoot(2,k) = -p%AirDens * p%Gravity * pi * p%BlRad(j,k)**2 * BlposCB(3) * sin( BlinclAng ) * sin( BlheadAng )
         BlforceRoot(3,k) = -p%AirDens * p%Gravity * pi * p%BlRad(j,k)**2 * BlposCB(3) * cos( BlinclAng )
         BlmomentRoot(1,k) = p%AirDens * p%Gravity * pi * p%BlRad(j,k)**4 / 4.0_ReKi * sin( BlinclAng ) * sin( BlheadAng )
         BlmomentRoot(2,k) = -p%AirDens * p%Gravity * pi * p%BlRad(j,k)**4 / 4.0_ReKi * sin( BlinclAng ) * cos( BlheadAng )
         BlmomentRoot(3,k) = 0.0_ReKi
         if ( j==1 ) then ! Buoyant force and moment on blade root and node position in global coordinates, saved for later use
            BlforceBroot(:,k) = BlforceRoot(:,k)
            BlmomentBroot(:,k) = BlmomentRoot(:,k)
            Blposroot(:,k) = BlposCB
         else
            BlforceB = BlforceB + BlforceRoot(:,k)
            BlmomentB = BlmomentB + BlmomentRoot(:,k)
         end if

            ! Buoyant force and moment on element "tip" in global coordinates, added to existing force and moment
         BlforceTip(1) = p%AirDens * p%Gravity * pi * p%BlRad(j+1,k)**2 * BlposCBplus(3) * sin( BlinclAng ) * cos( BlheadAng )
         BlforceTip(2) = p%AirDens * p%Gravity * pi * p%BlRad(j+1,k)**2 * BlposCBplus(3) * sin( BlinclAng ) * sin( BlheadAng )
         BlforceTip(3) = p%AirDens * p%Gravity * pi * p%BlRad(j+1,k)**2 * BlposCBplus(3) * cos( BlinclAng )
         BlmomentTip(1) = -p%AirDens * p%Gravity * pi * p%BlRad(j+1,k)**4 / 4.0_ReKi * sin( BlinclAng ) * sin( BlheadAng )
         BlmomentTip(2) = p%AirDens * p%Gravity * pi * p%BlRad(j+1,k)**4 / 4.0_ReKi * sin( BlinclAng ) * cos( BlheadAng )
         BlmomentTip(3) = 0.0_ReKi

         BlforceBplus = BlforceBplus + BlforceTip
         BlmomentBplus = BlmomentBplus + BlmomentTip

            ! Buoyant moment in global coordinates, moved from center of buoyancy to aerodynamic center
         BlmomentB(1) = BlmomentB(1) + BlglobCB(2) * BlforceB(3) - BlglobCB(3) * BlforceB(2)
         BlmomentB(2) = BlmomentB(2) + BlglobCB(3) * BlforceB(1) - BlglobCB(1) * BlforceB(3)
         BlmomentB(3) = BlmomentB(3) + BlglobCB(1) * BlforceB(2) - BlglobCB(2) * BlforceB(1)
         BlmomentBplus(1) = BlmomentBplus(1) + BlglobCBplus(2) * BlforceBplus(3) - BlglobCBplus(3) * BlforceBplus(2)
         BlmomentBplus(2) = BlmomentBplus(2) + BlglobCBplus(3) * BlforceBplus(1) - BlglobCBplus(1) * BlforceBplus(3)
         BlmomentBplus(3) = BlmomentBplus(3) + BlglobCBplus(1) * BlforceBplus(2) - BlglobCBplus(2) * BlforceBplus(1)

            ! Sum loads at each node
         BlFBtmp(j,k,:)   = BlFBtmp(j  ,k,:) + BlforceB
         BlFBtmp(j+1,k,:) = BlFBtmp(j+1,k,:) + BlforceBplus
         BlMBtmp(j,k,:)   = BlMBtmp(j  ,k,:) + BlmomentB
         BlMBtmp(j+1,k,:) = BlMBtmp(j+1,k,:) + BlmomentBplus

      end do ! j = nodes

         ! Assign loads to point mesh
      do j = 1,p%NumBlNds
         m%BladeBuoyLoadPoint(k)%Force(:,j)  = BlFBtmp(j,k,:)
         m%BladeBuoyLoadPoint(k)%Moment(:,j) = BlMBtmp(j,k,:)
      end do ! j = nodes

         ! Map point loads to line mesh
      call Transfer_Point_to_Line2( m%BladeBuoyLoadPoint(k), m%BladeBuoyLoad(k), m%B_P_2_B_L(k), ErrStat, ErrMsg, u%BladeMotion(k), u%BladeMotion(k) )

   end do ! k = blades

      ! Add buoyant loads to aerodynamic loads
   do k = 1,p%NumBlades ! loop through all blades
      do j = 1,p%NumBlNds ! loop through all nodes
         y%BladeLoad(k)%Force(:,j) = y%BladeLoad(k)%Force(:,j) + m%BladeBuoyLoad(k)%Force(:,j)
         y%BladeLoad(k)%Moment(:,j) = y%BladeLoad(k)%Moment(:,j) + m%BladeBuoyLoad(k)%Moment(:,j)
      end do ! j = nodes
   end do ! k = blades

      ! Tower
   if ( p%NumTwrNds > 0 ) then

      do j = 1,p%NumTwrNds ! loop through all nodes
            ! Check that tower nodes do not go beneath the seabed or pierce the free surface
         if ( u%TowerMotion%Position(3,j) + u%TowerMotion%TranslationDisp(3,j) >= p%MSL2SWL .OR. u%TowerMotion%Position(3,j) + u%TowerMotion%TranslationDisp(3,j) < -p%WtrDpth ) &
            call SetErrStat( ErrID_Fatal, 'The tower cannot go beneath the seabed or pierce the free surface', ErrStat, ErrMsg, 'CalcBuoyantLoads' ) 
            if ( ErrStat >= AbortErrLev ) return
      end do

      do j = 1,p%NumTwrNds - 1 ! loop through all nodes, except the last
            ! Global position of tower node
         TwrtmpPos = u%TowerMotion%Position(:,j) + u%TowerMotion%TranslationDisp(:,j) - (/ 0.0_ReKi, 0.0_ReKi, p%MSL2SWL /)
         TwrtmpPosplus = u%TowerMotion%Position(:,j+1) + u%TowerMotion%TranslationDisp(:,j+1) - (/ 0.0_ReKi, 0.0_ReKi, p%MSL2SWL /)
         
            ! Heading and inclination angles of tower element
         TwrheadAng = atan2( TwrtmpPosplus(2) - TwrtmpPos(2), TwrtmpPosplus(1) - TwrtmpPos(1) )
         TwrinclAng = atan2( sqrt( (TwrtmpPosplus(1) - TwrtmpPos(1))**2 + (TwrtmpPosplus(2) - TwrtmpPos(2))**2 ), TwrtmpPosplus(3) - TwrtmpPos(3) )

            ! Axial and radial buoyant forces and nominal buoyant moment at tower node
         TwrforceAx = -2.0_ReKi * pi * p%TwrTaper(j) * p%AirDens * p%Gravity * p%TwrDL(j) * ( TwrtmpPos(3) * p%TwrRad(j) + 0.5_ReKi * ( TwrtmpPos(3) * p%TwrTaper(j) + p%TwrRad(j) * cos( TwrinclAng ) ) * p%TwrDL(j) & 
            + p%TwrTaper(j) * cos( TwrinclAng ) * p%TwrDL(j)**2 / 3.0_ReKi )
         TwrforceRad = -pi * p%AirDens * p%Gravity * p%TwrDL(j) * ( p%TwrRad(j)**2 + p%TwrTaper(j) * p%TwrRad(j) * p%TwrDL(j) + p%TwrTaper(j)**2 * p%TwrDL(j)**2 / 3.0_ReKi ) * sin( TwrinclAng )
         Twrmoment0 = -pi * p%AirDens * p%Gravity * p%TwrDL(j) * ( p%TwrDL(j)**3 * p%TwrTaper(j)**4 / 4.0_ReKi + p%TwrDL(j)**3 * p%TwrTaper(j)**2 / 4.0_ReKi + p%TwrDL(j)**2 * p%TwrTaper(j)**3 * p%TwrRad(j) &
            + 2.0_ReKi * p%TwrDL(j)**2 * p%TwrTaper(j) * p%TwrRad(j) / 3.0_ReKi + 3.0_ReKi * p%TwrDL(j) * p%TwrTaper(j)**2 * p%TwrRad(j)**2 / 2.0_ReKi + p%TwrDL(j) * p%TwrRad(j)**2 / 2.0_ReKi &
            + p%TwrTaper(j) * p%TwrRad(j)**3 ) * sin( TwrinclAng )

            ! Buoyant moment at tower node, adjusted for distribution of radial force bewteen tower nodes j and j+1
         Twrmoment = Twrmoment0 - TwrforceRad * p%TwrAxCent(j) * p%TwrDL(j)

            ! Buoyant force and moment at tower node in global coordinates
         TwrforceB(1) = cos( TwrheadAng ) * ( TwrforceAx * sin( TwrinclAng ) + TwrforceRad * cos( TwrinclAng ) )
         TwrforceB(2) = sin( TwrheadAng ) * ( TwrforceAx * sin( TwrinclAng ) + TwrforceRad * cos( TwrinclAng ) )
         TwrforceB(3) = TwrforceAx * cos( TwrinclAng ) - TwrforceRad * sin( TwrinclAng )
         TwrmomentB(1) = -Twrmoment * sin( TwrheadAng )
         TwrmomentB(2) = Twrmoment * cos( TwrheadAng )
         TwrmomentB(3) = 0.0_ReKi

            ! Buoyant force and moment in global coordinates, distributed between adjacent nodes
         TwrforceBplus = TwrforceB * p%TwrAxCent(j)
         TwrforceB = TwrforceB * ( 1 - p%TwrAxCent(j) )
         TwrmomentBplus = TwrmomentB * p%TwrAxCent(j)
         TwrmomentB = TwrmomentB * ( 1 - p%TwrAxCent(j) )

            ! Buoyant force and moment on tower top and node position in global coordinates, saved for later use
         if ( j==p%NumTwrNds - 1 ) then
            TwrforceBtop(1) = p%AirDens * p%Gravity * pi * p%TwrRad(j+1)**2 * TwrtmpPosplus(3) * sin( TwrinclAng ) * cos( TwrheadAng )
            TwrforceBtop(2) = p%AirDens * p%Gravity * pi * p%TwrRad(j+1)**2 * TwrtmpPosplus(3) * sin( TwrinclAng ) * sin( TwrheadAng )
            TwrforceBtop(3) = p%AirDens * p%Gravity * pi * p%TwrRad(j+1)**2 * TwrtmpPosplus(3) * cos( TwrinclAng )
            TwrmomentBtop(1) = -p%AirDens * p%Gravity * pi * p%TwrRad(j+1)**4 / 4.0_ReKi * sin( TwrinclAng ) * sin( TwrheadAng )
            TwrmomentBtop(2) = p%AirDens * p%Gravity * pi * p%TwrRad(j+1)**4 / 4.0_ReKi * sin( TwrinclAng ) * cos( TwrheadAng )
            TwrmomentBtop(3) = 0.0_ReKi
            Twrpostop = TwrtmpPosplus
         end if

            ! Sum loads at each node
         TwrFBtmp(j,:) = TwrFBtmp(j,:) + TwrforceB
         TwrFBtmp(j+1,:) = TwrFBtmp(j+1,:) + TwrforceBplus
         TwrMBtmp(j,:) = TwrMBtmp(j,:) + TwrmomentB
         TwrMBtmp(j+1,:) = TwrMBtmp(j+1,:) + TwrmomentBplus

      end do ! j = nodes

         ! Assign loads to point mesh
      do j = 1,p%NumTwrNds
         m%TwrBuoyLoadPoint%Force(:,j) = TwrFBtmp(j,:)
         m%TwrBuoyLoadPoint%Moment(:,j) = TwrMBtmp(j,:)
      end do ! j = nodes

         ! Map point loads to line mesh
      call Transfer_Point_to_Line2( m%TwrBuoyLoadPoint, m%TwrBuoyLoad, m%T_P_2_T_L, ErrStat, ErrMsg, u%TowerMotion, u%TowerMotion )

   end if

      ! Add buoyant loads to aerodynamic loads
   if ( p%TwrAero ) then
      do j = 1,p%NumTwrNds ! loop through all nodes
         y%TowerLoad%Force(:,j) = y%TowerLoad%Force(:,j) + m%TwrBuoyLoad%Force(:,j)
         y%TowerLoad%Moment(:,j) = y%TowerLoad%Moment(:,j) + m%TwrBuoyLoad%Moment(:,j)
      end do ! j = nodes
   else
      do j = 1,p%NumTwrNds ! loop through all nodes
         y%TowerLoad%Force(:,j) = m%TwrBuoyLoad%Force(:,j)
         y%TowerLoad%Moment(:,j) = m%TwrBuoyLoad%Moment(:,j)
      end do ! j = nodes
   end if

      ! Hub
      
      ! Set forces and moments to zero if VolHub is zero
   if ( p%VolHub == 0 ) then
      m%HubFB = HubFBtmp
      m%HubMB = HubMBtmp
   else
         ! Check that hub node does not go beneath the seabed or pierce the free surface
      if ( u%HubMotion%Position(3,1) + u%HubMotion%TranslationDisp(3,1) >= p%MSL2SWL .OR. u%HubMotion%Position(3,1) + u%HubMotion%TranslationDisp(3,1) <= -p%WtrDpth ) &
         call SetErrStat( ErrID_Fatal, 'The hub cannot go beneath the seabed or pierce the free surface', ErrStat, ErrMsg, 'CalcBuoyantLoads' ) 
         if ( ErrStat >= AbortErrLev ) return

         ! Global position of hub node
      HubtmpPos = u%HubMotion%Position(:,1) + u%HubMotion%TranslationDisp(:,1) - (/ 0.0_ReKi, 0.0_ReKi, p%MSL2SWL /)

         ! Global offset between hub center and center of buoyancy of hub node
      HubglobCB = matmul( [p%HubCenBx, 0.0_ReKi, 0.0_ReKi ], u%HubMotion%Orientation(:,:,1) )
         
         ! Buoyant force at hub node in global coordinates
      HubforceB(1) = 0.0_ReKi
      HubforceB(2) = 0.0_ReKi
      HubforceB(3) = p%AirDens * p%Gravity * p%VolHub
      
         ! Buoyant moment in global coordinates, caused by moving buoyant force from center of buoyancy to hub center
      HubmomentB(1) = HubglobCB(2) * HubforceB(3)
      HubmomentB(2) = -HubglobCB(1) * HubforceB(3)
      HubmomentB(3) = 0.0_ReKi

         ! Moment caused by moving blade root buoyant force from blade root to hub center
      do k = 1,p%NumBlades ! loop through all blades
         MovvectorBR(:,k) = Blposroot(:,k) - HubtmpPos
         MovmomentBR(1,k) = MovvectorBR(2,k) * BlforceBroot(3,k) - MovvectorBR(3,k) * BlforceBroot(2,k)
         MovmomentBR(2,k) = MovvectorBR(3,k) * BlforceBroot(1,k) - MovvectorBR(1,k) * BlforceBroot(3,k)
         MovmomentBR(3,k) = MovvectorBR(1,k) * BlforceBroot(2,k) - MovvectorBR(2,k) * BlforceBroot(1,k)
      end do ! k = blades

         ! Buoyant forces and moments in global coordinates, combined at hub center
      HubFBtmp = HubforceB
      HubMBtmp = HubmomentB
      do k = 1,p%NumBlades ! loop through all blades
         HubFBtmp = HubFBtmp + BlforceBroot(:,k)
         HubMBtmp = HubMBtmp + BlmomentBroot(:,k) + MovmomentBR(:,k)
      end do ! k = blades
   
         ! Pass to m variable
      m%HubFB = HubFBtmp
      m%HubMB = HubMBtmp
   end if

      ! Assign buoyant loads to hub mesh
   y%HubLoad%Force(:,1) = HubFBtmp
   y%HubLoad%Moment(:,1) = HubMBtmp

      ! Nacelle
      
      ! Set forces and moments to zero if VolNac is zero
   if ( p%VolNac == 0 ) then
      m%NacFB = NacFBtmp
      m%NacMB = NacMBtmp
   else
         ! Check that nacelle node does not go beneath the seabed or pierce the free surface
      if ( u%NacelleMotion%Position(3,1) + u%NacelleMotion%TranslationDisp(3,1) >= p%MSL2SWL .OR. u%NacelleMotion%Position(3,1) + u%NacelleMotion%TranslationDisp(3,1) <= -p%WtrDpth ) &
         call SetErrStat( ErrID_Fatal, 'The nacelle cannot go beneath the seabed or pierce the free surface', ErrStat, ErrMsg, 'CalcBuoyantLoads' ) 
         if ( ErrStat >= AbortErrLev ) return

         ! Global position of nacelle node
      NactmpPos = u%NacelleMotion%Position(:,1) + u%NacelleMotion%TranslationDisp(:,1) - (/ 0.0_ReKi, 0.0_ReKi, p%MSL2SWL /)

         ! Global offset between nacelle reference position and center of buoyancy of nacelle node
      NacglobCB = matmul( p%NacCenB, u%NacelleMotion%Orientation(:,:,1) )
         
         ! Buoyant force at nacelle node in global coordinates
      NacforceB(1) = 0.0_ReKi
      NacforceB(2) = 0.0_ReKi
      NacforceB(3) = p%AirDens * p%Gravity * p%VolNac
      
         ! Buoyant moment in global coordinates, caused by moving buoyant force from center of buoyancy to nacelle reference point
      NacmomentB(1) = NacglobCB(2) * NacforceB(3)
      NacmomentB(2) = -NacglobCB(1) * NacforceB(3)
      NacmomentB(3) = 0.0_ReKi

         ! Moment caused by moving tower top buoyant force from tower top to nacelle reference point
      MovvectorTT = Twrpostop - NactmpPos
      MovmomentTT(1) = MovvectorTT(2) * TwrforceBtop(3) - MovvectorTT(3) * TwrforceBtop(2)
      MovmomentTT(2) = MovvectorTT(3) * TwrforceBtop(1) - MovvectorTT(1) * TwrforceBtop(3)
      MovmomentTT(3) = MovvectorTT(1) * TwrforceBtop(2) - MovvectorTT(2) * TwrforceBtop(1)

         ! Buoyant forces and moments in global coordinates, combined at nacelle reference point
      NacFBtmp = NacforceB + TwrforceBtop
      NacMBtmp = NacmomentB + TwrmomentBtop + MovmomentTT
   
         ! Pass to m variable
      m%NacFB = NacFBtmp
      m%NacMB = NacMBtmp
   end if

      ! Assign buoyant loads to nacelle mesh
   y%NacelleLoad%Force(:,1) = NacFBtmp
   y%NacelleLoad%Moment(:,1) = NacMBtmp

end subroutine CalcBuoyantLoads
!----------------------------------------------------------------------------------------------------------------------------------
!> Tight coupling routine for solving for the residual of the constraint state equations
subroutine AD_CalcConstrStateResidual( Time, u, p, x, xd, z, OtherState, m, z_residual, ErrStat, ErrMsg )
!..................................................................................................................................

   REAL(DbKi),                   INTENT(IN   )   :: Time        !< Current simulation time in seconds
   TYPE(AD_InputType),           INTENT(IN   )   :: u           !< Inputs at Time
   TYPE(AD_ParameterType),       INTENT(IN   )   :: p           !< Parameters
   TYPE(AD_ContinuousStateType), INTENT(IN   )   :: x           !< Continuous states at Time
   TYPE(AD_DiscreteStateType),   INTENT(IN   )   :: xd          !< Discrete states at Time
   TYPE(AD_ConstraintStateType), INTENT(IN   )   :: z           !< Constraint states at Time (possibly a guess)
   TYPE(AD_OtherStateType),      INTENT(IN   )   :: OtherState  !< Other states at Time
   TYPE(AD_MiscVarType),         INTENT(INOUT)   :: m           !< Misc/optimization variables
   TYPE(AD_ConstraintStateType), INTENT(INOUT)   :: Z_residual  !< Residual of the constraint state equations using
                                                                !!     the input values described above
   INTEGER(IntKi),               INTENT(  OUT)   :: ErrStat     !< Error status of the operation
   CHARACTER(*),                 INTENT(  OUT)   :: ErrMsg      !< Error message if ErrStat /= ErrID_None
   

   
      ! Local variables   
   integer(intKi)                                :: iR ! rotor index
   integer(intKi)                                :: ErrStat2
   character(ErrMsgLen)                          :: ErrMsg2
   character(*), parameter                       :: RoutineName = 'AD_CalcConstrStateResidual'
   
   ErrStat = ErrID_None
   ErrMsg  = ""
   

   do iR=1, size(p%rotors)
      call RotCalcConstrStateResidual( Time, u%rotors(iR), m%Inflow(1)%RotInflow(iR), p%rotors(iR), p, x%rotors(iR), xd%rotors(iR), z%rotors(iR), OtherState%rotors(iR), m%rotors(iR), z_residual%rotors(iR), ErrStat2, ErrMsg2 )
         call SetErrStat(ErrStat2, ErrMsg2, ErrStat, ErrMsg, RoutineName)
   enddo
   
end subroutine AD_CalcConstrStateResidual
!----------------------------------------------------------------------------------------------------------------------------------
!> Tight coupling routine for solving for the residual of the constraint state equations
subroutine RotCalcConstrStateResidual( Time, u, RotInflow, p, p_AD, x, xd, z, OtherState, m, z_residual, ErrStat, ErrMsg )
!..................................................................................................................................

   REAL(DbKi),                   INTENT(IN   )   :: Time        !< Current simulation time in seconds
   TYPE(RotInputType),           INTENT(IN   )   :: u           !< Inputs at Time
   TYPE(RotInflowType),          INTENT(IN   )   :: RotInflow   !< rotor inflow at Time
   TYPE(RotParameterType),       INTENT(IN   )   :: p           !< Parameters
   TYPE(AD_ParameterType),       INTENT(IN   )   :: p_AD        !< Parameters
   TYPE(RotContinuousStateType), INTENT(IN   )   :: x           !< Continuous states at Time
   TYPE(RotDiscreteStateType),   INTENT(IN   )   :: xd          !< Discrete states at Time
   TYPE(RotConstraintStateType), INTENT(IN   )   :: z           !< Constraint states at Time (possibly a guess)
   TYPE(RotOtherStateType),      INTENT(IN   )   :: OtherState  !< Other states at Time
   TYPE(RotMiscVarType),         INTENT(INOUT)   :: m           !< Misc/optimization variables
   TYPE(RotConstraintStateType), INTENT(INOUT)   :: z_residual  !< Residual of the constraint state equations using
                                                                !!     the input values described above
   INTEGER(IntKi),               INTENT(  OUT)   :: ErrStat     !< Error status of the operation
   CHARACTER(*),                 INTENT(  OUT)   :: ErrMsg      !< Error message if ErrStat /= ErrID_None
   
      ! Local variables   
   integer, parameter                            :: indx = 1  ! m%BEMT_u(1) is at t; m%BEMT_u(2) is t+dt
   integer(intKi)                                :: ErrStat2
   character(ErrMsgLen)                          :: ErrMsg2
   character(*), parameter                       :: RoutineName = 'RotCalcConstrStateResidual'
   
   ErrStat = ErrID_None
   ErrMsg  = ""
   
   if (.not. allocated(z_residual%BEMT%phi)) then ! BEMT_CalcConstrStateResidual expects memory to be allocated, so let's make sure it is
      call AD_CopyRotConstraintStateType( z, z_residual, MESH_NEWCOPY, ErrStat2, ErrMsg2)
      call SetErrStat(ErrStat2, ErrMsg2, ErrStat, ErrMsg, RoutineName)
   end if
   
   
   call SetInputs(p, p_AD, u, RotInflow, m, indx, errStat2, errMsg2)
      call SetErrStat(ErrStat2, ErrMsg2, ErrStat, ErrMsg, RoutineName)
                                
      
   call BEMT_CalcConstrStateResidual( Time, m%BEMT_u(indx), p%BEMT, x%BEMT, xd%BEMT, z%BEMT, OtherState%BEMT, m%BEMT, &
                                       z_residual%BEMT, p_AD%AFI, ErrStat2, ErrMsg2 )
      call SetErrStat(ErrStat2, ErrMsg2, ErrStat, ErrMsg, RoutineName)
   
end subroutine RotCalcConstrStateResidual

!----------------------------------------------------------------------------------------------------------------------------------
subroutine RotCalcContStateDeriv( t, u, RotInflow, p, p_AD, x, xd, z, OtherState, m, dxdt, ErrStat, ErrMsg )
! Tight coupling routine for computing derivatives of continuous states
!..................................................................................................................................

   REAL(DbKi),                     INTENT(IN   )  :: t           ! Current simulation time in seconds
   TYPE(RotInputType),             INTENT(IN   )  :: u           ! Inputs at t
   TYPE(RotInflowType),            INTENT(IN   )  :: RotInflow   !< Rotor inflow Inputs at Time
   TYPE(RotParameterType),         INTENT(IN   )  :: p           ! Parameters
   TYPE(AD_ParameterType),         INTENT(IN   )  :: p_AD        ! Parameters
   TYPE(RotContinuousStateType),   INTENT(IN   )  :: x           ! Continuous states at t
   TYPE(RotDiscreteStateType),     INTENT(IN   )  :: xd          ! Discrete states at t
   TYPE(RotConstraintStateType),   INTENT(IN   )  :: z           ! Constraint states at t
   TYPE(RotOtherStateType),        INTENT(IN   )  :: OtherState  ! Other states at t
   TYPE(RotMiscVarType),           INTENT(INOUT)  :: m           ! Misc/optimization variables
   TYPE(RotContinuousStateType),   INTENT(INOUT)  :: dxdt        ! Continuous state derivatives at t
   INTEGER(IntKi),                 INTENT(  OUT)  :: ErrStat     ! Error status of the operation
   CHARACTER(*),                   INTENT(  OUT)  :: ErrMsg      ! Error message if ErrStat /= ErrID_None

   ! local variables
   CHARACTER(ErrMsgLen)                           :: ErrMsg2     ! temporary Error message if ErrStat /= ErrID_None
   INTEGER(IntKi)                                 :: ErrStat2    ! temporary Error status of the operation
   CHARACTER(*), PARAMETER                        :: RoutineName = 'RotCalcContStateDeriv'
   
   INTEGER(IntKi), parameter                      :: InputIndex = 1

      ! Initialize ErrStat

   ErrStat = ErrID_None
   ErrMsg  = ""

   call SetInputs(p, p_AD, u, RotInflow, m, InputIndex, ErrStat2, ErrMsg2)
      call SetErrStat(ErrStat2, ErrMsg2, ErrStat, ErrMsg, RoutineName)
   
   call BEMT_CalcContStateDeriv( t, m%BEMT_u(InputIndex), p%BEMT, x%BEMT, xd%BEMT, z%BEMT, OtherState%BEMT, m%BEMT, dxdt%BEMT, p_AD%AFI, ErrStat2, ErrMsg2 )
      call SetErrStat(ErrStat2, ErrMsg2, ErrStat, ErrMsg, RoutineName)
   
END SUBROUTINE RotCalcContStateDeriv
!----------------------------------------------------------------------------------------------------------------------------------
!> This subroutine converts the AeroDyn inputs into values that can be used for its submodules. It calculates the disturbed inflow
!! on the blade if tower shadow or tower influence are enabled, then uses these values to set m%BEMT_u(indx).
subroutine SetInputs(p, p_AD, u, RotInflow, m, indx, errStat, errMsg)
   type(RotParameterType),       intent(in   )  :: p                      !< AD parameters
   type(AD_ParameterType),       intent(in   )  :: p_AD                   !< AD parameters
   type(RotInputType),           intent(in   )  :: u                      !< AD Inputs at Time
   type(RotInflowType),          intent(in   )  :: RotInflow              !< Rotor inflow Inputs at Time
   type(RotMiscVarType),         intent(inout)  :: m                      !< Misc/optimization variables
   integer,                      intent(in   )  :: indx                   !< index into m%BEMT_u(indx) array; 1=t and 2=t+dt (but not checked here)
   integer(IntKi),               intent(  out)  :: ErrStat                !< Error status of the operation
   character(*),                 intent(  out)  :: ErrMsg                 !< Error message if ErrStat /= ErrID_None
                                 
   ! local variables             
   integer(intKi)                               :: ErrStat2
   character(ErrMsgLen)                         :: ErrMsg2
   character(*), parameter                      :: RoutineName = 'SetInputs'
   ErrStat = ErrID_None
   ErrMsg  = ""
   
   ! Disturbed inflow on blade (if tower shadow present)
   call SetDisturbedInflow(p, p_AD, u, RotInflow, m, errStat, errMsg)

   if (p_AD%WakeMod /= WakeMod_FVW) then
         ! This needs to extract the inputs from the AD data types (mesh) and massage them for the BEMT module
      call SetInputsForBEMT(p, u, RotInflow, m, indx, errStat2, errMsg2)
         call SetErrStat(ErrStat2, ErrMsg2, ErrStat, ErrMsg, RoutineName)
   endif
end subroutine SetInputs

!----------------------------------------------------------------------------------------------------------------------------------
!> Disturbed inflow on the blade if tower shadow or tower influence are enabled
subroutine SetDisturbedInflow(p, p_AD, u, RotInflow, m, errStat, errMsg)
   type(RotParameterType),       intent(in   )  :: p                      !< AD parameters
   type(AD_ParameterType),       intent(in   )  :: p_AD                   !< AD parameters
   type(RotInputType),           intent(in   )  :: u                      !< AD Inputs at Time
   type(RotInflowType),          intent(in   )  :: RotInflow              !< Rotor inflow at Time
   type(RotMiscVarType),         intent(inout)  :: m                      !< Misc/optimization variables
   integer(IntKi),               intent(  out)  :: errStat                !< Error status of the operation
   character(*),                 intent(  out)  :: errMsg                 !< Error message if ErrStat /= ErrID_None
   ! local variables             
   real(R8Ki)                                   :: x_hat_disk(3)
   integer(intKi)                               :: j,k
   integer(intKi)                               :: errStat2
   character(ErrMsgLen)                         :: errMsg2
   character(*), parameter                      :: RoutineName = 'SetDisturbedInflow'
   errStat = ErrID_None
   errMsg  = ""
   if (p%TwrPotent /= TwrPotent_none .or. p%TwrShadow /= TwrShadow_none) then
      call TwrInfl( p, u, RotInflow, m, errStat2, errMsg2 ) ! NOTE: tower clearance is computed here..
         call SetErrStat(errStat2, errMsg2, errStat, errMsg, RoutineName)
   else
      do k = 1, p%NumBlades
         m%DisturbedInflow(:,:,k) = RotInflow%Bld(k)%InflowOnBlade
      end do
   end if

   if (p_AD%SkewMod == SkewMod_Orthogonal) then
      x_hat_disk = u%HubMotion%Orientation(1,:,1)
  
      do k=1,p%NumBlades
         do j=1,p%NumBlNds         
            m%DisturbedInflow(:,j,k) = dot_product( m%DisturbedInflow(:,j,k), x_hat_disk ) * x_hat_disk
         enddo
      enddo
   endif

end subroutine SetDisturbedInflow


!----------------------------------------------------------------------------------------------------------------------------------
!> This subroutine sets m%BEMT_u(indx).
subroutine SetInputsForBEMT(p, u, RotInflow, m, indx, errStat, errMsg)

   type(RotParameterType),  intent(in   )  :: p                               !< AD parameters
   type(RotInputType),      intent(in   )  :: u                               !< AD Inputs at Time
   type(RotInflowType),     intent(in   )  :: RotInflow                       !< Rotor inflow at Time
   type(RotMiscVarType),    intent(inout)  :: m                               !< Misc/optimization variables
   integer,                 intent(in   )  :: indx                            !< index into m%BEMT_u array; must be 1 or 2 (but not checked here)
   integer(IntKi),          intent(  out)  :: ErrStat                         !< Error status of the operation
   character(*),            intent(  out)  :: ErrMsg                          !< Error message if ErrStat /= ErrID_None
      
   ! local variables
   !real(R8Ki)                              :: x_hat(3)
   !real(R8Ki)                              :: y_hat(3)
   !real(R8Ki)                              :: z_hat(3)
   real(R8Ki)                              :: x_hat_disk(3)
   real(R8Ki)                              :: y_hat_disk(3)
   real(R8Ki)                              :: z_hat_disk(3)
   real(ReKi)                              :: tmp(3)
   real(ReKi)                              :: tmp_sz, tmp_sz_y
   real(ReKi)                              :: rmax
   real(R8Ki)                              :: thetaBladeNds(p%NumBlNds,p%NumBlades)
   real(R8Ki)                              :: Azimuth(p%NumBlades)
   integer(intKi)                          :: j                      ! loop counter for nodes
   integer(intKi)                          :: k                      ! loop counter for blades
   integer(intKi)                          :: ErrStat2
   character(ErrMsgLen)                    :: ErrMsg2
   character(*), parameter                 :: RoutineName = 'SetInputsForBEMT'  
   ! NEW VAR
   real(ReKi)                              :: numer, denom, ratio, signOfAngle ! helper variables for calculating u%chi0  
   real(ReKi)                              :: tilt, yaw
   real(ReKi)                              :: SkewVec(3), tmp_skewVec(3), x_hat_wind(3), tmpD(3), tmpW(3)
   real(R8Ki)                              :: windCrossDisk(3)
   real(R8Ki)                              :: windCrossDiskMag
   real(R8Ki)                              :: x_vec(3), y_vec(3), z_vec(3)
   real(R8Ki)                              :: elemPosRelToHub(3,p%NUMBLNDS)
   real(R8Ki)                              :: elemPosRotorProj(3,p%NUMBLNDS)
   real(R8Ki)                              :: dr(3), dz(3)
   real(R8Ki)                              :: theta(3)
   real(R8Ki)                              :: orientation(3,3)
   real(R8Ki)                              :: orientationBladeAzimuth(3,3,1)
   ErrStat = ErrID_None
   ErrMsg  = ""

      ! Get disk average values and orientations
   call DiskAvgValues(p, u, RotInflow, m, x_hat_disk, y_hat_disk, z_hat_disk, Azimuth) ! also sets m%V_diskAvg, m%V_dot_x

   ! Velocity in disk normal
   m%BEMT_u(indx)%V0 = m%AvgDiskVelDist    ! Note: used for SkewWake Cont
   m%BEMT_u(indx)%x_hat_disk = x_hat_disk
   if (p%AeroProjMod==APM_BEM_NoSweepPitchTwist .or. p%AeroProjMod==APM_LiftingLine) then
      ! NOTE: m%V_diskAvg contains translational velocity and disturbed wind
      m%BEMT_u(indx)%Un_disk  = dot_product( m%V_diskAvg, x_hat_disk )  ! NOTE: used for DBEMT only
   elseif (p%AeroProjMod==APM_BEM_Polar) then     
      ! NOTE: m%AvgDiskVel contains undisturbed wind only
      m%BEMT_u(indx)%Un_disk  = dot_product( m%AvgDiskVel, x_hat_disk ) ! NOTE: used for DBEMT only
   endif

   ! Calculate Yaw and Tilt for use in xVelCorr
   ! Define a vector wrt which the yaw is defined 
   denom = twonorm(m%V_diskAvg)
   if (EqualRealNos(denom, 0.0_ReKi)) then
      x_hat_wind = 0.0_ReKi
   else
      x_hat_wind = m%V_diskAvg/denom
   end if
      ! Yaw
   tmpD = x_hat_disk 
   tmpD(3) = 0.0
   tmpW = x_hat_wind
   tmpW(3) = 0.0
   denom = TwoNorm(tmpD)*TwoNorm(tmpW)
   if (EqualRealNos(denom, 0.0_ReKi)) then
      yaw = 0.0_ReKi
   else
      yaw  = acos(max(-1.0_ReKi,min(1.0_ReKi,dot_product(tmpD,tmpW)/denom)))
   end if   
   tmp_skewVec = cross_product(tmpW,tmpD);
   yaw = sign(yaw,tmp_skewVec(3))
   m%Yaw = yaw
   
   ! Tilt
   tmpD = x_hat_disk 
   tmpD(2) = 0.0 
   tmpW = x_hat_wind
   tmpW(2) = 0.0
   denom = TwoNorm(tmpD)*TwoNorm(tmpW)
   if (EqualRealNos(denom, 0.0_Reki)) then
      tilt = 0.0_ReKi
   else
      tilt  = acos(max(-1.0_ReKi,min(1.0_ReKi,dot_product(tmpD,tmpW)/denom)))
   end if
   
   tmp_skewVec = cross_product(tmpW,tmpD)
   tilt = sign(tilt,tmp_skewVec(2))
   m%tilt = tilt
     
   ! "Angular velocity of rotor" rad/s
   m%BEMT_u(indx)%omega   = dot_product( u%HubMotion%RotationVel(:,1), x_hat_disk )
   
   ! "Angle between the vector normal to the rotor plane and the wind vector (e.g., the yaw angle in the case of no tilt)" rad 
   denom = TwoNorm( m%V_diskAvg )
   if (EqualRealNos(0.0_ReKi, denom)) then
      m%BEMT_u(indx)%chi0 = 0.0_ReKi
   else
         ! make sure we don't have numerical issues that make the ratio outside +/-1
      numer = m%V_dot_x
      ratio = numer / denom
      m%BEMT_u(indx)%chi0 = acos( max( min( ratio, 1.0_ReKi ), -1.0_ReKi ) )
      
      SkewVec = cross_product( m%V_diskAvg, x_hat_disk )
      ! NOTE: chi0 is used only as cos(chi0), tan(chi0)**2, or abs(chi0), so the sign calculated here is only for output purposes
      ! Depending on yaw and/or tilt, z and/or y component of the cross product above will dicatate the sign of chi0.
      ! Pending Test: What happens when y or z are of similar magnitude
      if (abs(SkewVec(2))>abs(SkewVec(3))) then
        signofAngle = sign(1.0_ReKi,SkewVec(2))
      else
        signofAngle = sign(1.0_ReKi,SkewVec(3))
      endif

      if (p%AeroBEM_Mod /= BEMMod_2D) then
         m%BEMT_u(indx)%chi0 = sign( m%BEMT_u(indx)%chi0, signOfAngle )
      endif
   end if


   !..........................
   !  Compute skew azimuth angle
   !..........................
   if (p%AeroProjMod==APM_BEM_NoSweepPitchTwist .or. p%AeroProjMod==APM_LiftingLine) then

      m%BEMT_u(indx)%psi_s = Azimuth
   elseif (p%AeroProjMod==APM_BEM_Polar) then

      do k=1,p%NumBlades
         ! Determine current azimuth angle and pitch axis vector of blade k
         call Calculate_MeshOrientation_Rel2Hub(u%BladeRootMotion(k), u%HubMotion, x_hat_disk, orientationBladeAzimuth)
         
         ! Extract azimuth angle for blade k
         ! NOTE: EB, this might need improvements (express wrt hub, also deal with case hubRad=0). This is likely not psi_skew. 
         theta = -EulerExtract( transpose(orientationBladeAzimuth(:,:,1)) )
         m%BEMT_u(indx)%psi_s(k) = theta(1)
      end do !k=blades
         
      ! Find the most-downwind azimuth angle needed by the skewed wake correction model
      windCrossDisk = cross_product( x_hat_wind, x_hat_disk )
      windCrossDiskMag = TwoNorm( windCrossDisk )
      if (windCrossDiskMag <= 0.01_ReKi) then
         m%BEMT_u(indx)%psiSkewOffset = PiBy2
      else
         ! Assemble blade azimuth unit vectors and orientation matrix
         z_vec = windCrossDisk / windCrossDiskMag
         x_vec = x_hat_disk
         y_vec = cross_product( z_vec, x_vec )
         orientation(1,:) = x_vec
         orientation(2,:) = y_vec
         orientation(3,:) = z_vec
         ! Extract azimuth angle for most down-wind blade orientation
         theta = -EulerExtract( transpose(orientation) )
         m%BEMT_u(indx)%psiSkewOffset = theta(1)+PiBy2  ! cross-product of wind vector and rotor axis will lead downwind blade azimuth by 90 degrees
      end if


   else
      call WrScr('AeroProjMod not supported - should never happen')
      STOP
   endif
   
   !..........................
   ! Compute pitch and blade azimuth (stored in misc)
   !..........................
   call StorePitchAndAzimuth(p, u, m, ErrStat2, ErrMsg2); call SetErrStat(ErrStat2, ErrMsg2, ErrStat, ErrMsg, RoutineName)
   if (ErrStat >= AbortErrLev) return

   !..........................
   ! Set main geometry parameters (orientatioAnnulus, Curve, rLocal)
   !..........................
   if (p%AeroProjMod==APM_BEM_NoSweepPitchTwist .or. p%AeroProjMod==APM_LiftingLine) then

      ! orientationAnnulus and curve
      if (p%AeroProjMod==APM_BEM_NoSweepPitchTwist) then
         call Calculate_MeshOrientation_NoSweepPitchTwist(p, u, m, ErrStat=ErrStat, ErrMsg=ErrMsg, thetaBladeNds=thetaBladeNds)
      else
         call Calculate_MeshOrientation_LiftingLine(p, u, m, ErrStat=ErrStat, ErrMsg=ErrMsg, thetaBladeNds=thetaBladeNds)
      endif

      ! local radius (normalized distance from rotor centerline)
      do k=1,p%NumBlades
         call Calculate_MeshOrientation_Rel2Hub(u%BladeMotion(k), u%HubMotion, x_hat_disk, elemPosRelToHub_save=elemPosRelToHub, elemPosRotorProj_save=elemPosRotorProj)
         do j=1,p%NumBlNds    
            m%BEMT_u(indx)%rLocal(j,k) = TwoNorm( elemPosRotorProj(:,j) )
         end do !j=nodes      
      end do !k=blades  
      
  elseif (p%AeroProjMod==APM_BEM_Polar) then
      do k=1,p%NumBlades
         
         ! Determine current azimuth angle and pitch axis vector of blade k, element j
         call Calculate_MeshOrientation_Rel2Hub(u%BladeMotion(k), u%HubMotion, x_hat_disk, m%orientationAnnulus(:,:,:,k), elemPosRelToHub_save=elemPosRelToHub, elemPosRotorProj_save=elemPosRotorProj)

         !..........................
         ! Compute local radius
         !..........................
         do j=1,p%NumBlNds
            m%BEMT_u(indx)%rLocal(j,k) = TwoNorm( elemPosRotorProj(:,j) )
         end do !j=nodes
      
         !..........................
         ! Determine local J = dr/dz
         !..........................
         do j=2,p%NumBlNds
            ! Get element orientation vectors to compute J = dr/dz
            ! and (future) override orientation information in BladeMotion%Orientation
            dr(:) = elemPosRotorProj(:,j) - elemPosRotorProj(:,j-1)
            dz(:) =  elemPosRelToHub(:,j) -  elemPosRelToHub(:,j-1)
            
            denom = TwoNorm(dz(:))
            if (EqualRealNos(denom,0.0_ReKi)) then ! this should not happen, but we'll check anyway
               m%BEMT_u(indx)%drdz(j,k) = 0.0_ReKi
            else
               m%BEMT_u(indx)%drdz(j,k) = TwoNorm(dr(:)) / denom
            end if
         end do ! j
         m%BEMT_u(indx)%drdz(1,k) = m%BEMT_u(indx)%drdz(2,k)
      end do !k=blades
   else
      call WrScr('AeroProjMod not supported - should never happen')
      STOP
  endif ! ProjMod
  
   
   !..........................
   ! local blade angles
   !..........................
   if (p%AeroProjMod==APM_BEM_NoSweepPitchTwist .or. p%AeroProjMod==APM_LiftingLine) then
     ! Theta
      do k=1,p%NumBlades
         do j=1,p%NumBlNds         
            m%BEMT_u(indx)%theta(j,k) = thetaBladeNds(j,k) ! local pitch + twist (aerodyanmic + elastic) angle of the jth node in the kth blade

            ! NOTE: curve computed by Calculate_MeshOrientation_*
            m%BEMT_u(indx)%toeAngle(j,k)  = 0.0_ReKi
            m%BEMT_u(indx)%cantAngle(j,k) = 0.0_ReKi
         end do !j=nodes
      end do !k=blades
   elseif (p%AeroProjMod==APM_BEM_Polar) then
         do k=1,p%NumBlades
            do j=1,p%NumBlNds
               ! Get local blade cant angle and twist
               orientation = matmul( u%BladeMotion(k)%Orientation(:,:,j), transpose( m%orientationAnnulus(:,:,j,k) ) )
               theta = EulerExtract( orientation )
               ! Get toe angle
               m%BEMT_u(indx)%toeAngle(j,k) = theta(1)
               ! cant angle (including aeroelastic deformation)
               m%BEMT_u(indx)%cantAngle(j,k) = theta(2)
               m%Curve(j,k) = theta(2)
               ! twist (including pitch and aeroelastic deformation)
               m%BEMT_u(indx)%theta(j,k) = -theta(3)
            end do !j=nodes
         end do !k=blades
   else
      call WrScr('AeroProjMod not supported - should never happen')
      STOP
   endif ! ProjMod

   !..........................
   ! Get normal, tangential and radial velocity components of the jth node in the kth blade
   !..........................
   do k=1,p%NumBlades
      do j=1,p%NumBlNds         
         ! Velocity in "p" or "w" system (depending) on AeroProjMod
         tmp   = m%DisturbedInflow(:,j,k) - u%BladeMotion(k)%TranslationVel(:,j) ! rel_V(j)_Blade(k)
         m%BEMT_u(indx)%Vx(j,k) = dot_product( tmp, m%orientationAnnulus(1,:,j,k) ) ! normal component (normal to the plane, not chord) of the inflow velocity of the jth node in the kth blade
         m%BEMT_u(indx)%Vy(j,k) = dot_product( tmp, m%orientationAnnulus(2,:,j,k) ) !+ TwoNorm(m%DisturbedInflow(:,j,k))*(sin()*sin(tilt)*)! tangential component (tangential to the plane, not chord) of the inflow velocity of the jth node in the kth blade
         m%BEMT_u(indx)%Vz(j,k) = dot_product( tmp, m%orientationAnnulus(3,:,j,k) ) ! radial component (tangential to the plane, not chord) of the inflow velocity of the jth node in the kth blade

         ! NOTE: We'll likely remove that:
         !m%BEMT_u(indx)%xVelCorr(j,k) = TwoNorm(m%DisturbedInflow(:,j,k))*(             sin(yaw)*sin(-m%BEMT_u(indx)%cantAngle(j,k))*sin(m%BEMT_u(indx)%psi_s(k)) &
         !                                                                   + sin(tilt)*cos(yaw)*sin(-m%BEMT_u(indx)%cantAngle(j,k))*cos(m%BEMT_u(indx)%psi_s(k)) ) !m%BEMT_u(indx)%Vy(j,k)*sin(-theta(2))*sin(m%BEMT_u(indx)%psi(k))
         m%BEMT_u(indx)%xVelCorr(j,k) = 0.0_ReKi ! TODO
      end do !j=nodes
   end do !k=blades

   !..........................
   ! inputs for CDBEMT and CUA
   !..........................
   do k=1,p%NumBlades
      do j=1,p%NumBlNds
         ! inputs for CUA (and CDBEMT):
         m%BEMT_u(indx)%omega_z(j,k)       = dot_product( u%BladeMotion(k)%RotationVel(   :,j), m%orientationAnnulus(3,:,j,k) ) ! rotation of no-sweep-pitch coordinate system around z of the jth node in the kth blade
         
      end do !j=nodes
   end do !k=blades
   
   
   !..........................
   ! User/Control property for AFI
   !..........................
   m%BEMT_u(indx)%UserProp = u%UserProp
   
   
   !..........................
   ! TSR
   !..........................
   if ( EqualRealNos( m%V_dot_x, 0.0_ReKi ) ) then
      m%BEMT_u(indx)%TSR = 0.0_ReKi
   else
      rmax = 0.0_ReKi
      do k=1,min(p%NumBlades,MaxBl)
         do j=1,p%NumBlNds
            rmax = max(rmax, m%BEMT_u(indx)%rLocal(j,k) )
         end do !j=nodes
      end do !k=blades
      m%BEMT_u(indx)%TSR = m%BEMT_u(indx)%omega * rmax / m%V_dot_x
   end if
         
end subroutine SetInputsForBEMT
!----------------------------------------------------------------------------------------------------------------------------------
subroutine DiskAvgValues(p, u, RotInflow, m, x_hat_disk, y_hat_disk, z_hat_disk, Azimuth)
   type(RotParameterType),  intent(in   )  :: p                               !< AD parameters
   type(RotInputType),      intent(in   )  :: u                               !< AD Inputs at Time
   type(RotInflowType),     intent(in   )  :: RotInflow                       !< Rotor Inflow at Time
   type(RotMiscVarType),    intent(inout)  :: m                               !< Misc/optimization variables
   real(R8Ki),              intent(  out)  :: x_hat_disk(3)
   real(R8Ki), optional,    intent(  out)  :: y_hat_disk(3)
   real(R8Ki), optional,    intent(  out)  :: z_hat_disk(3)
   real(R8Ki), optional,    intent(  out)  :: Azimuth(p%NumBlades)
   real(ReKi)                              :: z_hat(3)
   real(ReKi)                              :: tmp(3)
   real(ReKi)                              :: V_elast_diskAvg(3)
   real(ReKi)                              :: tmp_sz, tmp_sz_y
   integer(intKi)                          :: j                      ! loop counter for nodes
   integer(intKi)                          :: k                      ! loop counter for blades

   ! calculate disk-averaged velocities
   m%AvgDiskVel = 0.0_ReKi
   m%AvgDiskVelDist = 0.0_ReKi ! TODO potentially get rid of that in the future
   if (p%NumBlades <= 0) return  ! The Intel compiler gets array bounds issues in this routine with no blades.

   do k=1,p%NumBlades
      do j=1,p%NumBlNds
         m%AvgDiskVelDist = m%AvgDiskVelDist + m%DisturbedInflow(:,j,k)
         m%AvgDiskVel = m%AvgDiskVel + RotInflow%Bld(k)%InflowOnBlade(:,j)
      end do
   end do
   m%AvgDiskVelDist = m%AvgDiskVelDist / real( p%NumBlades * p%NumBlNds, ReKi )
   m%AvgDiskVel = m%AvgDiskVel / real( p%NumBlades * p%NumBlNds, ReKi )

      ! calculate disk-averaged elastic velocity
   V_elast_diskAvg = 0.0_ReKi
   do k=1,p%NumBlades
      do j=1,p%NumBlNds
         V_elast_diskAvg = V_elast_diskAvg + u%BladeMotion(k)%TranslationVel(:,j)
      end do
   end do
   V_elast_diskAvg = V_elast_diskAvg / real( p%NumBlades * p%NumBlNds, ReKi )

      ! calculate disk-averaged relative wind speed, V_DiskAvg
   m%V_diskAvg = m%AvgDiskVelDist - V_elast_diskAvg 
   
   
      ! orientation vectors:
   x_hat_disk = u%HubMotion%Orientation(1,:,1) !actually also x_hat_hub

   m%V_dot_x  = dot_product( m%V_diskAvg, x_hat_disk )
   
   
   ! These values are not used in the Envision code base; stored here only for easier merging from OpenFAST:
   if (present(y_hat_disk)) then
   
      tmp    = m%V_dot_x * x_hat_disk - m%V_diskAvg
      tmp_sz = TwoNorm(tmp)
      if ( EqualRealNos( tmp_sz, 0.0_ReKi ) ) then
         y_hat_disk = u%HubMotion%Orientation(2,:,1)
         z_hat_disk = u%HubMotion%Orientation(3,:,1)
      else
        y_hat_disk = tmp / tmp_sz
        z_hat_disk = cross_product( m%V_diskAvg, x_hat_disk ) / tmp_sz
     end if

         ! "Azimuth angle" rad
      do k=1,p%NumBlades
         z_hat = u%BladeRootMotion(k)%Orientation(3,:,1)
         tmp_sz_y = -1.0*dot_product(z_hat,y_hat_disk)
         tmp_sz   =      dot_product(z_hat,z_hat_disk)
         if ( EqualRealNos(tmp_sz_y,0.0_ReKi) .and. EqualRealNos(tmp_sz,0.0_ReKi) ) then
            Azimuth(k) = 0.0_ReKi
         else
            Azimuth(k) = atan2( tmp_sz_y, tmp_sz )
         end if
      end do
      
   end if
   
end subroutine DiskAvgValues
!----------------------------------------------------------------------------------------------------------------------------------
subroutine StorePitchAndAzimuth(p, u, m, ErrStat,ErrMsg)
   type(RotParameterType),  intent(in   )  :: p                               !< AD parameters
   type(RotInputType),      intent(in   )  :: u                               !< AD Inputs at Time
   type(RotMiscVarType),    intent(inout)  :: m                               !< Misc/optimization variables
   integer(IntKi),          intent(  out)  :: ErrStat                         !< Error status of the operation
   character(*),            intent(  out)  :: ErrMsg                          !< Error message if ErrStat /= ErrID_None
   real(R8Ki)                              :: theta(3)
   real(R8Ki)                              :: orientation(3,3)
   integer(intKi)                          :: k                      ! loop counter for blades
   integer(intKi)                          :: ErrStat2
   character(ErrMsgLen)                    :: ErrMsg2
   character(*), parameter                 :: RoutineName = 'StorePitchAndAzimuth'

   ErrStat = ErrID_None
   ErrMsg  = ""

   ! theta, "Twist angle (includes all sources of twist)" rad
   do k=1,p%NumBlades
      ! orientation = rotation from hub 2 bl
      ! orientation = matmul( u%BladeRootMotion(k)%Orientation(:,:,1), transpose( u%HubMotion%Orientation(:,:,1) ) )
      call LAPACK_gemm( 'n', 't', 1.0_R8Ki, u%BladeRootMotion(k)%Orientation(:,:,1), u%HubMotion%Orientation(:,:,1), 0.0_R8Ki, orientation, errStat2, errMsg2)
         call SetErrStat( ErrStat2, ErrMsg2, ErrStat, ErrMsg, RoutineName)
      theta = EulerExtract( orientation ) !hub_theta_root(k)
      if (k<=size(BPitch)) then
         m%AllOuts( BPitch(  k) ) = -theta(3)*R2D ! save this value of pitch for potential output
      endif
      if (k<=size(m%hub_theta_x_root)) then
          m%hub_theta_x_root(k) = theta(1)   ! save this value for FAST.Farm (Azimuth wrt hub motion)
      end if
   enddo

endsubroutine StorePitchAndAzimuth
!----------------------------------------------------------------------------------------------------------------------------------
subroutine Calculate_MeshOrientation_Rel2Hub(Mesh1, HubMotion, x_hat_disk, orientationAnnulus, elemPosRelToHub_save, elemPosRotorProj_save)
   TYPE(MeshType),             intent(in)  :: Mesh1          !< either BladeMotion or BladeRootMotion mesh
   TYPE(MeshType),             intent(in)  :: HubMotion      !< HubMotion mesh
   REAL(R8Ki),                 intent(in)  :: x_hat_disk(3)
   REAL(R8Ki), optional,       intent(out) :: orientationAnnulus(3,3,Mesh1%NNodes)   
   real(R8Ki), optional,       intent(out) :: elemPosRelToHub_save( 3,Mesh1%NNodes)
   real(R8Ki), optional,       intent(out) :: elemPosRotorProj_save(3,Mesh1%NNodes)
   
   real(R8Ki)                              :: x_hat_annulus(3) ! rotor normal unit vector    (local rotor reference frame)
   real(R8Ki)                              :: y_hat_annulus(3) ! annulus tangent unit vector (local rotor reference frame)
   real(R8Ki)                              :: z_hat_annulus(3) ! annulus radial unit vector  (local rotor reference frame)
!   real(R8Ki)                              :: chordVec(3)

   integer(intKi)                          :: j                      ! loop counter for nodes
   
   REAL(R8Ki)                              :: HubAbsPosition(3)
   real(R8Ki)                              :: elemPosRelToHub(3)  ! local copies of 
   real(R8Ki)                              :: elemPosRotorProj(3) ! local copies of 
   
   
   HubAbsPosition = HubMotion%Position(:,1) + HubMotion%TranslationDisp(:,1)
   
   !..........................
   ! orientation
   !..........................
   
   do j=1,Mesh1%NNodes
      !chordVec(:,j) = Mesh1%orientation(:,2,j)
      ! Project element position onto the rotor plane
      elemPosRelToHub = Mesh1%Position(:,j) + Mesh1%TranslationDisp(:,j) - HubAbsPosition !   + 0.00_ReKi*chordVec(:,j)*p%BEMT%chord(j,k)
      elemPosRotorProj = elemPosRelToHub - x_hat_disk * dot_product( x_hat_disk, elemPosRelToHub )

      if (present(orientationAnnulus)) then
         ! Get unit vectors of the local annulus reference frame
         z_hat_annulus = elemPosRotorProj / TwoNorm( elemPosRotorProj )
         x_hat_annulus = x_hat_disk
         y_hat_annulus = cross_product( z_hat_annulus, x_hat_annulus )
         
         ! Form a orientation matrix for the annulus reference frame
         orientationAnnulus(1,:,j) = x_hat_annulus
         orientationAnnulus(2,:,j) = y_hat_annulus
         orientationAnnulus(3,:,j) = z_hat_annulus
      end if
      
      if (present(elemPosRelToHub_save) ) elemPosRelToHub_save( :,j) = elemPosRelToHub
      if (present(elemPosRotorProj_save)) elemPosRotorProj_save(:,j) = elemPosRotorProj
   end do

   ! orientation = matmul( Mesh1(k)%Orientation(:,:,j), transpose( orientationAnnulus(:,:,j) ) )
   ! theta = EulerExtract( orientation )
   ! ! Get toe angle
   ! toeAngle(j) = theta(1)
   ! ! cant angle (including aeroelastic deformation)
   ! cantAngle(j) = theta(2)
   ! Curve(j) = theta(2)
   ! ! twist (including pitch and aeroelastic deformation)
   ! thetaNds(j) = -theta(3)
      
end subroutine Calculate_MeshOrientation_Rel2Hub
!----------------------------------------------------------------------------------------------------------------------------------
! Calculate_MeshOrientation_NoSweepPitchTwist sets orientationAnnulus, Curve and potential Blades nodes angles
subroutine Calculate_MeshOrientation_NoSweepPitchTwist(p, u, m, thetaBladeNds, toeBladeNds, ErrStat, ErrMsg)
   type(RotParameterType),  intent(in   )  :: p                               !< AD parameters
   type(RotInputType),      intent(in   )  :: u                               !< AD Inputs at Time
   type(RotMiscVarType),    intent(inout)  :: m                               !< Misc/optimization variables
   real(R8Ki), optional,    intent(  out)  :: thetaBladeNds(p%NumBlNds,p%NumBlades)
   real(R8Ki), optional,    intent(  out)  :: toeBladeNds(p%NumBlNds,p%NumBlades)
   integer(IntKi),          intent(  out)  :: ErrStat                         !< Error status of the operation
   character(*),            intent(  out)  :: ErrMsg                          !< Error message if ErrStat /= ErrID_None
   real(R8Ki)                              :: theta(3)
   real(R8Ki)                              :: orientation(3,3)
   real(R8Ki)                              :: orientation_nopitch(3,3)

   integer(intKi)                          :: j                      ! loop counter for nodes
   integer(intKi)                          :: k                      ! loop counter for blades
   integer(intKi)                          :: ErrStat2
   character(ErrMsgLen)                    :: ErrMsg2
   character(*), parameter                 :: RoutineName = 'Calculate_MeshOrientation_NoSweepPitchTwist'

   ErrStat = ErrID_None
   ErrMsg  = ""

   do k=1,p%NumBlades
      ! orientation = rotation from hub 2 bl
      call LAPACK_gemm( 'n', 't', 1.0_R8Ki, u%BladeRootMotion(k)%Orientation(:,:,1), u%HubMotion%Orientation(:,:,1), 0.0_R8Ki, orientation, errStat2, errMsg2)
         call SetErrStat( ErrStat2, ErrMsg2, ErrStat, ErrMsg, RoutineName)
      theta = EulerExtract( orientation ) !hub_theta_root(k)
      theta(3) = 0.0_ReKi

      ! construct system equivalent to u%BladeRootMotion(k)%Orientation, but without the blade-pitch angle:
      orientation = EulerConstruct( theta ) ! rotation from hub 2 non-pitched blade
      orientation_nopitch = matmul( orientation, u%HubMotion%Orientation(:,:,1) ) ! withoutPitch_theta_Root(k) ! rotation from global 2 non-pitched blade

      do j=1,p%NumBlNds

            ! form coordinate system equivalent to u%BladeMotion(k)%Orientation(:,:,j) but without live sweep (due to in-plane
            ! deflection), blade-pitch and twist (aerodynamic + elastic) angles:

         ! orientation = matmul( u%BladeMotion(k)%Orientation(:,:,j), transpose(orientation_nopitch) )
         ! orientation = rotation from non pitched blade 2 balde section
         call LAPACK_gemm( 'n', 't', 1.0_R8Ki, u%BladeMotion(k)%Orientation(:,:,j), orientation_nopitch, 0.0_R8Ki, orientation, errStat2, errMsg2)
            call SetErrStat( ErrStat2, ErrMsg2, ErrStat, ErrMsg, RoutineName)
         theta = EulerExtract( orientation ) !root(k)WithoutPitch_theta(j)_blade(k)

         m%Curve(      j,k) =  theta(2)  ! save value for possible output later
         if (present(thetaBladeNds)) thetaBladeNds(j,k) = -theta(3) ! local pitch + twist (aerodyanmic + elastic) angle of the jth node in the kth blade
         if (present(toeBladeNds  )) toeBladeNds(  j,k) =  theta(1)

         theta(1) = 0.0_ReKi
         theta(3) = 0.0_ReKi
         m%orientationAnnulus(:,:,j,k) = matmul( EulerConstruct( theta ), orientation_nopitch ) ! WithoutSweepPitch+Twist_theta(j)_Blade(k)

      end do !j=nodes
   end do !k=blades
end subroutine Calculate_MeshOrientation_NoSweepPitchTwist
!----------------------------------------------------------------------------------------------------------------------------------
subroutine Calculate_MeshOrientation_LiftingLine(p, u, m, thetaBladeNds, toeBladeNds, ErrStat, ErrMsg)
   type(RotParameterType),  intent(in   )  :: p                               !< AD parameters
   type(RotInputType),      intent(in   )  :: u                               !< AD Inputs at Time
   type(RotMiscVarType),    intent(inout)  :: m                               !< Misc/optimization variables
   real(R8Ki), optional,    intent(  out)  :: thetaBladeNds(p%NumBlNds,p%NumBlades)
   real(R8Ki), optional,    intent(  out)  :: toeBladeNds(p%NumBlNds,p%NumBlades)
   integer(IntKi),          intent(  out)  :: ErrStat                         !< Error status of the operation
   character(*),            intent(  out)  :: ErrMsg                          !< Error message if ErrStat /= ErrID_None
   real(R8Ki)                              :: theta(3)
   real(R8Ki)                              :: orientation(3,3)
   integer(intKi)                          :: j                      ! loop counter for nodes
   integer(intKi)                          :: k                      ! loop counter for blades
   integer(intKi)                          :: ErrStat2
   character(ErrMsgLen)                    :: ErrMsg2
   character(*), parameter                 :: RoutineName = 'Calculate_MeshOrientation_LiftingLine'
   ErrStat = ErrID_None
   ErrMsg  = ""
   
   do k=1,p%NumBlades
      do j=1,p%NumBlNds
         m%orientationAnnulus(:,:,j,k) = u%BladeMotion(k)%Orientation(:,:,j)
      enddo
   
      do j=1,p%NumBlNds
         orientation = matmul( u%BladeMotion(k)%Orientation(:,:,j), transpose( m%orientationAnnulus(:,:,j,k) ) )
         theta = EulerExtract( orientation )
         m%Curve(      j,k) =  theta(2) ! TODO
         if (present(thetaBladeNds)) thetaBladeNds(j,k) = -theta(3)
         if (present(toeBladeNds  )) toeBladeNds(  j,k) =  theta(1)
      enddo
   end do !k=blades
      
end subroutine Calculate_MeshOrientation_LiftingLine
!----------------------------------------------------------------------------------------------------------------------------------
!> This subroutine sets m%FVW_u(indx).
subroutine SetInputsForFVW(p, u, m, errStat, errMsg)

   type(AD_ParameterType),  intent(in   )  :: p                               !< AD parameters
   type(AD_InputType),      intent(in   )  :: u(:)                            !< AD Inputs at Time
   type(AD_MiscVarType),    intent(inout)  :: m                               !< Misc/optimization variables
   integer(IntKi),          intent(  out)  :: ErrStat                         !< Error status of the operation
   character(*),            intent(  out)  :: ErrMsg                          !< Error message if ErrStat /= ErrID_None

   real(R8Ki)                              :: x_hat_disk(3)
   real(R8Ki), allocatable                 :: thetaBladeNds(:,:)
   
   integer(intKi)                          :: tIndx
   integer(intKi)                          :: iR ! Loop on rotors
   integer(intKi)                          :: j, k  ! loop counter for blades
   integer(intKi)                          :: ErrStat2
   character(ErrMsgLen)                    :: ErrMsg2
   character(*), parameter                 :: RoutineName = 'SetInputsForFVW'
   integer                                 :: iW

   ErrStat = ErrID_None
   ErrMsg = ""

   do tIndx=1,size(u)
      do iR =1, size(p%rotors)
         allocate(thetaBladeNds(p%rotors(iR)%NumBlNds, p%rotors(iR)%NumBlades))
         ! Get disk average values and orientations
         ! NOTE: needed because it sets m%V_diskAvg and m%V_dot_x, needed by CalcOutput..
         call DiskAvgValues(p%rotors(iR), u(tIndx)%rotors(iR), m%Inflow(tIndx)%RotInflow(iR), m%rotors(iR), x_hat_disk) ! also sets m%V_diskAvg and m%V_dot_x
         if (p%rotors(iR)%AeroProjMod==APM_BEM_NoSweepPitchTwist) then
            call Calculate_MeshOrientation_NoSweepPitchTwist(p%rotors(iR),u(tIndx)%rotors(iR),  m%rotors(iR), thetaBladeNds,ErrStat=ErrStat2,ErrMsg=ErrMsg2) ! sets m%orientationAnnulus, m%Curve
         else if (p%rotors(iR)%AeroProjMod==APM_LiftingLine) then
            call Calculate_MeshOrientation_LiftingLine      (p%rotors(iR),u(tIndx)%rotors(iR), m%rotors(iR), thetaBladeNds,ErrStat=ErrStat2,ErrMsg=ErrMsg2) ! sets m%orientationAnnulus, m%Curve
         endif
         call StorePitchAndAzimuth(p%rotors(iR), u(tIndx)%rotors(iR), m%rotors(iR), ErrStat2, ErrMsg2)
         call SetErrStat(ErrStat2,ErrMsg2,ErrStat,ErrMsg,RoutineName)
         if (ErrStat >= AbortErrLev) return

            ! Rather than use a meshcopy, we will just copy what we need to the WingsMesh
            ! NOTE:  MeshCopy requires the source mesh to be INOUT intent
            ! NOTE2: If we change the WingsMesh to not be identical to the BladeMotion mesh, add the mapping stuff here.
         do k=1,p%rotors(iR)%NumBlades
            iW=p%FVW%Bld2Wings(iR,k)

            if ( u(tIndx)%rotors(iR)%BladeMotion(k)%nNodes /= m%FVW_u(tIndx)%WingsMesh(iW)%nNodes ) then
               call SetErrStat(ErrID_Fatal,"WingsMesh contains different number of nodes than the BladeMotion mesh",ErrStat,ErrMsg,RoutineName)
               return
            endif
            m%FVW%W(iW)%PitchAndTwist(:) = thetaBladeNds(:,k) ! local pitch + twist (aerodyanmic + elastic) angle of the jth node in the kth blade
            m%FVW_u(tIndx)%WingsMesh(iW)%TranslationDisp   = u(tIndx)%rotors(iR)%BladeMotion(k)%TranslationDisp
            m%FVW_u(tIndx)%WingsMesh(iW)%Orientation       = u(tIndx)%rotors(iR)%BladeMotion(k)%Orientation
            m%FVW_u(tIndx)%WingsMesh(iW)%TranslationVel    = u(tIndx)%rotors(iR)%BladeMotion(k)%TranslationVel
            m%FVW_u(tIndx)%rotors(iR)%HubPosition    = u(tIndx)%rotors(iR)%HubMotion%Position(:,1) + u(tIndx)%rotors(iR)%HubMotion%TranslationDisp(:,1)
            m%FVW_u(tIndx)%rotors(iR)%HubOrientation = u(tIndx)%rotors(iR)%HubMotion%Orientation(:,:,1)

            ! Inputs for dynamic stall (see SetInputsForBEMT)
            do j=1,p%rotors(iR)%NumBlNds         
               ! inputs for CUA, section pitch/torsion rate
               m%FVW_u(tIndx)%W(iW)%omega_z(j) = dot_product( u(tIndx)%rotors(iR)%BladeMotion(k)%RotationVel(   :,j), m%rotors(iR)%orientationAnnulus(3,:,j,k) ) ! rotation of no-sweep-pitch coordinate system around z of the jth node in the kth blade
            end do !j=nodes
         enddo ! k blades
         if (allocated(thetaBladeNds)) deallocate(thetaBladeNds)
      enddo ! iR, rotors

      if (ALLOCATED(m%FVW_u(tIndx)%V_wind)) then
         m%FVW_u(tIndx)%V_wind   = m%Inflow(tIndx)%InflowWakeVel
         ! Applying tower shadow to V_wind based on r_wind positions
         ! NOTE: m%DisturbedInflow also contains tower shadow and we need it for CalcOutput
         if (p%FVW%TwrShadowOnWake) then
            do iR =1, size(p%rotors)
               if (p%rotors(iR)%TwrPotent /= TwrPotent_none .or. p%rotors(iR)%TwrShadow /= TwrShadow_none) then
                  call TwrInflArray( p%rotors(iR), u(tIndx)%rotors(iR), m%Inflow(tIndx)%RotInflow(iR), m%rotors(iR), m%FVW%r_wind, m%FVW_u(tIndx)%V_wind, ErrStat2, ErrMsg2 )
                  call SetErrStat(ErrStat2,ErrMsg2,ErrStat,ErrMsg,RoutineName)
                  if (ErrStat >= AbortErrLev) return
               endif
            enddo
         end if
      endif
      do iR =1, size(p%rotors)
         ! Disturbed inflow for UA on Lifting line Mesh Points
         call SetDisturbedInflow(p%rotors(iR), p, u(tIndx)%rotors(iR), m%Inflow(tIndx)%RotInflow(iR), m%rotors(iR), errStat2, errMsg2)
         call SetErrStat(ErrStat2,ErrMsg2,ErrStat,ErrMsg,RoutineName)
         do k=1,p%rotors(iR)%NumBlades
            iW=p%FVW%Bld2Wings(iR,k)
            m%FVW_u(tIndx)%W(iW)%Vwnd_LL(1:3,:) = m%rotors(iR)%DisturbedInflow(1:3,:,k)
         enddo
      enddo
   enddo

end subroutine SetInputsForFVW
!----------------------------------------------------------------------------------------------------------------------------------
!> This subroutine sets m%AA_u.
subroutine SetInputsForAA(p, u, RotInflow, m, errStat, errMsg)
   type(RotParameterType),  intent(in   ) :: p        !< AD parameters
   type(RotInputType),      intent(in   ) :: u        !< AD Inputs at Time
   type(RotInflowType),     intent(in   ) :: RotInflow !< AD inflow at Time
   type(RotMiscVarType),    intent(inout) :: m        !< Misc/optimization variables
   integer(IntKi),          intent(  out) :: ErrStat  !< Error status of the operation
   character(*),            intent(  out) :: ErrMsg   !< Error message if ErrStat /= ErrID_None
   ! local variables
   integer(intKi)                         :: i        ! loop counter for nodes
   integer(intKi)                         :: j        ! loop counter for blades
   
   ErrStat = ErrID_None
   ErrMsg  = ""
   
   do j=1,p%NumBlades
      do i = 1,p%NumBlNds
         ! Get local orientation matrix to transform from blade element coordinates to global coordinates
         m%AA_u%RotGtoL(:,:,i,j) = u%BladeMotion(j)%Orientation(:,:,i)

         ! Get blade element aerodynamic center in global coordinates
         m%AA_u%AeroCent_G(:,i,j) = u%BladeMotion(j)%Position(:,i) + u%BladeMotion(j)%TranslationDisp(:,i)

         ! Set the blade element relative velocity (including induction)
         m%AA_u%Vrel(i,j) = m%BEMT_y%Vrel(i,j)
   
         ! Set the blade element angle of attack
         m%AA_u%AoANoise(i,j) = m%BEMT_y%AOA(i,j)

         ! Set the blade element undisturbed flow
         m%AA_u%Inflow(:,i,j) = RotInflow%Bld(j)%InflowonBlade(:,i)
      end do
   end do
end subroutine SetInputsForAA
!----------------------------------------------------------------------------------------------------------------------------------
!> This subroutine converts outputs from BEMT (stored in m%BEMT_y) into values on the AeroDyn BladeLoad output mesh.
subroutine SetOutputsFromBEMT( p, u, m, y ) 

   type(RotParameterType),  intent(in   )  :: p                               !< AD parameters
   type(RotInputType),      intent(in   )  :: u                               !< AD Inputs at Time 
   type(RotOutputType),     intent(inout)  :: y                               !< AD outputs 
   type(RotMiscVarType),    intent(inout)  :: m                               !< Misc/optimization variables

   integer(intKi)                          :: j                      ! loop counter for nodes
   integer(intKi)                          :: k                      ! loop counter for blades
   real(reki)                              :: force(3),forceAirfoil(3) 
   real(reki)                              :: moment(3),momentAirfoil(3) 
   real(reki)                              :: q                      ! local dynamic pressure 
   real(reki)                              :: c                      ! local chord length 
   real(reki)                              :: aoa                    ! local angle of attack 
   real(reki)                              :: Cl,Cd,Cm               ! local airfoil lift, drag and pitching moment coefficients 
   real(reki)                              :: Cn,Ct                  ! local airfoil normal and tangential force coefficients 
   
  
   do k=1,p%NumBlades
      do j=1,p%NumBlNds
                      
         ! Compute local Cn and Ct in the airfoil reference frame
         aoa = m%BEMT_y%AOA(j,k)
         Cl  = m%BEMT_y%cl(j,k)
         Cd  = m%BEMT_y%cd(j,k)
         Cm  = m%BEMT_y%cm(j,k)
         Cn  =  Cl*cos(aoa) + Cd*sin(aoa)
         Ct  = -Cl*sin(aoa) + Cd*cos(aoa) ! NOTE: this is not Ct but Cy_a (y_a going towards the TE)

         ! Dimensionalize the aero forces and moment
         q = 0.5 * p%airDens * m%BEMT_y%Vrel(j,k)**2              ! dynamic pressure of the jth node in the kth blade
         c = p%BEMT%chord(j,k)
         forceAirfoil(1)  = Cn * q * c
         forceAirfoil(2)  = Ct * q * c
         forceAirfoil(3)  = 0.0_reki
         momentAirfoil(1) = 0.0_reki
         momentAirfoil(2) = 0.0_reki
         momentAirfoil(3) = Cm * q * c**2
         m%M(j,k) = momentAirfoil(3)     ! TODO EB     
         
         ! NOTE! - NOTE! - NOTE! - NOTE! - NOTE! - NOTE! - NOTE! - NOTE! - NOTE! - NOTE! - NOTE! - NOTE! - NOTE! - NOTE!
         !EAM (fix this!)  These output variables are possibly not what they should be 
         ! relative to the original AeroDyn manual and intent !!!!
         force(1) =  m%BEMT_y%cx(j,k) * q * p%BEMT%chord(j,k)     ! X = normal force per unit length (normal to the plane, not chord) of the jth node in the kth blade
         force(2) = -m%BEMT_y%cy(j,k) * q * p%BEMT%chord(j,k)     ! Y = tangential force per unit length (tangential to the plane, not chord) of the jth node in the kth blade
         force(3) =  m%BEMT_y%cz(j,k) * q * p%BEMT%chord(j,k)     ! Z = axial force per unit length of the jth node in the kth blade

         moment(1)=  m%BEMT_y%Cmx(j,k) * q * p%BEMT%chord(j,k)**2  ! Mx = pitching moment (x-component) per unit length of the jth node in the kth blade
         moment(2)=  m%BEMT_y%Cmy(j,k) * q * p%BEMT%chord(j,k)**2  ! My = pitching moment (y-component) per unit length of the jth node in the kth blade
         moment(3)=  m%BEMT_y%Cmz(j,k) * q * p%BEMT%chord(j,k)**2  ! Mz = pitching moment (z-component) per unit length of the jth node in the kth blade
         
            ! save these values for possible output later:
         m%X(j,k) = force(1)
         m%Y(j,k) = force(2)
         m%Z(j,k)  = force(3)
         m%Mx(j,k) = moment(1)
         m%My(j,k) = moment(2)
         m%Mz(j,k) = moment(3)            
         
         
         if (p%BEMT%BEM_Mod==BEMMod_2D) then
            ! note: because force and moment are 1-d arrays, I'm calculating the transpose of the force and moment outputs
            !       so that I don't have to take the transpose of orientationAnnulus(:,:,j,k)
            y%BladeLoad(k)%Force(:,j)  = matmul( force,  m%orientationAnnulus(:,:,j,k) )  ! force per unit length of the jth node in the kth blade
            y%BladeLoad(k)%Moment(:,j) = matmul( moment, m%orientationAnnulus(:,:,j,k) )  ! moment per unit length of the jth node in the kth blade
         
         else
            ! Transfer loads from the airfoil frame to the blade frame
            y%BladeLoad(k)%Force(:,j)  = matmul( forceAirfoil,  u%BladeMotion(k)%Orientation(:,:,j) )  ! force per unit length of the jth node in the kth blade 
            y%BladeLoad(k)%Moment(:,j) = matmul( momentAirfoil, u%BladeMotion(k)%Orientation(:,:,j) )  ! moment per unit length of the jth node in the kth blade 
         endif
      end do !j=nodes
   end do !k=blades
   
   
end subroutine SetOutputsFromBEMT


!----------------------------------------------------------------------------------------------------------------------------------
!> This subroutine converts outputs from FVW (stored in m%FVW_y) into values on the AeroDyn BladeLoad output mesh.
subroutine SetOutputsFromFVW(t, u, p, OtherState, x, xd, m, y, ErrStat, ErrMsg)
   REAL(DbKi),                intent(in   ) :: t
   TYPE(AD_InputType),        intent(in   ) :: u           !< Inputs at Time t
   type(AD_ParameterType),    intent(in   ) :: p           !< AD parameters
   type(AD_OtherStateType),   intent(in   ) :: OtherState  !< OtherState
   type(AD_ContinuousStateType),intent(in ) :: x           !< continuous states
   type(AD_DiscreteStateType),intent(in   ) :: xd          !< Discrete states
   type(AD_OutputType),       intent(inout) :: y           !< AD outputs
   type(AD_MiscVarType),target,intent(inout) :: m           !< Misc/optimization variables
   integer(IntKi),            intent(  out) :: ErrStat     !< Error status of the operation
   character(*),              intent(  out) :: ErrMsg      !< Error message if ErrStat /= ErrID_None

   integer(intKi)                         :: j           ! loop counter for nodes
   integer(intKi)                         :: k           ! loop counter for blades
   real(reki)                             :: force(3)
   real(reki)                             :: moment(3)
   real(reki)                             :: q
   REAL(ReKi)                             :: cp, sp      ! cosine, sine of phi

   ! Local vars for readability
   real(ReKi)                             :: Vind(3)
   real(ReKi)                             :: Vstr(3)
   real(ReKi)                             :: Vwnd(3)
   real(ReKi)                             :: theta
   ! Local variables that we store in misc for nodal outputs
   real(ReKi)                             :: AxInd, TanInd, Vrel, phi, alpha, Re
   type(AFI_OutputType)                   :: AFI_interp             ! Resulting values from lookup table
   real(ReKi)                             :: UrelWind_s(3)          ! Relative wind (wind+str) in section coords
   real(ReKi)                             :: Cx, Cy
   real(ReKi)                             :: Cl_Static, Cd_Static, Cm_Static, Cpmin
   real(ReKi)                             :: Cl_dyn, Cd_dyn, Cm_dyn
   integer(IntKi), parameter              :: InputIndex=1      ! we will always use values at t in this routine
   integer(intKi)                         :: iR, iW
   integer(intKi)                         :: ErrStat2
   character(ErrMsgLen)                   :: ErrMsg2

   ErrStat = 0
   ErrMsg = ""

   ! zero forces
   force(3)    =  0.0_ReKi
   moment(1:2) =  0.0_ReKi

   do iR=1,size(p%rotors)
      do k=1,p%rotors(iR)%numBlades
         iW=p%FVW%Bld2Wings(iR,k)
         do j=1,p%rotors(iR)%NumBlNds
            ! --- Computing main aero variables from induction - setting local variables
            Vind = m%FVW_y%W(iW)%Vind(1:3,j)
            Vstr = u%rotors(iR)%BladeMotion(k)%TranslationVel(1:3,j)
            Vwnd = m%rotors(iR)%DisturbedInflow(1:3,j,k)   ! NOTE: contains tower shadow
            theta = m%FVW%W(iW)%PitchAndTwist(j) ! TODO
            call FVW_AeroOuts( m%rotors(iR)%orientationAnnulus(1:3,1:3,j,k), u%rotors(iR)%BladeMotion(k)%Orientation(1:3,1:3,j), & ! inputs
                        theta, Vstr(1:3), Vind(1:3), VWnd(1:3), p%rotors(iR)%KinVisc, p%FVW%W(iW)%chord_LL(j), &               ! inputs
                        AxInd, TanInd, Vrel, phi, alpha, Re, UrelWind_s(1:3), ErrStat2, ErrMsg2 )        ! outputs
               call SetErrStat(ErrStat2, ErrMsg2, ErrStat, ErrMsg, 'SetOutputsFromFVW')

            ! Compute steady Airfoil Coefs no matter what..
            call AFI_ComputeAirfoilCoefs( alpha, Re, 0.0_ReKi,  p%AFI(p%FVW%W(iW)%AFindx(j,1)), AFI_interp, ErrStat, ErrMsg )
            Cl_Static = AFI_interp%Cl
            Cd_Static = AFI_interp%Cd
            Cm_Static = AFI_interp%Cm
            Cpmin = AFI_interp%Cpmin

            ! Set dynamic to the (will be same as static if UA_Flag is false)
            Cl_dyn    = AFI_interp%Cl
            Cd_dyn    = AFI_interp%Cd
            Cm_dyn    = AFI_interp%Cm
            
            if (p%UA_Flag) then
               associate(u_UA => m%FVW%W(iW)%u_UA(j,InputIndex))
                  ! ....... compute inputs to UA ...........
                  u_UA%alpha    = alpha
                  u_UA%U        = Vrel
                  u_UA%Re       = Re
                  ! calculated in m%FVW%u_UA??? :u_UA%UserProp = 0.0_ReKi ! FIX ME

                  u_UA%v_ac(1)  = sin(u_UA%alpha)*u_UA%U
                  u_UA%v_ac(2)  = cos(u_UA%alpha)*u_UA%U
                  ! calculated in m%FVW%u_UA??? : u_UA%omega = dot_product( u%rotors(iR)%BladeMotion(k)%RotationVel(   :,j), m%rotors(iR)%orientationAnnulus(3,:,j,k) ) ! rotation of no-sweep-pitch coordinate system around z of the jth node in the kth blade
                  call UA_CalcOutput(j, 1, t, u_UA, m%FVW%W(iW)%p_UA, x%FVW%UA(iW), xd%FVW%UA(iW), OtherState%FVW%UA(iW), p%AFI(p%FVW%W(iW)%AFindx(j,1)), m%FVW%W(iW)%y_UA, m%FVW%W(iW)%m_UA, errStat2, errMsg2 )
                     call SetErrStat(ErrStat2, ErrMsg2, ErrStat, ErrMsg, 'SetOutputsFromFVW')
                  Cl_dyn = m%FVW%W(iW)%y_UA%Cl
                  Cd_dyn = m%FVW%W(iW)%y_UA%Cd
                  Cm_dyn = m%FVW%W(iW)%y_UA%Cm
               end associate
            end if
            cp = cos(phi)
            sp = sin(phi)
            Cx = Cl_dyn*cp + Cd_dyn*sp
            Cy = Cl_dyn*sp - Cd_dyn*cp

            q = 0.5 * p%rotors(iR)%airDens * Vrel**2                ! dynamic pressure of the jth node in the kth blade
            force(1) =  Cx * q * p%FVW%W(iW)%chord_LL(j)        ! X = normal force per unit length (normal to the plane, not chord) of the jth node in the kth blade
            force(2) = -Cy * q * p%FVW%W(iW)%chord_LL(j)        ! Y = tangential force per unit length (tangential to the plane, not chord) of the jth node in the kth blade
            moment(3)=  Cm_dyn * q * p%FVW%W(iW)%chord_LL(j)**2 ! M = pitching moment per unit length of the jth node in the kth blade

               ! save these values for possible output later:
            m%rotors(iR)%X(j,k) = force(1)
            m%rotors(iR)%Y(j,k) = force(2)
            m%rotors(iR)%Z(j,k) = 0.0_ReKi
            m%rotors(iR)%Mx(j,k) = 0.0_ReKi
            m%rotors(iR)%My(j,k) = 0.0_ReKi
            m%rotors(iR)%Mz(j,k) = moment(3)
            m%rotors(iR)%M(j,k) = moment(3)     ! TODO EB

               ! note: because force and moment are 1-d arrays, I'm calculating the transpose of the force and moment outputs
               !       so that I don't have to take the transpose of orientationAnnulus(:,:,j,k)
            y%rotors(iR)%BladeLoad(k)%Force(:,j)  = matmul( force,  m%rotors(iR)%orientationAnnulus(:,:,j,k) )  ! force per unit length of the jth node in the kth blade
            y%rotors(iR)%BladeLoad(k)%Moment(:,j) = matmul( moment, m%rotors(iR)%orientationAnnulus(:,:,j,k) )  ! moment per unit length of the jth node in the kth blade

            ! Save results for outputs so we don't have to recalculate them all when we write outputs
            m%FVW%W(iW)%BN_AxInd(j)           = AxInd
            m%FVW%W(iW)%BN_TanInd(j)          = TanInd
            m%FVW%W(iW)%BN_Vrel(j)            = Vrel
            m%FVW%W(iW)%BN_alpha(j)           = alpha
            m%FVW%W(iW)%BN_phi(j)             = phi
            m%FVW%W(iW)%BN_Re(j)              = Re
            m%FVW%W(iW)%BN_UrelWind_s(1:3,j)  = UrelWind_s(1:3)
            m%FVW%W(iW)%BN_Cl_Static(j)       = Cl_Static
            m%FVW%W(iW)%BN_Cd_Static(j)       = Cd_Static
            m%FVW%W(iW)%BN_Cm_Static(j)       = Cm_Static
            m%FVW%W(iW)%BN_Cpmin(j)           = Cpmin
            m%FVW%W(iW)%BN_Cl(j)              = Cl_dyn
            m%FVW%W(iW)%BN_Cd(j)              = Cd_dyn
            m%FVW%W(iW)%BN_Cm(j)              = Cm_dyn
            m%FVW%W(iW)%BN_Cx(j)              = Cx
            m%FVW%W(iW)%BN_Cy(j)              = Cy
         end do !j=nodes
      end do !k=blades
   end do ! iR rotors

   if ( p%UA_Flag ) then
      ! if ( mod(REAL(t,ReKi),.1) < p%dt) then
      do iW=1,p%FVW%nWings
         call UA_WriteOutputToFile(t, m%FVW%W(iW)%p_UA, m%FVW%W(iW)%y_UA)
      enddo
   end if
   
end subroutine SetOutputsFromFVW
!----------------------------------------------------------------------------------------------------------------------------------
!> This routine validates the number of blades on each rotor.
SUBROUTINE ValidateNumBlades( NumBl, ErrStat, ErrMsg )
   integer(IntKi),           intent(in)     :: NumBl                             !< Number of blades
   integer(IntKi),           intent(out)    :: ErrStat                           !< Error status
   character(*),             intent(out)    :: ErrMsg                            !< Error message
   ErrStat  = ErrID_None
   ErrMsg   = ''
!    if (NumBl > MaxBl .or. NumBl < 1) call SetErrStat( ErrID_Fatal, 'Number of blades must be between 1 and '//trim(num2lstr(MaxBl))//'.', ErrStat, ErrMsg, 'ValidateNumBlades' )
END SUBROUTINE ValidateNumBlades
!----------------------------------------------------------------------------------------------------------------------------------
!> This routine validates the inputs from the AeroDyn input files.
SUBROUTINE ValidateInputData( InitInp, InputFileData, NumBl, ErrStat, ErrMsg )
!..................................................................................................................................
      
      ! Passed variables:

   type(AD_InitInputType),   intent(in   )  :: InitInp                           !< Input data for initialization routine
   type(AD_InputFile),       intent(in)     :: InputFileData                     !< All the data in the AeroDyn input file
   integer(IntKi),           intent(in)     :: NumBl(:)                          !< Number of blades: size(NumBl) = number of rotors
   integer(IntKi),           intent(out)    :: ErrStat                           !< Error status
   character(*),             intent(out)    :: ErrMsg                            !< Error message

   
      ! local variables
   integer(IntKi)                           :: k                                 ! Blade number
   integer(IntKi)                           :: j                                 ! node number
   integer(IntKi)                           :: iR                                ! rotor index
   character(*), parameter                  :: RoutineName = 'ValidateInputData'
   
   ErrStat = ErrID_None
   ErrMsg  = ""
   
!   do iR = 1,size(NumBl)
!      if (NumBl(iR) < 1) then
!         call SetErrStat( ErrID_Fatal, 'Number of blades must be at least 1.', ErrStat, ErrMsg, RoutineName )
!         return ! return early because InputFileData%BladeProps may not be allocated properly otherwise...
!      else
!         if (NumBl(iR) > AD_MaxBl_Out .and. InitInp%Linearize) then
!            call SetErrStat( ErrID_Fatal, 'Number of blades must be no larger than '//trim(num2lstr(AD_MaxBl_Out))//' for linearizaton analysis.', ErrStat, ErrMsg, RoutineName )
!            return ! return early because InputFileData%BladeProps may not be allocated properly otherwise...
!         end if
!      end if
!   end do
   
   if (InputFileData%DTAero <= 0.0)  call SetErrStat ( ErrID_Fatal, 'DTAero must be greater than zero.', ErrStat, ErrMsg, RoutineName )
   if (InputFileData%WakeMod /= WakeMod_None .and. InputFileData%WakeMod /= WakeMod_BEMT .and. InputFileData%WakeMod /= WakeMod_DBEMT .and. InputFileData%WakeMod /= WakeMod_FVW) then
      call SetErrStat ( ErrID_Fatal, 'WakeMod must be '//trim(num2lstr(WakeMod_None))//' (none), '//trim(num2lstr(WakeMod_BEMT))//' (BEMT), '// &
         trim(num2lstr(WakeMod_DBEMT))//' (DBEMT), or '//trim(num2lstr(WakeMod_FVW))//' (FVW).',ErrStat, ErrMsg, RoutineName ) 
   end if
   
   if (InputFileData%AFAeroMod /= AFAeroMod_Steady .and. InputFileData%AFAeroMod /= AFAeroMod_BL_unsteady) then
      call SetErrStat ( ErrID_Fatal, 'AFAeroMod must be '//trim(num2lstr(AFAeroMod_Steady))//' (steady) or '//&
                        trim(num2lstr(AFAeroMod_BL_unsteady))//' (Beddoes-Leishman unsteady).', ErrStat, ErrMsg, RoutineName ) 
   end if
   if (InputFileData%TwrPotent /= TwrPotent_none .and. InputFileData%TwrPotent /= TwrPotent_baseline .and. InputFileData%TwrPotent /= TwrPotent_Bak) then
      call SetErrStat ( ErrID_Fatal, 'TwrPotent must be 0 (none), 1 (baseline potential flow), or 2 (potential flow with Bak correction).', ErrStat, ErrMsg, RoutineName ) 
   end if   
   if (InputFileData%TwrShadow /= TwrShadow_none .and. InputFileData%TwrShadow /= TwrShadow_Powles .and. InputFileData%TwrShadow /= TwrShadow_Eames) then
      call SetErrStat ( ErrID_Fatal, 'TwrShadow must be 0 (none), 1 (Powles tower shadow modle), or 2 (Eames tower shadow model).', ErrStat, ErrMsg, RoutineName ) 
   end if

      ! The following limits are recommended by Juliet Simpson (University of Virginia)
      !  E-mail recommendation:
      !     To test the limits of the model, I've been running steady simulations
      !     with a range of TI inputs. It looks like the model starts to break down
      !     (or at least break the trend of higher TI's) when the TI drops below
      !     0.05. On the other end, the model seems to work up to TI~1 without
      !     breaking down (I checked up to TI=0.99). However, the results aren't
      !     very physically realistic after ~0.35 because it approaches a constant
      !     velocity deficit across the rotor plane, rather than returning to zero
      !     deficit a short distance laterally from the tower. I'm not sure what
      !     the goal of the limits would be, so it's hard for me to say what the
      !     upper cut off should be. If you want it to be physical, perhaps a low
      !     cut off (around 0.4?). If you want it to just not break, and let people
      !     interpret for themselves if it's physical for their scenario, then it
      !     could go to TI~1. I'd recommend imposing limits of 0.05<TI<1, personally.
   if (InputFileData%TwrShadow == TwrShadow_Eames) then
      do iR=1,size(NumBl)
         if ( minval(InputFileData%rotors(iR)%TwrTI) <= 0.05 .or. maxval(InputFileData%rotors(iR)%TwrTI) >= 1.0) call SetErrStat ( ErrID_Fatal, 'The turbulence intensity for the Eames tower shadow model must be greater than 0.05 and less than 1.', ErrStat, ErrMsg, RoutineName )
         if ( maxval(InputFileData%rotors(iR)%TwrTI) >  0.4 .and. maxval(InputFileData%rotors(iR)%TwrTI) <  1.0) call SetErrStat ( ErrID_Warn,  'The turbulence intensity for the Eames tower shadow model above 0.4 may return unphysical results.  Interpret with caution.', ErrStat, ErrMsg, RoutineName )
      enddo
   endif
   
   if (InitInp%MHK == MHK_None .and. InputFileData%CavitCheck) call SetErrStat ( ErrID_Fatal, 'A cavitation check can only be performed for an MHK turbine.', ErrStat, ErrMsg, RoutineName )
   if (InitInp%MHK == MHK_None .and. InputFileData%Buoyancy) call SetErrStat ( ErrID_Fatal, 'Buoyancy can only be calculated for an MHK turbine.', ErrStat, ErrMsg, RoutineName )
   if (InitInp%MHK /= MHK_None .and. InputFileData%CompAA ) call SetErrStat ( ErrID_Fatal, 'The aeroacoustics module cannot be used with an MHK turbine.', ErrStat, ErrMsg, RoutineName )
   do iR = 1,size(NumBl)
      if (InitInp%MHK /= MHK_None .and. InputFileData%rotors(iR)%TFinAero) call SetErrStat ( ErrID_Fatal, 'A tail fin cannot be modeled for an MHK turbine.', ErrStat, ErrMsg, RoutineName )
   enddo
   
   if (InputFileData%AirDens <= 0.0) call SetErrStat ( ErrID_Fatal, 'The density of the working fluid must be greater than zero.', ErrStat, ErrMsg, RoutineName )
   if (InputFileData%KinVisc <= 0.0) call SetErrStat ( ErrID_Fatal, 'The kinesmatic viscosity (KinVisc) must be greater than zero.', ErrStat, ErrMsg, RoutineName )
   if (InputFileData%SpdSound <= 0.0) call SetErrStat ( ErrID_Fatal, 'The speed of sound (SpdSound) must be greater than zero.', ErrStat, ErrMsg, RoutineName )
   if (InputFileData%CavitCheck .and. InputFileData%Pvap <= 0.0) call SetErrStat ( ErrID_Fatal, 'The vapour pressure (Pvap) must be greater than zero.', ErrStat, ErrMsg, RoutineName )
   if (InputFileData%CavitCheck .and. InputFileData%Patm <= 0.0) call SetErrStat ( ErrID_Fatal, 'The atmospheric pressure (Patm)  must be greater than zero.', ErrStat, ErrMsg, RoutineName )

      
   
      ! BEMT/DBEMT inputs
      ! bjj: these checks should probably go into BEMT where they are used...
   if (InputFileData%WakeMod /= WakeMod_none .and. InputFileData%WakeMod /= WakeMod_FVW) then
      if ( InputFileData%MaxIter < 1 ) call SetErrStat( ErrID_Fatal, 'MaxIter must be greater than 0.', ErrStat, ErrMsg, RoutineName )
      
      if ( InputFileData%IndToler < 0.0 .or. EqualRealNos(InputFileData%IndToler, 0.0_ReKi) ) &
         call SetErrStat( ErrID_Fatal, 'IndToler must be greater than 0.', ErrStat, ErrMsg, RoutineName )
   
      if ( InputFileData%SkewMod /= SkewMod_Orthogonal .and. InputFileData%SkewMod /= SkewMod_Uncoupled .and. InputFileData%SkewMod /= SkewMod_PittPeters) &  !  .and. InputFileData%SkewMod /= SkewMod_Coupled )
           call SetErrStat( ErrID_Fatal, 'SkewMod must be 1, or 2.  Option 3 will be implemented in a future version.', ErrStat, ErrMsg, RoutineName )      
      
   end if !BEMT/DBEMT checks
   
   
   if ( InputFileData%CavitCheck .and. InputFileData%AFAeroMod == AFAeroMod_BL_unsteady) then
      call SetErrStat( ErrID_Fatal, 'Cannot use unsteady aerodynamics module with a cavitation check', ErrStat, ErrMsg, RoutineName )
   end if
        
   if (InputFileData%InCol_Cpmin == 0 .and. InputFileData%CavitCheck) call SetErrStat( ErrID_Fatal, 'InCol_Cpmin must not be 0 to do a cavitation check.', ErrStat, ErrMsg, RoutineName )

         ! validate the number of airfoils
   if (InputFileData%NumAFfiles  < 1) call SetErrStat( ErrID_Fatal, 'The number of unique airfoil tables (NumAFfiles) must be greater than zero.', ErrStat, ErrMsg, RoutineName )   
   
      ! .............................
      ! check blade mesh data:
      ! .............................
   do iR = 1,size(NumBl)
      if (NumBl(iR)>0) then
         if ( InputFileData%rotors(iR)%BladeProps(1)%NumBlNds < 2 ) call SetErrStat( ErrID_Fatal, 'There must be at least two nodes per blade.',ErrStat, ErrMsg, RoutineName )
      endif
      do k=2,NumBl(iR)
         if ( InputFileData%rotors(iR)%BladeProps(k)%NumBlNds /= InputFileData%rotors(iR)%BladeProps(k-1)%NumBlNds ) then
            call SetErrStat( ErrID_Fatal, 'All blade property files must have the same number of blade nodes.', ErrStat, ErrMsg, RoutineName )
            exit  ! exit do loop
         end if
      end do
   
      ! Check the list of airfoil tables for blades to make sure they are all within limits.
      do k=1,NumBl(iR)
         do j=1,InputFileData%rotors(iR)%BladeProps(k)%NumBlNds
            if ( ( InputFileData%rotors(iR)%BladeProps(k)%BlAFID(j) < 1 ) .OR. ( InputFileData%rotors(iR)%BladeProps(k)%BlAFID(j) > InputFileData%NumAFfiles ) )  then
               call SetErrStat( ErrID_Fatal, 'Blade '//trim(Num2LStr(k))//' node '//trim(Num2LStr(j))//' must be a number between 1 and NumAFfiles (' &
                  //TRIM(Num2LStr(InputFileData%NumAFfiles))//').', ErrStat, ErrMsg, RoutineName )
            end if
         end do ! j=nodes
      end do ! k=blades
            
      ! Check that the blade chord is > 0.
      do k=1,NumBl(iR)
         do j=1,InputFileData%rotors(iR)%BladeProps(k)%NumBlNds
            if ( InputFileData%rotors(iR)%BladeProps(k)%BlChord(j) <= 0.0_ReKi )  then
               call SetErrStat( ErrID_Fatal, 'The chord for blade '//trim(Num2LStr(k))//' node '//trim(Num2LStr(j)) &
                                //' must be greater than 0.', ErrStat, ErrMsg, RoutineName )
            endif
         end do ! j=nodes
      end do ! k=blades
   
      do k=1,NumBl(iR)
         if ( .not. EqualRealNos(InputFileData%rotors(iR)%BladeProps(k)%BlSpn(1), 0.0_ReKi) ) call SetErrStat( ErrID_Fatal, 'Blade '//trim(Num2LStr(k))//' span location must start at 0.0 m', ErrStat, ErrMsg, RoutineName)       
         do j=2,InputFileData%rotors(iR)%BladeProps(k)%NumBlNds
            if ( InputFileData%rotors(iR)%BladeProps(k)%BlSpn(j) <= InputFileData%rotors(iR)%BladeProps(k)%BlSpn(j-1) )  then
               call SetErrStat( ErrID_Fatal, 'Blade '//trim(Num2LStr(k))//' nodes must be entered in increasing elevation.', ErrStat, ErrMsg, RoutineName )
               exit
            end if
         end do ! j=nodes
      end do ! k=blades

      ! If the Buoyancy flag is True, check that the blade buoyancy coefficients are >= 0.
      if ( InputFileData%Buoyancy )  then
         do k=1,NumBl(iR)
            do j=1,InputFileData%rotors(iR)%BladeProps(k)%NumBlNds
               if ( InputFileData%rotors(iR)%BladeProps(k)%BlCb(j) < 0.0_ReKi )  then
                  call SetErrStat( ErrID_Fatal, 'The buoyancy coefficient for blade '//trim(Num2LStr(k))//' node '//trim(Num2LStr(j)) &
                                 //' must be greater than or equal to 0.', ErrStat, ErrMsg, RoutineName )
               endif
            end do ! j=nodes
         end do ! k=blades
      end if
   end do ! iR rotor

      ! .............................
      ! check tower mesh data:
      ! .............................   
   do iR = 1,size(NumBl)
      if (InputFileData%TwrPotent /= TwrPotent_none .or. InputFileData%TwrShadow /= TwrShadow_none .or. InputFileData%TwrAero .or. InputFileData%Buoyancy .and. InputFileData%rotors(iR)%NumTwrNds > 0 ) then
         if (InputFileData%rotors(iR)%NumTwrNds < 2) call SetErrStat( ErrID_Fatal, 'There must be at least two nodes on the tower.',ErrStat, ErrMsg, RoutineName )
         
            ! Check that the tower diameter is > 0.
         do j=1,InputFileData%rotors(iR)%NumTwrNds
            if ( InputFileData%rotors(iR)%TwrDiam(j) <= 0.0_ReKi )  then
               call SetErrStat( ErrID_Fatal, 'The diameter for tower node '//trim(Num2LStr(j))//' must be greater than 0.' &
                               , ErrStat, ErrMsg, RoutineName )
            end if
         end do ! j=nodes
         
            ! check that the elevation is increasing:
         do j=2,InputFileData%rotors(iR)%NumTwrNds
            if ( InitInp%MHK /= MHK_Floating ) then
               if ( InputFileData%rotors(iR)%TwrElev(j) <= InputFileData%rotors(iR)%TwrElev(j-1) )  then
                  call SetErrStat( ErrID_Fatal, 'The tower nodes must be entered in increasing elevation.', ErrStat, ErrMsg, RoutineName )
                  exit
               end if
            else
               if ( InputFileData%rotors(iR)%TwrElev(j) >= InputFileData%rotors(iR)%TwrElev(j-1) )  then
                  call SetErrStat( ErrID_Fatal, 'The tower nodes must be entered in decreasing elevation for a floating MHK turbine.', ErrStat, ErrMsg, RoutineName )
                  exit
               end if
            end if
         end do ! j=nodes

         ! If the Buoyancy flag is True, check that the tower buoyancy coefficients are >= 0.
         if ( InputFileData%Buoyancy .and. InputFileData%rotors(iR)%NumTwrNds > 0 )  then
            do j=1,InputFileData%rotors(iR)%NumTwrNds
               if ( InputFileData%rotors(iR)%TwrCb(j) < 0.0_ReKi )  then
                  call SetErrStat( ErrID_Fatal, 'The buoyancy coefficient for tower node '//trim(Num2LStr(j))//' must be greater than or equal to 0.', ErrStat, ErrMsg, RoutineName )
               endif
            end do ! j=nodes
         end if

      end if
   end do ! iR rotor
            


      ! .............................
      ! check hub mesh data:
      ! .............................
   if ( InputFileData%Buoyancy )  then

         ! Check that the hub volume is >= 0.
      do iR = 1,size(NumBl)
         if ( InputFileData%rotors(iR)%VolHub < 0.0_ReKi )  then
            call SetErrStat( ErrID_Fatal, 'The hub volume must be greater than or equal to 0.', ErrStat, ErrMsg, RoutineName )
         endif
      end do ! iR rotor
   
   end if

      ! .............................
      ! check nacelle mesh data:
      ! .............................
   if ( InputFileData%Buoyancy )  then

         ! Check that the nacelle volume is >= 0.
      do iR = 1,size(NumBl)
         if ( InputFileData%rotors(iR)%VolNac < 0.0_ReKi )  then
            call SetErrStat( ErrID_Fatal, 'The nacelle volume must be greater than or equal to 0.', ErrStat, ErrMsg, RoutineName )
         endif
      end do ! iR rotor

   end if
  
      ! .............................
      ! check outputs:
      ! .............................
   
   if ( ( InputFileData%NTwOuts < 0_IntKi ) .OR. ( InputFileData%NTwOuts > 9_IntKi ) )  then
      call SetErrStat( ErrID_Fatal, 'NTwOuts must be between 0 and 9 (inclusive).', ErrStat, ErrMsg, RoutineName )
   else
         ! Check to see if all TwOutNd(:) analysis points are existing analysis points:

      do iR = 1,size(NumBl)
         do j=1,InputFileData%NTwOuts
            if ( InputFileData%TwOutNd(j) < 1_IntKi .OR. InputFileData%TwOutNd(j) > InputFileData%rotors(iR)%NumTwrNds ) then
               call SetErrStat( ErrID_Fatal, ' All TwOutNd values must be between 1 and '//&
                              trim( Num2LStr( InputFileData%rotors(iR)%NumTwrNds ) )//' (inclusive).', ErrStat, ErrMsg, RoutineName )
               exit ! stop checking this loop
            end if
         end do         
      enddo ! iR
   
   end if
         
         
   if ( ( InputFileData%NBlOuts < 0_IntKi ) .OR. ( InputFileData%NBlOuts > 9_IntKi ) )  then
      call SetErrStat( ErrID_Fatal, 'NBlOuts must be between 0 and 9 (inclusive).', ErrStat, ErrMsg, RoutineName )
   else 

   ! Check to see if all BlOutNd(:) analysis points are existing analysis points:

      do iR = 1,size(NumBl)
         do j=1,InputFileData%NBlOuts
            if ( InputFileData%BlOutNd(j) < 1_IntKi .OR. InputFileData%BlOutNd(j) > InputFileData%rotors(iR)%BladeProps(1)%NumBlNds ) then
               call SetErrStat( ErrID_Fatal, ' All BlOutNd values must be between 1 and '//&
                       trim( Num2LStr( InputFileData%rotors(iR)%BladeProps(1)%NumBlNds ) )//' (inclusive).', ErrStat, ErrMsg, RoutineName )
               exit ! stop checking this loop
            end if
         end do
      end do ! iR, rotor
      
   end if   

   !..................
   ! Tail fin checks
   !..................
   do iR = 1,size(NumBl)
      if (InputFileData%rotors(iR)%TFinAero) then
         ! Check AFID
         if (InputFileData%rotors(iR)%TFin%TFinMod==TFinAero_polar) then
            k = InputFileData%rotors(iR)%TFin%TFinAFID
            j = InputFileData%NumAFfiles
            if (k<1 .or. k>j) call Fatal('The variable TFinAFID (in AeroDyn TailFin file) needs to be between 1 and NumAFfiles ('//trim(num2lstr(j))//'), currently: '//trim(num2lstr(k)))
         endif
      endif
   enddo ! iR, rotor
   
   !..................
   ! check for linearization
   !..................
   if (InitInp%Linearize) then
      if (InputFileData%AFAeroMod /= AFAeroMod_Steady) then
         if (InputFileData%UAMod /= UA_HGM .and. InputFileData%UAMod /= UA_HGMV .and. InputFileData%UAMod /= UA_OYE) then
            call SetErrStat( ErrID_Fatal, 'When AFAeroMod=2, UAMod must be 4, 5, or 6 for linearization. Set AFAeroMod=1, or, set UAMod=4, 5, or 6.', ErrStat, ErrMsg, RoutineName )
         end if
      end if
      
      if (InputFileData%WakeMod == WakeMod_FVW) then !bjj: note: among other things, WriteOutput values will not be calculated properly in AD Jacobians if FVW this is allowed
         call SetErrStat( ErrID_Fatal, 'FVW cannot currently be used for linearization. Set WakeMod=0 or WakeMod=1.', ErrStat, ErrMsg, RoutineName )
      else if (InputFileData%WakeMod == WakeMod_DBEMT) then
         if (InputFileData%DBEMT_Mod /= DBEMT_cont_tauConst) then
            call SetErrStat( ErrID_Fatal, 'DBEMT requires the continuous formulation with constant tau1 for linearization. Set DBEMT_Mod=3 or set WakeMod to 0 or 1.', ErrStat, ErrMsg, RoutineName )
         end if
      end if
   end if

contains

   SUBROUTINE Fatal(ErrMsg_in)
      character(*), intent(in) :: ErrMsg_in
      call SetErrStat(ErrID_Fatal, ErrMsg_in, ErrStat, ErrMsg, RoutineName)
   END SUBROUTINE Fatal
   
END SUBROUTINE ValidateInputData
!----------------------------------------------------------------------------------------------------------------------------------
!> This subroutine sets up the data structures and initializes AirfoilInfo to get the necessary AFI parameters. It then verifies 
!! that the UA parameters are included in the AFI tables if UA is being used.
SUBROUTINE Init_AFIparams( InputFileData, p_AFI, UnEc,  ErrStat, ErrMsg )


      ! Passed variables
   type(AD_InputFile),                   intent(inout) :: InputFileData      !< All the data in the AeroDyn input file (intent(out) only because of the call to MOVE_ALLOC)
   type(AFI_ParameterType), allocatable, intent(  out) :: p_AFI(:)           !< parameters returned from the AFI (airfoil info) module
   integer(IntKi),                       intent(in   ) :: UnEc               !< I/O unit for echo file. If > 0, file is open for writing.
   integer(IntKi),                       intent(  out) :: ErrStat            !< Error status
   character(*),                         intent(  out) :: ErrMsg             !< Error message

      ! local variables
   type(AFI_InitInputType)                             :: AFI_InitInputs     ! initialization data for the AFI routines
   
   integer(IntKi)                                      :: File               ! loop counter for airfoil files
   
   integer(IntKi)                                      :: ErrStat2
   character(ErrMsgLen)                                :: ErrMsg2
   character(*), parameter                             :: RoutineName = 'Init_AFIparams'

   
   ErrStat = ErrID_None
   ErrMsg  = ""
   
   allocate(p_AFI( InputFileData%NumAFfiles), STAT = ErrStat2)
      if ( ErrStat2 /= 0 ) then
         call SetErrStat(ErrID_Fatal,'Error allocating p_AFI.',ErrStat,ErrMsg,RoutineName)
         return
      end if
   
   
      ! Setup Airfoil InitInput data structure:
   AFI_InitInputs%InCol_Alfa  = InputFileData%InCol_Alfa
   AFI_InitInputs%InCol_Cl    = InputFileData%InCol_Cl
   AFI_InitInputs%InCol_Cd    = InputFileData%InCol_Cd
   AFI_InitInputs%InCol_Cm    = InputFileData%InCol_Cm
   IF (.not. InputFileData%UseBlCm) AFI_InitInputs%InCol_Cm = 0      ! Don't try to use Cm if flag set to false
   AFI_InitInputs%InCol_Cpmin = InputFileData%InCol_Cpmin
   AFI_InitInputs%AFTabMod    = InputFileData%AFTabMod !AFITable_1
   AFI_InitInputs%UA_f_cn     = (InputFileData%UAMod /= UA_HGM).and.(InputFileData%UAMod /= UA_OYE)  ! HGM and OYE use the separation function based on cl instead of cn
   
      ! Call AFI_Init to read in and process the airfoil files.
      ! This includes creating the spline coefficients to be used for interpolation.
   
   do File = 1, InputFileData%NumAFfiles

      AFI_InitInputs%FileName = InputFileData%AFNames(File)

      call AFI_Init ( AFI_InitInputs, p_AFI(File), ErrStat2, ErrMsg2, UnEc )
         call SetErrStat(ErrStat2,ErrMsg2, ErrStat, ErrMsg, RoutineName)
         if (ErrStat >= AbortErrLev) exit
   end do
         
      
   call AFI_DestroyInitInput( AFI_InitInputs, ErrStat2, ErrMsg2 )
   if (ErrStat >= AbortErrLev) return
   
   
END SUBROUTINE Init_AFIparams
!----------------------------------------------------------------------------------------------------------------------------------
!> This routine initializes the Airfoil Noise module from within AeroDyn.
SUBROUTINE Init_AAmodule( DrvInitInp, AD_InputFileData, RotInputFileData, u_AD, u, p, p_AD, x, xd, z, OtherState, y, m, ErrStat, ErrMsg )
!..................................................................................................................................
   type(RotInitInputType),       intent(in   ) :: DrvInitInp    !< AeroDyn-level initialization inputs
   type(AD_InputFile),           intent(in   ) :: AD_InputFileData  !< All the data in the AeroDyn input file
   type(RotInputFile),           intent(in   ) :: RotInputFileData  !< Data in the AeroDyn input file related to current rotor
   type(RotInputType),           intent(in   ) :: u_AD           !< AD inputs - used for input mesh node positions
   type(AA_InputType),           intent(  out) :: u              !< An initial guess for the input; input mesh must be defined
   type(RotParameterType),       intent(inout) :: p              !< Parameters ! intent out b/c we set the AA parameters here
   type(AD_ParameterType),       intent(inout) :: p_AD           !< Parameters ! intent out b/c we set the AA parameters here
   type(AA_ContinuousStateType), intent(  out) :: x              !< Initial continuous states
   type(AA_DiscreteStateType),   intent(  out) :: xd             !< Initial discrete states
   type(AA_ConstraintStateType), intent(  out) :: z              !< Initial guess of the constraint states
   type(AA_OtherStateType),      intent(  out) :: OtherState     !< Initial other states
   type(AA_OutputType),          intent(  out) :: y              !< Initial system outputs (outputs are not calculated;
                                                                 !!   only the output mesh is initialized)
   type(AA_MiscVarType),         intent(  out) :: m              !< Initial misc/optimization variables
   integer(IntKi),               intent(  out) :: errStat        !< Error status of the operation
   character(*),                 intent(  out) :: errMsg         !< Error message if ErrStat /= ErrID_None
   ! Local variables
   real(DbKi)                                  :: Interval       ! Coupling interval in seconds: the rate that
                                                                 !   (1) BEMT_UpdateStates() is called in loose coupling &
                                                                 !   (2) BEMT_UpdateDiscState() is called in tight coupling.
                                                                 !   Input is the suggested time from the glue code;
                                                                 !   Output is the actual coupling interval that will be used
                                                                 !   by the glue code.
   type(AA_InitInputType)                      :: InitInp        ! Input data for initialization routine
   type(AA_InitOutputType)                     :: InitOut        ! Output for initialization routine
   integer(intKi)                              :: i              ! airfoil file index                            
   integer(intKi)                              :: j              ! node index
   integer(intKi)                              :: k              ! blade index
   integer(IntKi)                              :: ErrStat2
   character(ErrMsgLen)                        :: ErrMsg2
   character(*), parameter                     :: RoutineName = 'Init_AAmodule'
   ErrStat = ErrID_None
   ErrMsg  = ""
   
   ! Transfer from parameters and input file to init input
   Interval                 = p_AD%DT   
   InitInp%NumBlades        = p%NumBlades
   InitInp%NumBlNds         = p%NumBlNds
   InitInp%airDens          = AD_InputFileData%AirDens 
   InitInp%kinVisc          = AD_InputFileData%KinVisc                    
   InitInp%InputFile        = AD_InputFileData%AA_InputFile
   InitInp%RootName         = p_AD%RootName
   InitInp%SpdSound         = AD_InputFileData%SpdSound
   InitInp%HubHeight        = DrvInitInp%HubPosition(3)

   ! --- Transfer of airfoil info
   ALLOCATE ( InitInp%AFInfo( size(p_AD%AFI) ), STAT=ErrStat2 )
   IF ( ErrStat2 /= 0 )  THEN
      CALL SetErrStat ( ErrID_Fatal, 'Error allocating memory for the InitInp%AFInfo array.', ErrStat2, ErrMsg2, RoutineName )
      RETURN
   ENDIF
   do i=1,size(p_AD%AFI)
      call AFI_CopyParam( p_AD%AFI(i), InitInp%AFInfo(i), MESH_NEWCOPY, errStat2, errMsg2 )
      call SetErrStat( errStat2, errMsg2, errStat, errMsg, RoutineName )
   end do
  
   ! --- Allocate and set AirfoilID, chord and Span for each blades
   ! note here that each blade is required to have the same number of nodes
   call AllocAry( InitInp%BlAFID, p%NumBlNds, p%NumBlades,'InitInp%BlAFID', errStat2, ErrMsg2 )
   call SetErrStat( errStat2, errMsg2, errStat, errMsg, RoutineName )
   call AllocAry( InitInp%BlChord, p%NumBlNds, p%NumBlades, 'BlChord', errStat2, ErrMsg2 )
   call SetErrStat( errStat2, errMsg2, errStat, errMsg, RoutineName )
   call AllocAry( InitInp%BlSpn,   p%NumBlNds, p%NumBlades, 'BlSpn', errStat2, ErrMsg2 )
   call SetErrStat( errStat2, errMsg2, errStat, errMsg, RoutineName )
   if (ErrStat >= AbortErrLev) then
      call cleanup()
      return
   end if
   do k = 1, p%NumBlades
      do j=1, RotInputFileData%BladeProps(k)%NumBlNds
         InitInp%BlChord(j,k)  = RotInputFileData%BladeProps(k)%BlChord(  j)
         InitInp%BlSpn  (j,k)  = RotInputFileData%BladeProps(k)%BlSpn(j)
         InitInp%BlAFID(j,k)   = RotInputFileData%BladeProps(k)%BlAFID(j)           
      end do
   end do
   
   ! --- AeroAcoustics initialization call
   call AA_Init(InitInp, u, p%AA,  x, xd, z, OtherState, y, m, Interval, InitOut, ErrStat2, ErrMsg2 )
   call SetErrStat(ErrStat2,ErrMsg2, ErrStat, ErrMsg, RoutineName)   
         
   if (.not. equalRealNos(Interval, p_AD%DT) ) then
      call SetErrStat( ErrID_Fatal, "DTAero was changed in Init_AAmodule(); this is not allowed.", ErrStat2, ErrMsg2, RoutineName)
   endif

   call Cleanup()
   
contains   

   subroutine Cleanup()
      call AA_DestroyInitInput ( InitInp, ErrStat2, ErrMsg2 )   
      call AA_DestroyInitOutput( InitOut, ErrStat2, ErrMsg2 )   
   end subroutine Cleanup
   
END SUBROUTINE Init_AAmodule
!----------------------------------------------------------------------------------------------------------------------------------
!> This routine initializes the BEMT module from within AeroDyn.
SUBROUTINE Init_BEMTmodule( InputFileData, RotInputFileData, u_AD, u, p, p_AD, x, xd, z, OtherState, y, m, ErrStat, ErrMsg )
!..................................................................................................................................

   type(AD_InputFile),             intent(in   ) :: InputFileData  !< All the data in the AeroDyn input file
   type(RotInputFile),             intent(in   ) :: RotInputFileData !< Data in AeroDyn input file related to current rotor
   type(RotInputType),             intent(in   ) :: u_AD           !< AD inputs - used for input mesh node positions
   type(BEMT_InputType),           intent(  out) :: u              !< An initial guess for the input; input mesh must be defined
   type(RotParameterType),         intent(inout) :: p              !< Parameters ! intent out b/c we set the BEMT parameters here
   type(AD_ParameterType),         intent(inout) :: p_AD           !< Parameters ! intent out b/c we set the BEMT parameters here
   type(BEMT_ContinuousStateType), intent(  out) :: x              !< Initial continuous states
   type(BEMT_DiscreteStateType),   intent(  out) :: xd             !< Initial discrete states
   type(BEMT_ConstraintStateType), intent(  out) :: z              !< Initial guess of the constraint states
   type(BEMT_OtherStateType),      intent(  out) :: OtherState     !< Initial other states
   type(BEMT_OutputType),          intent(  out) :: y              !< Initial system outputs (outputs are not calculated;
                                                                   !!   only the output mesh is initialized)
   type(BEMT_MiscVarType),         intent(  out) :: m              !< Initial misc/optimization variables
   integer(IntKi),                 intent(  out) :: errStat        !< Error status of the operation
   character(*),                   intent(  out) :: errMsg         !< Error message if ErrStat /= ErrID_None


      ! Local variables
   real(DbKi)                                    :: Interval       ! Coupling interval in seconds: the rate that
                                                                   !   (1) BEMT_UpdateStates() is called in loose coupling &
                                                                   !   (2) BEMT_UpdateDiscState() is called in tight coupling.
                                                                   !   Input is the suggested time from the glue code;
                                                                   !   Output is the actual coupling interval that will be used
                                                                   !   by the glue code.
   type(BEMT_InitInputType)                      :: InitInp        ! Input data for initialization routine
   type(BEMT_InitOutputType)                     :: InitOut        ! Output for initialization routine
                                                 
   integer(intKi)                                :: j              ! node index
   integer(intKi)                                :: k              ! blade index
   real(ReKi)                                    :: tmp(3), tmp_sz_y, tmp_sz
   real(ReKi)                                    :: y_hat_disk(3)
   real(ReKi)                                    :: z_hat_disk(3)
   real(ReKi)                                    :: position(3)
   real(ReKi)                                    :: rMax
   real(ReKi)                                    :: frac
   integer(IntKi)                                :: ErrStat2
   character(ErrMsgLen)                          :: ErrMsg2
   character(*), parameter                       :: RoutineName = 'Init_BEMTmodule'

   ! note here that each blade is required to have the same number of nodes
   
   ErrStat = ErrID_None
   ErrMsg  = ""
   
   
      ! set initialization data here:   
   Interval                 = p_AD%DT   
   InitInp%numBlades        = p%NumBlades
   
   InitInp%airDens          = InputFileData%AirDens 
   InitInp%kinVisc          = InputFileData%KinVisc
   InitInp%skewWakeMod      = InputFileData%SkewMod
   InitInp%yawCorrFactor    = InputFileData%SkewModFactor
   InitInp%aTol             = InputFileData%IndToler
   InitInp%useTipLoss       = InputFileData%TipLoss
   InitInp%useHubLoss       = InputFileData%HubLoss
   InitInp%useInduction     = InputFileData%WakeMod /= WakeMod_none
   InitInp%useTanInd        = InputFileData%TanInd
   InitInp%useAIDrag        = InputFileData%AIDrag        
   InitInp%useTIDrag        = InputFileData%TIDrag  
   InitInp%numBladeNodes    = p%NumBlNds
   InitInp%numReIterations  = 1                              ! This is currently not available in the input file and is only for testing  
   InitInp%maxIndIterations = InputFileData%MaxIter 
   
   
   call AllocAry(InitInp%chord, InitInp%numBladeNodes,InitInp%numBlades,'chord',  ErrStat2,ErrMsg2); call SetErrStat(ErrStat2,ErrMsg2,ErrStat,ErrMsg,RoutineName)   
   call AllocAry(InitInp%AFindx,InitInp%numBladeNodes,InitInp%numBlades,'AFindx', ErrStat2,ErrMsg2); call SetErrStat(ErrStat2,ErrMsg2,ErrStat,ErrMsg,RoutineName)   
   call AllocAry(InitInp%zHub,                        InitInp%numBlades,'zHub',   ErrStat2,ErrMsg2); call SetErrStat(ErrStat2,ErrMsg2,ErrStat,ErrMsg,RoutineName)
   call AllocAry(InitInp%zLocal,InitInp%numBladeNodes,InitInp%numBlades,'zLocal', ErrStat2,ErrMsg2); call SetErrStat(ErrStat2,ErrMsg2,ErrStat,ErrMsg,RoutineName)   
   call AllocAry(InitInp%rLocal,InitInp%numBladeNodes,InitInp%numBlades,'rLocal', ErrStat2,ErrMsg2); call SetErrStat(ErrStat2,ErrMsg2,ErrStat,ErrMsg,RoutineName)   
   call AllocAry(InitInp%zTip,                        InitInp%numBlades,'zTip',   ErrStat2,ErrMsg2); call SetErrStat(ErrStat2,ErrMsg2,ErrStat,ErrMsg,RoutineName)
   call AllocAry(InitInp%rTipFix,                     InitInp%numBlades,'rTipFix',ErrStat2,ErrMsg2); call SetErrStat(ErrStat2,ErrMsg2,ErrStat,ErrMsg,RoutineName)
   call AllocAry(InitInp%UAOff_innerNode,             InitInp%numBlades,'UAOff_innerNode',ErrStat2,ErrMsg2); call SetErrStat(ErrStat2,ErrMsg2,ErrStat,ErrMsg,RoutineName)
   call AllocAry(InitInp%UAOff_outerNode,             InitInp%numBlades,'UAOff_outerNode',ErrStat2,ErrMsg2); call SetErrStat(ErrStat2,ErrMsg2,ErrStat,ErrMsg,RoutineName)
   
   if ( ErrStat >= AbortErrLev ) then
      call Cleanup()
      return
   end if  

   
   ! Compute zLocal, zHub, zTip, rLocal, rMax, rTipFix
   rMax = 0.0_ReKi
   do k=1,p%numBlades
      
      ! --- Curvilinear coordinates 
      ! TODO place this in a function
      InitInp%zHub(k) = TwoNorm( u_AD%BladeRootMotion(k)%Position(:,1) - u_AD%HubMotion%Position(:,1) )  
      !if (EqualRealNos(InitInp%zHub(k),0.0_ReKi) ) &
      !   call SetErrStat( ErrID_Fatal, "zHub for blade "//trim(num2lstr(k))//" is zero.", ErrStat, ErrMsg, RoutineName)
      
      ! zLocal is the distance along blade curve -- NOTE: this is an approximation.
      InitInp%zLocal(1,k) = InitInp%zHub(k) + TwoNorm( u_AD%BladeMotion(k)%Position(:,1) - u_AD%BladeRootMotion(k)%Position(:,1) )
      do j=2,p%NumBlNds
         InitInp%zLocal(j,k) = InitInp%zLocal(j-1,k) + TwoNorm( u_AD%BladeMotion(k)%Position(:,j) - u_AD%BladeMotion(k)%Position(:,j-1) ) 
      end do !j=nodes
      
      InitInp%zTip(k) = InitInp%zLocal(p%NumBlNds,k)
      
      ! --- Projected radius onto plane normal to x_hat_disk
      ! Note this is the same as local-polar radial position
      y_hat_disk = u_AD%HubMotion%Orientation(2,:,1)
      z_hat_disk = u_AD%HubMotion%Orientation(3,:,1)
      
      do j=1,p%NumBlNds
               ! displaced position of the jth node in the kth blade relative to the hub:
         tmp =  u_AD%BladeMotion(k)%Position(:,j)  - u_AD%HubMotion%Position(:,1) 
            ! local radius (normalized distance from rotor centerline)
         tmp_sz_y = dot_product( tmp, y_hat_disk )**2
         tmp_sz   = dot_product( tmp, z_hat_disk )**2
         InitInp%rLocal(j,k) = sqrt( tmp_sz + tmp_sz_y )
         rMax = max(rMax, InitInp%rLocal(j,k))
      end do !j=nodes
      
      
      !.........
      ! compute fixed rLocal at tip node (without prebend) for Bladed-like calculations:
      !.........
      tmp(1) = 0.0_ReKi !RotInputFile%BladeProps(k)%BlCrvAC(p%NumBlNds)
      tmp(2) = 0.0_ReKi !RotInputFile%BladeProps(k)%BlSwpAC(p%NumBlNds)
      tmp(3) = RotInputFileData%BladeProps(k)%BlSpn(p%NumBlNds)
      position = u_AD%BladeRootMotion(k)%Position(:,1) + matmul(tmp,u_AD%BladeRootMotion(k)%RefOrientation(:,:,1))  ! note that because positionL is a 1-D array, we're doing the transpose of matmul(transpose(u%BladeRootMotion(k)%RefOrientation),positionL)
      
            ! position of the coned tip node in the kth blade relative to the hub:
      tmp    =  position - u_AD%HubMotion%Position(:,1)
         
            ! local radius (normalized distance from rotor centerline)
      tmp_sz_y = dot_product( tmp, y_hat_disk )**2
      tmp_sz   = dot_product( tmp, z_hat_disk )**2
      InitInp%rTipFix(k) = sqrt( tmp_sz + tmp_sz_y )
            
   end do !k=blades
   
   
   InitInp%UAOff_innerNode = 0
   InitInp%UAOff_outerNode = p%NumBlNds + 1
   do k = 1,p%numBlades
      do j = 1,p%NumBlNds
         frac = InitInp%rLocal(j,k) / rMax
         if (frac < InputFileData%UAStartRad) then
            InitInp%UAOff_innerNode(k) = max(InitInp%UAOff_innerNode(k), j)
         elseif (frac > InputFileData%UAEndRad) then
            InitInp%UAOff_outerNode(k) = min(InitInp%UAOff_outerNode(k), j)
         end if
      end do
   end do
   
   
               
  do k=1,p%numBlades
     do j=1,p%NumBlNds
        InitInp%chord (j,k)  = RotInputFileData%BladeProps(k)%BlChord(j)
        InitInp%AFindx(j,k)  = RotInputFileData%BladeProps(k)%BlAFID(j)
     end do
  end do
   
   InitInp%UA_Flag       = p_AD%UA_Flag
   InitInp%UAMod         = InputFileData%UAMod
   InitInp%Flookup       = InputFileData%Flookup
   InitInp%a_s           = InputFileData%SpdSound
   InitInp%MomentumCorr  = .FALSE. ! TODO EB
   InitInp%SumPrint      = InputFileData%SumPrint
   InitInp%RootName      = p%RootName
   InitInp%BEM_Mod       = p%AeroBEM_Mod


   if (p%AeroBEM_Mod==-1) then
      !call WrSCr('WARNING: AeroDyn: BEM_Mod is -1, using default BEM_Mod based on projection')
      if (p%AeroProjMod == APM_BEM_NoSweepPitchTwist) then
         InitInp%BEM_Mod    = BEMMod_2D
      else if (p%AeroProjMod == APM_BEM_Polar) then
         InitInp%BEM_Mod    = BEMMod_3D
      else
         InitInp%BEM_Mod    = -1
         call SetErrStat(ErrID_Fatal, "AeroProjMod needs to be 1 or 2 when used with BEM", ErrStat, ErrMsg, RoutineName)   
      endif
   endif
   p%AeroBEM_Mod = InitInp%BEM_Mod ! Very important, for consistency
   !call WrScr('   AeroDyn: projMod: '//trim(num2lstr(p%AeroProjMod))//', BEM_Mod:'//trim(num2lstr(InitInp%BEM_Mod)))
      ! remove the ".AD" from the RootName
   k = len_trim(InitInp%RootName)
   if (k>3) then
      InitInp%RootName = InitInp%RootName(1:k-3)
   end if
   
   if (InputFileData%WakeMod == WakeMod_DBEMT) then
      InitInp%DBEMT_Mod  = InputFileData%DBEMT_Mod
   else
      InitInp%DBEMT_Mod  = DBEMT_none
   end if
   InitInp%tau1_const = InputFileData%tau1_const
   
   if (ErrStat >= AbortErrLev) then
      call cleanup()
      return
   end if
   
   
   call BEMT_Init(InitInp, u, p%BEMT,  x, xd, z, OtherState, p_AD%AFI, y, m, Interval, InitOut, ErrStat2, ErrMsg2 )
      call SetErrStat(ErrStat2,ErrMsg2, ErrStat, ErrMsg, RoutineName)   
         
   if (.not. equalRealNos(Interval, p_AD%DT) ) &
      call SetErrStat( ErrID_Fatal, "DTAero was changed in Init_BEMTmodule(); this is not allowed.", ErrStat2, ErrMsg2, RoutineName)
   
   !m%UseFrozenWake = .FALSE. !BJJ: set this in BEMT
   if (p_AD%CompAeroMaps) p%BEMT%lin_nx = 0 ! we are going to ignore this
   
   call Cleanup()
   return
      
contains   
   subroutine Cleanup()
      call BEMT_DestroyInitInput( InitInp, ErrStat2, ErrMsg2 )   
      call BEMT_DestroyInitOutput( InitOut, ErrStat2, ErrMsg2 )   
   end subroutine Cleanup
   
END SUBROUTINE Init_BEMTmodule

!----------------------------------------------------------------------------------------------------------------------------------
!> This routine initializes the FVW module from within AeroDyn.
SUBROUTINE Init_OLAF( InputFileData, u_AD, u, p, x, xd, z, OtherState, m, ErrStat, ErrMsg )
   type(AD_InputFile),              intent(in   ) :: InputFileData  !< All the data in the AeroDyn input file
   type(AD_InputType),              intent(inout) :: u_AD           !< AD inputs - used for input mesh node positions (intent out for meshcopy)
   type(FVW_InputType),             intent(  out) :: u              !< An initial guess for the input; input mesh must be defined
   type(AD_ParameterType),          intent(inout) :: p              !< Parameters ! intent out b/c we set the FVW parameters here
   type(FVW_ContinuousStateType),   intent(  out) :: x              !< Initial continuous states
   type(FVW_DiscreteStateType),     intent(  out) :: xd             !< Initial discrete states
   type(FVW_ConstraintStateType),   intent(  out) :: z              !< Initial guess of the constraint states
   type(FVW_OtherStateType),        intent(  out) :: OtherState     !< Initial other states
   type(AD_MiscVarType),            intent(inout) :: m               !< Initial misc/optimization variables
   integer(IntKi),                  intent(  out) :: errStat        !< Error status of the operation
   character(*),                    intent(  out) :: errMsg         !< Error message if ErrStat /= ErrID_None
   ! Local variables
   real(DbKi)                                    :: Interval       ! Coupling interval in seconds: the rate that
                                                                   !   (1) FVW_UpdateStates() is called in loose coupling &
                                                                   !   (2) FVW_UpdateDiscState() is called in tight coupling.
                                                                   !   Input is the suggested time from the glue code;
                                                                   !   Output is the actual coupling interval that will be used
                                                                   !   by the glue code.
   type(FVW_InitInputType)                      :: InitInp        ! Input data for initialization routine
   type(FVW_InitOutputType)                     :: InitOut        ! Output for initialization routine
   integer(intKi)                               :: nWings         ! total number of wings
   integer(intKi)                               :: j              ! node index
   integer(intKi)                               :: iB             ! blade index
   integer(intKi)                               :: iR             ! rotor index
   integer(intKi)                               :: iW, iW_incr    ! wing index
   real(ReKi), allocatable, dimension(:)        :: rLocal   
   real(ReKi)                                   :: rMax
   real(ReKi)                                   :: frac
   real(ReKi)                                   :: tmp(3), tmp_sz_y, tmp_sz
   real(ReKi)                                   :: y_hat_disk(3)
   real(ReKi)                                   :: z_hat_disk(3)
   integer(IntKi)                               :: ErrStat2
   character(ErrMsgLen)                         :: ErrMsg2
   character(*), parameter                      :: RoutineName = 'Init_OLAF'

   ErrStat = ErrID_None
   ErrMsg  = ""

   ! Simple inputs
   InitInp%FVWFileName    = InputFileData%FVWFileName
   InitInp%DTaero         = p%DT       ! NOTE: FVW can run a lower timestep internally

   ! Allocate wings
   nWings = 0
   do iR=1,size(p%rotors)
      nWings = nWings + p%rotors(iR)%numBlades
   end do
   allocate(InitInp%W(nWings)        , STAT = ErrStat2); ErrMsg2='Allocate W'; if(Failed()) return
   allocate(InitInp%WingsMesh(nWings), STAT = ErrStat2); ErrMsg2='Allocate Wings Mesh'; if(Failed()) return

   ! --- Inputs per wings/blades
   iW_incr=0
   do iR=1, size(p%rotors)

      InitInp%numBladeNodes  = p%rotors(iR)%numBlNds ! TODO TODO TODO per wing
      InitInp%KinVisc        = p%rotors(iR)%KinVisc
      InitInp%MHK            = p%rotors(iR)%MHK
      InitInp%WtrDpth        = p%rotors(iR)%WtrDpth
      InitInp%RootName       = p%RootName(1:len_trim(p%RootName)-2) ! Removing "AD"

      ! Blades/Wings
      do iB=1,p%rotors(iR)%numBlades
         iW=iW_incr+iB
         InitInp%W(iW)%iRotor = iR ! Indicate OLAF which wing belongs to which rotor

         call AllocAry(InitInp%W(iW)%Chord, InitInp%numBladeNodes,  'chord', ErrStat2,ErrMsg2); if(Failed()) return
         call AllocAry(InitInp%W(iW)%AFindx,InitInp%numBladeNodes,1,'AFindx',ErrStat2,ErrMsg2); if(Failed()) return


         ! Compute rLocal, rMax
         call AllocAry(rLocal, InitInp%numBladeNodes, 'rLocal', ErrStat2,ErrMsg2); if(Failed()) return
         rMax = 0.0_ReKi
         ! Distance from blade to hub axis (includes hub radius)
         y_hat_disk = u_AD%rotors(iR)%HubMotion%Orientation(2,:,1)
         z_hat_disk = u_AD%rotors(iR)%HubMotion%Orientation(3,:,1)
         do j=1,p%rotors(iR)%NumBlNds
                  ! displaced position of the jth node in the kth blade relative to the hub:
            tmp =  u_AD%rotors(iR)%BladeMotion(iB)%Position(:,j)  - u_AD%rotors(iR)%HubMotion%Position(:,1)
               ! local radius (normalized distance from rotor centerline)
               ! NOTE: rLocal is not necessary a good distance for VAWT
            tmp_sz_y = dot_product( tmp, y_hat_disk )**2
            tmp_sz   = dot_product( tmp, z_hat_disk )**2
            rLocal(j) = sqrt( tmp_sz + tmp_sz_y )
            rMax = max(rMax, rLocal(j))
         end do !j=nodes
         ! Turn off UA at user-specified spanwise radii
         InitInp%W(iW)%UAOff_innerNode = 0
         InitInp%W(iW)%UAOff_outerNode = p%rotors(iR)%NumBlNds + 1
         do j=1,p%rotors(iR)%NumBlNds
            frac = rLocal(j) / rMax 
            if (frac < InputFileData%UAStartRad) then
               InitInp%W(iW)%UAOff_innerNode = max(InitInp%W(iW)%UAOff_innerNode, j)
            elseif (frac > InputFileData%UAEndRad) then
               InitInp%W(iW)%UAOff_outerNode = min(InitInp%W(iW)%UAOff_outerNode, j)
            end if
         end do
         if(allocated(rLocal))deallocate(rLocal)

         ! Copy over chord information
         do j=1,p%rotors(iR)%NumBlNds
            InitInp%W(iW)%Chord (j)    = InputFileData%rotors(iR)%BladeProps(iB)%BlChord(j)
            InitInp%W(iW)%AFindx(j,1)  = InputFileData%rotors(iR)%BladeProps(iB)%BlAFID(j)
         end do

         ! Copy the mesh over for InitInp to FVW.  We would not need to copy this if we decided to break the Framework
         !  by passing u_AD%BladeMotion directly into FVW_Init, but nothing is really gained by doing that.
         call MeshCopy ( SrcMesh  = u_AD%rotors(iR)%BladeMotion(iB)  &
                        ,DestMesh = InitInp%WingsMesh(iW) &
                        ,CtrlCode = MESH_COUSIN         &
                        ,Orientation    = .TRUE.        &
                        ,TranslationVel = .TRUE.        &
                        ,RotationVel    = .TRUE.        &
                        ,ErrStat  = ErrStat2          &
                        ,ErrMess  = ErrMsg2          )
         if(Failed()) return
   
      enddo ! iB, blades

      ! Unsteady Aero Data
      InitInp%UA_Flag    = p%UA_Flag
      InitInp%UAMod      = InputFileData%UAMod
      InitInp%Flookup    = InputFileData%Flookup
      InitInp%a_s        = InputFileData%SpdSound
      InitInp%SumPrint   = InputFileData%SumPrint

      iW_incr = iW_incr+p%rotors(iR)%numBlades
   enddo ! iR, rotors 

   ! NOTE: not passing p%AFI at present.  We are not storing it in FVW's parameters.
   call FVW_Init(p%AFI, InitInp, u, p%FVW, x, xd, z, OtherState, m%FVW_y, m%FVW, Interval, InitOut, ErrStat2, ErrMsg2 ); if(Failed()) return

   ! set the size of the input and xd arrays for passing wind info to FVW.
   call AllocAry(m%Inflow(1)%InflowWakeVel, 3, size(m%FVW%r_wind,DIM=2), 'InflowWakeVel',  ErrStat2,ErrMsg2); if(Failed()) return
   m%Inflow(1)%InflowWakeVel = 0.0_ReKi ! initialize for safety

   if (.not. equalRealNos(Interval, p%DT) ) then
      errStat2=ErrID_Fatal; errMsg2="DTAero was changed in Init_FVWmodule(); this is not allowed yet."; if(Failed()) return
   endif

   call CleanUp()

contains
   subroutine Cleanup()
      call FVW_DestroyInitInput(  InitInp, ErrStat2, ErrMsg2 )
      call FVW_DestroyInitOutput( InitOut, ErrStat2, ErrMsg2 )
      if(allocated(rLocal))deallocate(rLocal)
   end subroutine Cleanup

   logical function Failed()
        call SetErrStat(ErrStat2, ErrMsg2, ErrStat, ErrMsg, 'Init_OLAF') 
        Failed =  ErrStat >= AbortErrLev
        if (Failed) call CleanUp()
   end function Failed
END SUBROUTINE Init_OLAF
!----------------------------------------------------------------------------------------------------------------------------------
!> This subroutine calculates the tower loads for the AeroDyn TowerLoad output mesh.
SUBROUTINE TFin_CalcOutput(p, p_AD, u, RotInflow, m, y, ErrStat, ErrMsg )

   TYPE(RotInputType),           INTENT(IN   )  :: u           !< Inputs at Time t
   TYPE(RotInflowType),          INTENT(IN   )  :: RotInflow   !< Inputs at Time t
   TYPE(RotParameterType),       INTENT(IN   )  :: p           !< Parameters
   TYPE(AD_ParameterType),       INTENT(IN   )  :: p_AD        !< Parameters
   TYPE(RotMiscVarType),         INTENT(INOUT)  :: m           !< Misc/optimization variables
   TYPE(RotOutputType),          INTENT(INOUT)  :: y           !< Outputs computed at t
   INTEGER(IntKi),               INTENT(  OUT)  :: ErrStat     !< Error status of the operation
   CHARACTER(*),                 INTENT(  OUT)  :: ErrMsg      !< Error message if ErrStat /= ErrID_None

   real(ReKi)              :: PRef(3)           ! ref point
   real(ReKi)              :: V_rel_tf(3)       ! relative wind speed in tailfin coordinate system
   real(ReKi)              :: V_rel_orth2       ! square norm of V_rel_tf in orthogonal plane
   real(ReKi)              :: V_rel(3)          ! relative wind speed
   real(ReKi)              :: V_wnd(3)          ! wind velocity
   real(ReKi)              :: V_ind(3)          ! induced velocity
   real(ReKi)              :: V_str(3)          ! structural velocity
   real(ReKi)              :: force_tf(3)       ! force in tf system
   real(ReKi)              :: moment_tf(3)      ! moment in tf system
   real(ReKi)              :: alpha, Re, Cx, Cy, q ! Cl, Cd, Cm, 
   type(AFI_OutputType)    :: AFI_interp  ! Resulting values from lookup table
   integer(intKi)          :: ErrStat2
   character(ErrMsgLen)    :: ErrMsg2
   character(*), parameter :: RoutineName = 'TFin_CalcOutput'
   
   ErrStat = ErrID_None
   ErrMsg  = ""


   ! TODO TailFin: compute tower influence
   V_wnd = RotInflow%InflowOnTailFin(:,1)
   V_str = u%TFinMotion%TranslationVel(:,1)

   if (p%TFin%TFinIndMod==TFinIndMod_none) then
      V_ind = 0.0_ReKi
   elseif(p%TFin%TFinIndMod==TFinIndMod_rotavg) then
      ! TODO TODO
      print*,'TODO TailFin: compute rotor average induced velocity'
      V_ind = 0.0_ReKi 
   else
      STOP ! Will never happen
   endif
   V_rel       = V_wnd - V_str + V_ind
   V_rel_tf    = matmul(u%TFinMotion%Orientation(:,:,1), V_rel) ! from inertial to tf system
   alpha       = atan2( V_rel_tf(2), V_rel_tf(1))               ! angle of attack
   V_rel_orth2 = V_rel_tf(1)**2 + V_rel_tf(2)**2                ! square norm of Vrel in tf system

   if (p%TFin%TFinMod==TFinAero_none) then
      y%TFinLoad%Force(1:3,1)  = 0.0_ReKi
      y%TFinLoad%Moment(1:3,1) = 0.0_ReKi

   elseif (p%TFin%TFinMod==TFinAero_polar) then
      ! Airfoil coefficients
      Re  = sqrt(V_rel_orth2) * p%TFin%TFinChord/p%KinVisc
      call AFI_ComputeAirfoilCoefs( alpha, Re, 0.0_ReKi,  p_AD%AFI(p%TFin%TFinAFID), AFI_interp, ErrStat2, ErrMsg2)
      call SetErrStat(ErrStat2, ErrMsg2, ErrStat, ErrMsg, RoutineName)
      Cx = -AFI_interp%Cl * sin(alpha) + AFI_interp%Cd * cos(alpha)
      Cy =  AFI_interp%Cl * cos(alpha) + AFI_interp%Cd * sin(alpha)
      ! Forces in tailfin system
      q = 0.5 * p%airDens * V_rel_orth2 * p%TFin%TFinArea
      force_tf(:)    = 0.0_ReKi
      moment_tf(:)    = 0.0_ReKi
      force_tf(1)    = Cx * q
      force_tf(2)    = Cy * q
      force_tf(3)    = 0.0_ReKi
      moment_tf(1:2) = 0.0_ReKi
      moment_tf(3)   = AFI_interp%Cm * q * p%TFin%TFinChord
      ! Transfer to global
      y%TFinLoad%Force(1:3,1)  = matmul(transpose(u%TFinMotion%Orientation(:,:,1)), force_tf)
      y%TFinLoad%Moment(1:3,1) = matmul(transpose(u%TFinMotion%Orientation(:,:,1)), moment_tf)

   elseif (p%TFin%TFinMod==TFinAero_USB) then
      call SetErrStat(ErrID_Fatal, 'Tail fin USB model not yet available', ErrStat, ErrMsg, RoutineName )
      return
   endif

   ! --- Store
   m%TFinAlpha  = alpha
   m%TFinRe     = Re
   m%TFinVrel   = sqrt(V_rel_orth2)
   m%TFinVund_i = V_wnd
   m%TFinVind_i = V_ind
   m%TFinVrel_i = V_rel
   m%TFinSTV_i  = V_str
   m%TFinF_i    = y%TFinLoad%Force(1:3,1) 
   m%TFinM_i    = y%TFinLoad%Moment(1:3,1)

END SUBROUTINE TFin_CalcOutput
!----------------------------------------------------------------------------------------------------------------------------------
!> This subroutine calculates the tower loads for the AeroDyn TowerLoad output mesh.
SUBROUTINE ADTwr_CalcOutput(p, u, RotInflow, m, y, ErrStat, ErrMsg )

   TYPE(RotInputType),           INTENT(IN   )  :: u           !< Inputs at Time t
   TYPE(RotInflowType),          INTENT(IN   )  :: RotInflow   !< Inputs at Time t
   TYPE(RotParameterType),       INTENT(IN   )  :: p           !< Parameters
   TYPE(RotMiscVarType),         INTENT(INOUT)  :: m           !< Misc/optimization variables
   TYPE(RotOutputType),          INTENT(INOUT)  :: y           !< Outputs computed at t (Input only so that mesh con-
                                                               !!   nectivity information does not have to be recalculated)
   INTEGER(IntKi),               INTENT(  OUT)  :: ErrStat     !< Error status of the operation
   CHARACTER(*),                 INTENT(  OUT)  :: ErrMsg      !< Error message if ErrStat /= ErrID_None


   INTEGER(IntKi)                               :: j
   real(ReKi)                                   :: q
   real(ReKi)                                   :: V_rel(3)    ! relative wind speed on a tower node
   real(ReKi)                                   :: VL(2)       ! relative local x- and y-components of the wind speed on a tower node
   real(ReKi)                                   :: tmp(3)
   
   !integer(intKi)                               :: ErrStat2
   !character(ErrMsgLen)                         :: ErrMsg2
   character(*), parameter                      :: RoutineName = 'ADTwr_CalcOutput'
   
   
   ErrStat = ErrID_None
   ErrMsg  = ""

   
   do j=1,p%NumTwrNds
      
      V_rel = RotInflow%InflowOnTower(:,j) - u%TowerMotion%TranslationVel(:,j) ! relative wind speed at tower node
   
      tmp   = u%TowerMotion%Orientation(1,:,j)
      VL(1) = dot_product( V_Rel, tmp )            ! relative local x-component of wind speed of the jth node in the tower
      tmp   = u%TowerMotion%Orientation(2,:,j)
      VL(2) = dot_product( V_Rel, tmp )            ! relative local y-component of wind speed of the jth node in the tower
      
      m%W_Twr(j)  =  TwoNorm( VL )            ! relative wind speed normal to the tower at node j      
      q     = 0.5 * p%TwrCd(j) * p%AirDens * p%TwrDiam(j) * m%W_Twr(j)
      
         ! force per unit length of the jth node in the tower
      tmp(1) = q * VL(1)
      tmp(2) = q * VL(2)
      tmp(3) = 0.0_ReKi
      
      y%TowerLoad%force(:,j) = matmul( tmp, u%TowerMotion%Orientation(:,:,j) ) ! note that I'm calculating the transpose here, which is okay because we have 1-d arrays
      m%X_Twr(j) = tmp(1)
      m%Y_Twr(j) = tmp(2)
      
      
         ! moment per unit length of the jth node in the tower
      y%TowerLoad%moment(:,j) = 0.0_ReKi
      
   end do
   

END SUBROUTINE ADTwr_CalcOutput
!----------------------------------------------------------------------------------------------------------------------------------
!> This routine checks for invalid inputs to the tower influence models.
SUBROUTINE CheckTwrInfl(u, ErrStat, ErrMsg )

   TYPE(RotInputType),           INTENT(IN   )  :: u           !< Inputs at Time t
   INTEGER(IntKi),               INTENT(  OUT)  :: ErrStat     !< Error status of the operation
   CHARACTER(*),                 INTENT(  OUT)  :: ErrMsg      !< Error message if ErrStat /= ErrID_None
   
   ! local variables
   real(reKi)                                   :: ElemSize
   real(reKi)                                   :: tmp(3)
   integer(intKi)                               :: j
   character(*), parameter                      :: RoutineName = 'CheckTwrInfl'
   
   
   ErrStat = ErrID_None
   ErrMsg  = ""
   
   !! the tower-influence models (tower potential flow and tower shadow) are valid only for small tower deflections;
   !! so, first throw an error to avoid a division-by-zero error if any line2 elements on the tower mesh are colocated.
   
   do j = 2,u%TowerMotion%Nnodes
      tmp =   u%TowerMotion%Position(:,j  ) + u%TowerMotion%TranslationDisp(:,j  ) &
            - u%TowerMotion%Position(:,j-1) - u%TowerMotion%TranslationDisp(:,j-1)
   
      ElemSize = TwoNorm(tmp)
      if ( EqualRealNos(ElemSize,0.0_ReKi) ) then
         call SetErrStat(ErrID_Fatal, "Division by zero:Elements "//trim(num2lstr(j))//' and '//trim(num2lstr(j-1))//' are colocated.', ErrStat, ErrMsg, RoutineName )
         exit
      end if
   end do
      
   
END SUBROUTINE CheckTwrInfl
!----------------------------------------------------------------------------------------------------------------------------------
!> This routine calculates m%DisturbedInflow, the influence of tower shadow and/or potential flow on the inflow velocities
SUBROUTINE TwrInfl( p, u, RotInflow, m, ErrStat, ErrMsg )
!..................................................................................................................................

   TYPE(RotInputType),           INTENT(IN   )  :: u                       !< Inputs at Time t
   TYPE(RotParameterType),       INTENT(IN   )  :: p                       !< Parameters
   TYPE(RotInflowType),          INTENT(IN   )  :: RotInflow               !< Rotor Inflow at Time t
   type(RotMiscVarType),         intent(inout)  :: m                       !< Misc/optimization variables
   INTEGER(IntKi),               INTENT(  OUT)  :: ErrStat                 !< Error status of the operation
   CHARACTER(*),                 INTENT(  OUT)  :: ErrMsg                  !< Error message if ErrStat /= ErrID_None

   ! local variables
   real(ReKi)                                   :: xbar                    ! local x^ component of r_TowerBlade (distance from tower to blade) normalized by tower radius
   real(ReKi)                                   :: ybar                    ! local y^ component of r_TowerBlade (distance from tower to blade) normalized by tower radius
   real(ReKi)                                   :: zbar                    ! local z^ component of r_TowerBlade (distance from tower to blade) normalized by tower radius
   real(ReKi)                                   :: theta_tower_trans(3,3)  ! transpose of local tower orientation expressed as a DCM
   real(ReKi)                                   :: TwrCd                   ! local tower drag coefficient
   real(ReKi)                                   :: TwrTI                   ! local tower TI (for Eames tower shadow model) 
   real(ReKi)                                   :: W_tower                 ! local relative wind speed normal to the tower

   real(ReKi)                                   :: BladeNodePosition(3)    ! local blade node position
   
   real(ReKi)                                   :: v(3)                    ! temp vector
   
   logical                                      :: FirstWarn_TowerStrike
   logical                                      :: DisturbInflow
   
   integer(IntKi)                               :: j, k                    ! loop counters for elements, blades
   integer(intKi)                               :: ErrStat2
   character(ErrMsgLen)                         :: ErrMsg2
   character(*), parameter                      :: RoutineName = 'TwrInfl'
   
   
   ErrStat = ErrID_None
   ErrMsg  = ""   
   
   FirstWarn_TowerStrike = .true.
   
      ! these models are valid for only small tower deflections; check for potential division-by-zero errors:   
   call CheckTwrInfl( u, ErrStat2, ErrMsg2 )
      call SetErrStat(ErrStat2, ErrMsg2, ErrStat, ErrMsg, RoutineName )
      if (ErrStat >= AbortErrLev) return
      
   do k = 1, p%NumBlades
      do j = 1, u%BladeMotion(k)%NNodes
         
         ! for each line2-element node of the blade mesh, a nearest-neighbor line2 element or node of the tower 
         ! mesh is found in the deflected configuration, returning theta_tower, W_tower, xbar, ybar, zbar, and TowerCd:
         
         BladeNodePosition = u%BladeMotion(k)%Position(:,j) + u%BladeMotion(k)%TranslationDisp(:,j)
         
         call getLocalTowerProps(p, u, RotInflow, BladeNodePosition, theta_tower_trans, W_tower, xbar, ybar, zbar, TwrCd, TwrTI, m%TwrClrnc(j,k), FirstWarn_TowerStrike, DisturbInflow, ErrStat2, ErrMsg2)
            call SetErrStat(ErrStat2, ErrMsg2, ErrStat, ErrMsg, RoutineName )
            if (.not. FirstWarn_TowerStrike) call SetErrStat(ErrID_Fatal, "Tower strike.", ErrStat, ErrMsg, RoutineName )
            if (ErrStat >= AbortErrLev) return

         if ( DisturbInflow ) then
            v = CalculateTowerInfluence(p, xbar, ybar, zbar, W_tower, TwrCd, TwrTI)
            m%DisturbedInflow(:,j,k) = RotInflow%Bld(k)%InflowOnBlade(:,j) + matmul( theta_tower_trans, v ) 
         else
            m%DisturbedInflow(:,j,k) = RotInflow%Bld(k)%InflowOnBlade(:,j)
         end if
      
      end do !j=NumBlNds
   end do ! NumBlades
   
   
END SUBROUTINE TwrInfl 
!----------------------------------------------------------------------------------------------------------------------------------
!> Calculate the tower influence on a array of points `Positions` (3xn)
!! The subroutine has side effecs and modifies the inflow 
!! Relies heavily (i.e. unfortunate copy pasting), on TwrInfl 
SUBROUTINE TwrInflArray( p, u, RotInflow, m, Positions, Inflow, ErrStat, ErrMsg )
   TYPE(RotInputType),           INTENT(IN   )  :: u                       !< Inputs at Time t
   TYPE(RotInflowType),          INTENT(IN   )  :: RotInflow               !< Rotor inflow at Time t
   TYPE(RotParameterType),       INTENT(IN   )  :: p                       !< Parameters
   type(RotMiscVarType),         intent(inout)  :: m                       !< Misc/optimization variables
   real(ReKi), dimension(:,:),   INTENT(IN   )  :: Positions               !< Positions where tower influence is to be computed
   real(ReKi), dimension(:,:),   INTENT(INOUT)  :: Inflow                  !< Undisturbed inflow (in) -> disturbed inflow (out)
   INTEGER(IntKi),               INTENT(  OUT)  :: ErrStat                 !< Error status of the operation
   CHARACTER(*),                 INTENT(  OUT)  :: ErrMsg                  !< Error message if ErrStat /= ErrID_None
   ! local variables
   real(ReKi)                                   :: xbar                    ! local x^ component of r_TowerBlade (distance from tower to blade) normalized by tower radius
   real(ReKi)                                   :: ybar                    ! local y^ component of r_TowerBlade (distance from tower to blade) normalized by tower radius
   real(ReKi)                                   :: zbar                    ! local z^ component of r_TowerBlade (distance from tower to blade) normalized by tower radius
   real(ReKi)                                   :: theta_tower_trans(3,3)  ! transpose of local tower orientation expressed as a DCM
   real(ReKi)                                   :: TwrCd                   ! local tower drag coefficient
   real(ReKi)                                   :: TwrTI                   ! local tower TI (for Eames tower shadow model)
   real(ReKi)                                   :: W_tower                 ! local relative wind speed normal to the tower
   real(ReKi)                                   :: Pos(3)                  ! current point
   real(ReKi)                                   :: v(3)                    ! temp vector
   integer(IntKi)                               :: i                       ! loop counters for points
   real(ReKi)                                   :: TwrClrnc                ! local tower clearance
   logical                                      :: FirstWarn_TowerStrike
   logical                                      :: DisturbInflow
   integer(intKi)                               :: ErrStat2
   character(ErrMsgLen)                         :: ErrMsg2
   character(*), parameter                      :: RoutineName = 'TwrInflArray'
   ErrStat = ErrID_None
   ErrMsg  = ""   
   
   
   
   FirstWarn_TowerStrike = .false. ! we aren't going to end due to an assumed "tower-strike"
   
   ! these models are valid for only small tower deflections; check for potential division-by-zero errors:   
   call CheckTwrInfl( u, ErrStat2, ErrMsg2 ); call SetErrStat(ErrStat2, ErrMsg2, ErrStat, ErrMsg, RoutineName ); if (ErrStat >= AbortErrLev) return

   !$OMP PARALLEL default(shared)
   !$OMP do private(i,Pos,theta_tower_trans,W_tower,xbar,ybar,zbar,TwrCd,TwrTI,TwrClrnc,FirstWarn_TowerStrike,DisturbInflow,v) schedule(runtime)
   do i = 1, size(Positions,2)
      Pos=Positions(1:3,i)
         
      ! Find nearest line2 element or node of the tower  (see getLocalTowerProps)
      ! values are found for the deflected tower, returning theta_tower, W_tower, xbar, ybar, zbar, and TowerCd:
      call getLocalTowerProps(p, u, RotInflow, Pos, theta_tower_trans, W_tower, xbar, ybar, zbar, TwrCd, TwrTI, TwrClrnc, FirstWarn_TowerStrike, DisturbInflow, ErrStat2, ErrMsg2)

      if ( DisturbInflow ) then
         v = CalculateTowerInfluence(p, xbar, ybar, zbar, W_tower, TwrCd, TwrTI)
         Inflow(1:3,i) = Inflow(1:3,i) + matmul( theta_tower_trans, v ) 
      end if
      
   enddo ! loop on points
   !$OMP END DO 
   !$OMP END PARALLEL
END SUBROUTINE TwrInflArray
!----------------------------------------------------------------------------------------------------------------------------------
FUNCTION CalculateTowerInfluence(p, xbar_in, ybar, zbar, W_tower, TwrCd, TwrTI) RESULT(v)

   TYPE(RotParameterType),       INTENT(IN   )  :: p                       !< Parameters
   real(ReKi), intent(in   )                    :: xbar_in                 ! local x^ component of r_TowerBlade (distance from tower to blade) normalized by tower radius
   real(ReKi), intent(in)                       :: ybar                    ! local y^ component of r_TowerBlade (distance from tower to blade) normalized by tower radius
   real(ReKi), intent(in)                       :: zbar                    ! local z^ component of r_TowerBlade (distance from tower to blade) normalized by tower radius
   real(ReKi), intent(in)                       :: W_tower                 ! local relative wind speed normal to the tower
   real(ReKi), intent(in)                       :: TwrCd                   ! local tower drag coefficient
   real(ReKi), intent(in)                       :: TwrTI                   ! local tower TI (for Eames tower shadow model)
   real(ReKi)                                   :: v(3)                    ! modified velocity vector
      
   real(ReKi)                                   :: denom                   ! denominator
   real(ReKi)                                   :: exponential             ! exponential term
   real(ReKi)                                   :: xbar                    ! potentially modified version of xbar_in
   real(ReKi)                                   :: u_TwrShadow             ! axial velocity deficit fraction from tower shadow
   real(ReKi)                                   :: u_TwrPotent             ! axial velocity deficit fraction from tower potential flow
   real(ReKi)                                   :: v_TwrPotent             ! transverse velocity deficit fraction from tower potential flow


   u_TwrShadow = 0.0_ReKi
   u_TwrPotent = 0.0_ReKi
   v_TwrPotent = 0.0_ReKi
   xbar        = xbar_in
      
   ! calculate tower influence:
   if ( abs(zbar) < 1.0_ReKi .and. p%TwrPotent /= TwrPotent_none ) then

      if ( p%TwrPotent == TwrPotent_baseline ) then
         denom = (xbar**2 + ybar**2)**2
         u_TwrPotent = ( -1.0*xbar**2 + ybar**2 ) / denom
         v_TwrPotent = ( -2.0*xbar    * ybar    ) / denom

      elseif (p%TwrPotent == TwrPotent_Bak) then
         ! Reference: Bak, Madsen, Johansen (2001): Influence from Blade-Tower Interaction on Fatigue Loads and Dynamics (poster);
         !            Proceedings: EWEC'01; Copenhagen (DK)
         xbar = xbar + 0.1 ! offset added as part of the original model of Bak et al.
         denom = (xbar**2 + ybar**2)**2
         u_TwrPotent = ( -1.0*xbar**2 + ybar**2 ) / denom
         v_TwrPotent = ( -2.0*xbar    * ybar    ) / denom
         denom = TwoPi*(xbar**2 + ybar**2)
         u_TwrPotent = u_TwrPotent + TwrCd*xbar / denom
         v_TwrPotent = v_TwrPotent + TwrCd*ybar / denom
         xbar = xbar - 0.1 ! removing offset
               
      end if
   end if
         
   select case (p%TwrShadow)
      case (TwrShadow_Powles)
         if ( xbar > 0.0_ReKi .and. abs(zbar) < 1.0_ReKi) then
            denom = sqrt( sqrt( xbar**2 + ybar**2 ) )
            if ( abs(ybar) < denom ) then
               u_TwrShadow = -TwrCd / denom * cos( PiBy2*ybar / denom )**2
            end if
         end if
      case (TwrShadow_Eames)
         if ( xbar > 0.0_ReKi .and. abs(zbar) < 1.0_ReKi) then
            exponential = ( ybar / (TwrTI * xbar) )**2
            denom = TwrTI * xbar * sqrt( TwoPi )
            u_TwrShadow = -TwrCd / denom * exp ( -0.5_ReKi * exponential ) 
         end if
   end select

   ! We limit the deficit to avoid having too much flow reversal and accumulation of vorticity behind the tower
   ! Limit to -0.5 the wind speed at the tower
   u_TwrShadow =max(u_TwrShadow, -0.5_ReKi)
         
         
   v(1) = (u_TwrPotent + u_TwrShadow)*W_tower
   v(2) = v_TwrPotent*W_tower
   v(3) = 0.0_ReKi
      

END FUNCTION CalculateTowerInfluence
!----------------------------------------------------------------------------------------------------------------------------------
!> This routine returns the tower constants necessary to compute the tower influence. 
!! if u%TowerMotion does not have any nodes there will be serious problems. I assume that has been checked earlier.
SUBROUTINE getLocalTowerProps(p, u, RotInflow, BladeNodePosition, theta_tower_trans, W_tower, xbar, ybar, zbar, TwrCd, TwrTI, TwrClrnc, FirstWarn_TowerStrike, DisturbInflow, ErrStat, ErrMsg)
!..................................................................................................................................
   TYPE(RotInputType),           INTENT(IN   )  :: u                       !< Inputs at Time t
   TYPE(RotInflowType),          INTENT(IN   )  :: RotInflow               !< Rotor inflow at Time t 
   TYPE(RotParameterType),       INTENT(IN   )  :: p                       !< Parameters
   REAL(ReKi)                   ,INTENT(IN   )  :: BladeNodePosition(3)    !< local blade node position
   REAL(ReKi)                   ,INTENT(  OUT)  :: theta_tower_trans(3,3)  !< transpose of local tower orientation expressed as a DCM
   LOGICAL                      ,INTENT(INOUT)  :: FirstWarn_TowerStrike   !< Whether we should check and warn for a tower strike 
   LOGICAL                      ,INTENT(  OUT)  :: DisturbInflow           !< Whether tower clearance is in the range of values where it should disturb the inflow
   REAL(ReKi)                   ,INTENT(  OUT)  :: W_tower                 !< local relative wind speed normal to the tower
   REAL(ReKi)                   ,INTENT(  OUT)  :: xbar                    !< local x^ component of r_TowerBlade normalized by tower radius
   REAL(ReKi)                   ,INTENT(  OUT)  :: ybar                    !< local y^ component of r_TowerBlade normalized by tower radius
   REAL(ReKi)                   ,INTENT(  OUT)  :: zbar                    !< local z^ component of r_TowerBlade normalized by tower radius
   REAL(ReKi)                   ,INTENT(  OUT)  :: TwrCd                   !< local tower drag coefficient
   REAL(ReKi)                   ,INTENT(  OUT)  :: TwrTI                   !< local tower TI (for Eames tower shadow model)
   REAL(ReKi)                   ,INTENT(  OUT)  :: TwrClrnc                !< tower clearance for potential output 
   INTEGER(IntKi),               INTENT(  OUT)  :: ErrStat                 !< Error status of the operation
   CHARACTER(*),                 INTENT(  OUT)  :: ErrMsg                  !< Error message if ErrStat /= ErrID_None

   ! local variables
   real(ReKi)                                   :: r_TowerBlade(3)         ! distance vector from tower to blade
   real(ReKi)                                   :: TwrDiam                 ! local tower diameter  
   logical                                      :: found   
   character(*), parameter                      :: RoutineName = 'getLocalTowerProps'
   
   
   ErrStat = ErrID_None
   ErrMsg  = ""   
   
   ! ..............................................
   ! option 1: nearest line2 element
   ! ..............................................
   call TwrInfl_NearestLine2Element(p, u, RotInflow, BladeNodePosition, r_TowerBlade, theta_tower_trans, W_tower, xbar, ybar, zbar, TwrCd, TwrTI, TwrDiam, found)
   
   if ( .not. found) then 
      ! ..............................................
      ! option 2: nearest node
      ! ..............................................
      call TwrInfl_NearestPoint(p, u, RotInflow, BladeNodePosition, r_TowerBlade, theta_tower_trans, W_tower, xbar, ybar, zbar, TwrCd, TwrTI, TwrDiam)
         
   end if
   
   TwrClrnc = TwoNorm(r_TowerBlade) - 0.5_ReKi*TwrDiam

   if (FirstWarn_TowerStrike) then
      if ( TwrClrnc <= 0.0_ReKi ) then
         !call SetErrStat(ErrID_Fatal, "Tower strike.", ErrStat, ErrMsg, RoutineName)
         !call SetErrStat(ErrID_Severe, NewLine//NewLine//"** WARNING: Tower strike. **  This warning will not be repeated though the condition may persist."//NewLine//NewLine//, ErrStat, ErrMsg, RoutineName)
         call WrScr( NewLine//NewLine//"** WARNING: Tower strike. **  This warning will not be repeated though the condition may persist."//NewLine//NewLine )
         FirstWarn_TowerStrike = .false.
      end if
   end if

   
   if ( TwrClrnc>20.0_ReKi*TwrDiam) then
      ! Far away, we skip the computation and keep undisturbed inflow 
      DisturbInflow = .false.
   elseif ( TwrClrnc<=0.01_ReKi*TwrDiam) then
      ! Inside the tower, or very close, (will happen for vortex elements) we keep undisturbed inflow
      ! We don't want to reach the stagnation points
      DisturbInflow = .false.
   !elseif ( TwrClrnc<= 0.0_ReKi) then
   !   ! Tower strike
   !   DisturbInflow = .false.
   else
      DisturbInflow = .true.
   end if

END SUBROUTINE getLocalTowerProps
!----------------------------------------------------------------------------------------------------------------------------------
!> Option 1: Find the nearest-neighbor line2 element of the tower mesh for which the blade line2-element node projects orthogonally onto
!!   the tower line2-element domain (following an approach similar to the line2_to_line2 mapping search for motion and scalar quantities). 
!!   That is, for each node of the blade mesh, an orthogonal projection is made onto all possible Line2 elements of the tower mesh and 
!!   the line2 element of the tower mesh that is the minimum distance away is found.
!! Adapted from modmesh_mapping::createmapping_projecttoline2()
SUBROUTINE TwrInfl_NearestLine2Element(p, u, RotInflow, BladeNodePosition, r_TowerBlade, theta_tower_trans, W_tower, xbar, ybar, zbar, TwrCd, TwrTI, TwrDiam, found)
!..................................................................................................................................
   TYPE(RotInputType),              INTENT(IN   )  :: u                             !< Inputs at Time t
   TYPE(RotInflowType),             INTENT(IN   )  :: RotInflow                     !< Rotor Inflow at Time t
   TYPE(RotParameterType),          INTENT(IN   )  :: p                             !< Parameters
   REAL(ReKi)                      ,INTENT(IN   )  :: BladeNodePosition(3)          !< local blade node position
   REAL(ReKi)                      ,INTENT(  OUT)  :: r_TowerBlade(3)               !< distance vector from tower to blade
   REAL(ReKi)                      ,INTENT(  OUT)  :: theta_tower_trans(3,3)        !< transpose of local tower orientation expressed as a DCM
   REAL(ReKi)                      ,INTENT(  OUT)  :: W_tower                       !< local relative wind speed normal to the tower
   REAL(ReKi)                      ,INTENT(  OUT)  :: xbar                          !< local x^ component of r_TowerBlade normalized by tower radius
   REAL(ReKi)                      ,INTENT(  OUT)  :: ybar                          !< local y^ component of r_TowerBlade normalized by tower radius
   REAL(ReKi)                      ,INTENT(  OUT)  :: zbar                          !< local z^ component of r_TowerBlade normalized by tower radius
   REAL(ReKi)                      ,INTENT(  OUT)  :: TwrCd                         !< local tower drag coefficient
   REAL(ReKi)                      ,INTENT(  OUT)  :: TwrTI                         !< local tower TI (Eames tower shadow model) 
   REAL(ReKi)                      ,INTENT(  OUT)  :: TwrDiam                       !< local tower diameter
   logical                         ,INTENT(  OUT)  :: found                         !< whether a mapping was found with this option 
      
      ! local variables
   REAL(ReKi)      :: denom
   REAL(ReKi)      :: dist
   REAL(ReKi)      :: min_dist
   REAL(ReKi)      :: elem_position, elem_position2
   REAL(SiKi)      :: elem_position_SiKi

   REAL(ReKi)      :: p1(3), p2(3)        ! position vectors for nodes on tower line 2 element
   
   REAL(ReKi)      :: V_rel_tower(3)
   
   REAL(ReKi)      :: n1_n2_vector(3)     ! vector going from node 1 to node 2 in Line2 element
   REAL(ReKi)      :: n1_Point_vector(3)  ! vector going from node 1 in Line 2 element to Destination Point
   REAL(ReKi)      :: tmp(3)              ! temporary vector for cross product calculation

   INTEGER(IntKi)  :: jElem               ! do-loop counter for elements on tower mesh

   INTEGER(IntKi)  :: n1, n2              ! nodes associated with an element

   LOGICAL         :: on_element
   
      
   found = .false.
   min_dist = HUGE(min_dist)

   do jElem = 1, u%TowerMotion%ElemTable(ELEMENT_LINE2)%nelem   ! number of elements on TowerMesh
         ! grab node numbers associated with the jElem_th element
      n1 = u%TowerMotion%ElemTable(ELEMENT_LINE2)%Elements(jElem)%ElemNodes(1)
      n2 = u%TowerMotion%ElemTable(ELEMENT_LINE2)%Elements(jElem)%ElemNodes(2)

      p1 = u%TowerMotion%Position(:,n1) + u%TowerMotion%TranslationDisp(:,n1)
      p2 = u%TowerMotion%Position(:,n2) + u%TowerMotion%TranslationDisp(:,n2)

         ! Calculate vectors used in projection operation
      n1_n2_vector    = p2 - p1
      n1_Point_vector = BladeNodePosition - p1

      denom           = DOT_PRODUCT( n1_n2_vector, n1_n2_vector ) ! we've already checked that these aren't zero

         ! project point onto line defined by n1 and n2

      elem_position = DOT_PRODUCT(n1_n2_vector,n1_Point_vector) / denom

            ! note: i forumlated it this way because Fortran doesn't necessarially do shortcutting and I don't want to call EqualRealNos if we don't need it:
      if ( elem_position .ge. 0.0_ReKi .and. elem_position .le. 1.0_ReKi ) then !we're ON the element (between the two nodes)
         on_element = .true.
      else
         elem_position_SiKi = REAL( elem_position, SiKi )
         if (EqualRealNos( elem_position_SiKi, 1.0_SiKi )) then !we're ON the element (at a node)
            on_element = .true.
            elem_position = 1.0_ReKi
         elseif (EqualRealNos( elem_position_SiKi,  0.0_SiKi )) then !we're ON the element (at a node)
            on_element = .true.
            elem_position = 0.0_ReKi
         else !we're not on the element
            on_element = .false.
         end if
         
      end if

      if (on_element) then

         ! calculate distance between point and line (note: this is actually the distance squared);
         ! will only store information once we have determined the closest element
         elem_position2 = 1.0_ReKi - elem_position
         
         r_TowerBlade  = BladeNodePosition - elem_position2*p1 - elem_position*p2
         dist = dot_product( r_TowerBlade, r_TowerBlade )

         if (dist .lt. min_dist) then
            found = .true.
            min_dist = dist

            V_rel_tower =   ( RotInflow%InflowOnTower(:,n1) - u%TowerMotion%TranslationVel(:,n1) ) * elem_position2  &
                          + ( RotInflow%InflowOnTower(:,n2) - u%TowerMotion%TranslationVel(:,n2) ) * elem_position
            
            TwrDiam     = elem_position2*p%TwrDiam(n1) + elem_position*p%TwrDiam(n2)
            TwrCd       = elem_position2*p%TwrCd(  n1) + elem_position*p%TwrCd(  n2)
            TwrTI       = elem_position2*p%TwrTI(  n1) + elem_position*p%TwrTI(  n2)
            
            
            ! z_hat
            theta_tower_trans(:,3) = n1_n2_vector / sqrt( denom ) ! = n1_n2_vector / twoNorm( n1_n2_vector )
            
            tmp = V_rel_tower - dot_product(V_rel_tower,theta_tower_trans(:,3)) * theta_tower_trans(:,3)
            denom = TwoNorm( tmp )
            if (.not. EqualRealNos( denom, 0.0_ReKi ) ) then
               ! x_hat
               theta_tower_trans(:,1) = tmp / denom
               
               ! y_hat
               tmp = cross_product( theta_tower_trans(:,3), V_rel_tower )
               theta_tower_trans(:,2) = tmp / denom  
               
               W_tower = dot_product( V_rel_tower,theta_tower_trans(:,1) )
               xbar    = 2.0/TwrDiam * dot_product( r_TowerBlade, theta_tower_trans(:,1) )
               ybar    = 2.0/TwrDiam * dot_product( r_TowerBlade, theta_tower_trans(:,2) )
               zbar    = 0.0_ReKi
                                             
            else
                  ! there is no tower influence because dot_product(V_rel_tower,x_hat) = 0
                  ! thus, we don't need to set the other values (except we don't want the sum of xbar^2 and ybar^2 to be 0)
               theta_tower_trans = 0.0_ReKi
               W_tower           = 0.0_ReKi
               xbar              = 1.0_ReKi
               ybar              = 0.0_ReKi  
               zbar              = 0.0_ReKi
            end if
   
            
         end if !the point is closest to this line2 element

      end if

   end do !jElem

END SUBROUTINE TwrInfl_NearestLine2Element
!----------------------------------------------------------------------------------------------------------------------------------
!> Option 2: used when the blade node does not orthogonally intersect a tower element.
!!  Find the nearest-neighbor node in the tower Line2-element domain (following an approach similar to the point_to_point mapping
!!  search for motion and scalar quantities). That is, for each node of the blade mesh, the node of the tower mesh that is the minimum 
!!  distance away is found.
SUBROUTINE TwrInfl_NearestPoint(p, u, RotInflow, BladeNodePosition, r_TowerBlade, theta_tower_trans, W_tower, xbar, ybar, zbar, TwrCd, TwrTI, TwrDiam)
!..................................................................................................................................
   TYPE(RotInputType),              INTENT(IN   )  :: u                             !< Inputs at Time t
   TYPE(RotInflowType),             INTENT(IN   )  :: RotInflow                     !< Rotor Inflow at Time t
   TYPE(RotParameterType),          INTENT(IN   )  :: p                             !< Parameters
   REAL(ReKi)                      ,INTENT(IN   )  :: BladeNodePosition(3)          !< local blade node position
   REAL(ReKi)                      ,INTENT(  OUT)  :: r_TowerBlade(3)               !< distance vector from tower to blade
   REAL(ReKi)                      ,INTENT(  OUT)  :: theta_tower_trans(3,3)        !< transpose of local tower orientation expressed as a DCM
   REAL(ReKi)                      ,INTENT(  OUT)  :: W_tower                       !< local relative wind speed normal to the tower
   REAL(ReKi)                      ,INTENT(  OUT)  :: xbar                          !< local x^ component of r_TowerBlade normalized by tower radius
   REAL(ReKi)                      ,INTENT(  OUT)  :: ybar                          !< local y^ component of r_TowerBlade normalized by tower radius
   REAL(ReKi)                      ,INTENT(  OUT)  :: zbar                          !< local z^ component of r_TowerBlade normalized by tower radius
   REAL(ReKi)                      ,INTENT(  OUT)  :: TwrCd                         !< local tower drag coefficient
   REAL(ReKi)                      ,INTENT(  OUT)  :: TwrTI                         !< local tower TI (for Eames tower shadow model)
   REAL(ReKi)                      ,INTENT(  OUT)  :: TwrDiam                       !< local tower diameter
      
      ! local variables
   REAL(ReKi)      :: denom
   REAL(ReKi)      :: dist
   REAL(ReKi)      :: min_dist
   REAL(ReKi)      :: cosTaper

   REAL(ReKi)      :: p1(3)                     ! position vectors for nodes on tower   
   REAL(ReKi)      :: V_rel_tower(3)
   
   REAL(ReKi)      :: tmp(3)                    ! temporary vector for cross product calculation

   INTEGER(IntKi)  :: n1                        ! node
   INTEGER(IntKi)  :: node_with_min_distance    

   
   
      !.................
      ! find the closest node
      !.................
      
   min_dist = HUGE(min_dist)
   node_with_min_distance = 0

   do n1 = 1, u%TowerMotion%NNodes   ! number of nodes on TowerMesh
      
      p1 = u%TowerMotion%Position(:,n1) + u%TowerMotion%TranslationDisp(:,n1)
      
         ! calculate distance between points (note: this is actually the distance squared);
         ! will only store information once we have determined the closest node
      r_TowerBlade  = BladeNodePosition - p1         
      dist = dot_product( r_TowerBlade, r_TowerBlade )

      if (dist .lt. min_dist) then
         min_dist = dist
         node_with_min_distance = n1
               
      end if !the point is (so far) closest to this blade node

   end do !n1
   
      !.................
      ! calculate the values to be returned:  
      !..................
   if (node_with_min_distance == 0) then
      node_with_min_distance = 1
      if (NWTC_VerboseLevel == NWTC_Verbose) call WrScr( 'AD:TwrInfl_NearestPoint:Error finding minimum distance. Positions may be invalid.' )
   end if
   
   n1 = node_with_min_distance
   
   r_TowerBlade = BladeNodePosition - u%TowerMotion%Position(:,n1) - u%TowerMotion%TranslationDisp(:,n1)
   V_rel_tower  = RotInflow%InflowOnTower(:,n1) - u%TowerMotion%TranslationVel(:,n1)
   TwrDiam      = p%TwrDiam(n1) 
   TwrCd        = p%TwrCd(  n1) 
   TwrTI        = p%TwrTI(  n1) 
                           
   ! z_hat
   theta_tower_trans(:,3) = u%TowerMotion%Orientation(3,:,n1)
            
   tmp = V_rel_tower - dot_product(V_rel_tower,theta_tower_trans(:,3)) * theta_tower_trans(:,3)
   denom = TwoNorm( tmp )
   
   if (.not. EqualRealNos( denom, 0.0_ReKi ) ) then
      
      ! x_hat
      theta_tower_trans(:,1) = tmp / denom
               
      ! y_hat
      tmp = cross_product( theta_tower_trans(:,3), V_rel_tower )
      theta_tower_trans(:,2) = tmp / denom  
               
      W_tower = dot_product( V_rel_tower,theta_tower_trans(:,1) )

      if ( n1 == 1 .or. n1 == u%TowerMotion%NNodes) then         
         ! option 2b
         zbar    = 2.0/TwrDiam * dot_product( r_TowerBlade, theta_tower_trans(:,3) )
         if (abs(zbar) < 1) then   
            cosTaper = cos( PiBy2*zbar )
            xbar = 2.0/TwrDiam * dot_product( r_TowerBlade, theta_tower_trans(:,1) ) / cosTaper
            ybar = 2.0/TwrDiam * dot_product( r_TowerBlade, theta_tower_trans(:,2) ) / cosTaper
         else ! we check that zbar < 1 before using xbar and ybar later, but I'm going to set them here anyway:
            xbar = 1.0_ReKi
            ybar = 0.0_ReKi  
         end if                                    
      else
         ! option 2a
         xbar    = 2.0/TwrDiam * dot_product( r_TowerBlade, theta_tower_trans(:,1) )
         ybar    = 2.0/TwrDiam * dot_product( r_TowerBlade, theta_tower_trans(:,2) )
         zbar    = 0.0_ReKi
      end if

   else
      
         ! there is no tower influence because W_tower = dot_product(V_rel_tower,x_hat) = 0
         ! thus, we don't need to set the other values (except we don't want the sum of xbar^2 and ybar^2 to be 0)
      W_tower           = 0.0_ReKi
      theta_tower_trans = 0.0_ReKi
      xbar              = 1.0_ReKi
      ybar              = 0.0_ReKi  
      zbar              = 0.0_ReKi
      
   end if   

END SUBROUTINE TwrInfl_NearestPoint
!----------------------------------------------------------------------------------------------------------------------------------

subroutine AD_InitVars(RotNum, u, p, x, z, OtherState, y, m, InitOut, InputFileData, Linearize, CompAeroMaps, ErrStat, ErrMsg)
   integer(IntKi),               intent(in)     :: Rotnum         !< Rotor number
   type(RotInputType),           intent(inout)  :: u              !< An initial guess for the input; input mesh must be defined
   type(RotParameterType),       intent(inout)  :: p              !< Parameters
   type(RotContinuousStateType), intent(inout)  :: x              !< States
   type(RotConstraintStateType), intent(inout)  :: z              !< Constraint state type
   type(RotOtherStateType),      intent(inout)  :: OtherState     !< Other state type
   type(RotOutputType),          intent(inout)  :: y              !< Initial system outputs (outputs are not calculated;
   type(RotMiscVarType),         intent(inout)  :: m              !< Misc variables for optimization (not copied in glue code)
   type(RotInitOutputType),      intent(inout)  :: InitOut        !< Output for initialization routine
   type(RotInputFile),           intent(in)     :: InputFileData  !< Input file data
   logical,                      intent(in)     :: Linearize      !< Flag to initialize linearization variables
   logical,                      intent(in)     :: CompAeroMaps   !< Flag to compute aero maps
   integer(IntKi),               intent(out)    :: ErrStat        !< Error status of the operation
   character(*),                 intent(out)    :: ErrMsg         !< Error message if ErrStat /= ErrID_None

   character(*), parameter :: RoutineName = 'Init_ModuleVars'
   integer(IntKi)          :: ErrStat2                     
   character(ErrMsgLen)    :: ErrMsg2                      
   character(4)            :: RotorLabel
   character(64)           :: NodeLabel
   character(1), parameter :: UVW(3) = ['U','V','W']
   real(R8Ki)              :: Perturb, PerturbTower, PerturbBlade(MaxBl)
   integer(IntKi)          :: i, j, n, state

   ErrStat = ErrID_None
   ErrMsg = ""

   ! Allocate space for variables (deallocate if already allocated)
   if (associated(p%Vars)) deallocate(p%Vars)
   allocate(p%Vars, stat=ErrStat2)
   if (ErrStat2 /= 0) then
      call SetErrStat(ErrID_Fatal, "Error allocating p%Vars", ErrStat, ErrMsg, RoutineName)
      return
   end if

   ! Add pointers to vars to inititialization output
   InitOut%Vars => p%Vars

   ! Create rotor label
   RotorLabel = 'R'//trim(Num2LStr(RotNum))

   !----------------------------------------------------------------------------
   ! Perturbation values
   !----------------------------------------------------------------------------

   Perturb = 2.0_R8Ki * D2R_D

   do i = 1, p%NumBlades
      PerturbBlade(i) = 0.2_R8Ki * D2R_D * InputFileData%BladeProps(i)%BlSpn(InputFileData%BladeProps(i)%NumBlNds)
   end do

   if (u%TowerMotion%NNodes > 0) then
      PerturbTower = 0.2_R8Ki * D2R_D * u%TowerMotion%Position(3, u%TowerMotion%NNodes)
   else
      PerturbTower = 0.0_R8Ki
   end if   

   !----------------------------------------------------------------------------
   ! Continuous State Variables
   !----------------------------------------------------------------------------

   allocate(p%Vars%x(0))

   ! DBEMT
   if (p%BEMT%DBEMT%lin_nx/2 > 0) then
      p%iVarDBEMT = size(p%Vars%x) + 1
      do j = 1, p%NumBlades
         call MV_AddVar(p%Vars%x, "DBEMT%Element", VF_Scalar, &
                        Num=p%NumBlNds*2, &
                        Flags=ior(VF_DerivOrder2, VF_RotFrame), &
                        Perturb=Perturb, &
                        LinNames=[([DBEMTLinName(j, i, "axial", .false.), &
                                    DBEMTLinName(j, i, "tangential", .false.)], i = 1, p%NumBlNds)])
      end do
      do j = 1, p%NumBlades
         call MV_AddVar(p%Vars%x, "DBEMT%Element", VF_Scalar, &
                        Num=p%NumBlNds*2, &
                        Flags=ior(VF_DerivOrder2, VF_RotFrame), &
                        Perturb=Perturb, &
                        LinNames=[([DBEMTLinName(j, i, "axial", .true.), &
                                    DBEMTLinName(j, i, "tangential", .true.)], i = 1, p%NumBlNds)])
      end do
   else
      p%iVarDBEMT = 0
   end if

   ! Unsteady Aero
   if (p%BEMT%UA%lin_nx == 0) then
      p%iVarUA = 0
   else
      p%iVarUA = size(p%Vars%x) + 1

      ! Loop through UA elements
      do n = 1, p%BEMT%UA%lin_nx
         
         i     = p%BEMT%UA%lin_xIndx(n,1)
         j     = p%BEMT%UA%lin_xIndx(n,2)
         state = p%BEMT%UA%lin_xIndx(n,3)

         select case (state)
         case (1, 2)    ! x1 and x2 are radians
            NodeLabel = 'x'//trim(Num2Lstr(state))//' blade '//trim(Num2Lstr(j))//', node '//trim(Num2Lstr(i))//', rad'
         case (3, 4, 5) ! x3, x4 (and x5) are units of cl or cn
            NodeLabel = 'x'//trim(Num2Lstr(state))//' blade '//trim(Num2Lstr(j))//', node '//trim(Num2Lstr(i))//', -'
         end select
      
         call MV_AddVar(p%Vars%x, NodeLabel, VF_Scalar, &
                        Flags=ior(VF_DerivOrder1, VF_RotFrame), &
                        Perturb=p%BEMT%UA%dx(state), &
                        LinNames=[NodeLabel])
      end do
   end if

   ! BEMT states
   if (p%BEMT%lin_nx>0) then
      call SetErrStat(ErrID_Fatal, 'Number of lin states for bem should be zero', ErrStat, ErrMsg, RoutineName)
      return
   end if

   !----------------------------------------------------------------------------
   ! Input variables
   !----------------------------------------------------------------------------

   ! Add Nacelle motion
   call MV_AddMeshVar(p%Vars%u, "Nacelle", &
                      VarIdx=p%iVarNacelleMotion, &
                      Mesh=u%NacelleMotion, &
                      Fields=[VF_TransDisp, VF_Orientation], &
                      Perturbs=[PerturbBlade(1), Perturb])

   ! Add hub motion
   call MV_AddMeshVar(p%Vars%u, "Hub", &
                      VarIdx=p%iVarHubMotion, &
                      Mesh=u%HubMotion, &
                      Fields=[VF_TransDisp, VF_Orientation, VF_AngularVel], &
                      Perturbs=[PerturbBlade(1), Perturb, Perturb])

   ! Add tail fin motion
   call MV_AddMeshVar(p%Vars%u, "TFin", &
                      VarIdx=p%iVarTFinMotion, &
                      Mesh=u%TFinMotion, &
                      Fields=[VF_TransDisp, VF_Orientation, VF_TransVel], &
                      Perturbs=[Perturb, Perturb, Perturb])

   ! Add tower motion
   call MV_AddMeshVar(p%Vars%u, "Tower", &
                      VarIdx=p%iVarTowerMotion, &
                      Mesh=u%TowerMotion, &
                      Fields=[VF_TransDisp, VF_Orientation, VF_TransVel, VF_TransAcc], &
                      Perturbs=[PerturbTower, Perturb, PerturbTower, PerturbTower])

   ! Add blade root motion
   call AllocAry(p%iVarBladeRootMotion, p%NumBlades, "iVarBladeRootMotion", ErrStat2, ErrMsg2); if (Failed()) return
   p%iVarBladeRootMotion = 0
   do j = 1, p%NumBlades
      call MV_AddMeshVar(p%Vars%u, "Blade root "//Num2LStr(j), &
                         VarIdx=p%iVarBladeRootMotion(j), &
                         Mesh=u%BladeRootMotion(j), &
                         Fields=[VF_Orientation], &
                         Perturbs=[Perturb])
   end do

   ! Add blade motion
   call AllocAry(p%iVarBladeMotion, p%NumBlades, "iVarBladeMotion", ErrStat2, ErrMsg2); if (Failed()) return
   p%iVarBladeMotion = 0
   do j = 1, p%NumBlades
      call MV_AddMeshVar(p%Vars%u, "Blade "//Num2LStr(j), &
                         VarIdx=p%iVarBladeMotion(j), &
                         Mesh=u%BladeMotion(j), &
                         Fields=[VF_TransDisp, VF_Orientation, VF_TransVel, VF_AngularVel, VF_TransAcc, VF_AngularAcc], &
                         Perturbs=[PerturbBlade(j), Perturb, PerturbBlade(j), Perturb, PerturbBlade(j), Perturb]) 
      ! Set AeroMap flag on subset of fields for first blade
      if (j == 1) then
         do i = p%iVarBladeMotion(j), size(p%Vars%u)
            select case (p%Vars%u(i)%Field)
            case (VF_TransDisp, VF_Orientation, VF_TransVel)
               call MV_SetFlags(p%Vars%u(i), VF_AeroMap)
            end select
         end do
      end if
   end do

   ! Add user props
   call AllocAry(p%iVarUserProp, p%NumBlades, "iVarUserProp", ErrStat2, ErrMsg2); if (Failed()) return
   p%iVarUserProp = 0
   do j = 1, p%NumBlades
      call MV_AddVar(p%Vars%u, "UserProp Blade"//IdxStr(j), VF_Scalar, &
                     VarIdx=p%iVarUserProp(j), &
                     Flags=ior(VF_Linearize, VF_RotFrame), &
                     Num=p%NumBlNds, &
                     Perturb=Perturb, &
                     LinNames=[('User property on blade '//trim(Num2LStr(j))//', node '//trim(Num2LStr(i))//', -', i = 1, p%NumBlNds)])
   end do

   ! Extended inputs
   call MV_AddVar(p%Vars%u, "HWindSpeed", VF_Scalar, &
                  VarIdx=p%iVarHWindSpeed, &
                  Flags=VF_ExtLin + VF_Linearize, &
                  Perturb=Perturb, &
                  LinNames=['Extended input: horizontal wind speed (steady/uniform wind), m/s'])

   call MV_AddVar(p%Vars%u, "PLExp", VF_Scalar, &
                  VarIdx=p%iVarPLexp, &
                  Flags=VF_ExtLin + VF_Linearize, &
                  Perturb=Perturb, &
                  LinNames=['Extended input: vertical power-law shear exponent, -'])

   call MV_AddVar(p%Vars%u, "PropagationDir", VF_Scalar, &
                  VarIdx=p%iVarPropagationDir, &
                  Flags=VF_ExtLin + VF_Linearize, &
                  Perturb=Perturb, &
                  LinNames=['Extended input: propagation direction, rad'])

   !----------------------------------------------------------------------------
   ! Output variables
   !----------------------------------------------------------------------------

   ! Add nacelle load
   call MV_AddMeshVar(p%Vars%y, "Nacelle", LoadFields, &
                      VarIdx=p%iVarNacelleLoad, &
                      Mesh=y%NacelleLoad)

   ! Add hub load
   call MV_AddMeshVar(p%Vars%y, "Hub", LoadFields, &
                      VarIdx=p%iVarHubLoad, &
                      Mesh=y%HubLoad)

   ! Add tail fin load
   call MV_AddMeshVar(p%Vars%y, "TFin", LoadFields, &
                      VarIdx=p%iVarTFinLoad, &
                      Mesh=y%TFinLoad)

   ! Add tower load
   call MV_AddMeshVar(p%Vars%y, "Tower", LoadFields, &
                      VarIdx=p%iVarTowerLoad, &
                      Mesh=y%TowerLoad)

   ! Loop through blades, add blade loads
   call AllocAry(p%iVarBladeLoad, p%NumBlades, "iVarBladeLoad", ErrStat2, ErrMsg2); if (Failed()) return
   p%iVarBladeLoad = 0
   do j = 1, p%NumBlades
      call MV_AddMeshVar(p%Vars%y, "Blade "//Num2LStr(j), LoadFields, &
                         VarIdx=p%iVarBladeLoad(j), &
                         Flags=ior(VF_AeroMap, VF_Line), &
                         Mesh=y%BladeLoad(j))
   end do

   p%iVarWriteOutput = size(p%Vars%y) + 1

   ! Rotor outputs
   do j = 1, p%NumOuts
      call MV_AddVar(p%Vars%y, InitOut%WriteOutputHdr(j), VF_Scalar, &
                     Flags=VF_WriteOut + OutParamFlags(p%OutParam(j)%Indx), &
                     iUsr=j, &
                     LinNames=[trim(InitOut%WriteOutputHdr(j))//', '//trim(InitOut%WriteOutputUnt(j))])
   end do    
   
   ! Blade node outputs
   do j = p%NumOuts + 1, p%NumOuts + p%BldNd_TotNumOuts
      call MV_AddVar(p%Vars%y, InitOut%WriteOutputHdr(j), VF_Scalar, &
                     Flags=VF_WriteOut + VF_RotFrame, &
                     iUsr=j, &
                     LinNames=[trim(InitOut%WriteOutputHdr(j))//', '//trim(InitOut%WriteOutputUnt(j))])
   end do

   !----------------------------------------------------------------------------
   ! Initialize Variables and Linearization data
   !----------------------------------------------------------------------------

   call MV_InitVarsJac(p%Vars, m%Jac, Linearize .or. CompAeroMaps, ErrStat2, ErrMsg2); if (Failed()) return

   call AD_CopyRotContinuousStateType(x, m%x_init, MESH_NEWCOPY, ErrStat2, ErrMsg2); if (Failed()) return
   call AD_CopyRotContinuousStateType(x, m%x_perturb, MESH_NEWCOPY, ErrStat2, ErrMsg2); if (Failed()) return
   call AD_CopyRotContinuousStateType(x, m%dxdt_lin, MESH_NEWCOPY, ErrStat2, ErrMsg2); if (Failed()) return
   call AD_CopyRotInputType(u, m%u_perturb, MESH_NEWCOPY, ErrStat2, ErrMsg2); if (Failed()) return
   call AD_CopyRotOutputType(y, m%y_lin, MESH_NEWCOPY, ErrStat2, ErrMsg2); if (Failed()) return
   call AD_CopyRotOtherStateType(OtherState, m%OtherState_init, MESH_NEWCOPY, ErrStat2, ErrMsg2); if (Failed()) return
   call AD_CopyRotOtherStateType(OtherState, m%OtherState_jac, MESH_NEWCOPY, ErrStat2, ErrMsg2); if (Failed()) return
   call AD_CopyRotConstraintStateType(z, m%z_lin, MESH_NEWCOPY, ErrStat2, ErrMsg2); if (Failed()) return

contains

   character(LinChanLen) function DBEMTLinName(BladeNum, NodeNum, Direction, Deriv)
      integer(IntKi), intent(in) :: BladeNum, NodeNum
      character(*), intent(in)   :: Direction
      logical, intent(in)        :: Deriv
      DBEMTLinName = 'vind ('//trim(Direction)//') at blade '//trim(Num2LStr(BladeNum))//', node '//trim(Num2LStr(NodeNum))//', m/s'
      if (Deriv) DBEMTLinName = 'First time derivative of '//trim(DBEMTLinName)//"/s"
   end function

   pure integer(IntKi) function OutParamFlags(ind)
      integer(IntKi), intent(in) :: ind
      integer(IntKi), parameter  :: RotFrameInds(*) = [&
         BAzimuth, BPitch, &
         BNVUndx, BNVUndy, BNVUndz, BNVDisx, BNVDisy, BNVDisz, BNSTVx, BNSTVy, &
         BNSTVz, BNVRel, BNDynP, BNRe, BNM, BNVIndx, BNVIndy, BNAxInd, BNTnInd, &
         BNAlpha, BNTheta, BNPhi, BNCurve, BNCl, BNCd, BNCm, BNCx, BNCy, BNCn, &
         BNCt, BNFl, BNFd, BNMm, BNFx, BNFy, BNFn, BNFt, BNClrnc]
      if (any(RotFrameInds == ind)) then
         OutParamFlags = VF_RotFrame
      else
         OutParamFlags = VF_None
      end if
   end function

   logical function Failed()
      call SetErrStat(ErrStat2, ErrMsg2, ErrStat, ErrMsg, RoutineName) 
      Failed =  ErrStat >= AbortErrLev
   end function Failed
end subroutine

!++++++++++++++++++++++++++++++++++++++++++++++++++++++++++++++++++++++++++++++++++++++++++++++++++++++++++++++++++++++++++++++++++
! ###### The following four routines are Jacobian routines for linearization capabilities #######
! If the module does not implement them, set ErrStat = ErrID_Fatal in AD_Init() when InitInp%Linearize is .true.
!----------------------------------------------------------------------------------------------------------------------------------
!> Routine to compute the Jacobians of the output (Y), continuous- (X), discrete- (Xd), and constraint-state (Z) functions
!! with respect to the inputs (u). The partial derivatives dY/du, dX/du, dXd/du, and dZ/du are returned.
SUBROUTINE AD_JacobianPInput( t, u, p, x, xd, z, OtherState, y, m, ErrStat, ErrMsg, dYdu, dXdu, dXddu, dZdu, FlagFilter)
!..................................................................................................................................

   REAL(DbKi),                           INTENT(IN   )           :: t          !< Time in seconds at operating point
   TYPE(AD_InputType),                   INTENT(INOUT)           :: u          !< Inputs at operating point (may change to inout if a mesh copy is required)
   TYPE(AD_ParameterType),               INTENT(IN   )           :: p          !< Parameters
   TYPE(AD_ContinuousStateType),         INTENT(IN   )           :: x          !< Continuous states at operating point
   TYPE(AD_DiscreteStateType),           INTENT(IN   )           :: xd         !< Discrete states at operating point
   TYPE(AD_ConstraintStateType),         INTENT(IN   )           :: z          !< Constraint states at operating point
   TYPE(AD_OtherStateType),              INTENT(IN   )           :: OtherState !< Other states at operating point
   TYPE(AD_OutputType),                  INTENT(INOUT)           :: y          !< Output (change to inout if a mesh copy is required);
   TYPE(AD_MiscVarType),                 INTENT(INOUT)           :: m          !< Misc/optimization variables
   INTEGER(IntKi),                       INTENT(  OUT)           :: ErrStat    !< Error status of the operation
   CHARACTER(*),                         INTENT(  OUT)           :: ErrMsg     !< Error message if ErrStat /= ErrID_None
   REAL(R8Ki), ALLOCATABLE, OPTIONAL,    INTENT(INOUT)           :: dYdu(:,:)  !< Partial derivatives of output functions (Y) with respect to the inputs (u) [intent in to avoid deallocation]
   REAL(R8Ki), ALLOCATABLE, OPTIONAL,    INTENT(INOUT)           :: dXdu(:,:)  !< Partial derivatives of continuous state functions (X) with respect to the inputs (u) [intent in to avoid deallocation]
   REAL(R8Ki), ALLOCATABLE, OPTIONAL,    INTENT(INOUT)           :: dXddu(:,:) !< Partial derivatives of discrete state functions (Xd) with respect to the inputs (u) [intent in to avoid deallocation]
   REAL(R8Ki), ALLOCATABLE, OPTIONAL,    INTENT(INOUT)           :: dZdu(:,:)  !< Partial derivatives of constraint state functions (Z) with
   INTEGER(IntKi),          OPTIONAL,    INTENT(IN   )           :: FlagFilter  !< Variable index number

   integer(IntKi), parameter :: iR =1 ! Rotor index
   integer(intKi)  :: StartNode

   StartNode = 1  ! ignored during linearization since cannot linearize with ExtInflow
   if (size(p%rotors)>1) then
      errStat = ErrID_Fatal
      errMsg = 'Linearization with more than one rotor not supported'
      return
   endif

<<<<<<< HEAD
   call AD_CalcWind_Rotor(t, u%rotors(iR), p%FlowField, p%rotors(iR), m%Inflow(1)%RotInflow(iR), ErrStat, ErrMsg)
   if (ErrStat >= AbortErrLev) return
   call Rot_JacobianPInput( t, u%rotors(iR), m%Inflow(1)%RotInflow(iR), p%rotors(iR), p, x%rotors(iR), xd%rotors(iR), z%rotors(iR), OtherState%rotors(iR), y%rotors(iR), m%rotors(iR), m, iR, ErrStat, ErrMsg, dYdu, dXdu, dXddu, dZdu, FlagFilter)
=======
   call AD_CalcWind_Rotor(  t, u%rotors(iR), p%FLowField, p%rotors(iR), m%Inflow(1)%RotInflow(iR), StartNode, ErrStat, ErrMsg)
   call Rot_JacobianPInput( t, u%rotors(iR), m%Inflow(1)%RotInflow(iR), p%rotors(iR), p, x%rotors(iR), xd%rotors(iR), z%rotors(iR), OtherState%rotors(iR), y%rotors(iR), m%rotors(iR), m, iR, ErrStat, ErrMsg, dYdu, dXdu, dXddu, dZdu)
>>>>>>> d4b3289a

END SUBROUTINE AD_JacobianPInput


!> Routine to compute the Jacobians of the output (Y), continuous- (X), discrete- (Xd), and constraint-state (Z) functions
!! with respect to the inputs (u). The partial derivatives dY/du, dX/du, dXd/du, and dZ/du are returned.
SUBROUTINE Rot_JacobianPInput( t, u, RotInflow, p, p_AD, x, xd, z, OtherState, y, m, m_AD, iRot, ErrStat, ErrMsg, dYdu, dXdu, dXddu, dZdu, FlagFilter )
!..................................................................................................................................
   use IfW_FlowField, only: FlowFieldType, UniformField_InterpLinear
   REAL(DbKi),                           INTENT(IN   )           :: t          !< Time in seconds at operating point
   TYPE(RotInputType),                   INTENT(INOUT)           :: u          !< Inputs at operating point (may change to inout if a mesh copy is required)
   TYPE(RotInflowType),                  INTENT(IN   )           :: RotInflow  !< Rotor inflow 
   TYPE(RotParameterType),               INTENT(IN   )           :: p          !< Parameters
   TYPE(AD_ParameterType),               INTENT(IN   )           :: p_AD       !< Parameters
   TYPE(RotContinuousStateType),         INTENT(IN   )           :: x          !< Continuous states at operating point
   TYPE(RotDiscreteStateType),           INTENT(IN   )           :: xd         !< Discrete states at operating point
   TYPE(RotConstraintStateType),         INTENT(IN   )           :: z          !< Constraint states at operating point
   TYPE(RotOtherStateType),              INTENT(IN   )           :: OtherState !< Other states at operating point
   TYPE(RotOutputType),                  INTENT(INOUT)           :: y          !< Output (change to inout if a mesh copy is required);
   TYPE(RotMiscVarType),                 INTENT(INOUT)           :: m          !< Misc/optimization variables
   TYPE(AD_MiscVarType),                 INTENT(INOUT)           :: m_AD       !< misc variables
   INTEGER,                              INTENT(IN   )           :: iRot       !< Rotor index, needed for OLAF
   INTEGER(IntKi),                       INTENT(  OUT)           :: ErrStat    !< Error status of the operation
   CHARACTER(*),                         INTENT(  OUT)           :: ErrMsg     !< Error message if ErrStat /= ErrID_None
   REAL(R8Ki), ALLOCATABLE, OPTIONAL,    INTENT(INOUT)           :: dYdu(:,:)  !< Partial derivatives of output functions (Y) with respect to the inputs (u) [intent in to avoid deallocation]
   REAL(R8Ki), ALLOCATABLE, OPTIONAL,    INTENT(INOUT)           :: dXdu(:,:)  !< Partial derivatives of continuous state functions (X) with respect to the inputs (u) [intent in to avoid deallocation]
   REAL(R8Ki), ALLOCATABLE, OPTIONAL,    INTENT(INOUT)           :: dXddu(:,:) !< Partial derivatives of discrete state functions (Xd) with respect to the inputs (u) [intent in to avoid deallocation]
   REAL(R8Ki), ALLOCATABLE, OPTIONAL,    INTENT(INOUT)           :: dZdu(:,:)  !< Partial derivatives of constraint state functions (Z) with respect to the inputs (u) [intent in to avoid deallocation]
   INTEGER(IntKi),          OPTIONAL,    INTENT(IN   )           :: FlagFilter  !< Variable index number

   character(*), parameter       :: RoutineName = 'AD_JacobianPInput'
   integer, parameter            :: indx = 1      ! m%BEMT_u(1) is at t; m%BEMT_u(2) is t+dt
   integer(intKi)                :: ErrStat2
   character(ErrMsgLen)          :: ErrMsg2
   TYPE(RotOtherStateType)       :: OtherState_copy
   logical                       :: IsFullLin
   integer(IntKi)                :: FlagFilterLoc
   INTEGER(IntKi)                :: i, j, col
   type(UniformField_Interp)     :: UF_op
   type(FlowFieldType),target    :: FF_perturb
   type(FlowFieldType),pointer   :: FF_ptr            ! need a pointer in the CalcWind_Rotor routine
   type(RotInflowType)           :: RotInflow_perturb !< Rotor inflow, perturbed by FlowField extended inputs

   ErrStat = ErrID_None
   ErrMsg  = ''

   ! Set full linearization flag and local filter flag
   if (present(FlagFilter)) then
      IsFullLin = FlagFilter == VF_None
      FlagFilterLoc = FlagFilter
   else
      IsFullLin = .true.
      FlagFilterLoc = VF_None
   end if

   ! Get OP values here (i.e., set inputs for BEMT):
   if (p%FrozenWake) then
      call SetInputs(p, p_AD, u, RotInflow, m, indx, errStat2, errMsg2); if (Failed()) return

      ! compare m%BEMT_y arguments with call to BEMT_CalcOutput
      call computeFrozenWake(m%BEMT_u(indx), p%BEMT, m%BEMT_y, m%BEMT)
      m%BEMT%UseFrozenWake = .true.
   end if

   ! Copy continuous and other states for initialization
   call AD_CopyRotContinuousStateType(x, m%x_init, MESH_UPDATECOPY, ErrStat2, ErrMsg2); if (Failed()) return
   call AD_CopyRotOtherStateType(OtherState, m%OtherState_init, MESH_UPDATECOPY, ErrStat2, ErrMsg2); if (Failed()) return

   
   ! Initialize x_init so that we get accurrate values for first step
   ! changes values only if states haven't been initialized
   if (.not. OtherState%BEMT%nodesInitialized) then
      call SetInputs(p, p_AD, u, RotInflow, m, indx, errStat2, errMsg2); if (Failed()) return
      call BEMT_InitStates(t, m%BEMT_u(indx), p%BEMT, m%x_init%BEMT, xd%BEMT, z%BEMT, &
                           m%OtherState_init%BEMT, m%BEMT, p_AD%AFI, ErrStat2, ErrMsg2); if (Failed()) return 
   end if
   
   ! Copy inputs and pack them for perturbation
   call AD_CopyRotInputType(u, m%u_perturb, MESH_UPDATECOPY, ErrStat2, ErrMsg2); if (Failed()) return
   call AD_PackInputOP(p, u, m%Jac%u)

   ! Calculate the partial derivative of the output functions (Y) with respect to the inputs (u) here:
   if (present(dYdu)) then
      
      ! Allocate dYdu if not allocated
      if (.not. allocated(dYdu)) then
         call AllocAry(dYdu, p%Vars%Ny, p%Vars%Nu, 'dYdu', ErrStat2, ErrMsg2); if (Failed()) return
      end if

      ! Copy rotor inflow type for perturbation
      call AD_CopyRotInflowType(RotInflow, RotInflow_perturb, MESH_NEWCOPY, ErrStat2, ErrMsg2); if (Failed()) return

      ! If performing full linearization
      if (IsFullLin) then
         ! Copy the flow field so it can be perturbed
         ! In full linearization, flow field will be Uniform type, which as minimal data
         call IfW_FlowField_CopyFlowFieldType(p_AD%FlowField, FF_perturb, MESH_NEWCOPY, ErrStat2, ErrMsg2); if (Failed()) return
         FF_ptr => FF_perturb
      else
         ! Associate flowfield pointer to flowfield in parameters
         FF_ptr => p_AD%FlowField
      end if
   
      ! Loop through input variables
      do i = 1, size(p%Vars%u)

         ! If variable flag not in flag filter, skip
         if (.not. MV_HasFlags(p%Vars%u(i), FlagFilterLoc)) cycle

         ! Loop through number of linearization perturbations in variable
         do j = 1, p%Vars%u(i)%Num
            
            ! Calculate positive perturbation
            call AD_CopyRotConstraintStateType(z, m%z_lin, MESH_UPDATECOPY, ErrStat2, ErrMsg2); if (Failed()) return
            call AD_CopyRotOtherStateType(m%OtherState_init, m%OtherState_jac, MESH_UPDATECOPY, ErrStat2, ErrMsg2); if (Failed()) return
            call MV_Perturb(p%Vars%u(i), j, 1, m%Jac%u, m%Jac%u_perturb)
            call AD_UnpackInputOP(p, m%Jac%u_perturb, m%u_perturb)
            if (associated(FF_ptr, FF_perturb)) call PerturbFlowField(i, p_AD%FlowField, 1, FF_ptr)
            call AD_CalcWind_Rotor(t, m%u_perturb, FF_ptr, p, RotInflow_perturb, ErrStat2, ErrMsg2); if (Failed()) return
            call SetInputs(p, p_AD, m%u_perturb, RotInflow_perturb, m, indx, ErrStat2, ErrMsg2); if (Failed()) return
            call UpdatePhi(m%BEMT_u(indx), p%BEMT, m%z_lin%BEMT%phi, p_AD%AFI, m%BEMT, m%OtherState_jac%BEMT%ValidPhi, ErrStat2, ErrMsg2); if (Failed()) return
            call RotCalcOutput(t, m%u_perturb, RotInflow_perturb, p, p_AD, m%x_init, xd, m%z_lin, m%OtherState_jac, m%y_lin, m, m_AD, iRot, ErrStat2, ErrMsg2); if (Failed()) return
            call AD_PackOutputOP(p, m%y_lin, m%Jac%y_pos, IsFullLin)
         
            ! Calculate negative perturbation
            call AD_CopyRotConstraintStateType(z, m%z_lin, MESH_UPDATECOPY, ErrStat2, ErrMsg2); if (Failed()) return
            call AD_CopyRotOtherStateType(m%OtherState_init, m%OtherState_jac, MESH_UPDATECOPY, ErrStat2, ErrMsg2); if (Failed()) return
            call MV_Perturb(p%Vars%u(i), j, -1, m%Jac%u, m%Jac%u_perturb)
            call AD_UnpackInputOP(p, m%Jac%u_perturb, m%u_perturb)
            if (associated(FF_ptr, FF_perturb)) call PerturbFlowField(i, p_AD%FlowField, -1, FF_ptr)
            call AD_CalcWind_Rotor(t, m%u_perturb, FF_ptr, p, RotInflow_perturb, ErrStat2, ErrMsg2); if (Failed()) return
            call SetInputs(p, p_AD, m%u_perturb, RotInflow_perturb, m, indx, ErrStat2, ErrMsg2); if (Failed()) return
            call UpdatePhi(m%BEMT_u(indx), p%BEMT, m%z_lin%BEMT%phi, p_AD%AFI, m%BEMT, m%OtherState_jac%BEMT%ValidPhi, ErrStat2, ErrMsg2); if (Failed()) return
            call RotCalcOutput(t, m%u_perturb, RotInflow_perturb, p, p_AD, m%x_init, xd, m%z_lin, m%OtherState_jac, m%y_lin, m, m_AD, iRot, ErrStat2, ErrMsg2); if (Failed()) return
            call AD_PackOutputOP(p, m%y_lin, m%Jac%y_neg, IsFullLin)

            ! Calculate column index
            col = p%Vars%u(i)%iLoc(1) + j - 1
            
            ! Get partial derivative via central difference and store in full linearization array
            call MV_ComputeCentralDiff(p%Vars%y, p%Vars%u(i)%Perturb, m%Jac%y_pos, m%Jac%y_neg, dYdu(:,col))
         end do

      end do
   end if

   ! Calculate the partial derivative of the continuous state functions (X) with respect to the inputs (u) here:
   if (present(dXdu)) then

      ! Allocate dXdu if not allocated
      if (.not. allocated(dXdu)) then
         call AllocAry(dXdu, p%Vars%Nx, p%Vars%Nu, 'dXdu', ErrStat2, ErrMsg2); if (Failed()) return
      end if

      ! Loop through input variables
      do i = 1, size(p%Vars%u)

         ! If variable flag not in flag filter, skip
         if (.not. MV_HasFlags(p%Vars%u(i), FlagFilterLoc)) cycle

         ! Loop through number of linearization perturbations in variable
         do j = 1, p%Vars%u(i)%Num

            ! Calculate positive perturbation
            call MV_Perturb(p%Vars%u(i), j, 1, m%Jac%u, m%Jac%u_perturb)
            call AD_UnpackInputOP(p, m%Jac%u_perturb, m%u_perturb)
            if (associated(FF_ptr, FF_perturb)) call PerturbFlowField(i, p_AD%FlowField, 1, FF_ptr)
            call AD_CalcWind_Rotor(t, m%u_perturb, FF_ptr, p, RotInflow_perturb, ErrStat2, ErrMsg2); if (Failed()) return
            call RotCalcContStateDeriv(t, m%u_perturb, RotInflow_perturb, p, p_AD, m%x_init, xd, z, m%OtherState_init, m, m%dxdt_lin, ErrStat2, ErrMsg2) ; if (Failed()) return
            call AD_PackContStateOP(p, m%dxdt_lin, m%Jac%x_pos)

            ! Calculate negative perturbation
            call MV_Perturb(p%Vars%u(i), j, -1, m%Jac%u, m%Jac%u_perturb)
            call AD_UnpackInputOP(p, m%Jac%u_perturb, m%u_perturb)
            if (associated(FF_ptr, FF_perturb)) call PerturbFlowField(i, p_AD%FlowField, -1, FF_ptr)
            call AD_CalcWind_Rotor(t, m%u_perturb, FF_ptr, p, RotInflow_perturb, ErrStat2, ErrMsg2); if (Failed()) return
            call RotCalcContStateDeriv(t, m%u_perturb, RotInflow_perturb, p, p_AD, m%x_init, xd, z, m%OtherState_init, m, m%dxdt_lin, ErrStat2, ErrMsg2) ; if (Failed()) return
            call AD_PackContStateOP(p, m%dxdt_lin, m%Jac%x_neg)

            ! Calculate column index
            col = p%Vars%u(i)%iLoc(1) + j - 1

            ! Get partial derivative via central difference and store in full linearization array
            dXdu(:,col) = (m%Jac%x_pos - m%Jac%x_neg) / (2.0_R8Ki * p%Vars%u(i)%Perturb)
         end do
      end do
         
   end if

   if (present(dXddu)) then
      if (allocated(dXddu)) deallocate(dXddu)
   end if

   if (present(dZdu)) then
      if (allocated(dZdu)) deallocate(dZdu)
   end if
   
   call cleanup()
contains
   subroutine PerturbFlowField(iVar, BaseFF, PerturbSign, PerturbFF)
      integer(IntKi), intent(in)          :: iVar
      type(FlowFieldType), intent(in)     :: BaseFF
      integer(IntKi), intent(in)          :: PerturbSign
      type(FlowFieldType), intent(inout)  :: PerturbFF
      PerturbFF%Uniform%VelH = BaseFF%Uniform%VelH
      PerturbFF%Uniform%ShrV = BaseFF%Uniform%ShrV
      PerturbFF%PropagationDir = BaseFF%PropagationDir
      if (iVar == p%iVarHWindSpeed) then
         PerturbFF%Uniform%VelH = BaseFF%Uniform%VelH + p%Vars%u(iVar)%Perturb*PerturbSign
      else if (iVar == p%iVarPLexp) then
         PerturbFF%Uniform%ShrV = BaseFF%Uniform%ShrV + p%Vars%u(iVar)%Perturb*PerturbSign
      else if (iVar == p%iVarPropagationDir) then
         PerturbFF%PropagationDir = BaseFF%PropagationDir + p%Vars%u(iVar)%Perturb*PerturbSign
      end if
   end subroutine
   logical function Failed()
      call SetErrStat(ErrStat2, ErrMsg2, ErrStat, ErrMsg, RoutineName)
      Failed = ErrStat >= AbortErrLev
      if (Failed) call cleanup()
   end function
   subroutine cleanup()
      m%BEMT%UseFrozenWake = .false.
   end subroutine cleanup
end subroutine Rot_JacobianPInput

!> Routine to compute the Jacobians of the output (Y), continuous- (X), discrete- (Xd), and constraint-state (Z) functions
!! with respect to the continuous states (x). The partial derivatives dY/dx, dX/dx, dXd/dx, and dZ/dx are returned.
SUBROUTINE AD_JacobianPContState( t, u, p, x, xd, z, OtherState, y, m, ErrStat, ErrMsg, dYdx, dXdx, dXddx, dZdx, FlagFilter )
!..................................................................................................................................

   REAL(DbKi),                           INTENT(IN   )           :: t          !< Time in seconds at operating point
   TYPE(AD_InputType),                   INTENT(IN   )           :: u          !< Inputs at operating point (may change to inout if a mesh copy is required)
   TYPE(AD_ParameterType),               INTENT(IN   )           :: p          !< Parameters
   TYPE(AD_ContinuousStateType),         INTENT(IN   )           :: x          !< Continuous states at operating point
   TYPE(AD_DiscreteStateType),           INTENT(IN   )           :: xd         !< Discrete states at operating point
   TYPE(AD_ConstraintStateType),         INTENT(IN   )           :: z          !< Constraint states at operating point
   TYPE(AD_OtherStateType),              INTENT(IN   )           :: OtherState !< Other states at operating point
   TYPE(AD_OutputType),                  INTENT(INOUT)           :: y          !< Output (change to inout if a mesh copy is required);
                                                                               !!   Output fields are not used by this routine, but type is
                                                                               !!   available here so that mesh parameter information (i.e.,
                                                                               !!   connectivity) does not have to be recalculated for dYdx.
   TYPE(AD_MiscVarType),                 INTENT(INOUT)           :: m          !< Misc/optimization variables
   INTEGER(IntKi),                       INTENT(  OUT)           :: ErrStat    !< Error status of the operation
   CHARACTER(*),                         INTENT(  OUT)           :: ErrMsg     !< Error message if ErrStat /= ErrID_None
   REAL(R8Ki), ALLOCATABLE, OPTIONAL,    INTENT(INOUT)           :: dYdx(:,:)  !< Partial derivatives of output functions
                                                                               !!   (Y) with respect to the continuous
                                                                               !!   states (x) [intent in to avoid deallocation]
   REAL(R8Ki), ALLOCATABLE, OPTIONAL,    INTENT(INOUT)           :: dXdx(:,:)  !< Partial derivatives of continuous state
                                                                               !!   functions (X) with respect to
                                                                               !!   the continuous states (x) [intent in to avoid deallocation]
   REAL(R8Ki), ALLOCATABLE, OPTIONAL,    INTENT(INOUT)           :: dXddx(:,:) !< Partial derivatives of discrete state
                                                                               !!   functions (Xd) with respect to
                                                                               !!   the continuous states (x) [intent in to avoid deallocation]
   REAL(R8Ki), ALLOCATABLE, OPTIONAL,    INTENT(INOUT)           :: dZdx(:,:)  !< Partial derivatives of constraint state
                                                                               !!   functions (Z) with respect to
                                                                               !!   the continuous states (x) [intent in to avoid deallocation]
   INTEGER, OPTIONAL,                    INTENT(IN   )           :: FlagFilter
   integer(IntKi), parameter :: iR = 1 ! Rotor index

   if (size(p%rotors)>1) then
      errStat = ErrID_Fatal
      errMsg = 'Linearization with more than one rotor not supported'
      return
   endif

   call AD_CalcWind_Rotor(t, u%rotors(iR), p%FlowField, p%rotors(iR), m%Inflow(1)%RotInflow(iR), ErrStat, ErrMsg)
   if (ErrStat >= AbortErrLev) return
   call RotJacobianPContState(t, u%rotors(iR), m%Inflow(1)%RotInflow(iR), p%rotors(iR), p, x%rotors(iR), xd%rotors(iR), z%rotors(iR), OtherState%rotors(iR), y%rotors(iR), m%rotors(iR), m, iR, ErrStat, ErrMsg, dYdx, dXdx, dXddx, dZdx, FlagFilter)

END SUBROUTINE AD_JacobianPContState

!----------------------------------------------------------------------------------------------------------------------------------
!> Routine to compute the Jacobians of the output (Y), continuous- (X), discrete- (Xd), and constraint-state (Z) functions
!! with respect to the continuous states (x). The partial derivatives dY/dx, dX/dx, dXd/dx, and dZ/dx are returned.
SUBROUTINE RotJacobianPContState( t, u, RotInflow, p, p_AD, x, xd, z, OtherState, y, m, m_AD, iRot, ErrStat, ErrMsg, dYdx, dXdx, dXddx, dZdx, FlagFilter )
!..................................................................................................................................

   REAL(DbKi),                           INTENT(IN   )           :: t          !< Time in seconds at operating point
   TYPE(RotInputType),                   INTENT(IN   )           :: u          !< Inputs at operating point (may change to inout if a mesh copy is required)
   TYPE(RotInflowType),                  INTENT(IN   )           :: RotInflow  !< Rotor inflow
   TYPE(RotParameterType),               INTENT(IN   )           :: p          !< Parameters
   TYPE(AD_ParameterType),               INTENT(IN   )           :: p_AD       !< Parameters
   TYPE(RotContinuousStateType),         INTENT(IN   )           :: x          !< Continuous states at operating point
   TYPE(RotDiscreteStateType),           INTENT(IN   )           :: xd         !< Discrete states at operating point
   TYPE(RotConstraintStateType),         INTENT(IN   )           :: z          !< Constraint states at operating point
   TYPE(RotOtherStateType),              INTENT(IN   )           :: OtherState !< Other states at operating point
   TYPE(RotOutputType),                  INTENT(INOUT)           :: y          !< Output (change to inout if a mesh copy is required);
                                                                               !!   Output fields are not used by this routine, but type is
                                                                               !!   available here so that mesh parameter information (i.e.,
                                                                               !!   connectivity) does not have to be recalculated for dYdx.
   TYPE(RotMiscVarType),                 INTENT(INOUT)           :: m          !< Misc/optimization variables
   TYPE(AD_MiscVarType),                 INTENT(INOUT)           :: m_AD       !< misc variables
   INTEGER,                              INTENT(IN   )           :: iRot       !< Rotor index, needed for OLAF
   INTEGER(IntKi),                       INTENT(  OUT)           :: ErrStat    !< Error status of the operation
   CHARACTER(*),                         INTENT(  OUT)           :: ErrMsg     !< Error message if ErrStat /= ErrID_None
   REAL(R8Ki), ALLOCATABLE, OPTIONAL,    INTENT(INOUT)           :: dYdx(:,:)  !< Partial derivatives of output functions (Y) with respect to the continuous states (x) [intent in to avoid deallocation]
   REAL(R8Ki), ALLOCATABLE, OPTIONAL,    INTENT(INOUT)           :: dXdx(:,:)  !< Partial derivatives of continuous state functions (X) with respect to the continuous states (x) [intent in to avoid deallocation]
   REAL(R8Ki), ALLOCATABLE, OPTIONAL,    INTENT(INOUT)           :: dXddx(:,:) !< Partial derivatives of discrete state functions (Xd) with respect to the continuous states (x) [intent in to avoid deallocation]
   REAL(R8Ki), ALLOCATABLE, OPTIONAL,    INTENT(INOUT)           :: dZdx(:,:)  !< Partial derivatives of constraint state functions (Z) with respect to the continuous states (x) [intent in to avoid deallocation]
   INTEGER(IntKi),          OPTIONAL,    INTENT(IN   )           :: FlagFilter  !< Skip vars that don't include these flags
   
   character(*), parameter       :: RoutineName = 'AD_JacobianPContState'
   integer(intKi)                :: ErrStat2
   character(ErrMsgLen)          :: ErrMsg2
   integer, parameter            :: indx = 1      ! m%BEMT_u(1) is at t; m%BEMT_u(2) is t+dt
   logical                       :: IsFullLin
   integer(IntKi)                :: FlagFilterLoc
   integer(IntKi)                :: i, j, col
   
   ! Initialize ErrStat
   ErrStat = ErrID_None
   ErrMsg  = ''

   ! Set full linearization flag and local filter flag
   if (present(FlagFilter)) then
      IsFullLin = FlagFilter == VF_None
      FlagFilterLoc = FlagFilter
   else
      IsFullLin = .true.
      FlagFilterLoc = VF_None
   end if

   ! Get OP values here (i.e., set inputs for BEMT):
   if (p%FrozenWake) then
      call SetInputs(p, p_AD, u, RotInflow, m, indx, errStat2, errMsg2); if (Failed()) return

      ! compare m%BEMT_y arguments with call to BEMT_CalcOutput
      call computeFrozenWake(m%BEMT_u(indx), p%BEMT, m%BEMT_y, m%BEMT)
      m%BEMT%UseFrozenWake = .true.
   end if

   ! Copy continuous and other states for initialization
   call AD_CopyRotContinuousStateType(x, m%x_init, MESH_UPDATECOPY, ErrStat2, ErrMsg2); if (Failed()) return
   call AD_CopyRotOtherStateType(OtherState, m%OtherState_init, MESH_UPDATECOPY, ErrStat2, ErrMsg2); if (Failed()) return
      
   ! Initialize x_init so that we get accurrate values for first step
   ! changes values only if states haven't been initialized
   if (.not. OtherState%BEMT%nodesInitialized) then
      call SetInputs(p, p_AD, u, RotInflow, m, indx, errStat2, errMsg2); if (Failed()) return
      call BEMT_InitStates(t, m%BEMT_u(indx), p%BEMT, m%x_init%BEMT, xd%BEMT, z%BEMT, &
                           m%OtherState_init%BEMT, m%BEMT, p_AD%AFI, ErrStat2, ErrMsg2); if (Failed()) return 
   end if

   ! Copy and pack states for perturbation
   call AD_CopyRotContinuousStateType(m%x_init, m%x_perturb, MESH_UPDATECOPY, ErrStat2, ErrMsg2); if (Failed()) return
   call AD_PackContStateOP(p, m%x_init, m%Jac%x)
   
   ! Calculate the partial derivative of the output functions (Y) with respect to the continuous states (x) here:
   if (present(dYdx)) then

      ! Allocate dYdx if not allocated
      if (.not. allocated(dYdx)) then
         call AllocAry(dYdx, p%Vars%Ny, p%Vars%Nx, 'dYdx', ErrStat2, ErrMsg2); if (Failed()) return
      end if
      
      ! Loop through state variables
      do i = 1, size(p%Vars%x)

         ! If variable flag not in flag filter, skip
         if (.not. MV_HasFlags(p%Vars%x(i), FlagFilterLoc)) cycle

         ! Loop through number of linearization perturbations in variable
         do j = 1, p%Vars%x(i)%Num

            ! Calculate positive perturbation
            call MV_Perturb(p%Vars%x(i), j, 1, m%Jac%x, m%Jac%x_perturb)
            call AD_UnpackContStateOP(p, m%Jac%x_perturb, m%x_perturb)
            call RotCalcOutput(t, u, RotInflow, p, p_AD, m%x_perturb, xd, z, m%OtherState_init, m%y_lin, m, m_AD, iRot, ErrStat2, ErrMsg2) ; if (Failed()) return
            call AD_PackOutputOP(p, m%y_lin, m%Jac%y_pos, IsFullLin)

            ! Calculate negative perturbation
            call MV_Perturb(p%Vars%x(i), j, -1, m%Jac%x, m%Jac%x_perturb)
            call AD_UnpackContStateOP(p, m%Jac%x_perturb, m%x_perturb)
            call RotCalcOutput(t, u, RotInflow, p, p_AD, m%x_perturb, xd, z, m%OtherState_init, m%y_lin, m, m_AD, iRot, ErrStat2, ErrMsg2) ; if (Failed()) return
            call AD_PackOutputOP(p, m%y_lin, m%Jac%y_neg, IsFullLin)

            ! Calculate column index
            col = p%Vars%x(i)%iLoc(1) + j - 1

            ! Get partial derivative via central difference and store in full linearization array
            call MV_ComputeCentralDiff(p%Vars%y, p%Vars%x(i)%Perturb, m%Jac%y_pos, m%Jac%y_neg, dYdx(:,col))
         end do
      end do
            
   end if

   ! Calculate the partial derivative of the continuous state functions (X) with respect to the continuous states (x) here:
   if (present(dXdx)) then

      ! Allocate dXdx if not allocated
      if (.not. allocated(dXdx)) then
         call AllocAry(dXdx, p%Vars%Nx, p%Vars%Nx, 'dXdx', ErrStat2, ErrMsg2); if (Failed()) return
      end if

      ! Loop through state variables
      do i = 1, size(p%Vars%x)

         ! If variable flag not in flag filter, skip
         if (.not. MV_HasFlags(p%Vars%x(i), FlagFilterLoc)) cycle

         ! Loop through number of linearization perturbations in variable
         do j = 1, p%Vars%x(i)%Num

            ! Calculate positive perturbation
            call MV_Perturb(p%Vars%x(i), j, 1, m%Jac%x, m%Jac%x_perturb)
            call AD_UnpackContStateOP(p, m%Jac%x_perturb, m%x_perturb)
            call RotCalcContStateDeriv(t, u, RotInflow, p, p_AD, m%x_perturb, xd, z, m%OtherState_init, m, m%dxdt_lin, ErrStat2, ErrMsg2); if (Failed()) return
            call AD_PackContStateOP(p, m%dxdt_lin, m%Jac%x_pos)

            ! Calculate negative perturbation
            call MV_Perturb(p%Vars%x(i), j, -1, m%Jac%x, m%Jac%x_perturb)
            call AD_UnpackContStateOP(p, m%Jac%x_perturb, m%x_perturb)
            call RotCalcContStateDeriv(t, u, RotInflow, p, p_AD, m%x_perturb, xd, z, m%OtherState_init, m, m%dxdt_lin, ErrStat2, ErrMsg2); if (Failed()) return
            call AD_PackContStateOP(p, m%dxdt_lin, m%Jac%x_neg)

            ! Calculate column index
            col = p%Vars%x(i)%iLoc(1) + j - 1

            ! Get partial derivative via central difference and store in full linearization array
            dXdx(:,col) = (m%Jac%x_pos - m%Jac%x_neg) / (2.0_R8Ki * p%Vars%x(i)%Perturb)
         end do
      end do

   end if

   ! Calculate the partial derivative of the discrete state functions (Xd) with respect to the continuous states (x) here:
   if (present(dXddx)) then
   end if

   ! Calculate the partial derivative of the constraint state functions (Z) with respect to the continuous states (x) here:
   if (present(dZdx)) then
   end if

   call cleanup()
contains
   logical function Failed()
      call SetErrStat(ErrStat2, ErrMsg2, ErrStat, ErrMsg, RoutineName)
      Failed = ErrStat >= AbortErrLev
      if (Failed) call cleanup()
   end function
   subroutine cleanup()
      m%BEMT%UseFrozenWake = .false.
   end subroutine cleanup
END SUBROUTINE RotJacobianPContState


!----------------------------------------------------------------------------------------------------------------------------------
!> Routine to compute the Jacobians of the output (Y), continuous- (X), discrete- (Xd), and constraint-state (Z) functions
!! with respect to the discrete states (xd). The partial derivatives dY/dxd, dX/dxd, dXd/dxd, and dZ/dxd are returned.
SUBROUTINE AD_JacobianPDiscState( t, u, p, x, xd, z, OtherState, y, m, ErrStat, ErrMsg, dYdxd, dXdxd, dXddxd, dZdxd )
   REAL(DbKi),                           INTENT(IN   )           :: t          !< Time in seconds at operating point
   TYPE(AD_InputType),                   INTENT(IN   )           :: u          !< Inputs at operating point (may change to inout if a mesh copy is required)
   TYPE(AD_ParameterType),               INTENT(IN   )           :: p          !< Parameters
   TYPE(AD_ContinuousStateType),         INTENT(IN   )           :: x          !< Continuous states at operating point
   TYPE(AD_DiscreteStateType),           INTENT(IN   )           :: xd         !< Discrete states at operating point
   TYPE(AD_ConstraintStateType),         INTENT(IN   )           :: z          !< Constraint states at operating point
   TYPE(AD_OtherStateType),              INTENT(IN   )           :: OtherState !< Other states at operating point
   TYPE(AD_OutputType),                  INTENT(IN   )           :: y          !< Output (change to inout if a mesh copy is required);
   TYPE(AD_MiscVarType),                 INTENT(INOUT)           :: m          !< Misc/optimization variables
   INTEGER(IntKi),                       INTENT(  OUT)           :: ErrStat    !< Error status of the operation
   CHARACTER(*),                         INTENT(  OUT)           :: ErrMsg     !< Error message if ErrStat /= ErrID_None
   REAL(R8Ki), ALLOCATABLE, OPTIONAL,    INTENT(INOUT)           :: dYdxd(:,:) !< Partial derivatives of output functions
   REAL(R8Ki), ALLOCATABLE, OPTIONAL,    INTENT(INOUT)           :: dXdxd(:,:) !< Partial derivatives of continuous state
   REAL(R8Ki), ALLOCATABLE, OPTIONAL,    INTENT(INOUT)           :: dXddxd(:,:)!< Partial derivatives of discrete state
   REAL(R8Ki), ALLOCATABLE, OPTIONAL,    INTENT(INOUT)           :: dZdxd(:,:) !< Partial derivatives of constraint state

      ! Initialize ErrStat
   ErrStat = ErrID_None
   ErrMsg  = ''

   return;  ! nothing to do here

!   IF ( PRESENT( dYdxd ) ) THEN
!   END IF
!
!   IF ( PRESENT( dXdxd ) ) THEN
!   END IF
!
!   IF ( PRESENT( dXddxd ) ) THEN
!   END IF
!
!   IF ( PRESENT( dZdxd ) ) THEN
!   END IF
END SUBROUTINE AD_JacobianPDiscState


!----------------------------------------------------------------------------------------------------------------------------------
!> Routine to compute the Jacobians of the output (Y), continuous- (X), discrete- (Xd), and constraint-state (Z) functions
!! with respect to the constraint states (z). The partial derivatives dY/dz, dX/dz, dXd/dz, and dZ/dz are returned.
SUBROUTINE AD_JacobianPConstrState( t, u, p, x, xd, z, OtherState, y, m, ErrStat, ErrMsg, dYdz, dXdz, dXddz, dZdz )
   REAL(DbKi),                           INTENT(IN   )           :: t          !< Time in seconds at operating point
   TYPE(AD_InputType),                   INTENT(IN   )           :: u          !< Inputs at operating point (may change to inout if a mesh copy is required)
   TYPE(AD_ParameterType),               INTENT(IN   )           :: p          !< Parameters
   TYPE(AD_ContinuousStateType),         INTENT(IN   )           :: x          !< Continuous states at operating point
   TYPE(AD_DiscreteStateType),           INTENT(IN   )           :: xd         !< Discrete states at operating point
   TYPE(AD_ConstraintStateType),         INTENT(IN   )           :: z          !< Constraint states at operating point
   TYPE(AD_OtherStateType),              INTENT(IN   )           :: OtherState !< Other states at operating point
   TYPE(AD_OutputType),                  INTENT(INOUT)           :: y          !< Output (change to inout if a mesh copy is required);
   TYPE(AD_MiscVarType),                 INTENT(INOUT)           :: m          !< Misc/optimization variables
   INTEGER(IntKi),                       INTENT(  OUT)           :: ErrStat    !< Error status of the operation
   CHARACTER(*),                         INTENT(  OUT)           :: ErrMsg     !< Error message if ErrStat /= ErrID_None
   REAL(R8Ki), ALLOCATABLE, OPTIONAL,    INTENT(INOUT)           :: dYdz(:,:)  !< Partial derivatives of output
   REAL(R8Ki), ALLOCATABLE, OPTIONAL,    INTENT(INOUT)           :: dXdz(:,:)  !< Partial derivatives of continuous
   REAL(R8Ki), ALLOCATABLE, OPTIONAL,    INTENT(INOUT)           :: dXddz(:,:) !< Partial derivatives of discrete state
   REAL(R8Ki), ALLOCATABLE, OPTIONAL,    INTENT(INOUT)           :: dZdz(:,:)  !< Partial derivatives of constraint

   integer(IntKi), parameter :: iR =1 ! Rotor index

   if (size(p%rotors)>1) then
      errStat = ErrID_Fatal
      errMsg = 'Linearization with more than one rotor not supported'
      return
   endif

   call AD_CalcWind_Rotor(t, u%rotors(iR), p%FlowField, p%rotors(iR), m%Inflow(1)%RotInflow(iR), ErrStat, ErrMsg)
   if (ErrStat >= AbortErrLev) return
   call RotJacobianPConstrState(t, u%rotors(iR), m%Inflow(1)%RotInflow(iR), p%rotors(iR), p, x%rotors(iR), xd%rotors(iR), z%rotors(iR), OtherState%rotors(iR), y%rotors(iR), m%rotors(iR), m, iR, errStat, errMsg, dYdz, dXdz, dXddz, dZdz)

END SUBROUTINE AD_JacobianPConstrState


!----------------------------------------------------------------------------------------------------------------------------------
!> Routine to compute the Jacobians of the output (Y), continuous- (X), discrete- (Xd), and constraint-state (Z) functions
!! with respect to the constraint states (z). The partial derivatives dY/dz, dX/dz, dXd/dz, and dZ/dz are returned.
SUBROUTINE RotJacobianPConstrState( t, u, RotInflow, p, p_AD, x, xd, z, OtherState, y, m, m_AD, iRot, ErrStat, ErrMsg, dYdz, dXdz, dXddz, dZdz )
   REAL(DbKi),                           INTENT(IN   )           :: t          !< Time in seconds at operating point
   TYPE(RotInputType),                   INTENT(IN   )           :: u          !< Inputs at operating point (may change to inout if a mesh copy is required)
   TYPE(RotInflowType),                  INTENT(IN   )           :: RotInflow  !< Inflow on rotor 
   TYPE(RotParameterType),               INTENT(IN   )           :: p          !< Parameters
   TYPE(AD_ParameterType),               INTENT(IN   )           :: p_AD       !< Parameters
   TYPE(RotContinuousStateType),         INTENT(IN   )           :: x          !< Continuous states at operating point
   TYPE(RotDiscreteStateType),           INTENT(IN   )           :: xd         !< Discrete states at operating point
   TYPE(RotConstraintStateType),         INTENT(IN   )           :: z          !< Constraint states at operating point
   TYPE(RotOtherStateType),              INTENT(IN   )           :: OtherState !< Other states at operating point
   TYPE(RotOutputType),                  INTENT(INOUT)           :: y          !< Output (change to inout if a mesh copy is required);
   TYPE(RotMiscVarType),                 INTENT(INOUT)           :: m          !< Misc/optimization variables
   TYPE(AD_MiscVarType),                 INTENT(INOUT)           :: m_AD       !< misc variables
   INTEGER,                              INTENT(IN   )           :: iRot       !< Rotor index, needed for OLAF
   INTEGER(IntKi),                       INTENT(  OUT)           :: ErrStat    !< Error status of the operation
   CHARACTER(*),                         INTENT(  OUT)           :: ErrMsg     !< Error message if ErrStat /= ErrID_None
   REAL(R8Ki), ALLOCATABLE, OPTIONAL,    INTENT(INOUT)           :: dYdz(:,:)  !< Partial derivatives of output
   REAL(R8Ki), ALLOCATABLE, OPTIONAL,    INTENT(INOUT)           :: dXdz(:,:)  !< Partial derivatives of continuous
   REAL(R8Ki), ALLOCATABLE, OPTIONAL,    INTENT(INOUT)           :: dXddz(:,:) !< Partial derivatives of discrete state
   REAL(R8Ki), ALLOCATABLE, OPTIONAL,    INTENT(INOUT)           :: dZdz(:,:)  !< Partial derivatives of constraint

      ! local variables
   TYPE(RotOutputType)                                           :: y_p
   TYPE(RotOutputType)                                           :: y_m
   TYPE(RotConstraintStateType)                                  :: Z_p
   TYPE(RotConstraintStateType)                                  :: Z_m
   TYPE(RotConstraintStateType)                                  :: z_perturb
   REAL(R8Ki)                                                    :: delta_p, delta_m  ! delta change in state
   INTEGER(IntKi)                                                :: i, j, k, n, k2, j2   

   character(*), parameter                                       :: RoutineName = 'AD_JacobianPConstrState'
   integer(intKi)                                                :: ErrStat2
   character(ErrMsgLen)                                          :: ErrMsg2
   integer, parameter                                            :: indx = 1      ! m%BEMT_u(1) is at t; m%BEMT_u(2) is t+dt
   integer, parameter                                            :: op_indx = 2   ! m%BEMT_u(1) is at t; m%BEMT_u(2) is t+dt or the input at OP

   
      ! local variables
      
   
      ! Initialize ErrStat
   ErrStat = ErrID_None
   ErrMsg  = ''

      ! get OP values here:   
   !call AD_CalcOutput( t, u, p, x, xd, z, OtherState, y, m, ErrStat2, ErrMsg2 )  ! (bjj: is this necessary? if not, still need to get BEMT inputs)
   call SetInputs(p, p_AD, u, RotInflow, m, indx, errStat2, errMsg2); if (Failed()) return;
   call BEMT_CopyInput( m%BEMT_u(indx), m%BEMT_u(op_indx), MESH_UPDATECOPY, ErrStat2, ErrMsg2); if (Failed()) return; ! copy the BEMT OP inputs to a temporary location that won't be overwritten
 
      
   if ( p%FrozenWake ) then            
            ! compare arguments with call to BEMT_CalcOutput   
      call computeFrozenWake(m%BEMT_u(op_indx), p%BEMT, m%BEMT_y, m%BEMT )      
      m%BEMT%UseFrozenWake = .true.
   end if
   
   
      ! make a copy of the constraint states to perturb
   call AD_CopyRotConstraintStateType( z, z_perturb, MESH_NEWCOPY, ErrStat2, ErrMsg2); if (Failed()) return;
   

   ! Calculate the partial derivative of the output functions (Y) with respect to the constraint states (z):
   IF ( PRESENT( dYdz ) ) THEN

      ! allocate and set dYdz
      if (.not. allocated(dYdz) ) then
         call AllocAry(dYdz,p%Jac_ny, size(z%BEMT%phi),'dYdz', ErrStat2, ErrMsg2); if (Failed()) return;
      end if

      
         ! make a copy of outputs because we will need two for the central difference computations (with orientations)
      call AD_CopyRotOutputType( y, y_p, MESH_NEWCOPY, ErrStat2, ErrMsg2); if (Failed()) return;
      call AD_CopyRotOutputType( y, y_m, MESH_NEWCOPY, ErrStat2, ErrMsg2); if (Failed()) return;
         
      do k=1,p%NumBlades ! size(z%BEMT%Phi,2)
         do j=1,p%NumBlNds ! size(z%BEMT%Phi,1)                  
            i = (k-1)*p%NumBlNds + j
            
               ! need a check if F = 0 for this case:
   
            if ( p%BEMT%FixedInductions(j,k) ) then
               ! F is zero, we we need to skip this perturbation
               dYdz(:,i) = 0.0_ReKi
            else                        
            
               call Get_phi_perturbations(p%BEMT, m%BEMT, z%BEMT%phi(j,k), delta_p, delta_m)
               
                  ! get z_op + delta_p z
               z_perturb%BEMT%phi(j,k) = z%BEMT%phi(j,k) + delta_p
            
                  ! compute y at z_op + delta_p z
               call RotCalcOutput( t, u, RotInflow, p, p_AD, x, xd, z_perturb, OtherState, y_p, m, m_AD, iRot, ErrStat2, ErrMsg2 ) ; if (Failed()) return;
            
                  ! get z_op - delta_m z
               z_perturb%BEMT%phi(j,k) = z%BEMT%phi(j,k) - delta_m
            
                  ! compute y at z_op - delta_m z
               call RotCalcOutput( t, u, RotInflow, p, p_AD, x, xd, z_perturb, OtherState, y_m, m, m_AD, iRot, ErrStat2, ErrMsg2 ) ; if (Failed()) return;

                  ! get central difference:            
               call Compute_dY( p, p_AD, y_p, y_m, delta_p, delta_m, dYdz(:,i) )
               
                  ! put z_perturb back (for next iteration):
               z_perturb%BEMT%phi(j,k) = z%BEMT%phi(j,k)
            end if
         end do
      end do
   END IF

   IF ( PRESENT( dXdz ) ) THEN
      if (allocated(dXdz)) deallocate(dXdz)
   END IF

   IF ( PRESENT( dXddz ) ) THEN
      if (allocated(dXddz)) deallocate(dXddz)
   END IF


   ! Calculate the partial derivative of the constraint state functions (Z) with respect to the constraint states (z):
   IF ( PRESENT(dZdz) ) THEN

      call CheckLinearizationInput(p%BEMT, m%BEMT_u(op_indx), z%BEMT, m%BEMT, OtherState%BEMT, ErrStat2, ErrMsg2)      ; if (Failed()) return;

      ! allocate and set dZdz
      if (.not. allocated(dZdz)) then
         call AllocAry(dZdz,size(z%BEMT%phi), size(z%BEMT%phi),'dZdz', ErrStat2, ErrMsg2); if (Failed()) return;
      end if
      
      call AD_CopyRotConstraintStateType( z, z_perturb, MESH_UPDATECOPY, ErrStat2, ErrMsg2 ); if (Failed()) return;
      
      do k=1,p%NumBlades ! size(z%BEMT%Phi,2)
         do j=1,p%NumBlNds ! size(z%BEMT%Phi,1)                  
            i = (k-1)*p%NumBlNds + j
               
            if ( p%BEMT%FixedInductions(j,k) ) then
               ! F is zero, we we need to skip this perturbation
               dZdz(:,i) = 0.0_ReKi
               dZdz(i,i) = 1.0_ReKi                              
            else                        
            
               call Get_phi_perturbations(p%BEMT, m%BEMT, z%BEMT%phi(j,k), delta_p, delta_m)
            
                  ! get z_op + delta_p z
               z_perturb%BEMT%phi(j,k) = z%BEMT%phi(j,k) + delta_p

                  ! compute z_p at z_op + delta_p z
               call RotCalcConstrStateResidual( t, u, RotInflow, p, p_AD, x, xd, z_perturb, OtherState, m, z_p, ErrStat2, ErrMsg2 ) ; if (Failed()) return;
                                         
                  ! get z_op - delta_m z
               z_perturb%BEMT%phi(j,k) = z%BEMT%phi(j,k) - delta_m
                     
                  ! compute z_m at u_op - delta_m u
               call RotCalcConstrStateResidual( t, u, RotInflow, p, p_AD, x, xd, z_perturb, OtherState, m, z_m, ErrStat2, ErrMsg2 ) ; if (Failed()) return;
            
                  ! get central difference:            
               do k2=1,p%NumBlades ! size(z%BEMT%Phi,2)
                  do j2=1,p%NumBlNds ! size(z%BEMT%Phi,1)
                     n = (k2-1)*p%NumBlNds + j2
                     dZdz(n,i) = z_p%BEMT%Phi(j2,k2) - z_m%BEMT%Phi(j2,k2)
                  end do            
               end do
         
               dZdz(:,i) = dZdz(:,i) / (delta_p + delta_m) 
         
                  ! put z_perturb back (for next iteration):
               z_perturb%BEMT%phi(j,k) = z%BEMT%phi(j,k)
               
            end if
            
         end do         
      end do
   END IF
     
   call cleanup()
   
contains
   logical function Failed()
      CALL SetErrStat( ErrStat2, ErrMsg2, ErrStat, ErrMsg, RoutineName )
      Failed = ErrStat >= AbortErrLev
      if (Failed)    call Cleanup()
   end function Failed

   subroutine cleanup()
      m%BEMT%UseFrozenWake = .false.

      call AD_DestroyRotOutputType(            y_p, ErrStat2, ErrMsg2 )
      call AD_DestroyRotOutputType(            y_m, ErrStat2, ErrMsg2 )
      call AD_DestroyRotConstraintStateType(       z_p, ErrStat2, ErrMsg2 )
      call AD_DestroyRotConstraintStateType(       z_m, ErrStat2, ErrMsg2 )
      call AD_DestroyRotConstraintStateType( z_perturb, ErrStat2, ErrMsg2 )
   end subroutine cleanup   

END SUBROUTINE RotJacobianPConstrState

!++++++++++++++++++++++++++++++++++++++++++++++++++++++++++++++++++++++++++++++++++++++++++++++++++++++++++++++++++++++++++++++++++
!> Routine to pack the data structures representing the operating points into arrays for linearization.
SUBROUTINE AD_GetOP(iRotor, t, u, p, x, xd, z, OtherState, y, m, ErrStat, ErrMsg, u_op, y_op, x_op, dx_op, xd_op, z_op, FlagFilter )
   INTEGER(IntKi),                       INTENT(IN   )           :: iRotor     !< Rotor index
   REAL(DbKi),                           INTENT(IN   )           :: t          !< Time in seconds at operating point
   TYPE(AD_InputType),                   INTENT(IN   )           :: u          !< Inputs at operating point (may change to inout if a mesh copy is required)
   TYPE(AD_ParameterType),               INTENT(IN   )           :: p          !< Parameters
   TYPE(AD_ContinuousStateType),         INTENT(IN   )           :: x          !< Continuous states at operating point
   TYPE(AD_DiscreteStateType),           INTENT(IN   )           :: xd         !< Discrete states at operating point
   TYPE(AD_ConstraintStateType),         INTENT(IN   )           :: z          !< Constraint states at operating point
   TYPE(AD_OtherStateType),              INTENT(IN   )           :: OtherState !< Other states at operating point
   TYPE(AD_OutputType),                  INTENT(IN   )           :: y          !< Output at operating point
   TYPE(AD_MiscVarType),                 INTENT(INOUT)           :: m          !< Misc/optimization variables
   INTEGER(IntKi),                       INTENT(  OUT)           :: ErrStat    !< Error status of the operation
   CHARACTER(*),                         INTENT(  OUT)           :: ErrMsg     !< Error message if ErrStat /= ErrID_None
   REAL(R8Ki), ALLOCATABLE, OPTIONAL,    INTENT(INOUT)           :: u_op(:)    !< values of linearized inputs
   REAL(R8Ki), ALLOCATABLE, OPTIONAL,    INTENT(INOUT)           :: y_op(:)    !< values of linearized outputs
   REAL(R8Ki), ALLOCATABLE, OPTIONAL,    INTENT(INOUT)           :: x_op(:)    !< values of linearized continuous states
   REAL(R8Ki), ALLOCATABLE, OPTIONAL,    INTENT(INOUT)           :: dx_op(:)   !< values of first time derivatives of linearized continuous states
   REAL(R8Ki), ALLOCATABLE, OPTIONAL,    INTENT(INOUT)           :: xd_op(:)   !< values of linearized discrete states
   REAL(R8Ki), ALLOCATABLE, OPTIONAL,    INTENT(INOUT)           :: z_op(:)    !< values of linearized constraint states
   INTEGER(IntKi),          OPTIONAL,    INTENT(IN   )           :: FlagFilter  !< Skip vars that don't include these flags

   if (iRotor < 1 .or. iRotor > size(p%rotors)) then
      ErrStat = ErrID_Fatal
      ErrMsg = "AD_GetOP: Invalid rotor index: "//trim(Num2LStr(iRotor))//", must be between 1 and "//Num2LStr(size(p%rotors))
      return
   end if

   call AD_CalcWind_Rotor(t, u%rotors(iRotor), p%FlowField, p%rotors(iRotor), m%Inflow(1)%RotInflow(iRotor), ErrStat, ErrMsg)
   if (ErrStat >= AbortErrLev) return
   call RotGetOP(t, u%rotors(iRotor), m%Inflow(1)%RotInflow(iRotor), p%rotors(iRotor), p, x%rotors(iRotor), &
                 xd%rotors(iRotor), z%rotors(iRotor), OtherState%rotors(iRotor), y%rotors(iRotor), m%rotors(iRotor), &
                 ErrStat, ErrMsg, u_op, y_op, x_op, dx_op, xd_op, z_op, FlagFilter)

END SUBROUTINE AD_GetOP

!++++++++++++++++++++++++++++++++++++++++++++++++++++++++++++++++++++++++++++++++++++++++++++++++++++++++++++++++++++++++++++++++++
!> Routine to pack the data structures representing the operating points into arrays for linearization.
SUBROUTINE RotGetOP(t, u, RotInflow, p, p_AD, x, xd, z, OtherState, y, m, ErrStat, ErrMsg, u_op, y_op, x_op, dx_op, xd_op, z_op, FlagFilter)
   use IfW_FlowField, only: FlowFieldType, Uniform_FieldType, UniformField_InterpLinear
   REAL(DbKi),                           INTENT(IN   )           :: t          !< Time in seconds at operating point
   TYPE(RotInputType),                   INTENT(IN   )           :: u          !< Inputs at operating point (may change to inout if a mesh copy is required)
   TYPE(RotInflowType),                  INTENT(IN   )           :: RotInflow  !< Rotor Inflow at operating point (may change to inout if a mesh copy is required)
   TYPE(RotParameterType),               INTENT(IN   )           :: p          !< Parameters
   TYPE(AD_ParameterType),               INTENT(IN   )           :: p_AD       !< Parameters
   TYPE(RotContinuousStateType),         INTENT(IN   )           :: x          !< Continuous states at operating point
   TYPE(RotDiscreteStateType),           INTENT(IN   )           :: xd         !< Discrete states at operating point
   TYPE(RotConstraintStateType),         INTENT(IN   )           :: z          !< Constraint states at operating point
   TYPE(RotOtherStateType),              INTENT(IN   )           :: OtherState !< Other states at operating point
   TYPE(RotOutputType),                  INTENT(IN   )           :: y          !< Output at operating point
   TYPE(RotMiscVarType),                 INTENT(INOUT)           :: m          !< Misc/optimization variables
   INTEGER(IntKi),                       INTENT(  OUT)           :: ErrStat    !< Error status of the operation
   CHARACTER(*),                         INTENT(  OUT)           :: ErrMsg     !< Error message if ErrStat /= ErrID_None
   REAL(R8Ki), ALLOCATABLE, OPTIONAL,    INTENT(INOUT)           :: u_op(:)    !< values of linearized inputs
   REAL(R8Ki), ALLOCATABLE, OPTIONAL,    INTENT(INOUT)           :: y_op(:)    !< values of linearized outputs
   REAL(R8Ki), ALLOCATABLE, OPTIONAL,    INTENT(INOUT)           :: x_op(:)    !< values of linearized continuous states
   REAL(R8Ki), ALLOCATABLE, OPTIONAL,    INTENT(INOUT)           :: dx_op(:)   !< values of first time derivatives of linearized continuous states
   REAL(R8Ki), ALLOCATABLE, OPTIONAL,    INTENT(INOUT)           :: xd_op(:)   !< values of linearized discrete states
   REAL(R8Ki), ALLOCATABLE, OPTIONAL,    INTENT(INOUT)           :: z_op(:)    !< values of linearized constraint states
   INTEGER(IntKi),          OPTIONAL,    INTENT(IN   )           :: FlagFilter  !< Skip vars that don't include these flags

   CHARACTER(*), PARAMETER          :: RoutineName = 'AD_GetOP'
   INTEGER(IntKi)                   :: ErrStat2
   CHARACTER(ErrMsgLen)             :: ErrMsg2
   logical                          :: IsFullLin
   integer(IntKi)                   :: FlagFilterLoc
   INTEGER(IntKi)                   :: ind, i, j, k, n
   type(UniformField_Interp)        :: UF_op

   ErrStat = ErrID_None
   ErrMsg  = ''

   ! Set full linearization flag and local filter flag
   if (present(FlagFilter)) then
      IsFullLin = FlagFilter == VF_None
      FlagFilterLoc = FlagFilter
   else
      IsFullLin = .true.
      FlagFilterLoc = VF_None
   end if

   ! Inputs
   if (present(u_op)) then
      if (.not. allocated(u_op)) then   
         call AllocAry(u_op, p%Vars%Nu, 'u_op', ErrStat2, ErrMsg2); if (Failed()) return      
      end if

      call AD_PackInputOP(p, u, u_op)

      if (associated(p_AD%FlowField)) then
         if (p_AD%FlowField%FieldType == Uniform_FieldType) then
            UF_op = UniformField_InterpLinear(p_AD%FlowField%Uniform, t)
            call MV_Pack(p%Vars%u, p%iVarHWindSpeed, UF_op%VelH, u_op)
            call MV_Pack(p%Vars%u, p%iVarPLexp, UF_op%ShrV, u_op)
            call MV_Pack(p%Vars%u, p%iVarPropagationDir, UF_op%AngleH + p_AD%FlowField%PropagationDir, u_op)
         end if
      end if
   end if

   ! Outputs
   if (present(y_op)) then
      if (.not. allocated(y_op)) then   
         call AllocAry(y_op, p%Vars%Ny, 'y_op', ErrStat2, ErrMsg2); if (Failed()) return      
      end if

      call AD_PackOutputOP(p, y, y_op, IsFullLin)
   end if

   ! Continuous States
   if (present(x_op)) then
      if (.not. allocated(x_op)) then   
         call AllocAry(x_op, p%Vars%Nx, 'x_op', ErrStat2, ErrMsg2); if (Failed()) return      
      end if

      call AD_PackContStateOP(p, x, x_op)
   end if

   ! Continous State Derivatives
   if (present(dx_op)) then
      if (.not. allocated(dx_op)) then   
         call AllocAry(dx_op, p%Vars%Nx, 'dx_op', ErrStat2, ErrMsg2); if (Failed()) return      
      end if

      call RotCalcContStateDeriv(t, u, RotInflow, p, p_AD, x, xd, z, OtherState, m, m%dxdt_lin, ErrStat2, ErrMsg2); If (Failed()) return
      call AD_PackContStateOP(p, m%dxdt_lin, dx_op)
   end if

   ! Discrete States
   if (present(xd_op)) then
   end if

   ! Constraint States
   if (present(z_op)) then
      if (.not. allocated(z_op)) then
         call AllocAry(z_op, p%NumBlades*p%NumBlNds, 'z_op', ErrStat2, ErrMsg2); if (Failed()) return
      end if

      call AD_PackConstrStateOP(p, z, z_op)    
   end if

contains
   logical function Failed()
      call SetErrStat(ErrStat2, ErrMsg2, ErrStat, ErrMsg, RoutineName)
      Failed = ErrStat >= AbortErrLev
   end function
end subroutine RotGetOP

!> AD_SetOP populates the data structures from the operating point arrays. (Extended inputs are not used)
subroutine AD_SetOP(iRotor, u, p, x, xd, z, y, ErrStat, ErrMsg, u_op, y_op, x_op, xd_op, z_op)
   INTEGER(IntKi),                       INTENT(IN   )           :: iRotor     !< Rotor index
   TYPE(AD_InputType),                   INTENT(INOUT)           :: u          !< Inputs at operating point (may change to inout if a mesh copy is required)
   TYPE(AD_ParameterType),               INTENT(IN   )           :: p          !< Parameters
   TYPE(AD_ContinuousStateType),         INTENT(INOUT)           :: x          !< Continuous states at operating point
   TYPE(AD_DiscreteStateType),           INTENT(INOUT)           :: xd         !< Discrete states at operating point
   TYPE(AD_ConstraintStateType),         INTENT(INOUT)           :: z          !< Constraint states at operating point
   TYPE(AD_OutputType),                  INTENT(INOUT)           :: y          !< Output at operating point
   INTEGER(IntKi),                       INTENT(  OUT)           :: ErrStat    !< Error status of the operation
   CHARACTER(*),                         INTENT(  OUT)           :: ErrMsg     !< Error message if ErrStat /= ErrID_None
   REAL(R8Ki), ALLOCATABLE, OPTIONAL,    INTENT(IN   )           :: u_op(:)    !< values of linearized inputs
   REAL(R8Ki), ALLOCATABLE, OPTIONAL,    INTENT(IN   )           :: y_op(:)    !< values of linearized outputs
   REAL(R8Ki), ALLOCATABLE, OPTIONAL,    INTENT(IN   )           :: x_op(:)    !< values of linearized continuous states
   REAL(R8Ki), ALLOCATABLE, OPTIONAL,    INTENT(IN   )           :: xd_op(:)   !< values of linearized discrete states
   REAL(R8Ki), ALLOCATABLE, OPTIONAL,    INTENT(IN   )           :: z_op(:)    !< values of linearized constraint states

   if (iRotor < 1 .or. iRotor > size(p%rotors)) then
      ErrStat = ErrID_Fatal
      ErrMsg = "AD_SetOP: Invalid rotor index: "//trim(Num2LStr(iRotor))//", must be between 1 and "//Num2LStr(size(p%rotors))
      return
   end if

   call RotSetOP(u%rotors(iRotor), p%rotors(iRotor), x%rotors(iRotor), xd%rotors(iRotor), z%rotors(iRotor), y%rotors(iRotor), ErrStat, ErrMsg, u_op, y_op, x_op, xd_op, z_op)

end subroutine 

!> RotSetOP populates the data structures from the operating point arrays. (Extended inputs are not used)
subroutine RotSetOP(u, p, x, xd, z, y, ErrStat, ErrMsg, u_op, x_op, xd_op, z_op, y_op)
   type(RotInputType),                 intent(inout)     :: u           !< Inputs at operating point (may change to inout if a mesh copy is required)
   type(RotParameterType),             intent(in   )     :: p           !< Parameters
   type(RotContinuousStateType),       intent(inout)     :: x           !< Continuous states at operating point
   type(RotDiscreteStateType),         intent(inout)     :: xd          !< Discrete states at operating point
   type(RotConstraintStateType),       intent(inout)     :: z           !< Constraint states at operating point
   type(RotOutputType),                intent(inout)     :: y           !< Output at operating point
   integer(IntKi),                     intent(  out)     :: ErrStat     !< Error status of the operation
   character(*),                       intent(  out)     :: ErrMsg      !< Error message if ErrStat /= ErrID_None
   real(R8Ki), allocatable, optional,  intent(in   )     :: u_op(:)     !< values of linearized inputs
   real(R8Ki), allocatable, optional,  intent(in   )     :: x_op(:)     !< values of linearized continuous states
   real(R8Ki), allocatable, optional,  intent(in   )     :: xd_op(:)    !< values of linearized discrete states
   real(R8Ki), allocatable, optional,  intent(in   )     :: z_op(:)     !< values of linearized constraint states
   real(R8Ki), allocatable, optional,  intent(in   )     :: y_op(:)     !< values of linearized outputs

   character(*), parameter          :: RoutineName = 'AD_SetOP'
   integer(IntKi)                   :: ErrStat2
   character(ErrMsgLen)             :: ErrMsg2

   ErrStat = ErrID_None
   ErrMsg  = ''

   if (present(u_op)) call AD_UnpackInputOP(p, u_op, u)
   if (present(y_op)) call AD_UnpackOutputOP(p, y_op, y)
   if (present(x_op)) call AD_UnpackContStateOP(p, x_op, x)
   if (present(xd_op)) call AD_UnpackDiscStateOP(p, xd_op, xd)
   if (present(z_op)) call AD_UnpackConstrStateOP(p, z_op, z)

contains
   logical function Failed()
      call SetErrStat(ErrStat2, ErrMsg2, ErrStat, ErrMsg, RoutineName)
      Failed = ErrStat >= AbortErrLev
<<<<<<< HEAD
   end function
end subroutine
=======
      !if (Failed)    call Cleanup()
   end function Failed
END SUBROUTINE Init_Jacobian


!----------------------------------------------------------------------------------------------------------------------------------
!> This routine perturbs the nth element of the u array (and mesh/field it corresponds to)
!! Do not change this without making sure subroutine aerodyn::init_jacobian is consistant with this routine!
SUBROUTINE Perturb_u( p, n, perturb_sign, u, du )
   TYPE(RotParameterType)              , INTENT(IN   ) :: p                      !< parameters
   INTEGER( IntKi )                    , INTENT(IN   ) :: n                      !< number of array element to use
   INTEGER( IntKi )                    , INTENT(IN   ) :: perturb_sign           !< +1 or -1 (value to multiply perturbation by; positive or negative difference)
   TYPE(RotInputType)                  , INTENT(INOUT) :: u                      !< perturbed AD inputs
   REAL( R8Ki )                        , INTENT(  OUT) :: du                     !< amount that specific input was perturbed

   ! local variables
   INTEGER                                             :: fieldIndx
   INTEGER                                             :: node

   fieldIndx = p%Jac_u_indx(n,2)
   node      = p%Jac_u_indx(n,3)
   du = p%du(  p%Jac_u_indx(n,1) )

      ! determine which mesh we're trying to perturb and perturb the input:
   SELECT CASE( p%Jac_u_indx(n,1) )

      ! Nacelle
      !     Module/Mesh/Field: u%NacelleMotion%TranslationDisp = 1;
      !     Module/Mesh/Field: u%NacelleMotion%Orientation     = 2;
      case( 1);   u%NacelleMotion%TranslationDisp(fieldIndx,node) = u%NacelleMotion%TranslationDisp(fieldIndx,node) + du * perturb_sign
      case( 2);   call PerturbOrientationMatrix( u%NacelleMotion%Orientation(:,:,node), du * perturb_sign, fieldIndx )

      ! Hub
      !     Module/Mesh/Field: u%HubMotion%TranslationDisp = 3;
      !     Module/Mesh/Field: u%HubMotion%Orientation     = 4;
      !     Module/Mesh/Field: u%HubMotion%RotationVel     = 5;
      case( 3);   u%HubMotion%TranslationDisp(fieldIndx,node) = u%HubMotion%TranslationDisp(fieldIndx,node) + du * perturb_sign
      case( 4);   call PerturbOrientationMatrix( u%HubMotion%Orientation(:,:,node), du * perturb_sign, fieldIndx )
      case( 5);   u%HubMotion%RotationVel(    fieldIndx,node) = u%HubMotion%RotationVel(fieldIndx,node) + du * perturb_sign

      ! TailFin
      !     Module/Mesh/Field: u%TFinMotion%TranslationDisp = 6;
      !     Module/Mesh/Field: u%TFinMotion%Orientation     = 7;
      !     Module/Mesh/Field: u%TFinMotion%TranslationVel  = 8;
      case( 6);   u%TFinMotion%TranslationDisp(fieldIndx,node) = u%TFinMotion%TranslationDisp(fieldIndx,node) + du * perturb_sign
      case( 7);   call PerturbOrientationMatrix( u%TFinMotion%Orientation(:,:,node), du * perturb_sign, fieldIndx )
      case( 8);   u%TFinMotion%TranslationVel( fieldIndx,node) = u%TFinMotion%TranslationVel(fieldIndx,node) + du * perturb_sign

      ! Tower
      !     Module/Mesh/Field: u%TowerMotion%TranslationDisp =  9;
      !     Module/Mesh/Field: u%TowerMotion%Orientation     = 10;
      !     Module/Mesh/Field: u%TowerMotion%TranslationVel  = 11;
      !     Module/Mesh/Field: u%TowerMotion%TranslationAcc  = 12;
      case( 9);   u%TowerMotion%TranslationDisp(fieldIndx,node) = u%TowerMotion%TranslationDisp( fieldIndx,node) + du * perturb_sign
      case(10);   CALL PerturbOrientationMatrix( u%TowerMotion%Orientation(:,:,node), du * perturb_sign, fieldIndx, UseSmlAngle=.true. )
      case(11);   u%TowerMotion%TranslationVel( fieldIndx,node) = u%TowerMotion%TranslationVel( fieldIndx,node) + du * perturb_sign
      case(12);   u%TowerMotion%TranslationAcc( fieldIndx,node) = u%TowerMotion%TranslationAcc(fieldIndx,node) + du * perturb_sign

      ! BladeRoot
      !     Module/Mesh/Field: u%BladeRootMotion(1)%Orientation = 13;
      !     Module/Mesh/Field: u%BladeRootMotion(2)%Orientation = 14;
      !     Module/Mesh/Field: u%BladeRootMotion(3)%Orientation = 15;
      case(13);      call PerturbOrientationMatrix( u%BladeRootMotion(1)%Orientation(:,:,node), du * perturb_sign, fieldIndx )
      case(14);      call PerturbOrientationMatrix( u%BladeRootMotion(2)%Orientation(:,:,node), du * perturb_sign, fieldIndx )
      case(15);      call PerturbOrientationMatrix( u%BladeRootMotion(3)%Orientation(:,:,node), du * perturb_sign, fieldIndx )

      ! Blade 1
      !     Module/Mesh/Field: u%BladeMotion(1)%TranslationDisp = 16;
      !     Module/Mesh/Field: u%BladeMotion(1)%Orientation     = 17;
      !     Module/Mesh/Field: u%BladeMotion(1)%TranslationVel  = 18;
      !     Module/Mesh/Field: u%BladeMotion(1)%RotationVel     = 19;
      !     Module/Mesh/Field: u%BladeMotion(1)%TranslationAcc  = 20;
      !     Module/Mesh/Field: u%BladeMotion(1)%RotationalAcc   = 21;
      case(16);      u%BladeMotion(1)%TranslationDisp(fieldIndx,node) = u%BladeMotion(1)%TranslationDisp(fieldIndx,node) + du * perturb_sign
      case(17);      call PerturbOrientationMatrix( u%BladeMotion(1)%Orientation(:,:,node), du * perturb_sign, fieldIndx )
      case(18);      u%BladeMotion(1)%TranslationVel( fieldIndx,node)  = u%BladeMotion(1)%TranslationVel(fieldIndx,node) + du * perturb_sign
      case(19);      u%BladeMotion(1)%RotationVel(    fieldIndx,node)  = u%BladeMotion(1)%RotationVel(   fieldIndx,node) + du * perturb_sign
      case(20);      u%BladeMotion(1)%TranslationAcc( fieldIndx,node)  = u%BladeMotion(1)%TranslationAcc(fieldIndx,node) + du * perturb_sign
      case(21);      u%BladeMotion(1)%RotationAcc(    fieldIndx,node)  = u%BladeMotion(1)%RotationAcc(   fieldIndx,node) + du * perturb_sign

      ! Blade 2
      !     Module/Mesh/Field: u%BladeMotion(2)%TranslationDisp = 22;
      !     Module/Mesh/Field: u%BladeMotion(2)%Orientation     = 23;
      !     Module/Mesh/Field: u%BladeMotion(2)%TranslationVel  = 24;
      !     Module/Mesh/Field: u%BladeMotion(2)%RotationVel     = 25;
      !     Module/Mesh/Field: u%BladeMotion(2)%TranslationAcc  = 26;
      !     Module/Mesh/Field: u%BladeMotion(2)%RotationalAcc   = 27;
      case(22);      u%BladeMotion(2)%TranslationDisp(fieldIndx,node) = u%BladeMotion(2)%TranslationDisp(fieldIndx,node) + du * perturb_sign
      case(23);      call PerturbOrientationMatrix( u%BladeMotion(2)%Orientation(:,:,node), du * perturb_sign, fieldIndx )
      case(24);      u%BladeMotion(2)%TranslationVel( fieldIndx,node)  = u%BladeMotion(2)%TranslationVel(fieldIndx,node) + du * perturb_sign
      case(25);      u%BladeMotion(2)%RotationVel(    fieldIndx,node)  = u%BladeMotion(2)%RotationVel(   fieldIndx,node) + du * perturb_sign
      case(26);      u%BladeMotion(2)%TranslationAcc( fieldIndx,node)  = u%BladeMotion(2)%TranslationAcc(fieldIndx,node) + du * perturb_sign
      case(27);      u%BladeMotion(2)%RotationAcc(    fieldIndx,node)  = u%BladeMotion(2)%RotationAcc(   fieldIndx,node) + du * perturb_sign

      ! Blade 3
      !     Module/Mesh/Field: u%BladeMotion(3)%TranslationDisp = 28;
      !     Module/Mesh/Field: u%BladeMotion(3)%Orientation     = 29;
      !     Module/Mesh/Field: u%BladeMotion(3)%TranslationVel  = 30;
      !     Module/Mesh/Field: u%BladeMotion(3)%RotationVel     = 31;
      !     Module/Mesh/Field: u%BladeMotion(3)%TranslationAcc  = 32;
      !     Module/Mesh/Field: u%BladeMotion(3)%RotationalAcc   = 33;
      case(28);      u%BladeMotion(3)%TranslationDisp(fieldIndx,node) = u%BladeMotion(3)%TranslationDisp(fieldIndx,node) + du * perturb_sign
      case(29);      call PerturbOrientationMatrix( u%BladeMotion(3)%Orientation(:,:,node), du * perturb_sign, fieldIndx )
      case(30);      u%BladeMotion(3)%TranslationVel( fieldIndx,node)  = u%BladeMotion(3)%TranslationVel(fieldIndx,node) + du * perturb_sign
      case(31);      u%BladeMotion(3)%RotationVel(    fieldIndx,node)  = u%BladeMotion(3)%RotationVel(   fieldIndx,node) + du * perturb_sign
      case(32);      u%BladeMotion(3)%TranslationAcc( fieldIndx,node)  = u%BladeMotion(3)%TranslationAcc(fieldIndx,node) + du * perturb_sign
      case(33);      u%BladeMotion(3)%RotationAcc(    fieldIndx,node)  = u%BladeMotion(3)%RotationAcc(   fieldIndx,node) + du * perturb_sign

      ! UserProp
      !     Module/Mesh/Field: u%UserProp(:,:) = 34,35,36;
      case(34);      u%UserProp(node,1) = u%UserProp(node,1) + du * perturb_sign
      case(35);      u%UserProp(node,2) = u%UserProp(node,2) + du * perturb_sign
      case(36);      u%UserProp(node,3) = u%UserProp(node,3) + du * perturb_sign

   END SELECT

END SUBROUTINE Perturb_u


!----------------------------------------------------------------------------------------------------------------------------------
!> This routine perturbs the nth element of the u array extended inputs (and mesh/field it corresponds to)
!! Do not change this without making sure subroutine aerodyn::init_jacobian is consistant with this routine!
subroutine Perturb_uExtend( t, u_perturb, FlowField_perturb, RotInflow_perturb, p, OtherState, n, perturb_sign, u, du, ErrStat, ErrMsg )
   real(DbKi),                   intent(in   ) :: t                  !< Time in seconds at operating point
   type(RotInputType),           intent(inout) :: u_perturb
   type(FLowFieldType),pointer,  intent(inout) :: FlowField_perturb  !< perturbed flowfield (only the uniform wind)
   type(RotInflowType),          intent(inout) :: RotInflow_perturb  !< Rotor inflow, perturbed by FlowField extended inputs
   type(RotParameterType),       intent(in   ) :: p                  !< parameters
   type(RotOtherStateType),      intent(in   ) :: OtherState         !< Other states at operating point
   integer( IntKi ),             intent(in   ) :: n                  !< number of array element to use
   integer( IntKi ),             intent(in   ) :: perturb_sign       !< +1 or -1 (value to multiply perturbation by; positive or negative difference)
   type(RotInputType),           intent(inout) :: u                  !< perturbed AD inputs
   real( R8Ki ),                 intent(  out) :: du                 !< amount that specific input was perturbed
   integer(IntKi),               intent(  out) :: ErrStat            !< Error status of the operation
   character(*),                 intent(  out) :: ErrMsg             !< Error message if ErrStat /= ErrID_None

   ! local variables
   integer                                     :: fieldIndx
   integer                                     :: node
   real(R8Ki)                                  :: FlowField_du(3)    !< vector of perturbations to apply to flow field
   integer(intKi)  :: StartNode

   ! Error handling
   ErrStat = ErrID_None
   ErrMsg  = ""

   fieldIndx = p%Jac_u_indx(n,2)
   node      = p%Jac_u_indx(n,3)
   du = p%du(  p%Jac_u_indx(n,1) )
   StartNode = 1  ! ignored during linearization since cannot linearize with ExtInflow

   ! determine which mesh we're trying to perturb and perturb the input:
   select case( p%Jac_u_indx(n,1) )
      ! Extended inputs
      !     Module/Mesh/Field:  HWindSpeed      = 37
      !     Module/Mesh/Field:  PLexp           = 38
      !     Module/Mesh/Field:  PropagationDir  = 39
      case(37,38,39)
         FlowField_du = 0.0_R8Ki
         select case( p%Jac_u_indx(n,1) )
            case (37);  FlowField_du(1) = du *perturb_sign
            case (38);  FlowField_du(2) = du *perturb_sign
            case (39);  FlowField_du(3) = du *perturb_sign
         end select
         call IfW_UniformWind_Perturb(FlowField_perturb, FlowField_du) 
   end select
   call AD_CalcWind_Rotor(t, u_perturb, FlowField_perturb, p, RotInflow_perturb, StartNode, ErrStat, ErrMsg)
end subroutine Perturb_uExtend


!----------------------------------------------------------------------------------------------------------------------------------
!> This routine perturbs the nth element of the u array (and mesh/field it corresponds to)
!! Do not change this without making sure subroutine aerodyn::init_jacobian is consistant with this routine!
SUBROUTINE Perturb_x( p, n, perturb_sign, x, dx )
   TYPE(RotParameterType)              , INTENT(IN   ) :: p                      !< parameters
   INTEGER( IntKi )                    , INTENT(IN   ) :: n                      !< number of array element to use 
   INTEGER( IntKi )                    , INTENT(IN   ) :: perturb_sign           !< +1 or -1 (value to multiply perturbation by; positive or negative difference)
   TYPE(RotContinuousStateType)        , INTENT(INOUT) :: x                      !< perturbed AD continuous states
   REAL( R8Ki )                        , INTENT(  OUT) :: dx                     !< amount that specific input was perturbed
   
   ! local variables
   INTEGER(IntKi)    :: Blade             ! loop over blade nodes
   INTEGER(IntKi)    :: BladeNode         ! loop over blades
   INTEGER(IntKi)    :: StateIndex        ! which state we are perturbing
   INTEGER(IntKi)    :: n_tmp             ! 


   dx   = p%dx( n )
   
   if (n <= p%BEMT%DBEMT%lin_nx) then

      if (n <= p%BEMT%DBEMT%lin_nx/2) then ! x_p%BEMT%DBEMT%element(i,j)%vind, else x_p%BEMT%DBEMT%element(i,j)%vind_1
         call GetStateIndices( n, size(x%BEMT%DBEMT%element,2), size(x%BEMT%DBEMT%element,1), size(x%BEMT%DBEMT%element(1,1)%vind), Blade, BladeNode, StateIndex )
         x%BEMT%DBEMT%element(BladeNode,Blade)%vind(StateIndex) = x%BEMT%DBEMT%element(BladeNode,Blade)%vind(StateIndex) + dx * perturb_sign
      else
         call GetStateIndices( n - p%BEMT%DBEMT%lin_nx/2, size(x%BEMT%DBEMT%element,2), size(x%BEMT%DBEMT%element,1), size(x%BEMT%DBEMT%element(1,1)%vind_1), Blade, BladeNode, StateIndex )
         x%BEMT%DBEMT%element(BladeNode,Blade)%vind_1(StateIndex) = x%BEMT%DBEMT%element(BladeNode,Blade)%vind_1(StateIndex) + dx * perturb_sign
      endif
   
   else

      n_tmp = n - p%BEMT%DBEMT%lin_nx

      if (n_tmp <= p%BEMT%UA%lin_nx) then
         BladeNode  = p%BEMT%UA%lin_xIndx(n_tmp,1) ! node
         Blade      = p%BEMT%UA%lin_xIndx(n_tmp,2) ! blade
         StateIndex = p%BEMT%UA%lin_xIndx(n_tmp,3) ! state
         
         x%BEMT%UA%element(BladeNode,Blade)%x(StateIndex) = x%BEMT%UA%element(BladeNode,Blade)%x(StateIndex) + dx * perturb_sign
      else
         StateIndex = n_tmp - p%BEMT%UA%lin_nx
         x%BEMT%V_w(StateIndex) = x%BEMT%V_w(StateIndex) + dx * perturb_sign
      end if
   end if

contains
   subroutine GetStateIndices( Indx, NumberOfBlades, NumberOfElementsPerBlade, NumberOfStatesPerElement, Blade, BladeNode, StateIndex )
   
      integer(IntKi), intent(in   ) :: Indx
      integer(IntKi), intent(in   ) :: NumberOfBlades             !< how many blades (size of array)
      integer(IntKi), intent(in   ) :: NumberOfElementsPerBlade   !< how many nodes per blades (size of array)
      integer(IntKi), intent(in   ) :: NumberOfStatesPerElement   !< how many states at each blade element
      
      integer(IntKi), intent(  out) :: Blade
      integer(IntKi), intent(  out) :: BladeNode
      integer(IntKi), intent(  out) :: StateIndex
      
      integer(IntKi)                :: CheckNum
      

      StateIndex = mod(Indx-1, NumberOfStatesPerElement ) + 1    ! returns a number in [1,NumberOfStatesPerElement]
      
      CheckNum = (Indx - StateIndex)/NumberOfStatesPerElement
      BladeNode = mod(CheckNum, NumberOfElementsPerBlade ) + 1   ! returns a number in [1,NumberOfElementsPerBlade]
      
      Blade = (CheckNum - BladeNode + 1)/NumberOfElementsPerBlade + 1

   end subroutine GetStateIndices
END SUBROUTINE Perturb_x
>>>>>>> d4b3289a


!----------------------------------------------------------------------------------------------------------------------------------
!> This routine uses values of two output types to compute an array of differences.
!! Do not change this packing without making sure subroutine aerodyn::init_jacobian is consistant with this routine!
SUBROUTINE Compute_dY(p, p_AD, y_p, y_m, delta_p, delta_m, dY)
   TYPE(RotParameterType)            , INTENT(IN   ) :: p         !< parameters
   TYPE(AD_ParameterType)            , INTENT(IN   ) :: p_AD      !< parameters
   TYPE(RotOutputType)               , INTENT(IN   ) :: y_p       !< AD outputs at \f$ u + \Delta_p u \f$ or \f$ x + \Delta_p x \f$ (p=plus)
   TYPE(RotOutputType)               , INTENT(IN   ) :: y_m       !< AD outputs at \f$ u - \Delta_m u \f$ or \f$ x - \Delta_m x \f$ (m=minus)   
   REAL(R8Ki)                        , INTENT(IN   ) :: delta_p   !< difference in inputs or states \f$ delta_p = \Delta_p u \f$ or \f$ delta_p = \Delta_p x \f$
   REAL(R8Ki)                        , INTENT(IN   ) :: delta_m   !< difference in inputs or states \f$ delta_m = \Delta_m u \f$ or \f$ delta_m = \Delta_m x \f$
   REAL(R8Ki)                        , INTENT(INOUT) :: dY(:)     !< column of dYdu or dYdx: \f$ \frac{\partial Y}{\partial u_i} = \frac{y_p - y_m}{2 \, \Delta u}\f$ or \f$ \frac{\partial Y}{\partial x_i} = \frac{y_p - y_m}{2 \, \Delta x}\f$
   
      ! local variables:
   INTEGER(IntKi)    :: k              ! loop over blades
   INTEGER(IntKi)    :: indx_first     ! index indicating next value of dY to be filled 
   
   
   indx_first = 1
   if (.not. p_AD%CompAeroMaps) then
      call PackLoadMesh_dY(y_p%NacelleLoad, y_m%NacelleLoad, dY, indx_first)
      call PackLoadMesh_dY(y_p%HubLoad,     y_m%HubLoad,     dY, indx_first)
      call PackLoadMesh_dY(y_p%TFinLoad,    y_m%TFinLoad,    dY, indx_first)
      call PackLoadMesh_dY(y_p%TowerLoad,   y_m%TowerLoad,   dY, indx_first)
   endif
   
   do k=1,p%NumBl_Lin
      call PackLoadMesh_dY(y_p%BladeLoad(k), y_m%BladeLoad(k), dY, indx_first)
   end do
   
   if (.not. p_AD%CompAeroMaps) then
      do k=1,p%NumOuts + p%BldNd_TotNumOuts
         dY(k+indx_first-1) = y_p%WriteOutput(k) - y_m%WriteOutput(k)
      end do
   end if
   
   dY = dY / (delta_p + delta_m)
   
END SUBROUTINE Compute_dY

subroutine AD_PackContStateOP(p, x, op)
   type(RotParameterType), intent(in)        :: p
   type(RotContinuousStateType), intent(in)  :: x
   real(R8Ki), intent(out)                   :: op(:)
   integer(IntKi)                            :: i, j, k, n, ind
   ind = 1
   if (p%BEMT%DBEMT%lin_nx > 0) then
      do j = 1,p%NumBlades    ! size(x%BEMT%DBEMT%element,2)
         do i = 1,p%NumBlNds  ! size(x%BEMT%DBEMT%element,1)
            do k = 1, size(x%BEMT%DBEMT%element(i,j)%vind)
               op(ind) = x%BEMT%DBEMT%element(i,j)%vind(k)
               ind = ind + 1
            end do
         end do
      end do
      do j = 1, p%NumBlades   ! size(x%BEMT%DBEMT%element,2)
         do i = 1, p%NumBlNds ! size(x%BEMT%DBEMT%element,1)
            do k = 1, size(x%BEMT%DBEMT%element(i,j)%vind_1)
               op(ind) = x%BEMT%DBEMT%element(i,j)%vind_1(k)
               ind = ind + 1
            end do
         end do
      end do
   end if

   do n = 1, p%BEMT%UA%lin_nx
      i = p%BEMT%UA%lin_xIndx(n,1)
      j = p%BEMT%UA%lin_xIndx(n,2)
      k = p%BEMT%UA%lin_xIndx(n,3)
      op(ind) = x%BEMT%UA%element(i,j)%x(k)
      ind = ind + 1
   end do
end subroutine

subroutine AD_UnpackContStateOP(p, op, x)
   type(RotParameterType), intent(in)           :: p
   real(R8Ki), intent(in)                       :: op(:)
   type(RotContinuousStateType), intent(inout)  :: x
   integer(IntKi)                               :: i, j, k, n, ind
   ind = 1

   if (p%BEMT%DBEMT%lin_nx > 0) then
      do j = 1,p%NumBlades    ! size(x%BEMT%DBEMT%element,2)
         do i = 1,p%NumBlNds ! size(x%BEMT%DBEMT%element,1)
            do k = 1, size(x%BEMT%DBEMT%element(i,j)%vind)
               x%BEMT%DBEMT%element(i,j)%vind(k) = op(ind)
               ind = ind + 1
            end do
         end do
      end do
      do j = 1, p%NumBlades   ! size(x%BEMT%DBEMT%element,2)
         do i = 1, p%NumBlNds ! size(x%BEMT%DBEMT%element,1)
            do k = 1, size(x%BEMT%DBEMT%element(i,j)%vind_1)
               x%BEMT%DBEMT%element(i,j)%vind_1(k) = op(ind)
               ind = ind + 1
            end do
         end do
      end do
   end if

   do n = 1, p%BEMT%UA%lin_nx
      i = p%BEMT%UA%lin_xIndx(n,1)
      j = p%BEMT%UA%lin_xIndx(n,2)
      k = p%BEMT%UA%lin_xIndx(n,3)
      x%BEMT%UA%element(i,j)%x(k) = op(ind)
      ind = ind + 1
   end do
end subroutine

subroutine AD_PackDiscStateOP(p, xd, op)
   type(RotParameterType), intent(in)        :: p
   type(RotDiscreteStateType), intent(in)    :: xd
   real(R8Ki), intent(out)                   :: op(:)
   integer(IntKi)                            :: i, j, k
end subroutine

subroutine AD_UnpackDiscStateOP(p, op, xd)
   type(RotParameterType), intent(in)           :: p
   real(R8Ki), intent(in)                       :: op(:)
   type(RotDiscreteStateType), intent(inout)    :: xd
   integer(IntKi)                               :: i, j, k
end subroutine

subroutine AD_PackConstrStateOP(p, z, op)
   type(RotParameterType), intent(in)        :: p
   type(RotConstraintStateType), intent(in)  :: z
   real(R8Ki), intent(out)                   :: op(:)
   integer(IntKi)                            :: i, k, ind
   ind = 1
   do k = 1, p%NumBlades ! size(z%BEMT%Phi,2)
      do i = 1, p%NumBlNds ! size(z%BEMT%Phi,1)
         op(ind) = z%BEMT%phi(i,k)
         ind = ind + 1
      end do
   end do
end subroutine

subroutine AD_UnpackConstrStateOP(p, op, z)
   type(RotParameterType), intent(in)           :: p
   real(R8Ki), intent(in)                       :: op(:)
   type(RotConstraintStateType), intent(inout)  :: z
   integer(IntKi)                               :: i, k, ind
   ind = 1
   do k = 1, p%NumBlades ! size(z%BEMT%Phi,2)
      do i = 1, p%NumBlNds ! size(z%BEMT%Phi,1)
         z%BEMT%phi(i,k) = op(ind)
         ind = ind + 1
      end do
   end do
end subroutine

subroutine AD_PackInputOP(p, u, op)
   type(RotParameterType), intent(in)  :: p
   type(RotInputType), intent(in)      :: u
   real(R8Ki), intent(out)             :: op(:)
   integer(IntKi)                      :: k
   call MV_Pack(p%Vars%u, p%iVarNacelleMotion, u%NacelleMotion,  op)
   call MV_Pack(p%Vars%u, p%iVarHubMotion, u%HubMotion,  op)
   call MV_Pack(p%Vars%u, p%iVarTFinMotion, u%TFinMotion,  op)
   call MV_Pack(p%Vars%u, p%iVarTowerMotion, u%TowerMotion,  op)
   do k = 1, p%NumBlades
      call MV_Pack(p%Vars%u, p%iVarBladeRootMotion(k), u%BladeRootMotion(k),  op)
   end do
   do k = 1, p%NumBlades
      call MV_Pack(p%Vars%u, p%iVarBladeMotion(k), u%BladeMotion(k),  op)
   end do
   do k = 1, p%NumBlades
      call MV_Pack(p%Vars%u, p%iVarUserProp(k), u%UserProp(:,k),  op)
   end do
   call MV_Pack(p%Vars%u, p%iVarHWindSpeed, 0.0_R8Ki, op)
   call MV_Pack(p%Vars%u, p%iVarPLexp, 0.0_R8Ki, op)
   call MV_Pack(p%Vars%u, p%iVarPropagationDir, 0.0_R8Ki, op)
end subroutine

subroutine AD_UnpackInputOP(p, op, u)
   type(RotParameterType), intent(in)  :: p
   real(R8Ki), intent(in)              :: op(:)
   type(RotInputType), intent(inout)   :: u
   integer(IntKi)                      :: k
   call MV_Unpack(p%Vars%u, p%iVarNacelleMotion, op, u%NacelleMotion)
   call MV_Unpack(p%Vars%u, p%iVarHubMotion, op, u%HubMotion)
   call MV_Unpack(p%Vars%u, p%iVarTFinMotion, op, u%TFinMotion)
   call MV_Unpack(p%Vars%u, p%iVarTowerMotion, op, u%TowerMotion)
   do k = 1, p%NumBlades
      call MV_Unpack(p%Vars%u, p%iVarBladeRootMotion(k), op, u%BladeRootMotion(k))
   end do
   do k = 1, p%NumBlades
      call MV_Unpack(p%Vars%u, p%iVarBladeMotion(k), op, u%BladeMotion(k))
   end do
   do k = 1, p%NumBlades
      call MV_Unpack(p%Vars%u, p%iVarUserProp(k), op, u%UserProp(:,k))
   end do
end subroutine

subroutine AD_PackOutputOP(p, y, op, PackWriteOutput)
   type(RotParameterType), intent(in)  :: p
   type(RotOutputType), intent(in)     :: y
   real(R8Ki), intent(out)             :: op(:)
   logical, intent(in)                 :: PackWriteOutput
   integer(IntKi)                      :: k
   call MV_Pack(p%Vars%y, p%iVarNacelleLoad, y%NacelleLoad, op)
   call MV_Pack(p%Vars%y, p%iVarHubLoad, y%HubLoad, op)
   call MV_Pack(p%Vars%y, p%iVarTFinLoad, y%TFinLoad, op)
   call MV_Pack(p%Vars%y, p%iVarTowerLoad, y%TowerLoad, op)
   do k = 1, p%NumBlades
      call MV_Pack(p%Vars%y, p%iVarBladeLoad(k), y%BladeLoad(k), op)
   end do
   if (PackWriteOutput) then
      do k = p%iVarWriteOutput, size(p%Vars%y)
         call MV_Pack(p%Vars%y, k, y%WriteOutput(p%Vars%y(k)%iUsr(1)), op)
      end do
   end if
end subroutine

subroutine AD_UnpackOutputOP(p, op, y)
   type(RotParameterType), intent(in)  :: p
   real(R8Ki), intent(in)              :: op(:)
   type(RotOutputType), intent(out)    :: y
   integer(IntKi)                      :: k
   call MV_Unpack(p%Vars%y, p%iVarNacelleLoad, op, y%NacelleLoad)
   call MV_Unpack(p%Vars%y, p%iVarHubLoad, op, y%HubLoad)
   call MV_Unpack(p%Vars%y, p%iVarTFinLoad, op, y%TFinLoad)
   call MV_Unpack(p%Vars%y, p%iVarTowerLoad, op, y%TowerLoad)
   do k = 1, p%NumBlades
      call MV_Unpack(p%Vars%y, p%iVarBladeLoad(k), op, y%BladeLoad(k))
   end do
   do k = p%iVarWriteOutput, size(p%Vars%y)
      call MV_Unpack(p%Vars%y, k, op, y%WriteOutput(p%Vars%y(k)%iUsr(1)))
   end do
end subroutine

END MODULE AeroDyn<|MERGE_RESOLUTION|>--- conflicted
+++ resolved
@@ -5666,14 +5666,9 @@
       return
    endif
 
-<<<<<<< HEAD
-   call AD_CalcWind_Rotor(t, u%rotors(iR), p%FlowField, p%rotors(iR), m%Inflow(1)%RotInflow(iR), ErrStat, ErrMsg)
+   call AD_CalcWind_Rotor(t, u%rotors(iR), p%FlowField, p%rotors(iR), m%Inflow(1)%RotInflow(iR), StartNode, ErrStat, ErrMsg)
    if (ErrStat >= AbortErrLev) return
    call Rot_JacobianPInput( t, u%rotors(iR), m%Inflow(1)%RotInflow(iR), p%rotors(iR), p, x%rotors(iR), xd%rotors(iR), z%rotors(iR), OtherState%rotors(iR), y%rotors(iR), m%rotors(iR), m, iR, ErrStat, ErrMsg, dYdu, dXdu, dXddu, dZdu, FlagFilter)
-=======
-   call AD_CalcWind_Rotor(  t, u%rotors(iR), p%FLowField, p%rotors(iR), m%Inflow(1)%RotInflow(iR), StartNode, ErrStat, ErrMsg)
-   call Rot_JacobianPInput( t, u%rotors(iR), m%Inflow(1)%RotInflow(iR), p%rotors(iR), p, x%rotors(iR), xd%rotors(iR), z%rotors(iR), OtherState%rotors(iR), y%rotors(iR), m%rotors(iR), m, iR, ErrStat, ErrMsg, dYdu, dXdu, dXddu, dZdu)
->>>>>>> d4b3289a
 
 END SUBROUTINE AD_JacobianPInput
 
@@ -5711,7 +5706,7 @@
    TYPE(RotOtherStateType)       :: OtherState_copy
    logical                       :: IsFullLin
    integer(IntKi)                :: FlagFilterLoc
-   INTEGER(IntKi)                :: i, j, col
+   INTEGER(IntKi)                :: i, j, col, StartNode
    type(UniformField_Interp)     :: UF_op
    type(FlowFieldType),target    :: FF_perturb
    type(FlowFieldType),pointer   :: FF_ptr            ! need a pointer in the CalcWind_Rotor routine
@@ -5792,7 +5787,8 @@
             call MV_Perturb(p%Vars%u(i), j, 1, m%Jac%u, m%Jac%u_perturb)
             call AD_UnpackInputOP(p, m%Jac%u_perturb, m%u_perturb)
             if (associated(FF_ptr, FF_perturb)) call PerturbFlowField(i, p_AD%FlowField, 1, FF_ptr)
-            call AD_CalcWind_Rotor(t, m%u_perturb, FF_ptr, p, RotInflow_perturb, ErrStat2, ErrMsg2); if (Failed()) return
+            StartNode = 1
+            call AD_CalcWind_Rotor(t, m%u_perturb, FF_ptr, p, RotInflow_perturb, StartNode, ErrStat2, ErrMsg2); if (Failed()) return
             call SetInputs(p, p_AD, m%u_perturb, RotInflow_perturb, m, indx, ErrStat2, ErrMsg2); if (Failed()) return
             call UpdatePhi(m%BEMT_u(indx), p%BEMT, m%z_lin%BEMT%phi, p_AD%AFI, m%BEMT, m%OtherState_jac%BEMT%ValidPhi, ErrStat2, ErrMsg2); if (Failed()) return
             call RotCalcOutput(t, m%u_perturb, RotInflow_perturb, p, p_AD, m%x_init, xd, m%z_lin, m%OtherState_jac, m%y_lin, m, m_AD, iRot, ErrStat2, ErrMsg2); if (Failed()) return
@@ -5804,7 +5800,8 @@
             call MV_Perturb(p%Vars%u(i), j, -1, m%Jac%u, m%Jac%u_perturb)
             call AD_UnpackInputOP(p, m%Jac%u_perturb, m%u_perturb)
             if (associated(FF_ptr, FF_perturb)) call PerturbFlowField(i, p_AD%FlowField, -1, FF_ptr)
-            call AD_CalcWind_Rotor(t, m%u_perturb, FF_ptr, p, RotInflow_perturb, ErrStat2, ErrMsg2); if (Failed()) return
+            StartNode = 1
+            call AD_CalcWind_Rotor(t, m%u_perturb, FF_ptr, p, RotInflow_perturb, StartNode, ErrStat2, ErrMsg2); if (Failed()) return
             call SetInputs(p, p_AD, m%u_perturb, RotInflow_perturb, m, indx, ErrStat2, ErrMsg2); if (Failed()) return
             call UpdatePhi(m%BEMT_u(indx), p%BEMT, m%z_lin%BEMT%phi, p_AD%AFI, m%BEMT, m%OtherState_jac%BEMT%ValidPhi, ErrStat2, ErrMsg2); if (Failed()) return
             call RotCalcOutput(t, m%u_perturb, RotInflow_perturb, p, p_AD, m%x_init, xd, m%z_lin, m%OtherState_jac, m%y_lin, m, m_AD, iRot, ErrStat2, ErrMsg2); if (Failed()) return
@@ -5841,7 +5838,8 @@
             call MV_Perturb(p%Vars%u(i), j, 1, m%Jac%u, m%Jac%u_perturb)
             call AD_UnpackInputOP(p, m%Jac%u_perturb, m%u_perturb)
             if (associated(FF_ptr, FF_perturb)) call PerturbFlowField(i, p_AD%FlowField, 1, FF_ptr)
-            call AD_CalcWind_Rotor(t, m%u_perturb, FF_ptr, p, RotInflow_perturb, ErrStat2, ErrMsg2); if (Failed()) return
+            StartNode = 1
+            call AD_CalcWind_Rotor(t, m%u_perturb, FF_ptr, p, RotInflow_perturb, StartNode, ErrStat2, ErrMsg2); if (Failed()) return
             call RotCalcContStateDeriv(t, m%u_perturb, RotInflow_perturb, p, p_AD, m%x_init, xd, z, m%OtherState_init, m, m%dxdt_lin, ErrStat2, ErrMsg2) ; if (Failed()) return
             call AD_PackContStateOP(p, m%dxdt_lin, m%Jac%x_pos)
 
@@ -5849,7 +5847,8 @@
             call MV_Perturb(p%Vars%u(i), j, -1, m%Jac%u, m%Jac%u_perturb)
             call AD_UnpackInputOP(p, m%Jac%u_perturb, m%u_perturb)
             if (associated(FF_ptr, FF_perturb)) call PerturbFlowField(i, p_AD%FlowField, -1, FF_ptr)
-            call AD_CalcWind_Rotor(t, m%u_perturb, FF_ptr, p, RotInflow_perturb, ErrStat2, ErrMsg2); if (Failed()) return
+            StartNode = 1
+            call AD_CalcWind_Rotor(t, m%u_perturb, FF_ptr, p, RotInflow_perturb, StartNode, ErrStat2, ErrMsg2); if (Failed()) return
             call RotCalcContStateDeriv(t, m%u_perturb, RotInflow_perturb, p, p_AD, m%x_init, xd, z, m%OtherState_init, m, m%dxdt_lin, ErrStat2, ErrMsg2) ; if (Failed()) return
             call AD_PackContStateOP(p, m%dxdt_lin, m%Jac%x_neg)
 
@@ -5932,6 +5931,7 @@
                                                                                !!   the continuous states (x) [intent in to avoid deallocation]
    INTEGER, OPTIONAL,                    INTENT(IN   )           :: FlagFilter
    integer(IntKi), parameter :: iR = 1 ! Rotor index
+   integer(IntKi)             :: StartNode
 
    if (size(p%rotors)>1) then
       errStat = ErrID_Fatal
@@ -5939,7 +5939,8 @@
       return
    endif
 
-   call AD_CalcWind_Rotor(t, u%rotors(iR), p%FlowField, p%rotors(iR), m%Inflow(1)%RotInflow(iR), ErrStat, ErrMsg)
+   StartNode = 1
+   call AD_CalcWind_Rotor(t, u%rotors(iR), p%FlowField, p%rotors(iR), m%Inflow(1)%RotInflow(iR), StartNode, ErrStat, ErrMsg)
    if (ErrStat >= AbortErrLev) return
    call RotJacobianPContState(t, u%rotors(iR), m%Inflow(1)%RotInflow(iR), p%rotors(iR), p, x%rotors(iR), xd%rotors(iR), z%rotors(iR), OtherState%rotors(iR), y%rotors(iR), m%rotors(iR), m, iR, ErrStat, ErrMsg, dYdx, dXdx, dXddx, dZdx, FlagFilter)
 
@@ -6181,6 +6182,7 @@
    REAL(R8Ki), ALLOCATABLE, OPTIONAL,    INTENT(INOUT)           :: dZdz(:,:)  !< Partial derivatives of constraint
 
    integer(IntKi), parameter :: iR =1 ! Rotor index
+   integer(IntKi)            :: StartNode
 
    if (size(p%rotors)>1) then
       errStat = ErrID_Fatal
@@ -6188,7 +6190,8 @@
       return
    endif
 
-   call AD_CalcWind_Rotor(t, u%rotors(iR), p%FlowField, p%rotors(iR), m%Inflow(1)%RotInflow(iR), ErrStat, ErrMsg)
+   StartNode = 1
+   call AD_CalcWind_Rotor(t, u%rotors(iR), p%FlowField, p%rotors(iR), m%Inflow(1)%RotInflow(iR), StartNode, ErrStat, ErrMsg)
    if (ErrStat >= AbortErrLev) return
    call RotJacobianPConstrState(t, u%rotors(iR), m%Inflow(1)%RotInflow(iR), p%rotors(iR), p, x%rotors(iR), xd%rotors(iR), z%rotors(iR), OtherState%rotors(iR), y%rotors(iR), m%rotors(iR), m, iR, errStat, errMsg, dYdz, dXdz, dXddz, dZdz)
 
@@ -6414,6 +6417,8 @@
    REAL(R8Ki), ALLOCATABLE, OPTIONAL,    INTENT(INOUT)           :: xd_op(:)   !< values of linearized discrete states
    REAL(R8Ki), ALLOCATABLE, OPTIONAL,    INTENT(INOUT)           :: z_op(:)    !< values of linearized constraint states
    INTEGER(IntKi),          OPTIONAL,    INTENT(IN   )           :: FlagFilter  !< Skip vars that don't include these flags
+   
+   integer(IntKi) :: StartNode
 
    if (iRotor < 1 .or. iRotor > size(p%rotors)) then
       ErrStat = ErrID_Fatal
@@ -6421,7 +6426,8 @@
       return
    end if
 
-   call AD_CalcWind_Rotor(t, u%rotors(iRotor), p%FlowField, p%rotors(iRotor), m%Inflow(1)%RotInflow(iRotor), ErrStat, ErrMsg)
+   StartNode = 1
+   call AD_CalcWind_Rotor(t, u%rotors(iRotor), p%FlowField, p%rotors(iRotor), m%Inflow(1)%RotInflow(iRotor), StartNode, ErrStat, ErrMsg)
    if (ErrStat >= AbortErrLev) return
    call RotGetOP(t, u%rotors(iRotor), m%Inflow(1)%RotInflow(iRotor), p%rotors(iRotor), p, x%rotors(iRotor), &
                  xd%rotors(iRotor), z%rotors(iRotor), OtherState%rotors(iRotor), y%rotors(iRotor), m%rotors(iRotor), &
@@ -6600,250 +6606,8 @@
    logical function Failed()
       call SetErrStat(ErrStat2, ErrMsg2, ErrStat, ErrMsg, RoutineName)
       Failed = ErrStat >= AbortErrLev
-<<<<<<< HEAD
    end function
 end subroutine
-=======
-      !if (Failed)    call Cleanup()
-   end function Failed
-END SUBROUTINE Init_Jacobian
-
-
-!----------------------------------------------------------------------------------------------------------------------------------
-!> This routine perturbs the nth element of the u array (and mesh/field it corresponds to)
-!! Do not change this without making sure subroutine aerodyn::init_jacobian is consistant with this routine!
-SUBROUTINE Perturb_u( p, n, perturb_sign, u, du )
-   TYPE(RotParameterType)              , INTENT(IN   ) :: p                      !< parameters
-   INTEGER( IntKi )                    , INTENT(IN   ) :: n                      !< number of array element to use
-   INTEGER( IntKi )                    , INTENT(IN   ) :: perturb_sign           !< +1 or -1 (value to multiply perturbation by; positive or negative difference)
-   TYPE(RotInputType)                  , INTENT(INOUT) :: u                      !< perturbed AD inputs
-   REAL( R8Ki )                        , INTENT(  OUT) :: du                     !< amount that specific input was perturbed
-
-   ! local variables
-   INTEGER                                             :: fieldIndx
-   INTEGER                                             :: node
-
-   fieldIndx = p%Jac_u_indx(n,2)
-   node      = p%Jac_u_indx(n,3)
-   du = p%du(  p%Jac_u_indx(n,1) )
-
-      ! determine which mesh we're trying to perturb and perturb the input:
-   SELECT CASE( p%Jac_u_indx(n,1) )
-
-      ! Nacelle
-      !     Module/Mesh/Field: u%NacelleMotion%TranslationDisp = 1;
-      !     Module/Mesh/Field: u%NacelleMotion%Orientation     = 2;
-      case( 1);   u%NacelleMotion%TranslationDisp(fieldIndx,node) = u%NacelleMotion%TranslationDisp(fieldIndx,node) + du * perturb_sign
-      case( 2);   call PerturbOrientationMatrix( u%NacelleMotion%Orientation(:,:,node), du * perturb_sign, fieldIndx )
-
-      ! Hub
-      !     Module/Mesh/Field: u%HubMotion%TranslationDisp = 3;
-      !     Module/Mesh/Field: u%HubMotion%Orientation     = 4;
-      !     Module/Mesh/Field: u%HubMotion%RotationVel     = 5;
-      case( 3);   u%HubMotion%TranslationDisp(fieldIndx,node) = u%HubMotion%TranslationDisp(fieldIndx,node) + du * perturb_sign
-      case( 4);   call PerturbOrientationMatrix( u%HubMotion%Orientation(:,:,node), du * perturb_sign, fieldIndx )
-      case( 5);   u%HubMotion%RotationVel(    fieldIndx,node) = u%HubMotion%RotationVel(fieldIndx,node) + du * perturb_sign
-
-      ! TailFin
-      !     Module/Mesh/Field: u%TFinMotion%TranslationDisp = 6;
-      !     Module/Mesh/Field: u%TFinMotion%Orientation     = 7;
-      !     Module/Mesh/Field: u%TFinMotion%TranslationVel  = 8;
-      case( 6);   u%TFinMotion%TranslationDisp(fieldIndx,node) = u%TFinMotion%TranslationDisp(fieldIndx,node) + du * perturb_sign
-      case( 7);   call PerturbOrientationMatrix( u%TFinMotion%Orientation(:,:,node), du * perturb_sign, fieldIndx )
-      case( 8);   u%TFinMotion%TranslationVel( fieldIndx,node) = u%TFinMotion%TranslationVel(fieldIndx,node) + du * perturb_sign
-
-      ! Tower
-      !     Module/Mesh/Field: u%TowerMotion%TranslationDisp =  9;
-      !     Module/Mesh/Field: u%TowerMotion%Orientation     = 10;
-      !     Module/Mesh/Field: u%TowerMotion%TranslationVel  = 11;
-      !     Module/Mesh/Field: u%TowerMotion%TranslationAcc  = 12;
-      case( 9);   u%TowerMotion%TranslationDisp(fieldIndx,node) = u%TowerMotion%TranslationDisp( fieldIndx,node) + du * perturb_sign
-      case(10);   CALL PerturbOrientationMatrix( u%TowerMotion%Orientation(:,:,node), du * perturb_sign, fieldIndx, UseSmlAngle=.true. )
-      case(11);   u%TowerMotion%TranslationVel( fieldIndx,node) = u%TowerMotion%TranslationVel( fieldIndx,node) + du * perturb_sign
-      case(12);   u%TowerMotion%TranslationAcc( fieldIndx,node) = u%TowerMotion%TranslationAcc(fieldIndx,node) + du * perturb_sign
-
-      ! BladeRoot
-      !     Module/Mesh/Field: u%BladeRootMotion(1)%Orientation = 13;
-      !     Module/Mesh/Field: u%BladeRootMotion(2)%Orientation = 14;
-      !     Module/Mesh/Field: u%BladeRootMotion(3)%Orientation = 15;
-      case(13);      call PerturbOrientationMatrix( u%BladeRootMotion(1)%Orientation(:,:,node), du * perturb_sign, fieldIndx )
-      case(14);      call PerturbOrientationMatrix( u%BladeRootMotion(2)%Orientation(:,:,node), du * perturb_sign, fieldIndx )
-      case(15);      call PerturbOrientationMatrix( u%BladeRootMotion(3)%Orientation(:,:,node), du * perturb_sign, fieldIndx )
-
-      ! Blade 1
-      !     Module/Mesh/Field: u%BladeMotion(1)%TranslationDisp = 16;
-      !     Module/Mesh/Field: u%BladeMotion(1)%Orientation     = 17;
-      !     Module/Mesh/Field: u%BladeMotion(1)%TranslationVel  = 18;
-      !     Module/Mesh/Field: u%BladeMotion(1)%RotationVel     = 19;
-      !     Module/Mesh/Field: u%BladeMotion(1)%TranslationAcc  = 20;
-      !     Module/Mesh/Field: u%BladeMotion(1)%RotationalAcc   = 21;
-      case(16);      u%BladeMotion(1)%TranslationDisp(fieldIndx,node) = u%BladeMotion(1)%TranslationDisp(fieldIndx,node) + du * perturb_sign
-      case(17);      call PerturbOrientationMatrix( u%BladeMotion(1)%Orientation(:,:,node), du * perturb_sign, fieldIndx )
-      case(18);      u%BladeMotion(1)%TranslationVel( fieldIndx,node)  = u%BladeMotion(1)%TranslationVel(fieldIndx,node) + du * perturb_sign
-      case(19);      u%BladeMotion(1)%RotationVel(    fieldIndx,node)  = u%BladeMotion(1)%RotationVel(   fieldIndx,node) + du * perturb_sign
-      case(20);      u%BladeMotion(1)%TranslationAcc( fieldIndx,node)  = u%BladeMotion(1)%TranslationAcc(fieldIndx,node) + du * perturb_sign
-      case(21);      u%BladeMotion(1)%RotationAcc(    fieldIndx,node)  = u%BladeMotion(1)%RotationAcc(   fieldIndx,node) + du * perturb_sign
-
-      ! Blade 2
-      !     Module/Mesh/Field: u%BladeMotion(2)%TranslationDisp = 22;
-      !     Module/Mesh/Field: u%BladeMotion(2)%Orientation     = 23;
-      !     Module/Mesh/Field: u%BladeMotion(2)%TranslationVel  = 24;
-      !     Module/Mesh/Field: u%BladeMotion(2)%RotationVel     = 25;
-      !     Module/Mesh/Field: u%BladeMotion(2)%TranslationAcc  = 26;
-      !     Module/Mesh/Field: u%BladeMotion(2)%RotationalAcc   = 27;
-      case(22);      u%BladeMotion(2)%TranslationDisp(fieldIndx,node) = u%BladeMotion(2)%TranslationDisp(fieldIndx,node) + du * perturb_sign
-      case(23);      call PerturbOrientationMatrix( u%BladeMotion(2)%Orientation(:,:,node), du * perturb_sign, fieldIndx )
-      case(24);      u%BladeMotion(2)%TranslationVel( fieldIndx,node)  = u%BladeMotion(2)%TranslationVel(fieldIndx,node) + du * perturb_sign
-      case(25);      u%BladeMotion(2)%RotationVel(    fieldIndx,node)  = u%BladeMotion(2)%RotationVel(   fieldIndx,node) + du * perturb_sign
-      case(26);      u%BladeMotion(2)%TranslationAcc( fieldIndx,node)  = u%BladeMotion(2)%TranslationAcc(fieldIndx,node) + du * perturb_sign
-      case(27);      u%BladeMotion(2)%RotationAcc(    fieldIndx,node)  = u%BladeMotion(2)%RotationAcc(   fieldIndx,node) + du * perturb_sign
-
-      ! Blade 3
-      !     Module/Mesh/Field: u%BladeMotion(3)%TranslationDisp = 28;
-      !     Module/Mesh/Field: u%BladeMotion(3)%Orientation     = 29;
-      !     Module/Mesh/Field: u%BladeMotion(3)%TranslationVel  = 30;
-      !     Module/Mesh/Field: u%BladeMotion(3)%RotationVel     = 31;
-      !     Module/Mesh/Field: u%BladeMotion(3)%TranslationAcc  = 32;
-      !     Module/Mesh/Field: u%BladeMotion(3)%RotationalAcc   = 33;
-      case(28);      u%BladeMotion(3)%TranslationDisp(fieldIndx,node) = u%BladeMotion(3)%TranslationDisp(fieldIndx,node) + du * perturb_sign
-      case(29);      call PerturbOrientationMatrix( u%BladeMotion(3)%Orientation(:,:,node), du * perturb_sign, fieldIndx )
-      case(30);      u%BladeMotion(3)%TranslationVel( fieldIndx,node)  = u%BladeMotion(3)%TranslationVel(fieldIndx,node) + du * perturb_sign
-      case(31);      u%BladeMotion(3)%RotationVel(    fieldIndx,node)  = u%BladeMotion(3)%RotationVel(   fieldIndx,node) + du * perturb_sign
-      case(32);      u%BladeMotion(3)%TranslationAcc( fieldIndx,node)  = u%BladeMotion(3)%TranslationAcc(fieldIndx,node) + du * perturb_sign
-      case(33);      u%BladeMotion(3)%RotationAcc(    fieldIndx,node)  = u%BladeMotion(3)%RotationAcc(   fieldIndx,node) + du * perturb_sign
-
-      ! UserProp
-      !     Module/Mesh/Field: u%UserProp(:,:) = 34,35,36;
-      case(34);      u%UserProp(node,1) = u%UserProp(node,1) + du * perturb_sign
-      case(35);      u%UserProp(node,2) = u%UserProp(node,2) + du * perturb_sign
-      case(36);      u%UserProp(node,3) = u%UserProp(node,3) + du * perturb_sign
-
-   END SELECT
-
-END SUBROUTINE Perturb_u
-
-
-!----------------------------------------------------------------------------------------------------------------------------------
-!> This routine perturbs the nth element of the u array extended inputs (and mesh/field it corresponds to)
-!! Do not change this without making sure subroutine aerodyn::init_jacobian is consistant with this routine!
-subroutine Perturb_uExtend( t, u_perturb, FlowField_perturb, RotInflow_perturb, p, OtherState, n, perturb_sign, u, du, ErrStat, ErrMsg )
-   real(DbKi),                   intent(in   ) :: t                  !< Time in seconds at operating point
-   type(RotInputType),           intent(inout) :: u_perturb
-   type(FLowFieldType),pointer,  intent(inout) :: FlowField_perturb  !< perturbed flowfield (only the uniform wind)
-   type(RotInflowType),          intent(inout) :: RotInflow_perturb  !< Rotor inflow, perturbed by FlowField extended inputs
-   type(RotParameterType),       intent(in   ) :: p                  !< parameters
-   type(RotOtherStateType),      intent(in   ) :: OtherState         !< Other states at operating point
-   integer( IntKi ),             intent(in   ) :: n                  !< number of array element to use
-   integer( IntKi ),             intent(in   ) :: perturb_sign       !< +1 or -1 (value to multiply perturbation by; positive or negative difference)
-   type(RotInputType),           intent(inout) :: u                  !< perturbed AD inputs
-   real( R8Ki ),                 intent(  out) :: du                 !< amount that specific input was perturbed
-   integer(IntKi),               intent(  out) :: ErrStat            !< Error status of the operation
-   character(*),                 intent(  out) :: ErrMsg             !< Error message if ErrStat /= ErrID_None
-
-   ! local variables
-   integer                                     :: fieldIndx
-   integer                                     :: node
-   real(R8Ki)                                  :: FlowField_du(3)    !< vector of perturbations to apply to flow field
-   integer(intKi)  :: StartNode
-
-   ! Error handling
-   ErrStat = ErrID_None
-   ErrMsg  = ""
-
-   fieldIndx = p%Jac_u_indx(n,2)
-   node      = p%Jac_u_indx(n,3)
-   du = p%du(  p%Jac_u_indx(n,1) )
-   StartNode = 1  ! ignored during linearization since cannot linearize with ExtInflow
-
-   ! determine which mesh we're trying to perturb and perturb the input:
-   select case( p%Jac_u_indx(n,1) )
-      ! Extended inputs
-      !     Module/Mesh/Field:  HWindSpeed      = 37
-      !     Module/Mesh/Field:  PLexp           = 38
-      !     Module/Mesh/Field:  PropagationDir  = 39
-      case(37,38,39)
-         FlowField_du = 0.0_R8Ki
-         select case( p%Jac_u_indx(n,1) )
-            case (37);  FlowField_du(1) = du *perturb_sign
-            case (38);  FlowField_du(2) = du *perturb_sign
-            case (39);  FlowField_du(3) = du *perturb_sign
-         end select
-         call IfW_UniformWind_Perturb(FlowField_perturb, FlowField_du) 
-   end select
-   call AD_CalcWind_Rotor(t, u_perturb, FlowField_perturb, p, RotInflow_perturb, StartNode, ErrStat, ErrMsg)
-end subroutine Perturb_uExtend
-
-
-!----------------------------------------------------------------------------------------------------------------------------------
-!> This routine perturbs the nth element of the u array (and mesh/field it corresponds to)
-!! Do not change this without making sure subroutine aerodyn::init_jacobian is consistant with this routine!
-SUBROUTINE Perturb_x( p, n, perturb_sign, x, dx )
-   TYPE(RotParameterType)              , INTENT(IN   ) :: p                      !< parameters
-   INTEGER( IntKi )                    , INTENT(IN   ) :: n                      !< number of array element to use 
-   INTEGER( IntKi )                    , INTENT(IN   ) :: perturb_sign           !< +1 or -1 (value to multiply perturbation by; positive or negative difference)
-   TYPE(RotContinuousStateType)        , INTENT(INOUT) :: x                      !< perturbed AD continuous states
-   REAL( R8Ki )                        , INTENT(  OUT) :: dx                     !< amount that specific input was perturbed
-   
-   ! local variables
-   INTEGER(IntKi)    :: Blade             ! loop over blade nodes
-   INTEGER(IntKi)    :: BladeNode         ! loop over blades
-   INTEGER(IntKi)    :: StateIndex        ! which state we are perturbing
-   INTEGER(IntKi)    :: n_tmp             ! 
-
-
-   dx   = p%dx( n )
-   
-   if (n <= p%BEMT%DBEMT%lin_nx) then
-
-      if (n <= p%BEMT%DBEMT%lin_nx/2) then ! x_p%BEMT%DBEMT%element(i,j)%vind, else x_p%BEMT%DBEMT%element(i,j)%vind_1
-         call GetStateIndices( n, size(x%BEMT%DBEMT%element,2), size(x%BEMT%DBEMT%element,1), size(x%BEMT%DBEMT%element(1,1)%vind), Blade, BladeNode, StateIndex )
-         x%BEMT%DBEMT%element(BladeNode,Blade)%vind(StateIndex) = x%BEMT%DBEMT%element(BladeNode,Blade)%vind(StateIndex) + dx * perturb_sign
-      else
-         call GetStateIndices( n - p%BEMT%DBEMT%lin_nx/2, size(x%BEMT%DBEMT%element,2), size(x%BEMT%DBEMT%element,1), size(x%BEMT%DBEMT%element(1,1)%vind_1), Blade, BladeNode, StateIndex )
-         x%BEMT%DBEMT%element(BladeNode,Blade)%vind_1(StateIndex) = x%BEMT%DBEMT%element(BladeNode,Blade)%vind_1(StateIndex) + dx * perturb_sign
-      endif
-   
-   else
-
-      n_tmp = n - p%BEMT%DBEMT%lin_nx
-
-      if (n_tmp <= p%BEMT%UA%lin_nx) then
-         BladeNode  = p%BEMT%UA%lin_xIndx(n_tmp,1) ! node
-         Blade      = p%BEMT%UA%lin_xIndx(n_tmp,2) ! blade
-         StateIndex = p%BEMT%UA%lin_xIndx(n_tmp,3) ! state
-         
-         x%BEMT%UA%element(BladeNode,Blade)%x(StateIndex) = x%BEMT%UA%element(BladeNode,Blade)%x(StateIndex) + dx * perturb_sign
-      else
-         StateIndex = n_tmp - p%BEMT%UA%lin_nx
-         x%BEMT%V_w(StateIndex) = x%BEMT%V_w(StateIndex) + dx * perturb_sign
-      end if
-   end if
-
-contains
-   subroutine GetStateIndices( Indx, NumberOfBlades, NumberOfElementsPerBlade, NumberOfStatesPerElement, Blade, BladeNode, StateIndex )
-   
-      integer(IntKi), intent(in   ) :: Indx
-      integer(IntKi), intent(in   ) :: NumberOfBlades             !< how many blades (size of array)
-      integer(IntKi), intent(in   ) :: NumberOfElementsPerBlade   !< how many nodes per blades (size of array)
-      integer(IntKi), intent(in   ) :: NumberOfStatesPerElement   !< how many states at each blade element
-      
-      integer(IntKi), intent(  out) :: Blade
-      integer(IntKi), intent(  out) :: BladeNode
-      integer(IntKi), intent(  out) :: StateIndex
-      
-      integer(IntKi)                :: CheckNum
-      
-
-      StateIndex = mod(Indx-1, NumberOfStatesPerElement ) + 1    ! returns a number in [1,NumberOfStatesPerElement]
-      
-      CheckNum = (Indx - StateIndex)/NumberOfStatesPerElement
-      BladeNode = mod(CheckNum, NumberOfElementsPerBlade ) + 1   ! returns a number in [1,NumberOfElementsPerBlade]
-      
-      Blade = (CheckNum - BladeNode + 1)/NumberOfElementsPerBlade + 1
-
-   end subroutine GetStateIndices
-END SUBROUTINE Perturb_x
->>>>>>> d4b3289a
 
 
 !----------------------------------------------------------------------------------------------------------------------------------

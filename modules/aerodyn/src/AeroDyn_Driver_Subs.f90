!**********************************************************************************************************************************
! LICENSING
! Copyright (C) 2015-2016  National Renewable Energy Laboratory
! Copyright (C) 2016-2018  Envision Energy USA, LTD
!
!    This file is part of AeroDyn.
!
! Licensed under the Apache License, Version 2.0 (the "License");
! you may not use this file except in compliance with the License.
! You may obtain a copy of the License at
!
!     http://www.apache.org/licenses/LICENSE-2.0
!
! Unless required by applicable law or agreed to in writing, software
! distributed under the License is distributed on an "AS IS" BASIS,
! WITHOUT WARRANTIES OR CONDITIONS OF ANY KIND, either express or implied.
! See the License for the specific language governing permissions and
! limitations under the License.
!
!**********************************************************************************************************************************
module AeroDyn_Driver_Subs
   
   use AeroDyn_Driver_Types   
   use AeroDyn
   use InflowWind
   use VersionInfo

   implicit none   
   
   TYPE(ProgDesc), PARAMETER   :: version   = ProgDesc( 'AeroDyn_driver', '', '' )  ! The version number of this program.

   ! Data for this module
   type(AllData), save :: dat !< The data required for running the AD driver, stored here for dll calls

   ! Parameters
   integer(IntKi), parameter :: idBaseMotionFixed = 0
   integer(IntKi), parameter :: idBaseMotionSine  = 1
   integer(IntKi), parameter :: idBaseMotionGeneral  = 2
   integer(IntKi), parameter, dimension(3) :: idBaseMotionVALID  = (/idBaseMotionFixed, idBaseMotionSine, idBaseMotionGeneral /)

   integer(IntKi), parameter :: idHubMotionConstant  = 0
   integer(IntKi), parameter :: idHubMotionVariable  = 1
   integer(IntKi), parameter :: idHubMotionStateTS   = 2 !<<< Used internally, with idAnalysisTimeD
   integer(IntKi), parameter, dimension(2) :: idHubMotionVALID  = (/idHubMotionConstant, idHubMotionVariable/)

   integer(IntKi), parameter :: idBldMotionConstant = 0
   integer(IntKi), parameter :: idBldMotionVariable = 1
   integer(IntKi), parameter, dimension(2) :: idBldMotionVALID  = (/idBldMotionConstant, idBldMotionVariable/)

   integer(IntKi), parameter :: idNacMotionConstant = 0
   integer(IntKi), parameter :: idNacMotionVariable = 1
   integer(IntKi), parameter, dimension(2) :: idNacMotionVALID  = (/idNacMotionConstant, idNacMotionVariable/)

   integer(IntKi), parameter :: idFmtAscii  = 1
   integer(IntKi), parameter :: idFmtBinary = 2
   integer(IntKi), parameter :: idFmtBoth   = 3
   integer(IntKi), parameter, dimension(3) :: idFmtVALID  = (/idFmtAscii, idFmtBinary, idFmtBoth/)


   integer(IntKi), parameter :: idAnalysisRegular = 1
   integer(IntKi), parameter :: idAnalysisTimeD   = 2
   integer(IntKi), parameter :: idAnalysisCombi   = 3
   integer(IntKi), parameter, dimension(3) :: idAnalysisVALID  = (/idAnalysisRegular, idAnalysisTimeD, idAnalysisCombi/)


   real(ReKi), parameter :: myNaN = -99.9_ReKi

contains

!----------------------------------------------------------------------------------------------------------------------------------
!>  
subroutine Dvr_Init(dvr, AD, IW, errStat,errMsg )
   type(Dvr_SimData),           intent(  out) :: dvr       ! driver data
   type(AeroDyn_Data),           intent(  out) :: AD            ! AeroDyn data 
   type(InflowWind_Data),        intent(  out) :: IW            ! AeroDyn data 
   integer(IntKi)              , intent(  out) :: errStat       ! Status of error message
   character(*)                , intent(  out) :: errMsg        ! Error message if ErrStat /= ErrID_None
   ! local variables
   integer(IntKi)       :: errStat2      ! local status of error message
   character(ErrMsgLen) :: errMsg2       ! local error message if ErrStat /= ErrID_None
   CHARACTER(1000)      :: inputFile     ! String to hold the file name.
   CHARACTER(200)       :: git_commit    ! String containing the current git commit hash
   CHARACTER(20)        :: FlagArg       ! flag argument from command line
   errStat = ErrID_None
   errMsg  = ""

   ! --- Driver initialization
   CALL NWTC_Init( ProgNameIN=version%Name )
   InputFile = ""  ! initialize to empty string to make sure it's input from the command line
   CALL CheckArgs( InputFile, Flag=FlagArg )
   IF ( LEN( TRIM(FlagArg) ) > 0 ) CALL NormStop()
   ! Display the copyright notice
   call DispCopyrightLicense( version%Name )
   ! Obtain OpenFAST git commit hash
   git_commit = QueryGitVersion()
   ! Tell our users what they're running
   call WrScr( ' Running '//TRIM( version%Name )//' a part of OpenFAST - '//TRIM(git_Commit)//NewLine//' linked with '//TRIM( NWTC_Ver%Name )//NewLine )
         
   ! Read the AeroDyn driver input file
   call Dvr_ReadInputFile(inputFile, dvr, errStat2, errMsg2 ); if(Failed()) return

contains

   logical function Failed()
      CALL SetErrStat(errStat2, errMsg2, errStat, errMsg, 'Dvr_Init')
      Failed = errStat >= AbortErrLev
   end function Failed

end subroutine Dvr_Init 

!----------------------------------------------------------------------------------------------------------------------------------
!>  
subroutine Dvr_InitCase(iCase, dvr, AD, IW, errStat, errMsg )
   integer(IntKi)              , intent(in   ) :: iCase
   type(Dvr_SimData),           intent(inout) :: dvr           ! driver data
   type(AeroDyn_Data),           intent(inout) :: AD            ! AeroDyn data 
   type(InflowWind_Data),        intent(inout) :: IW            ! InflowWind data 
   integer(IntKi)              , intent(  out) :: errStat       ! Status of error message
   character(*)                , intent(  out) :: errMsg        ! Error message if ErrStat /= ErrID_None
   ! local variables
   integer(IntKi)       :: errStat2      ! local status of error message
   character(ErrMsgLen) :: errMsg2       ! local error message if ErrStat /= ErrID_None
   integer(IntKi)       :: iWT, j !<
   type(AD_InitOutputType) :: InitOutData_AD    ! Output data from initialization
   errStat = ErrID_None
   errMsg  = ""

   dvr%out%root = dvr%root
   dvr%iCase = iCase ! for output only..

   if (dvr%analysisType==idAnalysisRegular) then
      ! Do nothing
      call WrScr('Running analysis type 1: one simulation')

   else if (dvr%analysisType==idAnalysisTimeD) then
      call WrScr('Running analysis type 2: one simulation, one turbine, prescribed time series')
      ! We use "Constant" motion, but the data is changed at each time step..
      dvr%WT(1)%motionType        = idBldMotionConstant
      dvr%WT(1)%nac%motionType    = idNacMotionConstant
      dvr%WT(1)%hub%motionType    = idHubMotionConstant ! NOTE: we change it back after validate inputs..
      dvr%WT(1)%bld(:)%motionType = idBldMotionConstant ! Change if needed
   else if (dvr%analysisType==idAnalysisCombi) then
      print*,'------------------------------------------------------------------------------'
      call WrScr('Running combined case '//trim(num2lstr(iCase))//'/'//trim(num2lstr(dvr%numCases)))
      ! Set time
      dvr%dT   = dvr%Cases(iCase)%dT
      dvr%tMax = dvr%Cases(iCase)%tMax

      ! Set wind for this case
      dvr%HWindSpeed = dvr%Cases(iCase)%HWindSpeed
      dvr%PLexp  =     dvr%Cases(iCase)%PLExp
      ! Set motion for this case
      call setSimpleMotion(dvr%WT(1), dvr%Cases(iCase)%rotSpeed, dvr%Cases(iCase)%bldPitch, dvr%Cases(iCase)%nacYaw, dvr%Cases(iCase)%DOF, dvr%Cases(iCase)%amplitude, dvr%Cases(iCase)%frequency)

      if (dvr%Cases(iCase)%DOF>0) then
         dvr%WT(1)%motionType = idBaseMotionSine 
      else
          dvr%WT(1)%motionType = idBaseMotionFixed 
      endif
      ! Changing rootnam for current case
      dvr%out%root = trim(dvr%root)//'.'//trim(num2lstr(iCase))
   else
      ! Should never happen
   endif
   dvr%numSteps = ceiling(dvr%tMax/dvr%dt)

   ! Validate the inputs
   call ValidateInputs(dvr, errStat2, errMsg2) ; if(Failed()) return     

   if (dvr%analysisType==idAnalysisTimeD) then
      dvr%WT(1)%hub%motionType  = idHubMotionStateTS ! This option is not available to the user
   endif

   ! --- Initialize meshes
   if (iCase==1) then
      call Init_Meshes(dvr, errStat2, errMsg2); if(Failed()) return
   endif

   ! --- Initialize driver-only outputs
   if (allocated(dvr%out%storage))        deallocate(dvr%out%storage)
   if (iCase==1) then
      ! Initialize driver output channels, they are constant for all cases and all turbines!
      call Dvr_InitializeDriverOutputs(dvr, errStat2, errMsg2); if(Failed()) return
      allocate(dvr%out%unOutFile(dvr%numTurbines))
   endif
   dvr%out%unOutFile = -1

   ! --- Initialize aerodyn 
   call Init_AeroDyn(iCase, dvr, AD, dvr%dt, InitOutData_AD, errStat2, errMsg2); if(Failed()) return

   ! --- Initialize Inflow Wind 
   if (iCase==1) then
      call Init_InflowWind(dvr, IW, AD%u(1), AD%OtherState, dvr%dt, errStat2, errMsg2); if(Failed()) return
   endif

   ! --- Initialize meshes
   if (iCase==1) then
      call Init_ADMeshMap(dvr, AD%u(1), errStat2, errMsg2); if(Failed()) return
   endif

   ! Copy AD input here because tower is modified in ADMeshMap
   do j = 2, numInp
      call AD_CopyInput (AD%u(1),  AD%u(j),  MESH_NEWCOPY, errStat2, errMsg2)
   end do


   ! Compute driver outputs at t=0 
   call Set_Mesh_Motion(0,dvr,errStat,errMsg)

   ! --- Initial AD inputs
   AD%inputTime = -999
   DO j = 1-numInp, 0
      call Set_AD_Inputs(j,dvr,AD,IW,errStat2,errMsg2); if(Failed()) return
   END DO              

   ! --- Initialize outputs
   call Dvr_InitializeOutputs(dvr%numTurbines, dvr%out, dvr%numSteps, errStat2, errMsg2); if(Failed()) return

   call Dvr_CalcOutputDriver(dvr, IW%y, errStat, errMsg)

   ! --- Initialize VTK
   if (dvr%out%WrVTK>0) then
      dvr%out%n_VTKTime = 1
      dvr%out%VTKRefPoint = (/0.0_SiKi, 0.0_SiKi, 0.0_SiKi /)
      call SetVTKParameters(dvr%out, dvr, InitOutData_AD, AD, errStat2, errMsg2)
   endif

   call cleanUp()
contains
   subroutine cleanUp()
      call AD_DestroyInitOutput(InitOutData_AD, errStat2, errMsg2)      
   end subroutine cleanUp

   logical function Failed()
      CALL SetErrStat(errStat2, errMsg2, errStat, errMsg, 'Dvr_InitCase')
      Failed = errStat >= AbortErrLev
      if(Failed) call cleanUp()
   end function Failed

end subroutine Dvr_InitCase




!> Perform one time step
subroutine Dvr_TimeStep(nt, dvr, AD, IW, errStat, errMsg)
   integer(IntKi)              , intent(in   ) :: nt            ! time step
   type(Dvr_SimData),           intent(inout) :: dvr       ! driver data
   type(AeroDyn_Data),           intent(inout) :: AD            ! AeroDyn data 
   type(InflowWind_Data),        intent(inout) :: IW            ! AeroDyn data 
   integer(IntKi)              , intent(  out) :: errStat       ! Status of error message
   character(*)                , intent(  out) :: errMsg        ! Error message if ErrStat /= ErrID_None
   ! local variables
   integer(IntKi)                              :: errStat2      ! local status of error message
   character(ErrMsgLen)                        :: errMsg2       ! local error message if ErrStat /= ErrID_None
   real(DbKi) :: time             !< Variable for storing time, in seconds
   errStat = ErrID_None
   errMsg  = ''

   ! Update motion of meshes
   call Set_Mesh_Motion(nt,dvr,errStat,errMsg)

   ! Set AD inputs for nt (and keep values at nt-1 as well)
   ! u(1) is at nt, u(2) is at nt-1
   call Set_AD_Inputs(nt,dvr,AD,IW,errStat2,errMsg2); if(Failed()) return
   time = AD%inputTime(2)

   ! Calculate outputs at nt - 1
   call AD_CalcOutput( time, AD%u(2), AD%p, AD%x, AD%xd, AD%z, AD%OtherState, AD%y, AD%m, errStat2, errMsg2 ); if(Failed()) return

   ! Write outputs for all turbines at nt-1
   call Dvr_WriteOutputs(nt, time, dvr, dvr%out, AD%y, IW%y, errStat2, errMsg2); if(Failed()) return

   ! We store the "driver-level" outputs only now,  above, the old outputs are used
   call Dvr_CalcOutputDriver(dvr, IW%y, errStat, errMsg)


   ! VTK outputs
   if (dvr%out%WrVTK==1 .and. nt==1) then
      ! Init only
      call WrVTK_Surfaces(time, dvr, dvr%out, nt-1, AD)
   else if (dvr%out%WrVTK==2) then
      ! Animation
      call WrVTK_Surfaces(time, dvr, dvr%out, nt-1, AD)
   endif

   ! Get state variables at next step: INPUT at step nt - 1, OUTPUT at step nt
   call AD_UpdateStates( time, nt-1, AD%u, AD%inputTime, AD%p, AD%x, AD%xd, AD%z, AD%OtherState, AD%m, errStat2, errMsg2); if(Failed()) return

contains

   logical function Failed()
      CALL SetErrStat(errStat2, errMsg2, errStat, errMsg, 'Dvr_TimeStep')
      Failed = errStat >= AbortErrLev
   end function Failed

end subroutine Dvr_TimeStep

subroutine Dvr_EndCase(dvr, AD, IW, initialized, errStat, errMsg)
   type(Dvr_SimData),           intent(inout) :: dvr       ! driver data
   type(AeroDyn_Data),           intent(inout) :: AD            ! AeroDyn data 
   type(InflowWind_Data),        intent(inout) :: IW            ! AeroDyn data 
   logical,                      intent(inout) :: initialized   ! 
   integer(IntKi)              , intent(  out) :: errStat       ! Status of error message
   character(*)                , intent(  out) :: errMsg        ! Error message if ErrStat /= ErrID_None
   ! local variables
   character(ErrMsgLen)    :: errMsg2                 ! temporary Error message if ErrStat /= ErrID_None
   integer(IntKi)          :: errStat2                ! temporary Error status of the operation
   integer(IntKi)          :: iWT
   character(*), parameter :: RoutineName = 'Dvr_EndCase'
   character(10) :: sWT
   errStat = ErrID_None
   errMsg  = ''

   if ( initialized ) then
      ! Close the output file
      if (dvr%out%fileFmt==idFmtBoth .or. dvr%out%fileFmt == idFmtAscii) then
         do iWT=1,dvr%numTurbines
            if (dvr%out%unOutFile(iWT) > 0) close(dvr%out%unOutFile(iWT))
         enddo
      endif
      if (dvr%out%fileFmt==idFmtBoth .or. dvr%out%fileFmt == idFmtBinary) then
         do iWT=1,dvr%numTurbines
            if (dvr%numTurbines >1) then
               sWT = '.T'//trim(num2lstr(iWT))
            else
               sWT = ''
            endif
            call WrBinFAST(trim(dvr%out%Root)//trim(sWT)//'.outb', FileFmtID_ChanLen_In, 'AeroDynDriver', dvr%out%WriteOutputHdr, dvr%out%WriteOutputUnt, (/0.0_DbKi, dvr%dt/), dvr%out%storage(:,:,iWT), errStat2, errMsg2)
            call SetErrStat(errStat2, errMsg2, errStat, errMsg, RoutineName)
         enddo
      endif
   end if
   initialized=.false.

end subroutine Dvr_EndCase

!> End current case if not already closed, and destroy data
subroutine Dvr_CleanUp(dvr, AD, IW, initialized, errStat, errMsg)
   type(Dvr_SimData),           intent(inout) :: dvr       ! driver data
   type(AeroDyn_Data),           intent(inout) :: AD            ! AeroDyn data 
   type(InflowWind_Data),        intent(inout) :: IW            ! AeroDyn data 
   logical,                      intent(inout) :: initialized   ! 
   integer(IntKi)              , intent(  out) :: errStat       ! Status of error message
   character(*)                , intent(  out) :: errMsg        ! Error message if ErrStat /= ErrID_None
   ! local variables
   character(ErrMsgLen)    :: errMsg2                 ! temporary Error message if ErrStat /= ErrID_None
   integer(IntKi)          :: errStat2                ! temporary Error status of the operation
   integer(IntKi)          :: iWT
   character(*), parameter :: RoutineName = 'Dvr_CleanUp'
   character(10) :: sWT
   errStat = ErrID_None
   errMsg  = ''

   call Dvr_EndCase(dvr, AD, IW, initialized, errStat2, errMsg2); call SetErrStat(errStat2, errMsg2, errStat, errMsg, RoutineName)

   ! End modules
   call AD_End( AD%u(1), AD%p, AD%x, AD%xd, AD%z, AD%OtherState, AD%y, AD%m, errStat2, errMsg2); call SetErrStat(errStat2, errMsg2, errStat, errMsg, RoutineName)
   call InflowWind_End( IW%u(1), IW%p, IW%x, IW%xd, IW%z, IW%OtherSt, IW%y, IW%m, errStat2, errMsg2); call SetErrStat(errStat2, errMsg2, errStat, errMsg, RoutineName)

   call AD_Dvr_DestroyAeroDyn_Data   (AD     , errStat2, errMsg2); call SetErrStat(errStat2, errMsg2, errStat, errMsg, RoutineName)
   call AD_Dvr_DestroyInflowWind_Data(IW     , errStat2, errMsg2); call SetErrStat(errStat2, errMsg2, errStat, errMsg, RoutineName)

   call AD_Dvr_DestroyDvr_SimData   (dvr ,    errStat2, errMsg2); call SetErrStat(errStat2, errMsg2, errStat, errMsg, RoutineName)

end subroutine Dvr_CleanUp


!----------------------------------------------------------------------------------------------------------------------------------
!> Initialize aerodyn module based on driver data
subroutine Init_AeroDyn(iCase, dvr, AD, dt, InitOutData, errStat, errMsg)
   integer(IntKi)              , intent(in   ) :: iCase
<<<<<<< HEAD
   type(Dvr_SimData), target,    intent(inout) :: dvr           ! Input data for initialization (intent out for getting AD WriteOutput names/units)
=======
   type(Dvr_SimData), target,   intent(inout) :: dvr       ! Input data for initialization (intent out for getting AD WriteOutput names/units)
>>>>>>> 40568596
   type(AeroDyn_Data),           intent(inout) :: AD            ! AeroDyn data 
   real(DbKi),                   intent(inout) :: dt            ! interval
   type(AD_InitOutputType),      intent(  out) :: InitOutData   ! Output data for initialization
   integer(IntKi)              , intent(  out) :: errStat       ! Status of error message
   character(*)                , intent(  out) :: errMsg        ! Error message if ErrStat /= ErrID_None
   ! locals
   real(reKi)                                  :: theta(3)
   integer(IntKi)                              :: j, k   
   integer(IntKi)                              :: iWT
   integer(IntKi)                              :: errStat2      ! local status of error message
   character(ErrMsgLen)                        :: errMsg2       ! local error message if ErrStat /= ErrID_None
<<<<<<< HEAD
   type(AD_InitInputType)                      :: InitInData    ! Input data for initialization
=======
   type(AD_InitInputType)                      :: InitInData     ! Input data for initialization
>>>>>>> 40568596
   type(WTData), pointer :: wt ! Alias to shorten notation
   logical :: needInit
   errStat = ErrID_None
   errMsg  = ''

   needInit=.False.
   if (iCase==1) then
      needInit=.True.
   else
      ! UA does not like changes of dt
      if ( .not. EqualRealNos(AD%p%DT, dt) ) then
         call WrScr('Info: dt is changing between cases, AeroDyn will be re-initialized')
         call AD_End( AD%u(1), AD%p, AD%x, AD%xd, AD%z, AD%OtherState, AD%y, AD%m, errStat2, errMsg2); call SetErrStat(errStat2, errMsg2, errStat, errMsg, 'Init_AeroDyn'); if(Failed()) return
         !call AD_Dvr_DestroyAeroDyn_Data   (AD     , errStat2, errMsg2); call SetErrStat(errStat2, errMsg2, errStat, errMsg, RoutineName)
         needInit=.true.
      endif
   endif

   if (needInit) then
      ! --- Set init data
      allocate(InitInData%rotors(dvr%numTurbines), stat=errStat) 
      if (errStat/=0) then
         call SetErrStat( ErrID_Fatal, 'Allocating rotors', errStat, errMsg, 'Init_AeroDyn' )
         call Cleanup()
         return
      end if
<<<<<<< HEAD
      InitInData%InputFile   = dvr%AD_InputFile
      InitInData%RootName    = dvr%out%Root
      InitInData%Gravity     = 9.80665_ReKi
      InitInData%MHK         = dvr%MHK
      InitInData%defFldDens  = dvr%FldDens
      InitInData%defKinVisc  = dvr%KinVisc
      InitInData%defSpdSound = dvr%SpdSound
      InitInData%defPatm     = dvr%Patm
      InitInData%defPvap     = dvr%Pvap
      InitInData%WtrDpth     = dvr%WtrDpth
      InitInData%MSL2SWL     = dvr%MSL2SWL
=======
      InitInData%InputFile = dvr%AD_InputFile
      InitInData%RootName  = dvr%out%Root
      InitInData%Gravity   = 9.80665_ReKi
>>>>>>> 40568596
      ! Init data per rotor
      do iWT=1,dvr%numTurbines
         wt => dvr%WT(iWT)
         InitInData%rotors(iWT)%numBlades = wt%numBlades
         call AllocAry(InitInData%rotors(iWT)%BladeRootPosition, 3, wt%numBlades, 'BladeRootPosition', errStat2, ErrMsg2 ); if (Failed()) return
         call AllocAry(InitInData%rotors(iWT)%BladeRootOrientation, 3, 3, wt%numBlades, 'BladeRootOrientation', errStat2, ErrMsg2 ); if (Failed()) return
         if (wt%HAWTprojection) then
            InitInData%rotors(iWT)%AeroProjMod = 0 ! default, with WithoutSweepPitchTwist
         else
            InitInData%rotors(iWT)%AeroProjMod = 1
         endif
         InitInData%rotors(iWT)%HubPosition    = wt%hub%ptMesh%Position(:,1)
         InitInData%rotors(iWT)%HubOrientation = wt%hub%ptMesh%RefOrientation(:,:,1)
         do k=1,wt%numBlades
            InitInData%rotors(iWT)%BladeRootOrientation(:,:,k) = wt%bld(k)%ptMesh%RefOrientation(:,:,1)
            InitInData%rotors(iWT)%BladeRootPosition(:,k)      = wt%bld(k)%ptMesh%Position(:,1)
         end do
      enddo
      ! --- Call AD_init
      call AD_Init(InitInData, AD%u(1), AD%p, AD%x, AD%xd, AD%z, AD%OtherState, AD%y, AD%m, dt, InitOutData, ErrStat2, ErrMsg2 ); if (Failed()) return

      if (iCase==1) then
         ! Add writeoutput units and headers to driver, same for all cases and rotors!
         call concatOutputHeaders(dvr, InitOutData%rotors(1)%WriteOutputHdr, InitOutData%rotors(1)%WriteOutputUnt, errStat2, errMsg2); if(Failed()) return
      endif

      dvr%out%AD_ver = InitOutData%ver

   else
      ! --- Reinit
      call AD_ReInit(AD%p, AD%x, AD%xd, AD%z, AD%OtherState, AD%m, dt, errStat2, errMsg2); if(Failed()) return
   endif

   call cleanup()
contains

   subroutine cleanup()
      call AD_DestroyInitInput (InitInData,  errStat2, errMsg2)   
   end subroutine cleanup

   logical function Failed()
      CALL SetErrStat(errStat2, errMsg2, errStat, errMsg, 'Init_AeroDyn')
      Failed = errStat >= AbortErrLev
      if (Failed) then
         call cleanup()
      endif
   end function Failed
   
end subroutine Init_AeroDyn


!----------------------------------------------------------------------------------------------------------------------------------
!>
subroutine Init_InflowWind(dvr, IW, u_AD, o_AD, dt, errStat, errMsg)
   use InflowWind, only: InflowWind_Init
   type(Dvr_SimData), target,   intent(inout) :: dvr       ! Input data for initialization (intent out for getting AD WriteOutput names/units)
   type(InflowWind_Data),        intent(inout) :: IW            ! AeroDyn data 
   type(AD_InputType),           intent(in   ) :: u_AD          ! AeroDyn data 
   type(AD_OtherStateType),      intent(in   ) :: o_AD          ! AeroDyn data 
   real(DbKi),                   intent(inout) :: dt            ! interval
   integer(IntKi)              , intent(  out) :: errStat       ! Status of error message
   character(*)                , intent(  out) :: errMsg        ! Error message if ErrStat /= ErrID_None
   ! locals
   real(reKi)                      :: theta(3)
   integer(IntKi)                  :: j, k, nOut_AD, nOut_IW, nOut_Dvr
   integer(IntKi)                  :: iWT
   integer(IntKi)                  :: errStat2      ! local status of error message
   character(ErrMsgLen)            :: errMsg2       ! local error message if ErrStat /= ErrID_None
   type(InflowWind_InitInputType)  :: InitInData     ! Input data for initialization
   type(InflowWind_InitOutputType) :: InitOutData    ! Output data from initialization
   type(WTData), pointer :: wt ! Alias to shorten notation
   !character(ChanLen), allocatable  ::   WriteOutputHdr(:)
   !character(ChanLen), allocatable  ::   WriteOutputUnt(:)
   errStat = ErrID_None
   errMsg  = ''

   ! --- Count number of points (see FAST_Subs, before InflowWind_Init)
   InitInData%NumWindPoints = 0      
   ! Hub windspeed for each turbine
   InitInData%NumWindPoints = InitInData%NumWindPoints + dvr%numTurbines
   do iWT=1,dvr%numTurbines
      wt => dvr%wt(iWT)
      ! Blade
      do k=1,wt%numBlades
         InitInData%NumWindPoints = InitInData%NumWindPoints + u_AD%rotors(iWT)%BladeMotion(k)%NNodes
      end do
      ! Tower
      InitInData%NumWindPoints = InitInData%NumWindPoints + u_AD%rotors(iWT)%TowerMotion%NNodes
      ! Nacelle
      if (u_AD%rotors(1)%NacelleMotion%Committed) then
         InitInData%NumWindPoints = InitInData%NumWindPoints + u_AD%rotors(iWT)%NacelleMotion%NNodes ! 1 point
      endif
      ! Hub Motion
      !InitInData%NumWindPoints = InitInData%NumWindPoints + u_AD%rotors(iWT)%HubPtMotion%NNodes ! 1 point
   enddo
   if (allocated(o_AD%WakeLocationPoints)) then
      InitInData%NumWindPoints = InitInData%NumWindPoints + size(o_AD%WakeLocationPoints,DIM=2)
   end if

   ! --- Init InflowWind
   if (dvr%CompInflow==0) then
      ! Fake "InflowWind" init
      allocate(InitOutData%WriteOutputHdr(0))
      allocate(InitOutData%WriteOutputUnt(0))
      allocate(IW%y%WriteOutput(0))
      call AllocAry(IW%u(1)%PositionXYZ, 3, InitInData%NumWindPoints, 'PositionXYZ', errStat2, errMsg2); if (Failed()) return
      call AllocAry(IW%y%VelocityUVW   , 3, InitInData%NumWindPoints, 'VelocityUVW', errStat2, errMsg2); if (Failed()) return
      IW%u(1)%PositionXYZ = myNaN
      IW%y%VelocityUVW    = myNaN
   else
      ! Module init
      InitInData%InputFileName    = dvr%IW_InputFile
      InitInData%Linearize        = .false.
      InitInData%UseInputFile     = .true.
      InitInData%RootName         = dvr%out%Root
      CALL InflowWind_Init( InitInData, IW%u(1), IW%p, &
                     IW%x, IW%xd, IW%z, IW%OtherSt, &
                     IW%y, IW%m, dt,  InitOutData, errStat2, errMsg2 )
      if(Failed()) return

   endif

   call InflowWind_CopyInput (IW%u(1),  IW%u(2),  MESH_NEWCOPY, errStat2, errMsg2); if(Failed()) return

   ! --- Concatenate AD outputs to IW outputs
   call concatOutputHeaders(dvr, InitOutData%WriteOutputHdr, InitOutData%WriteOutputUnt, errStat2, errMsg2); if(Failed()) return

   call cleanup()
contains
   subroutine cleanup()
      call InflowWind_DestroyInitInput( InitInData, ErrStat2, ErrMsg2 )   
      call InflowWind_DestroyInitOutput( InitOutData, ErrStat2, ErrMsg2 )      
   end subroutine cleanup

   logical function Failed()
      CALL SetErrStat( ErrStat2, ErrMsg2, ErrStat, ErrMsg, 'Init_AeroDyn' )
      Failed = ErrStat >= AbortErrLev
      if (Failed) then
         call cleanup()
      endif
   end function Failed
end subroutine Init_InflowWind

!> Concatenate new output channels info to the extisting ones in the driver
subroutine concatOutputHeaders(dvr, WriteOutputHdr, WriteOutputUnt, errStat, errMsg)
   type(Dvr_SimData), target,   intent(inout) :: dvr       !< Input data for initialization (intent out for getting AD WriteOutput names/units)
   character(ChanLen), dimension(:), allocatable, intent(inout) ::  WriteOutputHdr !< Channel headers
   character(ChanLen), dimension(:), allocatable, intent(inout) ::  WriteOutputUnt !< Channel units
   integer(IntKi)              , intent(  out) :: errStat       !< Status of error message
   character(*)                , intent(  out) :: errMsg        !< Error message if ErrStat /= ErrID_None
   ! Locals
   character(ChanLen), allocatable :: TmpHdr(:)
   character(ChanLen), allocatable :: TmpUnt(:)
   integer :: nOld, nAdd
   errStat = ErrID_None
   errMsg  = ''

<<<<<<< HEAD
=======

>>>>>>> 40568596
   if (.not.allocated(dvr%out%WriteOutputHdr)) then
      call move_alloc(WriteOutputHdr, dvr%out%WriteOutputHdr)
      call move_alloc(WriteOutputUnt, dvr%out%WriteOutputUnt)   
   else
<<<<<<< HEAD
      call move_alloc(dvr%out%WriteOutputHdr, TmpHdr)
      call move_alloc(dvr%out%WriteOutputUnt, TmpUnt)   

      nOld = size(dvr%out%WriteOutputHdr)
      nAdd = size(WriteOutputHdr)
=======
      nOld = size(dvr%out%WriteOutputHdr)
      nAdd = size(WriteOutputHdr)

      call move_alloc(dvr%out%WriteOutputHdr, TmpHdr)
      call move_alloc(dvr%out%WriteOutputUnt, TmpUnt)   

>>>>>>> 40568596
      allocate(dvr%out%WriteOutputHdr(nOld+nAdd))
      allocate(dvr%out%WriteOutputUnt(nOld+nAdd))
      dvr%out%WriteOutputHdr(1:nOld) = TmpHdr
      dvr%out%WriteOutputUnt(1:nOld) = TmpUnt
      dvr%out%WriteOutputHdr(nOld+1:nOld+nAdd) = WriteOutputHdr
      dvr%out%WriteOutputUnt(nOld+1:nOld+nAdd) = WriteOutputUnt
      deallocate(TmpHdr)
      deallocate(TmpUnt)
   endif
end subroutine concatOutputHeaders
!----------------------------------------------------------------------------------------------------------------------------------
!>
subroutine Init_Meshes(dvr,  errStat, errMsg)
   type(Dvr_SimData), target,   intent(inout) :: dvr       ! Input data for initialization (intent out for getting AD WriteOutput names/units)
   integer(IntKi)              , intent(  out) :: errStat       ! Status of error message
   character(*)                , intent(  out) :: errMsg        ! Error message if ErrStat /= ErrID_None
   ! locals
   real(reKi)            :: pos(3)
   real(R8Ki)            :: orientation(3,3)
   real(R8Ki)            :: R_nac2hub(3,3)
   real(R8Ki)            :: R_nac2gl(3,3)
   real(R8Ki)            :: R_hub2gl(3,3)
   real(R8Ki)            :: R_hub2bl(3,3)
   real(R8Ki)            :: R_gl2wt(3,3)
   integer(IntKi)        :: iWT, iB
   integer(IntKi)        :: errStat2      ! local status of error message
   character(ErrMsgLen)  :: errMsg2       ! local error message if ErrStat /= ErrID_None
   type(WTData), pointer :: wt ! Alias to shorten notation
   errStat = ErrID_None
   errMsg  = ''

   ! --- Create motion meshes
   do iWT=1,dvr%numTurbines
      wt => dvr%WT(iWT)
      ! WT base
      pos         = wt%originInit
      ! We initialize to indentity at first
      !CALL Eye(R_gl2wt, errStat2, errMsg2) 
      R_gl2wt = EulerConstruct( wt%orientationInit ) ! global 2 base at t = 0 (constant)
      orientation = R_gl2wt
      call CreatePointMesh(wt%ptMesh, pos, orientation, errStat2, errMsg2); if(Failed())return

      ! Tower
      if (wt%hasTower) then
         pos         = wt%ptMesh%Position(:,1) + matmul(transpose(R_gl2wt),  wt%twr%origin_t)
         orientation = R_gl2wt
         call CreatePointMesh(wt%twr%ptMesh, pos, orientation, errStat2, errMsg2); if(Failed())return
         if(Failed())return
      endif

      ! Nacelle
      pos           = wt%ptMesh%Position(:,1) +  matmul(transpose(R_gl2wt),  wt%nac%origin_t)
      orientation   = R_gl2wt ! Yaw?
      call CreatePointMesh(wt%nac%ptMesh, pos, orientation, errStat2, errMsg2); if(Failed())return
      if(Failed())return

      ! Hub
      R_nac2gl  = transpose(wt%nac%ptMesh%RefOrientation(:,:,1))
      R_nac2hub = EulerConstruct( wt%hub%orientation_n ) ! nacelle 2 hub (constant)
      pos         = wt%nac%ptMesh%Position(:,1) + matmul(R_nac2gl,wt%hub%origin_n)
      orientation = matmul(R_nac2hub, wt%nac%ptMesh%RefOrientation(:,:,1))   ! Global 2 hub at t=0

      call CreatePointMesh(wt%hub%ptMesh, pos, orientation, errStat2, errMsg2); if(Failed())return

      ! Blades
!       wt%Rg2b0 = EulerConstruct( wt%orientationInit ) ! global 2 base at t = 0 (constant)
!       wt%Rb2h0 = EulerConstruct( wt%hub%orientation_n )    ! base 2 hub (constant)
!       InitInData%HubPosition = wt%originInit + wt%nac%origin_t  + matmul( transpose(wt%Rg2b0), wt%hub%origin_n)
!       InitInData%HubOrientation = matmul(wt%Rb2h0, wt%Rg2b0) ! Global 2 hub = base2hub x global2base

      R_hub2gl  = transpose(wt%hub%ptMesh%RefOrientation(:,:,1))
      do iB=1,wt%numBlades
         R_hub2bl = EulerConstruct( wt%bld(iB)%orientation_h ) ! Rotation matrix hub 2 blade (constant)
         orientation = matmul(R_hub2bl,  wt%hub%ptMesh%RefOrientation(:,:,1) ) ! Global 2 blade =    hub2blade   x global2hub
         pos         = wt%hub%ptMesh%Position(:,1) + matmul(R_hub2gl, wt%bld(iB)%origin_h) +  wt%bld(iB)%hubRad_bl*orientation(3,:) 
         call CreatePointMesh(wt%bld(iB)%ptMesh, pos, orientation, errStat2, errMsg2); if(Failed())return
      end do

      ! --- Mapping
      ! Base 2 twr
      if (wt%hasTower) then
         call MeshMapCreate(wt%ptMesh, wt%twr%ptMesh, wt%map2twrPt, errStat2, errMsg2); if(Failed())return
      endif
      ! Base 2 nac
      call MeshMapCreate(wt%ptMesh, wt%nac%ptMesh, wt%map2nacPt, errStat2, errMsg2); if(Failed())return
      ! nac 2 hub
      call MeshMapCreate(wt%nac%ptMesh, wt%hub%ptMesh, wt%nac%map2hubPt, errStat2, errMsg2); if(Failed())return
      ! hub 2 bld
      allocate(wt%hub%map2bldPt(wt%numBlades))
      do iB=1,wt%numBlades
         call MeshMapCreate(wt%hub%ptMesh, wt%bld(iB)%ptMesh, wt%hub%map2bldPt(iB), errStat2, errMsg2); if(Failed())return
      enddo
      ! 
      ! --- NOTE: KEEP ME, this information would go well in a summary file...
      print*,'Nodes positions for turbine '//trim(num2lstr(iWT))//', (at t=0, without base or RNA motion)'
      print*,'Bse: ',wt%ptMesh%Position + wt%ptMesh%TranslationDisp
      if (wt%hasTower) then
         print*,'Twr: ',wt%twr%ptMesh%Position + wt%twr%ptMesh%TranslationDisp
      endif
      print*,'Nac: ',wt%nac%ptMesh%Position + wt%nac%ptMesh%TranslationDisp
      print*,'Hub: ',wt%hub%ptMesh%Position + wt%hub%ptMesh%TranslationDisp
      do iB=1,wt%numBlades
         print*,'Bld: ',wt%bld(iB)%ptMesh%Position + wt%bld(iB)%ptMesh%TranslationDisp
      enddo
   enddo

contains

   logical function Failed()
      call SetErrStat(errStat2, errMsg2, errStat, errMsg, 'Init_Meshes')
      Failed = ErrStat >= AbortErrLev
   end function Failed
end subroutine Init_Meshes

!> Initialize the mesh mappings between the structure and aerodyn
!! Also adjust the tower mesh so that is is aligned with the tower base and tower top
subroutine Init_ADMeshMap(dvr, uAD, errStat, errMsg)
   type(Dvr_SimData), target,   intent(inout) :: dvr       ! Input data for initialization (intent out for getting AD WriteOutput names/units)
   type(AD_InputType),           intent(inout) :: uAD           ! AeroDyn input data 
   integer(IntKi)              , intent(  out) :: errStat       ! Status of error message
   character(*)                , intent(  out) :: errMsg        ! Error message if ErrStat /= ErrID_None
   ! locals
   real(ReKi)            :: pos(3), Pbase(3), Ptop(3), Pmid(3), DeltaP(3)
   real(R8Ki)            :: orientation(3,3)
   real(ReKi)            :: twrHeightAD , twrHeight
   real(ReKi)            :: zBar ! dimensionsless tower height
   integer(IntKi)        :: iWT, iB, i
   integer(IntKi)        :: errStat2      ! local status of error message
   character(ErrMsgLen)  :: errMsg2       ! local error message if ErrStat /= ErrID_None
   type(WTData), pointer :: wt ! Alias to shorten notation
   errStat = ErrID_None
   errMsg  = ''

   ! --- Create Mappings from structure to AeroDyn
   do iWT=1,dvr%numTurbines
      wt => dvr%WT(iWT)
      ! hub 2 hubAD
      call MeshMapCreate(wt%hub%ptMesh, uAD%rotors(iWT)%hubMotion, wt%hub%ED_P_2_AD_P_H, errStat2, errMsg2); if(Failed())return

      ! bldroot 2 bldroot AD
      do iB = 1, wt%numBlades
         call MeshMapCreate(wt%bld(iB)%ptMesh, uAD%rotors(iWT)%BladeRootMotion(iB), wt%bld(iB)%ED_P_2_AD_P_R, errStat2, errMsg2); if(Failed())return
      enddo

      ! AD bld root 2 AD blade line
      do iB = 1, wt%numBlades
         call MeshMapCreate(uAD%rotors(iWT)%BladeRootMotion(iB), uAD%rotors(iWT)%BladeMotion(iB), wt%bld(iB)%AD_P_2_AD_L_B, errStat2, errMsg2); if(Failed())return
      enddo

      if (uAD%rotors(iWT)%TowerMotion%nNodes>0) then
         if (wt%hasTower) then
            twrHeightAD=uAD%rotors(iWT)%TowerMotion%Position(3,uAD%rotors(iWT)%TowerMotion%nNodes)-uAD%rotors(iWT)%TowerMotion%Position(3,1)
            ! Check tower height
            if (twrHeightAD<0) then
               errStat=ErrID_Fatal
               errMsg='First AeroDyn tower height should be smaller than last AD tower height'
            endif

            twrHeightAD=uAD%rotors(iWT)%TowerMotion%Position(3,uAD%rotors(iWT)%TowerMotion%nNodes) ! NOTE: assuming start a z=0

            twrHeight=TwoNorm(wt%nac%ptMesh%Position(:,1) - wt%twr%ptMesh%Position(:,1)  )
            ! KEEP ME, in summary file
            !print*,'Tower Height',twrHeight, twrHeightAD
            if (abs(twrHeightAD-twrHeight)> twrHeight*0.1) then
               errStat=ErrID_Fatal
               errMsg='More than 10% difference between AeroDyn tower length ('//trim(num2lstr(twrHeightAD))//&
                  'm), and the distance from tower base to nacelle ('//trim(num2lstr(twrHeight))//'m) for turbine '//trim(num2lstr(iWT))
            endif

            ! Adjust tower position (AeroDyn return values assuming (0,0,0) for tower base
            Pbase = wt%twr%ptMesh%Position(:,1)
            Ptop = wt%nac%ptMesh%Position(:,1)
            DeltaP = Ptop-Pbase
            do i = 1, uAD%rotors(iWT)%TowerMotion%nNodes
               zBar = uAD%rotors(iWT)%TowerMotion%Position(3,i)/twrHeight
               uAD%rotors(iWT)%TowerMotion%Position(:,i)= Pbase+ zBar * DeltaP
               uAD%rotors(iWT)%TowerMotion%RefOrientation(:,:,i)= wt%twr%ptMesh%RefOrientation(:,:,1)
            enddo
            ! Create AD tower base point mesh
            pos         = wt%twr%ptMesh%Position(:,1)
            orientation = wt%twr%ptMesh%RefOrientation(:,:,1)
            call Eye(orientation, errStat2, errMsg2)
            call CreatePointMesh(wt%twr%ptMeshAD, pos, orientation, errStat2, errMsg2); if(Failed())return

            ! TowerBase to AD tower base
            call MeshMapCreate(wt%twr%ptMesh, wt%twr%ptMeshAD, wt%twr%ED_P_2_AD_P_T, errStat2, errMsg2); if(Failed()) return

            ! AD TowerBase to AD tower line
            call MeshMapCreate(wt%twr%ptMeshAD, uAD%rotors(iWT)%TowerMotion, wt%twr%AD_P_2_AD_L_T, errStat2, errMsg2); if(Failed()) return
         endif
      else
         print*,'>>> NO AD Tower'
         ! TODO create a tower mesh for outputs
      endif

   enddo

contains

   logical function Failed()
      call SetErrStat(errStat2, errMsg2, errStat, errMsg, 'Init_ADMeshMap')
      Failed = ErrStat >= AbortErrLev
   end function Failed
end subroutine Init_ADMeshMap

!----------------------------------------------------------------------------------------------------------------------------------
!>
subroutine CreatePointMesh(mesh, posInit, orientInit, errStat, errMsg)
   type(MeshType), intent(out) :: mesh
   real(ReKi),                   intent(in   ) :: PosInit(3)                                             !< Xi,Yi,Zi, coordinates of node
   real(R8Ki),                   intent(in   ) :: orientInit(3,3)                                        !< Orientation (direction cosine matrix) of node; identity by default
   integer(IntKi)              , intent(out)   :: errStat       ! Status of error message
   character(*)                , intent(out)   :: errMsg        ! Error message if ErrStat /= ErrID_None
   integer(IntKi)       :: errStat2      ! local status of error message
   character(ErrMsgLen) :: errMsg2       ! local error message if ErrStat /= ErrID_None
   errStat = ErrID_None
   errMsg  = ''

   call MeshCreate(mesh, COMPONENT_INPUT, 1, errStat2, errMsg2, Orientation=.true., TranslationDisp=.true., TranslationVel=.true., RotationVel=.true., TranslationAcc=.true., RotationAcc=.true.)
   call SetErrStat(errStat2, errMsg2, errStat, errMsg, 'CreatePointMesh')

   call MeshPositionNode(mesh, 1, posInit, errStat2, errMsg2, orientInit); 
   call SetErrStat(errStat2, errMsg2, errStat, errMsg, 'CreatePointMesh')

   call MeshConstructElement(mesh, ELEMENT_POINT, errStat2, errMsg2, p1=1); 
   call SetErrStat(errStat2, errMsg2, errStat, errMsg, 'CreatePointMesh')

   call MeshCommit(mesh, errStat2, errMsg2);
   call SetErrStat(errStat2, errMsg2, errStat, errMsg, 'CreatePointMesh')
end subroutine CreatePointMesh


!----------------------------------------------------------------------------------------------------------------------------------
!> Set the motion of the different structural meshes
!! "ED_CalcOutput"
subroutine Set_Mesh_Motion(nt,dvr,errStat,errMsg)
   integer(IntKi)              , intent(in   ) :: nt       !< time step number
   type(Dvr_SimData), target,   intent(inout) :: dvr      !< Driver data 
   integer(IntKi)              , intent(  out) :: errStat  !< Status of error message
   character(*)                , intent(  out) :: errMsg   !< Error message if ErrStat /= ErrID_None
   ! local variables
   integer(intKi)          :: j             ! loop counter for nodes
   integer(intKi)          :: k             ! loop counter for blades
   integer(intKi)          :: iWT ! loop counter for rotors
   integer(intKi)          :: iB ! loop counter for blades
   integer(IntKi)          :: errStat2      ! local status of error message
   character(ErrMsgLen)    :: errMsg2       ! local error message if ErrStat /= ErrID_None
   real(R8Ki)              :: theta(3)
   real(ReKi) :: hubMotion(3)  ! Azimuth, Speed, Acceleration
   real(ReKi) :: nacMotion(3)  ! Yaw, yaw speed, yaw acc
   real(ReKi) :: basMotion(18) ! Base motion
   real(ReKi) :: bldMotion(3)  ! Pitch, Pitch speed, Pitch Acc
   real(ReKi) :: timeState(5)  ! HWindSpeed, PLExp, RotSpeed, Pitch, yaw
   real(ReKi) :: rotSpeedPrev  ! Used for backward compatibility
   real(R8Ki) :: orientation(3,3)
   real(R8Ki) :: orientation_loc(3,3)
   real(DbKi) :: time, timePrev
   type(WTData), pointer :: wt ! Alias to shorten notation
   errStat = ErrID_None
   errMsg  = ""

   time     = dvr%dt * nt

   ! --- Set time dependent variables
   if(dvr%analysisType == idAnalysisTimeD) then
      ! Getting current time values by interpolation
      ! timestate = HWindSpeed, PLExp, RotSpeed, Pitch, yaw
      call interpTimeValue(dvr%timeSeries, time, dvr%iTimeSeries, timeState)
      ! Set wind at this time
      dvr%HWindSpeed = timeState(1)
      dvr%PLexp      = timeState(2)
      !! Set motion at this time
      dvr%WT(1)%hub%rotSpeed = timeState(3)     ! rad/s
      dvr%WT(1)%bld(:)%pitch = timeState(4)     ! rad
      dvr%WT(1)%nac%yaw      = timeState(5)     ! rad
      ! Getting previous RotSpeed value by interpolation
      timePrev = (nt-1) * dvr%dt
      dvr%iTimeSeries=max(dvr%iTimeSeries-2,1) ! approximate
      call interpTimeValue(dvr%timeSeries, timePrev, dvr%iTimeSeries, timeState)
      rotSpeedPrev = timeState(3)   ! old 
      ! KEEP ME: what was used in previous AeroDyn driver
      ! timeIndex    = min( max(1,nt+1), dvr%numSteps)
      ! timeState    = dvr%timeSeries(timeIndex,2:)
      ! timeState_nt = dvr%timeSeries(nt,2:)
      ! rotSpeedPrev = timeState_nt(3)
   endif

   ! --- Update motion
   do iWT=1,dvr%numTurbines
      wt => dvr%WT(iWT)

      ! --- Base Motion
      orientation = EulerConstruct( wt%orientationInit ) ! global 2 base at t = 0 (constant)
      if (wt%motionType == idBaseMotionGeneral) then
         orientation_loc = EulerConstruct( theta )
         call interpTimeValue(wt%motion, time, wt%iMotion, basMotion)
         wt%ptMesh%TranslationDisp(1:3,1) = basMotion(1:3)
         wt%ptMesh%TranslationVel (1:3,1) = basMotion(7:9)
         wt%ptMesh%RotationVel    (1:3,1) = basMotion(10:12)
         wt%ptMesh%TranslationAcc (1:3,1) = basMotion(13:15)
         wt%ptMesh%RotationAcc    (1:3,1) = basMotion(16:18)
         theta = basMotion(4:6)
         orientation_loc = EulerConstruct( theta )
         orientation = matmul(orientation_loc, orientation)
      elseif (wt%motionType == idBaseMotionSine) then
         if (any(wt%degreeOfFreedom==(/1,2,3/))) then
            wt%ptMesh%TranslationDisp(wt%degreeofFreedom,1) =                      wt%amplitude * sin(time * wt%frequency)
            wt%ptMesh%TranslationVel (wt%degreeofFreedom,1) =  (wt%frequency)    * wt%amplitude * cos(time * wt%frequency)
            wt%ptMesh%TranslationAcc (wt%degreeofFreedom,1) = -(wt%frequency)**2 * wt%amplitude * sin(time * wt%frequency)
         elseif (any(wt%degreeOfFreedom==(/4,5,5/))) then
            theta(1:3) = 0.0_ReKi
            theta(wt%degreeofFreedom-3) = wt%amplitude * sin(time * wt%frequency)
            wt%ptMesh%RotationVel (wt%degreeofFreedom-3,1) =  (wt%frequency)    * wt%amplitude * cos(time * wt%frequency)
            wt%ptMesh%RotationAcc (wt%degreeofFreedom-3,1) = -(wt%frequency)**2 * wt%amplitude * sin(time * wt%frequency)
            orientation_loc = EulerConstruct( theta )
            orientation = matmul(orientation_loc, orientation)
         endif
      endif
      wt%ptMesh%Orientation(:,:,1) = orientation

      ! --- Tower motion (none)
      ! Base to Tower 
      if (wt%hasTower) then
         call Transfer_Point_to_Point(wt%ptMesh, wt%twr%ptMesh, wt%map2twrPt, errStat2, errMsg2); if(Failed()) return
      endif
       
      ! --- Nacelle Motion
      ! Base to Nac
      call Transfer_Point_to_Point(wt%ptMesh, wt%nac%ptMesh, wt%map2nacPt, errStat2, errMsg2); if(Failed()) return
      ! Nacelle yaw motion (along nac z)
      theta =0.0_ReKi
      if (wt%nac%motionType==idNacMotionConstant) then
         wt%nac%yawSpeed = 0.0_ReKi
         wt%nac%yawAcc   = 0.0_ReKi
      elseif (wt%nac%motionType==idNacMotionVariable) then
         call interpTimeValue(wt%nac%motion, time, wt%nac%iMotion, nacMotion)
         wt%nac%yaw      = nacMotion(1)
         wt%nac%yawSpeed = nacMotion(2)
         wt%nac%yawAcc   = nacMotion(3)
      else
         print*,'Unknown nac motion type, should never happen'
         STOP
      endif
      theta(3) = wt%nac%yaw
      orientation_loc = EulerConstruct(theta)
      wt%nac%ptMesh%Orientation(:,:,1) = matmul(orientation_loc, wt%nac%ptMesh%Orientation(:,:,1))
      wt%nac%ptMesh%RotationVel(  :,1) = wt%nac%ptMesh%RotationVel(:,1) + wt%nac%ptMesh%Orientation(3,:,1) * wt%nac%yawSpeed
      wt%nac%ptMesh%RotationAcc(  :,1) = wt%nac%ptMesh%RotationAcc(:,1) + wt%nac%ptMesh%Orientation(3,:,1) * wt%nac%yawAcc

      ! --- Hub Motion
      ! Nac 2 hub (rigid body)
      call Transfer_Point_to_Point(wt%nac%ptMesh, wt%hub%ptMesh, wt%nac%map2hubPt, errStat2, errMsg2); if(Failed()) return
      ! Hub rotation around x
      if (wt%hub%motionType == idHubMotionConstant) then
         ! save the azimuth at t (not t+dt) for output to file:
         wt%hub%azimuth = modulo(REAL(dvr%dT*(nt-1)*wt%hub%rotSpeed, ReKi) * R2D, 360.0_ReKi )
         ! if (nt <= 0) then
         !    wt%hub%azimuth = modulo(REAL(dvr%dT * (nt-1) * wt%hub%rotSpeed, ReKi) * R2D, 360.0_ReKi ) ! deg
         ! else if (nt==1) then
         !    wt%hub%azimuth = 0.0_ReKi
         ! else
         !    wt%hub%azimuth = MODULO( wt%hub%azimuth +  real(dvr%dt*wt%hub%rotSpeed*R2D, ReKi), 360.0_ReKi ) ! add a delta angle to the previous azimuth
         ! endif
         wt%hub%rotAcc  = 0.0_ReKi
      else if (wt%hub%motionType == idHubMotionVariable) then
         call interpTimeValue(wt%hub%motion, time, wt%hub%iMotion, hubMotion)
         !print*,hubMotion
         wt%hub%rotSpeed  = hubMotion(2)
         wt%hub%rotAcc    = hubMotion(2)
         wt%hub%azimuth = MODULO(hubMotion(1)*R2D, 360.0_ReKi )

      else if (wt%hub%motionType == idHubMotionStateTS) then
         ! NOTE: match AeroDyndriver for backward compatibility
         if (nt <= 0) then
            wt%hub%azimuth = modulo( real( dvr%dt * (nt-1) * wt%hub%rotSpeed, ReKi) * R2D, 360.0_ReKi )
         else
            if (nt==1) then
               wt%hub%azimuth = 0.0_ReKi
            else
               wt%hub%azimuth = modulo( wt%hub%azimuth + REAL(dvr%dt * rotSpeedPrev, ReKi) * R2D, 360.0_ReKi ) ! add a delta angle to the previous azimuth
            end if
         end if
      else
         print*,'Unknown hun motion type, should never happen'
         STOP
      endif
      theta(1) = wt%hub%azimuth*D2R + dvr%dt * wt%hub%rotSpeed
      theta(2) = 0.0_ReKi
      theta(3) = 0.0_ReKi
      orientation_loc = EulerConstruct( theta )
      wt%hub%ptMesh%Orientation(:,:,1) = matmul(orientation_loc, wt%hub%ptMesh%Orientation(:,:,1))
      wt%hub%ptMesh%RotationVel(  :,1) = wt%hub%ptMesh%RotationVel(:,1) + wt%hub%ptMesh%Orientation(1,:,1) * wt%hub%rotSpeed
      wt%hub%ptMesh%RotationAcc(  :,1) = wt%hub%ptMesh%RotationAcc(:,1) + wt%hub%ptMesh%Orientation(1,:,1) * wt%hub%rotAcc

      ! --- Blade motion
      ! Hub 2 blade root
      do iB = 1,wt%numBlades
         call Transfer_Point_to_Point(wt%hub%ptMesh, wt%bld(iB)%ptMesh, wt%hub%map2bldPt(iB), errStat2, errMsg2); if(Failed()) return
         ! Pitch motion aong z
         theta =0.0_ReKi
         if (wt%bld(iB)%motionType==idBldMotionConstant) then
            ! pitch already set
         elseif (wt%bld(iB)%motionType==idBldMotionVariable) then
            call interpTimeValue(wt%bld(iB)%motion, time, wt%bld(iB)%iMotion, bldMotion)
            wt%bld(iB)%pitch =bldMotion(1)
            wt%bld(iB)%ptMesh%RotationVel(:,1) = wt%bld(iB)%ptMesh%RotationVel(:,1) + wt%bld(iB)%ptMesh%Orientation(3,:,1)* (-bldMotion(2))
            wt%bld(iB)%ptMesh%RotationAcc(:,1) = wt%bld(iB)%ptMesh%RotationAcc(:,1) + wt%bld(iB)%ptMesh%Orientation(3,:,1)* (-bldMotion(3))
         else
            print*,'Unknown blade motion type, should never happen'
            STOP
         endif
         theta(3) = - wt%bld(iB)%pitch ! NOTE: sign, wind turbine convention ...
         orientation_loc = EulerConstruct(theta)
         wt%bld(iB)%ptMesh%Orientation(:,:,1) = matmul(orientation_loc, wt%bld(iB)%ptMesh%Orientation(:,:,1))
      enddo

      !print*,'Bse: ',wt%ptMesh%Position + wt%ptMesh%TranslationDisp
      !if (wt%hasTower) then
      !   print*,'Twr: ',wt%twr%ptMesh%Position + wt%twr%ptMesh%TranslationDisp
      !endif
      !print*,'Nac: ',wt%nac%ptMesh%Position + wt%nac%ptMesh%TranslationDisp
      !print*,'Hub: ',wt%hub%ptMesh%Position + wt%hub%ptMesh%TranslationDisp
      !do iB=1,wt%numBlades
      !   print*,'Bld: ',wt%bld(iB)%ptMesh%Position + wt%bld(iB)%ptMesh%TranslationDisp
      !enddo
   enddo ! Loop on wind turbines

contains
   logical function Failed()
      call SetErrStat(errStat2, errMsg2, errStat, errMsg, 'Set_Mesh_Motion')
      Failed = ErrStat >= AbortErrLev
   end function Failed
end subroutine Set_Mesh_Motion

!----------------------------------------------------------------------------------------------------------------------------------
!> Set aerodyn inputs
!  - cycle values in the input array AD%InputTime and AD%u.
!  - set AD input meshes and inflow
subroutine Set_AD_Inputs(nt,dvr,AD,IW,errStat,errMsg)
   integer(IntKi)              , intent(in   ) :: nt            ! time step number
   type(Dvr_SimData), target,   intent(in   ) :: dvr       ! Driver data 
   type(AeroDyn_Data), target,   intent(inout) :: AD            ! AeroDyn data 
   type(InflowWind_Data),        intent(inout) :: IW            ! InflowWind data 
   integer(IntKi)              , intent(  out) :: errStat       ! Status of error message
   character(*)                , intent(  out) :: errMsg        ! Error message if ErrStat /= ErrID_None
   ! local variables
   integer(intKi)          :: j   ! loop index
   integer(intKi)          :: iWT ! loop counter for rotors
   integer(intKi)          :: iB ! loop counter for blades
   integer(IntKi)          :: errStat2      ! local status of error message
   character(ErrMsgLen)    :: errMsg2       ! local error message if ErrStat /= ErrID_None
   type(WTData), pointer :: wt ! Alias to shorten notation
   real(ReKi) :: z
   errStat = ErrID_None
   errMsg  = ""

   ! --- Shift previous calculations:
   do j = numInp-1,1,-1
      call AD_CopyInput (AD%u(j),  AD%u(j+1),  MESH_UPDATECOPY, ErrStat2, ErrMsg2); if (Failed()) return
      AD%inputTime(j+1) = AD%inputTime(j)
   end do
   AD%inputTime(1) = dvr%dT * nt ! time at "nt+1"

   ! --- Transfer motion from "ED" to AeroDyn
   do iWT=1,dvr%numTurbines
      wt => dvr%WT(iWT)
      ! Hub 2 Hub AD 
      call Transfer_Point_to_Point(wt%hub%ptMesh, AD%u(1)%rotors(iWT)%hubMotion, wt%hub%ED_P_2_AD_P_H, errStat2, errMsg2); if(Failed()) return

      ! Blade root to blade root AD
      do iB = 1,wt%numBlades
         call Transfer_Point_to_Point(wt%bld(iB)%ptMesh, AD%u(1)%rotors(iWT)%BladeRootMotion(iB), wt%bld(iB)%ED_P_2_AD_P_R, errStat2, errMsg2); if(Failed()) return
      enddo
            
      ! Blade root AD to blade line AD
      do iB = 1,wt%numBlades
         call Transfer_Point_to_Line2(AD%u(1)%rotors(iWT)%BladeRootMotion(iB), AD%u(1)%rotors(iWT)%BladeMotion(iB), wt%bld(iB)%AD_P_2_AD_L_B, errStat2, errMsg2); if(Failed()) return
      enddo

      ! Tower motion
      if (wt%hasTower) then
         if (AD%u(1)%rotors(iWT)%TowerMotion%nNodes>0) then
            call Transfer_Point_to_Point(wt%twr%ptMesh, wt%twr%ptMeshAD, wt%twr%ED_P_2_AD_P_T, errStat2, errMsg2); if(Failed()) return
            call Transfer_Point_to_Line2(wt%twr%ptMeshAD, AD%u(1)%rotors(iWT)%TowerMotion, wt%twr%AD_P_2_AD_L_T, errStat2, errMsg2); if(Failed()) return
         endif
      endif
   enddo ! iWT, rotors
      
   ! --- Inflow on points
   call Set_IW_Inputs(nt, dvr, AD%u(1), AD%OtherState, IW%u(1), errStat2, errMsg2); if(Failed()) return
   if (dvr%CompInflow==1) then
      call InflowWind_CalcOutput(AD%inputTime(1), IW%u(1), IW%p, IW%x, IW%xd, IW%z, IW%OtherSt, IW%y, IW%m, errStat2, errMsg2); if (Failed()) return
   else
      do j=1,size(IW%u(1)%PositionXYZ,2)
         z = IW%u(1)%PositionXYZ(3,j)
         IW%y%VelocityUVW(1,j) = dvr%HWindSpeed*(z/dvr%RefHt)**dvr%PLExp
         IW%y%VelocityUVW(2,j) = 0.0_ReKi !V
         IW%y%VelocityUVW(3,j) = 0.0_ReKi !W      
      end do 
   endif
   call AD_InputSolve_IfW(AD%u(1), IW%y, errStat2, errMsg2); if(Failed()) return

contains
   logical function Failed()
      call SetErrStat(errStat2, errMsg2, errStat, errMsg, 'Set_AD_Inputs')
      Failed = ErrStat >= AbortErrLev
   end function Failed
end subroutine Set_AD_Inputs

!> Set inputs for inflow wind
!! Similar to FAST_Solver, IfW_InputSolve
subroutine Set_IW_Inputs(nt,dvr,u_AD,o_AD,u_IfW,errStat,errMsg)
   integer(IntKi)              , intent(in   ) :: nt            ! time step number
   type(Dvr_SimData), target,   intent(in   ) :: dvr       ! Driver data 
   type(AD_InputType),           intent(in   ) :: u_AD          ! AeroDyn data 
   type(AD_OtherStateType),      intent(in   ) :: o_AD          ! AeroDyn data 
   type(InflowWind_InputType),   intent(inout) :: u_IfW         ! InflowWind data 
   integer(IntKi)              , intent(  out) :: errStat       ! Status of error message
   character(*)                , intent(  out) :: errMsg        ! Error message if ErrStat /= ErrID_None
   integer :: k,j,node, iWT
   ErrStat = ErrID_None
   ErrMsg  = ''
   Node=0


   ! Order important!

   ! Hub Height point for each turbine
   do iWT=1,dvr%numTurbines
      Node = Node + 1
      u_IfW%PositionXYZ(:,Node) = dvr%wt(iWT)%hub%ptMesh%Position(:,1) + dvr%wt(iWT)%hub%ptMesh%TranslationDisp(:,1)
   enddo

   do iWT=1,dvr%numTurbines
      ! Blade
      do K = 1,SIZE(u_AD%rotors(iWT)%BladeMotion)
         do J = 1,u_AD%rotors(iWT)%BladeMotion(k)%Nnodes
            Node = Node + 1
            u_IfW%PositionXYZ(:,Node) = u_AD%rotors(iWT)%BladeMotion(k)%TranslationDisp(:,j) + u_AD%rotors(iWT)%BladeMotion(k)%Position(:,j)
         end do !J = 1,p%BldNodes ! Loop through the blade nodes / elements
      end do !K = 1,p%NumBl         
      ! Tower
      do J=1,u_AD%rotors(iWT)%TowerMotion%nnodes
         Node = Node + 1
         u_IfW%PositionXYZ(:,Node) = u_AD%rotors(iWT)%TowerMotion%TranslationDisp(:,J) + u_AD%rotors(iWT)%TowerMotion%Position(:,J)
      end do      
      ! Nacelle
      if (u_AD%rotors(iWT)%NacelleMotion%Committed) then
         Node = Node + 1
         u_IfW%PositionXYZ(:,Node) = u_AD%rotors(iWT)%NacelleMotion%TranslationDisp(:,1) + u_AD%rotors(iWT)%NacelleMotion%Position(:,1)
      end if
      ! Hub

   enddo ! iWT
   ! vortex points from FVW in AD15
   if (allocated(o_AD%WakeLocationPoints)) then
      do J=1,size(o_AD%WakeLocationPoints,DIM=2)
         Node = Node + 1
         u_IfW%PositionXYZ(:,Node) = o_AD%WakeLocationPoints(:,J)
         ! rewrite the history of this so that extrapolation doesn't make a mess of things
!          do k=2,size(IW%u)
!             if (allocated(IW%u(k)%PositionXYZ))   IW%u(k)%PositionXYZ(:,Node) = IW%u(1)%PositionXYZ(:,Node)
!          end do
      enddo !j, wake points
   end if
end subroutine Set_IW_Inputs

!> This routine sets the AeroDyn wind inflow inputs.
!! See similar routine in FAST_Solver
subroutine AD_InputSolve_IfW(u_AD, y_IfW, errStat, errMsg)
   ! Passed variables
   TYPE(AD_InputType),          INTENT(INOUT)   :: u_AD        !< The inputs to AeroDyn
   TYPE(InflowWind_OutputType), INTENT(IN)      :: y_IfW       !< The outputs from InflowWind
   INTEGER(IntKi)                               :: errStat     !< Error status of the operation
   CHARACTER(*)                                 :: errMsg      !< Error message if ErrStat /= ErrID_None
   ! Local variables:
   INTEGER(IntKi)                               :: J           ! Loops through nodes / elements.
   INTEGER(IntKi)                               :: K           ! Loops through blades.
   INTEGER(IntKi)                               :: NumBl
   INTEGER(IntKi)                               :: NNodes
   INTEGER(IntKi)                               :: node
   INTEGER(IntKi)                               :: iWT
   errStat = ErrID_None
   errMsg  = ""
   node = 1

   ! Order important!

   do iWT=1,size(u_AD%rotors)
      node = node + 1 ! Hub velocities for each rotor
   enddo

   do iWT=1,size(u_AD%rotors)
      NumBl  = size(u_AD%rotors(iWT)%InflowOnBlade,3)
      Nnodes = size(u_AD%rotors(iWT)%InflowOnBlade,2)
      ! Blades
      do k=1,NumBl
         do j=1,Nnodes
            u_AD%rotors(iWT)%InflowOnBlade(:,j,k) = y_IfW%VelocityUVW(:,node)
            node = node + 1
         end do
      end do
      ! Tower
      if ( allocated(u_AD%rotors(iWT)%InflowOnTower) ) then
         Nnodes = size(u_AD%rotors(iWT)%InflowOnTower,2)
         do j=1,Nnodes
            u_AD%rotors(iWT)%InflowOnTower(:,j) = y_IfW%VelocityUVW(:,node)
            node = node + 1
         end do      
      end if
      ! Nacelle
      if (u_AD%rotors(iWT)%NacelleMotion%NNodes > 0) then
         u_AD%rotors(iWT)%InflowOnNacelle(:) = y_IfW%VelocityUVW(:,node)
         node = node + 1
      else
         u_AD%rotors(iWT)%InflowOnNacelle = 0.0_ReKi
      end if
      ! Hub 
!      if (u_AD%HubMotion%NNodes > 0) then
!         u_AD%InflowOnHub(:) = y_IfW%VelocityUVW(:,node)
!         node = node + 1
!      else
!         u_AD%InflowOnHub = 0.0_ReKi
!      end if
   enddo ! rotors
   ! OLAF points
   if ( allocated(u_AD%InflowWakeVel) ) then
      Nnodes = size(u_AD%InflowWakeVel,DIM=2)
      do j=1,Nnodes
         u_AD%InflowWakeVel(:,j) = y_IfW%VelocityUVW(:,node)
         node = node + 1
      end do !j, wake points
   end if
end subroutine AD_InputSolve_IfW



!----------------------------------------------------------------------------------------------------------------------------------
!> Read the driver input file
subroutine Dvr_ReadInputFile(fileName, dvr, errStat, errMsg )
   character(*),                  intent( in    )   :: fileName
   type(Dvr_SimData), target,    intent(   out )   :: dvr
   integer,                       intent(   out )   :: errStat              ! returns a non-zero value when an error occurs  
   character(*),                  intent(   out )   :: errMsg               ! Error message if errStat /= ErrID_None
   ! Local variables
   character(1024)              :: PriPath
   character(1024)              :: Line                                     ! String containing a line of input.
   integer                      :: unIn, unEc, iCase
   integer                      :: CurLine
   integer                      :: iWT, iB, bldMotionType
   logical                      :: echo   
   real(ReKi)                   :: hubRad_ReKi
   real(DbKi)                   :: caseArray(10)
   real(DbKi), allocatable      :: timeSeries_Db(:,:)                       ! Temporary array to hold combined-case input parameters. For backward compatibility..
   integer(IntKi)               :: errStat2                                 ! Temporary Error status
   character(ErrMsgLen)         :: errMsg2                                  ! Temporary Err msg
   type(FileInfoType) :: FileInfo_In   !< The derived type for holding the file information.
   type(WTData), pointer :: wt ! Alias to shorten notation
   character(10) :: sWT
   character(15) :: sBld
   ! Basic inputs
   real(ReKi) :: hubRad, hubHt, overhang, shftTilt, precone ! Basic inputs when basicHAWTFormat is true
   real(ReKi) :: nacYaw, bldPitch, rotSpeed
   ErrStat = ErrID_None
   ErrMsg  = ''
   UnIn = -1
   UnEc = -1

   ! Read all input file lines into fileinfo
   call ProcessComFile(fileName, FileInfo_In, errStat2, errMsg2); if (Failed()) return
   call GetPath(fileName, PriPath)     ! Input files will be relative to the path where the primary input file is located.
   call GetRoot(fileName, dvr%root)      

   CurLine = 4    ! Skip the first three lines as they are known to be header lines and separators
   call ParseVar(FileInfo_In, CurLine, 'Echo', echo, errStat2, errMsg2); if (Failed()) return;

   if (echo) then
      CALL OpenEcho ( UnEc, TRIM(dvr%root)//'.ech', errStat2, errMsg2 )
         if (Failed()) return;
      WRITE(UnEc, '(A)') 'Echo file for AeroDyn driver input file: '//trim(filename)
      ! Write the first three lines into the echo file
      WRITE(UnEc, '(A)') trim(FileInfo_In%Lines(1))
      WRITE(UnEc, '(A)') trim(FileInfo_In%Lines(2))
      WRITE(UnEc, '(A)') trim(FileInfo_In%Lines(3))
      CurLine = 4
      call ParseVar(FileInfo_In, CurLine, 'Echo', echo, errStat2, errMsg2, UnEc); if (Failed()) return
   endif

<<<<<<< HEAD
   call ParseVar(FileInfo_In, CurLine, "MHK"         , dvr%MHK         , errStat2, errMsg2, unEc); if (Failed()) return
=======
>>>>>>> 40568596
   call ParseVar(FileInfo_In, CurLine, "analysisType", dvr%analysisType, errStat2, errMsg2, unEc); if (Failed()) return
   call ParseVar(FileInfo_In, CurLine, "tMax"        , dvr%tMax            , errStat2, errMsg2, unEc); if (Failed()) return
   call ParseVar(FileInfo_In, CurLine, "dt"          , dvr%dt          , errStat2, errMsg2, unEc); if (Failed()) return
   call ParseVar(FileInfo_In, CurLine, "AeroFile"    , dvr%AD_InputFile, errStat2, errMsg2, unEc); if (Failed()) return

<<<<<<< HEAD
   ! --- Environmental conditions
   call ParseCom(FileInfo_In, CurLine, Line, errStat2, errMsg2, unEc); if (Failed()) return
   call ParseVar(FileInfo_In, CurLine, "FldDens"     , dvr%FldDens , errStat2, errMsg2, unEc); if (Failed()) return
   call ParseVar(FileInfo_In, CurLine, "KinVisc"     , dvr%KinVisc , errStat2, errMsg2, unEc); if (Failed()) return
   call ParseVar(FileInfo_In, CurLine, "SpdSound"    , dvr%SpdSound, errStat2, errMsg2, unEc); if (Failed()) return
   call ParseVar(FileInfo_In, CurLine, "Patm"        , dvr%Patm    , errStat2, errMsg2, unEc); if (Failed()) return
   call ParseVar(FileInfo_In, CurLine, "Pvap"        , dvr%Pvap    , errStat2, errMsg2, unEc); if (Failed()) return
   call ParseVar(FileInfo_In, CurLine, "WtrDpth"     , dvr%WtrDpth , errStat2, errMsg2, unEc); if (Failed()) return
   dvr%MSL2SWL = 0.0_ReKi ! pass as zero since not set in AeroDyn driver input file

=======
>>>>>>> 40568596
   ! --- Inflow data
   call ParseCom(FileInfo_In, CurLine, Line, errStat2, errMsg2, unEc); if (Failed()) return
   call ParseVar(FileInfo_In, CurLine, "compInflow", dvr%compInflow  , errStat2, errMsg2, unEc); if (Failed()) return
   call ParseVar(FileInfo_In, CurLine, "InflowFile", dvr%IW_InputFile, errStat2, errMsg2, unEc); if (Failed()) return
   if (dvr%compInflow==0) then
      call ParseVar(FileInfo_In, CurLine, "HWindSpeed", dvr%HWindSpeed  , errStat2, errMsg2, unEc); if (Failed()) return
      call ParseVar(FileInfo_In, CurLine, "RefHt"     , dvr%RefHt       , errStat2, errMsg2, unEc); if (Failed()) return
      call ParseVar(FileInfo_In, CurLine, "PLExp"     , dvr%PLExp       , errStat2, errMsg2, unEc); if (Failed()) return
   else
      call ParseCom(FileInfo_In, CurLine, Line, errStat2, errMsg2, unEc); if (Failed()) return
      call ParseCom(FileInfo_In, CurLine, Line, errStat2, errMsg2, unEc); if (Failed()) return
      call ParseCom(FileInfo_In, CurLine, Line, errStat2, errMsg2, unEc); if (Failed()) return
      dvr%PLexp      = myNaN
      dvr%RefHt      = myNaN
      dvr%HWindSpeed = myNaN
   endif

   if (PathIsRelative(dvr%AD_InputFile)) dvr%AD_InputFile = trim(PriPath)//trim(dvr%AD_InputFile)
   if (PathIsRelative(dvr%IW_InputFile)) dvr%IW_InputFile = trim(PriPath)//trim(dvr%IW_InputFile)

   ! --- Turbines
   call ParseCom(FileInfo_In, CurLine, Line, errStat2, errMsg2, unEc); if (Failed()) return
   call ParseVar(FileInfo_In, CurLine, "numTurbines", dvr%numTurbines, errStat2, errMsg2, unEc); if (Failed()) return
   allocate(dvr%WT(dvr%numTurbines))

   do iWT=1,dvr%numTurbines
      wt => dvr%WT(iWT)
      sWT = '('//trim(num2lstr(iWT))//')'
      call ParseCom(FileInfo_In, CurLine, Line, errStat2, errMsg2, unEc); if(Failed()) return
      call ParseVar(FileInfo_In, CurLine, 'BasicHAWTFormat'//sWT    , wt%basicHAWTFormat       , errStat2, errMsg2, unEc); if(Failed()) return

      ! Basic init
      wt%hub%azimuth  = myNan
      wt%hub%rotSpeed = myNaN
      wt%nac%yaw      = myNaN

      if (wt%BasicHAWTFormat) then
         ! --- Basic Geometry
         call ParseAry(FileInfo_In, CurLine, 'baseOriginInit'//sWT , wt%originInit , 3 , errStat2, errMsg2 , unEc); if(Failed()) return
         call ParseVar(FileInfo_In, CurLine, 'numBlades'//sWT      , wt%numBlades      , errStat2, errMsg2 , unEc); if(Failed()) return
         call ParseVar(FileInfo_In, CurLine, 'hubRad'//sWT         , hubRad            , errStat2, errMsg2 , unEc); if(Failed()) return
         call ParseVar(FileInfo_In, CurLine, 'hubHt'//sWT          , hubHt             , errStat2, errMsg2 , unEc); if(Failed()) return
         call ParseVar(FileInfo_In, CurLine, 'overhang'//sWT       , overhang          , errStat2, errMsg2 , unEc); if(Failed()) return
         call ParseVar(FileInfo_In, CurLine, 'shftTilt'//sWT       , shftTilt          , errStat2, errMsg2 , unEc); if(Failed()) return
         call ParseVar(FileInfo_In, CurLine, 'precone'//sWT        , precone           , errStat2, errMsg2 , unEc); if(Failed()) return

         shftTilt=-shftTilt*Pi/180._ReKi ! deg 2 rad, NOTE: OpenFAST convention sign wrong around y 
         precone=precone*Pi/180._ReKi ! deg 2 rad

         ! We set the advanced turbine geometry properties
         ! twr/nac/hub
         wt%orientationInit(1:3) = 0.0_ReKi
         wt%hasTower          = .True.
         wt%HAWTprojection    = .True.
         wt%twr%origin_t      = 0.0_ReKi ! Exactly at the base
         wt%nac%origin_t      = (/ 0.0_ReKi                , 0.0_ReKi, hubHt + overhang * sin(shftTilt)       /) ! NOTE WE DON'T HAVE TWR2SHAFT to approximate
         wt%hub%origin_n      = (/ overhang * cos(shftTilt), 0.0_ReKi, -overhang * sin(shftTilt) /)              ! IDEM
         wt%hub%orientation_n = (/ 0.0_ReKi,  shftTilt, 0.0_ReKi  /)

         ! blades
         allocate(wt%bld(wt%numBlades))
         wt%bld(:)%pitch = myNaN
         do iB=1,wt%numBlades
            wt%bld(iB)%origin_h(1:3)      = 0.0_ReKi
            wt%bld(iB)%orientation_h(1)   = (iB-1)*(2._ReKi*Pi)/wt%numBlades
            wt%bld(iB)%orientation_h(2)   = precone
            wt%bld(iB)%orientation_h(3)   = 0.0_ReKi
            wt%bld(iB)%hubRad_bl          = hubRad
         enddo
      else
         ! --- Advanced geometry
         ! Rotor origin and orientation
         call ParseAry(FileInfo_In, CurLine, 'baseOriginInit'//sWT     , wt%originInit, 3         , errStat2, errMsg2, unEc); if(Failed()) return
         call ParseAry(FileInfo_In, CurLine, 'baseOrientationInit'//sWT, wt%orientationInit, 3    , errStat2, errMsg2, unEc); if(Failed()) return
         call ParseVar(FileInfo_In, CurLine, 'hasTower'//sWT           , wt%hasTower              , errStat2, errMsg2, unEc); if(Failed()) return
         call ParseVar(FileInfo_In, CurLine, 'HAWTprojection'//sWT     , wt%HAWTprojection                , errStat2, errMsg2, unEc); if(Failed()) return
         call ParseAry(FileInfo_In, CurLine, 'twrOrigin_t'//sWT        , wt%twr%origin_t, 3       , errStat2, errMsg2, unEc); if(Failed()) return
         call ParseAry(FileInfo_In, CurLine, 'nacOrigin_t'//sWT        , wt%nac%origin_t, 3       , errStat2, errMsg2, unEc); if(Failed()) return
         call ParseAry(FileInfo_In, CurLine, 'hubOrigin_n'//sWT        , wt%hub%origin_n, 3       , errStat2, errMsg2, unEc); if(Failed()) return
         call ParseAry(FileInfo_In, CurLine, 'hubOrientation_n'//sWT   , wt%hub%orientation_n, 3  , errStat2, errMsg2, unEc); if(Failed()) return
         wt%hub%orientation_n   = wt%hub%orientation_n*Pi/180_ReKi
         wt%orientationInit     = wt%orientationInit*Pi/180_ReKi
         ! Blades
         call ParseCom(FileInfo_In, CurLine, Line, errStat2, errMsg2, unEc); if(Failed()) return
         call ParseVar(FileInfo_In, CurLine, 'numBlades'//sWT , wt%numBlades, errStat2, errMsg2, unEc); if(Failed()) return
         allocate(wt%bld(wt%numBlades))
         wt%bld(:)%pitch = myNaN
         do iB=1,wt%numBlades
            sBld = '('//trim(num2lstr(iWT))//'_'//trim(num2lstr(iB))//')'
            call ParseAry(FileInfo_In, CurLine, 'bldOrigin_h'//sBld , wt%bld(iB)%origin_h, 3, errStat2, errMsg2, unEc); if(Failed()) return
         enddo
         do iB=1,wt%numBlades
            sBld = '('//trim(num2lstr(iWT))//'_'//trim(num2lstr(iB))//')'
            call ParseAry(FileInfo_In, CurLine, 'blOdrientation_h'//sBld , wt%bld(iB)%orientation_h, 3, errStat2, errMsg2, unEc); if(Failed()) return
            wt%bld(iB)%orientation_h = wt%bld(iB)%orientation_h * Pi/180_ReKi
         enddo
         do iB=1,wt%numBlades
            sBld = '('//trim(num2lstr(iWT))//'_'//trim(num2lstr(iB))//')'
            call ParseVar(FileInfo_In, CurLine, 'bldHubRad_bl'//sBld , wt%bld(iB)%hubRad_bl, errStat2, errMsg2, unEc); if(Failed()) return
         enddo
      end if ! Basic /advanced geometry

      ! --- Base motion (common to basic/advanced)
      ! Base motion
      call ParseCom(FileInfo_In, CurLine, Line, errStat2, errMsg2, unEc); if(Failed()) return
      call ParseVar(FileInfo_In, CurLine, 'baseMotionType'//sWT    , wt%motionType,      errStat2, errMsg2, unEc); if(Failed()) return
      call ParseVar(FileInfo_In, CurLine, 'degreeOfFreedom'//sWT   , wt%degreeOfFreedom, errStat2, errMsg2, unEc); if(Failed()) return
      call ParseVar(FileInfo_In, CurLine, 'amplitude'//sWT         , wt%amplitude,       errStat2, errMsg2, unEc); if(Failed()) return
      call ParseVar(FileInfo_In, CurLine, 'frequency'//sWT         , wt%frequency,       errStat2, errMsg2, unEc); if(Failed()) return
      call ParseVar(FileInfo_In, CurLine, 'baseMotionFilename'//sWT, wt%motionFileName,  errStat2, errMsg2, unEc); if(Failed()) return
      wt%frequency = wt%frequency * 2 *pi ! Hz to rad/s
      if (dvr%analysisType==idAnalysisRegular) then
         if (wt%motionType==idBaseMotionGeneral) then
            call ReadDelimFile(wt%motionFileName, 19, wt%motion, errStat2, errMsg2, priPath=priPath); if(Failed()) return
            wt%iMotion=1
            if (wt%motion(size(wt%motion,1),1)<dvr%tMax) then
               call WrScr('Warning: maximum time in motion file smaller than simulation time, last values will be repeated. File: '//trim(wt%motionFileName))
            endif
         endif
      else
         ! Setting dummy values for safety. These values needs to be overriden by TimeDependency or Case
         wt%amplitude = myNaN
         wt%frequency = myNaN
         wt%motionType = idBaseMotionFixed 
         wt%degreeOfFreedom = 0
      endif

      ! --- RNA Motion
      if (wt%BasicHAWTFormat) then
         ! --- Basic Motion
         call ParseVar(FileInfo_In, CurLine, 'nacYaw'//sWT         , nacyaw            , errStat2, errMsg2 , unEc); if(Failed()) return
         call ParseVar(FileInfo_In, CurLine, 'rotSpeed'//sWT       , rotSpeed          , errStat2, errMsg2 , unEc); if(Failed()) return
         call ParseVar(FileInfo_In, CurLine, 'bldPitch'//sWT       , bldPitch          , errStat2, errMsg2 , unEc); if(Failed()) return
         if (dvr%analysisType/=idAnalysisRegular) then
            ! Setting dummy values for safety. These values needs to be overriden by TimeDependency or Case
            nacYaw       = myNaN
            rotSpeed     = myNaN
            bldPitch     = myNaN
         endif ! regular analysis or combined/time

         !wt%motionType = idBaseMotionFixed
         call setSimpleMotion(wt, rotSpeed, bldPitch, nacYaw, wt%degreeOfFreedom, wt%amplitude, wt%frequency)
      else
         ! --- Advanced Motion
         ! Nacelle motion
         if (wt%numBlades>0) then
            call ParseVar(FileInfo_In, CurLine, 'nacMotionType'//sWT    , wt%nac%motionType    , errStat2, errMsg2, unEc); if(Failed()) return
            call ParseVar(FileInfo_In, CurLine, 'nacYaw'//sWT           , wt%nac%yaw           , errStat2, errMsg2, unEc); if(Failed()) return
            call ParseVar(FileInfo_In, CurLine, 'nacMotionFilename'//sWT, wt%nac%motionFileName, errStat2, errMsg2, unEc); if(Failed()) return
            wt%nac%yaw = wt%nac%yaw * Pi/180_ReKi ! yaw stored in rad
            if (dvr%analysisType==idAnalysisRegular) then
               if (wt%nac%motionType==idNacMotionVariable) then
                  call ReadDelimFile(wt%nac%motionFilename, 4, wt%nac%motion, errStat2, errMsg2, priPath=priPath); if(Failed()) return
                  wt%nac%iMotion=1
                  if (wt%nac%motion(size(wt%nac%motion,1),1)<dvr%tMax) then
                     call WrScr('Warning: maximum time in motion file smaller than simulation time, last values will be repeated. File: '//trim(wt%nac%motionFileName))
                  endif
               endif
            else
               ! Replacing with default motion if AnalysisType is not Regular, should be overriden later
               wt%nac%motionType    = idNacMotionConstant
               wt%nac%yaw           = myNaN
            endif

            ! Rotor motion
            call ParseVar(FileInfo_In, CurLine, 'rotMotionType'//sWT    , wt%hub%motionType    , errStat2, errMsg2, unEc); if(Failed()) return
            call ParseVar(FileInfo_In, CurLine, 'rotSpeed'//sWT         , wt%hub%rotSpeed      , errStat2, errMsg2, unEc); if(Failed()) return
            call ParseVar(FileInfo_In, CurLine, 'rotMotionFilename'//sWT, wt%hub%motionFileName, errStat2, errMsg2, unEc); if(Failed()) return
            wt%hub%rotSpeed = wt%hub%rotSpeed * Pi/30_ReKi ! speed stored in rad/s 
            if (dvr%analysisType==idAnalysisRegular) then
               if (wt%hub%motionType==idHubMotionVariable) then
                  call ReadDelimFile(wt%hub%motionFilename, 4, wt%hub%motion, errStat2, errMsg2, priPath=priPath); if(Failed()) return
                  wt%hub%iMotion=1
                  if (wt%hub%motion(size(wt%hub%motion,1),1)<dvr%tMax) then
                     call WrScr('Warning: maximum time in motion file smaller than simulation time, last values will be repeated. File: '//trim(wt%hub%motionFileName))
                  endif
               endif
            else
               ! Replacing with default motion if AnalysisType is not Regular, should be overriden later
               wt%hub%motionType    = idHubMotionConstant
               wt%hub%rotSpeed      = myNaN
            endif

            ! Blade motion
            call ParseVar(FileInfo_In, CurLine, 'bldMotionType'//sWT, bldMotionType, errStat2, errMsg2, unEc); if(Failed()) return
            wt%bld(:)%motionType=bldMotionType
            do iB=1,wt%numBlades
               sBld = '('//trim(num2lstr(iWT))//'_'//trim(num2lstr(iB))//')'
               call ParseVar(FileInfo_In, CurLine, 'bldPitch'//sBld , wt%bld(iB)%pitch, errStat2, errMsg2, unEc); if(Failed()) return
               wt%bld(iB)%pitch = wt%bld(iB)%pitch*Pi/180_ReKi ! to rad
            enddo
            do iB=1,wt%numBlades
               sBld = '('//trim(num2lstr(iWT))//'_'//trim(num2lstr(iB))//')'
               call ParseVar(FileInfo_In, CurLine, 'bldMotionFileName'//sBld , wt%bld(iB)%motionFileName, errStat2, errMsg2, unEc); if(Failed()) return
            enddo
            if (dvr%analysisType==idAnalysisRegular) then
               do iB=1,wt%numBlades
                  if (wt%bld(iB)%motionType==idBldMotionVariable) then
                     call ReadDelimFile(wt%bld(iB)%motionFilename, 4, wt%bld(iB)%motion, errStat2, errMsg2, priPath=priPath); if(Failed()) return
                     wt%bld(iB)%iMotion=1
                     if (wt%bld(iB)%motion(size(wt%bld(iB)%motion,1),1)<dvr%tMax) then
                        call WrScr('Warning: maximum time in motion file smaller than simulation time, last values will be repeated. File: '//trim(wt%bld(iB)%motionFileName))
                     endif
                  endif
               enddo
            else
               ! Replacing with default motion if AnalysisType is not Regular, shouldbe overriden later
               wt%bld(:)%motionType = idBldMotionConstant
               wt%bld(:)%pitch      = myNan
            endif
         endif ! numBlade>0
      endif ! BASIC/ADVANCED rotor definition
   enddo

   ! --- Time dependent analysis
   call ParseCom(FileInfo_In, CurLine, Line, errStat2, errMsg2, unEc); if(Failed()) return
   if (dvr%AnalysisType==idAnalysisTimeD) then
      call ParseVar(FileInfo_In, CurLine, 'TimeAnalysisFileName', Line, errStat2, errMsg2, unEc); if(Failed()) return
      call ReadDelimFile(Line, 6, dvr%timeSeries, errStat2, errMsg2, priPath=priPath); if(Failed()) return
      dvr%timeSeries(:,4) = real(dvr%timeSeries(:,4)*RPM2RPS, ReKi) ! rad/s
      dvr%timeSeries(:,5) = real(dvr%timeSeries(:,5)*D2R    , ReKi) ! rad
      dvr%timeSeries(:,6) = real(dvr%timeSeries(:,6)*D2R    , ReKi) ! rad
      if (dvr%timeSeries(size(dvr%timeSeries,1),1)<dvr%tMax) then
         call WrScr('Warning: maximum time in time series file smaller than simulation time, last values will be repeated. File: '//trim(Line))
      endif
      dvr%iTimeSeries=1
   else
      call ParseCom(FileInfo_In, CurLine, Line, errStat2, errMsg2, unEc); if(Failed()) return
  endif

   ! --- Parametic cases
   call ParseCom(FileInfo_In, CurLine, Line, errStat2, errMsg2, unEc); if(Failed()) return
   call ParseVar(FileInfo_In, CurLine, 'numCases', dvr%numCases, errStat2, errMsg2, unEc); if(Failed()) return
   call ParseCom(FileInfo_In, CurLine, Line, errStat2, errMsg2, unEc); if(Failed()) return
   call ParseCom(FileInfo_In, CurLine, Line, errStat2, errMsg2, unEc); if(Failed()) return
   if (dvr%analysisType==idAnalysisCombi) then
      ! First check
      if( Check(dvr%numTurbines>1    , 'Combined case analyses only possible with zero or one turbine with `basicHAWT` format' )) return
      if( Check(dvr%numCases<=0      , 'NumCases needs to be >0 for combined analyses' )) return
      allocate(dvr%Cases(dvr%numCases))
      do iCase=1, dvr%numCases
         call ParseAry(FileInfo_In, CurLine, 'case line', caseArray, size(caseArray), errStat2, errMsg2, unEc); if(Failed()) return
         dvr%Cases(iCase)%HWindSpeed = caseArray( 1)
         dvr%Cases(iCase)%PLExp      = caseArray( 2)
         dvr%Cases(iCase)%rotSpeed   = caseArray( 3)
         dvr%Cases(iCase)%bldPitch   = caseArray( 4)
         dvr%Cases(iCase)%nacYaw     = caseArray( 5)
         dvr%Cases(iCase)%dT         = caseArray( 6)
         dvr%Cases(iCase)%tMax       = caseArray( 7)
         dvr%Cases(iCase)%DOF        = caseArray( 8)
         dvr%Cases(iCase)%amplitude  = caseArray( 9)
         dvr%Cases(iCase)%frequency  = caseArray(10)
      enddo
   else
      if (dvr%numCases>0) then
         errStat2=ErrID_Warn
         errMsg2='Skipping combined case inputs'
         call setErrStat(errStat2, errMsg2, errStat, errMsg, 'Dvr_ReadInputFile');
      endif
      dvr%numCases=1 ! Only one case
      if (allocated(dvr%Cases)) deallocate(dvr%Cases)
   endif

   ! --- Input / Outputs
   call ParseCom(FileInfo_In, CurLine, Line, errStat2, errMsg2, unEc); if(Failed()) return
   call ParseVar(FileInfo_In, CurLine, 'outFmt'     , dvr%out%outFmt      , errStat2, errMsg2, unEc); if(Failed()) return
   call ParseVar(FileInfo_In, CurLine, 'outFileFmt' , dvr%out%fileFmt     , errStat2, errMsg2, unEc); if(Failed()) return
   call ParseVar(FileInfo_In, CurLine, 'WrVTK'      , dvr%out%WrVTK       , errStat2, errMsg2, unEc); if(Failed()) return
   call ParseVar(FileInfo_In, CurLine, 'VTKHubRad'  , hubRad_ReKi         , errStat2, errMsg2, unEc); if(Failed()) return
   call ParseAry(FileInfo_In, CurLine, 'VTKNacDim'  , dvr%out%VTKNacDim, 6, errStat2, errMsg2, unEc); if(Failed()) return
   dvr%out%VTKHubRad =  real(hubRad_ReKi,SiKi)
   dvr%out%delim=' ' ! TAB

   call cleanup()

   return
contains

   logical function Check(Condition, ErrMsg_in)
      logical, intent(in) :: Condition
      character(len=*), intent(in) :: ErrMsg_in
      Check=Condition
      if (Check) then
         call SetErrStat(ErrID_Fatal, trim(ErrMsg_in), ErrStat, ErrMsg, 'Dvr_ReadInputFile');
      endif
   end function Check

   subroutine CleanUp()
      if (UnIn>0) close(UnIn)
      if (UnEc>0) close(UnEc)
   end subroutine cleanup
<<<<<<< HEAD

   logical function Failed()
      CALL SetErrStat(errStat2, errMsg2, errStat, errMsg, 'Dvr_ReadInputFile' )
      Failed = errStat >= AbortErrLev
      if (Failed) then
         call CleanUp()
      endif
   end function Failed
end subroutine Dvr_ReadInputFile

subroutine setSimpleMotion(wt, rotSpeed, bldPitch, nacYaw, DOF, amplitude, frequency)
   type(WTData),   intent(inout) :: wt
   real(ReKi),     intent(in   ) :: rotSpeed  ! rpm
   real(ReKi),     intent(in   ) :: bldPitch  ! deg
   real(ReKi),     intent(in   ) :: nacYaw    ! deg
   integer(IntKi), intent(in   ) :: DOF       ! 0<: None, 1:surge, ... 6: yaw
   real(ReKi),     intent(in   ) :: amplitude ! m or rad
   real(ReKi),     intent(in   ) :: frequency ! Hz
   wt%degreeofFreedom   = DOF
   wt%amplitude         = amplitude
   wt%frequency         = frequency * 2 *pi ! Hz to rad/s
   wt%nac%motionType    = idNacMotionConstant
   wt%nac%yaw           = nacYaw* PI /180._ReKi ! deg 2 rad
   wt%hub%motionType    = idHubMotionConstant
   wt%hub%rotSpeed      = rotSpeed*RPM2RPS     ! rpm 2 rad/s
   wt%bld(:)%motionType = idBldMotionConstant
   wt%bld(:)%pitch      = bldPitch * Pi /180._ReKi ! deg 2 rad
end subroutine setSimpleMotion


=======

   logical function Failed()
      CALL SetErrStat(errStat2, errMsg2, errStat, errMsg, 'Dvr_ReadInputFile' )
      Failed = errStat >= AbortErrLev
      if (Failed) then
         call CleanUp()
      endif
   end function Failed
end subroutine Dvr_ReadInputFile

subroutine setSimpleMotion(wt, rotSpeed, bldPitch, nacYaw, DOF, amplitude, frequency)
   type(WTData),   intent(inout) :: wt
   real(ReKi),     intent(in   ) :: rotSpeed  ! rpm
   real(ReKi),     intent(in   ) :: bldPitch  ! deg
   real(ReKi),     intent(in   ) :: nacYaw    ! deg
   integer(IntKi), intent(in   ) :: DOF       ! 0<: None, 1:surge, ... 6: yaw
   real(ReKi),     intent(in   ) :: amplitude ! m or rad
   real(ReKi),     intent(in   ) :: frequency ! Hz
   wt%degreeofFreedom   = DOF
   wt%amplitude         = amplitude
   wt%frequency         = frequency * 2 *pi ! Hz to rad/s
   wt%nac%motionType    = idNacMotionConstant
   wt%nac%yaw           = nacYaw* PI /180._ReKi ! deg 2 rad
   wt%hub%motionType    = idHubMotionConstant
   wt%hub%rotSpeed      = rotSpeed*RPM2RPS     ! rpm 2 rad/s
   wt%bld(:)%motionType = idBldMotionConstant
   wt%bld(:)%pitch      = bldPitch * Pi /180._ReKi ! deg 2 rad
end subroutine setSimpleMotion


>>>>>>> 40568596
!----------------------------------------------------------------------------------------------------------------------------------
subroutine ValidateInputs(dvr, errStat, errMsg)
   type(Dvr_SimData), target,    intent(inout) :: dvr           ! intent(out) only so that we can save FmtWidth in dvr%out%ActualChanLen
   integer,                       intent(  out) :: errStat           ! returns a non-zero value when an error occurs  
   character(*),                  intent(  out) :: errMsg            ! Error message if errStat /= ErrID_None
   ! local variables:
   integer(intKi)                               :: i
   integer(intKi)                               :: FmtWidth          ! number of characters in string produced by dvr%OutFmt
   integer(intKi)                               :: ErrStat2          ! temporary Error status
   character(ErrMsgLen)                         :: ErrMsg2           ! temporary Error message
   character(*), parameter                      :: RoutineName = 'ValidateInputs'
   integer    :: iWT, iB
   type(WTData), pointer :: wt ! Alias to shorten notation

   ErrStat = ErrID_None
   ErrMsg  = ""
   ! Turbine Data:
   !if ( dvr%numBlades < 1 ) call SetErrStat( ErrID_Fatal, "There must be at least 1 blade (numBlades).", ErrStat, ErrMsg, RoutineName)
      ! Combined-Case Analysis:
<<<<<<< HEAD
   if (dvr%MHK /= 0 ) call SetErrStat(ErrID_Fatal, 'MHK switch must be 0. Functionality to model an MHK turbine has not yet been implemented.', ErrStat, ErrMsg, RoutineName) ! hkr (4/6/21) Remove after MHK functionality is implemented
   if (dvr%MHK /= 0 .and. dvr%MHK /= 1 .and. dvr%MHK /= 2) call SetErrStat(ErrID_Fatal, 'MHK switch must be 0, 1, or 2.', ErrStat, ErrMsg, RoutineName)
   if (dvr%MHK == 2) call SetErrStat(ErrID_Fatal, 'Functionality to model a floating MHK turbine has not yet been implemented.', ErrStat, ErrMsg, RoutineName)
   
=======
>>>>>>> 40568596
   if (dvr%DT < epsilon(0.0_ReKi) ) call SetErrStat(ErrID_Fatal,'dT must be larger than 0.',ErrStat, ErrMsg,RoutineName)
   if (Check(.not.(ANY((/0,1/) == dvr%compInflow) ), 'CompInflow needs to be 0 or 1')) return

   if (Check(.not.(ANY(idAnalysisVALID == dvr%analysisType    )), 'Analysis type not supported: '//trim(Num2LStr(dvr%analysisType)) )) return
   
   if (dvr%analysisType==idAnalysisTimeD .or. dvr%analysisType==idAnalysisCombi) then
      if (Check( dvr%CompInflow/=0, 'CompInflow needs to be 0 when analysis type is '//trim(Num2LStr(dvr%analysisType)))) return
   endif

<<<<<<< HEAD
   if (dvr%WtrDpth < 0.0_ReKi) call SetErrStat(ErrID_Fatal, 'WtrDpth must not be negative.', ErrStat, ErrMsg, RoutineName)
=======
>>>>>>> 40568596

   do iWT=1,dvr%numTurbines
      wt => dvr%WT(iWT)
      if (Check(.not.(ANY(idBaseMotionVALID == wt%motionType    )), 'Base Motion type given for rotor '//(trim(Num2LStr(iWT)))//' not supported: '//trim(Num2LStr(wt%motionType)) )) return
      if (Check(.not.(ANY(idHubMotionVALID  == wt%hub%motionType)), 'Rotor Motion type given for rotor '//(trim(Num2LStr(iWT)))//' not supported: '//trim(Num2LStr(wt%hub%motionType)) )) return
      if (Check(.not.(ANY(idNacMotionVALID  == wt%nac%motionType)), 'Nacelle Motion type given for rotor '//(trim(Num2LStr(iWT)))//' not supported: '//trim(Num2LStr(wt%hub%motionType)) )) return
      do iB=1,wt%numBlades
         if (Check(.not.(ANY(idBldMotionVALID   == wt%bld(iB)%motionType  )),    'Blade Motion type given for rotor '//(trim(Num2LStr(iWT)))//' not supported: '//trim(Num2LStr(wt%bld(iB)%motionType)) )) return
      enddo

      if (wt%motionType==idBaseMotionSine) then
         if (Check((wt%degreeOfFreedom<0) .or.(wt%degreeOfFreedom)>6 , 'Degree of freedom needs to be between 1 and 6')) return
      endif

   enddo

   ! --- I-O Settings:
   if (Check(.not.(ANY(idFmtVALID == dvr%out%fileFmt)),    'fileFmt not supported: '//trim(Num2LStr(dvr%out%fileFmt)) )) return
   call ChkRealFmtStr( dvr%out%OutFmt, 'OutFmt', FmtWidth, ErrStat2, ErrMsg2 )
   call SetErrStat( ErrStat2, ErrMsg2, ErrStat, ErrMsg, RoutineName )
   !if ( FmtWidth < MinChanLen ) call SetErrStat( ErrID_Warn, 'OutFmt produces a column less than '//trim(num2lstr(MinChanLen))//' characters wide ('// &
   !   TRIM(Num2LStr(FmtWidth))//'), which may be too small.', ErrStat, ErrMsg, RoutineName )

contains

   logical function Check(Condition, ErrMsg_in)
      logical, intent(in) :: Condition
      character(len=*), intent(in) :: ErrMsg_in
      Check=Condition
      if (Check) then
         call SetErrStat(ErrID_Fatal, trim(ErrMsg_in), ErrStat, ErrMsg, 'ValidateInputs');
      endif
   end function Check

end subroutine ValidateInputs

!----------------------------------------------------------------------------------------------------------------------------------
subroutine Dvr_InitializeOutputs(nWT, out, numSteps, errStat, errMsg)
      integer(IntKi)         ,  intent(in   )   :: nWT                  ! Number of time steps
      type(Dvr_Outputs),       intent(inout)   :: out 
      integer(IntKi)         ,  intent(in   )   :: numSteps             ! Number of time steps
      integer(IntKi)         ,  intent(  out)   :: errStat              ! Status of error message
      character(*)           ,  intent(  out)   :: errMsg               ! Error message if ErrStat /= ErrID_None
      ! locals
      integer(IntKi)     :: i
      integer(IntKi)     :: numSpaces
      integer(IntKi)     :: numOuts
      integer(IntKi)     :: iWT
      character(ChanLen) :: colTxt
      character(ChanLen) :: caseTxt
      character(10)      :: sWT

      numOuts = size(out%WriteOutputHdr)

      call AllocAry(out%outLine, numOuts-1, 'outLine', errStat, errMsg); ! NOTE: time not stored
      out%outLine=0.0_ReKi

      ! --- Ascii
      if (out%fileFmt==idFmtBoth .or. out%fileFmt == idFmtAscii) then

         ! compute the width of the column output
         numSpaces = out%ActualChanLen ! the size of column produced by OutFmt
         out%ActualChanLen = max( out%ActualChanLen, MinChanLen ) ! set this to at least MinChanLen , or the size of the column produced by OutFmt
         do i=1,numOuts
            out%ActualChanLen = max(out%ActualChanLen, LEN_TRIM(out%WriteOutputHdr(i)))
            out%ActualChanLen = max(out%ActualChanLen, LEN_TRIM(out%WriteOutputUnt(i)))
         end do

         ! create format statements for time and the array outputs:
         out%Fmt_t = '(F'//trim(num2lstr(out%ActualChanLen))//'.4)'
         out%Fmt_a = '"'//out%delim//'"'//trim(out%outFmt)      ! format for array elements from individual modules
         numSpaces = out%ActualChanLen - numSpaces  ! the difference between the size of the headers and what is produced by OutFmt
         if (numSpaces > 0) then
            out%Fmt_a = trim(out%Fmt_a)//','//trim(num2lstr(numSpaces))//'x'
         end if

         ! --- Start writing to ascii input file 
         do iWT=1,nWT
            if (nWT>1) then
               sWT = '.T'//trim(num2lstr(iWT))
            else
               sWT = ''
            endif
            call GetNewUnit(out%unOutFile(iWT), ErrStat, ErrMsg)
            if ( ErrStat >= AbortErrLev ) then
               out%unOutFile(iWT) = -1
               return
            end if
            call OpenFOutFile ( out%unOutFile(iWT), trim(out%Root)//trim(sWT)//'.out', ErrStat, ErrMsg )
            if ( ErrStat >= AbortErrLev ) return
            write (out%unOutFile(iWT),'(/,A)')  'Predictions were generated on '//CurDate()//' at '//CurTime()//' using '//trim( version%Name )
            write (out%unOutFile(iWT),'(1X,A)') trim(GetNVD(out%AD_ver))
            write (out%unOutFile(iWT),'()' )    !print a blank line
            write (out%unOutFile(iWT),'()' )    !print a blank line
            write (out%unOutFile(iWT),'()' )    !print a blank line

            ! Write the names of the output parameters on one line:
            do i=1,numOuts
               call WrFileNR ( out%unOutFile(iWT), out%delim//out%WriteOutputHdr(i)(1:out%ActualChanLen) )
            end do ! i
            write (out%unOutFile(iWT),'()')

            ! Write the units of the output parameters on one line:
            do i=1,numOuts
               call WrFileNR ( out%unOutFile(iWT), out%delim//out%WriteOutputUnt(i)(1:out%ActualChanLen) )
            end do ! i
            write (out%unOutFile(iWT),'()')
         enddo
      endif

      ! --- Binary
      if (out%fileFmt==idFmtBoth .or. out%fileFmt == idFmtBinary) then
         call AllocAry(out%storage, numOuts-1, numSteps, nWT, 'storage', errStat, errMsg)
         out%storage= myNaN !0.0_ReKi ! Alternative: myNaN
      endif

end subroutine Dvr_InitializeOutputs
!----------------------------------------------------------------------------------------------------------------------------------
!> Initialize driver (not module-level) output channels 
!! Output channels are constant for all cases and all turbines for now!
subroutine Dvr_InitializeDriverOutputs(dvr, errStat, errMsg)
   type(Dvr_SimData),       intent(inout)   :: dvr              ! driver data
   integer(IntKi)         ,  intent(  out)   :: errStat              ! Status of error message
   character(*)           ,  intent(  out)   :: errMsg               ! Error message if ErrStat /= ErrID_None
   integer :: maxNumBlades, k, j, iWT
   errStat = ErrID_None
   errMsg  = ''

   maxNumBlades=maxval(dvr%WT(:)%numBlades)

   ! --- Allocate driver-level outputs
   dvr%out%nDvrOutputs = 1+ 4 + 6 + 3 + 1*maxNumBlades ! 
   allocate(dvr%out%WriteOutputHdr(1+dvr%out%nDvrOutputs))
   allocate(dvr%out%WriteOutputUnt(1+dvr%out%nDvrOutputs))
   do iWT =1,dvr%numTurbines
      allocate(dvr%WT(iWT)%WriteOutput(1+dvr%out%nDvrOutputs))
   enddo

   j=1
   dvr%out%WriteOutputHdr(j) = 'Time'
   dvr%out%WriteOutputUnt(j) = '(s)'  ; j=j+1
   dvr%out%WriteOutputHdr(j) = 'Case'
   dvr%out%WriteOutputUnt(j) = '(-)'  ; j=j+1

   dvr%out%WriteOutputHdr(j) = 'HWindSpeedX'
   dvr%out%WriteOutputUnt(j) = '(m/s)'; j=j+1
   dvr%out%WriteOutputHdr(j) = 'HWindSpeedY'
   dvr%out%WriteOutputUnt(j) = '(m/s)'; j=j+1
   dvr%out%WriteOutputHdr(j) = 'HWindSpeedZ'
   dvr%out%WriteOutputUnt(j) = '(m/s)'; j=j+1

   dvr%out%WriteOutputHdr(j) = 'ShearExp'
   if (dvr%CompInflow==1) then
      dvr%out%WriteOutputUnt(j) = '(NVALID)'; j=j+1
   else
      dvr%out%WriteOutputUnt(j) = '(-)'; j=j+1
   endif

   dvr%out%WriteOutputHdr(j) = 'PtfmSurge'
   dvr%out%WriteOutputUnt(j) = '(m)'; j=j+1
   dvr%out%WriteOutputHdr(j) = 'PtfmSway'
   dvr%out%WriteOutputUnt(j) = '(m)'; j=j+1
   dvr%out%WriteOutputHdr(j) = 'PtfmHeave'
   dvr%out%WriteOutputUnt(j) = '(m)'; j=j+1
   dvr%out%WriteOutputHdr(j) = 'PtfmRoll'
   dvr%out%WriteOutputUnt(j) = '(deg)'; j=j+1
   dvr%out%WriteOutputHdr(j) = 'PtfmPitch'
   dvr%out%WriteOutputUnt(j) = '(deg)'; j=j+1
   dvr%out%WriteOutputHdr(j) = 'PtfmYaw'
   dvr%out%WriteOutputUnt(j) = '(deg)'; j=j+1

   dvr%out%WriteOutputHdr(j) = 'Yaw'
   dvr%out%WriteOutputUnt(j) = '(deg)'; j=j+1
   dvr%out%WriteOutputHdr(j) = 'Azimuth'
   dvr%out%WriteOutputUnt(j) = '(deg)'; j=j+1
   dvr%out%WriteOutputHdr(j) = 'RotSpeed'
   dvr%out%WriteOutputUnt(j) = '(rpm)'; j=j+1
   do k =1,maxNumBlades
      dvr%out%WriteOutputHdr(j) = 'BldPitch'//trim(num2lstr(k))
      dvr%out%WriteOutputUnt(j) = '(deg)'; j=j+1
   enddo

end subroutine Dvr_InitializeDriverOutputs
!----------------------------------------------------------------------------------------------------------------------------------
!> Store driver data
subroutine Dvr_CalcOutputDriver(dvr, y_Ifw, errStat, errMsg)
   type(Dvr_SimData), target,  intent(inout) :: dvr              ! driver data
   type(InflowWind_OutputType), intent(in   ) :: y_Ifw              ! driver data
   integer(IntKi)           ,   intent(  out) :: errStat              ! Status of error message
   character(*)             ,   intent(  out) :: errMsg               ! Error message if ErrStat /= ErrID_None
   integer              :: maxNumBlades, k, j, iWT
   real(ReKi)           :: rotations(3)
   integer(IntKi)       :: errStat2        ! Status of error message
   character(ErrMsgLen) :: errMsg2 ! Error message
   real(ReKi), pointer :: arr(:)
   errStat = ErrID_None
   errMsg  = ''

   do iWT = 1, dvr%numTurbines
      if (dvr%wt(iWT)%numBlades >0 ) then ! TODO, export for tower only
         arr => dvr%wt(iWT)%WriteOutput
         k=1
         ! NOTE: to do this properly we would need to store at the previous time step and perform a rotation
         arr(k) = dvr%iCase                       ; k=k+1
         ! Environment
         arr(k) = y_Ifw%VelocityUVW(1, iWT)       ; k=k+1  ! NOTE: stored at beginning of array
         arr(k) = y_Ifw%VelocityUVW(2, iWT)       ; k=k+1
         arr(k) = y_Ifw%VelocityUVW(3, iWT)       ; k=k+1 
         arr(k) = dvr%PLExp                       ; k=k+1 ! shear exp, not set if CompInflow=1

         ! 6 base DOF
         rotations  = EulerExtract(dvr%WT(iWT)%ptMesh%Orientation(:,:,1)); 
         arr(k) = dvr%WT(iWT)%ptMesh%Position(1,1)+dvr%WT(iWT)%ptMesh%TranslationDisp(1,1); k=k+1 ! surge
         arr(k) = dvr%WT(iWT)%ptMesh%Position(2,1)+dvr%WT(iWT)%ptMesh%TranslationDisp(2,1); k=k+1 ! sway
         arr(k) = dvr%WT(iWT)%ptMesh%Position(3,1)+dvr%WT(iWT)%ptMesh%TranslationDisp(3,1); k=k+1 ! heave
         arr(k) = rotations(1) * R2D                                                      ; k=k+1 ! roll
         arr(k) = rotations(2) * R2D                                                      ; k=k+1 ! pitch
         arr(k) = rotations(3) * R2D                                                      ; k=k+1 ! yaw
         ! RNA motion
         arr(k) = dvr%WT(iWT)%nac%yaw*R2D         ; k=k+1 ! yaw [deg]
         arr(k) = modulo(real(dvr%WT(iWT)%hub%azimuth+(dvr%dt * dvr%WT(iWT)%hub%rotSpeed)*R2D, ReKi), 360.0_ReKi); k=k+1 ! azimuth [deg], stored at nt-1
         arr(k) = dvr%WT(iWT)%hub%rotSpeed*RPS2RPM; k=k+1 ! rotspeed [rpm]
         do j=1,maxval(dvr%WT(:)%numBlades)
            if (j<=dvr%WT(iWT)%numBlades) then
               arr(k) = dvr%WT(iWT)%bld(j)%pitch*R2D ! pitch [deg]
            else
               arr(k) = 0.0_ReKi ! myNaN
            endif
            k=k+1;
         enddo
      endif
   enddo

end subroutine Dvr_CalcOutputDriver
!----------------------------------------------------------------------------------------------------------------------------------
subroutine Dvr_WriteOutputs(nt, t, dvr, out, yAD, yIW, errStat, errMsg)
   integer(IntKi)         ,  intent(in   )   :: nt                   ! simulation time step
   real(DbKi)             ,  intent(in   )   :: t                    ! simulation time (s)
   type(Dvr_SimData),       intent(inout)   :: dvr              ! driver data
   type(Dvr_Outputs)     ,  intent(inout)   :: out                  ! driver uotput options
   type(AD_OutputType)    ,  intent(in   )   :: yAD                  ! aerodyn outputs
   type(InflowWind_OutputType),intent(in )   :: yIW                  ! inflowwind outputs
   integer(IntKi)         ,  intent(inout)   :: errStat              ! Status of error message
   character(*)           ,  intent(inout)   :: errMsg               ! Error message if ErrStat /= ErrID_None
   ! Local variables.
   character(ChanLen) :: tmpStr         ! temporary string to print the time output as text
   integer :: nDV , nAD, nIW, iWT, k, j
   real(ReKi) :: rotations(3)
   integer(IntKi)  :: errStat2 ! Status of error message
   character(ErrMsgLen)    :: errMsg2  ! Error message 
   errStat = ErrID_None
   errMsg  = ''

   ! Packing all outputs excpet time into one array
   nAD = size(yAD%rotors(1)%WriteOutput)
   nIW = size(yIW%WriteOutput)
   nDV = out%nDvrOutputs
   do iWT = 1, dvr%numTurbines
      if (dvr%wt(iWT)%numBlades >0 ) then ! TODO, export for tower only

         out%outLine(1:nDV)         = dvr%wt(iWT)%WriteOutput(1:nDV)
         ! out%outLine(11)            = dvr%WT(iWT)%hub%azimuth       ! azimuth already stored a nt-1

         out%outLine(nDV+1:nDV+nAD) = yAD%rotors(iWT)%WriteOutput
         out%outLine(nDV+nAD+1:)    = yIW%WriteOutput

         if (out%fileFmt==idFmtBoth .or. out%fileFmt == idFmtAscii) then
            ! ASCII
            ! time
            write( tmpStr, out%Fmt_t ) t  ! '(F15.4)'
            call WrFileNR( out%unOutFile(iWT), tmpStr(1:out%ActualChanLen) )
            call WrNumAryFileNR(out%unOutFile(iWT), out%outLine,  out%Fmt_a, errStat, errMsg)
            ! write a new line (advance to the next line)
            write(out%unOutFile(iWT),'()')
         endif
         if (out%fileFmt==idFmtBoth .or. out%fileFmt == idFmtBinary) then
            ! Store for binary
            out%storage(1:nDV+nAD+nIW, nt, iWT) = out%outLine(1:nDV+nAD+nIW)
         endif
      endif
   enddo
      
end subroutine Dvr_WriteOutputs
!> Read a delimited file with one line of header
subroutine ReadDelimFile(Filename, nCol, Array, errStat, errMsg, nHeaderLines, priPath)
   character(len=*),                        intent(in)  :: Filename
   integer,                                 intent(in)  :: nCol
   real(ReKi), dimension(:,:), allocatable, intent(out) :: Array
   integer(IntKi)         ,                 intent(out) :: errStat ! Status of error message
   character(*)           ,                 intent(out) :: errMsg  ! Error message if ErrStat /= ErrID_None
   integer(IntKi), optional,                intent(in ) :: nHeaderLines
   character(*)  , optional,                intent(in ) :: priPath  ! Primary path, to use if filename is not absolute
   integer              :: UnIn, i, j, nLine, nHead
   character(len= 2048) :: line
   integer(IntKi)       :: errStat2      ! local status of error message
   character(ErrMsgLen) :: errMsg2       ! temporary Error message
   character(len=2048) :: Filename_Loc   ! filename local to this function
   ErrStat = ErrID_None
   ErrMsg  = ""

   Filename_Loc = Filename
   if (present(priPath)) then
      if (PathIsRelative(Filename_Loc)) Filename_Loc = trim(PriPath)//trim(Filename)
   endif


   ! Open file
   call GetNewUnit(UnIn) 
   call OpenFInpFile(UnIn, Filename_Loc, errStat2, errMsg2); if(Failed()) return 
   ! Count number of lines
   nLine = line_count(UnIn)
   allocate(Array(nLine-1, nCol), stat=errStat2); errMsg2='allocation failed'; if(Failed())return
   ! Read header
   nHead=1
   if (present(nHeaderLines)) nHead = nHeaderLines
   do i=1,nHead
      read(UnIn, *, IOSTAT=errStat2) line
      errMsg2 = ' Error reading line '//trim(Num2LStr(1))//' of file: '//trim(Filename_Loc)
      if(Failed()) return
   enddo
   ! Read data
   do I = 1,nLine-1
      read (UnIn,*,IOSTAT=errStat2) (Array(I,J), J=1,nCol)
      errMsg2 = ' Error reading line '//trim(Num2LStr(I+1))//' of file: '//trim(Filename_Loc)
      if(Failed()) return
   end do  
   close(UnIn) 
contains
   logical function Failed()
      CALL SetErrStat(errStat2, errMsg2, errStat, errMsg, 'ReadDelimFile' )
      Failed = errStat >= AbortErrLev
      if (Failed) then
         if ((UnIn)>0) close(UnIn)
      endif
   end function Failed
end subroutine ReadDelimFile

!> Counts number of lines in a file
integer function line_count(iunit)
   integer, intent(in) :: iunit
   character(len=2048) :: line
   ! safety for infinite loop..
   integer :: i
   integer, parameter :: nline_max=100000000 ! 100 M
   line_count=0
   do i=1,nline_max 
      line=''
      read(iunit,'(A)',END=100)line
      line_count=line_count+1
   enddo
   if (line_count==nline_max) then
      print*,'Error: maximum number of line exceeded for line_count'
      STOP
   endif
100 if(len(trim(line))>0) then
      line_count=line_count+1
   endif
   rewind(iunit)
   return
 end function
!> Perform linear interpolation of an array, where first column is assumed to be ascending time values
!! First value is used for times before, and last value is used for time beyond
subroutine interpTimeValue(array, time, iLast, values)
   real(ReKi), dimension(:,:), intent(in)    :: array !< vector of time steps
   real(DbKi),                 intent(in)    :: time  !< time
   integer,                    intent(inout) :: iLast
   real(ReKi), dimension(:),   intent(out)   :: values !< vector of values at given time
   integer :: i
   real(ReKi) :: alpha
   if (array(iLast,1)> time) then 
      values = array(iLast,2:)
   elseif (iLast == size(array,1)) then 
      values = array(iLast,2:)
   else
      ! Look for index
      do i=iLast,size(array,1)
         if (array(i,1)<=time) then
            iLast=i
         else
            exit
         endif
      enddo
      if (iLast==size(array,1)) then
         values = array(iLast,2:)
      else
         ! Linear interpolation
         alpha = (array(iLast+1,1)-time)/(array(iLast+1,1)-array(iLast,1))
         values = array(iLast,2:)*alpha + array(iLast+1,2:)*(1-alpha)
         !print*,'time', array(iLast,1), '<=', time,'<',  array(iLast+1,1), 'fact', alpha
      endif
   endif
end subroutine interpTimeValue
<<<<<<< HEAD

!----------------------------------------------------------------------------------------------------------------------------------
!> This subroutine sets up the information needed for plotting VTK surfaces.
SUBROUTINE SetVTKParameters(p_FAST, dvr, InitOutData_AD, AD, ErrStat, ErrMsg)
   TYPE(Dvr_Outputs),     INTENT(INOUT) :: p_FAST           !< The parameters of the glue code
   type(Dvr_SimData), target,    intent(inout) :: dvr           ! intent(out) only so that we can save FmtWidth in dvr%out%ActualChanLen
   TYPE(AD_InitOutputType),      INTENT(INOUT) :: InitOutData_AD   !< The initialization output from AeroDyn
   TYPE(AeroDyn_Data), target,   INTENT(IN   ) :: AD               !< AeroDyn data
   INTEGER(IntKi),               INTENT(  OUT) :: ErrStat          !< Error status of the operation
   CHARACTER(*),                 INTENT(  OUT) :: ErrMsg           !< Error message if ErrStat /= ErrID_None
   REAL(SiKi)                              :: RefPoint(3), RefLengths(2)               
   REAL(SiKi)                              :: x, y                
   REAL(SiKi)                              :: TwrDiam_top, TwrDiam_base, TwrRatio, TwrLength
   INTEGER(IntKi)                          :: topNode, baseNode, cylNode, tipNode, rootNode
   INTEGER(IntKi)                          :: NumBl, k, iRot, iBld, nNodes
   CHARACTER(1024)                         :: vtkroot
   INTEGER(IntKi)                          :: iWT
   INTEGER(IntKi)                          :: ErrStat2
   CHARACTER(ErrMsgLen)                    :: ErrMsg2
   CHARACTER(*), PARAMETER                 :: RoutineName = 'SetVTKParameters'
   real(SiKi) :: BladeLength, MaxBladeLength, MaxTwrLength, GroundRad
   real(SiKi) :: WorldBoxMax(3), WorldBoxMin(3) ! Extent of the turbines
   real(SiKi) :: BaseBoxDim
   type(MeshType), pointer :: Mesh
   type(WTData), pointer :: wt ! Alias to shorten notation
   ErrStat = ErrID_None
   ErrMsg  = ""
   
   ! get the name of the output directory for vtk files (in a subdirectory called "vtk" of the output directory), and
   ! create the VTK directory if it does not exist
   call GetPath ( p_FAST%root, p_FAST%VTK_OutFileRoot, vtkroot ) ! the returned p_FAST%VTK_OutFileRoot includes a file separator character at the end
   p_FAST%VTK_OutFileRoot = trim(p_FAST%VTK_OutFileRoot) // 'vtk'
   call MKDIR( trim(p_FAST%VTK_OutFileRoot) )
   p_FAST%VTK_OutFileRoot = trim( p_FAST%VTK_OutFileRoot ) // PathSep // trim(vtkroot)
   ! calculate the number of digits in 'y_FAST%NOutSteps' (Maximum number of output steps to be written)
   ! this will be used to pad the write-out step in the VTK filename with zeros in calls to MeshWrVTK()
   p_FAST%VTK_tWidth = max(9, CEILING( log10( real(dvr%numSteps+1, ReKi) / p_FAST%n_VTKTime ) ) + 1) ! NOTE: at least 9, if user changes dt/and tmax 

   if (allocated(p_FAST%VTK_Surface)) then
      return ! The surfaces were already computed (for combined cases)
   endif

   allocate(p_FAST%VTK_Surface(dvr%numTurbines))
   ! --- Find dimensions for all objects to determine "Ground" and typical dimensions
   WorldBoxMax(2) =-HUGE(1.0_SiKi)
   WorldBoxMin(2) = HUGE(1.0_SiKi)
   MaxBladeLength=0
   MaxTwrLength=0
   do iWT=1,dvr%numTurbines
      wt => dvr%wt(iWT)
      do iBld=1, wt%numBlades
         nNodes = AD%u(1)%rotors(iWT)%BladeMotion(iBld)%nnodes
         BladeLength = TwoNorm(AD%u(1)%rotors(iWT)%BladeMotion(iBld)%Position(:,nNodes)-AD%u(1)%rotors(iWT)%BladeMotion(iBld)%Position(:,1))
         MaxBladeLength = max(MaxBladeLength, BladeLength)
      enddo
      if (wt%hasTower) then
         Mesh=>AD%u(1)%rotors(iWT)%TowerMotion
         if (Mesh%NNodes>0) then
            TwrLength = TwoNorm( Mesh%position(:,1) - Mesh%position(:,Mesh%NNodes) ) 
            MaxTwrLength = max(MaxTwrLength, TwrLength)
         endif
      endif

      ! Determine extent of the objects
      RefPoint = wt%originInit
      WorldBoxMax(1) = max(WorldBoxMax(1), RefPoint(1))
      WorldBoxMax(2) = max(WorldBoxMax(2), RefPoint(2))
      WorldBoxMax(3) = max(WorldBoxMax(3), RefPoint(3)) ! NOTE: not used
      WorldBoxMin(1) = min(WorldBoxMin(1), RefPoint(1))
      WorldBoxMin(2) = min(WorldBoxMin(2), RefPoint(2))
      WorldBoxMin(3) = min(WorldBoxMin(3), RefPoint(3)) ! NOTE: not used
   enddo ! Loop on turbine 

   ! Get radius for ground (blade length + hub radius):
   GroundRad = MaxBladeLength + MaxTwrLength+ p_FAST%VTKHubRad
   ! write the ground or seabed reference polygon:
   RefPoint(1) = sum(dvr%WT(:)%originInit(1)) / dvr%numTurbines
   RefPoint(2) = sum(dvr%WT(:)%originInit(2)) / dvr%numTurbines
   RefPoint(3) = 0.0_ReKi
   RefLengths  = GroundRad  + sqrt((WorldBoxMax(1)-WorldBoxMin(1))**2 + (WorldBoxMax(2)-WorldBoxMin(2))**2)
   call WrVTK_Ground (RefPoint, RefLengths, trim(p_FAST%VTK_OutFileRoot) // '.GroundSurface', ErrStat2, ErrMsg2 )         

   ! --- Create surfaces for Nacelle, Base, Tower, Blades
   do iWT=1,dvr%numTurbines
      wt => dvr%wt(iWT)
      p_FAST%VTK_Surface(iWT)%NumSectors = 25   

      ! Create nacelle box
      p_FAST%VTK_Surface(iWT)%NacelleBox(:,1) = (/ p_FAST%VTKNacDim(1)                    , p_FAST%VTKNacDim(2)+p_FAST%VTKNacDim(5), p_FAST%VTKNacDim(3) /)
      p_FAST%VTK_Surface(iWT)%NacelleBox(:,2) = (/ p_FAST%VTKNacDim(1)+p_FAST%VTKNacDim(4), p_FAST%VTKNacDim(2)+p_FAST%VTKNacDim(5), p_FAST%VTKNacDim(3) /) 
      p_FAST%VTK_Surface(iWT)%NacelleBox(:,3) = (/ p_FAST%VTKNacDim(1)+p_FAST%VTKNacDim(4), p_FAST%VTKNacDim(2)                    , p_FAST%VTKNacDim(3) /)
      p_FAST%VTK_Surface(iWT)%NacelleBox(:,4) = (/ p_FAST%VTKNacDim(1)                    , p_FAST%VTKNacDim(2)                    , p_FAST%VTKNacDim(3) /) 
      p_FAST%VTK_Surface(iWT)%NacelleBox(:,5) = (/ p_FAST%VTKNacDim(1)                    , p_FAST%VTKNacDim(2)                    , p_FAST%VTKNacDim(3)+p_FAST%VTKNacDim(6) /)
      p_FAST%VTK_Surface(iWT)%NacelleBox(:,6) = (/ p_FAST%VTKNacDim(1)+p_FAST%VTKNacDim(4), p_FAST%VTKNacDim(2)                    , p_FAST%VTKNacDim(3)+p_FAST%VTKNacDim(6) /) 
      p_FAST%VTK_Surface(iWT)%NacelleBox(:,7) = (/ p_FAST%VTKNacDim(1)+p_FAST%VTKNacDim(4), p_FAST%VTKNacDim(2)+p_FAST%VTKNacDim(5), p_FAST%VTKNacDim(3)+p_FAST%VTKNacDim(6) /)
      p_FAST%VTK_Surface(iWT)%NacelleBox(:,8) = (/ p_FAST%VTKNacDim(1)                    , p_FAST%VTKNacDim(2)+p_FAST%VTKNacDim(5), p_FAST%VTKNacDim(3)+p_FAST%VTKNacDim(6) /) 

      !.......................
      ! tapered tower
      !.......................
      BaseBoxDim = minval(p_FAST%VTKNacDim(4:6))/2
      if (wt%hasTower) then
         Mesh=>AD%u(1)%rotors(iWT)%TowerMotion
         if (Mesh%NNodes>0) then
            CALL AllocAry(p_FAST%VTK_Surface(iWT)%TowerRad, Mesh%NNodes,'VTK_Surface(iWT)%TowerRad',ErrStat2,ErrMsg2)
            topNode   = Mesh%NNodes - 1
            !baseNode  = Mesh%refNode
            baseNode  = 1 ! TODO TODO
            TwrLength = TwoNorm( Mesh%position(:,topNode) - Mesh%position(:,baseNode) ) ! this is the assumed length of the tower
            TwrRatio  = TwrLength / 87.6_SiKi  ! use ratio of the tower length to the length of the 5MW tower
            TwrDiam_top  = 3.87*TwrRatio
            TwrDiam_base = 6.0*TwrRatio
            
            TwrRatio = 0.5 * (TwrDiam_top - TwrDiam_base) / TwrLength
            do k=1,Mesh%NNodes
               TwrLength = TwoNorm( Mesh%position(:,k) - Mesh%position(:,baseNode) ) 
               p_FAST%VTK_Surface(iWT)%TowerRad(k) = 0.5*TwrDiam_Base + TwrRatio*TwrLength
            end do
            BaseBoxDim = TwrDiam_Base/2
         else
            print*,'>>>> TOWER HAS NO NODES'
            !CALL AllocAry(p_FAST%VTK_Surface(iWT)%TowerRad, 2, 'VTK_Surface(iWT)%TowerRad',ErrStat2,ErrMsg2)
            ! TODO create a fake tower
         endif
      endif

      ! Create base box (using towerbase or nacelle dime)
      p_FAST%VTK_Surface(iWT)%BaseBox(:,1) = (/ -BaseBoxDim             , -BaseBoxDim+2*BaseBoxDim, -BaseBoxDim /)
      p_FAST%VTK_Surface(iWT)%BaseBox(:,2) = (/ -BaseBoxDim+2*BaseBoxDim, -BaseBoxDim+2*BaseBoxDim, -BaseBoxDim /) 
      p_FAST%VTK_Surface(iWT)%BaseBox(:,3) = (/ -BaseBoxDim+2*BaseBoxDim, -BaseBoxDim             , -BaseBoxDim /)
      p_FAST%VTK_Surface(iWT)%BaseBox(:,4) = (/ -BaseBoxDim             , -BaseBoxDim             , -BaseBoxDim /) 
      p_FAST%VTK_Surface(iWT)%BaseBox(:,5) = (/ -BaseBoxDim             , -BaseBoxDim             , -BaseBoxDim+2*BaseBoxDim /)
      p_FAST%VTK_Surface(iWT)%BaseBox(:,6) = (/ -BaseBoxDim+2*BaseBoxDim, -BaseBoxDim             , -BaseBoxDim+2*BaseBoxDim /) 
      p_FAST%VTK_Surface(iWT)%BaseBox(:,7) = (/ -BaseBoxDim+2*BaseBoxDim, -BaseBoxDim+2*BaseBoxDim, -BaseBoxDim+2*BaseBoxDim /)
      p_FAST%VTK_Surface(iWT)%BaseBox(:,8) = (/ -BaseBoxDim             , -BaseBoxDim+2*BaseBoxDim, -BaseBoxDim+2*BaseBoxDim /) 

      !.......................
      ! blade surfaces
      !.......................
      allocate(p_FAST%VTK_Surface(iWT)%BladeShape(wt%numBlades),stat=ErrStat2)
      IF (ALLOCATED(InitOutData_AD%rotors(iWT)%BladeShape)) THEN
         do k=1,wt%numBlades   
            call move_alloc( InitOutData_AD%rotors(iWT)%BladeShape(k)%AirfoilCoords, p_FAST%VTK_Surface(iWT)%BladeShape(k)%AirfoilCoords )
         end do
      else
         print*,'>>> Profile coordinates missing, using dummy coordinates'
         rootNode = 1
         DO K=1,wt%numBlades   
            tipNode  = AD%u(1)%rotors(iWT)%BladeMotion(K)%NNodes
            cylNode  = min(3,AD%u(1)%rotors(iWT)%BladeMotion(K)%Nnodes)

            call SetVTKDefaultBladeParams(AD%u(1)%rotors(iWT)%BladeMotion(K), p_FAST%VTK_Surface(iWT)%BladeShape(K), tipNode, rootNode, cylNode, ErrStat2, ErrMsg2)
            CALL SetErrStat(ErrStat2,ErrMsg2,ErrStat,ErrMsg,RoutineName)
            IF (ErrStat >= AbortErrLev) RETURN
         END DO                           
      endif
   enddo ! iWT, turbines

END SUBROUTINE SetVTKParameters
!----------------------------------------------------------------------------------------------------------------------------------
!> This routine writes a minimal subset of meshes with surfaces to VTK-formatted files. It doesn't bother with 
!! returning an error code.
SUBROUTINE WrVTK_Surfaces(t_global, dvr, p_FAST, VTK_count, AD)
   use FVW_IO, only: WrVTK_FVW

   REAL(DbKi),               INTENT(IN   ) :: t_global            !< Current global time
   type(Dvr_SimData), target,    intent(inout) :: dvr           ! intent(out) only so that we can save FmtWidth in dvr%out%ActualChanLen
   TYPE(Dvr_Outputs),       INTENT(IN   ) :: p_FAST              !< Parameters for the glue code
   INTEGER(IntKi)          , INTENT(IN   ) :: VTK_count
   TYPE(AeroDyn_Data),       INTENT(IN   ) :: AD                  !< AeroDyn data
   logical, parameter                      :: OutputFields = .FALSE. ! due to confusion about what fields mean on a surface, we are going to just output the basic meshes if people ask for fields
   INTEGER(IntKi)                          :: k
   INTEGER(IntKi)                          :: ErrStat2
   CHARACTER(ErrMsgLen)                    :: ErrMSg2
   CHARACTER(*), PARAMETER                 :: RoutineName = 'WrVTK_Surfaces'
   integer(IntKi)                              :: iWT
   type(WTData), pointer :: wt ! Alias to shorten notation
   character(10) :: sWT

   ! Ground (written at initialization)
   
   do iWT = 1, size(dvr%WT)
      sWT = '.T'//trim(num2lstr(iWT))
      wt=>dvr%WT(iWT)

      ! Base 
      call MeshWrVTK_PointSurface (p_FAST%VTKRefPoint, wt%ptMesh, trim(p_FAST%VTK_OutFileRoot)//trim(sWT)//'.BaseSurface', &
                                   VTK_count, OutputFields, ErrStat2, ErrMsg2, p_FAST%VTK_tWidth , verts = p_FAST%VTK_Surface(iWT)%BaseBox)

      ! Tower motions
      if (AD%u(2)%rotors(iWT)%TowerMotion%nNodes>0) then
         call MeshWrVTK_Ln2Surface (p_FAST%VTKRefPoint, AD%u(2)%rotors(iWT)%TowerMotion, trim(p_FAST%VTK_OutFileRoot)//trim(sWT)//'.TowerSurface', &
                                    VTK_count, OutputFields, ErrStat2, ErrMsg2, p_FAST%VTK_tWidth, p_FAST%VTK_Surface(iWT)%NumSectors, p_FAST%VTK_Surface(iWT)%TowerRad )
      endif
    
      if (wt%numBlades>0) then
         ! Nacelle 
         call MeshWrVTK_PointSurface (p_FAST%VTKRefPoint, wt%nac%ptMesh, trim(p_FAST%VTK_OutFileRoot)//trim(sWT)//'.NacelleSurface', &
                                      VTK_count, OutputFields, ErrStat2, ErrMsg2, p_FAST%VTK_tWidth , verts = p_FAST%VTK_Surface(iWT)%NacelleBox)
         
         ! Hub
         call MeshWrVTK_PointSurface (p_FAST%VTKRefPoint, AD%u(2)%rotors(iWT)%HubMotion, trim(p_FAST%VTK_OutFileRoot)//trim(sWT)//'.HubSurface', &
                                      VTK_count, OutputFields, ErrStat2, ErrMsg2, p_FAST%VTK_tWidth , &
                                      NumSegments=p_FAST%VTK_Surface(iWT)%NumSectors, radius=p_FAST%VTKHubRad)
      endif
      

=======

!----------------------------------------------------------------------------------------------------------------------------------
!> This subroutine sets up the information needed for plotting VTK surfaces.
SUBROUTINE SetVTKParameters(p_FAST, dvr, InitOutData_AD, AD, ErrStat, ErrMsg)
   TYPE(Dvr_Outputs),     INTENT(INOUT) :: p_FAST           !< The parameters of the glue code
   type(Dvr_SimData), target,    intent(inout) :: dvr           ! intent(out) only so that we can save FmtWidth in dvr%out%ActualChanLen
   TYPE(AD_InitOutputType),      INTENT(INOUT) :: InitOutData_AD   !< The initialization output from AeroDyn
   TYPE(AeroDyn_Data), target,   INTENT(IN   ) :: AD               !< AeroDyn data
   INTEGER(IntKi),               INTENT(  OUT) :: ErrStat          !< Error status of the operation
   CHARACTER(*),                 INTENT(  OUT) :: ErrMsg           !< Error message if ErrStat /= ErrID_None
   REAL(SiKi)                              :: RefPoint(3), RefLengths(2)               
   REAL(SiKi)                              :: x, y                
   REAL(SiKi)                              :: TwrDiam_top, TwrDiam_base, TwrRatio, TwrLength
   INTEGER(IntKi)                          :: topNode, baseNode, cylNode, tipNode, rootNode
   INTEGER(IntKi)                          :: NumBl, k, iRot, iBld, nNodes
   CHARACTER(1024)                         :: vtkroot
   INTEGER(IntKi)                          :: iWT
   INTEGER(IntKi)                          :: ErrStat2
   CHARACTER(ErrMsgLen)                    :: ErrMsg2
   CHARACTER(*), PARAMETER                 :: RoutineName = 'SetVTKParameters'
   real(SiKi) :: BladeLength, MaxBladeLength, MaxTwrLength, GroundRad
   real(SiKi) :: WorldBoxMax(3), WorldBoxMin(3) ! Extent of the turbines
   real(SiKi) :: BaseBoxDim
   type(MeshType), pointer :: Mesh
   type(WTData), pointer :: wt ! Alias to shorten notation
   ErrStat = ErrID_None
   ErrMsg  = ""
   
   ! get the name of the output directory for vtk files (in a subdirectory called "vtk" of the output directory), and
   ! create the VTK directory if it does not exist
   call GetPath ( p_FAST%root, p_FAST%VTK_OutFileRoot, vtkroot ) ! the returned p_FAST%VTK_OutFileRoot includes a file separator character at the end
   p_FAST%VTK_OutFileRoot = trim(p_FAST%VTK_OutFileRoot) // 'vtk'
   call MKDIR( trim(p_FAST%VTK_OutFileRoot) )
   p_FAST%VTK_OutFileRoot = trim( p_FAST%VTK_OutFileRoot ) // PathSep // trim(vtkroot)
   ! calculate the number of digits in 'y_FAST%NOutSteps' (Maximum number of output steps to be written)
   ! this will be used to pad the write-out step in the VTK filename with zeros in calls to MeshWrVTK()
   p_FAST%VTK_tWidth = max(9, CEILING( log10( real(dvr%numSteps+1, ReKi) / p_FAST%n_VTKTime ) ) + 1) ! NOTE: at least 9, if user changes dt/and tmax 

   if (allocated(p_FAST%VTK_Surface)) then
      return ! The surfaces were already computed (for combined cases)
   endif

   allocate(p_FAST%VTK_Surface(dvr%numTurbines))
   ! --- Find dimensions for all objects to determine "Ground" and typical dimensions
   WorldBoxMax(2) =-HUGE(1.0_SiKi)
   WorldBoxMin(2) = HUGE(1.0_SiKi)
   MaxBladeLength=0
   MaxTwrLength=0
   do iWT=1,dvr%numTurbines
      wt => dvr%wt(iWT)
      do iBld=1, wt%numBlades
         nNodes = AD%u(1)%rotors(iWT)%BladeMotion(iBld)%nnodes
         BladeLength = TwoNorm(AD%u(1)%rotors(iWT)%BladeMotion(iBld)%Position(:,nNodes)-AD%u(1)%rotors(iWT)%BladeMotion(iBld)%Position(:,1))
         MaxBladeLength = max(MaxBladeLength, BladeLength)
      enddo
      if (wt%hasTower) then
         Mesh=>AD%u(1)%rotors(iWT)%TowerMotion
         if (Mesh%NNodes>0) then
            TwrLength = TwoNorm( Mesh%position(:,1) - Mesh%position(:,Mesh%NNodes) ) 
            MaxTwrLength = max(MaxTwrLength, TwrLength)
         endif
      endif

      ! Determine extent of the objects
      RefPoint = wt%originInit
      WorldBoxMax(1) = max(WorldBoxMax(1), RefPoint(1))
      WorldBoxMax(2) = max(WorldBoxMax(2), RefPoint(2))
      WorldBoxMax(3) = max(WorldBoxMax(3), RefPoint(3)) ! NOTE: not used
      WorldBoxMin(1) = min(WorldBoxMin(1), RefPoint(1))
      WorldBoxMin(2) = min(WorldBoxMin(2), RefPoint(2))
      WorldBoxMin(3) = min(WorldBoxMin(3), RefPoint(3)) ! NOTE: not used
   enddo ! Loop on turbine 

   ! Get radius for ground (blade length + hub radius):
   GroundRad = MaxBladeLength + MaxTwrLength+ p_FAST%VTKHubRad
   ! write the ground or seabed reference polygon:
   RefPoint(1) = sum(dvr%WT(:)%originInit(1)) / dvr%numTurbines
   RefPoint(2) = sum(dvr%WT(:)%originInit(2)) / dvr%numTurbines
   RefPoint(3) = 0.0_ReKi
   RefLengths  = GroundRad  + sqrt((WorldBoxMax(1)-WorldBoxMin(1))**2 + (WorldBoxMax(2)-WorldBoxMin(2))**2)
   call WrVTK_Ground (RefPoint, RefLengths, trim(p_FAST%VTK_OutFileRoot) // '.GroundSurface', ErrStat2, ErrMsg2 )         

   ! --- Create surfaces for Nacelle, Base, Tower, Blades
   do iWT=1,dvr%numTurbines
      wt => dvr%wt(iWT)
      p_FAST%VTK_Surface(iWT)%NumSectors = 25   

      ! Create nacelle box
      p_FAST%VTK_Surface(iWT)%NacelleBox(:,1) = (/ p_FAST%VTKNacDim(1)                    , p_FAST%VTKNacDim(2)+p_FAST%VTKNacDim(5), p_FAST%VTKNacDim(3) /)
      p_FAST%VTK_Surface(iWT)%NacelleBox(:,2) = (/ p_FAST%VTKNacDim(1)+p_FAST%VTKNacDim(4), p_FAST%VTKNacDim(2)+p_FAST%VTKNacDim(5), p_FAST%VTKNacDim(3) /) 
      p_FAST%VTK_Surface(iWT)%NacelleBox(:,3) = (/ p_FAST%VTKNacDim(1)+p_FAST%VTKNacDim(4), p_FAST%VTKNacDim(2)                    , p_FAST%VTKNacDim(3) /)
      p_FAST%VTK_Surface(iWT)%NacelleBox(:,4) = (/ p_FAST%VTKNacDim(1)                    , p_FAST%VTKNacDim(2)                    , p_FAST%VTKNacDim(3) /) 
      p_FAST%VTK_Surface(iWT)%NacelleBox(:,5) = (/ p_FAST%VTKNacDim(1)                    , p_FAST%VTKNacDim(2)                    , p_FAST%VTKNacDim(3)+p_FAST%VTKNacDim(6) /)
      p_FAST%VTK_Surface(iWT)%NacelleBox(:,6) = (/ p_FAST%VTKNacDim(1)+p_FAST%VTKNacDim(4), p_FAST%VTKNacDim(2)                    , p_FAST%VTKNacDim(3)+p_FAST%VTKNacDim(6) /) 
      p_FAST%VTK_Surface(iWT)%NacelleBox(:,7) = (/ p_FAST%VTKNacDim(1)+p_FAST%VTKNacDim(4), p_FAST%VTKNacDim(2)+p_FAST%VTKNacDim(5), p_FAST%VTKNacDim(3)+p_FAST%VTKNacDim(6) /)
      p_FAST%VTK_Surface(iWT)%NacelleBox(:,8) = (/ p_FAST%VTKNacDim(1)                    , p_FAST%VTKNacDim(2)+p_FAST%VTKNacDim(5), p_FAST%VTKNacDim(3)+p_FAST%VTKNacDim(6) /) 

      !.......................
      ! tapered tower
      !.......................
      BaseBoxDim = minval(p_FAST%VTKNacDim(4:6))/2
      if (wt%hasTower) then
         Mesh=>AD%u(1)%rotors(iWT)%TowerMotion
         if (Mesh%NNodes>0) then
            CALL AllocAry(p_FAST%VTK_Surface(iWT)%TowerRad, Mesh%NNodes,'VTK_Surface(iWT)%TowerRad',ErrStat2,ErrMsg2)
            topNode   = Mesh%NNodes - 1
            !baseNode  = Mesh%refNode
            baseNode  = 1 ! TODO TODO
            TwrLength = TwoNorm( Mesh%position(:,topNode) - Mesh%position(:,baseNode) ) ! this is the assumed length of the tower
            TwrRatio  = TwrLength / 87.6_SiKi  ! use ratio of the tower length to the length of the 5MW tower
            TwrDiam_top  = 3.87*TwrRatio
            TwrDiam_base = 6.0*TwrRatio
            
            TwrRatio = 0.5 * (TwrDiam_top - TwrDiam_base) / TwrLength
            do k=1,Mesh%NNodes
               TwrLength = TwoNorm( Mesh%position(:,k) - Mesh%position(:,baseNode) ) 
               p_FAST%VTK_Surface(iWT)%TowerRad(k) = 0.5*TwrDiam_Base + TwrRatio*TwrLength
            end do
            BaseBoxDim = TwrDiam_Base/2
         else
            print*,'>>>> TOWER HAS NO NODES'
            !CALL AllocAry(p_FAST%VTK_Surface(iWT)%TowerRad, 2, 'VTK_Surface(iWT)%TowerRad',ErrStat2,ErrMsg2)
            ! TODO create a fake tower
         endif
      endif

      ! Create base box (using towerbase or nacelle dime)
      p_FAST%VTK_Surface(iWT)%BaseBox(:,1) = (/ -BaseBoxDim             , -BaseBoxDim+2*BaseBoxDim, -BaseBoxDim /)
      p_FAST%VTK_Surface(iWT)%BaseBox(:,2) = (/ -BaseBoxDim+2*BaseBoxDim, -BaseBoxDim+2*BaseBoxDim, -BaseBoxDim /) 
      p_FAST%VTK_Surface(iWT)%BaseBox(:,3) = (/ -BaseBoxDim+2*BaseBoxDim, -BaseBoxDim             , -BaseBoxDim /)
      p_FAST%VTK_Surface(iWT)%BaseBox(:,4) = (/ -BaseBoxDim             , -BaseBoxDim             , -BaseBoxDim /) 
      p_FAST%VTK_Surface(iWT)%BaseBox(:,5) = (/ -BaseBoxDim             , -BaseBoxDim             , -BaseBoxDim+2*BaseBoxDim /)
      p_FAST%VTK_Surface(iWT)%BaseBox(:,6) = (/ -BaseBoxDim+2*BaseBoxDim, -BaseBoxDim             , -BaseBoxDim+2*BaseBoxDim /) 
      p_FAST%VTK_Surface(iWT)%BaseBox(:,7) = (/ -BaseBoxDim+2*BaseBoxDim, -BaseBoxDim+2*BaseBoxDim, -BaseBoxDim+2*BaseBoxDim /)
      p_FAST%VTK_Surface(iWT)%BaseBox(:,8) = (/ -BaseBoxDim             , -BaseBoxDim+2*BaseBoxDim, -BaseBoxDim+2*BaseBoxDim /) 

      !.......................
      ! blade surfaces
      !.......................
      allocate(p_FAST%VTK_Surface(iWT)%BladeShape(wt%numBlades),stat=ErrStat2)
      IF (ALLOCATED(InitOutData_AD%rotors(iWT)%BladeShape)) THEN
         do k=1,wt%numBlades   
            call move_alloc( InitOutData_AD%rotors(iWT)%BladeShape(k)%AirfoilCoords, p_FAST%VTK_Surface(iWT)%BladeShape(k)%AirfoilCoords )
         end do
      else
         print*,'>>> Profile coordinates missing, using dummy coordinates'
         rootNode = 1
         DO K=1,wt%numBlades   
            tipNode  = AD%u(1)%rotors(iWT)%BladeMotion(K)%NNodes
            cylNode  = min(3,AD%u(1)%rotors(iWT)%BladeMotion(K)%Nnodes)

            call SetVTKDefaultBladeParams(AD%u(1)%rotors(iWT)%BladeMotion(K), p_FAST%VTK_Surface(iWT)%BladeShape(K), tipNode, rootNode, cylNode, ErrStat2, ErrMsg2)
            CALL SetErrStat(ErrStat2,ErrMsg2,ErrStat,ErrMsg,RoutineName)
            IF (ErrStat >= AbortErrLev) RETURN
         END DO                           
      endif
   enddo ! iWT, turbines

END SUBROUTINE SetVTKParameters
!----------------------------------------------------------------------------------------------------------------------------------
!> This routine writes a minimal subset of meshes with surfaces to VTK-formatted files. It doesn't bother with 
!! returning an error code.
SUBROUTINE WrVTK_Surfaces(t_global, dvr, p_FAST, VTK_count, AD)
   use FVW_IO, only: WrVTK_FVW

   REAL(DbKi),               INTENT(IN   ) :: t_global            !< Current global time
   type(Dvr_SimData), target,    intent(inout) :: dvr           ! intent(out) only so that we can save FmtWidth in dvr%out%ActualChanLen
   TYPE(Dvr_Outputs),       INTENT(IN   ) :: p_FAST              !< Parameters for the glue code
   INTEGER(IntKi)          , INTENT(IN   ) :: VTK_count
   TYPE(AeroDyn_Data),       INTENT(IN   ) :: AD                  !< AeroDyn data
   logical, parameter                      :: OutputFields = .FALSE. ! due to confusion about what fields mean on a surface, we are going to just output the basic meshes if people ask for fields
   INTEGER(IntKi)                          :: k
   INTEGER(IntKi)                          :: ErrStat2
   CHARACTER(ErrMsgLen)                    :: ErrMSg2
   CHARACTER(*), PARAMETER                 :: RoutineName = 'WrVTK_Surfaces'
   integer(IntKi)                              :: iWT
   type(WTData), pointer :: wt ! Alias to shorten notation
   character(10) :: sWT

   ! Ground (written at initialization)
   
   do iWT = 1, size(dvr%WT)
      sWT = '.T'//trim(num2lstr(iWT))
      wt=>dvr%WT(iWT)

      ! Base 
      call MeshWrVTK_PointSurface (p_FAST%VTKRefPoint, wt%ptMesh, trim(p_FAST%VTK_OutFileRoot)//trim(sWT)//'.BaseSurface', &
                                   VTK_count, OutputFields, ErrStat2, ErrMsg2, p_FAST%VTK_tWidth , verts = p_FAST%VTK_Surface(iWT)%BaseBox)

      ! Tower motions
      if (AD%u(2)%rotors(iWT)%TowerMotion%nNodes>0) then
         call MeshWrVTK_Ln2Surface (p_FAST%VTKRefPoint, AD%u(2)%rotors(iWT)%TowerMotion, trim(p_FAST%VTK_OutFileRoot)//trim(sWT)//'.TowerSurface', &
                                    VTK_count, OutputFields, ErrStat2, ErrMsg2, p_FAST%VTK_tWidth, p_FAST%VTK_Surface(iWT)%NumSectors, p_FAST%VTK_Surface(iWT)%TowerRad )
      endif
    
      if (wt%numBlades>0) then
         ! Nacelle 
         call MeshWrVTK_PointSurface (p_FAST%VTKRefPoint, wt%nac%ptMesh, trim(p_FAST%VTK_OutFileRoot)//trim(sWT)//'.NacelleSurface', &
                                      VTK_count, OutputFields, ErrStat2, ErrMsg2, p_FAST%VTK_tWidth , verts = p_FAST%VTK_Surface(iWT)%NacelleBox)
         
         ! Hub
         call MeshWrVTK_PointSurface (p_FAST%VTKRefPoint, AD%u(2)%rotors(iWT)%HubMotion, trim(p_FAST%VTK_OutFileRoot)//trim(sWT)//'.HubSurface', &
                                      VTK_count, OutputFields, ErrStat2, ErrMsg2, p_FAST%VTK_tWidth , &
                                      NumSegments=p_FAST%VTK_Surface(iWT)%NumSectors, radius=p_FAST%VTKHubRad)
      endif
      

>>>>>>> 40568596
      ! Blades
      do K=1,wt%numBlades

         call MeshWrVTK_Ln2Surface (p_FAST%VTKRefPoint, AD%u(2)%rotors(iWT)%BladeMotion(K), trim(p_FAST%VTK_OutFileRoot)//trim(sWT)//'.Blade'//trim(num2lstr(k))//'Surface', &
                                    VTK_count, OutputFields, ErrStat2, ErrMsg2, p_FAST%VTK_tWidth , verts=p_FAST%VTK_Surface(iWT)%BladeShape(K)%AirfoilCoords &
                                    ,Sib=AD%y%rotors(iWT)%BladeLoad(k) )
      end do                  
      
      if (p_FAST%WrVTK>1) then
         ! --- Debug outputs
         ! Tower base
         call MeshWrVTK_PointSurface (p_FAST%VTKRefPoint, wt%twr%ptMesh, trim(p_FAST%VTK_OutFileRoot)//trim(sWT)//'.TwrBaseSurface', &
                                      VTK_count, OutputFields, ErrStat2, ErrMsg2, p_FAST%VTK_tWidth , &
                                      NumSegments=p_FAST%VTK_Surface(iWT)%NumSectors, radius=p_FAST%VTKHubRad)

         if (AD%u(2)%rotors(iWT)%TowerMotion%nNodes>0) then
            call MeshWrVTK_PointSurface (p_FAST%VTKRefPoint, wt%twr%ptMeshAD, trim(p_FAST%VTK_OutFileRoot)//trim(sWT)//'.TwrBaseSurfaceAD', &
                                         VTK_count, OutputFields, ErrStat2, ErrMsg2, p_FAST%VTK_tWidth , &
                                         NumSegments=p_FAST%VTK_Surface(iWT)%NumSectors, radius=p_FAST%VTKHubRad)
        endif

     endif
   enddo


   ! Free wake
   if (allocated(AD%m%FVW_u)) then
      if (allocated(AD%m%FVW_u(1)%WingsMesh)) then
         call WrVTK_FVW(AD%p%FVW, AD%x%FVW, AD%z%FVW, AD%m%FVW, trim(p_FAST%VTK_OutFileRoot)//'.FVW', VTK_count, p_FAST%VTK_tWidth, bladeFrame=.FALSE.)  ! bladeFrame==.FALSE. to output in global coords
      end if   
   end if   
END SUBROUTINE WrVTK_Surfaces
<<<<<<< HEAD
!----------------------------------------------------------------------------------------------------------------------------------
!> This routine writes the ground or seabed reference surface information in VTK format.
!! see VTK file information format for XML, here: http://www.vtk.org/wp-content/uploads/2015/04/file-formats.pdf
SUBROUTINE WrVTK_Ground ( RefPoint, HalfLengths, FileRootName, ErrStat, ErrMsg )
   REAL(SiKi),      INTENT(IN)           :: RefPoint(3)     !< reference point (plane will be created around it)
   REAL(SiKi),      INTENT(IN)           :: HalfLengths(2)  !< half of the X-Y lengths of plane surrounding RefPoint
   CHARACTER(*),    INTENT(IN)           :: FileRootName    !< Name of the file to write the output in (excluding extension)
   INTEGER(IntKi),  INTENT(OUT)          :: ErrStat         !< Indicates whether an error occurred (see NWTC_Library)
   CHARACTER(*),    INTENT(OUT)          :: ErrMsg          !< Error message associated with the ErrStat
   ! local variables
   INTEGER(IntKi)                        :: Un            ! fortran unit number
   INTEGER(IntKi)                        :: ix            ! loop counters
   CHARACTER(1024)                       :: FileName
   INTEGER(IntKi), parameter             :: NumberOfPoints = 4
   INTEGER(IntKi), parameter             :: NumberOfLines = 0
   INTEGER(IntKi), parameter             :: NumberOfPolys = 1
        
   INTEGER(IntKi)                        :: ErrStat2 
   CHARACTER(ErrMsgLen)                  :: ErrMsg2
   CHARACTER(*),PARAMETER                :: RoutineName = 'WrVTK_Ground'
   ErrStat = ErrID_None
   ErrMsg  = ""
   !.................................................................
   ! write the data that potentially changes each time step:
   !.................................................................
   ! PolyData (.vtp) - Serial vtkPolyData (unstructured) file
   FileName = TRIM(FileRootName)//'.vtp'
   call WrVTK_header( FileName, NumberOfPoints, NumberOfLines, NumberOfPolys, Un, ErrStat2, ErrMsg2 )    
      call SetErrStat(ErrStat2,ErrMsg2,ErrStat,ErrMsg,RoutineName)
      if (ErrStat >= AbortErrLev) return
! points (nodes, augmented with NumSegments):   
      WRITE(Un,'(A)')         '      <Points>'
      WRITE(Un,'(A)')         '        <DataArray type="Float32" NumberOfComponents="3" format="ascii">'
      WRITE(Un,VTK_AryFmt) RefPoint(1) + HalfLengths(1) , RefPoint(2) + HalfLengths(2), RefPoint(3)
      WRITE(Un,VTK_AryFmt) RefPoint(1) + HalfLengths(1) , RefPoint(2) - HalfLengths(2), RefPoint(3)
      WRITE(Un,VTK_AryFmt) RefPoint(1) - HalfLengths(1) , RefPoint(2) - HalfLengths(2), RefPoint(3)
      WRITE(Un,VTK_AryFmt) RefPoint(1) - HalfLengths(1) , RefPoint(2) + HalfLengths(2), RefPoint(3)
      WRITE(Un,'(A)')         '        </DataArray>'
      WRITE(Un,'(A)')         '      </Points>'
      WRITE(Un,'(A)')         '      <Polys>'      
      WRITE(Un,'(A)')         '        <DataArray type="Int32" Name="connectivity" format="ascii">'         
      WRITE(Un,'('//trim(num2lstr(NumberOfPoints))//'(i7))') (ix, ix=0,NumberOfPoints-1)                   
      WRITE(Un,'(A)')         '        </DataArray>'      
      
      WRITE(Un,'(A)')         '        <DataArray type="Int32" Name="offsets" format="ascii">'            
      WRITE(Un,'(i7)') NumberOfPoints
      WRITE(Un,'(A)')         '        </DataArray>'
      WRITE(Un,'(A)')         '      </Polys>'      
      call WrVTK_footer( Un )       
END SUBROUTINE WrVTK_Ground
!----------------------------------------------------------------------------------------------------------------------------------
=======
!----------------------------------------------------------------------------------------------------------------------------------
!> This routine writes the ground or seabed reference surface information in VTK format.
!! see VTK file information format for XML, here: http://www.vtk.org/wp-content/uploads/2015/04/file-formats.pdf
SUBROUTINE WrVTK_Ground ( RefPoint, HalfLengths, FileRootName, ErrStat, ErrMsg )
   REAL(SiKi),      INTENT(IN)           :: RefPoint(3)     !< reference point (plane will be created around it)
   REAL(SiKi),      INTENT(IN)           :: HalfLengths(2)  !< half of the X-Y lengths of plane surrounding RefPoint
   CHARACTER(*),    INTENT(IN)           :: FileRootName    !< Name of the file to write the output in (excluding extension)
   INTEGER(IntKi),  INTENT(OUT)          :: ErrStat         !< Indicates whether an error occurred (see NWTC_Library)
   CHARACTER(*),    INTENT(OUT)          :: ErrMsg          !< Error message associated with the ErrStat
   ! local variables
   INTEGER(IntKi)                        :: Un            ! fortran unit number
   INTEGER(IntKi)                        :: ix            ! loop counters
   CHARACTER(1024)                       :: FileName
   INTEGER(IntKi), parameter             :: NumberOfPoints = 4
   INTEGER(IntKi), parameter             :: NumberOfLines = 0
   INTEGER(IntKi), parameter             :: NumberOfPolys = 1
        
   INTEGER(IntKi)                        :: ErrStat2 
   CHARACTER(ErrMsgLen)                  :: ErrMsg2
   CHARACTER(*),PARAMETER                :: RoutineName = 'WrVTK_Ground'
   ErrStat = ErrID_None
   ErrMsg  = ""
   !.................................................................
   ! write the data that potentially changes each time step:
   !.................................................................
   ! PolyData (.vtp) - Serial vtkPolyData (unstructured) file
   FileName = TRIM(FileRootName)//'.vtp'
   call WrVTK_header( FileName, NumberOfPoints, NumberOfLines, NumberOfPolys, Un, ErrStat2, ErrMsg2 )    
      call SetErrStat(ErrStat2,ErrMsg2,ErrStat,ErrMsg,RoutineName)
      if (ErrStat >= AbortErrLev) return
! points (nodes, augmented with NumSegments):   
      WRITE(Un,'(A)')         '      <Points>'
      WRITE(Un,'(A)')         '        <DataArray type="Float32" NumberOfComponents="3" format="ascii">'
      WRITE(Un,VTK_AryFmt) RefPoint(1) + HalfLengths(1) , RefPoint(2) + HalfLengths(2), RefPoint(3)
      WRITE(Un,VTK_AryFmt) RefPoint(1) + HalfLengths(1) , RefPoint(2) - HalfLengths(2), RefPoint(3)
      WRITE(Un,VTK_AryFmt) RefPoint(1) - HalfLengths(1) , RefPoint(2) - HalfLengths(2), RefPoint(3)
      WRITE(Un,VTK_AryFmt) RefPoint(1) - HalfLengths(1) , RefPoint(2) + HalfLengths(2), RefPoint(3)
      WRITE(Un,'(A)')         '        </DataArray>'
      WRITE(Un,'(A)')         '      </Points>'
      WRITE(Un,'(A)')         '      <Polys>'      
      WRITE(Un,'(A)')         '        <DataArray type="Int32" Name="connectivity" format="ascii">'         
      WRITE(Un,'('//trim(num2lstr(NumberOfPoints))//'(i7))') (ix, ix=0,NumberOfPoints-1)                   
      WRITE(Un,'(A)')         '        </DataArray>'      
      
      WRITE(Un,'(A)')         '        <DataArray type="Int32" Name="offsets" format="ascii">'            
      WRITE(Un,'(i7)') NumberOfPoints
      WRITE(Un,'(A)')         '        </DataArray>'
      WRITE(Un,'(A)')         '      </Polys>'      
      call WrVTK_footer( Un )       
END SUBROUTINE WrVTK_Ground
!----------------------------------------------------------------------------------------------------------------------------------
>>>>>>> 40568596
!> This subroutine comes up with some default airfoils for blade surfaces for a given blade mesh, M.
SUBROUTINE SetVTKDefaultBladeParams(M, BladeShape, tipNode, rootNode, cylNode, ErrStat, ErrMsg)
   TYPE(MeshType),               INTENT(IN   ) :: M                !< The Mesh the defaults should be calculated for
   TYPE(DvrVTK_BLSurfaceType), INTENT(INOUT) :: BladeShape       !< BladeShape to set to default values
   INTEGER(IntKi),               INTENT(IN   ) :: rootNode         !< Index of root node (innermost node) for this mesh
   INTEGER(IntKi),               INTENT(IN   ) :: tipNode          !< Index of tip node (outermost node) for this mesh
   INTEGER(IntKi),               INTENT(IN   ) :: cylNode          !< Index of last node to have a cylinder shape
   INTEGER(IntKi),               INTENT(  OUT) :: ErrStat          !< Error status of the operation
   CHARACTER(*),                 INTENT(  OUT) :: ErrMsg           !< Error message if ErrStat /= ErrID_None
   REAL(SiKi)                                  :: bladeLength, chord, pitchAxis
   REAL(SiKi)                                  :: bladeLengthFract, bladeLengthFract2, ratio, posLength ! temporary quantities               
   REAL(SiKi)                                  :: cylinderLength, x, y, angle               
   INTEGER(IntKi)                              :: i, j
   INTEGER(IntKi)                              :: ErrStat2
   CHARACTER(ErrMsgLen)                        :: ErrMsg2
   CHARACTER(*), PARAMETER                     :: RoutineName = 'SetVTKDefaultBladeParams'
   integer, parameter :: N = 66
   ! default airfoil shape coordinates; uses S809 values from http://wind.nrel.gov/airfoils/Shapes/S809_Shape.html:   
   real, parameter, dimension(N) :: xc=(/ 1.0,0.996203,0.98519,0.967844,0.945073,0.917488,0.885293,0.848455,0.80747,0.763042,0.715952,0.667064,0.617331,0.56783,0.519832,0.474243,0.428461,0.382612,0.33726,0.29297,0.250247,0.209576,0.171409,0.136174,0.104263,0.076035,0.051823,0.03191,0.01659,0.006026,0.000658,0.000204,0.0,0.000213,0.001045,0.001208,0.002398,0.009313,0.02323,0.04232,0.065877,0.093426,0.124111,0.157653,0.193738,0.231914,0.271438,0.311968,0.35337,0.395329,0.438273,0.48192,0.527928,0.576211,0.626092,0.676744,0.727211,0.776432,0.823285,0.86663,0.905365,0.938474,0.965086,0.984478,0.996141,1.0 /)
   real, parameter, dimension(N) :: yc=(/ 0.0,0.000487,0.002373,0.00596,0.011024,0.017033,0.023458,0.03028,0.037766,0.045974,0.054872,0.064353,0.074214,0.084095,0.093268,0.099392,0.10176,0.10184,0.10007,0.096703,0.091908,0.085851,0.078687,0.07058,0.061697,0.052224,0.042352,0.032299,0.02229,0.012615,0.003723,0.001942,-0.00002,-0.001794,-0.003477,-0.003724,-0.005266,-0.011499,-0.020399,-0.030269,-0.040821,-0.051923,-0.063082,-0.07373,-0.083567,-0.092442,-0.099905,-0.105281,-0.108181,-0.108011,-0.104552,-0.097347,-0.086571,-0.073979,-0.060644,-0.047441,-0.0351,-0.024204,-0.015163,-0.008204,-0.003363,-0.000487,0.000743,0.000775,0.00029,0.0 /)
   call AllocAry(BladeShape%AirfoilCoords, 2, N, M%NNodes, 'BladeShape%AirfoilCoords', ErrStat2, ErrMsg2)
      CALL SetErrStat(ErrStat2,ErrMsg2,ErrStat,ErrMsg,RoutineName)
      IF (ErrStat >= AbortErrLev) RETURN
   ! Chord length and pitch axis location are given by scaling law
   bladeLength       = TwoNorm( M%position(:,tipNode) - M%Position(:,rootNode) )
   cylinderLength    = TwoNorm( M%Position(:,cylNode) - M%Position(:,rootNode) )
   bladeLengthFract  = 0.22*bladeLength
   bladeLengthFract2 = bladeLength-bladeLengthFract != 0.78*bladeLength
   DO i=1,M%Nnodes
      posLength = TwoNorm( M%Position(:,i) - M%Position(:,rootNode) )
      IF (posLength .LE. bladeLengthFract) THEN
         ratio     = posLength/bladeLengthFract
         chord     =  (0.06 + 0.02*ratio)*bladeLength
         pitchAxis =   0.25 + 0.125*ratio
      ELSE
         chord     = (0.08 - 0.06*(posLength-bladeLengthFract)/bladeLengthFract2)*bladeLength
         pitchAxis = 0.375
      END IF
      IF (posLength .LE. cylinderLength) THEN 
         ! create a cylinder for this node
         chord = chord/2.0_SiKi
         DO j=1,N
            ! normalized x,y coordinates for airfoil
            x = yc(j)
            y = xc(j) - 0.5
            angle = ATAN2( y, x)
               ! x,y coordinates for cylinder
            BladeShape%AirfoilCoords(1,j,i) = chord*COS(angle) ! x (note that "chord" is really representing chord/2 here)
            BladeShape%AirfoilCoords(2,j,i) = chord*SIN(angle) ! y (note that "chord" is really representing chord/2 here)
         END DO                                                     
      ELSE
         ! create an airfoil for this node
         DO j=1,N                  
            ! normalized x,y coordinates for airfoil, assuming an upwind turbine
            x = yc(j)
            y = xc(j) - pitchAxis
               ! x,y coordinates for airfoil
            BladeShape%AirfoilCoords(1,j,i) =  chord*x
            BladeShape%AirfoilCoords(2,j,i) =  chord*y                        
         END DO
      END IF
   END DO ! nodes on mesh
         
END SUBROUTINE SetVTKDefaultBladeParams

end module AeroDyn_Driver_Subs<|MERGE_RESOLUTION|>--- conflicted
+++ resolved
@@ -370,11 +370,7 @@
 !> Initialize aerodyn module based on driver data
 subroutine Init_AeroDyn(iCase, dvr, AD, dt, InitOutData, errStat, errMsg)
    integer(IntKi)              , intent(in   ) :: iCase
-<<<<<<< HEAD
    type(Dvr_SimData), target,    intent(inout) :: dvr           ! Input data for initialization (intent out for getting AD WriteOutput names/units)
-=======
-   type(Dvr_SimData), target,   intent(inout) :: dvr       ! Input data for initialization (intent out for getting AD WriteOutput names/units)
->>>>>>> 40568596
    type(AeroDyn_Data),           intent(inout) :: AD            ! AeroDyn data 
    real(DbKi),                   intent(inout) :: dt            ! interval
    type(AD_InitOutputType),      intent(  out) :: InitOutData   ! Output data for initialization
@@ -386,11 +382,7 @@
    integer(IntKi)                              :: iWT
    integer(IntKi)                              :: errStat2      ! local status of error message
    character(ErrMsgLen)                        :: errMsg2       ! local error message if ErrStat /= ErrID_None
-<<<<<<< HEAD
    type(AD_InitInputType)                      :: InitInData    ! Input data for initialization
-=======
-   type(AD_InitInputType)                      :: InitInData     ! Input data for initialization
->>>>>>> 40568596
    type(WTData), pointer :: wt ! Alias to shorten notation
    logical :: needInit
    errStat = ErrID_None
@@ -417,7 +409,6 @@
          call Cleanup()
          return
       end if
-<<<<<<< HEAD
       InitInData%InputFile   = dvr%AD_InputFile
       InitInData%RootName    = dvr%out%Root
       InitInData%Gravity     = 9.80665_ReKi
@@ -429,11 +420,6 @@
       InitInData%defPvap     = dvr%Pvap
       InitInData%WtrDpth     = dvr%WtrDpth
       InitInData%MSL2SWL     = dvr%MSL2SWL
-=======
-      InitInData%InputFile = dvr%AD_InputFile
-      InitInData%RootName  = dvr%out%Root
-      InitInData%Gravity   = 9.80665_ReKi
->>>>>>> 40568596
       ! Init data per rotor
       do iWT=1,dvr%numTurbines
          wt => dvr%WT(iWT)
@@ -591,28 +577,17 @@
    errStat = ErrID_None
    errMsg  = ''
 
-<<<<<<< HEAD
-=======
-
->>>>>>> 40568596
+
    if (.not.allocated(dvr%out%WriteOutputHdr)) then
       call move_alloc(WriteOutputHdr, dvr%out%WriteOutputHdr)
       call move_alloc(WriteOutputUnt, dvr%out%WriteOutputUnt)   
    else
-<<<<<<< HEAD
+      nOld = size(dvr%out%WriteOutputHdr)
+      nAdd = size(WriteOutputHdr)
+
       call move_alloc(dvr%out%WriteOutputHdr, TmpHdr)
       call move_alloc(dvr%out%WriteOutputUnt, TmpUnt)   
 
-      nOld = size(dvr%out%WriteOutputHdr)
-      nAdd = size(WriteOutputHdr)
-=======
-      nOld = size(dvr%out%WriteOutputHdr)
-      nAdd = size(WriteOutputHdr)
-
-      call move_alloc(dvr%out%WriteOutputHdr, TmpHdr)
-      call move_alloc(dvr%out%WriteOutputUnt, TmpUnt)   
-
->>>>>>> 40568596
       allocate(dvr%out%WriteOutputHdr(nOld+nAdd))
       allocate(dvr%out%WriteOutputUnt(nOld+nAdd))
       dvr%out%WriteOutputHdr(1:nOld) = TmpHdr
@@ -1301,16 +1276,12 @@
       call ParseVar(FileInfo_In, CurLine, 'Echo', echo, errStat2, errMsg2, UnEc); if (Failed()) return
    endif
 
-<<<<<<< HEAD
    call ParseVar(FileInfo_In, CurLine, "MHK"         , dvr%MHK         , errStat2, errMsg2, unEc); if (Failed()) return
-=======
->>>>>>> 40568596
    call ParseVar(FileInfo_In, CurLine, "analysisType", dvr%analysisType, errStat2, errMsg2, unEc); if (Failed()) return
    call ParseVar(FileInfo_In, CurLine, "tMax"        , dvr%tMax            , errStat2, errMsg2, unEc); if (Failed()) return
    call ParseVar(FileInfo_In, CurLine, "dt"          , dvr%dt          , errStat2, errMsg2, unEc); if (Failed()) return
    call ParseVar(FileInfo_In, CurLine, "AeroFile"    , dvr%AD_InputFile, errStat2, errMsg2, unEc); if (Failed()) return
 
-<<<<<<< HEAD
    ! --- Environmental conditions
    call ParseCom(FileInfo_In, CurLine, Line, errStat2, errMsg2, unEc); if (Failed()) return
    call ParseVar(FileInfo_In, CurLine, "FldDens"     , dvr%FldDens , errStat2, errMsg2, unEc); if (Failed()) return
@@ -1321,8 +1292,6 @@
    call ParseVar(FileInfo_In, CurLine, "WtrDpth"     , dvr%WtrDpth , errStat2, errMsg2, unEc); if (Failed()) return
    dvr%MSL2SWL = 0.0_ReKi ! pass as zero since not set in AeroDyn driver input file
 
-=======
->>>>>>> 40568596
    ! --- Inflow data
    call ParseCom(FileInfo_In, CurLine, Line, errStat2, errMsg2, unEc); if (Failed()) return
    call ParseVar(FileInfo_In, CurLine, "compInflow", dvr%compInflow  , errStat2, errMsg2, unEc); if (Failed()) return
@@ -1614,7 +1583,6 @@
       if (UnIn>0) close(UnIn)
       if (UnEc>0) close(UnEc)
    end subroutine cleanup
-<<<<<<< HEAD
 
    logical function Failed()
       CALL SetErrStat(errStat2, errMsg2, errStat, errMsg, 'Dvr_ReadInputFile' )
@@ -1645,38 +1613,6 @@
 end subroutine setSimpleMotion
 
 
-=======
-
-   logical function Failed()
-      CALL SetErrStat(errStat2, errMsg2, errStat, errMsg, 'Dvr_ReadInputFile' )
-      Failed = errStat >= AbortErrLev
-      if (Failed) then
-         call CleanUp()
-      endif
-   end function Failed
-end subroutine Dvr_ReadInputFile
-
-subroutine setSimpleMotion(wt, rotSpeed, bldPitch, nacYaw, DOF, amplitude, frequency)
-   type(WTData),   intent(inout) :: wt
-   real(ReKi),     intent(in   ) :: rotSpeed  ! rpm
-   real(ReKi),     intent(in   ) :: bldPitch  ! deg
-   real(ReKi),     intent(in   ) :: nacYaw    ! deg
-   integer(IntKi), intent(in   ) :: DOF       ! 0<: None, 1:surge, ... 6: yaw
-   real(ReKi),     intent(in   ) :: amplitude ! m or rad
-   real(ReKi),     intent(in   ) :: frequency ! Hz
-   wt%degreeofFreedom   = DOF
-   wt%amplitude         = amplitude
-   wt%frequency         = frequency * 2 *pi ! Hz to rad/s
-   wt%nac%motionType    = idNacMotionConstant
-   wt%nac%yaw           = nacYaw* PI /180._ReKi ! deg 2 rad
-   wt%hub%motionType    = idHubMotionConstant
-   wt%hub%rotSpeed      = rotSpeed*RPM2RPS     ! rpm 2 rad/s
-   wt%bld(:)%motionType = idBldMotionConstant
-   wt%bld(:)%pitch      = bldPitch * Pi /180._ReKi ! deg 2 rad
-end subroutine setSimpleMotion
-
-
->>>>>>> 40568596
 !----------------------------------------------------------------------------------------------------------------------------------
 subroutine ValidateInputs(dvr, errStat, errMsg)
    type(Dvr_SimData), target,    intent(inout) :: dvr           ! intent(out) only so that we can save FmtWidth in dvr%out%ActualChanLen
@@ -1696,13 +1632,10 @@
    ! Turbine Data:
    !if ( dvr%numBlades < 1 ) call SetErrStat( ErrID_Fatal, "There must be at least 1 blade (numBlades).", ErrStat, ErrMsg, RoutineName)
       ! Combined-Case Analysis:
-<<<<<<< HEAD
    if (dvr%MHK /= 0 ) call SetErrStat(ErrID_Fatal, 'MHK switch must be 0. Functionality to model an MHK turbine has not yet been implemented.', ErrStat, ErrMsg, RoutineName) ! hkr (4/6/21) Remove after MHK functionality is implemented
    if (dvr%MHK /= 0 .and. dvr%MHK /= 1 .and. dvr%MHK /= 2) call SetErrStat(ErrID_Fatal, 'MHK switch must be 0, 1, or 2.', ErrStat, ErrMsg, RoutineName)
    if (dvr%MHK == 2) call SetErrStat(ErrID_Fatal, 'Functionality to model a floating MHK turbine has not yet been implemented.', ErrStat, ErrMsg, RoutineName)
    
-=======
->>>>>>> 40568596
    if (dvr%DT < epsilon(0.0_ReKi) ) call SetErrStat(ErrID_Fatal,'dT must be larger than 0.',ErrStat, ErrMsg,RoutineName)
    if (Check(.not.(ANY((/0,1/) == dvr%compInflow) ), 'CompInflow needs to be 0 or 1')) return
 
@@ -1712,10 +1645,7 @@
       if (Check( dvr%CompInflow/=0, 'CompInflow needs to be 0 when analysis type is '//trim(Num2LStr(dvr%analysisType)))) return
    endif
 
-<<<<<<< HEAD
    if (dvr%WtrDpth < 0.0_ReKi) call SetErrStat(ErrID_Fatal, 'WtrDpth must not be negative.', ErrStat, ErrMsg, RoutineName)
-=======
->>>>>>> 40568596
 
    do iWT=1,dvr%numTurbines
       wt => dvr%WT(iWT)
@@ -2108,7 +2038,6 @@
       endif
    endif
 end subroutine interpTimeValue
-<<<<<<< HEAD
 
 !----------------------------------------------------------------------------------------------------------------------------------
 !> This subroutine sets up the information needed for plotting VTK surfaces.
@@ -2316,215 +2245,6 @@
       endif
       
 
-=======
-
-!----------------------------------------------------------------------------------------------------------------------------------
-!> This subroutine sets up the information needed for plotting VTK surfaces.
-SUBROUTINE SetVTKParameters(p_FAST, dvr, InitOutData_AD, AD, ErrStat, ErrMsg)
-   TYPE(Dvr_Outputs),     INTENT(INOUT) :: p_FAST           !< The parameters of the glue code
-   type(Dvr_SimData), target,    intent(inout) :: dvr           ! intent(out) only so that we can save FmtWidth in dvr%out%ActualChanLen
-   TYPE(AD_InitOutputType),      INTENT(INOUT) :: InitOutData_AD   !< The initialization output from AeroDyn
-   TYPE(AeroDyn_Data), target,   INTENT(IN   ) :: AD               !< AeroDyn data
-   INTEGER(IntKi),               INTENT(  OUT) :: ErrStat          !< Error status of the operation
-   CHARACTER(*),                 INTENT(  OUT) :: ErrMsg           !< Error message if ErrStat /= ErrID_None
-   REAL(SiKi)                              :: RefPoint(3), RefLengths(2)               
-   REAL(SiKi)                              :: x, y                
-   REAL(SiKi)                              :: TwrDiam_top, TwrDiam_base, TwrRatio, TwrLength
-   INTEGER(IntKi)                          :: topNode, baseNode, cylNode, tipNode, rootNode
-   INTEGER(IntKi)                          :: NumBl, k, iRot, iBld, nNodes
-   CHARACTER(1024)                         :: vtkroot
-   INTEGER(IntKi)                          :: iWT
-   INTEGER(IntKi)                          :: ErrStat2
-   CHARACTER(ErrMsgLen)                    :: ErrMsg2
-   CHARACTER(*), PARAMETER                 :: RoutineName = 'SetVTKParameters'
-   real(SiKi) :: BladeLength, MaxBladeLength, MaxTwrLength, GroundRad
-   real(SiKi) :: WorldBoxMax(3), WorldBoxMin(3) ! Extent of the turbines
-   real(SiKi) :: BaseBoxDim
-   type(MeshType), pointer :: Mesh
-   type(WTData), pointer :: wt ! Alias to shorten notation
-   ErrStat = ErrID_None
-   ErrMsg  = ""
-   
-   ! get the name of the output directory for vtk files (in a subdirectory called "vtk" of the output directory), and
-   ! create the VTK directory if it does not exist
-   call GetPath ( p_FAST%root, p_FAST%VTK_OutFileRoot, vtkroot ) ! the returned p_FAST%VTK_OutFileRoot includes a file separator character at the end
-   p_FAST%VTK_OutFileRoot = trim(p_FAST%VTK_OutFileRoot) // 'vtk'
-   call MKDIR( trim(p_FAST%VTK_OutFileRoot) )
-   p_FAST%VTK_OutFileRoot = trim( p_FAST%VTK_OutFileRoot ) // PathSep // trim(vtkroot)
-   ! calculate the number of digits in 'y_FAST%NOutSteps' (Maximum number of output steps to be written)
-   ! this will be used to pad the write-out step in the VTK filename with zeros in calls to MeshWrVTK()
-   p_FAST%VTK_tWidth = max(9, CEILING( log10( real(dvr%numSteps+1, ReKi) / p_FAST%n_VTKTime ) ) + 1) ! NOTE: at least 9, if user changes dt/and tmax 
-
-   if (allocated(p_FAST%VTK_Surface)) then
-      return ! The surfaces were already computed (for combined cases)
-   endif
-
-   allocate(p_FAST%VTK_Surface(dvr%numTurbines))
-   ! --- Find dimensions for all objects to determine "Ground" and typical dimensions
-   WorldBoxMax(2) =-HUGE(1.0_SiKi)
-   WorldBoxMin(2) = HUGE(1.0_SiKi)
-   MaxBladeLength=0
-   MaxTwrLength=0
-   do iWT=1,dvr%numTurbines
-      wt => dvr%wt(iWT)
-      do iBld=1, wt%numBlades
-         nNodes = AD%u(1)%rotors(iWT)%BladeMotion(iBld)%nnodes
-         BladeLength = TwoNorm(AD%u(1)%rotors(iWT)%BladeMotion(iBld)%Position(:,nNodes)-AD%u(1)%rotors(iWT)%BladeMotion(iBld)%Position(:,1))
-         MaxBladeLength = max(MaxBladeLength, BladeLength)
-      enddo
-      if (wt%hasTower) then
-         Mesh=>AD%u(1)%rotors(iWT)%TowerMotion
-         if (Mesh%NNodes>0) then
-            TwrLength = TwoNorm( Mesh%position(:,1) - Mesh%position(:,Mesh%NNodes) ) 
-            MaxTwrLength = max(MaxTwrLength, TwrLength)
-         endif
-      endif
-
-      ! Determine extent of the objects
-      RefPoint = wt%originInit
-      WorldBoxMax(1) = max(WorldBoxMax(1), RefPoint(1))
-      WorldBoxMax(2) = max(WorldBoxMax(2), RefPoint(2))
-      WorldBoxMax(3) = max(WorldBoxMax(3), RefPoint(3)) ! NOTE: not used
-      WorldBoxMin(1) = min(WorldBoxMin(1), RefPoint(1))
-      WorldBoxMin(2) = min(WorldBoxMin(2), RefPoint(2))
-      WorldBoxMin(3) = min(WorldBoxMin(3), RefPoint(3)) ! NOTE: not used
-   enddo ! Loop on turbine 
-
-   ! Get radius for ground (blade length + hub radius):
-   GroundRad = MaxBladeLength + MaxTwrLength+ p_FAST%VTKHubRad
-   ! write the ground or seabed reference polygon:
-   RefPoint(1) = sum(dvr%WT(:)%originInit(1)) / dvr%numTurbines
-   RefPoint(2) = sum(dvr%WT(:)%originInit(2)) / dvr%numTurbines
-   RefPoint(3) = 0.0_ReKi
-   RefLengths  = GroundRad  + sqrt((WorldBoxMax(1)-WorldBoxMin(1))**2 + (WorldBoxMax(2)-WorldBoxMin(2))**2)
-   call WrVTK_Ground (RefPoint, RefLengths, trim(p_FAST%VTK_OutFileRoot) // '.GroundSurface', ErrStat2, ErrMsg2 )         
-
-   ! --- Create surfaces for Nacelle, Base, Tower, Blades
-   do iWT=1,dvr%numTurbines
-      wt => dvr%wt(iWT)
-      p_FAST%VTK_Surface(iWT)%NumSectors = 25   
-
-      ! Create nacelle box
-      p_FAST%VTK_Surface(iWT)%NacelleBox(:,1) = (/ p_FAST%VTKNacDim(1)                    , p_FAST%VTKNacDim(2)+p_FAST%VTKNacDim(5), p_FAST%VTKNacDim(3) /)
-      p_FAST%VTK_Surface(iWT)%NacelleBox(:,2) = (/ p_FAST%VTKNacDim(1)+p_FAST%VTKNacDim(4), p_FAST%VTKNacDim(2)+p_FAST%VTKNacDim(5), p_FAST%VTKNacDim(3) /) 
-      p_FAST%VTK_Surface(iWT)%NacelleBox(:,3) = (/ p_FAST%VTKNacDim(1)+p_FAST%VTKNacDim(4), p_FAST%VTKNacDim(2)                    , p_FAST%VTKNacDim(3) /)
-      p_FAST%VTK_Surface(iWT)%NacelleBox(:,4) = (/ p_FAST%VTKNacDim(1)                    , p_FAST%VTKNacDim(2)                    , p_FAST%VTKNacDim(3) /) 
-      p_FAST%VTK_Surface(iWT)%NacelleBox(:,5) = (/ p_FAST%VTKNacDim(1)                    , p_FAST%VTKNacDim(2)                    , p_FAST%VTKNacDim(3)+p_FAST%VTKNacDim(6) /)
-      p_FAST%VTK_Surface(iWT)%NacelleBox(:,6) = (/ p_FAST%VTKNacDim(1)+p_FAST%VTKNacDim(4), p_FAST%VTKNacDim(2)                    , p_FAST%VTKNacDim(3)+p_FAST%VTKNacDim(6) /) 
-      p_FAST%VTK_Surface(iWT)%NacelleBox(:,7) = (/ p_FAST%VTKNacDim(1)+p_FAST%VTKNacDim(4), p_FAST%VTKNacDim(2)+p_FAST%VTKNacDim(5), p_FAST%VTKNacDim(3)+p_FAST%VTKNacDim(6) /)
-      p_FAST%VTK_Surface(iWT)%NacelleBox(:,8) = (/ p_FAST%VTKNacDim(1)                    , p_FAST%VTKNacDim(2)+p_FAST%VTKNacDim(5), p_FAST%VTKNacDim(3)+p_FAST%VTKNacDim(6) /) 
-
-      !.......................
-      ! tapered tower
-      !.......................
-      BaseBoxDim = minval(p_FAST%VTKNacDim(4:6))/2
-      if (wt%hasTower) then
-         Mesh=>AD%u(1)%rotors(iWT)%TowerMotion
-         if (Mesh%NNodes>0) then
-            CALL AllocAry(p_FAST%VTK_Surface(iWT)%TowerRad, Mesh%NNodes,'VTK_Surface(iWT)%TowerRad',ErrStat2,ErrMsg2)
-            topNode   = Mesh%NNodes - 1
-            !baseNode  = Mesh%refNode
-            baseNode  = 1 ! TODO TODO
-            TwrLength = TwoNorm( Mesh%position(:,topNode) - Mesh%position(:,baseNode) ) ! this is the assumed length of the tower
-            TwrRatio  = TwrLength / 87.6_SiKi  ! use ratio of the tower length to the length of the 5MW tower
-            TwrDiam_top  = 3.87*TwrRatio
-            TwrDiam_base = 6.0*TwrRatio
-            
-            TwrRatio = 0.5 * (TwrDiam_top - TwrDiam_base) / TwrLength
-            do k=1,Mesh%NNodes
-               TwrLength = TwoNorm( Mesh%position(:,k) - Mesh%position(:,baseNode) ) 
-               p_FAST%VTK_Surface(iWT)%TowerRad(k) = 0.5*TwrDiam_Base + TwrRatio*TwrLength
-            end do
-            BaseBoxDim = TwrDiam_Base/2
-         else
-            print*,'>>>> TOWER HAS NO NODES'
-            !CALL AllocAry(p_FAST%VTK_Surface(iWT)%TowerRad, 2, 'VTK_Surface(iWT)%TowerRad',ErrStat2,ErrMsg2)
-            ! TODO create a fake tower
-         endif
-      endif
-
-      ! Create base box (using towerbase or nacelle dime)
-      p_FAST%VTK_Surface(iWT)%BaseBox(:,1) = (/ -BaseBoxDim             , -BaseBoxDim+2*BaseBoxDim, -BaseBoxDim /)
-      p_FAST%VTK_Surface(iWT)%BaseBox(:,2) = (/ -BaseBoxDim+2*BaseBoxDim, -BaseBoxDim+2*BaseBoxDim, -BaseBoxDim /) 
-      p_FAST%VTK_Surface(iWT)%BaseBox(:,3) = (/ -BaseBoxDim+2*BaseBoxDim, -BaseBoxDim             , -BaseBoxDim /)
-      p_FAST%VTK_Surface(iWT)%BaseBox(:,4) = (/ -BaseBoxDim             , -BaseBoxDim             , -BaseBoxDim /) 
-      p_FAST%VTK_Surface(iWT)%BaseBox(:,5) = (/ -BaseBoxDim             , -BaseBoxDim             , -BaseBoxDim+2*BaseBoxDim /)
-      p_FAST%VTK_Surface(iWT)%BaseBox(:,6) = (/ -BaseBoxDim+2*BaseBoxDim, -BaseBoxDim             , -BaseBoxDim+2*BaseBoxDim /) 
-      p_FAST%VTK_Surface(iWT)%BaseBox(:,7) = (/ -BaseBoxDim+2*BaseBoxDim, -BaseBoxDim+2*BaseBoxDim, -BaseBoxDim+2*BaseBoxDim /)
-      p_FAST%VTK_Surface(iWT)%BaseBox(:,8) = (/ -BaseBoxDim             , -BaseBoxDim+2*BaseBoxDim, -BaseBoxDim+2*BaseBoxDim /) 
-
-      !.......................
-      ! blade surfaces
-      !.......................
-      allocate(p_FAST%VTK_Surface(iWT)%BladeShape(wt%numBlades),stat=ErrStat2)
-      IF (ALLOCATED(InitOutData_AD%rotors(iWT)%BladeShape)) THEN
-         do k=1,wt%numBlades   
-            call move_alloc( InitOutData_AD%rotors(iWT)%BladeShape(k)%AirfoilCoords, p_FAST%VTK_Surface(iWT)%BladeShape(k)%AirfoilCoords )
-         end do
-      else
-         print*,'>>> Profile coordinates missing, using dummy coordinates'
-         rootNode = 1
-         DO K=1,wt%numBlades   
-            tipNode  = AD%u(1)%rotors(iWT)%BladeMotion(K)%NNodes
-            cylNode  = min(3,AD%u(1)%rotors(iWT)%BladeMotion(K)%Nnodes)
-
-            call SetVTKDefaultBladeParams(AD%u(1)%rotors(iWT)%BladeMotion(K), p_FAST%VTK_Surface(iWT)%BladeShape(K), tipNode, rootNode, cylNode, ErrStat2, ErrMsg2)
-            CALL SetErrStat(ErrStat2,ErrMsg2,ErrStat,ErrMsg,RoutineName)
-            IF (ErrStat >= AbortErrLev) RETURN
-         END DO                           
-      endif
-   enddo ! iWT, turbines
-
-END SUBROUTINE SetVTKParameters
-!----------------------------------------------------------------------------------------------------------------------------------
-!> This routine writes a minimal subset of meshes with surfaces to VTK-formatted files. It doesn't bother with 
-!! returning an error code.
-SUBROUTINE WrVTK_Surfaces(t_global, dvr, p_FAST, VTK_count, AD)
-   use FVW_IO, only: WrVTK_FVW
-
-   REAL(DbKi),               INTENT(IN   ) :: t_global            !< Current global time
-   type(Dvr_SimData), target,    intent(inout) :: dvr           ! intent(out) only so that we can save FmtWidth in dvr%out%ActualChanLen
-   TYPE(Dvr_Outputs),       INTENT(IN   ) :: p_FAST              !< Parameters for the glue code
-   INTEGER(IntKi)          , INTENT(IN   ) :: VTK_count
-   TYPE(AeroDyn_Data),       INTENT(IN   ) :: AD                  !< AeroDyn data
-   logical, parameter                      :: OutputFields = .FALSE. ! due to confusion about what fields mean on a surface, we are going to just output the basic meshes if people ask for fields
-   INTEGER(IntKi)                          :: k
-   INTEGER(IntKi)                          :: ErrStat2
-   CHARACTER(ErrMsgLen)                    :: ErrMSg2
-   CHARACTER(*), PARAMETER                 :: RoutineName = 'WrVTK_Surfaces'
-   integer(IntKi)                              :: iWT
-   type(WTData), pointer :: wt ! Alias to shorten notation
-   character(10) :: sWT
-
-   ! Ground (written at initialization)
-   
-   do iWT = 1, size(dvr%WT)
-      sWT = '.T'//trim(num2lstr(iWT))
-      wt=>dvr%WT(iWT)
-
-      ! Base 
-      call MeshWrVTK_PointSurface (p_FAST%VTKRefPoint, wt%ptMesh, trim(p_FAST%VTK_OutFileRoot)//trim(sWT)//'.BaseSurface', &
-                                   VTK_count, OutputFields, ErrStat2, ErrMsg2, p_FAST%VTK_tWidth , verts = p_FAST%VTK_Surface(iWT)%BaseBox)
-
-      ! Tower motions
-      if (AD%u(2)%rotors(iWT)%TowerMotion%nNodes>0) then
-         call MeshWrVTK_Ln2Surface (p_FAST%VTKRefPoint, AD%u(2)%rotors(iWT)%TowerMotion, trim(p_FAST%VTK_OutFileRoot)//trim(sWT)//'.TowerSurface', &
-                                    VTK_count, OutputFields, ErrStat2, ErrMsg2, p_FAST%VTK_tWidth, p_FAST%VTK_Surface(iWT)%NumSectors, p_FAST%VTK_Surface(iWT)%TowerRad )
-      endif
-    
-      if (wt%numBlades>0) then
-         ! Nacelle 
-         call MeshWrVTK_PointSurface (p_FAST%VTKRefPoint, wt%nac%ptMesh, trim(p_FAST%VTK_OutFileRoot)//trim(sWT)//'.NacelleSurface', &
-                                      VTK_count, OutputFields, ErrStat2, ErrMsg2, p_FAST%VTK_tWidth , verts = p_FAST%VTK_Surface(iWT)%NacelleBox)
-         
-         ! Hub
-         call MeshWrVTK_PointSurface (p_FAST%VTKRefPoint, AD%u(2)%rotors(iWT)%HubMotion, trim(p_FAST%VTK_OutFileRoot)//trim(sWT)//'.HubSurface', &
-                                      VTK_count, OutputFields, ErrStat2, ErrMsg2, p_FAST%VTK_tWidth , &
-                                      NumSegments=p_FAST%VTK_Surface(iWT)%NumSectors, radius=p_FAST%VTKHubRad)
-      endif
-      
-
->>>>>>> 40568596
       ! Blades
       do K=1,wt%numBlades
 
@@ -2557,7 +2277,6 @@
       end if   
    end if   
 END SUBROUTINE WrVTK_Surfaces
-<<<<<<< HEAD
 !----------------------------------------------------------------------------------------------------------------------------------
 !> This routine writes the ground or seabed reference surface information in VTK format.
 !! see VTK file information format for XML, here: http://www.vtk.org/wp-content/uploads/2015/04/file-formats.pdf
@@ -2609,59 +2328,6 @@
       call WrVTK_footer( Un )       
 END SUBROUTINE WrVTK_Ground
 !----------------------------------------------------------------------------------------------------------------------------------
-=======
-!----------------------------------------------------------------------------------------------------------------------------------
-!> This routine writes the ground or seabed reference surface information in VTK format.
-!! see VTK file information format for XML, here: http://www.vtk.org/wp-content/uploads/2015/04/file-formats.pdf
-SUBROUTINE WrVTK_Ground ( RefPoint, HalfLengths, FileRootName, ErrStat, ErrMsg )
-   REAL(SiKi),      INTENT(IN)           :: RefPoint(3)     !< reference point (plane will be created around it)
-   REAL(SiKi),      INTENT(IN)           :: HalfLengths(2)  !< half of the X-Y lengths of plane surrounding RefPoint
-   CHARACTER(*),    INTENT(IN)           :: FileRootName    !< Name of the file to write the output in (excluding extension)
-   INTEGER(IntKi),  INTENT(OUT)          :: ErrStat         !< Indicates whether an error occurred (see NWTC_Library)
-   CHARACTER(*),    INTENT(OUT)          :: ErrMsg          !< Error message associated with the ErrStat
-   ! local variables
-   INTEGER(IntKi)                        :: Un            ! fortran unit number
-   INTEGER(IntKi)                        :: ix            ! loop counters
-   CHARACTER(1024)                       :: FileName
-   INTEGER(IntKi), parameter             :: NumberOfPoints = 4
-   INTEGER(IntKi), parameter             :: NumberOfLines = 0
-   INTEGER(IntKi), parameter             :: NumberOfPolys = 1
-        
-   INTEGER(IntKi)                        :: ErrStat2 
-   CHARACTER(ErrMsgLen)                  :: ErrMsg2
-   CHARACTER(*),PARAMETER                :: RoutineName = 'WrVTK_Ground'
-   ErrStat = ErrID_None
-   ErrMsg  = ""
-   !.................................................................
-   ! write the data that potentially changes each time step:
-   !.................................................................
-   ! PolyData (.vtp) - Serial vtkPolyData (unstructured) file
-   FileName = TRIM(FileRootName)//'.vtp'
-   call WrVTK_header( FileName, NumberOfPoints, NumberOfLines, NumberOfPolys, Un, ErrStat2, ErrMsg2 )    
-      call SetErrStat(ErrStat2,ErrMsg2,ErrStat,ErrMsg,RoutineName)
-      if (ErrStat >= AbortErrLev) return
-! points (nodes, augmented with NumSegments):   
-      WRITE(Un,'(A)')         '      <Points>'
-      WRITE(Un,'(A)')         '        <DataArray type="Float32" NumberOfComponents="3" format="ascii">'
-      WRITE(Un,VTK_AryFmt) RefPoint(1) + HalfLengths(1) , RefPoint(2) + HalfLengths(2), RefPoint(3)
-      WRITE(Un,VTK_AryFmt) RefPoint(1) + HalfLengths(1) , RefPoint(2) - HalfLengths(2), RefPoint(3)
-      WRITE(Un,VTK_AryFmt) RefPoint(1) - HalfLengths(1) , RefPoint(2) - HalfLengths(2), RefPoint(3)
-      WRITE(Un,VTK_AryFmt) RefPoint(1) - HalfLengths(1) , RefPoint(2) + HalfLengths(2), RefPoint(3)
-      WRITE(Un,'(A)')         '        </DataArray>'
-      WRITE(Un,'(A)')         '      </Points>'
-      WRITE(Un,'(A)')         '      <Polys>'      
-      WRITE(Un,'(A)')         '        <DataArray type="Int32" Name="connectivity" format="ascii">'         
-      WRITE(Un,'('//trim(num2lstr(NumberOfPoints))//'(i7))') (ix, ix=0,NumberOfPoints-1)                   
-      WRITE(Un,'(A)')         '        </DataArray>'      
-      
-      WRITE(Un,'(A)')         '        <DataArray type="Int32" Name="offsets" format="ascii">'            
-      WRITE(Un,'(i7)') NumberOfPoints
-      WRITE(Un,'(A)')         '        </DataArray>'
-      WRITE(Un,'(A)')         '      </Polys>'      
-      call WrVTK_footer( Un )       
-END SUBROUTINE WrVTK_Ground
-!----------------------------------------------------------------------------------------------------------------------------------
->>>>>>> 40568596
 !> This subroutine comes up with some default airfoils for blade surfaces for a given blade mesh, M.
 SUBROUTINE SetVTKDefaultBladeParams(M, BladeShape, tipNode, rootNode, cylNode, ErrStat, ErrMsg)
    TYPE(MeshType),               INTENT(IN   ) :: M                !< The Mesh the defaults should be calculated for

--- conflicted
+++ resolved
@@ -107,23 +107,6 @@
    end function Failed
 
 end subroutine Dvr_Init 
-<<<<<<< HEAD
-
-!----------------------------------------------------------------------------------------------------------------------------------
-!>  
-subroutine Dvr_InitCase(iCase, dvr, AD, IW, errStat, errMsg )
-   integer(IntKi)              , intent(in   ) :: iCase
-   type(Dvr_SimData),           intent(inout) :: dvr           ! driver data
-   type(AeroDyn_Data),           intent(inout) :: AD            ! AeroDyn data 
-   type(InflowWind_Data),        intent(inout) :: IW            ! InflowWind data 
-   integer(IntKi)              , intent(  out) :: errStat       ! Status of error message
-   character(*)                , intent(  out) :: errMsg        ! Error message if ErrStat /= ErrID_None
-   ! local variables
-   integer(IntKi)       :: errStat2      ! local status of error message
-   character(ErrMsgLen) :: errMsg2       ! local error message if ErrStat /= ErrID_None
-   integer(IntKi)       :: iWT, j !<
-   type(AD_InitOutputType) :: InitOutData_AD    ! Output data from initialization
-=======
 
 !----------------------------------------------------------------------------------------------------------------------------------
 !>  
@@ -203,7 +186,7 @@
    dvr%out%unOutFile = -1
 
    ! --- Initialize aerodyn 
-   call Init_AeroDyn(iCase, dvr, AD, dvr%dt, InitOutData_AD, errStat2, errMsg2); if(Failed()) return
+   call Init_AeroDyn(iCase, dvr, AD, dvr%dt, dvr%FldDens, dvr%KinVisc, dvr%SpdSound, dvr%Patm, dvr%Pvap, InitOutData_AD, errStat2, errMsg2); if(Failed()) return
 
    ! --- Initialize Inflow Wind 
    if (iCase==1) then
@@ -383,913 +366,6 @@
 end subroutine Dvr_CleanUp
 
 
-!----------------------------------------------------------------------------------------------------------------------------------
-!> Initialize aerodyn module based on driver data
-subroutine Init_AeroDyn(iCase, dvr, AD, dt, InitOutData, errStat, errMsg)
-   integer(IntKi)              , intent(in   ) :: iCase
-   type(Dvr_SimData), target,   intent(inout) :: dvr       ! Input data for initialization (intent out for getting AD WriteOutput names/units)
-   type(AeroDyn_Data),           intent(inout) :: AD            ! AeroDyn data 
-   real(DbKi),                   intent(inout) :: dt            ! interval
-   type(AD_InitOutputType),      intent(  out) :: InitOutData   ! Output data for initialization
-   integer(IntKi)              , intent(  out) :: errStat       ! Status of error message
-   character(*)                , intent(  out) :: errMsg        ! Error message if ErrStat /= ErrID_None
-   ! locals
-   real(reKi)                                  :: theta(3)
-   integer(IntKi)                              :: j, k   
-   integer(IntKi)                              :: iWT
-   integer(IntKi)                              :: errStat2      ! local status of error message
-   character(ErrMsgLen)                        :: errMsg2       ! local error message if ErrStat /= ErrID_None
-   type(AD_InitInputType)                      :: InitInData     ! Input data for initialization
-   type(WTData), pointer :: wt ! Alias to shorten notation
-   logical :: needInit
->>>>>>> e704818d
-   errStat = ErrID_None
-   errMsg  = ""
-
-<<<<<<< HEAD
-   dvr%out%root = dvr%root
-   dvr%iCase = iCase ! for output only..
-
-   if (dvr%analysisType==idAnalysisRegular) then
-      ! Do nothing
-      call WrScr('Running analysis type 1: one simulation')
-
-   else if (dvr%analysisType==idAnalysisTimeD) then
-      call WrScr('Running analysis type 2: one simulation, one turbine, prescribed time series')
-      ! We use "Constant" motion, but the data is changed at each time step..
-      dvr%WT(1)%motionType        = idBldMotionConstant
-      dvr%WT(1)%nac%motionType    = idNacMotionConstant
-      dvr%WT(1)%hub%motionType    = idHubMotionConstant ! NOTE: we change it back after validate inputs..
-      dvr%WT(1)%bld(:)%motionType = idBldMotionConstant ! Change if needed
-   else
-      print*,'------------------------------------------------------------------------------'
-      call WrScr('Running combined case '//trim(num2lstr(iCase))//'/'//trim(num2lstr(dvr%numCases)))
-      ! Set time
-      dvr%dT   = dvr%Cases(iCase)%dT
-      dvr%tMax = dvr%Cases(iCase)%tMax
-
-      ! Set wind for this case
-      dvr%HWindSpeed = dvr%Cases(iCase)%HWindSpeed
-      dvr%PLexp  =     dvr%Cases(iCase)%PLExp
-      ! Set motion for this case
-      call setSimpleMotion(dvr%WT(1), dvr%Cases(iCase)%rotSpeed, dvr%Cases(iCase)%bldPitch, dvr%Cases(iCase)%nacYaw, dvr%Cases(iCase)%DOF, dvr%Cases(iCase)%amplitude, dvr%Cases(iCase)%frequency)
-
-      if (dvr%Cases(iCase)%DOF>0) then
-         dvr%WT(1)%motionType = idBaseMotionSine 
-      else
-          dvr%WT(1)%motionType = idBaseMotionFixed 
-      endif
-      ! Changing rootnam for current case
-      dvr%out%root = trim(dvr%root)//'.'//trim(num2lstr(iCase))
-   endif
-   dvr%numSteps = ceiling(dvr%tMax/dvr%dt)
-
-   ! Validate the inputs
-   call ValidateInputs(dvr, errStat2, errMsg2) ; if(Failed()) return     
-
-   if (dvr%analysisType==idAnalysisTimeD) then
-      dvr%WT(1)%hub%motionType  = idHubMotionStateTS ! This option is not available to the user
-   endif
-
-   ! --- Initialize meshes
-   if (iCase==1) then
-      call Init_Meshes(dvr, errStat2, errMsg2); if(Failed()) return
-   endif
-
-   ! --- Initialize driver-only outputs
-   if (allocated(dvr%out%storage))        deallocate(dvr%out%storage)
-   if (iCase==1) then
-      ! Initialize driver output channels, they are constant for all cases and all turbines!
-      call Dvr_InitializeDriverOutputs(dvr, errStat2, errMsg2); if(Failed()) return
-      allocate(dvr%out%unOutFile(dvr%numTurbines))
-   endif
-   dvr%out%unOutFile = -1
-
-   ! --- Initialize aerodyn 
-   call Init_AeroDyn(iCase, dvr, AD, dvr%dt, dvr%FldDens, dvr%KinVisc, dvr%SpdSound, dvr%Patm, dvr%Pvap, InitOutData_AD, errStat2, errMsg2); if(Failed()) return
-
-   ! --- Initialize Inflow Wind 
-   if (iCase==1) then
-      call Init_InflowWind(dvr, IW, AD%u(1), AD%OtherState, dvr%dt, errStat2, errMsg2); if(Failed()) return
-   endif
-
-   ! --- Initialize meshes
-   if (iCase==1) then
-      call Init_ADMeshMap(dvr, AD%u(1), errStat2, errMsg2); if(Failed()) return
-   endif
-
-   ! Copy AD input here because tower is modified in ADMeshMap
-   do j = 2, numInp
-      call AD_CopyInput (AD%u(1),  AD%u(j),  MESH_NEWCOPY, errStat2, errMsg2)
-   end do
-
-
-   ! Compute driver outputs at t=0 
-   call Set_Mesh_Motion(0,dvr,errStat,errMsg)
-
-   ! --- Initial AD inputs
-   AD%inputTime = -999
-   DO j = 1-numInp, 0
-      call Set_AD_Inputs(j,dvr,AD,IW,errStat2,errMsg2); if(Failed()) return
-   END DO              
-
-   ! --- Initialize outputs
-   call Dvr_InitializeOutputs(dvr%numTurbines, dvr%out, dvr%numSteps, errStat2, errMsg2); if(Failed()) return
-
-   call Dvr_CalcOutputDriver(dvr, IW%y, errStat, errMsg)
-
-   ! --- Initialize VTK
-   if (dvr%out%WrVTK>0) then
-      dvr%out%n_VTKTime = 1
-      dvr%out%VTKRefPoint = (/0.0_SiKi, 0.0_SiKi, 0.0_SiKi /)
-      call SetVTKParameters(dvr%out, dvr, InitOutData_AD, AD, errStat2, errMsg2)
-   endif
-
-   call cleanUp()
-=======
-   needInit=.False.
-   if (iCase==1) then
-      needInit=.True.
-   else
-      ! UA does not like changes of dt
-      if ( .not. EqualRealNos(AD%p%DT, dt) ) then
-         call WrScr('Info: dt is changing between cases, AeroDyn will be re-initialized')
-         call AD_End( AD%u(1), AD%p, AD%x, AD%xd, AD%z, AD%OtherState, AD%y, AD%m, errStat2, errMsg2); call SetErrStat(errStat2, errMsg2, errStat, errMsg, 'Init_AeroDyn'); if(Failed()) return
-         !call AD_Dvr_DestroyAeroDyn_Data   (AD     , errStat2, errMsg2); call SetErrStat(errStat2, errMsg2, errStat, errMsg, RoutineName)
-         needInit=.true.
-      endif
-   endif
-
-   if (needInit) then
-      ! --- Set init data
-      allocate(InitInData%rotors(dvr%numTurbines), stat=errStat) 
-      if (errStat/=0) then
-         call SetErrStat( ErrID_Fatal, 'Allocating rotors', errStat, errMsg, 'Init_AeroDyn' )
-         call Cleanup()
-         return
-      end if
-      InitInData%InputFile = dvr%AD_InputFile
-      InitInData%RootName  = dvr%out%Root
-      InitInData%Gravity   = 9.80665_ReKi
-      ! Init data per rotor
-      do iWT=1,dvr%numTurbines
-         wt => dvr%WT(iWT)
-         InitInData%rotors(iWT)%numBlades = wt%numBlades
-         call AllocAry(InitInData%rotors(iWT)%BladeRootPosition, 3, wt%numBlades, 'BladeRootPosition', errStat2, ErrMsg2 ); if (Failed()) return
-         call AllocAry(InitInData%rotors(iWT)%BladeRootOrientation, 3, 3, wt%numBlades, 'BladeRootOrientation', errStat2, ErrMsg2 ); if (Failed()) return
-         if (wt%HAWTprojection) then
-            InitInData%rotors(iWT)%AeroProjMod = 0 ! default, with WithoutSweepPitchTwist
-         else
-            InitInData%rotors(iWT)%AeroProjMod = 1
-         endif
-         InitInData%rotors(iWT)%HubPosition    = wt%hub%ptMesh%Position(:,1)
-         InitInData%rotors(iWT)%HubOrientation = wt%hub%ptMesh%RefOrientation(:,:,1)
-         do k=1,wt%numBlades
-            InitInData%rotors(iWT)%BladeRootOrientation(:,:,k) = wt%bld(k)%ptMesh%RefOrientation(:,:,1)
-            InitInData%rotors(iWT)%BladeRootPosition(:,k)      = wt%bld(k)%ptMesh%Position(:,1)
-         end do
-      enddo
-      ! --- Call AD_init
-      call AD_Init(InitInData, AD%u(1), AD%p, AD%x, AD%xd, AD%z, AD%OtherState, AD%y, AD%m, dt, InitOutData, ErrStat2, ErrMsg2 ); if (Failed()) return
-
-      if (iCase==1) then
-         ! Add writeoutput units and headers to driver, same for all cases and rotors!
-         call concatOutputHeaders(dvr, InitOutData%rotors(1)%WriteOutputHdr, InitOutData%rotors(1)%WriteOutputUnt, errStat2, errMsg2); if(Failed()) return
-      endif
-
-      dvr%out%AD_ver = InitOutData%ver
-
-   else
-      ! --- Reinit
-      call AD_ReInit(AD%p, AD%x, AD%xd, AD%z, AD%OtherState, AD%m, dt, errStat2, errMsg2); if(Failed()) return
-   endif
-
-   call cleanup()
->>>>>>> e704818d
-contains
-   subroutine cleanUp()
-      call AD_DestroyInitOutput(InitOutData_AD, errStat2, errMsg2)      
-   end subroutine cleanUp
-
-   logical function Failed()
-      CALL SetErrStat(errStat2, errMsg2, errStat, errMsg, 'Dvr_InitCase')
-      Failed = errStat >= AbortErrLev
-      if(Failed) call cleanUp()
-   end function Failed
-
-end subroutine Dvr_InitCase
-
-
-<<<<<<< HEAD
-
-
-!> Perform one time step
-subroutine Dvr_TimeStep(nt, dvr, AD, IW, errStat, errMsg)
-   integer(IntKi)              , intent(in   ) :: nt            ! time step
-   type(Dvr_SimData),           intent(inout) :: dvr       ! driver data
-   type(AeroDyn_Data),           intent(inout) :: AD            ! AeroDyn data 
-   type(InflowWind_Data),        intent(inout) :: IW            ! AeroDyn data 
-   integer(IntKi)              , intent(  out) :: errStat       ! Status of error message
-   character(*)                , intent(  out) :: errMsg        ! Error message if ErrStat /= ErrID_None
-   ! local variables
-   integer(IntKi)                              :: errStat2      ! local status of error message
-   character(ErrMsgLen)                        :: errMsg2       ! local error message if ErrStat /= ErrID_None
-   real(DbKi) :: time             !< Variable for storing time, in seconds
-   errStat = ErrID_None
-   errMsg  = ''
-
-   ! Update motion of meshes
-   call Set_Mesh_Motion(nt,dvr,errStat,errMsg)
-
-   ! Set AD inputs for nt (and keep values at nt-1 as well)
-   ! u(1) is at nt, u(2) is at nt-1
-   call Set_AD_Inputs(nt,dvr,AD,IW,errStat2,errMsg2); if(Failed()) return
-   time = AD%inputTime(2)
-
-   ! Calculate outputs at nt - 1
-   call AD_CalcOutput( time, AD%u(2), AD%p, AD%x, AD%xd, AD%z, AD%OtherState, AD%y, AD%m, errStat2, errMsg2 ); if(Failed()) return
-
-   ! Write outputs for all turbines at nt-1
-   call Dvr_WriteOutputs(nt, time, dvr, dvr%out, AD%y, IW%y, errStat2, errMsg2); if(Failed()) return
-
-   ! We store the "driver-level" outputs only now,  above, the old outputs are used
-   call Dvr_CalcOutputDriver(dvr, IW%y, errStat, errMsg)
-
-
-   ! VTK outputs
-   if (dvr%out%WrVTK>0) then
-      call WrVTK_Surfaces(time, dvr, dvr%out, nt-1, AD)
-   endif
-
-   ! Get state variables at next step: INPUT at step nt - 1, OUTPUT at step nt
-   call AD_UpdateStates( time, nt-1, AD%u, AD%inputTime, AD%p, AD%x, AD%xd, AD%z, AD%OtherState, AD%m, errStat2, errMsg2); if(Failed()) return
-
-contains
-
-   logical function Failed()
-      CALL SetErrStat(errStat2, errMsg2, errStat, errMsg, 'Dvr_TimeStep')
-      Failed = errStat >= AbortErrLev
-   end function Failed
-
-end subroutine Dvr_TimeStep
-
-subroutine Dvr_EndCase(dvr, AD, IW, initialized, errStat, errMsg)
-   type(Dvr_SimData),           intent(inout) :: dvr       ! driver data
-   type(AeroDyn_Data),           intent(inout) :: AD            ! AeroDyn data 
-   type(InflowWind_Data),        intent(inout) :: IW            ! AeroDyn data 
-   logical,                      intent(inout) :: initialized   ! 
-   integer(IntKi)              , intent(  out) :: errStat       ! Status of error message
-   character(*)                , intent(  out) :: errMsg        ! Error message if ErrStat /= ErrID_None
-   ! local variables
-   character(ErrMsgLen)    :: errMsg2                 ! temporary Error message if ErrStat /= ErrID_None
-   integer(IntKi)          :: errStat2                ! temporary Error status of the operation
-   integer(IntKi)          :: iWT
-   character(*), parameter :: RoutineName = 'Dvr_EndCase'
-   character(10) :: sWT
-   errStat = ErrID_None
-   errMsg  = ''
-
-   if ( initialized ) then
-      ! Close the output file
-      if (dvr%out%fileFmt==idFmtBoth .or. dvr%out%fileFmt == idFmtAscii) then
-         do iWT=1,dvr%numTurbines
-            if (dvr%out%unOutFile(iWT) > 0) close(dvr%out%unOutFile(iWT))
-         enddo
-      endif
-      if (dvr%out%fileFmt==idFmtBoth .or. dvr%out%fileFmt == idFmtBinary) then
-         do iWT=1,dvr%numTurbines
-            if (dvr%numTurbines >1) then
-               sWT = '.WT'//trim(num2lstr(iWT))
-            else
-               sWT = ''
-            endif
-            call WrBinFAST(trim(dvr%out%Root)//trim(sWT)//'.outb', FileFmtID_ChanLen_In, 'AeroDynDriver', dvr%out%WriteOutputHdr, dvr%out%WriteOutputUnt, (/0.0_DbKi, dvr%dt/), dvr%out%storage(:,:,iWT), errStat2, errMsg2)
-            call SetErrStat(errStat2, errMsg2, errStat, errMsg, RoutineName)
-         enddo
-      endif
-   end if
-   initialized=.false.
-
-end subroutine Dvr_EndCase
-
-!> End current case if not already closed, and destroy data
-subroutine Dvr_CleanUp(dvr, AD, IW, initialized, errStat, errMsg)
-   type(Dvr_SimData),           intent(inout) :: dvr       ! driver data
-   type(AeroDyn_Data),           intent(inout) :: AD            ! AeroDyn data 
-   type(InflowWind_Data),        intent(inout) :: IW            ! AeroDyn data 
-   logical,                      intent(inout) :: initialized   ! 
-   integer(IntKi)              , intent(  out) :: errStat       ! Status of error message
-   character(*)                , intent(  out) :: errMsg        ! Error message if ErrStat /= ErrID_None
-   ! local variables
-   character(ErrMsgLen)    :: errMsg2                 ! temporary Error message if ErrStat /= ErrID_None
-   integer(IntKi)          :: errStat2                ! temporary Error status of the operation
-   integer(IntKi)          :: iWT
-   character(*), parameter :: RoutineName = 'Dvr_CleanUp'
-   character(10) :: sWT
-   errStat = ErrID_None
-   errMsg  = ''
-
-   call Dvr_EndCase(dvr, AD, IW, initialized, errStat2, errMsg2); call SetErrStat(errStat2, errMsg2, errStat, errMsg, RoutineName)
-
-   ! End modules
-   call AD_End( AD%u(1), AD%p, AD%x, AD%xd, AD%z, AD%OtherState, AD%y, AD%m, errStat2, errMsg2); call SetErrStat(errStat2, errMsg2, errStat, errMsg, RoutineName)
-   call InflowWind_End( IW%u(1), IW%p, IW%x, IW%xd, IW%z, IW%OtherSt, IW%y, IW%m, errStat2, errMsg2); call SetErrStat(errStat2, errMsg2, errStat, errMsg, RoutineName)
-
-   call AD_Dvr_DestroyAeroDyn_Data   (AD     , errStat2, errMsg2); call SetErrStat(errStat2, errMsg2, errStat, errMsg, RoutineName)
-   call AD_Dvr_DestroyInflowWind_Data(IW     , errStat2, errMsg2); call SetErrStat(errStat2, errMsg2, errStat, errMsg, RoutineName)
-
-   call AD_Dvr_DestroyDvr_SimData   (dvr ,    errStat2, errMsg2); call SetErrStat(errStat2, errMsg2, errStat, errMsg, RoutineName)
-
-end subroutine Dvr_CleanUp
-=======
-   subroutine cleanup()
-      call AD_DestroyInitInput (InitInData,  errStat2, errMsg2)   
-   end subroutine cleanup
-
-   logical function Failed()
-      CALL SetErrStat(errStat2, errMsg2, errStat, errMsg, 'Init_AeroDyn')
-      Failed = errStat >= AbortErrLev
-      if (Failed) then
-         call cleanup()
-      endif
-   end function Failed
-   
-end subroutine Init_AeroDyn
-
-
-!----------------------------------------------------------------------------------------------------------------------------------
-!>
-subroutine Init_InflowWind(dvr, IW, u_AD, o_AD, dt, errStat, errMsg)
-   use InflowWind, only: InflowWind_Init
-   type(Dvr_SimData), target,   intent(inout) :: dvr       ! Input data for initialization (intent out for getting AD WriteOutput names/units)
-   type(InflowWind_Data),        intent(inout) :: IW            ! AeroDyn data 
-   type(AD_InputType),           intent(in   ) :: u_AD          ! AeroDyn data 
-   type(AD_OtherStateType),      intent(in   ) :: o_AD          ! AeroDyn data 
-   real(DbKi),                   intent(inout) :: dt            ! interval
-   integer(IntKi)              , intent(  out) :: errStat       ! Status of error message
-   character(*)                , intent(  out) :: errMsg        ! Error message if ErrStat /= ErrID_None
-   ! locals
-   real(reKi)                      :: theta(3)
-   integer(IntKi)                  :: j, k, nOut_AD, nOut_IW, nOut_Dvr
-   integer(IntKi)                  :: iWT
-   integer(IntKi)                  :: errStat2      ! local status of error message
-   character(ErrMsgLen)            :: errMsg2       ! local error message if ErrStat /= ErrID_None
-   type(InflowWind_InitInputType)  :: InitInData     ! Input data for initialization
-   type(InflowWind_InitOutputType) :: InitOutData    ! Output data from initialization
-   type(WTData), pointer :: wt ! Alias to shorten notation
-   !character(ChanLen), allocatable  ::   WriteOutputHdr(:)
-   !character(ChanLen), allocatable  ::   WriteOutputUnt(:)
-   errStat = ErrID_None
-   errMsg  = ''
-
-   ! --- Count number of points (see FAST_Subs, before InflowWind_Init)
-   InitInData%NumWindPoints = 0      
-   ! Hub windspeed for each turbine
-   InitInData%NumWindPoints = InitInData%NumWindPoints + dvr%numTurbines
-   do iWT=1,dvr%numTurbines
-      wt => dvr%wt(iWT)
-      ! Blade
-      do k=1,wt%numBlades
-         InitInData%NumWindPoints = InitInData%NumWindPoints + u_AD%rotors(iWT)%BladeMotion(k)%NNodes
-      end do
-      ! Tower
-      InitInData%NumWindPoints = InitInData%NumWindPoints + u_AD%rotors(iWT)%TowerMotion%NNodes
-      ! Nacelle
-      if (u_AD%rotors(1)%NacelleMotion%Committed) then
-         InitInData%NumWindPoints = InitInData%NumWindPoints + u_AD%rotors(iWT)%NacelleMotion%NNodes ! 1 point
-      endif
-      ! Hub Motion
-      !InitInData%NumWindPoints = InitInData%NumWindPoints + u_AD%rotors(iWT)%HubPtMotion%NNodes ! 1 point
-   enddo
-   if (allocated(o_AD%WakeLocationPoints)) then
-      InitInData%NumWindPoints = InitInData%NumWindPoints + size(o_AD%WakeLocationPoints,DIM=2)
-   end if
-
-   ! --- Init InflowWind
-   if (dvr%CompInflow==0) then
-      ! Fake "InflowWind" init
-      allocate(InitOutData%WriteOutputHdr(0))
-      allocate(InitOutData%WriteOutputUnt(0))
-      allocate(IW%y%WriteOutput(0))
-      call AllocAry(IW%u(1)%PositionXYZ, 3, InitInData%NumWindPoints, 'PositionXYZ', errStat2, errMsg2); if (Failed()) return
-      call AllocAry(IW%y%VelocityUVW   , 3, InitInData%NumWindPoints, 'VelocityUVW', errStat2, errMsg2); if (Failed()) return
-      IW%u(1)%PositionXYZ = myNaN
-      IW%y%VelocityUVW    = myNaN
-   else
-      ! Module init
-      InitInData%InputFileName    = dvr%IW_InputFile
-      InitInData%Linearize        = .false.
-      InitInData%UseInputFile     = .true.
-      InitInData%RootName         = dvr%out%Root
-      CALL InflowWind_Init( InitInData, IW%u(1), IW%p, &
-                     IW%x, IW%xd, IW%z, IW%OtherSt, &
-                     IW%y, IW%m, dt,  InitOutData, errStat2, errMsg2 )
-      if(Failed()) return
-
-   endif
-
-   call InflowWind_CopyInput (IW%u(1),  IW%u(2),  MESH_NEWCOPY, errStat2, errMsg2); if(Failed()) return
-
-   ! --- Concatenate AD outputs to IW outputs
-   call concatOutputHeaders(dvr, InitOutData%WriteOutputHdr, InitOutData%WriteOutputUnt, errStat2, errMsg2); if(Failed()) return
-
-   call cleanup()
-contains
-   subroutine cleanup()
-      call InflowWind_DestroyInitInput( InitInData, ErrStat2, ErrMsg2 )   
-      call InflowWind_DestroyInitOutput( InitOutData, ErrStat2, ErrMsg2 )      
-   end subroutine cleanup
-
-   logical function Failed()
-      CALL SetErrStat( ErrStat2, ErrMsg2, ErrStat, ErrMsg, 'Init_AeroDyn' )
-      Failed = ErrStat >= AbortErrLev
-      if (Failed) then
-         call cleanup()
-      endif
-   end function Failed
-end subroutine Init_InflowWind
-
-!> Concatenate new output channels info to the extisting ones in the driver
-subroutine concatOutputHeaders(dvr, WriteOutputHdr, WriteOutputUnt, errStat, errMsg)
-   type(Dvr_SimData), target,   intent(inout) :: dvr       !< Input data for initialization (intent out for getting AD WriteOutput names/units)
-   character(ChanLen), dimension(:), allocatable, intent(inout) ::  WriteOutputHdr !< Channel headers
-   character(ChanLen), dimension(:), allocatable, intent(inout) ::  WriteOutputUnt !< Channel units
-   integer(IntKi)              , intent(  out) :: errStat       !< Status of error message
-   character(*)                , intent(  out) :: errMsg        !< Error message if ErrStat /= ErrID_None
-   ! Locals
-   character(ChanLen), allocatable :: TmpHdr(:)
-   character(ChanLen), allocatable :: TmpUnt(:)
-   integer :: nOld, nAdd
-   errStat = ErrID_None
-   errMsg  = ''
-
-   if (.not.allocated(dvr%out%WriteOutputHdr)) then
-      call move_alloc(WriteOutputHdr, dvr%out%WriteOutputHdr)
-      call move_alloc(WriteOutputUnt, dvr%out%WriteOutputUnt)   
-   else
-      call move_alloc(dvr%out%WriteOutputHdr, TmpHdr)
-      call move_alloc(dvr%out%WriteOutputUnt, TmpUnt)   
-
-      nOld = size(dvr%out%WriteOutputHdr)
-      nAdd = size(WriteOutputHdr)
-      allocate(dvr%out%WriteOutputHdr(nOld+nAdd))
-      allocate(dvr%out%WriteOutputUnt(nOld+nAdd))
-      dvr%out%WriteOutputHdr(1:nOld) = TmpHdr
-      dvr%out%WriteOutputUnt(1:nOld) = TmpUnt
-      dvr%out%WriteOutputHdr(nOld+1:nOld+nAdd) = WriteOutputHdr
-      dvr%out%WriteOutputUnt(nOld+1:nOld+nAdd) = WriteOutputUnt
-      deallocate(TmpHdr)
-      deallocate(TmpUnt)
-   endif
-end subroutine concatOutputHeaders
-!----------------------------------------------------------------------------------------------------------------------------------
-!>
-subroutine Init_Meshes(dvr,  errStat, errMsg)
-   type(Dvr_SimData), target,   intent(inout) :: dvr       ! Input data for initialization (intent out for getting AD WriteOutput names/units)
-   integer(IntKi)              , intent(  out) :: errStat       ! Status of error message
-   character(*)                , intent(  out) :: errMsg        ! Error message if ErrStat /= ErrID_None
-   ! locals
-   real(reKi)            :: pos(3)
-   real(R8Ki)            :: orientation(3,3)
-   real(R8Ki)            :: R_nac2hub(3,3)
-   real(R8Ki)            :: R_nac2gl(3,3)
-   real(R8Ki)            :: R_hub2gl(3,3)
-   real(R8Ki)            :: R_hub2bl(3,3)
-   real(R8Ki)            :: R_gl2wt(3,3)
-   integer(IntKi)        :: iWT, iB
-   integer(IntKi)        :: errStat2      ! local status of error message
-   character(ErrMsgLen)  :: errMsg2       ! local error message if ErrStat /= ErrID_None
-   type(WTData), pointer :: wt ! Alias to shorten notation
-   errStat = ErrID_None
-   errMsg  = ''
-
-   ! --- Create motion meshes
-   do iWT=1,dvr%numTurbines
-      wt => dvr%WT(iWT)
-      ! WT base
-      pos         = wt%originInit
-      ! We initialize to indentity at first
-      !CALL Eye(R_gl2wt, errStat2, errMsg2) 
-      R_gl2wt = EulerConstruct( wt%orientationInit ) ! global 2 base at t = 0 (constant)
-      orientation = R_gl2wt
-      call CreatePointMesh(wt%ptMesh, pos, orientation, errStat2, errMsg2); if(Failed())return
-
-      ! Tower
-      if (wt%hasTower) then
-         pos         = wt%ptMesh%Position(:,1) + matmul(transpose(R_gl2wt),  wt%twr%origin_t)
-         orientation = R_gl2wt
-         call CreatePointMesh(wt%twr%ptMesh, pos, orientation, errStat2, errMsg2); if(Failed())return
-         if(Failed())return
-      endif
-
-      ! Nacelle
-      pos           = wt%ptMesh%Position(:,1) +  matmul(transpose(R_gl2wt),  wt%nac%origin_t)
-      orientation   = R_gl2wt ! Yaw?
-      call CreatePointMesh(wt%nac%ptMesh, pos, orientation, errStat2, errMsg2); if(Failed())return
-      if(Failed())return
-
-      ! Hub
-      R_nac2gl  = transpose(wt%nac%ptMesh%RefOrientation(:,:,1))
-      R_nac2hub = EulerConstruct( wt%hub%orientation_n ) ! nacelle 2 hub (constant)
-      pos         = wt%nac%ptMesh%Position(:,1) + matmul(R_nac2gl,wt%hub%origin_n)
-      orientation = matmul(R_nac2hub, wt%nac%ptMesh%RefOrientation(:,:,1))   ! Global 2 hub at t=0
-
-      call CreatePointMesh(wt%hub%ptMesh, pos, orientation, errStat2, errMsg2); if(Failed())return
-
-      ! Blades
-!       wt%Rg2b0 = EulerConstruct( wt%orientationInit ) ! global 2 base at t = 0 (constant)
-!       wt%Rb2h0 = EulerConstruct( wt%hub%orientation_n )    ! base 2 hub (constant)
-!       InitInData%HubPosition = wt%originInit + wt%nac%origin_t  + matmul( transpose(wt%Rg2b0), wt%hub%origin_n)
-!       InitInData%HubOrientation = matmul(wt%Rb2h0, wt%Rg2b0) ! Global 2 hub = base2hub x global2base
-
-      R_hub2gl  = transpose(wt%hub%ptMesh%RefOrientation(:,:,1))
-      do iB=1,wt%numBlades
-         R_hub2bl = EulerConstruct( wt%bld(iB)%orientation_h ) ! Rotation matrix hub 2 blade (constant)
-         orientation = matmul(R_hub2bl,  wt%hub%ptMesh%RefOrientation(:,:,1) ) ! Global 2 blade =    hub2blade   x global2hub
-         pos         = wt%hub%ptMesh%Position(:,1) + matmul(R_hub2gl, wt%bld(iB)%origin_h) +  wt%bld(iB)%hubRad_bl*orientation(3,:) 
-         call CreatePointMesh(wt%bld(iB)%ptMesh, pos, orientation, errStat2, errMsg2); if(Failed())return
-      end do
-
-      ! --- Mapping
-      ! Base 2 twr
-      if (wt%hasTower) then
-         call MeshMapCreate(wt%ptMesh, wt%twr%ptMesh, wt%map2twrPt, errStat2, errMsg2); if(Failed())return
-      endif
-      ! Base 2 nac
-      call MeshMapCreate(wt%ptMesh, wt%nac%ptMesh, wt%map2nacPt, errStat2, errMsg2); if(Failed())return
-      ! nac 2 hub
-      call MeshMapCreate(wt%nac%ptMesh, wt%hub%ptMesh, wt%nac%map2hubPt, errStat2, errMsg2); if(Failed())return
-      ! hub 2 bld
-      allocate(wt%hub%map2bldPt(wt%numBlades))
-      do iB=1,wt%numBlades
-         call MeshMapCreate(wt%hub%ptMesh, wt%bld(iB)%ptMesh, wt%hub%map2bldPt(iB), errStat2, errMsg2); if(Failed())return
-      enddo
-      ! 
-      ! --- NOTE: KEEP ME, this information would go well in a summary file...
-      print*,'Nodes positions for turbine '//trim(num2lstr(iWT))//', (at t=0, without base or RNA motion)'
-      print*,'Bse: ',wt%ptMesh%Position + wt%ptMesh%TranslationDisp
-      if (wt%hasTower) then
-         print*,'Twr: ',wt%twr%ptMesh%Position + wt%twr%ptMesh%TranslationDisp
-      endif
-      print*,'Nac: ',wt%nac%ptMesh%Position + wt%nac%ptMesh%TranslationDisp
-      print*,'Hub: ',wt%hub%ptMesh%Position + wt%hub%ptMesh%TranslationDisp
-      do iB=1,wt%numBlades
-         print*,'Bld: ',wt%bld(iB)%ptMesh%Position + wt%bld(iB)%ptMesh%TranslationDisp
-      enddo
-   enddo
-
-contains
-
-   logical function Failed()
-      call SetErrStat(errStat2, errMsg2, errStat, errMsg, 'Init_Meshes')
-      Failed = ErrStat >= AbortErrLev
-   end function Failed
-end subroutine Init_Meshes
-
-!> Initialize the mesh mappings between the structure and aerodyn
-!! Also adjust the tower mesh so that is is aligned with the tower base and tower top
-subroutine Init_ADMeshMap(dvr, uAD, errStat, errMsg)
-   type(Dvr_SimData), target,   intent(inout) :: dvr       ! Input data for initialization (intent out for getting AD WriteOutput names/units)
-   type(AD_InputType),           intent(inout) :: uAD           ! AeroDyn input data 
-   integer(IntKi)              , intent(  out) :: errStat       ! Status of error message
-   character(*)                , intent(  out) :: errMsg        ! Error message if ErrStat /= ErrID_None
-   ! locals
-   real(ReKi)            :: pos(3), Pbase(3), Ptop(3), Pmid(3), DeltaP(3)
-   real(R8Ki)            :: orientation(3,3)
-   real(ReKi)            :: twrHeightAD , twrHeight
-   real(ReKi)            :: zBar ! dimensionsless tower height
-   integer(IntKi)        :: iWT, iB, i
-   integer(IntKi)        :: errStat2      ! local status of error message
-   character(ErrMsgLen)  :: errMsg2       ! local error message if ErrStat /= ErrID_None
-   type(WTData), pointer :: wt ! Alias to shorten notation
-   errStat = ErrID_None
-   errMsg  = ''
-
-   ! --- Create Mappings from structure to AeroDyn
-   do iWT=1,dvr%numTurbines
-      wt => dvr%WT(iWT)
-      ! hub 2 hubAD
-      call MeshMapCreate(wt%hub%ptMesh, uAD%rotors(iWT)%hubMotion, wt%hub%ED_P_2_AD_P_H, errStat2, errMsg2); if(Failed())return
-
-      ! bldroot 2 bldroot AD
-      do iB = 1, wt%numBlades
-         call MeshMapCreate(wt%bld(iB)%ptMesh, uAD%rotors(iWT)%BladeRootMotion(iB), wt%bld(iB)%ED_P_2_AD_P_R, errStat2, errMsg2); if(Failed())return
-      enddo
-
-      ! AD bld root 2 AD blade line
-      do iB = 1, wt%numBlades
-         call MeshMapCreate(uAD%rotors(iWT)%BladeRootMotion(iB), uAD%rotors(iWT)%BladeMotion(iB), wt%bld(iB)%AD_P_2_AD_L_B, errStat2, errMsg2); if(Failed())return
-      enddo
-
-      if (uAD%rotors(iWT)%TowerMotion%nNodes>0) then
-         if (wt%hasTower) then
-            twrHeightAD=uAD%rotors(iWT)%TowerMotion%Position(3,uAD%rotors(iWT)%TowerMotion%nNodes)-uAD%rotors(iWT)%TowerMotion%Position(3,1)
-            ! Check tower height
-            if (twrHeightAD<0) then
-               errStat=ErrID_Fatal
-               errMsg='First AeroDyn tower height should be smaller than last AD tower height'
-            endif
-
-            twrHeightAD=uAD%rotors(iWT)%TowerMotion%Position(3,uAD%rotors(iWT)%TowerMotion%nNodes) ! NOTE: assuming start a z=0
-
-            twrHeight=TwoNorm(wt%nac%ptMesh%Position(:,1) - wt%twr%ptMesh%Position(:,1)  )
-            ! KEEP ME, in summary file
-            !print*,'Tower Height',twrHeight, twrHeightAD
-            if (abs(twrHeightAD-twrHeight)> twrHeight*0.1) then
-               errStat=ErrID_Fatal
-               errMsg='More than 10% difference between AeroDyn tower length ('//trim(num2lstr(twrHeightAD))//&
-                  'm), and the distance from tower base to nacelle ('//trim(num2lstr(twrHeight))//'m) for turbine '//trim(num2lstr(iWT))
-            endif
-
-            ! Adjust tower position (AeroDyn return values assuming (0,0,0) for tower base
-            Pbase = wt%twr%ptMesh%Position(:,1)
-            Ptop = wt%nac%ptMesh%Position(:,1)
-            DeltaP = Ptop-Pbase
-            do i = 1, uAD%rotors(iWT)%TowerMotion%nNodes
-               zBar = uAD%rotors(iWT)%TowerMotion%Position(3,i)/twrHeight
-               uAD%rotors(iWT)%TowerMotion%Position(:,i)= Pbase+ zBar * DeltaP
-               uAD%rotors(iWT)%TowerMotion%RefOrientation(:,:,i)= wt%twr%ptMesh%RefOrientation(:,:,1)
-            enddo
-            ! Create AD tower base point mesh
-            pos         = wt%twr%ptMesh%Position(:,1)
-            orientation = wt%twr%ptMesh%RefOrientation(:,:,1)
-            call Eye(orientation, errStat2, errMsg2)
-            call CreatePointMesh(wt%twr%ptMeshAD, pos, orientation, errStat2, errMsg2); if(Failed())return
-
-            ! TowerBase to AD tower base
-            call MeshMapCreate(wt%twr%ptMesh, wt%twr%ptMeshAD, wt%twr%ED_P_2_AD_P_T, errStat2, errMsg2); if(Failed()) return
-
-            ! AD TowerBase to AD tower line
-            call MeshMapCreate(wt%twr%ptMeshAD, uAD%rotors(iWT)%TowerMotion, wt%twr%AD_P_2_AD_L_T, errStat2, errMsg2); if(Failed()) return
-         endif
-      else
-         print*,'>>> NO AD Tower'
-         ! TODO create a tower mesh for outputs
-      endif
-
-   enddo
-
-contains
-
-   logical function Failed()
-      call SetErrStat(errStat2, errMsg2, errStat, errMsg, 'Init_ADMeshMap')
-      Failed = ErrStat >= AbortErrLev
-   end function Failed
-end subroutine Init_ADMeshMap
-
-!----------------------------------------------------------------------------------------------------------------------------------
-!>
-subroutine CreatePointMesh(mesh, posInit, orientInit, errStat, errMsg)
-   type(MeshType), intent(out) :: mesh
-   real(ReKi),                   intent(in   ) :: PosInit(3)                                             !< Xi,Yi,Zi, coordinates of node
-   real(R8Ki),                   intent(in   ) :: orientInit(3,3)                                        !< Orientation (direction cosine matrix) of node; identity by default
-   integer(IntKi)              , intent(out)   :: errStat       ! Status of error message
-   character(*)                , intent(out)   :: errMsg        ! Error message if ErrStat /= ErrID_None
-   integer(IntKi)       :: errStat2      ! local status of error message
-   character(ErrMsgLen) :: errMsg2       ! local error message if ErrStat /= ErrID_None
-   errStat = ErrID_None
-   errMsg  = ''
-
-   call MeshCreate(mesh, COMPONENT_INPUT, 1, errStat2, errMsg2, Orientation=.true., TranslationDisp=.true., TranslationVel=.true., RotationVel=.true., TranslationAcc=.true., RotationAcc=.true.)
-   call SetErrStat(errStat2, errMsg2, errStat, errMsg, 'CreatePointMesh')
-
-   call MeshPositionNode(mesh, 1, posInit, errStat2, errMsg2, orientInit); 
-   call SetErrStat(errStat2, errMsg2, errStat, errMsg, 'CreatePointMesh')
-
-   call MeshConstructElement(mesh, ELEMENT_POINT, errStat2, errMsg2, p1=1); 
-   call SetErrStat(errStat2, errMsg2, errStat, errMsg, 'CreatePointMesh')
-
-   call MeshCommit(mesh, errStat2, errMsg2);
-   call SetErrStat(errStat2, errMsg2, errStat, errMsg, 'CreatePointMesh')
-end subroutine CreatePointMesh
-
-
-!----------------------------------------------------------------------------------------------------------------------------------
-!> Set the motion of the different structural meshes
-!! "ED_CalcOutput"
-subroutine Set_Mesh_Motion(nt,dvr,errStat,errMsg)
-   integer(IntKi)              , intent(in   ) :: nt       !< time step number
-   type(Dvr_SimData), target,   intent(inout) :: dvr      !< Driver data 
-   integer(IntKi)              , intent(  out) :: errStat  !< Status of error message
-   character(*)                , intent(  out) :: errMsg   !< Error message if ErrStat /= ErrID_None
-   ! local variables
-   integer(intKi)          :: j             ! loop counter for nodes
-   integer(intKi)          :: k             ! loop counter for blades
-   integer(intKi)          :: iWT ! loop counter for rotors
-   integer(intKi)          :: iB ! loop counter for blades
-   integer(IntKi)          :: errStat2      ! local status of error message
-   character(ErrMsgLen)    :: errMsg2       ! local error message if ErrStat /= ErrID_None
-   real(R8Ki)              :: theta(3)
-   real(ReKi) :: hubMotion(3)  ! Azimuth, Speed, Acceleration
-   real(ReKi) :: nacMotion(3)  ! Yaw, yaw speed, yaw acc
-   real(ReKi) :: basMotion(18) ! Base motion
-   real(ReKi) :: bldMotion(3)  ! Pitch, Pitch speed, Pitch Acc
-   real(ReKi) :: timeState(5)  ! HWindSpeed, PLExp, RotSpeed, Pitch, yaw
-   real(ReKi) :: rotSpeedPrev  ! Used for backward compatibility
-   real(R8Ki) :: orientation(3,3)
-   real(R8Ki) :: orientation_loc(3,3)
-   real(DbKi) :: time, timePrev
-   type(WTData), pointer :: wt ! Alias to shorten notation
-   errStat = ErrID_None
-   errMsg  = ""
-
-   time     = dvr%dt * nt
-
-   ! --- Set time dependent variables
-   if(dvr%analysisType == idAnalysisTimeD) then
-      ! Getting current time values by interpolation
-      ! timestate = HWindSpeed, PLExp, RotSpeed, Pitch, yaw
-      call interpTimeValue(dvr%timeSeries, time, dvr%iTimeSeries, timeState)
-      ! Set wind at this time
-      dvr%HWindSpeed = timeState(1)
-      dvr%PLexp      = timeState(2)
-      !! Set motion at this time
-      dvr%WT(1)%hub%rotSpeed = timeState(3)     ! rad/s
-      dvr%WT(1)%bld(:)%pitch = timeState(4)     ! rad
-      dvr%WT(1)%nac%yaw      = timeState(5)     ! rad
-      ! Getting previous RotSpeed value by interpolation
-      timePrev = (nt-1) * dvr%dt
-      dvr%iTimeSeries=max(dvr%iTimeSeries-2,1) ! approximate
-      call interpTimeValue(dvr%timeSeries, timePrev, dvr%iTimeSeries, timeState)
-      rotSpeedPrev = timeState(3)   ! old 
-      ! KEEP ME: what was used in previous AeroDyn driver
-      ! timeIndex    = min( max(1,nt+1), dvr%numSteps)
-      ! timeState    = dvr%timeSeries(timeIndex,2:)
-      ! timeState_nt = dvr%timeSeries(nt,2:)
-      ! rotSpeedPrev = timeState_nt(3)
-   endif
-
-   ! --- Update motion
-   do iWT=1,dvr%numTurbines
-      wt => dvr%WT(iWT)
-
-      ! --- Base Motion
-      orientation = EulerConstruct( wt%orientationInit ) ! global 2 base at t = 0 (constant)
-      if (wt%motionType == idBaseMotionGeneral) then
-         orientation_loc = EulerConstruct( theta )
-         call interpTimeValue(wt%motion, time, wt%iMotion, basMotion)
-         wt%ptMesh%TranslationDisp(1:3,1) = basMotion(1:3)
-         wt%ptMesh%TranslationVel (1:3,1) = basMotion(7:9)
-         wt%ptMesh%RotationVel    (1:3,1) = basMotion(10:12)
-         wt%ptMesh%TranslationAcc (1:3,1) = basMotion(13:15)
-         wt%ptMesh%RotationAcc    (1:3,1) = basMotion(16:18)
-         theta = basMotion(4:6)
-         orientation_loc = EulerConstruct( theta )
-         orientation = matmul(orientation_loc, orientation)
-      elseif (wt%motionType == idBaseMotionSine) then
-         if (any(wt%degreeOfFreedom==(/1,2,3/))) then
-            wt%ptMesh%TranslationDisp(wt%degreeofFreedom,1) =                      wt%amplitude * sin(time * wt%frequency)
-            wt%ptMesh%TranslationVel (wt%degreeofFreedom,1) =  (wt%frequency)    * wt%amplitude * cos(time * wt%frequency)
-            wt%ptMesh%TranslationAcc (wt%degreeofFreedom,1) = -(wt%frequency)**2 * wt%amplitude * sin(time * wt%frequency)
-         elseif (any(wt%degreeOfFreedom==(/4,5,5/))) then
-            theta(1:3) = 0.0_ReKi
-            theta(wt%degreeofFreedom-3) = wt%amplitude * sin(time * wt%frequency)
-            wt%ptMesh%RotationVel (wt%degreeofFreedom-3,1) =  (wt%frequency)    * wt%amplitude * cos(time * wt%frequency)
-            wt%ptMesh%RotationAcc (wt%degreeofFreedom-3,1) = -(wt%frequency)**2 * wt%amplitude * sin(time * wt%frequency)
-            orientation_loc = EulerConstruct( theta )
-            orientation = matmul(orientation_loc, orientation)
-         endif
-      endif
-      wt%ptMesh%Orientation(:,:,1) = orientation
-
-      ! --- Tower motion (none)
-      ! Base to Tower 
-      if (wt%hasTower) then
-         call Transfer_Point_to_Point(wt%ptMesh, wt%twr%ptMesh, wt%map2twrPt, errStat2, errMsg2); if(Failed()) return
-      endif
-       
-      ! --- Nacelle Motion
-      ! Base to Nac
-      call Transfer_Point_to_Point(wt%ptMesh, wt%nac%ptMesh, wt%map2nacPt, errStat2, errMsg2); if(Failed()) return
-      ! Nacelle yaw motion (along nac z)
-      theta =0.0_ReKi
-      if (wt%nac%motionType==idNacMotionConstant) then
-         wt%nac%yawSpeed = 0.0_ReKi
-         wt%nac%yawAcc   = 0.0_ReKi
-      elseif (wt%nac%motionType==idNacMotionVariable) then
-         call interpTimeValue(wt%nac%motion, time, wt%nac%iMotion, nacMotion)
-         wt%nac%yaw      = nacMotion(1)
-         wt%nac%yawSpeed = nacMotion(2)
-         wt%nac%yawAcc   = nacMotion(3)
-      else
-         print*,'Unknown nac motion type, should never happen'
-         STOP
-      endif
-      theta(3) = wt%nac%yaw
-      orientation_loc = EulerConstruct(theta)
-      wt%nac%ptMesh%Orientation(:,:,1) = matmul(orientation_loc, wt%nac%ptMesh%Orientation(:,:,1))
-      wt%nac%ptMesh%RotationVel(  :,1) = wt%nac%ptMesh%RotationVel(:,1) + wt%nac%ptMesh%Orientation(3,:,1) * wt%nac%yawSpeed
-      wt%nac%ptMesh%RotationAcc(  :,1) = wt%nac%ptMesh%RotationAcc(:,1) + wt%nac%ptMesh%Orientation(3,:,1) * wt%nac%yawAcc
-
-      ! --- Hub Motion
-      ! Nac 2 hub (rigid body)
-      call Transfer_Point_to_Point(wt%nac%ptMesh, wt%hub%ptMesh, wt%nac%map2hubPt, errStat2, errMsg2); if(Failed()) return
-      ! Hub rotation around x
-      if (wt%hub%motionType == idHubMotionConstant) then
-         ! save the azimuth at t (not t+dt) for output to file:
-         wt%hub%azimuth = modulo(REAL(dvr%dT*(nt-1)*wt%hub%rotSpeed, ReKi) * R2D, 360.0_ReKi )
-         ! if (nt <= 0) then
-         !    wt%hub%azimuth = modulo(REAL(dvr%dT * (nt-1) * wt%hub%rotSpeed, ReKi) * R2D, 360.0_ReKi ) ! deg
-         ! else if (nt==1) then
-         !    wt%hub%azimuth = 0.0_ReKi
-         ! else
-         !    wt%hub%azimuth = MODULO( wt%hub%azimuth +  real(dvr%dt*wt%hub%rotSpeed*R2D, ReKi), 360.0_ReKi ) ! add a delta angle to the previous azimuth
-         ! endif
-         wt%hub%rotAcc  = 0.0_ReKi
-      else if (wt%hub%motionType == idHubMotionVariable) then
-         call interpTimeValue(wt%hub%motion, time, wt%hub%iMotion, hubMotion)
-         !print*,hubMotion
-         wt%hub%rotSpeed  = hubMotion(2)
-         wt%hub%rotAcc    = hubMotion(2)
-         wt%hub%azimuth = MODULO(hubMotion(1)*R2D, 360.0_ReKi )
-
-      else if (wt%hub%motionType == idHubMotionStateTS) then
-         ! NOTE: match AeroDyndriver for backward compatibility
-         if (nt <= 0) then
-            wt%hub%azimuth = modulo( real( dvr%dt * (nt-1) * wt%hub%rotSpeed, ReKi) * R2D, 360.0_ReKi )
-         else
-            if (nt==1) then
-               wt%hub%azimuth = 0.0_ReKi
-            else
-               wt%hub%azimuth = modulo( wt%hub%azimuth + REAL(dvr%dt * rotSpeedPrev, ReKi) * R2D, 360.0_ReKi ) ! add a delta angle to the previous azimuth
-            end if
-         end if
-      else
-         print*,'Unknown hun motion type, should never happen'
-         STOP
-      endif
-      theta(1) = wt%hub%azimuth*D2R + dvr%dt * wt%hub%rotSpeed
-      theta(2) = 0.0_ReKi
-      theta(3) = 0.0_ReKi
-      orientation_loc = EulerConstruct( theta )
-      wt%hub%ptMesh%Orientation(:,:,1) = matmul(orientation_loc, wt%hub%ptMesh%Orientation(:,:,1))
-      wt%hub%ptMesh%RotationVel(  :,1) = wt%hub%ptMesh%RotationVel(:,1) + wt%hub%ptMesh%Orientation(1,:,1) * wt%hub%rotSpeed
-      wt%hub%ptMesh%RotationAcc(  :,1) = wt%hub%ptMesh%RotationAcc(:,1) + wt%hub%ptMesh%Orientation(1,:,1) * wt%hub%rotAcc
-
-      ! --- Blade motion
-      ! Hub 2 blade root
-      do iB = 1,wt%numBlades
-         call Transfer_Point_to_Point(wt%hub%ptMesh, wt%bld(iB)%ptMesh, wt%hub%map2bldPt(iB), errStat2, errMsg2); if(Failed()) return
-         ! Pitch motion aong z
-         theta =0.0_ReKi
-         if (wt%bld(iB)%motionType==idBldMotionConstant) then
-            ! pitch already set
-         elseif (wt%bld(iB)%motionType==idBldMotionVariable) then
-            call interpTimeValue(wt%bld(iB)%motion, time, wt%bld(iB)%iMotion, bldMotion)
-            wt%bld(iB)%pitch =bldMotion(1)
-            wt%bld(iB)%ptMesh%RotationVel(:,1) = wt%bld(iB)%ptMesh%RotationVel(:,1) + wt%bld(iB)%ptMesh%Orientation(3,:,1)* (-bldMotion(2))
-            wt%bld(iB)%ptMesh%RotationAcc(:,1) = wt%bld(iB)%ptMesh%RotationAcc(:,1) + wt%bld(iB)%ptMesh%Orientation(3,:,1)* (-bldMotion(3))
-         else
-            print*,'Unknown blade motion type, should never happen'
-            STOP
-         endif
-         theta(3) = - wt%bld(iB)%pitch ! NOTE: sign, wind turbine convention ...
-         orientation_loc = EulerConstruct(theta)
-         wt%bld(iB)%ptMesh%Orientation(:,:,1) = matmul(orientation_loc, wt%bld(iB)%ptMesh%Orientation(:,:,1))
-      enddo
-
-      !print*,'Bse: ',wt%ptMesh%Position + wt%ptMesh%TranslationDisp
-      !if (wt%hasTower) then
-      !   print*,'Twr: ',wt%twr%ptMesh%Position + wt%twr%ptMesh%TranslationDisp
-      !endif
-      !print*,'Nac: ',wt%nac%ptMesh%Position + wt%nac%ptMesh%TranslationDisp
-      !print*,'Hub: ',wt%hub%ptMesh%Position + wt%hub%ptMesh%TranslationDisp
-      !do iB=1,wt%numBlades
-      !   print*,'Bld: ',wt%bld(iB)%ptMesh%Position + wt%bld(iB)%ptMesh%TranslationDisp
-      !enddo
-   enddo ! Loop on wind turbines
-
-contains
-   logical function Failed()
-      call SetErrStat(errStat2, errMsg2, errStat, errMsg, 'Set_Mesh_Motion')
-      Failed = ErrStat >= AbortErrLev
-   end function Failed
-end subroutine Set_Mesh_Motion
->>>>>>> e704818d
-
-!----------------------------------------------------------------------------------------------------------------------------------
-!> Set aerodyn inputs
-!  - cycle values in the input array AD%InputTime and AD%u.
-!  - set AD input meshes and inflow
-subroutine Set_AD_Inputs(nt,dvr,AD,IW,errStat,errMsg)
-   integer(IntKi)              , intent(in   ) :: nt            ! time step number
-   type(Dvr_SimData), target,   intent(in   ) :: dvr       ! Driver data 
-   type(AeroDyn_Data), target,   intent(inout) :: AD            ! AeroDyn data 
-   type(InflowWind_Data),        intent(inout) :: IW            ! InflowWind data 
-   integer(IntKi)              , intent(  out) :: errStat       ! Status of error message
-   character(*)                , intent(  out) :: errMsg        ! Error message if ErrStat /= ErrID_None
-   ! local variables
-   integer(intKi)          :: j   ! loop index
-   integer(intKi)          :: iWT ! loop counter for rotors
-   integer(intKi)          :: iB ! loop counter for blades
-   integer(IntKi)          :: errStat2      ! local status of error message
-   character(ErrMsgLen)    :: errMsg2       ! local error message if ErrStat /= ErrID_None
-   type(WTData), pointer :: wt ! Alias to shorten notation
-   real(ReKi) :: z
-   errStat = ErrID_None
-   errMsg  = ""
-
-<<<<<<< HEAD
 !----------------------------------------------------------------------------------------------------------------------------------
 !> Initialize aerodyn module based on driver data
 subroutine Init_AeroDyn(iCase, dvr, AD, dt, defFldDens, defKinVisc, defSpdSound, defPatm, defPvap, InitOutData, errStat, errMsg)
@@ -1537,7 +613,7 @@
    real(R8Ki)            :: R_hub2gl(3,3)
    real(R8Ki)            :: R_hub2bl(3,3)
    real(R8Ki)            :: R_gl2wt(3,3)
-   integer(IntKi)        :: iWT, iBld
+   integer(IntKi)        :: iWT, iB
    integer(IntKi)        :: errStat2      ! local status of error message
    character(ErrMsgLen)  :: errMsg2       ! local error message if ErrStat /= ErrID_None
    type(WTData), pointer :: wt ! Alias to shorten notation
@@ -1549,10 +625,9 @@
       wt => dvr%WT(iWT)
       ! WT base
       pos         = wt%originInit
-      !R_gl2wt     = EulerConstruct( wt%orientationInit ) ! global 2 base at t = 0 (constant)
-      !R_gl2wt     = EulerConstruct( wt%orientationInit ) ! global 2 base at t = 0 (constant)
       ! We initialize to indentity at first
-      CALL Eye(R_gl2wt, errStat2, errMsg2) 
+      !CALL Eye(R_gl2wt, errStat2, errMsg2) 
+      R_gl2wt = EulerConstruct( wt%orientationInit ) ! global 2 base at t = 0 (constant)
       orientation = R_gl2wt
       call CreatePointMesh(wt%ptMesh, pos, orientation, errStat2, errMsg2); if(Failed())return
 
@@ -1585,11 +660,11 @@
 !       InitInData%HubOrientation = matmul(wt%Rb2h0, wt%Rg2b0) ! Global 2 hub = base2hub x global2base
 
       R_hub2gl  = transpose(wt%hub%ptMesh%RefOrientation(:,:,1))
-      do iBld=1,wt%numBlades
-         R_hub2bl = EulerConstruct( wt%bld(iBld)%orientation_h ) ! Rotation matrix hub 2 blade (constant)
+      do iB=1,wt%numBlades
+         R_hub2bl = EulerConstruct( wt%bld(iB)%orientation_h ) ! Rotation matrix hub 2 blade (constant)
          orientation = matmul(R_hub2bl,  wt%hub%ptMesh%RefOrientation(:,:,1) ) ! Global 2 blade =    hub2blade   x global2hub
-         pos         = wt%hub%ptMesh%Position(:,1) + matmul(R_hub2gl, wt%bld(iBld)%origin_h) +  wt%bld(iBld)%hubRad_bl*orientation(3,:) 
-         call CreatePointMesh(wt%bld(iBld)%ptMesh, pos, orientation, errStat2, errMsg2); if(Failed())return
+         pos         = wt%hub%ptMesh%Position(:,1) + matmul(R_hub2gl, wt%bld(iB)%origin_h) +  wt%bld(iB)%hubRad_bl*orientation(3,:) 
+         call CreatePointMesh(wt%bld(iB)%ptMesh, pos, orientation, errStat2, errMsg2); if(Failed())return
       end do
 
       ! --- Mapping
@@ -1603,20 +678,20 @@
       call MeshMapCreate(wt%nac%ptMesh, wt%hub%ptMesh, wt%nac%map2hubPt, errStat2, errMsg2); if(Failed())return
       ! hub 2 bld
       allocate(wt%hub%map2bldPt(wt%numBlades))
-      do iBld=1,wt%numBlades
-         call MeshMapCreate(wt%hub%ptMesh, wt%bld(iBld)%ptMesh, wt%hub%map2bldPt(iBld), errStat2, errMsg2); if(Failed())return
+      do iB=1,wt%numBlades
+         call MeshMapCreate(wt%hub%ptMesh, wt%bld(iB)%ptMesh, wt%hub%map2bldPt(iB), errStat2, errMsg2); if(Failed())return
       enddo
       ! 
       ! --- NOTE: KEEP ME, this information would go well in a summary file...
       print*,'Nodes positions for turbine '//trim(num2lstr(iWT))//', (at t=0, without base or RNA motion)'
-      print*,'Bse: ',wt%ptMesh%Position
+      print*,'Bse: ',wt%ptMesh%Position + wt%ptMesh%TranslationDisp
       if (wt%hasTower) then
-         print*,'Twr: ',wt%twr%ptMesh%Position
-      endif
-      print*,'Nac: ',wt%nac%ptMesh%Position
-      print*,'Hub: ',wt%hub%ptMesh%Position
-      do iBld=1,wt%numBlades
-         print*,'Bld: ',wt%bld(iBld)%ptMesh%Position
+         print*,'Twr: ',wt%twr%ptMesh%Position + wt%twr%ptMesh%TranslationDisp
+      endif
+      print*,'Nac: ',wt%nac%ptMesh%Position + wt%nac%ptMesh%TranslationDisp
+      print*,'Hub: ',wt%hub%ptMesh%Position + wt%hub%ptMesh%TranslationDisp
+      do iB=1,wt%numBlades
+         print*,'Bld: ',wt%bld(iB)%ptMesh%Position + wt%bld(iB)%ptMesh%TranslationDisp
       enddo
    enddo
 
@@ -1929,6 +1004,16 @@
          orientation_loc = EulerConstruct(theta)
          wt%bld(iB)%ptMesh%Orientation(:,:,1) = matmul(orientation_loc, wt%bld(iB)%ptMesh%Orientation(:,:,1))
       enddo
+
+      !print*,'Bse: ',wt%ptMesh%Position + wt%ptMesh%TranslationDisp
+      !if (wt%hasTower) then
+      !   print*,'Twr: ',wt%twr%ptMesh%Position + wt%twr%ptMesh%TranslationDisp
+      !endif
+      !print*,'Nac: ',wt%nac%ptMesh%Position + wt%nac%ptMesh%TranslationDisp
+      !print*,'Hub: ',wt%hub%ptMesh%Position + wt%hub%ptMesh%TranslationDisp
+      !do iB=1,wt%numBlades
+      !   print*,'Bld: ',wt%bld(iB)%ptMesh%Position + wt%bld(iB)%ptMesh%TranslationDisp
+      !enddo
    enddo ! Loop on wind turbines
 
 contains
@@ -2249,569 +1334,6 @@
       wt%nac%yaw      = myNaN
 
       if (wt%BasicHAWTFormat) then
-         ! Basic Geometry
-         call ParseAry(FileInfo_In, CurLine, 'baseOriginInit'//sWT , wt%originInit , 3 , errStat2, errMsg2 , unEc); if(Failed()) return
-         call ParseVar(FileInfo_In, CurLine, 'numBlades'//sWT      , wt%numBlades      , errStat2, errMsg2 , unEc); if(Failed()) return
-         call ParseVar(FileInfo_In, CurLine, 'hubRad'//sWT         , hubRad            , errStat2, errMsg2 , unEc); if(Failed()) return
-         call ParseVar(FileInfo_In, CurLine, 'hubHt'//sWT          , hubHt             , errStat2, errMsg2 , unEc); if(Failed()) return
-         call ParseVar(FileInfo_In, CurLine, 'overhang'//sWT       , overhang          , errStat2, errMsg2 , unEc); if(Failed()) return
-         call ParseVar(FileInfo_In, CurLine, 'shftTilt'//sWT       , shftTilt          , errStat2, errMsg2 , unEc); if(Failed()) return
-         call ParseVar(FileInfo_In, CurLine, 'precone'//sWT        , precone           , errStat2, errMsg2 , unEc); if(Failed()) return
-
-         ! Basic Motion
-         call ParseCom(FileInfo_In, CurLine, Line, errStat2, errMsg2, unEc); if(Failed()) return
-         call ParseVar(FileInfo_In, CurLine, 'nacYaw'//sWT         , nacyaw            , errStat2, errMsg2 , unEc); if(Failed()) return
-         call ParseVar(FileInfo_In, CurLine, 'rotSpeed'//sWT       , rotSpeed          , errStat2, errMsg2 , unEc); if(Failed()) return
-         call ParseVar(FileInfo_In, CurLine, 'bldPitch'//sWT       , bldPitch          , errStat2, errMsg2 , unEc); if(Failed()) return
-         call ParseVar(FileInfo_In, CurLine, 'baseMotionType'//sWT , wt%motionType,      errStat2, errMsg2, unEc); if(Failed()) return
-         call ParseVar(FileInfo_In, CurLine, 'degreeOfFreedom'//sWT, wt%degreeOfFreedom, errStat2, errMsg2, unEc); if(Failed()) return
-         call ParseVar(FileInfo_In, CurLine, 'amplitude'//sWT      , wt%amplitude,       errStat2, errMsg2, unEc); if(Failed()) return
-         call ParseVar(FileInfo_In, CurLine, 'frequency'//sWT      , wt%frequency,       errStat2, errMsg2, unEc); if(Failed()) return
-         call ParseVar(FileInfo_In, CurLine, 'baseMotionFilename'//sWT, wt%motionFileName,  errStat2, errMsg2, unEc); if(Failed()) return
-         if (dvr%AnalysisType==idAnalysisRegular) then
-            if (wt%motionType==idBaseMotionGeneral) then
-               call ReadDelimFile(wt%motionFileName, 19, wt%motion, errStat2, errMsg2); if(Failed()) return
-               wt%iMotion=1
-               if (wt%motion(size(wt%motion,1),1)<dvr%tMax) then
-                  call WrScr('Warning: maximum time in motion file smaller than simulation time, last values will be repeated. File: '//trim(wt%motionFileName))
-               endif
-            endif
-         else
-            ! Setting dummy values for safety. These values needs to be overriden by TimeDependency or Case
-            nacYaw       = myNaN
-            rotSpeed     = myNaN
-            bldPitch     = myNaN
-            wt%amplitude = myNaN
-            wt%frequency = myNaN
-            wt%motionType = idBaseMotionFixed 
-            wt%degreeOfFreedom = 0
-         endif ! regular analysis or combined/time
-
-         shftTilt=-shftTilt*Pi/180._ReKi ! deg 2 rad, NOTE: OpenFAST convention sign wrong around y 
-         precone=precone*Pi/180._ReKi ! deg 2 rad
-
-         ! --- We set the advanced rotor properties
-         ! twr/nac/hub
-         wt%orientationInit(1:3) = 0.0_ReKi
-         wt%hasTower          = .True.
-         wt%HAWTprojection    = .True.
-         wt%twr%origin_t      = 0.0_ReKi ! Exactly at the base
-         wt%nac%origin_t      = (/ 0.0_ReKi                , 0.0_ReKi, hubHt + overhang * sin(shftTilt)       /) ! NOTE WE DON'T HAVE TWR2SHAFT to approximate
-         wt%hub%origin_n      = (/ overhang * cos(shftTilt), 0.0_ReKi, -overhang * sin(shftTilt) /)              ! IDEM
-         wt%hub%orientation_n = (/ 0.0_ReKi,  shftTilt, 0.0_ReKi  /)
-
-         ! blades
-         allocate(wt%bld(wt%numBlades))
-         wt%bld(:)%pitch = myNaN
-         do iB=1,wt%numBlades
-            wt%bld(iB)%origin_h(1:3)      = 0.0_ReKi
-            wt%bld(iB)%orientation_h(1)   = (iB-1)*(2._ReKi*Pi)/wt%numBlades
-            wt%bld(iB)%orientation_h(2)   = precone
-            wt%bld(iB)%orientation_h(3)   = 0.0_ReKi
-            wt%bld(iB)%hubRad_bl          = hubRad
-         enddo
-         ! Motion
-         !wt%motionType = idBaseMotionFixed
-         call setSimpleMotion(wt, rotSpeed, bldPitch, nacYaw, wt%degreeOfFreedom, wt%amplitude, wt%frequency)
-
-      else
-         ! --- General format (not basic)
-         ! Rotor origin and orientation
-         call ParseAry(FileInfo_In, CurLine, 'baseOriginInit'//sWT     , wt%originInit, 3         , errStat2, errMsg2, unEc); if(Failed()) return
-         call ParseAry(FileInfo_In, CurLine, 'baseOrientationInit'//sWT, wt%orientationInit, 3    , errStat2, errMsg2, unEc); if(Failed()) return
-         call ParseVar(FileInfo_In, CurLine, 'hasTower'//sWT           , wt%hasTower              , errStat2, errMsg2, unEc); if(Failed()) return
-         call ParseVar(FileInfo_In, CurLine, 'HAWTprojection'//sWT     , wt%HAWTprojection                , errStat2, errMsg2, unEc); if(Failed()) return
-         call ParseAry(FileInfo_In, CurLine, 'twrOrigin_t'//sWT        , wt%twr%origin_t, 3       , errStat2, errMsg2, unEc); if(Failed()) return
-         call ParseAry(FileInfo_In, CurLine, 'nacOrigin_t'//sWT        , wt%nac%origin_t, 3       , errStat2, errMsg2, unEc); if(Failed()) return
-         call ParseAry(FileInfo_In, CurLine, 'hubOrigin_n'//sWT        , wt%hub%origin_n, 3       , errStat2, errMsg2, unEc); if(Failed()) return
-         call ParseAry(FileInfo_In, CurLine, 'hubOrientation_n'//sWT   , wt%hub%orientation_n, 3  , errStat2, errMsg2, unEc); if(Failed()) return
-         wt%hub%orientation_n   = wt%hub%orientation_n*Pi/180_ReKi
-         wt%orientationInit     = wt%orientationInit*Pi/180_ReKi
-         ! Blades
-         call ParseCom(FileInfo_In, CurLine, Line, errStat2, errMsg2, unEc); if(Failed()) return
-         call ParseVar(FileInfo_In, CurLine, 'numBlades'//sWT , wt%numBlades, errStat2, errMsg2, unEc); if(Failed()) return
-         allocate(wt%bld(wt%numBlades))
-         wt%bld(:)%pitch = myNaN
-         do iB=1,wt%numBlades
-            sBld = '('//trim(num2lstr(iWT))//'_'//trim(num2lstr(iB))//')'
-            call ParseAry(FileInfo_In, CurLine, 'bldOrigin_h'//sBld , wt%bld(iB)%origin_h, 3, errStat2, errMsg2, unEc); if(Failed()) return
-         enddo
-         do iB=1,wt%numBlades
-            sBld = '('//trim(num2lstr(iWT))//'_'//trim(num2lstr(iB))//')'
-            call ParseAry(FileInfo_In, CurLine, 'blOdrientation_h'//sBld , wt%bld(iB)%orientation_h, 3, errStat2, errMsg2, unEc); if(Failed()) return
-            wt%bld(iB)%orientation_h = wt%bld(iB)%orientation_h * Pi/180_ReKi
-         enddo
-         do iB=1,wt%numBlades
-            sBld = '('//trim(num2lstr(iWT))//'_'//trim(num2lstr(iB))//')'
-            call ParseVar(FileInfo_In, CurLine, 'bldHubRad_bl'//sBld , wt%bld(iB)%hubRad_bl, errStat2, errMsg2, unEc); if(Failed()) return
-         enddo
-
-         ! Base motion
-         call ParseCom(FileInfo_In, CurLine, Line, errStat2, errMsg2, unEc); if(Failed()) return
-         call ParseVar(FileInfo_In, CurLine, 'baseMotionType'//sWT    , wt%motionType,      errStat2, errMsg2, unEc); if(Failed()) return
-         call ParseVar(FileInfo_In, CurLine, 'degreeOfFreedom'//sWT   , wt%degreeOfFreedom, errStat2, errMsg2, unEc); if(Failed()) return
-         call ParseVar(FileInfo_In, CurLine, 'amplitude'//sWT         , wt%amplitude,       errStat2, errMsg2, unEc); if(Failed()) return
-         call ParseVar(FileInfo_In, CurLine, 'frequency'//sWT         , wt%frequency,       errStat2, errMsg2, unEc); if(Failed()) return
-         call ParseVar(FileInfo_In, CurLine, 'baseMotionFilename'//sWT, wt%motionFileName,  errStat2, errMsg2, unEc); if(Failed()) return
-         wt%frequency = wt%frequency * 2 *pi ! Hz to rad/s
-         if (wt%motionType==idBaseMotionGeneral) then
-            call ReadDelimFile(wt%motionFileName, 19, wt%motion, errStat2, errMsg2); if(Failed()) return
-            wt%iMotion=1
-            if (wt%motion(size(wt%motion,1),1)<dvr%tMax) then
-               call WrScr('Warning: maximum time in motion file smaller than simulation time, last values will be repeated. File: '//trim(wt%motionFileName))
-            endif
-         endif
-
-         ! Nacelle motion
-         if (wt%numBlades>0) then
-            call ParseCom(FileInfo_In, CurLine, Line, errStat2, errMsg2, unEc); if(Failed()) return
-            call ParseVar(FileInfo_In, CurLine, 'nacMotionType'//sWT    , wt%nac%motionType    , errStat2, errMsg2, unEc); if(Failed()) return
-            call ParseVar(FileInfo_In, CurLine, 'nacYaw'//sWT           , wt%nac%yaw           , errStat2, errMsg2, unEc); if(Failed()) return
-            call ParseVar(FileInfo_In, CurLine, 'nacMotionFilename'//sWT, wt%nac%motionFileName, errStat2, errMsg2, unEc); if(Failed()) return
-            wt%nac%yaw = wt%nac%yaw * Pi/180_ReKi ! yaw stored in rad
-            if (wt%nac%motionType==idNacMotionVariable) then
-               call ReadDelimFile(wt%nac%motionFilename, 4, wt%nac%motion, errStat2, errMsg2); if(Failed()) return
-               wt%nac%iMotion=1
-               if (wt%nac%motion(size(wt%nac%motion,1),1)<dvr%tMax) then
-                  call WrScr('Warning: maximum time in motion file smaller than simulation time, last values will be repeated. File: '//trim(wt%nac%motionFileName))
-               endif
-            endif
-
-            ! Rotor motion
-            call ParseCom(FileInfo_In, CurLine, Line, errStat2, errMsg2, unEc); if(Failed()) return
-            call ParseVar(FileInfo_In, CurLine, 'rotMotionType'//sWT    , wt%hub%motionType    , errStat2, errMsg2, unEc); if(Failed()) return
-            call ParseVar(FileInfo_In, CurLine, 'rotSpeed'//sWT         , wt%hub%rotSpeed      , errStat2, errMsg2, unEc); if(Failed()) return
-            call ParseVar(FileInfo_In, CurLine, 'rotMotionFilename'//sWT, wt%hub%motionFileName, errStat2, errMsg2, unEc); if(Failed()) return
-            wt%hub%rotSpeed = wt%hub%rotSpeed * Pi/30_ReKi ! speed stored in rad/s 
-            if (wt%hub%motionType==idHubMotionVariable) then
-               call ReadDelimFile(wt%hub%motionFilename, 4, wt%hub%motion, errStat2, errMsg2); if(Failed()) return
-               wt%hub%iMotion=1
-               if (wt%hub%motion(size(wt%hub%motion,1),1)<dvr%tMax) then
-                  call WrScr('Warning: maximum time in motion file smaller than simulation time, last values will be repeated. File: '//trim(wt%hub%motionFileName))
-               endif
-            endif
-
-            ! Blade motion
-            call ParseCom(FileInfo_In, CurLine, Line, errStat2, errMsg2, unEc); if(Failed()) return
-            call ParseVar(FileInfo_In, CurLine, 'bldMotionType'//sWT, bldMotionType, errStat2, errMsg2, unEc); if(Failed()) return
-            wt%bld(:)%motionType=bldMotionType
-            do iB=1,wt%numBlades
-               sBld = '('//trim(num2lstr(iWT))//'_'//trim(num2lstr(iB))//')'
-               call ParseVar(FileInfo_In, CurLine, 'bldPitch'//sBld , wt%bld(iB)%pitch, errStat2, errMsg2, unEc); if(Failed()) return
-               wt%bld(iB)%pitch = wt%bld(iB)%pitch*Pi/180_ReKi ! to rad
-            enddo
-            do iB=1,wt%numBlades
-               sBld = '('//trim(num2lstr(iWT))//'_'//trim(num2lstr(iB))//')'
-               call ParseVar(FileInfo_In, CurLine, 'bldMotionFileName'//sBld , wt%bld(iB)%motionFileName, errStat2, errMsg2, unEc); if(Failed()) return
-            enddo
-            do iB=1,wt%numBlades
-               if (wt%bld(iB)%motionType==idBldMotionVariable) then
-                  call ReadDelimFile(wt%bld(iB)%motionFilename, 4, wt%bld(iB)%motion, errStat2, errMsg2); if(Failed()) return
-                  wt%bld(iB)%iMotion=1
-                  if (wt%bld(iB)%motion(size(wt%bld(iB)%motion,1),1)<dvr%tMax) then
-                     call WrScr('Warning: maximum time in motion file smaller than simulation time, last values will be repeated. File: '//trim(wt%bld(iB)%motionFileName))
-                  endif
-               endif
-            enddo
-         else
-            wt%degreeofFreedom   = 0                   
-            wt%amplitude         = 0.0_ReKi            
-            wt%frequency         = 0.0_ReKi            
-            wt%nac%motionType    = idNacMotionConstant
-            wt%nac%yaw           = 0
-            wt%hub%motionType    = idHubMotionConstant
-            wt%hub%rotSpeed      = 0
-            wt%bld(:)%motionType = idBldMotionConstant
-            wt%bld(:)%pitch      = 0
-         endif ! numBlade>0
-      endif ! BASIC/ADVANCED rotor definition
-   enddo
-   ! --- Outputs
-   call ParseCom(FileInfo_In, CurLine, Line, errStat2, errMsg2, unEc); if(Failed()) return
-   call ParseVar(FileInfo_In, CurLine, 'outFmt'     , dvr%out%outFmt      , errStat2, errMsg2, unEc); if(Failed()) return
-   call ParseVar(FileInfo_In, CurLine, 'outFileFmt' , dvr%out%fileFmt     , errStat2, errMsg2, unEc); if(Failed()) return
-   call ParseVar(FileInfo_In, CurLine, 'WrVTK'      , dvr%out%WrVTK       , errStat2, errMsg2, unEc); if(Failed()) return
-   call ParseVar(FileInfo_In, CurLine, 'VTKHubRad'  , hubRad_ReKi         , errStat2, errMsg2, unEc); if(Failed()) return
-   call ParseAry(FileInfo_In, CurLine, 'VTKNacDim'  , dvr%out%VTKNacDim, 6, errStat2, errMsg2, unEc); if(Failed()) return
-   dvr%out%VTKHubRad =  real(hubRad_ReKi,SiKi)
-   dvr%out%delim=' ' ! TAB
-
-   ! --- Time dependent analysis
-   call ParseCom(FileInfo_In, CurLine, Line, errStat2, errMsg2, unEc); if(Failed()) return
-   if (dvr%AnalysisType==idAnalysisTimeD) then
-      call ParseVar(FileInfo_In, CurLine, 'TimeAnalysisFileName', Line, errStat2, errMsg2, unEc); if(Failed()) return
-      call ReadDelimFile(Line, 6, dvr%timeSeries, errStat2, errMsg2); if(Failed()) return
-      dvr%timeSeries(:,4) = real(dvr%timeSeries(:,4)*RPM2RPS, ReKi) ! rad/s
-      dvr%timeSeries(:,5) = real(dvr%timeSeries(:,5)*D2R    , ReKi) ! rad
-      dvr%timeSeries(:,6) = real(dvr%timeSeries(:,6)*D2R    , ReKi) ! rad
-      if (dvr%timeSeries(size(dvr%timeSeries,1),1)<dvr%tMax) then
-         call WrScr('Warning: maximum time in time series file smaller than simulation time, last values will be repeated. File: '//trim(Line))
-      endif
-      dvr%iTimeSeries=1
-   else
-      call ParseCom(FileInfo_In, CurLine, Line, errStat2, errMsg2, unEc); if(Failed()) return
-  endif
-
-   ! --- Parametic cases
-   call ParseCom(FileInfo_In, CurLine, Line, errStat2, errMsg2, unEc); if(Failed()) return
-   call ParseVar(FileInfo_In, CurLine, 'numCases', dvr%numCases, errStat2, errMsg2, unEc); if(Failed()) return
-   call ParseCom(FileInfo_In, CurLine, Line, errStat2, errMsg2, unEc); if(Failed()) return
-   call ParseCom(FileInfo_In, CurLine, Line, errStat2, errMsg2, unEc); if(Failed()) return
-   if (dvr%analysisType==idAnalysisCombi) then
-      ! First check
-      if( Check(dvr%numTurbines>1    , 'Combined case analyses only possible with zero or one turbine with `basicHAWT` format' )) return
-      if (dvr%numTurbines==1) then
-         if( Check(.not. dvr%wt(1)%basicHAWTFormat , 'Combined case analyses only possible with one turbine with `basicHAWT` format' )) return
-      endif
-      if( Check(dvr%numCases<=0      , 'NumCases needs to be >0 for combined analyses' )) return
-      allocate(dvr%Cases(dvr%numCases))
-      do iCase=1, dvr%numCases
-         call ParseAry(FileInfo_In, CurLine, 'case line', caseArray, size(caseArray), errStat2, errMsg2, unEc); if(Failed()) return
-         dvr%Cases(iCase)%HWindSpeed = caseArray( 1)
-         dvr%Cases(iCase)%PLExp      = caseArray( 2)
-         dvr%Cases(iCase)%rotSpeed   = caseArray( 3)
-         dvr%Cases(iCase)%bldPitch   = caseArray( 4)
-         dvr%Cases(iCase)%nacYaw     = caseArray( 5)
-         dvr%Cases(iCase)%dT         = caseArray( 6)
-         dvr%Cases(iCase)%tMax       = caseArray( 7)
-         dvr%Cases(iCase)%DOF        = caseArray( 8)
-         dvr%Cases(iCase)%amplitude  = caseArray( 9)
-         dvr%Cases(iCase)%frequency  = caseArray(10)
-      enddo
-   else
-      if (dvr%numCases>0) then
-         errStat2=ErrID_Warn
-         errMsg2='Skipping combined case inputs'
-         call setErrStat(errStat2, errMsg2, errStat, errMsg, 'Dvr_ReadInputFile');
-      endif
-      dvr%numCases=1 ! Only one case
-      if (allocated(dvr%Cases)) deallocate(dvr%Cases)
-   endif
-
-   call cleanup()
-
-   return
-contains
-
-   logical function Check(Condition, ErrMsg_in)
-      logical, intent(in) :: Condition
-      character(len=*), intent(in) :: ErrMsg_in
-      Check=Condition
-      if (Check) then
-         call SetErrStat(ErrID_Fatal, trim(ErrMsg_in), ErrStat, ErrMsg, 'Dvr_ReadInputFile');
-      endif
-   end function Check
-
-   subroutine CleanUp()
-      if (UnIn>0) close(UnIn)
-      if (UnEc>0) close(UnEc)
-   end subroutine cleanup
-
-   logical function Failed()
-      CALL SetErrStat(errStat2, errMsg2, errStat, errMsg, 'Dvr_ReadInputFile' )
-      Failed = errStat >= AbortErrLev
-      if (Failed) then
-         call CleanUp()
-      endif
-   end function Failed
-end subroutine Dvr_ReadInputFile
-
-subroutine setSimpleMotion(wt, rotSpeed, bldPitch, nacYaw, DOF, amplitude, frequency)
-   type(WTData),   intent(inout) :: wt
-   real(ReKi),     intent(in   ) :: rotSpeed  ! rpm
-   real(ReKi),     intent(in   ) :: bldPitch  ! deg
-   real(ReKi),     intent(in   ) :: nacYaw    ! deg
-   integer(IntKi), intent(in   ) :: DOF       ! 0<: None, 1:surge, ... 6: yaw
-   real(ReKi),     intent(in   ) :: amplitude ! m or rad
-   real(ReKi),     intent(in   ) :: frequency ! Hz
-   wt%degreeofFreedom   = DOF
-   wt%amplitude         = amplitude
-   wt%frequency         = frequency * 2 *pi ! Hz to rad/s
-   wt%nac%motionType    = idNacMotionConstant
-   wt%nac%yaw           = nacYaw* PI /180._ReKi ! deg 2 rad
-   wt%hub%motionType    = idHubMotionConstant
-   wt%hub%rotSpeed      = rotSpeed*RPM2RPS     ! rpm 2 rad/s
-   wt%bld(:)%motionType = idBldMotionConstant
-   wt%bld(:)%pitch      = bldPitch * Pi /180._ReKi ! deg 2 rad
-end subroutine setSimpleMotion
-
-
-!----------------------------------------------------------------------------------------------------------------------------------
-=======
-   ! --- Shift previous calculations:
-   do j = numInp-1,1,-1
-      call AD_CopyInput (AD%u(j),  AD%u(j+1),  MESH_UPDATECOPY, ErrStat2, ErrMsg2); if (Failed()) return
-      AD%inputTime(j+1) = AD%inputTime(j)
-   end do
-   AD%inputTime(1) = dvr%dT * nt ! time at "nt+1"
-
-   ! --- Transfer motion from "ED" to AeroDyn
-   do iWT=1,dvr%numTurbines
-      wt => dvr%WT(iWT)
-      ! Hub 2 Hub AD 
-      call Transfer_Point_to_Point(wt%hub%ptMesh, AD%u(1)%rotors(iWT)%hubMotion, wt%hub%ED_P_2_AD_P_H, errStat2, errMsg2); if(Failed()) return
-
-      ! Blade root to blade root AD
-      do iB = 1,wt%numBlades
-         call Transfer_Point_to_Point(wt%bld(iB)%ptMesh, AD%u(1)%rotors(iWT)%BladeRootMotion(iB), wt%bld(iB)%ED_P_2_AD_P_R, errStat2, errMsg2); if(Failed()) return
-      enddo
-            
-      ! Blade root AD to blade line AD
-      do iB = 1,wt%numBlades
-         call Transfer_Point_to_Line2(AD%u(1)%rotors(iWT)%BladeRootMotion(iB), AD%u(1)%rotors(iWT)%BladeMotion(iB), wt%bld(iB)%AD_P_2_AD_L_B, errStat2, errMsg2); if(Failed()) return
-      enddo
-
-      ! Tower motion
-      if (wt%hasTower) then
-         if (AD%u(1)%rotors(iWT)%TowerMotion%nNodes>0) then
-            call Transfer_Point_to_Point(wt%twr%ptMesh, wt%twr%ptMeshAD, wt%twr%ED_P_2_AD_P_T, errStat2, errMsg2); if(Failed()) return
-            call Transfer_Point_to_Line2(wt%twr%ptMeshAD, AD%u(1)%rotors(iWT)%TowerMotion, wt%twr%AD_P_2_AD_L_T, errStat2, errMsg2); if(Failed()) return
-         endif
-      endif
-   enddo ! iWT, rotors
-      
-   ! --- Inflow on points
-   call Set_IW_Inputs(nt, dvr, AD%u(1), AD%OtherState, IW%u(1), errStat2, errMsg2); if(Failed()) return
-   if (dvr%CompInflow==1) then
-      call InflowWind_CalcOutput(AD%inputTime(1), IW%u(1), IW%p, IW%x, IW%xd, IW%z, IW%OtherSt, IW%y, IW%m, errStat2, errMsg2); if (Failed()) return
-   else
-      do j=1,size(IW%u(1)%PositionXYZ,2)
-         z = IW%u(1)%PositionXYZ(3,j)
-         IW%y%VelocityUVW(1,j) = dvr%HWindSpeed*(z/dvr%RefHt)**dvr%PLExp
-         IW%y%VelocityUVW(2,j) = 0.0_ReKi !V
-         IW%y%VelocityUVW(3,j) = 0.0_ReKi !W      
-      end do 
-   endif
-   call AD_InputSolve_IfW(AD%u(1), IW%y, errStat2, errMsg2); if(Failed()) return
-
-contains
-   logical function Failed()
-      call SetErrStat(errStat2, errMsg2, errStat, errMsg, 'Set_AD_Inputs')
-      Failed = ErrStat >= AbortErrLev
-   end function Failed
-end subroutine Set_AD_Inputs
-
-!> Set inputs for inflow wind
-!! Similar to FAST_Solver, IfW_InputSolve
-subroutine Set_IW_Inputs(nt,dvr,u_AD,o_AD,u_IfW,errStat,errMsg)
-   integer(IntKi)              , intent(in   ) :: nt            ! time step number
-   type(Dvr_SimData), target,   intent(in   ) :: dvr       ! Driver data 
-   type(AD_InputType),           intent(in   ) :: u_AD          ! AeroDyn data 
-   type(AD_OtherStateType),      intent(in   ) :: o_AD          ! AeroDyn data 
-   type(InflowWind_InputType),   intent(inout) :: u_IfW         ! InflowWind data 
-   integer(IntKi)              , intent(  out) :: errStat       ! Status of error message
-   character(*)                , intent(  out) :: errMsg        ! Error message if ErrStat /= ErrID_None
-   integer :: k,j,node, iWT
-   ErrStat = ErrID_None
-   ErrMsg  = ''
-   Node=0
-
-
-   ! Order important!
-
-   ! Hub Height point for each turbine
-   do iWT=1,dvr%numTurbines
-      Node = Node + 1
-      u_IfW%PositionXYZ(:,Node) = dvr%wt(iWT)%hub%ptMesh%Position(:,1) + dvr%wt(iWT)%hub%ptMesh%TranslationDisp(:,1)
-   enddo
-
-   do iWT=1,dvr%numTurbines
-      ! Blade
-      do K = 1,SIZE(u_AD%rotors(iWT)%BladeMotion)
-         do J = 1,u_AD%rotors(iWT)%BladeMotion(k)%Nnodes
-            Node = Node + 1
-            u_IfW%PositionXYZ(:,Node) = u_AD%rotors(iWT)%BladeMotion(k)%TranslationDisp(:,j) + u_AD%rotors(iWT)%BladeMotion(k)%Position(:,j)
-         end do !J = 1,p%BldNodes ! Loop through the blade nodes / elements
-      end do !K = 1,p%NumBl         
-      ! Tower
-      do J=1,u_AD%rotors(iWT)%TowerMotion%nnodes
-         Node = Node + 1
-         u_IfW%PositionXYZ(:,Node) = u_AD%rotors(iWT)%TowerMotion%TranslationDisp(:,J) + u_AD%rotors(iWT)%TowerMotion%Position(:,J)
-      end do      
-      ! Nacelle
-      if (u_AD%rotors(iWT)%NacelleMotion%Committed) then
-         Node = Node + 1
-         u_IfW%PositionXYZ(:,Node) = u_AD%rotors(iWT)%NacelleMotion%TranslationDisp(:,1) + u_AD%rotors(iWT)%NacelleMotion%Position(:,1)
-      end if
-      ! Hub
-
-   enddo ! iWT
-   ! vortex points from FVW in AD15
-   if (allocated(o_AD%WakeLocationPoints)) then
-      do J=1,size(o_AD%WakeLocationPoints,DIM=2)
-         Node = Node + 1
-         u_IfW%PositionXYZ(:,Node) = o_AD%WakeLocationPoints(:,J)
-         ! rewrite the history of this so that extrapolation doesn't make a mess of things
-!          do k=2,size(IW%u)
-!             if (allocated(IW%u(k)%PositionXYZ))   IW%u(k)%PositionXYZ(:,Node) = IW%u(1)%PositionXYZ(:,Node)
-!          end do
-      enddo !j, wake points
-   end if
-end subroutine Set_IW_Inputs
-
-!> This routine sets the AeroDyn wind inflow inputs.
-!! See similar routine in FAST_Solver
-subroutine AD_InputSolve_IfW(u_AD, y_IfW, errStat, errMsg)
-   ! Passed variables
-   TYPE(AD_InputType),          INTENT(INOUT)   :: u_AD        !< The inputs to AeroDyn
-   TYPE(InflowWind_OutputType), INTENT(IN)      :: y_IfW       !< The outputs from InflowWind
-   INTEGER(IntKi)                               :: errStat     !< Error status of the operation
-   CHARACTER(*)                                 :: errMsg      !< Error message if ErrStat /= ErrID_None
-   ! Local variables:
-   INTEGER(IntKi)                               :: J           ! Loops through nodes / elements.
-   INTEGER(IntKi)                               :: K           ! Loops through blades.
-   INTEGER(IntKi)                               :: NumBl
-   INTEGER(IntKi)                               :: NNodes
-   INTEGER(IntKi)                               :: node
-   INTEGER(IntKi)                               :: iWT
-   errStat = ErrID_None
-   errMsg  = ""
-   node = 1
-
-   ! Order important!
-
-   do iWT=1,size(u_AD%rotors)
-      node = node + 1 ! Hub velocities for each rotor
-   enddo
-
-   do iWT=1,size(u_AD%rotors)
-      NumBl  = size(u_AD%rotors(iWT)%InflowOnBlade,3)
-      Nnodes = size(u_AD%rotors(iWT)%InflowOnBlade,2)
-      ! Blades
-      do k=1,NumBl
-         do j=1,Nnodes
-            u_AD%rotors(iWT)%InflowOnBlade(:,j,k) = y_IfW%VelocityUVW(:,node)
-            node = node + 1
-         end do
-      end do
-      ! Tower
-      if ( allocated(u_AD%rotors(iWT)%InflowOnTower) ) then
-         Nnodes = size(u_AD%rotors(iWT)%InflowOnTower,2)
-         do j=1,Nnodes
-            u_AD%rotors(iWT)%InflowOnTower(:,j) = y_IfW%VelocityUVW(:,node)
-            node = node + 1
-         end do      
-      end if
-      ! Nacelle
-      if (u_AD%rotors(iWT)%NacelleMotion%NNodes > 0) then
-         u_AD%rotors(iWT)%InflowOnNacelle(:) = y_IfW%VelocityUVW(:,node)
-         node = node + 1
-      else
-         u_AD%rotors(iWT)%InflowOnNacelle = 0.0_ReKi
-      end if
-      ! Hub 
-!      if (u_AD%HubMotion%NNodes > 0) then
-!         u_AD%InflowOnHub(:) = y_IfW%VelocityUVW(:,node)
-!         node = node + 1
-!      else
-!         u_AD%InflowOnHub = 0.0_ReKi
-!      end if
-   enddo ! rotors
-   ! OLAF points
-   if ( allocated(u_AD%InflowWakeVel) ) then
-      Nnodes = size(u_AD%InflowWakeVel,DIM=2)
-      do j=1,Nnodes
-         u_AD%InflowWakeVel(:,j) = y_IfW%VelocityUVW(:,node)
-         node = node + 1
-      end do !j, wake points
-   end if
-end subroutine AD_InputSolve_IfW
-
-
-
-!----------------------------------------------------------------------------------------------------------------------------------
-!> Read the driver input file
-subroutine Dvr_ReadInputFile(fileName, dvr, errStat, errMsg )
-   character(*),                  intent( in    )   :: fileName
-   type(Dvr_SimData), target,    intent(   out )   :: dvr
-   integer,                       intent(   out )   :: errStat              ! returns a non-zero value when an error occurs  
-   character(*),                  intent(   out )   :: errMsg               ! Error message if errStat /= ErrID_None
-   ! Local variables
-   character(1024)              :: PriPath
-   character(1024)              :: Line                                     ! String containing a line of input.
-   integer                      :: unIn, unEc, iCase
-   integer                      :: CurLine
-   integer                      :: iWT, iB, bldMotionType
-   logical                      :: echo   
-   real(ReKi)                   :: hubRad_ReKi
-   real(DbKi)                   :: caseArray(10)
-   real(DbKi), allocatable      :: timeSeries_Db(:,:)                       ! Temporary array to hold combined-case input parameters. For backward compatibility..
-   integer(IntKi)               :: errStat2                                 ! Temporary Error status
-   character(ErrMsgLen)         :: errMsg2                                  ! Temporary Err msg
-   type(FileInfoType) :: FileInfo_In   !< The derived type for holding the file information.
-   type(WTData), pointer :: wt ! Alias to shorten notation
-   character(10) :: sWT
-   character(15) :: sBld
-   ! Basic inputs
-   real(ReKi) :: hubRad, hubHt, overhang, shftTilt, precone ! Basic inputs when basicHAWTFormat is true
-   real(ReKi) :: nacYaw, bldPitch, rotSpeed
-   ErrStat = ErrID_None
-   ErrMsg  = ''
-   UnIn = -1
-   UnEc = -1
-
-   ! Read all input file lines into fileinfo
-   call ProcessComFile(fileName, FileInfo_In, errStat2, errMsg2); if (Failed()) return
-   call GetPath(fileName, PriPath)     ! Input files will be relative to the path where the primary input file is located.
-   call GetRoot(fileName, dvr%root)      
-
-   CurLine = 4    ! Skip the first three lines as they are known to be header lines and separators
-   call ParseVar(FileInfo_In, CurLine, 'Echo', echo, errStat2, errMsg2); if (Failed()) return;
-
-   if (echo) then
-      CALL OpenEcho ( UnEc, TRIM(dvr%root)//'.ech', errStat2, errMsg2 )
-         if (Failed()) return;
-      WRITE(UnEc, '(A)') 'Echo file for AeroDyn driver input file: '//trim(filename)
-      ! Write the first three lines into the echo file
-      WRITE(UnEc, '(A)') trim(FileInfo_In%Lines(1))
-      WRITE(UnEc, '(A)') trim(FileInfo_In%Lines(2))
-      WRITE(UnEc, '(A)') trim(FileInfo_In%Lines(3))
-      CurLine = 4
-      call ParseVar(FileInfo_In, CurLine, 'Echo', echo, errStat2, errMsg2, UnEc); if (Failed()) return
-   endif
-
-   call ParseVar(FileInfo_In, CurLine, "analysisType", dvr%analysisType, errStat2, errMsg2, unEc); if (Failed()) return
-   call ParseVar(FileInfo_In, CurLine, "tMax"        , dvr%tMax            , errStat2, errMsg2, unEc); if (Failed()) return
-   call ParseVar(FileInfo_In, CurLine, "dt"          , dvr%dt          , errStat2, errMsg2, unEc); if (Failed()) return
-   call ParseVar(FileInfo_In, CurLine, "AeroFile"    , dvr%AD_InputFile, errStat2, errMsg2, unEc); if (Failed()) return
-
-   ! --- Inflow data
-   call ParseCom(FileInfo_In, CurLine, Line, errStat2, errMsg2, unEc); if (Failed()) return
-   call ParseVar(FileInfo_In, CurLine, "compInflow", dvr%compInflow  , errStat2, errMsg2, unEc); if (Failed()) return
-   call ParseVar(FileInfo_In, CurLine, "InflowFile", dvr%IW_InputFile, errStat2, errMsg2, unEc); if (Failed()) return
-   if (dvr%compInflow==0) then
-      call ParseVar(FileInfo_In, CurLine, "HWindSpeed", dvr%HWindSpeed  , errStat2, errMsg2, unEc); if (Failed()) return
-      call ParseVar(FileInfo_In, CurLine, "RefHt"     , dvr%RefHt       , errStat2, errMsg2, unEc); if (Failed()) return
-      call ParseVar(FileInfo_In, CurLine, "PLExp"     , dvr%PLExp       , errStat2, errMsg2, unEc); if (Failed()) return
-   else
-      call ParseCom(FileInfo_In, CurLine, Line, errStat2, errMsg2, unEc); if (Failed()) return
-      call ParseCom(FileInfo_In, CurLine, Line, errStat2, errMsg2, unEc); if (Failed()) return
-      call ParseCom(FileInfo_In, CurLine, Line, errStat2, errMsg2, unEc); if (Failed()) return
-      dvr%PLexp      = myNaN
-      dvr%RefHt      = myNaN
-      dvr%HWindSpeed = myNaN
-   endif
-
-   if (PathIsRelative(dvr%AD_InputFile)) dvr%AD_InputFile = trim(PriPath)//trim(dvr%AD_InputFile)
-   if (PathIsRelative(dvr%IW_InputFile)) dvr%IW_InputFile = trim(PriPath)//trim(dvr%IW_InputFile)
-
-   ! --- Turbines
-   call ParseCom(FileInfo_In, CurLine, Line, errStat2, errMsg2, unEc); if (Failed()) return
-   call ParseVar(FileInfo_In, CurLine, "numTurbines", dvr%numTurbines, errStat2, errMsg2, unEc); if (Failed()) return
-   allocate(dvr%WT(dvr%numTurbines))
-
-   do iWT=1,dvr%numTurbines
-      wt => dvr%WT(iWT)
-      sWT = '('//trim(num2lstr(iWT))//')'
-      call ParseCom(FileInfo_In, CurLine, Line, errStat2, errMsg2, unEc); if(Failed()) return
-      call ParseVar(FileInfo_In, CurLine, 'BasicHAWTFormat'//sWT    , wt%basicHAWTFormat       , errStat2, errMsg2, unEc); if(Failed()) return
-
-      ! Basic init
-      wt%hub%azimuth  = myNan
-      wt%hub%rotSpeed = myNaN
-      wt%nac%yaw      = myNaN
-
-      if (wt%BasicHAWTFormat) then
          ! --- Basic Geometry
          call ParseAry(FileInfo_In, CurLine, 'baseOriginInit'//sWT , wt%originInit , 3 , errStat2, errMsg2 , unEc); if(Failed()) return
          call ParseVar(FileInfo_In, CurLine, 'numBlades'//sWT      , wt%numBlades      , errStat2, errMsg2 , unEc); if(Failed()) return
@@ -3097,7 +1619,6 @@
 
 
 !----------------------------------------------------------------------------------------------------------------------------------
->>>>>>> e704818d
 subroutine ValidateInputs(dvr, errStat, errMsg)
    type(Dvr_SimData), target,    intent(inout) :: dvr           ! intent(out) only so that we can save FmtWidth in dvr%out%ActualChanLen
    integer,                       intent(  out) :: errStat           ! returns a non-zero value when an error occurs  
@@ -3116,12 +1637,9 @@
    ! Turbine Data:
    !if ( dvr%numBlades < 1 ) call SetErrStat( ErrID_Fatal, "There must be at least 1 blade (numBlades).", ErrStat, ErrMsg, RoutineName)
       ! Combined-Case Analysis:
-<<<<<<< HEAD
    if (dvr%MHK /= 0 .and. dvr%MHK /= 1 .and. dvr%MHK /= 2) call SetErrStat(ErrID_Fatal, 'MHK switch must be 0, 1, or 2.', ErrStat, ErrMsg, RoutineName)
    if (dvr%MHK == 2) call SetErrStat(ErrID_Fatal, 'Functionality to model a floating MHK turbine has not yet been implemented.', ErrStat, ErrMsg, RoutineName)
    
-=======
->>>>>>> e704818d
    if (dvr%DT < epsilon(0.0_ReKi) ) call SetErrStat(ErrID_Fatal,'dT must be larger than 0.',ErrStat, ErrMsg,RoutineName)
    if (Check(.not.(ANY((/0,1/) == dvr%compInflow) ), 'CompInflow needs to be 0 or 1')) return
 
@@ -3131,10 +1649,7 @@
       if (Check( dvr%CompInflow/=0, 'CompInflow needs to be 0 when analysis type is '//trim(Num2LStr(dvr%analysisType)))) return
    endif
 
-<<<<<<< HEAD
    if (dvr%WtrDpth < 0.0_ReKi) call SetErrStat(ErrID_Fatal, 'WtrDpth must not be negative.', ErrStat, ErrMsg, RoutineName)
-=======
->>>>>>> e704818d
 
    do iWT=1,dvr%numTurbines
       wt => dvr%WT(iWT)
@@ -3214,11 +1729,7 @@
          ! --- Start writing to ascii input file 
          do iWT=1,nWT
             if (nWT>1) then
-<<<<<<< HEAD
-               sWT = '.WT'//trim(num2lstr(iWT))
-=======
                sWT = '.T'//trim(num2lstr(iWT))
->>>>>>> e704818d
             else
                sWT = ''
             endif
@@ -3350,11 +1861,7 @@
          arr(k) = dvr%PLExp                       ; k=k+1 ! shear exp, not set if CompInflow=1
 
          ! 6 base DOF
-<<<<<<< HEAD
-         rotations  = GetSmllRotAngs(dvr%WT(iWT)%ptMesh%Orientation(:,:,1), errStat2, errmsg2); ! NOTE: this is not accurate
-=======
          rotations  = EulerExtract(dvr%WT(iWT)%ptMesh%Orientation(:,:,1)); 
->>>>>>> e704818d
          arr(k) = dvr%WT(iWT)%ptMesh%Position(1,1)+dvr%WT(iWT)%ptMesh%TranslationDisp(1,1); k=k+1 ! surge
          arr(k) = dvr%WT(iWT)%ptMesh%Position(2,1)+dvr%WT(iWT)%ptMesh%TranslationDisp(2,1); k=k+1 ! sway
          arr(k) = dvr%WT(iWT)%ptMesh%Position(3,1)+dvr%WT(iWT)%ptMesh%TranslationDisp(3,1); k=k+1 ! heave
@@ -3427,34 +1934,18 @@
       
 end subroutine Dvr_WriteOutputs
 !> Read a delimited file with one line of header
-<<<<<<< HEAD
-subroutine ReadDelimFile(Filename, nCol, Array, errStat, errMsg, nHeaderLines)
-=======
 subroutine ReadDelimFile(Filename, nCol, Array, errStat, errMsg, nHeaderLines, priPath)
->>>>>>> e704818d
    character(len=*),                        intent(in)  :: Filename
    integer,                                 intent(in)  :: nCol
    real(ReKi), dimension(:,:), allocatable, intent(out) :: Array
    integer(IntKi)         ,                 intent(out) :: errStat ! Status of error message
    character(*)           ,                 intent(out) :: errMsg  ! Error message if ErrStat /= ErrID_None
-<<<<<<< HEAD
-   integer(IntKi), optional ,               intent(in ) :: nHeaderLines
-=======
    integer(IntKi), optional,                intent(in ) :: nHeaderLines
    character(*)  , optional,                intent(in ) :: priPath  ! Primary path, to use if filename is not absolute
->>>>>>> e704818d
    integer              :: UnIn, i, j, nLine, nHead
    character(len= 2048) :: line
    integer(IntKi)       :: errStat2      ! local status of error message
    character(ErrMsgLen) :: errMsg2       ! temporary Error message
-<<<<<<< HEAD
-   ErrStat = ErrID_None
-   ErrMsg  = ""
-
-   ! Open file
-   call GetNewUnit(UnIn) 
-   call OpenFInpFile(UnIn, Filename, errStat2, errMsg2); if(Failed()) return 
-=======
    character(len=2048) :: Filename_Loc   ! filename local to this function
    ErrStat = ErrID_None
    ErrMsg  = ""
@@ -3468,7 +1959,6 @@
    ! Open file
    call GetNewUnit(UnIn) 
    call OpenFInpFile(UnIn, Filename_Loc, errStat2, errMsg2); if(Failed()) return 
->>>>>>> e704818d
    ! Count number of lines
    nLine = line_count(UnIn)
    allocate(Array(nLine-1, nCol), stat=errStat2); errMsg2='allocation failed'; if(Failed())return
@@ -3477,21 +1967,13 @@
    if (present(nHeaderLines)) nHead = nHeaderLines
    do i=1,nHead
       read(UnIn, *, IOSTAT=errStat2) line
-<<<<<<< HEAD
-      errMsg2 = ' Error reading line '//trim(Num2LStr(1))//' of file: '//trim(Filename)
-=======
       errMsg2 = ' Error reading line '//trim(Num2LStr(1))//' of file: '//trim(Filename_Loc)
->>>>>>> e704818d
       if(Failed()) return
    enddo
    ! Read data
    do I = 1,nLine-1
       read (UnIn,*,IOSTAT=errStat2) (Array(I,J), J=1,nCol)
-<<<<<<< HEAD
-      errMsg2 = ' Error reading line '//trim(Num2LStr(I+1))//' of file: '//trim(Filename)
-=======
       errMsg2 = ' Error reading line '//trim(Num2LStr(I+1))//' of file: '//trim(Filename_Loc)
->>>>>>> e704818d
       if(Failed()) return
    end do  
    close(UnIn) 
@@ -3580,15 +2062,9 @@
    INTEGER(IntKi)                          :: ErrStat2
    CHARACTER(ErrMsgLen)                    :: ErrMsg2
    CHARACTER(*), PARAMETER                 :: RoutineName = 'SetVTKParameters'
-<<<<<<< HEAD
-   real(ReKi) :: BladeLength, MaxBladeLength, MaxTwrLength, GroundRad
-   real(ReKi) :: WorldBoxMax(3), WorldBoxMin(3) ! Extent of the turbines
-   real(ReKi) :: BaseBoxDim
-=======
    real(SiKi) :: BladeLength, MaxBladeLength, MaxTwrLength, GroundRad
    real(SiKi) :: WorldBoxMax(3), WorldBoxMin(3) ! Extent of the turbines
    real(SiKi) :: BaseBoxDim
->>>>>>> e704818d
    type(MeshType), pointer :: Mesh
    type(WTData), pointer :: wt ! Alias to shorten notation
    ErrStat = ErrID_None
@@ -3610,13 +2086,8 @@
 
    allocate(p_FAST%VTK_Surface(dvr%numTurbines))
    ! --- Find dimensions for all objects to determine "Ground" and typical dimensions
-<<<<<<< HEAD
-   WorldBoxMax(2) =-HUGE(1.0_ReKi)
-   WorldBoxMin(2) = HUGE(1.0_ReKi)
-=======
    WorldBoxMax(2) =-HUGE(1.0_SiKi)
    WorldBoxMin(2) = HUGE(1.0_SiKi)
->>>>>>> e704818d
    MaxBladeLength=0
    MaxTwrLength=0
    do iWT=1,dvr%numTurbines
@@ -3696,7 +2167,6 @@
             ! TODO create a fake tower
          endif
       endif
-<<<<<<< HEAD
 
       ! Create base box (using towerbase or nacelle dime)
       p_FAST%VTK_Surface(iWT)%BaseBox(:,1) = (/ -BaseBoxDim             , -BaseBoxDim+2*BaseBoxDim, -BaseBoxDim /)
@@ -3754,7 +2224,7 @@
    ! Ground (written at initialization)
    
    do iWT = 1, size(dvr%WT)
-      sWT = '.WT'//trim(num2lstr(iWT))
+      sWT = '.T'//trim(num2lstr(iWT))
       wt=>dvr%WT(iWT)
 
       ! Base 
@@ -3779,90 +2249,6 @@
       endif
       
 
-=======
-
-      ! Create base box (using towerbase or nacelle dime)
-      p_FAST%VTK_Surface(iWT)%BaseBox(:,1) = (/ -BaseBoxDim             , -BaseBoxDim+2*BaseBoxDim, -BaseBoxDim /)
-      p_FAST%VTK_Surface(iWT)%BaseBox(:,2) = (/ -BaseBoxDim+2*BaseBoxDim, -BaseBoxDim+2*BaseBoxDim, -BaseBoxDim /) 
-      p_FAST%VTK_Surface(iWT)%BaseBox(:,3) = (/ -BaseBoxDim+2*BaseBoxDim, -BaseBoxDim             , -BaseBoxDim /)
-      p_FAST%VTK_Surface(iWT)%BaseBox(:,4) = (/ -BaseBoxDim             , -BaseBoxDim             , -BaseBoxDim /) 
-      p_FAST%VTK_Surface(iWT)%BaseBox(:,5) = (/ -BaseBoxDim             , -BaseBoxDim             , -BaseBoxDim+2*BaseBoxDim /)
-      p_FAST%VTK_Surface(iWT)%BaseBox(:,6) = (/ -BaseBoxDim+2*BaseBoxDim, -BaseBoxDim             , -BaseBoxDim+2*BaseBoxDim /) 
-      p_FAST%VTK_Surface(iWT)%BaseBox(:,7) = (/ -BaseBoxDim+2*BaseBoxDim, -BaseBoxDim+2*BaseBoxDim, -BaseBoxDim+2*BaseBoxDim /)
-      p_FAST%VTK_Surface(iWT)%BaseBox(:,8) = (/ -BaseBoxDim             , -BaseBoxDim+2*BaseBoxDim, -BaseBoxDim+2*BaseBoxDim /) 
-
-      !.......................
-      ! blade surfaces
-      !.......................
-      allocate(p_FAST%VTK_Surface(iWT)%BladeShape(wt%numBlades),stat=ErrStat2)
-      IF (ALLOCATED(InitOutData_AD%rotors(iWT)%BladeShape)) THEN
-         do k=1,wt%numBlades   
-            call move_alloc( InitOutData_AD%rotors(iWT)%BladeShape(k)%AirfoilCoords, p_FAST%VTK_Surface(iWT)%BladeShape(k)%AirfoilCoords )
-         end do
-      else
-         print*,'>>> Profile coordinates missing, using dummy coordinates'
-         rootNode = 1
-         DO K=1,wt%numBlades   
-            tipNode  = AD%u(1)%rotors(iWT)%BladeMotion(K)%NNodes
-            cylNode  = min(3,AD%u(1)%rotors(iWT)%BladeMotion(K)%Nnodes)
-
-            call SetVTKDefaultBladeParams(AD%u(1)%rotors(iWT)%BladeMotion(K), p_FAST%VTK_Surface(iWT)%BladeShape(K), tipNode, rootNode, cylNode, ErrStat2, ErrMsg2)
-            CALL SetErrStat(ErrStat2,ErrMsg2,ErrStat,ErrMsg,RoutineName)
-            IF (ErrStat >= AbortErrLev) RETURN
-         END DO                           
-      endif
-   enddo ! iWT, turbines
-
-END SUBROUTINE SetVTKParameters
-!----------------------------------------------------------------------------------------------------------------------------------
-!> This routine writes a minimal subset of meshes with surfaces to VTK-formatted files. It doesn't bother with 
-!! returning an error code.
-SUBROUTINE WrVTK_Surfaces(t_global, dvr, p_FAST, VTK_count, AD)
-   use FVW_IO, only: WrVTK_FVW
-
-   REAL(DbKi),               INTENT(IN   ) :: t_global            !< Current global time
-   type(Dvr_SimData), target,    intent(inout) :: dvr           ! intent(out) only so that we can save FmtWidth in dvr%out%ActualChanLen
-   TYPE(Dvr_Outputs),       INTENT(IN   ) :: p_FAST              !< Parameters for the glue code
-   INTEGER(IntKi)          , INTENT(IN   ) :: VTK_count
-   TYPE(AeroDyn_Data),       INTENT(IN   ) :: AD                  !< AeroDyn data
-   logical, parameter                      :: OutputFields = .FALSE. ! due to confusion about what fields mean on a surface, we are going to just output the basic meshes if people ask for fields
-   INTEGER(IntKi)                          :: k
-   INTEGER(IntKi)                          :: ErrStat2
-   CHARACTER(ErrMsgLen)                    :: ErrMSg2
-   CHARACTER(*), PARAMETER                 :: RoutineName = 'WrVTK_Surfaces'
-   integer(IntKi)                              :: iWT
-   type(WTData), pointer :: wt ! Alias to shorten notation
-   character(10) :: sWT
-
-   ! Ground (written at initialization)
-   
-   do iWT = 1, size(dvr%WT)
-      sWT = '.T'//trim(num2lstr(iWT))
-      wt=>dvr%WT(iWT)
-
-      ! Base 
-      call MeshWrVTK_PointSurface (p_FAST%VTKRefPoint, wt%ptMesh, trim(p_FAST%VTK_OutFileRoot)//trim(sWT)//'.BaseSurface', &
-                                   VTK_count, OutputFields, ErrStat2, ErrMsg2, p_FAST%VTK_tWidth , verts = p_FAST%VTK_Surface(iWT)%BaseBox)
-
-      ! Tower motions
-      if (AD%u(2)%rotors(iWT)%TowerMotion%nNodes>0) then
-         call MeshWrVTK_Ln2Surface (p_FAST%VTKRefPoint, AD%u(2)%rotors(iWT)%TowerMotion, trim(p_FAST%VTK_OutFileRoot)//trim(sWT)//'.TowerSurface', &
-                                    VTK_count, OutputFields, ErrStat2, ErrMsg2, p_FAST%VTK_tWidth, p_FAST%VTK_Surface(iWT)%NumSectors, p_FAST%VTK_Surface(iWT)%TowerRad )
-      endif
-    
-      if (wt%numBlades>0) then
-         ! Nacelle 
-         call MeshWrVTK_PointSurface (p_FAST%VTKRefPoint, wt%nac%ptMesh, trim(p_FAST%VTK_OutFileRoot)//trim(sWT)//'.NacelleSurface', &
-                                      VTK_count, OutputFields, ErrStat2, ErrMsg2, p_FAST%VTK_tWidth , verts = p_FAST%VTK_Surface(iWT)%NacelleBox)
-         
-         ! Hub
-         call MeshWrVTK_PointSurface (p_FAST%VTKRefPoint, AD%u(2)%rotors(iWT)%HubMotion, trim(p_FAST%VTK_OutFileRoot)//trim(sWT)//'.HubSurface', &
-                                      VTK_count, OutputFields, ErrStat2, ErrMsg2, p_FAST%VTK_tWidth , &
-                                      NumSegments=p_FAST%VTK_Surface(iWT)%NumSectors, radius=p_FAST%VTKHubRad)
-      endif
-      
-
->>>>>>> e704818d
       ! Blades
       do K=1,wt%numBlades
 
@@ -3895,7 +2281,6 @@
       end if   
    end if   
 END SUBROUTINE WrVTK_Surfaces
-<<<<<<< HEAD
 !----------------------------------------------------------------------------------------------------------------------------------
 !> This routine writes the ground or seabed reference surface information in VTK format.
 !! see VTK file information format for XML, here: http://www.vtk.org/wp-content/uploads/2015/04/file-formats.pdf
@@ -3947,59 +2332,6 @@
       call WrVTK_footer( Un )       
 END SUBROUTINE WrVTK_Ground
 !----------------------------------------------------------------------------------------------------------------------------------
-=======
-!----------------------------------------------------------------------------------------------------------------------------------
-!> This routine writes the ground or seabed reference surface information in VTK format.
-!! see VTK file information format for XML, here: http://www.vtk.org/wp-content/uploads/2015/04/file-formats.pdf
-SUBROUTINE WrVTK_Ground ( RefPoint, HalfLengths, FileRootName, ErrStat, ErrMsg )
-   REAL(SiKi),      INTENT(IN)           :: RefPoint(3)     !< reference point (plane will be created around it)
-   REAL(SiKi),      INTENT(IN)           :: HalfLengths(2)  !< half of the X-Y lengths of plane surrounding RefPoint
-   CHARACTER(*),    INTENT(IN)           :: FileRootName    !< Name of the file to write the output in (excluding extension)
-   INTEGER(IntKi),  INTENT(OUT)          :: ErrStat         !< Indicates whether an error occurred (see NWTC_Library)
-   CHARACTER(*),    INTENT(OUT)          :: ErrMsg          !< Error message associated with the ErrStat
-   ! local variables
-   INTEGER(IntKi)                        :: Un            ! fortran unit number
-   INTEGER(IntKi)                        :: ix            ! loop counters
-   CHARACTER(1024)                       :: FileName
-   INTEGER(IntKi), parameter             :: NumberOfPoints = 4
-   INTEGER(IntKi), parameter             :: NumberOfLines = 0
-   INTEGER(IntKi), parameter             :: NumberOfPolys = 1
-        
-   INTEGER(IntKi)                        :: ErrStat2 
-   CHARACTER(ErrMsgLen)                  :: ErrMsg2
-   CHARACTER(*),PARAMETER                :: RoutineName = 'WrVTK_Ground'
-   ErrStat = ErrID_None
-   ErrMsg  = ""
-   !.................................................................
-   ! write the data that potentially changes each time step:
-   !.................................................................
-   ! PolyData (.vtp) - Serial vtkPolyData (unstructured) file
-   FileName = TRIM(FileRootName)//'.vtp'
-   call WrVTK_header( FileName, NumberOfPoints, NumberOfLines, NumberOfPolys, Un, ErrStat2, ErrMsg2 )    
-      call SetErrStat(ErrStat2,ErrMsg2,ErrStat,ErrMsg,RoutineName)
-      if (ErrStat >= AbortErrLev) return
-! points (nodes, augmented with NumSegments):   
-      WRITE(Un,'(A)')         '      <Points>'
-      WRITE(Un,'(A)')         '        <DataArray type="Float32" NumberOfComponents="3" format="ascii">'
-      WRITE(Un,VTK_AryFmt) RefPoint(1) + HalfLengths(1) , RefPoint(2) + HalfLengths(2), RefPoint(3)
-      WRITE(Un,VTK_AryFmt) RefPoint(1) + HalfLengths(1) , RefPoint(2) - HalfLengths(2), RefPoint(3)
-      WRITE(Un,VTK_AryFmt) RefPoint(1) - HalfLengths(1) , RefPoint(2) - HalfLengths(2), RefPoint(3)
-      WRITE(Un,VTK_AryFmt) RefPoint(1) - HalfLengths(1) , RefPoint(2) + HalfLengths(2), RefPoint(3)
-      WRITE(Un,'(A)')         '        </DataArray>'
-      WRITE(Un,'(A)')         '      </Points>'
-      WRITE(Un,'(A)')         '      <Polys>'      
-      WRITE(Un,'(A)')         '        <DataArray type="Int32" Name="connectivity" format="ascii">'         
-      WRITE(Un,'('//trim(num2lstr(NumberOfPoints))//'(i7))') (ix, ix=0,NumberOfPoints-1)                   
-      WRITE(Un,'(A)')         '        </DataArray>'      
-      
-      WRITE(Un,'(A)')         '        <DataArray type="Int32" Name="offsets" format="ascii">'            
-      WRITE(Un,'(i7)') NumberOfPoints
-      WRITE(Un,'(A)')         '        </DataArray>'
-      WRITE(Un,'(A)')         '      </Polys>'      
-      call WrVTK_footer( Un )       
-END SUBROUTINE WrVTK_Ground
-!----------------------------------------------------------------------------------------------------------------------------------
->>>>>>> e704818d
 !> This subroutine comes up with some default airfoils for blade surfaces for a given blade mesh, M.
 SUBROUTINE SetVTKDefaultBladeParams(M, BladeShape, tipNode, rootNode, cylNode, ErrStat, ErrMsg)
    TYPE(MeshType),               INTENT(IN   ) :: M                !< The Mesh the defaults should be calculated for

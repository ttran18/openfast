--- conflicted
+++ resolved
@@ -418,7 +418,7 @@
    
    
    KC%dalpha0  = KC%alpha_filt_cur - BL_p%alpha0
-    
+   
       ! Compute Kalpha using Eqn 1.7
   
    Kalpha        = ( KC%alpha_filt_cur - alpha_filt_minus1 ) / p%dt ! Eqn 1.7, using filtered values of alpha
@@ -488,7 +488,7 @@
    KC%Cn_q_nc       = -1.0_ReKi*KC%T_q * ( KC%Kq_f - KC%Kprime_q ) / M                                                        ! Eqn 1.19a
          
    KC%Cn_alpha_q_nc = KC%Cn_alpha_nc + KC%Cn_q_nc                                                                             ! Eqn 1.17
-
+   
 if (p%ShedEffect) then
    KC%X1            = Get_ExpEqn( KC%ds*beta_M_Sqrd*BL_p%b1, 1.0_ReKi, xd%X1_minus1(i,j), BL_p%A1*(KC%alpha_filt_cur - alpha_filt_minus1), 0.0_ReKi ) ! Eqn 1.15a
    KC%X2            = Get_ExpEqn( KC%ds*beta_M_Sqrd*BL_p%b2, 1.0_ReKi, xd%X2_minus1(i,j), BL_p%A2*(KC%alpha_filt_cur - alpha_filt_minus1), 0.0_ReKi ) ! Eqn 1.15b
@@ -510,7 +510,7 @@
       KC%X3 = 0.0_ReKi ! Similar to X1 and X2, we assumed that this effect is already included
       KC%X4 = 0.0_ReKi
 endif
-
+      
       KC%Cn_q_circ       = KC%C_nalpha_circ*KC%q_f_cur/2.0 - KC%X3 - KC%X4                                                    ! Eqn 1.16
 
    else ! these aren't used (they are possibly output to UA_OUT file, though)
@@ -521,7 +521,7 @@
    
    K3prime_q       = Get_ExpEqn( BL_p%b5*beta_M_Sqrd*KC%ds, 1.0_ReKi, xd%K3prime_q_minus1(i,j),  BL_p%A5*(KC%q_f_cur - q_f_minus1), 0.0_ReKi )  ! Eqn 1.26
    KC%Cm_q_circ    = -BL_p%C_nalpha*(KC%q_f_cur - K3prime_q)*p%c(i,j)/(16.0_ReKi*beta_M*u%U)                                  ! Eqn 1.25
-
+   
    KC%Cn_pot       = KC%Cn_alpha_q_circ + KC%Cn_alpha_q_nc                                                                    ! Eqn 1.20 [2a]
    
    k_mq            = 7.0_ReKi / (15.0_ReKi*(1.0_ReKi-M) + 1.5_ReKi * BL_p%C_nalpha * BL_p%A5 * BL_p%b5 * beta_M * M**2)       ! Eqn 1.29 [2]      ! CHECK THAT DENOM ISN'T ZERO!
@@ -1006,15 +1006,14 @@
          
          iOffset = (i-1)*p%NumOuts + (j-1)*p%nNodesPerBlade*p%NumOuts 
                   
-<<<<<<< HEAD
          chanPrefix = "B"//trim(num2lstr(j))//"N"//trim(num2lstr(i))
          
-         InitOut%WriteOutputHdr(iOffset+ 2)  = 'VREL'//chanPrefix
-         InitOut%WriteOutputHdr(iOffset+ 3)  = 'Cn'//chanPrefix
-         InitOut%WriteOutputHdr(iOffset+ 4)  = 'Cc'//chanPrefix
-         InitOut%WriteOutputHdr(iOffset+ 5)  = 'Cl'//chanPrefix
-         InitOut%WriteOutputHdr(iOffset+ 6)  = 'Cd'//chanPrefix
-         InitOut%WriteOutputHdr(iOffset+ 7)  = 'Cm'//chanPrefix
+         InitOut%WriteOutputHdr(iOffset+ 2)  = trim(chanPrefix)//'VREL'
+         InitOut%WriteOutputHdr(iOffset+ 3)  = trim(chanPrefix)//'Cn'
+         InitOut%WriteOutputHdr(iOffset+ 4)  = trim(chanPrefix)//'Cc'
+         InitOut%WriteOutputHdr(iOffset+ 5)  = trim(chanPrefix)//'Cl'
+         InitOut%WriteOutputHdr(iOffset+ 6)  = trim(chanPrefix)//'Cd'
+         InitOut%WriteOutputHdr(iOffset+ 7)  = trim(chanPrefix)//'Cm'
          
          InitOut%WriteOutputUnt(iOffset+ 2)  ='(m/s)'
          InitOut%WriteOutputUnt(iOffset+ 3)  ='(-)'
@@ -1024,19 +1023,19 @@
          InitOut%WriteOutputUnt(iOffset+ 7)  ='(-)'
          
          if (p%UAmod == UA_HGM) then
-            InitOut%WriteOutputHdr(iOffset+ 1)  = 'ALPHA'//chanPrefix
+            InitOut%WriteOutputHdr(iOffset+ 1)  = trim(chanPrefix)//'ALPHA'
             
-            InitOut%WriteOutputHdr(iOffset+ 8)  = 'omega'//chanPrefix
-            InitOut%WriteOutputHdr(iOffset+ 9)  = 'alphaE'//chanPrefix
-            InitOut%WriteOutputHdr(iOffset+10)  = 'Tu'//chanPrefix
-            InitOut%WriteOutputHdr(iOffset+11)  = 'alpha_34'//chanPrefix
-            InitOut%WriteOutputHdr(iOffset+12)  = 'cl_fs'//chanPrefix
-            InitOut%WriteOutputHdr(iOffset+13)  = 'fs_aE'//chanPrefix
-         
-            InitOut%WriteOutputHdr(iOffset+14)  = 'x1'//chanPrefix
-            InitOut%WriteOutputHdr(iOffset+15)  = 'x2'//chanPrefix
-            InitOut%WriteOutputHdr(iOffset+16)  = 'x3'//chanPrefix
-            InitOut%WriteOutputHdr(iOffset+17)  = 'x4'//chanPrefix
+            InitOut%WriteOutputHdr(iOffset+ 8)  = trim(chanPrefix)//'omega'
+            InitOut%WriteOutputHdr(iOffset+ 9)  = trim(chanPrefix)//'alphaE'
+            InitOut%WriteOutputHdr(iOffset+10)  = trim(chanPrefix)//'Tu'
+            InitOut%WriteOutputHdr(iOffset+11)  = trim(chanPrefix)//'alpha_34'
+            InitOut%WriteOutputHdr(iOffset+12)  = trim(chanPrefix)//'cl_fs'
+            InitOut%WriteOutputHdr(iOffset+13)  = trim(chanPrefix)//'fs_aE'
+         
+            InitOut%WriteOutputHdr(iOffset+14)  = trim(chanPrefix)//'x1'
+            InitOut%WriteOutputHdr(iOffset+15)  = trim(chanPrefix)//'x2'
+            InitOut%WriteOutputHdr(iOffset+16)  = trim(chanPrefix)//'x3'
+            InitOut%WriteOutputHdr(iOffset+17)  = trim(chanPrefix)//'x4'
 
             
             InitOut%WriteOutputUnt(iOffset+ 1)  ='(deg)'
@@ -1054,43 +1053,43 @@
             InitOut%WriteOutputUnt(iOffset+17)  = '(-)'
 
          else
-            InitOut%WriteOutputHdr(iOffset+ 1)  = 'ALPHA_filt'//chanPrefix
-         
-            InitOut%WriteOutputHdr(iOffset+ 8)  = 'Cn_aq_circ'//chanPrefix
-            InitOut%WriteOutputHdr(iOffset+ 9)  = 'Cn_aq_nc'//chanPrefix
-            InitOut%WriteOutputHdr(iOffset+10)  = 'Cn_pot'//chanPrefix
-            InitOut%WriteOutputHdr(iOffset+11)  = 'Dp'//chanPrefix
-            InitOut%WriteOutputHdr(iOffset+12)  = 'Cn_prime'//chanPrefix
-            InitOut%WriteOutputHdr(iOffset+13)  = 'fprime'//chanPrefix
-            InitOut%WriteOutputHdr(iOffset+14)  = 'Df'//chanPrefix
-            InitOut%WriteOutputHdr(iOffset+15)  = 'Cn_v'//chanPrefix
-            InitOut%WriteOutputHdr(iOffset+16)  = 'Tau_V'//chanPrefix
-            InitOut%WriteOutputHdr(iOffset+17)  = 'LESF'//chanPrefix
-            InitOut%WriteOutputHdr(iOffset+18)  = 'TESF'//chanPrefix 
-            InitOut%WriteOutputHdr(iOffset+19)  = 'VRTX'//chanPrefix
-            InitOut%WriteOutputHdr(iOffset+20)  = 'C_v'//chanPrefix
-            InitOut%WriteOutputHdr(iOffset+21)  = 'Cm_a_nc'//chanPrefix
-            InitOut%WriteOutputHdr(iOffset+22)  = 'Cm_q_nc'//chanPrefix
-            InitOut%WriteOutputHdr(iOffset+23)  = 'Cm_v'//chanPrefix
-            InitOut%WriteOutputHdr(iOffset+24)  = 'alpha_p_f'//chanPrefix
-            InitOut%WriteOutputHdr(iOffset+25)  = 'Dalphaf'//chanPrefix
-            InitOut%WriteOutputHdr(iOffset+26)  = 'PMC'//chanPrefix
-            InitOut%WriteOutputHdr(iOffset+27)  = 'T_f'//chanPrefix
-            InitOut%WriteOutputHdr(iOffset+28)  = 'T_V'//chanPrefix
-            InitOut%WriteOutputHdr(iOffset+29)  = 'dS'//chanPrefix
-            InitOut%WriteOutputHdr(iOffset+30)  = 'T_alpha'//chanPrefix
-            InitOut%WriteOutputHdr(iOffset+31)  = 'T_q'//chanPrefix
-            InitOut%WriteOutputHdr(iOffset+32)  = 'k_alpha'//chanPrefix
-            InitOut%WriteOutputHdr(iOffset+33)  = 'k_q'//chanPrefix
-            InitOut%WriteOutputHdr(iOffset+34)  = 'alpha_e'//chanPrefix
-            InitOut%WriteOutputHdr(iOffset+35)  = 'X1'//chanPrefix
-            InitOut%WriteOutputHdr(iOffset+36)  = 'X2'//chanPrefix
-            InitOut%WriteOutputHdr(iOffset+37)  = 'cn_q_nc'//chanPrefix
-            InitOut%WriteOutputHdr(iOffset+38)  = 'alpha_f'//chanPrefix
-            InitOut%WriteOutputHdr(iOffset+39)  = 'fprimeprime'//chanPrefix
-            InitOut%WriteOutputHdr(iOffset+40)  = 'sigma1'//chanPrefix
-            InitOut%WriteOutputHdr(iOffset+41)  = 'sigma3'//chanPrefix
-            InitOut%WriteOutputHdr(iOffset+42)  = 'T_sh'//chanPrefix
+            InitOut%WriteOutputHdr(iOffset+ 1)  = trim(chanPrefix)//'ALPHA_filt'
+         
+            InitOut%WriteOutputHdr(iOffset+ 8)  = trim(chanPrefix)//'Cn_aq_circ'
+            InitOut%WriteOutputHdr(iOffset+ 9)  = trim(chanPrefix)//'Cn_aq_nc'
+            InitOut%WriteOutputHdr(iOffset+10)  = trim(chanPrefix)//'Cn_pot'
+            InitOut%WriteOutputHdr(iOffset+11)  = trim(chanPrefix)//'Dp'
+            InitOut%WriteOutputHdr(iOffset+12)  = trim(chanPrefix)//'Cn_prime'
+            InitOut%WriteOutputHdr(iOffset+13)  = trim(chanPrefix)//'fprime'
+            InitOut%WriteOutputHdr(iOffset+14)  = trim(chanPrefix)//'Df'
+            InitOut%WriteOutputHdr(iOffset+15)  = trim(chanPrefix)//'Cn_v'
+            InitOut%WriteOutputHdr(iOffset+16)  = trim(chanPrefix)//'Tau_V'
+            InitOut%WriteOutputHdr(iOffset+17)  = trim(chanPrefix)//'LESF'
+            InitOut%WriteOutputHdr(iOffset+18)  = trim(chanPrefix)//'TESF' 
+            InitOut%WriteOutputHdr(iOffset+19)  = trim(chanPrefix)//'VRTX'
+            InitOut%WriteOutputHdr(iOffset+20)  = trim(chanPrefix)//'C_v'
+            InitOut%WriteOutputHdr(iOffset+21)  = trim(chanPrefix)//'Cm_a_nc'
+            InitOut%WriteOutputHdr(iOffset+22)  = trim(chanPrefix)//'Cm_q_nc'
+            InitOut%WriteOutputHdr(iOffset+23)  = trim(chanPrefix)//'Cm_v'
+            InitOut%WriteOutputHdr(iOffset+24)  = trim(chanPrefix)//'alpha_p_f'
+            InitOut%WriteOutputHdr(iOffset+25)  = trim(chanPrefix)//'Dalphaf'
+            InitOut%WriteOutputHdr(iOffset+26)  = trim(chanPrefix)//'PMC'
+            InitOut%WriteOutputHdr(iOffset+27)  = trim(chanPrefix)//'T_f'
+            InitOut%WriteOutputHdr(iOffset+28)  = trim(chanPrefix)//'T_V'
+            InitOut%WriteOutputHdr(iOffset+29)  = trim(chanPrefix)//'dS'
+            InitOut%WriteOutputHdr(iOffset+30)  = trim(chanPrefix)//'T_alpha'
+            InitOut%WriteOutputHdr(iOffset+31)  = trim(chanPrefix)//'T_q'
+            InitOut%WriteOutputHdr(iOffset+32)  = trim(chanPrefix)//'k_alpha'
+            InitOut%WriteOutputHdr(iOffset+33)  = trim(chanPrefix)//'k_q'
+            InitOut%WriteOutputHdr(iOffset+34)  = trim(chanPrefix)//'alpha_e'
+            InitOut%WriteOutputHdr(iOffset+35)  = trim(chanPrefix)//'X1'
+            InitOut%WriteOutputHdr(iOffset+36)  = trim(chanPrefix)//'X2'
+            InitOut%WriteOutputHdr(iOffset+37)  = trim(chanPrefix)//'cn_q_nc'
+            InitOut%WriteOutputHdr(iOffset+38)  = trim(chanPrefix)//'alpha_f'
+            InitOut%WriteOutputHdr(iOffset+39)  = trim(chanPrefix)//'fprimeprime'
+            InitOut%WriteOutputHdr(iOffset+40)  = trim(chanPrefix)//'sigma1'
+            InitOut%WriteOutputHdr(iOffset+41)  = trim(chanPrefix)//'sigma3'
+            InitOut%WriteOutputHdr(iOffset+42)  = trim(chanPrefix)//'T_sh'
 
             
             InitOut%WriteOutputUnt(iOffset+1)  ='(deg)'
@@ -1131,52 +1130,6 @@
             InitOut%WriteOutputUnt(iOffset+41) ='(-)'
             InitOut%WriteOutputUnt(iOffset+42) ='(-)'
          end if
-=======
-         chanPrefix = "B"//trim(num2lstr(j))//"N"//trim(num2lstr(i))  
-         InitOut%WriteOutputHdr(iOffset+ 1)  = trim(chanPrefix)//'ALPHA_filt'      
-         InitOut%WriteOutputHdr(iOffset+ 2)  = trim(chanPrefix)//'VREL'  
-         InitOut%WriteOutputHdr(iOffset+ 3)  = trim(chanPrefix)//'Cn'      
-         InitOut%WriteOutputHdr(iOffset+ 4)  = trim(chanPrefix)//'Cc'
-         InitOut%WriteOutputHdr(iOffset+ 5)  = trim(chanPrefix)//'Cl'
-         InitOut%WriteOutputHdr(iOffset+ 6)  = trim(chanPrefix)//'Cd'
-         InitOut%WriteOutputHdr(iOffset+ 7)  = trim(chanPrefix)//'Cm'     
-         InitOut%WriteOutputHdr(iOffset+ 8)  = trim(chanPrefix)//'Cn_aq_circ'    
-         InitOut%WriteOutputHdr(iOffset+ 9)  = trim(chanPrefix)//'Cn_aq_nc'
-         InitOut%WriteOutputHdr(iOffset+10)  = trim(chanPrefix)//'Cn_pot'
-         InitOut%WriteOutputHdr(iOffset+11)  = trim(chanPrefix)//'Dp'       
-         InitOut%WriteOutputHdr(iOffset+12)  = trim(chanPrefix)//'Cn_prime'        
-         InitOut%WriteOutputHdr(iOffset+13)  = trim(chanPrefix)//'fprime'       
-         InitOut%WriteOutputHdr(iOffset+14)  = trim(chanPrefix)//'Df'
-         InitOut%WriteOutputHdr(iOffset+15)  = trim(chanPrefix)//'Cn_v'         
-         InitOut%WriteOutputHdr(iOffset+16)  = trim(chanPrefix)//'Tau_V'
-         InitOut%WriteOutputHdr(iOffset+17)  = trim(chanPrefix)//'LESF'
-         InitOut%WriteOutputHdr(iOffset+18)  = trim(chanPrefix)//'TESF' 
-         InitOut%WriteOutputHdr(iOffset+19)  = trim(chanPrefix)//'VRTX'
-         InitOut%WriteOutputHdr(iOffset+20)  = trim(chanPrefix)//'C_v'
-         InitOut%WriteOutputHdr(iOffset+21)  = trim(chanPrefix)//'Cm_a_nc'
-         InitOut%WriteOutputHdr(iOffset+22)  = trim(chanPrefix)//'Cm_q_nc'
-         InitOut%WriteOutputHdr(iOffset+23)  = trim(chanPrefix)//'Cm_v'
-         InitOut%WriteOutputHdr(iOffset+24)  = trim(chanPrefix)//'alpha_p_f'
-         InitOut%WriteOutputHdr(iOffset+25)  = trim(chanPrefix)//'Dalphaf'
-         InitOut%WriteOutputHdr(iOffset+26)  = trim(chanPrefix)//'PMC'
-         InitOut%WriteOutputHdr(iOffset+27)  = trim(chanPrefix)//'T_f'
-         InitOut%WriteOutputHdr(iOffset+28)  = trim(chanPrefix)//'T_V'
-         InitOut%WriteOutputHdr(iOffset+29)  = trim(chanPrefix)//'dS'
-         InitOut%WriteOutputHdr(iOffset+30)  = trim(chanPrefix)//'T_alpha'
-         InitOut%WriteOutputHdr(iOffset+31)  = trim(chanPrefix)//'T_q'
-         InitOut%WriteOutputHdr(iOffset+32)  = trim(chanPrefix)//'k_alpha'
-         InitOut%WriteOutputHdr(iOffset+33)  = trim(chanPrefix)//'k_q'
-         InitOut%WriteOutputHdr(iOffset+34)  = trim(chanPrefix)//'alpha_e'
-         InitOut%WriteOutputHdr(iOffset+35)  = trim(chanPrefix)//'X1'
-         InitOut%WriteOutputHdr(iOffset+36)  = trim(chanPrefix)//'X2'
-         InitOut%WriteOutputHdr(iOffset+37)  = trim(chanPrefix)//'cn_q_nc'
-         InitOut%WriteOutputHdr(iOffset+38)  = trim(chanPrefix)//'alpha_f'
-         InitOut%WriteOutputHdr(iOffset+39)  = trim(chanPrefix)//'fprimeprime'
-         InitOut%WriteOutputHdr(iOffset+40)  = trim(chanPrefix)//'sigma1'
-         InitOut%WriteOutputHdr(iOffset+41)  = trim(chanPrefix)//'sigma3'
-         InitOut%WriteOutputHdr(iOffset+42)  = trim(chanPrefix)//'T_sh'                  
-                           
->>>>>>> c63a7bdb
          
       end do
    end do

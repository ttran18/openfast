!**********************************************************************************************************************************
! LICENSING
! Copyright (C) 2015-2016  National Renewable Energy Laboratory
! Copyright (C) 2016-2017  Envision Energy USA, LTD
!
!    This file is part of AeroDyn.
!
! Licensed under the Apache License, Version 2.0 (the "License");
! you may not use this file except in compliance with the License.
! You may obtain a copy of the License at
!
!     http://www.apache.org/licenses/LICENSE-2.0
!
! Unless required by applicable law or agreed to in writing, software
! distributed under the License is distributed on an "AS IS" BASIS,
! WITHOUT WARRANTIES OR CONDITIONS OF ANY KIND, either express or implied.
! See the License for the specific language governing permissions and
! limitations under the License.
!
!**********************************************************************************************************************************
! References:
!
!   [40] E. Branlard, B. Jonkman, G.R. Pirrung, K. Dixon, J. Jonkman (2022)
!        Dynamic inflow and unsteady aerodynamics models for modal and stability analyses in OpenFAST, 
!        Journal of Physics: Conference Series, doi:10.1088/1742-6596/2265/3/032044
!
!   [41] E. Branlard, J. Jonkman, B.Jonkman  (2020)
!        Development plan for the aerodynamic linearization in OpenFAST
!        Unpublished
!
!   [70] User Documentation / AeroDyn / Unsteady Aerodynamics / Boeing-Vertol model
!        https://openfast.readthedocs.io/
!
!   [other] R. Damiani and G. Hayman (2017)
!       The Unsteady Aerodynamics Module for FAST 8
!       NOTE: equations for this reference are labeled as x.y [n] where n is the number of the equation when several equations are given.

module UnsteadyAero

   ! This module uses equations defined in the document "The Unsteady Aerodynamics Module for FAST 8" by Rick Damiani and Greg Hayman, 28-Feb-2017

   use NWTC_Library
   use UnsteadyAero_Types
   use AirfoilInfo
   use NWTC_LAPACK
   
   implicit none 

private


   public :: UA_Init
   public :: UA_UpdateStates
   public :: UA_CalcOutput
   public :: UA_CalcContStateDeriv
   public :: UA_End
   public :: UA_WriteOutputToFile

   public :: UA_ReInit
   public :: UA_InitStates_AllNodes ! used for AD linearization initialization

   real(ReKi), parameter         :: Gonzalez_factor = 0.2_ReKi     ! this factor, proposed by Gonzalez (for "all" models) is used to modify Cc to account for negative values seen at f=0 (see Eqn 1.40)
   real(ReKi), parameter, public :: UA_u_min = 0.01_ReKi           ! m/s; used to provide a minimum value so UA equations don't blow up (this should be much lower than range where UA is turned off)
   real(ReKi), parameter         :: K1pos=1.0_ReKi, K1neg=0.5_ReKi ! K1 coefficients for BV model
   real(ReKi), parameter         :: MaxTuOmega = 1.5_ReKi          ! adding a little safety factor for UA models

   contains
   
! **************************************************
FUNCTION SAT( X, VAL, SLOPE )
 !  AOA saturation function 02/15/98
 ! **************************************************

IMPLICIT                      NONE


   ! Passed Variables:

REAL(ReKi)                 :: SAT
REAL(ReKi),INTENT(IN)       :: SLOPE
REAL(ReKi),INTENT(IN)       :: VAL
REAL(ReKi),INTENT(IN)       :: X


IF ( ABS(X) <= VAL )  THEN
    SAT = X
ELSEIF ( X > VAL)  THEN
    SAT = SLOPE * X + VAL * ( 1. - SLOPE )
ELSE
    SAT = SLOPE * X - VAL * ( 1. - SLOPE )
ENDIF


RETURN
END FUNCTION SAT
   


!==============================================================================
!> Compute the deficiency function:
!! \f$ Y_n = Y_{n-1} \exp \left(-\frac{\Delta t}{T}\right)+\left(x_n - x_{n-1}\right)\exp\left(-\frac{\Delta t}{2T}\right)\f$
real(ReKi) function Get_ExpEqn( dt, T, Y_minus1, x, x_minus1 )
! Called by : ComputeKelvinChain
! Calls  to : NONE
!..............................................................................

   real(ReKi), intent(in   ) :: dt                              !< numerator of the exponent, \f$\Delta t \f$
   real(ReKi), intent(in   ) :: T                               !< denominator of the exponent (time constant), \f$T\f$
   real(ReKi), intent(in   ) :: Y_minus1                        !< previous value of the computed decay function, \f$ Y_{n-1} \f$
   real(ReKi), intent(in   ) :: x                               !< current value of x, \f$x_n\f$
   real(ReKi), intent(in   ) :: x_minus1                        !< previous value of x, \f$x_{n-1}\f$
   
   real(ReKi)                :: tmp
   
   tmp = -dt/T ! tmp should always be negative... should we check this, or are there some physics that make this check unnecessary?
   
   Get_ExpEqn = Y_minus1*exp(tmp) + (x - x_minus1)*exp(0.5_ReKi*tmp)

end function Get_ExpEqn
!==============================================================================     

   
!==============================================================================
! TE Flow Separation Equations                                                !
!==============================================================================

!==============================================================================
subroutine Get_f_from_Lookup( UAMod, Re, UserProp, alpha_in, alpha0, C_nalpha_circ, AFInfo, ErrStat, ErrMsg, f, cn_fs)
! Compute either fprime or fprimeprime using an analytical equation (and eventually a table lookup)
! Called by : ComputeKelvinChain
! Calls  to : NONE
!..............................................................................
   integer,                 intent(in   ) :: UAMod
   real(ReKi),              intent(in   ) :: Re                    ! Reynolds number
   real(ReKi),              intent(in   ) :: UserProp              ! User property for interpolating AFI
   real(ReKi),              intent(in   ) :: alpha_in              ! angle of attack (radians)
   real(ReKi),              intent(in   ) :: alpha0
   real(ReKi),              intent(in   ) :: C_nalpha_circ
   type(AFI_ParameterType), intent(in   ) :: AFInfo                ! The airfoil parameter data
   integer(IntKi),          intent(  out) :: ErrStat               ! Error status of the operation
   character(*),            intent(  out) :: ErrMsg                ! Error message if ErrStat /= ErrID_None
   real(ReKi),optional,     intent(  out) :: f
   real(ReKi),optional,     intent(  out) :: cn_fs
   
   real(ReKi)                             :: f_st
   
   real(ReKi)                             :: Cn, tmpRoot, denom
   type(AFI_OutputType)                   :: AFI_Interp


   real(ReKi)                       :: alpha         ! angle of attack (radians)
   real(ReKi)                       :: alpha_minus_alpha0

   ErrStat = ErrID_None
   ErrMsg  = ''
      ! NOTE:  This subroutine call cannot live in Blade Element because BE module calls UnsteadyAero module.
    
   
   ! this routine is solving Eqn 1.32 for f:
   ! cn = C_nalpha_circ * (alpha-alpha0) * ((1+sqrt(f))/2)**2
   
   
   !bjj: if cn = 0 or c_nalpha_circ = 0 or alpha=alpha0, f has infinitely many solutions to this equation
   
      ! ensure that these angles are in appropriate ranges
   alpha  = alpha_in
   
   call AddOrSub2Pi( alpha0, alpha )
   alpha_minus_alpha0 = alpha - alpha0

   call AFI_ComputeAirfoilCoefs( alpha, Re, UserProp, AFInfo, AFI_interp, ErrStat, ErrMsg )
      if (ErrStat >= AbortErrLev ) return
   
   Cn =  AFI_interp%Cl*cos(alpha) + (AFI_interp%Cd-AFI_interp%Cd0)*sin(alpha)
   
   
   if (EqualRealNos( real(c_nalpha_circ,SiKi), 0.0_SiKi )) then
      tmpRoot = 0.0_ReKi
   else if (EqualRealNos( real(alpha,SiKi), real(alpha0,SiKi) )) then
      tmpRoot = 0.0_ReKi
   else
      
   
      if (EqualRealNos( real(cn,SiKi), 0.0_SiKi )) then
         tmpRoot = 0.0_ReKi
      else 
      
         denom = (C_nalpha_circ*alpha_minus_alpha0)
      
         !    bjj: if tmpRoot=cn/(C_nalpha_circ*(alpha-alpha0)) is negative, this whole equation is bogus....
         tmpRoot  = Cn/denom
   
         if (tmpRoot < 0.0_ReKi) then
            tmpRoot = 0.0_ReKi
         end if
                        
      end if
            
   end if
   
   if (UAMod == UA_Gonzalez) then
      f_st = ((3.0_ReKi * sqrt(tmpRoot)-1.0_ReKi)/ 2.0_ReKi )**2
   else
      f_st = ( 2.0_ReKi * sqrt( tmpRoot ) - 1.0_ReKi )**2 
   end if
   
   
   if ( f_st > 1.0 ) then
      f_st = 1.0_ReKi
   end if
   
   if (present(f)) then
      f = f_st
   end if

   if (present(cn_fs)) then
      if (equalRealNos(f_st,1.0_ReKi)) then
         cn_fs = 0.0_ReKi
      else
         cn_fs = (Cn - C_nalpha_circ * alpha_minus_alpha0 * f_st) / (1.0_ReKi-f_st); ! modification by Envision Energy
      end if   
   end if
   
end subroutine Get_f_from_Lookup      
!==============================================================================

!==============================================================================
real(ReKi) function Get_f_c_from_Lookup( UAMod, Re, UserProp, alpha_in, alpha0_in, c_nalpha_circ, eta_e, AFInfo, ErrStat, ErrMsg)
! Compute either fprime or fprimeprime using an analytical equation (and eventually a table lookup)
! Called by : ComputeKelvinChain
! Calls  to : NONE
!..............................................................................
   integer,          intent(in   ) :: UAMod
   real(ReKi),       intent(in   ) :: Re            ! Reynolds number
   real(ReKi),       intent(in   ) :: UserProp      ! User property for 2D AFI interpolation
   real(ReKi),       intent(in   ) :: alpha_in      ! angle of attack (radians)
   real(ReKi),       intent(in   ) :: alpha0_in
   real(ReKi),       intent(in   ) :: c_nalpha_circ
   real(ReKi),       intent(in   ) :: eta_e
   type(AFI_ParameterType), intent(in   ) :: AFInfo        ! The airfoil parameter data   
   integer(IntKi),   intent(  out) :: ErrStat       ! Error status of the operation
   character(*),     intent(  out) :: ErrMsg        ! Error message if ErrStat /= ErrID_None
   
   
   real(ReKi), parameter           :: fc_limit = (1.0_ReKi + Gonzalez_factor)**2    ! normally, fc is limited by 1, but we're limiting (sqrt(fc)-Gonzalez_factor) to 1, so fc is limited to 1.44 instead (when Gonzalez_factor is 0.2)
   real(ReKi)                      :: Cc, denom
   type(AFI_OutputType)            :: AFI_Interp

   real(ReKi)                      :: alpha         ! angle of attack (radians)
   real(ReKi)                      :: alpha0

   ErrStat = ErrID_None
   ErrMsg  = ''
      ! NOTE:  This subroutine call cannot live in Blade Element because BE module calls UnsteadyAero module.
   
      ! ensure that these angles are in appropriate ranges
   alpha  = alpha_in
   alpha0 = alpha0_in
   
   call MPi2Pi(alpha)
   call MPi2Pi(alpha0)

      ! in cases where denom is zero, Get_f_c_from_Lookup = min(fc_limit, inf)
   if (EqualRealNos(real(alpha,SiKi), 0.0_SiKi)) then
      
      Get_f_c_from_Lookup = fc_limit
      
   elseif (EqualRealNos(real(alpha,SiKi), real(alpha0,SiKi))) then
      
      Get_f_c_from_Lookup = fc_limit
      
   else if (EqualRealNos( real(c_nalpha_circ,SiKi), 0.0_SiKi )) then
      
      Get_f_c_from_Lookup = fc_limit

   else
         
      call AFI_ComputeAirfoilCoefs( alpha, Re, UserProp,  AFInfo, AFI_interp, ErrStat, ErrMsg)
         if (ErrStat >= AbortErrLev) return
   
      Cc =  AFI_interp%Cl*sin(alpha) - (AFI_interp%Cd-AFI_interp%Cd0)*cos(alpha)
   
      call AddOrSub2Pi( alpha0, alpha )
      if (UAMod == UA_Gonzalez) then
         denom = eta_e*c_nalpha_circ*( alpha-alpha0 )*(alpha)    !NOTE: Added back (alpha) because idling cases with alpha 90-degrees show problems with tan(alpha), the code should match steady state if the formulation in the calculation of Cc is in agreement with this formulation
      else
         denom = eta_e*c_nalpha_circ*( alpha-alpha0 )*tan(alpha)
      endif
      Get_f_c_from_Lookup =  min(fc_limit, (  Cc / denom  + Gonzalez_factor ) **2 )
   end if
      ! Apply an offset of Gonzalez_factor = 0.2 to fix cases where f_c should be negative, but we are using **2 so can only return positive values
      ! Note: because we include this offset, it must be accounted for in the final value of Cc, eqn 1.40.  This will be applied
      ! For both UA_Mod = 1,2, and 3 when using Flookup = T
   
   
end function Get_f_c_from_Lookup      

!==============================================================================
real(ReKi) function Get_f( alpha, alpha0, alpha1, alpha2, S1, S2, S3, S4 )
! Compute fprime, implements Eqn 1.33
! Called by : ComputeKelvinChain
!..............................................................................

   real(ReKi), intent(in   ) :: alpha         ! angle of attack (radians)
   real(ReKi), intent(in   ) :: alpha0        ! zero lift angle of attack (radians)
   real(ReKi), intent(in   ) :: alpha1        ! angle of attack at f = 0.7, approximately the stall angle; for alpha >= alpha0 (radians)
   real(ReKi), intent(in   ) :: alpha2        ! angle of attack at f = 0.7, approximately the stall angle; for alpha < alpha0 (radians)
   real(ReKi), intent(in   ) :: S1            ! constant in the f-curve best-fit, alpha >= alpha0  
   real(ReKi), intent(in   ) :: S2            ! constant in the f-curve best-fit, alpha >= alpha0  
   real(ReKi), intent(in   ) :: S3            ! constant in the f-curve best-fit, alpha < alpha0    
   real(ReKi), intent(in   ) :: S4            ! constant in the f-curve best-fit, alpha < alpha0   

      
      ! Implements Equation 1.33
   if (alpha > alpha1) then
      Get_f = 0.04_ReKi + 0.66_ReKi*exp((alpha1-alpha)/S2)
   else if (alpha < alpha2) then
      Get_f = 0.04_ReKi + 0.66_ReKi*exp((alpha-alpha2)/S4)
   else if (alpha>= alpha0) then !alpha0<=alpha<=alpha1
      Get_f = 1.0_ReKi - 0.3_ReKi*exp((alpha-alpha1)/S1)
   else ! alpha2<= alpha < alpha0
      Get_f = 1.0_ReKi - 0.3_ReKi*exp((alpha2-alpha)/S3)
   end if
   
end function Get_f
!==============================================================================                              
subroutine ComputeKelvinChain( i, j, u, p, xd, OtherState, misc, AFInfo, KC, BL_p, ErrStat, ErrMsg )
! 
! Called by : DRIVER
! Calls  to : Get_Beta_M_Sqrd, Get_Beta_M, AFI_ComputeUACoefs, Get_ds, Get_Pitchrate, Get_k_, Get_Kupper, Get_ExpEqn
!             Get_Cn_nc, Get_alpha_e, Get_Cm_q_circ, Get_Cm_q_nc, Get_f, Get_Cn_FS, Get_C_V, Get_Cn_v
!...............................................................................

      
   integer(IntKi),                         intent(in   ) :: i,j               ! Blade node indices
   type(UA_InputType),                     intent(in   ) :: u                 ! Inputs at utimes (out only for mesh record-keeping in ExtrapInterp routine)
   type(UA_ParameterType),                 intent(in   ) :: p                 ! Parameters   
   type(UA_DiscreteStateType),             intent(in   ) :: xd                ! Input: Discrete states at t;
   type(UA_OtherStateType),                intent(in   ) :: OtherState        ! Other states at t
   type(UA_MiscVarType),                   intent(inout) :: misc              ! Misc/optimization variables
   type(AFI_ParameterType),                intent(in   ) :: AFInfo            ! The airfoil parameter data
   
   
   type(AFI_UA_BL_Type),                   intent(  out) :: BL_p

   integer(IntKi),                         intent(  out) :: ErrStat           ! Error status of the operation
   character(*),                           intent(  out) :: ErrMsg            ! Error message if ErrStat /= ErrID_None

            
   type(UA_KelvinChainType),               intent(  out) :: KC

   real(ReKi)                :: M                                             ! Mach number (-)
   real(ReKi)                :: beta_M                                        ! Prandtl-Glauert compressibility correction factor,  sqrt(1-M**2)
   real(ReKi)                :: beta_M_Sqrd                                   ! square of the Prandtl-Glauert compressibility correction factor,  (1-M**2)
                 
   real(ReKi)                :: Cn_temp
   real(ReKi)                :: Cn_fs_temp

   type(AFI_OutputType)      :: AFI_interp                 !  Cl, Cd, Cm, Cpmin

   real(ReKi)                :: T_I                                           !
   real(ReKi)                :: Kalpha                                        !
   real(ReKi)                :: Kalpha_f_minus1                               !
   real(ReKi)                :: Kq_f_minus1                                   !
   real(ReKi)                :: alpha_minus1                                  !
   real(ReKi)                :: alpha_filt_minus1                                  !
   real(ReKi)                :: q_minus1                                      !
   real(ReKi)                :: q_f_minus1
   real(ReKi)                :: Cn_pot_minus1                                 !
   real(ReKi)                :: k_mq                                          !
   real(ReKi)                :: dynamicFilterCutoffHz                         ! find frequency based on reduced frequency of k = BL_p%filtCutOff
   real(ReKi)                :: LowPassConst
   

#ifdef TEST_THEORY
   real(ReKi)                                            :: Cn_prime_diff
#endif   
   
   integer(IntKi)            :: ErrStat2
   character(ErrMsgLen)      :: ErrMsg2
   character(*), parameter   :: RoutineName = 'ComputeKelvinChain'
   
   ErrStat = ErrID_None
   ErrMsg = ""
   
   KC%fprimeprime_m = 0

   M           = u%U / p%a_s
   call UA_CheckMachNumber(M, misc%FirstWarn_M, ErrStat2, ErrMsg2 )
      call SetErrStat(ErrStat2,ErrMsg2,ErrStat,ErrMsg,RoutineName)
      if (ErrStat >= AbortErrLev) return
      
   beta_M_Sqrd = 1.0_ReKi - M**2
   beta_M      = sqrt(beta_M_Sqrd) 
   
   ! Lookup values using Airfoil Info module
   call AFI_ComputeUACoefs( AFInfo, u%Re, u%UserProp, BL_p, ErrMsg2, ErrStat2 )
      call SetErrStat(ErrStat2,ErrMsg2,ErrStat,ErrMsg,RoutineName)
      if (ErrStat >= AbortErrLev) return
   
   KC%C_nalpha_circ  =  BL_p%C_nalpha / beta_M
      
      ! Override eta_e if we are using Flookup
   if ( p%Flookup ) then
      BL_p%eta_e = 1.0
   end if
   
   ! Kelvin chain
   KC%ds       = 2.0_ReKi*u%U*p%dt/p%c(i,j)                             ! Eqn 1.5b
   
   if (OtherState%FirstPass(i,j)) then
      alpha_minus1 = u%alpha      
      alpha_filt_minus1 = u%alpha     
   else
      alpha_minus1 = xd%alpha_minus1(i,j)     
      alpha_filt_minus1 = xd%alpha_filt_minus1(i,j)   
   end if
   
   ! Low Pass filtering of alpha, q, and Kq in order to deal with numerical issues that arise for very small values of dt
   ! See equations 1.7 and 1.8 of the manual
   ! This filter is a Simple Infinite Impulse Response Filter
   ! See https://en.wikipedia.org/wiki/Low-pass_filter#Simple_infinite_impulse_response_filter
   
   dynamicFilterCutoffHz = max( 1.0_ReKi, u%U ) * BL_p%filtCutOff / PI / p%c(i,j)
   LowPassConst  =  exp(-2.0_ReKi*PI*p%dt*dynamicFilterCutoffHz) ! from Eqn 1.8 [7]
   
   KC%alpha_filt_cur = LowPassConst*alpha_filt_minus1 + (1.0_ReKi-LowPassConst)*u%alpha ! from eq 1.8 [1: typo in documentation, though]
   
   KC%dalpha0  = KC%alpha_filt_cur - BL_p%alpha0
   
    
      ! Compute Kalpha using Eqn 1.7
  
   Kalpha        = ( KC%alpha_filt_cur - alpha_filt_minus1 ) / p%dt ! Eqn 1.7, using filtered values of alpha
   
   if (OtherState%FirstPass(i,j)) then
      Kalpha_f_minus1 = 0.0_ReKi
   else
      Kalpha_f_minus1 = xd%Kalpha_f_minus1(i,j)
   end if
   
   KC%q_cur         = Kalpha   * p%c(i,j) / u%U   ! Kalpha here uses the low-pass filtered alphas (Eqn 1.8 [2])
   
       
   if (OtherState%FirstPass(i,j)) then
      q_minus1   = KC%q_cur 
      q_f_minus1 = KC%q_cur    
   else    
      q_minus1   = xd%q_minus1(i,j) 
      q_f_minus1 = xd%q_f_minus1(i,j) 
   end if  
   
   KC%q_f_cur       = LowPassConst*q_f_minus1 + (1.0_ReKi-LowPassConst)*KC%q_cur ! (Eqn 1.8 [3])
      
      
#ifdef TEST_THEORY
      ! Change found in ADv14
   KC%q_f_cur = SAT( KC%q_f_cur, 0.03_ReKi, 0.1_ReKi )
#endif   
   
   KC%Kalpha_f      = KC%q_f_cur * u%U / p%c(i,j)  ! Kalpha_f is using the low-pass filtered q (Eqn. 1.8 [4])

   
   ! Compute Kq  using Eqn 1.8  with time-shifted q s
#ifdef TEST_THEORY
   KC%Kq            = ( KC%q_f_cur  - q_f_minus1 ) / p%dt !bjj: jmj questions if this should be the way it's implemented
#else
   
   KC%Kq            = ( KC%q_cur  - q_minus1 ) / p%dt ! Eqn. 1.8 [5]
#endif

   if (OtherState%FirstPass(i,j)) then
      Kq_f_minus1 = 0.0_ReKi
   else
      Kq_f_minus1 = xd%Kq_f_minus1(i,j)
   end if

   KC%Kq_f          =  LowPassConst*Kq_f_minus1 + (1.0_ReKi-LowPassConst)*KC%Kq !Eqn. 1.8 [6]
   
   
   !bjj: todo: should we check the denominator to make sure it doesn't go to 0?

   KC%k_alpha = 1.0_ReKi / ( (1.0_ReKi - M) + (BL_p%C_nalpha/2.0_ReKi) * M**2 * beta_M * (BL_p%A1*BL_p%b1 + BL_p%A2*BL_p%b2) )  ! Eqn 1.11a
   KC%k_q     = 1.0_ReKi / ( (1.0_ReKi - M) +  BL_p%C_nalpha           * M**2 * beta_M * (BL_p%A1*BL_p%b1 + BL_p%A2*BL_p%b2) )  ! Eqn 1.11b   
   T_I        = p%c(i,j) / p%a_s                                                                                                ! Eqn 1.11c
   
   KC%T_alpha  = T_I * KC%k_alpha * 0.75                                                                                      ! Eqn 1.10a
   KC%T_q      = T_I * KC%k_q * 0.75                                                                                          ! Eqn 1.10b
      
   KC%T_f           = BL_p%T_f0 / OtherState%sigma1(i,j)                                                                      ! Eqn 1.37          
   KC%T_fc          = BL_p%T_f0 / OtherState%sigma1c(i,j)      ! NOTE: Added equations for time constants of fc (for Cc) and fm (for Cm) with UAMod=2
   KC%T_fm          = BL_p%T_f0 / OtherState%sigma1m(i,j)
  
   KC%Kprime_alpha  = Get_ExpEqn( real(p%dt,ReKi), KC%T_alpha, xd%Kprime_alpha_minus1(i,j), KC%Kalpha_f, Kalpha_f_minus1 )    ! Eqn 1.18b
   KC%Cn_alpha_nc   = 4.0_ReKi*KC%T_alpha * ( KC%Kalpha_f - KC%Kprime_alpha ) / M                                             ! Eqn 1.18a
   
   KC%Kprime_q      = Get_ExpEqn( real(p%dt,ReKi), KC%T_q    , xd%Kprime_q_minus1(i,j)    ,  KC%Kq_f   , Kq_f_minus1     )    ! Eqn 1.19b 
   KC%Cn_q_nc       = -1.0_ReKi*KC%T_q * ( KC%Kq_f - KC%Kprime_q ) / M                                                        ! Eqn 1.19a
         
   KC%Cn_alpha_q_nc = KC%Cn_alpha_nc + KC%Cn_q_nc                                                                             ! Eqn 1.17
   
if (p%ShedEffect) then
   KC%X1            = Get_ExpEqn( KC%ds*beta_M_Sqrd*BL_p%b1, 1.0_ReKi, xd%X1_minus1(i,j), BL_p%A1*(KC%alpha_filt_cur - alpha_filt_minus1), 0.0_ReKi ) ! Eqn 1.15a
   KC%X2            = Get_ExpEqn( KC%ds*beta_M_Sqrd*BL_p%b2, 1.0_ReKi, xd%X2_minus1(i,j), BL_p%A2*(KC%alpha_filt_cur - alpha_filt_minus1), 0.0_ReKi ) ! Eqn 1.15b
else
   KC%X1  = 0.0_ReKi  ! u%alpha (and alpha_filt_cur) contains shed vorticity effect already 
   KC%X2  = 0.0_ReKi  ! so that alpha_e = u%alpha-alpha0 directly
endif
   
   KC%alpha_e       = (KC%alpha_filt_cur - BL_p%alpha0) - KC%X1 - KC%X2                                                       ! Eqn 1.14
   
   KC%Cn_alpha_q_circ = KC%C_nalpha_circ * KC%alpha_e                                                                         ! Eqn 1.13
   
   if ( p%UAMod == UA_Gonzalez ) then
         ! Compute X3 and X4 using Eqn 1.16a  and then add Cn_q_circ (Eqn 1.16) to the previously computed Cn_alpha_q_circ
if (p%ShedEffect) then
      KC%X3              = Get_ExpEqn( KC%ds*beta_M_Sqrd*BL_p%b1, 1.0_ReKi, xd%X3_minus1(i,j), BL_p%A1*(KC%q_f_cur - q_f_minus1), 0.0_ReKi ) ! Eqn 1.16a [1]
      KC%X4              = Get_ExpEqn( KC%ds*beta_M_Sqrd*BL_p%b2, 1.0_ReKi, xd%X4_minus1(i,j), BL_p%A2*(KC%q_f_cur - q_f_minus1), 0.0_ReKi ) ! Eqn 1.16a [2]
else
      KC%X3 = 0.0_ReKi ! Similar to X1 and X2, we assumed that this effect is already included
      KC%X4 = 0.0_ReKi
endif
      
      KC%Cn_q_circ       = KC%C_nalpha_circ*KC%q_f_cur/2.0 - KC%X3 - KC%X4                                                    ! Eqn 1.16

   else ! these aren't used (they are possibly output to UA output file when UA_OUTS is > 0 file, though)
      KC%X3              = 0.0_ReKi
      KC%X4              = 0.0_ReKi
      KC%Cn_q_circ       = 0.0_ReKi
   end if
   
   KC%K3prime_q       = Get_ExpEqn( BL_p%b5*beta_M_Sqrd*KC%ds, 1.0_ReKi, xd%K3prime_q_minus1(i,j),  BL_p%A5*(KC%q_f_cur - q_f_minus1), 0.0_ReKi )  ! Eqn 1.26
   KC%Cm_q_circ    = -BL_p%C_nalpha*(KC%q_f_cur - KC%K3prime_q)*p%c(i,j)/(16.0_ReKi*beta_M*u%U)                                  ! Eqn 1.25
   
   KC%Cn_pot       = KC%Cn_alpha_q_circ + KC%Cn_alpha_q_nc                                                                    ! Eqn 1.20 [2a]
   
   k_mq            = 7.0_ReKi / (15.0_ReKi*(1.0_ReKi-M) + 1.5_ReKi * BL_p%C_nalpha * BL_p%A5 * BL_p%b5 * beta_M * M**2)       ! Eqn 1.29 [2]      ! CHECK THAT DENOM ISN'T ZERO!
   KC%Kprimeprime_q   = Get_ExpEqn( real(p%dt,ReKi), k_mq**2*T_I , xd%Kprimeprime_q_minus1(i,j) ,  KC%Kq_f , Kq_f_minus1  )      ! Eqn 1.29 [3]
   
      ! Compute Cm_q_nc 
   if ( p%UAMod == UA_MinnemaPierce ) then
      KC%Cm_q_nc =  -1.0_ReKi * KC%Cn_q_nc / 4.0_ReKi - (KC%k_alpha**2) * T_I * (KC%Kq_f - KC%Kprimeprime_q) / (3.0_ReKi*M)      ! Eqn 1.31
   else  
      KC%Cm_q_nc = -7.0_ReKi * (k_mq**2) * T_I * (KC%Kq_f - KC%Kprimeprime_q) / (12.0_ReKi*M)                                    ! Eqn 1.29 [1]       
   end if
   
   if ( p%UAMod == UA_Gonzalez ) then
      KC%Cc_pot = KC%C_nalpha_circ * KC%alpha_e * u%alpha  !Added this equation with (u%alpha) instead of tan(alpha_e+alpha0). First, tangent gives problems in idling conditions at angles of attack of 90 degrees. Second, the angle there is a physical concept according to the original BL model, and u%alpha could be more suitable 
   else   
   !!! THIS IS A PROBLEM IF KC%alpha_e+BL_p%alpha0 ARE NEAR +/-PI/2
      KC%Cc_pot = KC%Cn_alpha_q_circ * tan(KC%alpha_e+BL_p%alpha0)                                                           ! Eqn 1.21 with cn_pot_circ=KC%Cn_alpha_q_circ as from Eqn 1.20 [3]  
   endif
   
   if (OtherState%FirstPass(i,j)) then
      Cn_pot_minus1 = KC%Cn_pot
   else
      Cn_pot_minus1 = xd%Cn_pot_minus1(i,j)
   end if
   
   KC%Dp            = Get_ExpEqn( KC%ds, BL_p%T_p, xd%Dp_minus1(i,j), KC%Cn_pot, Cn_pot_minus1 )                              ! Eqn 1.35b
   KC%Cn_prime      = KC%Cn_Pot - KC%Dp                                                                                       ! Eqn 1.35a
   
!++++++++++++++++++++++++++++++++++++++++++++++++++++++++++++++  
! This code is taken from ADv14 but doesn't reflect the original intent of the UA theory document
#ifdef TEST_THEORY
   if (OtherState%FirstPass(i,j)) then
      Cn_prime_diff = 0.0_ReKi
   else
      Cn_prime_diff = KC%Cn_prime - xd%Cn_prime_minus1(i,j)
   end if
      
IF ( p%UAMod /= UA_Gonzalez ) THEN
   IF ( KC%alpha_filt_cur * Cn_prime_diff < 0. ) THEN

      KC%T_f   = BL_p%T_f0*1.5
   ELSE

      KC%T_f   = BL_p%T_f0
   ENDIF
ENDIF
#endif   
!++++++++++++++++++++++++++++++++++++++++++++++++++++++++++++++ 

   KC%alpha_f       = KC%Cn_prime / KC%C_nalpha_circ + BL_p%alpha0                                                            ! Eqn 1.34
   
   if (p%flookup) then
      call Get_f_from_Lookup( p%UAMod, u%Re, u%UserProp, KC%alpha_f, BL_p%alpha0, KC%C_nalpha_circ, AFInfo, ErrStat2, ErrMsg2, f=KC%fprime)     ! Solve Eqn 1.32a for f (=KC%fprime) when alpha is replaced with alpha_f (see issue when KC%C_nalpha_circ is 0) 
      call SetErrStat(ErrStat2,ErrMsg2,ErrStat,ErrMsg,RoutineName)
      if (ErrStat >= AbortErrLev) return
   else   
      KC%fprime = Get_f( KC%alpha_f, BL_p%alpha0, BL_p%alpha1, BL_p%alpha2, BL_p%S1, BL_p%S2, BL_p%S3, BL_p%S4)               ! Eqn 1.33
   end if
   
   if (OtherState%FirstPass(i,j)) then
      KC%Df = 0.0_ReKi
   else
      KC%Df = Get_ExpEqn( KC%ds, KC%T_f, xd%Df_minus1(i,j), KC%fprime, xd%fprime_minus1(i,j) )                                ! Eqn 1.36b
   end if
      
   KC%fprimeprime   = KC%fprime - KC%Df                                                                                       ! Eqn 1.36a
   
   if (p%Flookup) then
         ! Compute fprime using Eqn 1.32 and Eqn 1.33
      KC%fprime_c   = Get_f_c_from_Lookup( p%UAMod, u%Re, u%UserProp, KC%alpha_f, BL_p%alpha0, KC%C_nalpha_circ, BL_p%eta_e, AFInfo, ErrStat2, ErrMsg2) ! Solve Eqn 1.32b for f when alpha is replaced with alpha_f
         call SetErrStat(ErrStat2,ErrMsg2,ErrStat,ErrMsg,RoutineName)
         if (ErrStat >= AbortErrLev) return

      if ( p%UAMod == UA_Gonzalez ) then   !Added this part of the code to obtain fm
         call AFI_ComputeAirfoilCoefs( KC%alpha_f, u%Re, u%UserProp, AFInfo, AFI_interp, ErrStat2, ErrMsg2)
           call SetErrStat(ErrStat2,ErrMsg2,ErrStat,ErrMsg,RoutineName)
           if (ErrStat >= AbortErrLev) return

         Cn_temp = AFI_interp%Cl*cos(KC%alpha_f) + (AFI_interp%Cd - AFI_interp%Cd0)*sin(KC%alpha_f)
         if (abs(Cn_temp) < 0.01_ReKi ) then
            KC%fprime_m = 0.0_ReKi
         else
            KC%fprime_m = (AFI_interp%Cm - AFI_interp%Cm0) / Cn_temp 
         end if
      else
         KC%fprime_m = 0.0_ReKi
      endif

     
      if (OtherState%FirstPass(i,j)) then
         KC%Df_c = 0.0_ReKi
         KC%Df_m = 0.0_ReKi
      else
         KC%Df_c = Get_ExpEqn( KC%ds, KC%T_fc, xd%Df_c_minus1(i,j), KC%fprime_c, xd%fprime_c_minus1(i,j)  )
         KC%Df_m = Get_ExpEqn( KC%ds, KC%T_fm, xd%Df_m_minus1(i,j), KC%fprime_m, xd%fprime_m_minus1(i,j)  )  ! used in UAMod=UA_Gonzalez only
      end if
   
         ! Compute Df using Eqn 1.36b   
   
         ! Compute fprimeprime using Eqn 1.36a
      KC%fprimeprime_c   = KC%fprime_c - KC%Df_c
      
      IF ( p%UAMod == UA_Gonzalez ) THEN
         KC%fprimeprime_m   = KC%fprime_m - KC%Df_m
      END IF
   else
      KC%fprime_c = KC%fprime
      KC%Df_c = KC%Df
      KC%fprimeprime_c = KC%fprimeprime

         ! variables used for UAMod=UA_Gonzalez
      KC%fprime_m = 0.0_ReKi
      KC%Df_m     = 0.0_ReKi
      KC%fprimeprime_m = KC%fprimeprime
   end if
   
   
   if ( p%UAMod == UA_Gonzalez ) then
      KC%Cn_FS   = KC%Cn_alpha_q_nc + KC%Cn_q_circ + KC%Cn_alpha_q_circ *  ( (1.0_ReKi + 2.0_ReKi*sqrt(KC%fprimeprime) ) / 3.0_ReKi )**2     ! Eqn 1.39
   else
   ! change proposed by Pariya:
     ! KC%Cn_FS   = KC%Cn_alpha_q_nc                + KC%Cn_alpha_q_circ *  ( (1.0_ReKi +          sqrt(KC%fprimeprime) ) / 2.0_ReKi )**2     ! Eqn 1.38
      call Get_f_from_Lookup( p%UAMod, u%Re, u%UserProp, KC%alpha_e+BL_p%alpha0, BL_p%alpha0, KC%C_nalpha_circ, AFInfo, ErrStat2, ErrMsg2, cn_fs=Cn_fs_temp)
      KC%Cn_FS  = KC%Cn_alpha_q_nc + KC%C_nalpha_circ * KC%alpha_e*KC%fprimeprime  + Cn_fs_temp*(1-KC%fprimeprime)
   end if
      
   if ( p%UAMod == UA_MinnemaPierce ) then
      if (OtherState%FirstPass(i,j)) then     
         KC%Dalphaf    = 0.0_ReKi
      else
         KC%Dalphaf    = Get_ExpEqn( KC%ds, 0.1_ReKi*KC%T_f, xd%Dalphaf_minus1(i,j), KC%alpha_f, xd%alphaf_minus1(i,j) )         ! Eqn 1.43
      end if
   else
      KC%Dalphaf    = 0.0_ReKi
   end if
   
   if ( p%UAMod == UA_Gonzalez ) then
      KC%C_V   = KC%Cn_alpha_q_circ * ( 1.0_ReKi - ((1.0_ReKi + 2.0_ReKi*sqrt(KC%fprimeprime) )/3.0_ReKi)**2  )               ! Eqn. 1.50
   else
      KC%C_V   = KC%Cn_alpha_q_circ *  ( 1.0_ReKi - ( 0.5_ReKi + 0.5_ReKi*sqrt(KC%fprimeprime) )**2 )                         ! Eqn. 1.49
   end if

   KC%T_V = BL_p%T_V0 / OtherState%sigma3(i,j)                                                                                ! Eqn 1.48
   
   if (OtherState%FirstPass(i,j)) then
      KC%Cn_v = 0.0_ReKi
   else
      if (xd%tau_V(i,j) > BL_p%T_VL .AND. KC%Kalpha_f * KC%dalpha0 > 0 ) then ! .AND. (.not. LESF)
         ! We no longer require that T_V will always equal T_V0/2 when this condition is satisfied as was the case in AD v13 GJH 7/20/2017
         ! If we fall into this condition, we need to require we stay here until the current vortex is shed (i.e., tauV is reset to zero)
         if ( p%UAMod == UA_Gonzalez ) then   !Added this equation from the formulation used in UAMod=UA_Gonzalez
            KC%Cn_v = xd%Cn_v_minus1(i,j)*exp(-2.0_ReKi*KC%ds/KC%T_V)
         else    
            KC%Cn_v = xd%Cn_v_minus1(i,j)*exp(-KC%ds/KC%T_V)                                                                  ! Eqn 1.52
         end if
      else      
         KC%Cn_v = Get_ExpEqn( KC%ds, KC%T_V, xd%Cn_v_minus1(i,j), KC%C_V, xd%C_V_minus1(i,j) )                               ! Eqn 1.47
      end if
   
      if ( KC%Cn_v < 0.0_ReKi ) then
         KC%Cn_v = 0.0_ReKi
      end if      
   end if

end subroutine ComputeKelvinChain


!==============================================================================   

!==============================================================================
! Framework Routines                                                          !
!==============================================================================                               
      

!==============================================================================
subroutine UA_SetParameters( dt, InitInp, p, AFInfo, AFIndx, ErrStat, ErrMsg )
! 
! Called by : UA_Init
! Calls  to : NONE
!..............................................................................
   
   real(DbKi),                   intent(in   )  :: dt          ! time step length (s)
   type(UA_InitInputType),       intent(inout)  :: InitInp     ! input data for initialization routine ; we're moving allocated data from InitInp to p so must also be intent(out)
   type(UA_ParameterType),       intent(inout)  :: p           ! parameters
   type(AFI_ParameterType),      intent(in   )  :: AFInfo(:)   !< The airfoil parameter data
   integer(IntKi),               intent(in   )  :: AFIndx(:,:)
   integer(IntKi),               intent(  out)  :: ErrStat     ! error status of the operation
   character(*),                 intent(  out)  :: ErrMsg      ! error message if ErrStat /= ErrID_None

   character(ErrMsgLen)                         :: ErrMsg2
   integer(IntKi)                               :: ErrStat2
   character(*), parameter                      :: RoutineName = 'UA_SetParameters'
   logical                                      :: IsUsed(size(AFInfo))
   INTEGER                                      :: UA_NumLinStates                   ! potentially put in p, number of states per blade node that are linearized
   
   INTEGER(IntKi)                               :: i, j, k, n
   
   
   
      ! Initialize variables for this routine
   ErrStat = ErrID_None
   ErrMsg  = ""
   p%dt         = dt
   
   call AllocAry(p%UA_off_forGood,InitInp%nNodesPerBlade,InitInp%numBlades,'p%UA_off_forGood',ErrStat2,ErrMsg2); call SetErrStat(ErrStat2,ErrMsg2,ErrStat,ErrMsg,RoutineName)
   call AllocAry(p%c,             InitInp%nNodesPerBlade,InitInp%numBlades,'p%c',             ErrStat2,ErrMsg2); call SetErrStat(ErrStat2,ErrMsg2,ErrStat,ErrMsg,RoutineName)
      if (ErrStat >= AbortErrLev) return
   
   p%c          = InitInp%c         ! this can't be 0
   p%d_34_to_ac = InitInp%d_34_to_ac ! In the future, set this for all nodes!
   p%numBlades  = InitInp%numBlades
   p%nNodesPerBlade  = InitInp%nNodesPerBlade
   p%UAMod      = InitInp%UAMod
   p%a_s        = InitInp%a_s       ! this can't be 0
   p%Flookup    = InitInp%Flookup
   p%ShedEffect = InitInp%ShedEffect
   p%UA_OUTS    = InitInp%UA_OUTS
   
   if (p%UAMod==UA_HGM .or. p%UAMod==UA_HGMV .or. p%UAMod==UA_HGMV360) then
      UA_NumLinStates = 4
      ! set the maximum number of states
      ! note: we will subtract states for nodes where UA is off for good, below
      p%lin_nx = p%numBlades*p%nNodesPerBlade*UA_NumLinStates ! 4 continuous states per node per blade (5th state isn't currently linearizable)
   else if (p%UAMod==UA_OYE) then
      UA_NumLinStates = 1
      p%lin_nx = p%numBlades*p%nNodesPerBlade*UA_NumLinStates ! continuous state per node per blade, but stored at position 4
   else if (p%UAMod==UA_None) then
      p%lin_nx = 0
      UA_NumLinStates = 0
   else
      p%lin_nx = 0
      UA_NumLinStates = 0
   end if
   
   ! Compute derivative step size
   p%dx    = 0.5_R8Ki * D2R_D
   p%dx(4) = 0.0001_R8Ki
   
   p%UA_off_forGood = .false. ! flag that determines if UA should be turned off for the whole simulation
   if (allocated(InitInp%UAOff_innerNode)) then
      do j=1,min(size(p%UA_off_forGood,2), size(InitInp%UAOff_innerNode)) !blade
         do i=1,min(InitInp%UAOff_innerNode(j),size(p%UA_off_forGood,1)) !node
!            call WrScr( 'Warning: Turning off Unsteady Aerodynamics on inner node (node '//trim(num2lstr(i))//', blade '//trim(num2lstr(j))//')' )
            p%UA_off_forGood(i,j) = .true.
            p%lin_nx = p%lin_nx - UA_NumLinStates
         end do
      end do
   end if
   
   if (allocated(InitInp%UAOff_outerNode)) then
      do j=1,min(size(p%UA_off_forGood,2), size(InitInp%UAOff_outerNode)) !blade
         do i=InitInp%UAOff_outerNode(j), size(p%UA_off_forGood,1) !node
!            call WrScr( 'Warning: Turning off Unsteady Aerodynamics on outer node (node '//trim(num2lstr(i))//', blade '//trim(num2lstr(j))//')' )
            if (.not. p%UA_off_forGood(i,j)) then
               p%UA_off_forGood(i,j) = .true.
               p%lin_nx = p%lin_nx - UA_NumLinStates
            end if
         end do
      end do
   end if
   
   do j=1,size(p%UA_off_forGood,2) !blade
      do i=1,size(p%UA_off_forGood,1) !node
      
         if (.not. p%UA_off_forGood(i,j)) then
            call UA_TurnOff_param(p, AFInfo(AFIndx(i,j)), ErrStat2, ErrMsg2)
            if (ErrStat2 > ErrID_None) then
               call WrScr( 'Warning: Turning off Unsteady Aerodynamics because '//trim(ErrMsg2)//' (node '//trim(num2lstr(i))//', blade '//trim(num2lstr(j))//')' )
               p%UA_off_forGood(i,j) = .true.
               p%lin_nx = p%lin_nx - UA_NumLinStates
            end if
         end if
         
      end do
   end do
   
   
   ! set up index array for linearization
   p%lin_nx = max(0, p%lin_nx)
   call AllocAry(p%lin_xIndx,p%lin_nx,3,'p%lin_xIndx',ErrStat2,ErrMsg2); call SetErrStat(ErrStat2,ErrMsg2,ErrStat,ErrMsg,RoutineName)
      if (ErrStat >= AbortErrLev) return
   
   if (p%lin_nx > 0) then
      n = 1
      do j=1,size(p%UA_off_forGood,2) !blade
         do i=1,size(p%UA_off_forGood,1) !node
            if (.not. p%UA_off_forGood(i,j)) then
               do k=1,UA_NumLinStates
                  p%lin_xIndx(n,1) = i ! node
                  p%lin_xIndx(n,2) = j ! blade

                  if (p%UAMod==UA_OYE) then
                     p%lin_xIndx(n,3) = 4 ! Hack for UA_Oye, state is 4 instead of 1 for now
                  else
                     p%lin_xIndx(n,3) = k ! state
                  endif
                  n = n + 1
               end do
            end if
         end do
      end do
   end if
   
      ! check that the airfoils have appropriate data for UA
   IsUsed = .false.
   do j=1,size(p%UA_off_forGood,2) !blade
      do i=1,size(p%UA_off_forGood,1) !node
         if (.not. p%UA_off_forGood(i,j)) then
            IsUsed(AFIndx(i,j)) = .true.
         end if
      end do
   end do
   
   do i=1,size(AFInfo,1)
      if (IsUsed(i)) then
         call UA_ValidateAFI(p%UAMod, p%Flookup, AFInfo(i), ErrStat2, ErrMsg2)
            if (LEN_TRIM(ErrMsg2) + LEN_TRIM(ErrMsg) > LEN(ErrMsg) ) then
               if (LEN_TRIM(ErrMsg) > LEN_TRIM(ErrMsg2)) then
                  call WrScr(TRIM(ErrMsg))
                  ErrMsg = ""
               else
                  call WrScr(TRIM(RoutineName)//TRIM(ErrMsg2))
                  ErrMsg2 = ""
               end if
            end if
            call SetErrStat(ErrStat2, ErrMsg2, ErrStat, ErrMsg, RoutineName)
      end if
   end do
   
   p%integrationMethod = InitInp%integrationMethod

end subroutine UA_SetParameters
!==============================================================================   

!==============================================================================
subroutine UA_InitStates_Misc( p, x, xd, OtherState, m, ErrStat, ErrMsg )  
! Called by : UA_Init
! Calls  to : NONE
!..............................................................................

   type(UA_ParameterType),       intent(in   )  :: p           ! Parameters
   type(UA_ContinuousStateType), intent(inout)  :: x           ! Initial continuous states
   type(UA_DiscreteStateType),   intent(inout)  :: xd          ! Initial discrete states
   type(UA_OtherStateType),      intent(inout)  :: OtherState  ! Initial other states
   type(UA_MiscVarType),         intent(inout)  :: m           ! Initial misc/optimization variables
   integer(IntKi),               intent(  out)  :: ErrStat     ! Error status of the operation
   character(*),                 intent(  out)  :: ErrMsg      ! Error message if ErrStat /= ErrID_None

   integer(IntKi)            :: ErrStat2
   character(ErrMsgLen)      :: ErrMsg2
   character(*), parameter   :: RoutineName = 'UA_InitStates'
         
   ErrMsg  = ""
   ErrStat = ErrID_None
   
   
      ! allocate all the state arrays
   if (p%UAMod == UA_HGM .or. p%UAMod == UA_HGMV .or. p%UAMod == UA_OYE .or. p%UAMod==UA_HGMV360) then
   
      allocate( x%element( p%nNodesPerBlade, p%numBlades ), stat=ErrStat2 )
      if (ErrStat2 /= 0) call SetErrStat(ErrID_Fatal,"Cannot allocate x%x.",ErrStat,ErrMsg,RoutineName)

      allocate( OtherState%n(p%nNodesPerBlade, p%numBlades), stat=ErrStat2)
         if (ErrStat2 /= 0 ) call SetErrStat( ErrID_Fatal, " Error allocating OtherState%n.", ErrStat, ErrMsg, RoutineName)
      
      if (p%UAMod == UA_HGMV) then
         allocate( OtherState%t_vortexBegin(p%nNodesPerBlade, p%numBlades), stat=ErrStat2)
            if (ErrStat2 /= 0 ) call SetErrStat( ErrID_Fatal, " Error allocating OtherState%t_vortexBegin.", ErrStat, ErrMsg, RoutineName)

         allocate( OtherState%SignOfOmega(p%nNodesPerBlade, p%numBlades), stat=ErrStat2)
            if (ErrStat2 /= 0 ) call SetErrStat( ErrID_Fatal, " Error allocating OtherState%SignOfOmega.", ErrStat, ErrMsg, RoutineName)
         
         allocate( OtherState%PositivePressure(p%nNodesPerBlade, p%numBlades), stat=ErrStat2)
            if (ErrStat2 /= 0 ) call SetErrStat( ErrID_Fatal, " Error allocating OtherState%PositivePressure.", ErrStat, ErrMsg, RoutineName)

         allocate( OtherState%vortexOn(p%nNodesPerBlade, p%numBlades), stat=ErrStat2)
            if (ErrStat2 /= 0 ) call SetErrStat( ErrID_Fatal, " Error allocating OtherState%vortexOn.", ErrStat, ErrMsg, RoutineName)

         allocate( OtherState%BelowThreshold(p%nNodesPerBlade, p%numBlades), stat=ErrStat2)
            if (ErrStat2 /= 0 ) call SetErrStat( ErrID_Fatal, " Error allocating OtherState%BelowThreshold.", ErrStat, ErrMsg, RoutineName)
      end if
   elseif (p%UAMod == UA_BV) then
      call AllocAry( xd%alpha_minus1     ,   p%nNodesPerBlade,p%numBlades, 'xd%alpha_minus1',      ErrStat2, ErrMsg2); call SetErrStat(ErrStat2,ErrMsg2,ErrStat,ErrMsg,RoutineName)
      call AllocAry( xd%alpha_filt_minus1,   p%nNodesPerBlade,p%numBlades, 'xd%alpha_filt_minus1', ErrStat2, ErrMsg2); call SetErrStat(ErrStat2,ErrMsg2,ErrStat,ErrMsg,RoutineName)
      call AllocAry( xd%alpha_dot        ,   p%nNodesPerBlade,p%numBlades, 'xd%alpha_dot',         ErrStat2, ErrMsg2); call SetErrStat(ErrStat2,ErrMsg2,ErrStat,ErrMsg,RoutineName)
      call AllocAry( xd%alpha_dot_minus1 ,   p%nNodesPerBlade,p%numBlades, 'xd%alpha_dot_minus1',  ErrStat2, ErrMsg2); call SetErrStat(ErrStat2,ErrMsg2,ErrStat,ErrMsg,RoutineName)
      allocate     ( OtherState%activeL     (p%nNodesPerBlade,p%numBlades), stat=ErrStat2); if(ErrStat2 /= 0) call SetErrStat( ErrID_Fatal, " Error allocating OtherState%activeL.", ErrStat, ErrMsg, RoutineName)
      allocate     ( OtherState%activeD     (p%nNodesPerBlade,p%numBlades), stat=ErrStat2); if(ErrStat2 /= 0) call SetErrStat( ErrID_Fatal, " Error allocating OtherState%activeD.", ErrStat, ErrMsg, RoutineName)
      
   else
      call AllocAry( xd%alpha_minus1,        p%nNodesPerBlade,p%numBlades, 'xd%alpha_minus1', ErrStat2, ErrMsg2); call SetErrStat(ErrStat2,ErrMsg2,ErrStat,ErrMsg,RoutineName)
      call AllocAry( xd%alpha_filt_minus1,   p%nNodesPerBlade,p%numBlades, 'xd%alpha_filt_minus1', ErrStat2, ErrMsg2); call SetErrStat(ErrStat2,ErrMsg2,ErrStat,ErrMsg,RoutineName)
      call AllocAry( xd%q_minus1,            p%nNodesPerBlade,p%numBlades, 'xd%q_minus1', ErrStat2, ErrMsg2); call SetErrStat(ErrStat2,ErrMsg2,ErrStat,ErrMsg,RoutineName)
      call AllocAry( xd%q_f_minus1,          p%nNodesPerBlade,p%numBlades, 'xd%q_f_minus1', ErrStat2, ErrMsg2); call SetErrStat(ErrStat2,ErrMsg2,ErrStat,ErrMsg,RoutineName)
      call AllocAry( xd%Kq_f_minus1,         p%nNodesPerBlade,p%numBlades, 'xd%Kq_minus1', ErrStat2, ErrMsg2); call SetErrStat(ErrStat2,ErrMsg2,ErrStat,ErrMsg,RoutineName)
      call AllocAry( xd%Kalpha_f_minus1,     p%nNodesPerBlade,p%numBlades, 'xd%Kalpha_f_minus1', ErrStat2, ErrMsg2); call SetErrStat(ErrStat2,ErrMsg2,ErrStat,ErrMsg,RoutineName)
      call AllocAry( xd%X1_minus1,           p%nNodesPerBlade,p%numBlades, 'xd%X1_minus1', ErrStat2, ErrMsg2); call SetErrStat(ErrStat2,ErrMsg2,ErrStat,ErrMsg,RoutineName)
      call AllocAry( xd%X2_minus1,           p%nNodesPerBlade,p%numBlades, 'xd%X2_minus1', ErrStat2, ErrMsg2); call SetErrStat(ErrStat2,ErrMsg2,ErrStat,ErrMsg,RoutineName)
      call AllocAry( xd%X3_minus1,           p%nNodesPerBlade,p%numBlades, 'xd%X3_minus1', ErrStat2, ErrMsg2); call SetErrStat(ErrStat2,ErrMsg2,ErrStat,ErrMsg,RoutineName)
      call AllocAry( xd%X4_minus1,           p%nNodesPerBlade,p%numBlades, 'xd%X4_minus1', ErrStat2, ErrMsg2); call SetErrStat(ErrStat2,ErrMsg2,ErrStat,ErrMsg,RoutineName)
      call AllocAry( xd%Kprime_alpha_minus1, p%nNodesPerBlade,p%numBlades, 'xd%Kprime_alpha_minus1', ErrStat2, ErrMsg2); call SetErrStat(ErrStat2,ErrMsg2,ErrStat,ErrMsg,RoutineName)
      call AllocAry( xd%Kprime_q_minus1,     p%nNodesPerBlade,p%numBlades, 'xd%Kprime_q_minus1', ErrStat2, ErrMsg2); call SetErrStat(ErrStat2,ErrMsg2,ErrStat,ErrMsg,RoutineName)
      call AllocAry( xd%Kprimeprime_q_minus1,p%nNodesPerBlade,p%numBlades, 'xd%Kprimeprime_q_minus1', ErrStat2, ErrMsg2); call SetErrStat(ErrStat2,ErrMsg2,ErrStat,ErrMsg,RoutineName)
      call AllocAry( xd%K3prime_q_minus1,    p%nNodesPerBlade,p%numBlades, 'xd%K3prime_q_minus1', ErrStat2, ErrMsg2); call SetErrStat(ErrStat2,ErrMsg2,ErrStat,ErrMsg,RoutineName)
      call AllocAry( xd%Dp_minus1,           p%nNodesPerBlade,p%numBlades, 'xd%Dp_minus1', ErrStat2, ErrMsg2); call SetErrStat(ErrStat2,ErrMsg2,ErrStat,ErrMsg,RoutineName)
      
      call AllocAry(xd%Cn_prime_minus1     ,p%nNodesPerBlade,p%numBlades,'xd%Cn_prime_minus1',ErrStat2,ErrMsg2); call SetErrStat(ErrStat2,ErrMsg2,ErrStat,ErrMsg,RoutineName)
      call AllocAry(xd%Cn_pot_minus1       ,p%nNodesPerBlade,p%numBlades,'xd%Cn_pot_minus1',ErrStat2,ErrMsg2); call SetErrStat(ErrStat2,ErrMsg2,ErrStat,ErrMsg,RoutineName)
      call AllocAry(xd%fprimeprime_minus1  ,p%nNodesPerBlade,p%numBlades,'xd%fprimeprime_minus1',ErrStat2,ErrMsg2); call SetErrStat(ErrStat2,ErrMsg2,ErrStat,ErrMsg,RoutineName)
      call AllocAry(xd%fprimeprime_c_minus1,p%nNodesPerBlade,p%numBlades,'xd%fprimeprime_c_minus1',ErrStat2,ErrMsg2); call SetErrStat(ErrStat2,ErrMsg2,ErrStat,ErrMsg,RoutineName)
      call AllocAry(xd%fprimeprime_m_minus1,p%nNodesPerBlade,p%numBlades,'xd%fprimeprime_m_minus1',ErrStat2,ErrMsg2); call SetErrStat(ErrStat2,ErrMsg2,ErrStat,ErrMsg,RoutineName)
      call AllocAry(xd%Df_minus1           ,p%nNodesPerBlade,p%numBlades,'xd%Df_minus1',ErrStat2,ErrMsg2); call SetErrStat(ErrStat2,ErrMsg2,ErrStat,ErrMsg,RoutineName)
      call AllocAry(xd%Df_c_minus1         ,p%nNodesPerBlade,p%numBlades,'xd%Df_c_minus1',ErrStat2,ErrMsg2); call SetErrStat(ErrStat2,ErrMsg2,ErrStat,ErrMsg,RoutineName)
      call AllocAry(xd%Df_m_minus1         ,p%nNodesPerBlade,p%numBlades,'xd%Df_m_minus1',ErrStat2,ErrMsg2); call SetErrStat(ErrStat2,ErrMsg2,ErrStat,ErrMsg,RoutineName)
      call AllocAry(xd%Dalphaf_minus1      ,p%nNodesPerBlade,p%numBlades,'xd%Dalphaf_minus1',ErrStat2,ErrMsg2); call SetErrStat(ErrStat2,ErrMsg2,ErrStat,ErrMsg,RoutineName)
      call AllocAry(xd%alphaf_minus1       ,p%nNodesPerBlade,p%numBlades,'xd%alphaf_minus1',ErrStat2,ErrMsg2); call SetErrStat(ErrStat2,ErrMsg2,ErrStat,ErrMsg,RoutineName)
      call AllocAry(xd%fprime_minus1       ,p%nNodesPerBlade,p%numBlades,'xd%fprime_minus1',ErrStat2,ErrMsg2); call SetErrStat(ErrStat2,ErrMsg2,ErrStat,ErrMsg,RoutineName)
      call AllocAry(xd%fprime_c_minus1     ,p%nNodesPerBlade,p%numBlades,'xd%fprime_c_minus1',ErrStat2,ErrMsg2); call SetErrStat(ErrStat2,ErrMsg2,ErrStat,ErrMsg,RoutineName)
      call AllocAry(xd%fprime_m_minus1     ,p%nNodesPerBlade,p%numBlades,'xd%fprime_m_minus1',ErrStat2,ErrMsg2); call SetErrStat(ErrStat2,ErrMsg2,ErrStat,ErrMsg,RoutineName)
      call AllocAry(xd%tau_V               ,p%nNodesPerBlade,p%numBlades,'xd%tau_V',ErrStat2,ErrMsg2); call SetErrStat(ErrStat2,ErrMsg2,ErrStat,ErrMsg,RoutineName)
      call AllocAry(xd%tau_V_minus1        ,p%nNodesPerBlade,p%numBlades,'xd%tau_V_minus1',ErrStat2,ErrMsg2); call SetErrStat(ErrStat2,ErrMsg2,ErrStat,ErrMsg,RoutineName)
      call AllocAry(xd%Cn_v_minus1         ,p%nNodesPerBlade,p%numBlades,'xd%Cn_v_minus1',ErrStat2,ErrMsg2); call SetErrStat(ErrStat2,ErrMsg2,ErrStat,ErrMsg,RoutineName)
      call AllocAry(xd%C_V_minus1          ,p%nNodesPerBlade,p%numBlades,'xd%C_V_minus1',ErrStat2,ErrMsg2); call SetErrStat(ErrStat2,ErrMsg2,ErrStat,ErrMsg,RoutineName)
   
      call AllocAry(OtherState%sigma1   ,p%nNodesPerBlade,p%numBlades,'OtherState%sigma1',ErrStat2,ErrMsg2); call SetErrStat(ErrStat2,ErrMsg2,ErrStat,ErrMsg,RoutineName)
      call AllocAry(OtherState%sigma1c   ,p%nNodesPerBlade,p%numBlades,'OtherState%sigma1c',ErrStat2,ErrMsg2); call SetErrStat(ErrStat2,ErrMsg2,ErrStat,ErrMsg,RoutineName)
      call AllocAry(OtherState%sigma1m   ,p%nNodesPerBlade,p%numBlades,'OtherState%sigma1m',ErrStat2,ErrMsg2); call SetErrStat(ErrStat2,ErrMsg2,ErrStat,ErrMsg,RoutineName)
      call AllocAry(OtherState%sigma3   ,p%nNodesPerBlade,p%numBlades,'OtherState%sigma3',ErrStat2,ErrMsg2); call SetErrStat(ErrStat2,ErrMsg2,ErrStat,ErrMsg,RoutineName)

      if(p%UA_OUTS>0) then
         call AllocAry(m%TESF     ,p%nNodesPerBlade,p%numBlades,'m%TESF',ErrStat2,ErrMsg2); call SetErrStat(ErrStat2,ErrMsg2,ErrStat,ErrMsg,RoutineName)
         call AllocAry(m%LESF     ,p%nNodesPerBlade,p%numBlades,'m%LESF',ErrStat2,ErrMsg2); call SetErrStat(ErrStat2,ErrMsg2,ErrStat,ErrMsg,RoutineName)
         call AllocAry(m%VRTX     ,p%nNodesPerBlade,p%numBlades,'m%VRTX',ErrStat2,ErrMsg2); call SetErrStat(ErrStat2,ErrMsg2,ErrStat,ErrMsg,RoutineName)
         call AllocAry(m%T_Sh     ,p%nNodesPerBlade,p%numBlades,'m%T_Sh',ErrStat2,ErrMsg2); call SetErrStat(ErrStat2,ErrMsg2,ErrStat,ErrMsg,RoutineName)
      endif
   end if
   
   call AllocAry(m%weight     ,p%nNodesPerBlade,p%numBlades,'m%weight',ErrStat2,ErrMsg2); call SetErrStat(ErrStat2,ErrMsg2,ErrStat,ErrMsg,RoutineName)

   call AllocAry(OtherState%FirstPass,p%nNodesPerBlade,p%numBlades,'OtherState%FirstPass',ErrStat2,ErrMsg2); call SetErrStat(ErrStat2,ErrMsg2,ErrStat,ErrMsg,RoutineName)
   
   if (ErrStat >= AbortErrLev) return

   
   call UA_ReInit( p, x, xd, OtherState, m, ErrStat2,ErrMsg2 )   ! initializes values of states and misc vars
      call SetErrStat(ErrStat2,ErrMsg2,ErrStat,ErrMsg,RoutineName)
   
end subroutine UA_InitStates_Misc 
!==============================================================================   
subroutine UA_ReInit( p, x, xd, OtherState, m, ErrStat, ErrMsg )  
   type(UA_ParameterType),       intent(in   )  :: p           ! Parameters
   type(UA_ContinuousStateType), intent(inout)  :: x           ! Initial continuous states
   type(UA_DiscreteStateType),   intent(inout)  :: xd          ! Initial discrete states
   type(UA_OtherStateType),      intent(inout)  :: OtherState  ! Initial other states
   type(UA_MiscVarType),         intent(inout)  :: m           ! Initial misc/optimization variables

   integer(IntKi),               intent(  out)  :: ErrStat     ! Error status of the operation
   character(*),                 intent(  out)  :: ErrMsg      ! Error message if ErrStat /= ErrID_None

   integer(IntKi)                               :: ErrStat2
   character(ErrMsgLen)                         :: ErrMsg2
   character(*), parameter                      :: RoutineName = 'UA_ReInit'
   integer                                      :: i
   integer                                      :: j
   
   ErrStat = ErrID_None
   ErrMsg  = ""
   
   m%FirstWarn_M = .true.
   m%FirstWarn_UA = .true.
   m%FirstWarn_UA_off = .true.
   m%weight = 1.0
   
   OtherState%FirstPass = .true.
   
   do j=1,size(p%UA_off_forGood,2) !blade
      do i=1,size(p%UA_off_forGood,1) !node

         if (p%UA_off_forGood(i,j)) then
            m%weight(i,j) = 0.0_ReKi
         end if
         
      end do
   end do   
   
   if ( p%UAMod == UA_HGM .or. p%UAMod == UA_HGMV .or. p%UAMod == UA_OYE .or. p%UAMod==UA_HGMV360) then
   
      OtherState%n   = -1  ! we haven't updated OtherState%xdot, yet
      
      do j=1,size(x%element,2)
         do i=1,size(x%element,1)
            x%element(i,j)%x = 0.0_ReKi
         end do
      end do

      do i = 1, size(OtherState%xdot)
         call UA_CopyContState( x, OtherState%xdot(i), MESH_UPDATECOPY, ErrStat2, ErrMsg2) ! there are no meshes, so the control code is irrelevant
            call SetErrStat(ErrStat2,ErrMsg2,ErrStat,ErrMsg,RoutineName)
         call UA_CopyContState( x, OtherState%xHistory(i), MESH_UPDATECOPY, ErrStat2, ErrMsg2) ! there are no meshes, so the control code is irrelevant
            call SetErrStat(ErrStat2,ErrMsg2,ErrStat,ErrMsg,RoutineName)
      end do
   
      if (p%UAMod == UA_HGMV) then
         OtherState%t_vortexBegin = 0.0_ReKi
         OtherState%SignOfOmega = 1.0_ReKi
         OtherState%PositivePressure = .true.
         OtherState%vortexOn = .false.
         OtherState%BelowThreshold = .true.
      end if

   elseif (p%UAMod == UA_BV) then

      xd%alpha_minus1         = 0.0_ReKi
      xd%alpha_filt_minus1    = 0.0_ReKi
      xd%alpha_dot            = 0.0_ReKi
      xd%alpha_dot_minus1     = 0.0_ReKi
      OtherState%activeL      = .False.
      OtherState%activeD      = .False.
      
   else
      OtherState%sigma1    = 1.0_ReKi
      OtherState%sigma1c   = 1.0_ReKi
      OtherState%sigma1m   = 1.0_ReKi
      OtherState%sigma3    = 1.0_ReKi

      if (p%UA_OUTS>0) then
         m%TESF      = .FALSE.
         m%LESF      = .FALSE.
         m%VRTX      = .FALSE.
         m%T_sh      = 0.0_ReKi
      endif
   
      xd%Cn_prime_minus1      = 0.0_ReKi
      xd%alpha_minus1         = 0.0_ReKi
      xd%alpha_filt_minus1    = 0.0_ReKi
      xd%q_minus1             = 0.0_ReKi
      xd%q_f_minus1           = 0.0_ReKi
      xd%Kq_f_minus1          = 0.0_ReKi
      xd%Kalpha_f_minus1      = 0.0_ReKi
      xd%X1_minus1            = 0.0_ReKi
      xd%X2_minus1            = 0.0_ReKi
      xd%X3_minus1            = 0.0_ReKi
      xd%X4_minus1            = 0.0_ReKi
      xd%Kprime_alpha_minus1  = 0.0_ReKi
      xd%Kprime_q_minus1      = 0.0_ReKi
      xd%Dp_minus1            = 0.0_ReKi
      xd%Cn_pot_minus1        = 0.0_ReKi
      xd%K3prime_q_minus1     = 0.0_ReKi
      xd%Kprimeprime_q_minus1 = 0.0_ReKi  
      xd%fprimeprime_minus1   = 0.0_ReKi
      xd%fprimeprime_c_minus1 = 0.0_ReKi
      xd%fprimeprime_m_minus1 = 0.0_ReKi
      xd%Df_minus1            = 0.0_ReKi
      xd%Df_c_minus1          = 0.0_ReKi
      xd%Df_m_minus1          = 0.0_ReKi
      xd%Dalphaf_minus1       = 0.0_ReKi
      xd%alphaf_minus1        = 0.0_ReKi
      xd%fprime_minus1        = 0.0_ReKi
      xd%fprime_c_minus1      = 0.0_ReKi
      xd%fprime_m_minus1      = 0.0_ReKi
      xd%tau_V                = 0.0_ReKi 
      xd%tau_V_minus1         = 0.0_ReKi 
      xd%Cn_v_minus1          = 0.0_ReKi
      xd%C_V_minus1           = 0.0_ReKi  ! This probably should not be set to 0.0, but should be set 
   end if

end subroutine UA_ReInit
!==============================================================================
subroutine UA_Init( InitInp, u, p, x, xd, OtherState, y,  m, Interval, &
                    AFInfo, AFIndx, InitOut,ErrStat, ErrMsg )
! This routine is called at the start of the simulation to perform initialization steps.
! The parameters are set here and not changed during the simulation.
! The initial states and initial guess for the input are defined.
! Called by : DRIVER
! Calls  to : NWTC_Init, UA_SetParameters, UA_InitStates
!..............................................................................

   type(UA_InitInputType),       intent(inout)  :: InitInp     ! input data for initialization routine ; we're moving allocated data from InitInp to p so must also be intent(out)
   type(UA_InputType),           intent(in   )  :: u           ! An initial guess for the input; input mesh must be defined
   type(UA_ParameterType),       intent(  out)  :: p           ! Parameters
   type(UA_ContinuousStateType), intent(  out)  :: x           ! Initial continuous states
   type(UA_DiscreteStateType),   intent(  out)  :: xd          ! Initial discrete states
   type(UA_OtherStateType),      intent(  out)  :: OtherState  ! Initial other states
   type(UA_OutputType),          intent(  out)  :: y           ! Initial system outputs (outputs are not calculated;
                                                               !   only the output mesh is initialized)
   type(UA_MiscVarType),         intent(  out)  :: m           ! Initial misc/optimization variables
   real(DbKi),                   intent(in   )  :: interval    ! Coupling interval in seconds: the rate that
                                                               !   (1) BEMT_UpdateStates() is called in loose coupling &
                                                               !   (2) BEMT_UpdateDiscState() is called in tight coupling.
                                                               !   Input is the suggested time from the glue code;
                                                               !   Output is the actual coupling interval that will be used
                                                               !   by the glue code.
   type(AFI_ParameterType),      intent(in   )  :: AFInfo(:)   !< The airfoil parameter data
   integer(IntKi),               intent(in   )  :: AFIndx(:,:)
   type(UA_InitOutputType),      intent(  out)  :: InitOut     ! Output for initialization routine
   integer(IntKi),               intent(  out)  :: ErrStat     ! Error status of the operation
   character(*),                 intent(  out)  :: ErrMsg      ! Error message if ErrStat /= ErrID_None


      ! Local variables
   character(ErrMsgLen)                         :: errMsg2     ! temporary Error message if ErrStat /= ErrID_None
   integer(IntKi)                               :: errStat2    ! temporary Error status of the operation
   character(*), parameter                      :: RoutineName = 'UA_Init'
   
      ! Initialize variables for this routine
   ErrStat = ErrID_None
   ErrMsg  = ""


      ! Initialize the NWTC Subroutine Library
   call NWTC_Init( EchoLibVer=.FALSE. )

   if (InitInp%WrSum) then
      call UA_WriteAFIParamsToFile(InitInp, AFInfo, ErrStat2, ErrMsg2); if(Failed()) return
   end if

   call UA_ValidateInput(InitInp, ErrStat2, ErrMsg2); if(Failed()) return
   
      ! Allocate and set parameter data structure using initialization data
   call UA_SetParameters( interval, InitInp, p, AFInfo, AFIndx, ErrStat2, ErrMsg2 ); if(Failed()) return
   
      ! initialize the states and misc variables
   call UA_InitStates_Misc( p, x, xd, OtherState, m, ErrStat2, ErrMsg2 ); if(Failed()) return
      
   ! --- Write Outputs
   call UA_Init_Outputs(InitInp, p, y, InitOut, errStat2, errMsg2); if(Failed()) return
   
contains
   logical function Failed()
      call SetErrStat( errStat2, errMsg2, errStat, errMsg, 'UA_Init' )
      Failed =  errStat >= AbortErrLev
   end function Failed
end subroutine UA_Init

!==============================================================================
subroutine UA_Init_Outputs(InitInp, p, y, InitOut, errStat, errMsg)
   type(UA_InitInputType),       intent(in   )  :: InitInp     ! input data for initialization routine ; we're moving allocated data from InitInp to p so must also be intent(out)
   type(UA_ParameterType),       intent(inout)  :: p           ! Parameters
   type(UA_OutputType),          intent(inout)  :: y           ! Initial system outputs (outputs are not calculated;
   type(UA_InitOutputType),      intent(  out)  :: InitOut     ! Output for initialization routine
   integer(IntKi),               intent(  out)  :: ErrStat     ! Error status of the operation
   character(*),                 intent(  out)  :: ErrMsg      ! Error message if ErrStat /= ErrID_None
   character(6)                                 :: TmpChar                          ! Temporary char array to hold the node digits (3 places only!!!!)
   integer(IntKi)                               :: i,j, iNode, iOffset
   character(64)                                :: chanPrefix
   character(ErrMsgLen)                         :: errMsg2     ! temporary Error message if ErrStat /= ErrID_None
   integer(IntKi)                               :: errStat2    ! temporary Error status of the operation
   character(*), parameter                      :: RoutineName = 'UA_Init'

   errStat = errID_None
   errMsg = ""
   InitOut%Version = ProgDesc( 'UnsteadyAero', '', '' ) ! used only to avoid warnings about InitOut not getting set

   if (p%UA_OUTS==0) then 
      p%NumOuts = 0
      p%unOutFile = -1
      return
   endif

      ! Allocate and set the InitOut data
   if (p%UAMod == UA_None) then
      p%NumOuts = 11
   elseif (p%UAMod == UA_HGM .or. p%UAMod == UA_OYE) then
      p%NumOuts = 20
   elseif(p%UAMod == UA_HGMV) then
      p%NumOuts = 21
   elseif(p%UAMod == UA_HGMV360) then
      p%NumOuts = 22
   elseif(p%UAMod == UA_BV) then
      p%NumOuts = 26
   else
      p%NumOuts = 45
   end if
      
   allocate(InitOut%WriteOutputHdr(p%NumOuts*p%numBlades*p%nNodesPerBlade),STAT=ErrStat2)
      if (ErrStat2 /= 0) call SetErrStat(ErrID_Fatal,'Error allocating WriteOutputHdr.',ErrStat,ErrMsg,RoutineName)
   allocate(InitOut%WriteOutputUnt(p%NumOuts*p%numBlades*p%nNodesPerBlade),STAT=ErrStat2)
      if (ErrStat2 /= 0) call SetErrStat(ErrID_Fatal,'Error allocating WriteOutputUnt.',ErrStat,ErrMsg,RoutineName)
   allocate(y%WriteOutput(p%NumOuts*p%numBlades*p%nNodesPerBlade),STAT=ErrStat2)
      if (ErrStat2 /= 0) call SetErrStat(ErrID_Fatal,'Error allocating y%WriteOutput.',ErrStat,ErrMsg,RoutineName)
   if (ErrStat >= AbortErrLev) return
   y%WriteOutput = 0.0_ReKi
         
   iNode = 0
   do j = 1,p%numBlades
      do i = 1,p%nNodesPerBlade
         
         iOffset = (i-1)*p%NumOuts + (j-1)*p%nNodesPerBlade*p%NumOuts 
                  
         !chanPrefix = "B"//trim(num2lstr(j))//"N"//trim(num2lstr(i))
         if ((p%numBlades==1) .and. (p%nNodesPerBlade==1) .and. p%UA_OUTS==1) then
            chanPrefix='' ! UA_Driver with one node and one blade only
         else
            !chanPrefix = "B"//trim(num2lstr(j))//"N"//trim(num2lstr(i))//'_'
            write (TmpChar,'(I3.3)') i          ! 3 digit number
            chanPrefix = 'AB' // TRIM(Num2LStr(j)) // 'N' // TRIM(TmpChar) 
         endif
         
         InitOut%WriteOutputHdr(iOffset+ 1)  = trim(chanPrefix)//'Alpha'
         InitOut%WriteOutputHdr(iOffset+ 2)  = trim(chanPrefix)//'Vrel'
         InitOut%WriteOutputHdr(iOffset+ 3)  = trim(chanPrefix)//'Cn'
         InitOut%WriteOutputHdr(iOffset+ 4)  = trim(chanPrefix)//'Cc'
         InitOut%WriteOutputHdr(iOffset+ 5)  = trim(chanPrefix)//'Cl'
         InitOut%WriteOutputHdr(iOffset+ 6)  = trim(chanPrefix)//'Cd'
         InitOut%WriteOutputHdr(iOffset+ 7)  = trim(chanPrefix)//'Cm'
         
         InitOut%WriteOutputUnt(iOffset+ 1)  ='(deg)'
         InitOut%WriteOutputUnt(iOffset+ 2)  ='(m/s)'
         InitOut%WriteOutputUnt(iOffset+ 3)  ='(-)'
         InitOut%WriteOutputUnt(iOffset+ 4)  ='(-)'
         InitOut%WriteOutputUnt(iOffset+ 5)  ='(-)'
         InitOut%WriteOutputUnt(iOffset+ 6)  ='(-)'
         InitOut%WriteOutputUnt(iOffset+ 7)  ='(-)'
         
         if (p%UAmod == UA_None) then
            
            InitOut%WriteOutputHdr(iOffset+ 8)  = trim(chanPrefix)//'omega'
            InitOut%WriteOutputHdr(iOffset+ 9)  = trim(chanPrefix)//'alphaE'
            InitOut%WriteOutputHdr(iOffset+10)  = trim(chanPrefix)//'Tu'
            InitOut%WriteOutputHdr(iOffset+11)  = trim(chanPrefix)//'alpha_34'

            InitOut%WriteOutputUnt(iOffset+ 8)  = '(deg/sec)'
            InitOut%WriteOutputUnt(iOffset+ 9)  = '(deg)'
            InitOut%WriteOutputUnt(iOffset+10)  = '(s)'
            InitOut%WriteOutputUnt(iOffset+11)  = '(deg)'


         elseif (p%UAmod == UA_HGM .or. p%UAMod == UA_HGMV .or. p%UAMod == UA_OYE .or. p%UAMod == UA_HGMV360) then
            
            InitOut%WriteOutputHdr(iOffset+ 8)  = trim(chanPrefix)//'omega'
            InitOut%WriteOutputHdr(iOffset+ 9)  = trim(chanPrefix)//'alphaE'
            InitOut%WriteOutputHdr(iOffset+10)  = trim(chanPrefix)//'Tu'
            InitOut%WriteOutputHdr(iOffset+11)  = trim(chanPrefix)//'alpha_34'
            InitOut%WriteOutputHdr(iOffset+12)  = trim(chanPrefix)//'cl_fs'
            InitOut%WriteOutputHdr(iOffset+13)  = trim(chanPrefix)//'fs_aE'
         
            InitOut%WriteOutputHdr(iOffset+14)  = trim(chanPrefix)//'x1'
            InitOut%WriteOutputHdr(iOffset+15)  = trim(chanPrefix)//'x2'
            InitOut%WriteOutputHdr(iOffset+16)  = trim(chanPrefix)//'x3'
            InitOut%WriteOutputHdr(iOffset+17)  = trim(chanPrefix)//'x4'
            InitOut%WriteOutputHdr(iOffset+18)  = trim(chanPrefix)//'k'
            InitOut%WriteOutputHdr(iOffset+19)  = trim(chanPrefix)//'weight'
            InitOut%WriteOutputHdr(iOffset+20)  = trim(chanPrefix)//'cl_fa'

            InitOut%WriteOutputUnt(iOffset+ 8)  = '(deg/sec)'
            InitOut%WriteOutputUnt(iOffset+ 9)  = '(deg)'
            InitOut%WriteOutputUnt(iOffset+10)  = '(s)'
            InitOut%WriteOutputUnt(iOffset+11)  = '(deg)'
            InitOut%WriteOutputUnt(iOffset+12)  = '(-)'
            InitOut%WriteOutputUnt(iOffset+13)  = '(-)'
         
            InitOut%WriteOutputUnt(iOffset+14)  = '(rad)'
            InitOut%WriteOutputUnt(iOffset+15)  = '(rad)'
            InitOut%WriteOutputUnt(iOffset+16)  = '(-)'
            InitOut%WriteOutputUnt(iOffset+17)  = '(-)'
            InitOut%WriteOutputUnt(iOffset+18)  = '(-)'
            InitOut%WriteOutputUnt(iOffset+19)  = '(-)'
            InitOut%WriteOutputUnt(iOffset+20)  = '(-)'

            
            if (p%UAmod == UA_HGMV) then
               InitOut%WriteOutputHdr(iOffset+21)  = trim(chanPrefix)//'x5'
               InitOut%WriteOutputUnt(iOffset+21)  = '(-)'
            else if (p%UAmod == UA_HGMV360) then
               InitOut%WriteOutputHdr(iOffset+21)  = trim(chanPrefix)//'Q'
               InitOut%WriteOutputHdr(iOffset+22)  = trim(chanPrefix)//'Qdot'
               InitOut%WriteOutputUnt(iOffset+21)  = '(-)'
               InitOut%WriteOutputUnt(iOffset+22)  = '(-)'
            end if

         elseif(p%UAMod == UA_BV) then
            InitOut%WriteOutputHdr(iOffset+ 8)  = trim(chanPrefix)//'omega'
            InitOut%WriteOutputHdr(iOffset+ 9)  = trim(chanPrefix)//'alphaE'
            InitOut%WriteOutputHdr(iOffset+10)  = trim(chanPrefix)//'alphaED'
            InitOut%WriteOutputHdr(iOffset+11)  = trim(chanPrefix)//'Tu'
            InitOut%WriteOutputHdr(iOffset+12)  = trim(chanPrefix)//'alpha_34'
            InitOut%WriteOutputHdr(iOffset+13)  = trim(chanPrefix)//'alphaDot'
            InitOut%WriteOutputHdr(iOffset+14)  = trim(chanPrefix)//'adotnorm'
            InitOut%WriteOutputHdr(iOffset+15)  = trim(chanPrefix)//'dalphaL'
            InitOut%WriteOutputHdr(iOffset+16)  = trim(chanPrefix)//'dalphaD'
            InitOut%WriteOutputHdr(iOffset+17)  = trim(chanPrefix)//'activeL'
            InitOut%WriteOutputHdr(iOffset+18)  = trim(chanPrefix)//'activeD'
            InitOut%WriteOutputHdr(iOffset+19)  = trim(chanPrefix)//'alphaLagD'
            InitOut%WriteOutputHdr(iOffset+20)  = trim(chanPrefix)//'gammaL'
            InitOut%WriteOutputHdr(iOffset+21)  = trim(chanPrefix)//'gammaD'
            InitOut%WriteOutputHdr(iOffset+22)  = trim(chanPrefix)//'transA'
            InitOut%WriteOutputHdr(iOffset+23)  = trim(chanPrefix)//'delP'
            InitOut%WriteOutputHdr(iOffset+24)  = trim(chanPrefix)//'delN'
            InitOut%WriteOutputHdr(iOffset+25)  = trim(chanPrefix)//'Vx'
            InitOut%WriteOutputHdr(iOffset+26)  = trim(chanPrefix)//'Vy'

            InitOut%WriteOutputUnt(iOffset+ 8)  = '(rad/s)'
            InitOut%WriteOutputUnt(iOffset+ 9)  = '(deg)'
            InitOut%WriteOutputUnt(iOffset+10)  = '(deg)'
            InitOut%WriteOutputUnt(iOffset+11)  = '(s)'
            InitOut%WriteOutputUnt(iOffset+12)  = '(deg)'
            InitOut%WriteOutputUnt(iOffset+13)  = '(deg/s)'
            InitOut%WriteOutputUnt(iOffset+14)  = '(-)'
            InitOut%WriteOutputUnt(iOffset+15)  = '(deg)'
            InitOut%WriteOutputUnt(iOffset+16)  = '(deg)'
            InitOut%WriteOutputUnt(iOffset+17)  = '(-)'
            InitOut%WriteOutputUnt(iOffset+18)  = '(-)'
            InitOut%WriteOutputUnt(iOffset+19)  = '(deg)'
            InitOut%WriteOutputUnt(iOffset+20)  = '(-)'
            InitOut%WriteOutputUnt(iOffset+21)  = '(-)'
            InitOut%WriteOutputUnt(iOffset+22)  = '(-)'
            InitOut%WriteOutputUnt(iOffset+23)  = '(-)'
            InitOut%WriteOutputUnt(iOffset+24)  = '(-)'
            InitOut%WriteOutputUnt(iOffset+25)  = '(m/s)'
            InitOut%WriteOutputUnt(iOffset+26)  = '(m/s)'
            
         else if (p%UAmod == UA_Baseline .or. p%UAMod == UA_Gonzalez .or. p%UAMod == UA_MinnemaPierce) then

            InitOut%WriteOutputHdr(iOffset+ 8)  = trim(chanPrefix)//'Cn_aq_circ'
            InitOut%WriteOutputHdr(iOffset+ 9)  = trim(chanPrefix)//'Cn_aq_nc'
            InitOut%WriteOutputHdr(iOffset+10)  = trim(chanPrefix)//'Cn_pot'
            InitOut%WriteOutputHdr(iOffset+11)  = trim(chanPrefix)//'Dp'
            InitOut%WriteOutputHdr(iOffset+12)  = trim(chanPrefix)//'Cn_prime'
            InitOut%WriteOutputHdr(iOffset+13)  = trim(chanPrefix)//'fprime'
            InitOut%WriteOutputHdr(iOffset+14)  = trim(chanPrefix)//'Df'
            InitOut%WriteOutputHdr(iOffset+15)  = trim(chanPrefix)//'Cn_v'
            InitOut%WriteOutputHdr(iOffset+16)  = trim(chanPrefix)//'Tau_V'
            InitOut%WriteOutputHdr(iOffset+17)  = trim(chanPrefix)//'LESF'
            InitOut%WriteOutputHdr(iOffset+18)  = trim(chanPrefix)//'TESF' 
            InitOut%WriteOutputHdr(iOffset+19)  = trim(chanPrefix)//'VRTX'
            InitOut%WriteOutputHdr(iOffset+20)  = trim(chanPrefix)//'C_v'
            InitOut%WriteOutputHdr(iOffset+21)  = trim(chanPrefix)//'Cm_a_nc'
            InitOut%WriteOutputHdr(iOffset+22)  = trim(chanPrefix)//'Cm_q_nc'
            InitOut%WriteOutputHdr(iOffset+23)  = trim(chanPrefix)//'Cm_v'
            InitOut%WriteOutputHdr(iOffset+24)  = trim(chanPrefix)//'alpha_p_f'
            InitOut%WriteOutputHdr(iOffset+25)  = trim(chanPrefix)//'Dalphaf'
            InitOut%WriteOutputHdr(iOffset+26)  = trim(chanPrefix)//'PMC'
            InitOut%WriteOutputHdr(iOffset+27)  = trim(chanPrefix)//'T_f'
            InitOut%WriteOutputHdr(iOffset+28)  = trim(chanPrefix)//'T_V'
            InitOut%WriteOutputHdr(iOffset+29)  = trim(chanPrefix)//'dS'
            InitOut%WriteOutputHdr(iOffset+30)  = trim(chanPrefix)//'T_alpha'
            InitOut%WriteOutputHdr(iOffset+31)  = trim(chanPrefix)//'T_q'
            InitOut%WriteOutputHdr(iOffset+32)  = trim(chanPrefix)//'k_alpha'
            InitOut%WriteOutputHdr(iOffset+33)  = trim(chanPrefix)//'k_q'
            InitOut%WriteOutputHdr(iOffset+34)  = trim(chanPrefix)//'alpha_e'
            InitOut%WriteOutputHdr(iOffset+35)  = trim(chanPrefix)//'X1'
            InitOut%WriteOutputHdr(iOffset+36)  = trim(chanPrefix)//'X2'
            InitOut%WriteOutputHdr(iOffset+37)  = trim(chanPrefix)//'cn_q_nc'
            InitOut%WriteOutputHdr(iOffset+38)  = trim(chanPrefix)//'alpha_f'
            InitOut%WriteOutputHdr(iOffset+39)  = trim(chanPrefix)//'fprimeprime'
            InitOut%WriteOutputHdr(iOffset+40)  = trim(chanPrefix)//'sigma1'
            InitOut%WriteOutputHdr(iOffset+41)  = trim(chanPrefix)//'sigma3'
            InitOut%WriteOutputHdr(iOffset+42)  = trim(chanPrefix)//'T_sh'
            InitOut%WriteOutputHdr(iOffset+43)  = trim(chanPrefix)//'k'
            InitOut%WriteOutputHdr(iOffset+44)  = trim(chanPrefix)//'weight'
            InitOut%WriteOutputHdr(iOffset+45)  = trim(chanPrefix)//'ALPHA_filt'

            
            InitOut%WriteOutputUnt(iOffset+8)  ='(-)'
            InitOut%WriteOutputUnt(iOffset+9)  ='(-)'
            InitOut%WriteOutputUnt(iOffset+10) ='(-)'
            InitOut%WriteOutputUnt(iOffset+11) ='(-)'
            InitOut%WriteOutputUnt(iOffset+12) ='(-)'
            InitOut%WriteOutputUnt(iOffset+13) ='(-)'
            InitOut%WriteOutputUnt(iOffset+14) ='(-)'
            InitOut%WriteOutputUnt(iOffset+15) ='(-)'
            InitOut%WriteOutputUnt(iOffset+16) ='(-)'
            InitOut%WriteOutputUnt(iOffset+17) ='(-)'
            InitOut%WriteOutputUnt(iOffset+18) ='(-)'
            InitOut%WriteOutputUnt(iOffset+19) ='(-)'
            InitOut%WriteOutputUnt(iOffset+20) ='(-)'
            InitOut%WriteOutputUnt(iOffset+21) ='(-)'
            InitOut%WriteOutputUnt(iOffset+22) ='(-)'
            InitOut%WriteOutputUnt(iOffset+23) ='(-)'
            InitOut%WriteOutputUnt(iOffset+24) ='(rad)'
            InitOut%WriteOutputUnt(iOffset+25) ='(-)'
            InitOut%WriteOutputUnt(iOffset+26) ='(-)'
            InitOut%WriteOutputUnt(iOffset+27) ='(-)'
            InitOut%WriteOutputUnt(iOffset+28) ='(-)'
            InitOut%WriteOutputUnt(iOffset+29) ='(-)'
            InitOut%WriteOutputUnt(iOffset+30) ='(-)'
            InitOut%WriteOutputUnt(iOffset+31) ='(-)'
            InitOut%WriteOutputUnt(iOffset+32) ='(-)'
            InitOut%WriteOutputUnt(iOffset+33) ='(-)'
            InitOut%WriteOutputUnt(iOffset+34) ='(rad)'
            InitOut%WriteOutputUnt(iOffset+35) ='(-)'
            InitOut%WriteOutputUnt(iOffset+36) ='(-)'
            InitOut%WriteOutputUnt(iOffset+37) ='(-)'
            InitOut%WriteOutputUnt(iOffset+38) ='(rad)'
            InitOut%WriteOutputUnt(iOffset+39) ='(-)'
            InitOut%WriteOutputUnt(iOffset+40) ='(-)'
            InitOut%WriteOutputUnt(iOffset+41) ='(-)'
            InitOut%WriteOutputUnt(iOffset+42) ='(-)'
            InitOut%WriteOutputUnt(iOffset+43) ='(-)'
            InitOut%WriteOutputUnt(iOffset+44) ='(-)'
            InitOut%WriteOutputUnt(iOffset+45)  ='(deg)'

         else
            call SetErrStat( ErrID_Fatal, 'Programming error UAmod case not accounted for.', ErrStat, ErrMsg, RoutineName ); return
         end if
         
      end do
   end do
   
   p%OutSFmt = 'A19'
   p%OutFmt  = 'ES19.5e3'
   p%Delim   =''
   
<<<<<<< HEAD
   ! --- Write to File
   if ((p%NumOuts > 0) .and. p%UA_OUTS==2) then
      call WrScr('   UA: Writing separate output file: '//trim(InitInp%OutRootName)//'.out')
      CALL GetNewUnit( p%unOutFile, ErrStat2, ErrMsg2 )
         call SetErrStat(ErrStat2, ErrMsg2, ErrStat, ErrMsg, RoutineName)
         if (ErrStat >= AbortErrLev) return
      CALL OpenFOutFile ( p%unOutFile, trim(InitInp%OutRootName)//'.out', ErrStat2, ErrMsg2 )
=======
   if (p%NumOuts > 0) then
      !$OMP critical(filename)
      CALL GetNewUnit( p%unOutFile, ErrStat2, ErrMsg2 )
      if (ErrStat2 < AbortErrLev) then
         CALL OpenFOutFile ( p%unOutFile, trim(InitInp%OutRootName)//'.UA.out', ErrStat2, ErrMsg2 )
      endif
      !$OMP end critical(filename)
>>>>>>> b48e0323
         call SetErrStat(ErrStat2, ErrMsg2, ErrStat, ErrMsg, RoutineName)
         if (ErrStat >= AbortErrLev) return

         ! Heading:
      WRITE (p%unOutFile,'(/,A/)')  'These predictions were generated by UnsteadyAero on '//CurDate()//' at '//CurTime()//'.'
      WRITE (p%unOutFile,'(/,A/)', IOSTAT=ErrStat2)  ' '
         
      ! Write the names of the output parameters:
      WRITE (p%unOutFile,'('//p%OutSFmt//')', ADVANCE='no' ) 'Time'
      do i=1,size(InitOut%WriteOutputHdr)
         WRITE (p%unOutFile,'(:,A,'//trim( p%OutSFmt )//')', ADVANCE='no' )  p%Delim, trim(InitOut%WriteOutputHdr(i))
      end do  
      WRITE (p%unOutFile,'()', IOSTAT=ErrStat2)          ! write the line return
   
      WRITE (p%unOutFile,'('//p%OutSFmt//')', ADVANCE='no' ) '(s)'
      do i=1,size(InitOut%WriteOutputUnt)
         WRITE (p%unOutFile,'(:,A,'//trim( p%OutSFmt )//')', ADVANCE='no' )  p%Delim, trim(InitOut%WriteOutputUnt(i))
      end do
      WRITE (p%unOutFile,'()', IOSTAT=ErrStat2)          ! write the line return
   else

      call WrScr('   UA: saving write outputs')

   end if
end subroutine UA_Init_Outputs
!==============================================================================     
subroutine UA_ValidateInput(InitInp, ErrStat, ErrMsg)
   type(UA_InitInputType),       intent(in   )  :: InitInp     ! Input data for initialization routine
   integer(IntKi),               intent(  out)  :: ErrStat     ! Error status of the operation
   character(*),                 intent(  out)  :: ErrMsg      ! Error message if ErrStat /= ErrID_None
   integer, parameter :: UA_VALID(8) = (/UA_None, UA_Gonzalez, UA_MinnemaPierce, UA_HGM, UA_HGMV, UA_Oye, UA_BV, UA_HGMV360/)

   character(*), parameter                      :: RoutineName = 'UA_ValidateInput'
   
   ErrStat = ErrID_None
   ErrMsg  = ""

   if (.not.(any(InitInp%UAMod==UA_VALID))) call SetErrStat( ErrID_Fatal, &
      "In this version, UAMod must be 0 (None), 2 (Gonzalez's variant), 3 (Minnema/Pierce variant), 4 (continuous HGM model), 5 (HGM with vortex), &
      &6 (Oye), 7 (Boeing-Vertol), or 8 (HGM-360)", ErrStat, ErrMsg, RoutineName )  ! NOTE: for later-  1 (baseline/original) 
      
   if (.not. InitInp%FLookUp ) call SetErrStat( ErrID_Fatal, 'FLookUp must be TRUE for this version.', ErrStat, ErrMsg, RoutineName )
   
   if (InitInp%a_s <= 0.0) call SetErrStat ( ErrID_Fatal, 'The speed of sound (SpdSound) must be greater than zero.', ErrStat, ErrMsg, RoutineName )

   if (InitInp%UAMod == UA_HGM .or. InitInp%UAMod == UA_HGMV .or. InitInp%UAMod == UA_OYE .or. InitInp%UAMod == UA_HGMV360) then ! these are the continuous methods that integrate states
      if (     InitInp%IntegrationMethod /= UA_Method_RK4  &
         .and. InitInp%IntegrationMethod /= UA_Method_AB4  &
         .and. InitInp%IntegrationMethod /= UA_Method_ABM4 &
         .and. InitInp%IntegrationMethod /= UA_Method_BDF2 ) call SetErrStat ( ErrID_Fatal, 'Invalid integration method in UA. Integration method must be 1, 2, 3, or 4.', ErrStat, ErrMsg, RoutineName )
   end if

   if (InitInp%UAMod == UA_HGMV360) call SetErrStat( ErrID_Fatal, 'HGMV360 model not implemented for this version. Choose another model for UA_Mod.', ErrStat, ErrMsg, RoutineName )
   
end subroutine UA_ValidateInput
!==============================================================================     
subroutine UA_ValidateAFI(UAMod, FLookup, AFInfo, ErrStat, ErrMsg)
   integer(IntKi),                  intent(in   )  :: UAMod       ! which UA model we are using
   logical,                         intent(in   )  :: FLookup     ! lookup table
   type(AFI_ParameterType), target, intent(in   )  :: AFInfo      ! The airfoil parameter data
   integer(IntKi),                  intent(  out)  :: ErrStat     ! Error status of the operation
   character(*),                    intent(  out)  :: ErrMsg      ! Error message if ErrStat /= ErrID_None

   integer(IntKi)                                  :: j
   integer(IntKi)                                  :: indx
   real(ReKi)                                      :: cl_fs, vmax
   character(*), parameter                         :: RoutineName = 'UA_ValidateAFI'
   
   integer(IntKi)                                 :: ErrStat_tab     ! Error status of the operation
   character(ErrMsgLen)                           :: ErrMsg_tab      ! Error message if ErrStat_tab /= ErrID_None
   
   ErrStat = ErrID_None
   ErrMsg  = ""
   
   if (.not. allocated(AFInfo%Table)) then
      call SetErrStat(ErrID_Fatal, 'Airfoil table not allocated in "'//trim(AFInfo%FileName)//'".', ErrStat, ErrMsg, RoutineName )
   else

      do j=1, AFInfo%NumTabs
         associate( tab => AFInfo%Table(j) )
         ErrStat_tab = ErrID_None
         ErrMsg_tab = " "

         if ( tab%InclUAdata ) then
            ! parameters used only for UAMod/=UA_HGM)
            if (UAMod == UA_Baseline .or. UAMod == UA_Gonzalez .or. UAMod == UA_MinnemaPierce .or. UAMod == UA_HGMV) then
            
               if (UAMod /= UA_HGMV) then
                  if ( EqualRealNos(tab%UA_BL%St_sh, 0.0_ReKi) ) then
                     call SetErrStat(ErrID_Fatal, 'UA St_sh parameter must not be 0.', ErrStat_tab, ErrMsg_tab, "" )
                  end if

                  ! we won't check alpha1 or alph2 validity if we aren't using them for the lookup (curve fit)
                  if (.not. Flookup) then
                     if ( tab%UA_BL%alpha1 > pi .or. tab%UA_BL%alpha1 < -pi ) then
                        call SetErrStat(ErrID_Fatal, 'UA alpha1 parameter must be between -180 and 180 degrees.', ErrStat_tab, ErrMsg_tab, "" )
                     end if

                     if ( tab%UA_BL%alpha2 > pi .or. tab%UA_BL%alpha2 < -pi ) then
                        call SetErrStat(ErrID_Fatal, 'UA alpha2 parameter must be between -180 and 180 degrees.', ErrStat_tab, ErrMsg_tab, "" )
                     end if

                     if ( tab%UA_BL%alpha1 < tab%UA_BL%alpha2 ) then
                        call SetErrStat(ErrID_Fatal, 'UA alpha2 parameter must be less than alpha1.', ErrStat_tab, ErrMsg_tab, "" )
                     end if
               
                     if ( tab%UA_BL%alpha0 > tab%UA_BL%alpha1 ) then
                        call SetErrStat(ErrID_Fatal, 'UA alpha0 parameter must be less than alpha1.', ErrStat_tab, ErrMsg_tab, "" )
                     end if
               
                     if ( tab%UA_BL%alpha2 > tab%UA_BL%alpha0 ) then
                        call SetErrStat(ErrID_Fatal, 'UA alpha0 parameter must be greater than alpha2.', ErrStat_tab, ErrMsg_tab, "" )
                     end if
                  end if ! don't check alpha1 and alpha2 unless they are going to be used
                  if ( tab%UA_BL%filtCutOff < 0.0_ReKi ) then
                     call SetErrStat(ErrID_Fatal, 'UA filtCutOff parameter must be greater than 0.', ErrStat_tab, ErrMsg_tab, "" )
                  end if
               end if ! not UA_HGMV
               
               if ( tab%UA_BL%T_VL <= 0.0_ReKi ) then
                  call SetErrStat(ErrID_Fatal, 'UA T_VL parameter must be greater than 0.', ErrStat_tab, ErrMsg_tab, "" )
               end if
               
               if ( tab%UA_BL%T_V0 <= 0.0_ReKi ) then
                  call SetErrStat(ErrID_Fatal, 'UA T_V0 parameter must be greater than 0.', ErrStat_tab, ErrMsg_tab, "" )
               end if
            
               if (tab%UA_BL%Cn2 >= tab%UA_BL%Cn1) call SetErrStat(ErrID_Fatal, 'Cn2 must be less than Cn1.', ErrStat_tab, ErrMsg_tab, "" )
               
            end if
            
            if (UAMod /= UA_HGMV) then
               if ( tab%UA_BL%alpha0 > pi .or. tab%UA_BL%alpha0 < -pi ) then
                  call SetErrStat(ErrID_Fatal, 'UA alpha0 parameter must be between -180 and 180 degrees.', ErrStat_tab, ErrMsg_tab, "" )
               end if
            end if ! Not UA_HGM

            if ( tab%UA_BL%UACutout < Pi .and. (UAMod == UA_HGM .or. UAMod == UA_HGMV .or. UAMod == UA_OYE .or. UAMod == UA_HGMV360) ) then
               cl_fs = InterpStp( tab%UA_BL%UACutout, tab%alpha, tab%Coefs(:,AFInfo%ColUAf), indx, tab%NumAlf )
               if (.not. EqualRealNos( cl_fs, 0.0_ReKi ) ) then
                  call SetErrStat(ErrID_Severe, 'UA cutout parameter should be at a value where the separation function is 0;'// &
                       ' separation function is '//trim(num2lstr(cl_fs))//'.' , ErrStat_tab, ErrMsg_tab, "" )
               end if
               ! C_alpha should have a reasonable value
               if (abs(tab%UA_BL%C_lalpha)>9.11_ReKi) then ! 45% above 2*pi, arbitrary..
                  call SetErrStat(ErrID_Severe, 'Large value of C_lalpha.'// &
                                 " C_lalpha="//trim(num2lstr(tab%UA_BL%C_lalpha))//&
                                 ". We advise to check this value or provide it in the input file.", ErrStat_tab, ErrMsg_tab, "" )
               endif
               ! NOTE: check if C_nalpha is alwasy defined
               ! C_lalpha and C_nalpha should be in the same ballpark
               if (abs(tab%UA_BL%C_nalpha-tab%UA_BL%C_lalpha)>3.0_ReKi) then ! arbitrary criteria..
                  call SetErrStat(ErrID_Severe, 'Large difference between C_lalpha and C_nalpha.'// &
                                 " C_lalpha="//trim(num2lstr(tab%UA_BL%C_lalpha))//&
                                 " C_nalpha="//trim(num2lstr(tab%UA_BL%C_nalpha))//&
                                 ". We advise to check these values or provide them in the input file.", ErrStat_tab, ErrMsg_tab, "" )
               endif
               vmax = maxval(tab%Coefs(:,AFInfo%ColUAf))
               if (vmax>1.00_ReKi) then
                  call SetErrStat(ErrID_Severe, 'The separation function f_st exceeds 1;'// &
                                 " max(f_st)="//trim(num2lstr(vmax))//&
                                 ". Check the calculation or provide f_st in the input file.", ErrStat_tab, ErrMsg_tab, "" )
               endif
               if (vmax<0.70_ReKi) then
                  call SetErrStat(ErrID_Severe, 'The separation function f_st does not reach 1;'// &
                                 " max(f_st)="//trim(num2lstr(vmax))//&
                                 ". Check the calculation or provide f_st in the input file.", ErrStat_tab, ErrMsg_tab, "" )
               endif
            end if

            if (UAMod == UA_BV) then
               ! TODO
            endif
            
               ! variables used in all UA models:
            if ( tab%UA_BL%T_f0 <= 0.0_ReKi ) then
               call SetErrStat(ErrID_Fatal, 'UA T_f0 parameter must be greater than 0.', ErrStat_tab, ErrMsg_tab, "" )
            end if
            
            if ( tab%UA_BL%T_p <= 0.0_ReKi ) then
               call SetErrStat(ErrID_Fatal, 'UA T_p parameter must be greater than 0.', ErrStat_tab, ErrMsg_tab, "" )
            end if
            
         end if ! UAtable included
            
         if ( tab%UA_BL%UACutout < 0.0_ReKi ) then
            call SetErrStat(ErrID_Fatal, 'UA UACutout parameter must not be negative.', ErrStat_tab, ErrMsg_tab, "" )
         end if
            
            ! this should never occur (if it does, check how it is set in AirfoilInfo)
         if ( tab%UA_BL%UACutout_blend > tab%UA_BL%UACutout ) then
            call SetErrStat(ErrID_Fatal, 'UA UACutout parameter must not be smaller than than UACutout_blend.', ErrStat_tab, ErrMsg_tab, "" )
         end if
         
         if (ErrStat_tab /= ErrID_None) then
            call SetErrStat(ErrStat_tab, 'File "'//trim(AFInfo%FileName)//'"'//trim(ErrMsg_tab)//NewLine, ErrStat, ErrMsg, RoutineName )
         end if
         
         end associate ! tab => AFInfo%Table(j)
         
      end do

      if (ErrStat >= AbortErrLev) return

      if (UAMod == UA_Baseline .or. UAMod == UA_Gonzalez .or. UAMod == UA_MinnemaPierce) then
         ! check interpolated values:
      
         do j=2, AFInfo%NumTabs
            if ( sign( 1.0_ReKi, AFInfo%Table(j)%UA_BL%St_sh) /= &
                 sign( 1.0_ReKi, AFInfo%Table(1)%UA_BL%St_sh) ) then
               call SetErrStat(ErrID_Fatal, 'UA St_sh parameter (interpolated value) must not be 0 in "'//trim(AFInfo%FileName)//'".', ErrStat, ErrMsg, RoutineName )
               exit
            end if
         end do
      end if
      
   end if
   

end subroutine UA_ValidateAFI
!==============================================================================
!> This routine checks if the UA parameters indicate that UA should not be used. (i.e., if C_nalpha = 0)
!! This should be called at initialization.
subroutine UA_TurnOff_param(p, AFInfo, ErrStat, ErrMsg)
   type(UA_ParameterType),       intent(in   )  :: p           ! The UA parameter data
   type(AFI_ParameterType),      intent(in   )  :: AFInfo      ! The airfoil parameter data
   integer(IntKi),               intent(  out)  :: ErrStat     ! Error status of the operation
   character(*),                 intent(  out)  :: ErrMsg      ! Error message if ErrStat /= ErrID_None

   integer(IntKi)                               :: j

   ErrStat = ErrID_None
   ErrMsg  = ""

   do j=1, AFInfo%NumTabs
      if ( AFInfo%Table(j)%ConstData ) then
         ErrStat = ErrID_Fatal
         ErrMsg  = 'polar has constant data.'
         return
      else if ( .not. AFInfo%Table(j)%InclUAdata ) then
         ErrStat = ErrID_Fatal
         ErrMsg  = 'UA parameters are not included in airfoil.'
         return
      else if ( (p%UAMod == UA_HGM .or. p%UAMod == UA_OYE .or. p%UAMod == UA_HGMV .or. p%UAMod==UA_HGMV360) .and. &
                (maxval( AFInfo%Table(j)%Coefs(:, AFInfo%ColUAf) ) == 0.0_ReKi ) ) then
         ErrStat = ErrID_Fatal
         ErrMsg  = 'separation function is 0 at all values.'
         return
      end if
   end do
      
   if (p%UAMod == UA_None) then
      ! pass
   
   else if (p%UAMod == UA_HGM .or. p%UAMod == UA_OYE) then
      ! unsteady aerodynamics will be turned off if Cl,alpha = 0
      do j=1, AFInfo%NumTabs
         if ( EqualRealNos(AFInfo%Table(j)%UA_BL%C_lalpha, 0.0_ReKi) ) then
            ErrStat = ErrID_Fatal
            ErrMsg  = 'C_lalpha is 0.'
            return
         end if
      end do
      
         ! now check about interpolated values:
      do j=2, AFInfo%NumTabs
         if ( sign( 1.0_ReKi, AFInfo%Table(j)%UA_BL%C_lalpha) /= &
              sign( 1.0_ReKi, AFInfo%Table(1)%UA_BL%C_lalpha) ) then
            ErrStat = ErrID_Fatal
            ErrMsg  = 'C_lalpha (interpolated value) could be 0.'
            return
         end if
      end do

   elseif (p%UAMod == UA_HGMV .or. p%UAMod==UA_HGMV360) then
      ! pass
      
   elseif (p%UAMod == UA_Baseline .or. p%UAMod == UA_Gonzalez .or. p%UAMod == UA_MinnemaPierce) then
         ! unsteady aerodynamics will be turned off is Cn,alpha =0
      do j=1, AFInfo%NumTabs
         if ( EqualRealNos(AFInfo%Table(j)%UA_BL%C_nalpha, 0.0_ReKi) ) then
            ErrStat = ErrID_Fatal
            ErrMsg  = 'C_nalpha is 0.'
            return
         end if
      end do

         ! now check about interpolated values:
      do j=2, AFInfo%NumTabs
         if ( sign( 1.0_ReKi, AFInfo%Table(j)%UA_BL%C_nalpha) /= &
              sign( 1.0_ReKi, AFInfo%Table(1)%UA_BL%C_nalpha) ) then
            ErrStat = ErrID_Fatal
            ErrMsg  = 'C_nalpha (interpolated value) could be 0.'
            return
         end if
      end do
      
   elseif (p%UAMod == UA_BV) then
      ! pass

   end if

end subroutine UA_TurnOff_param
!============================================================================== 
!> Update discrete states for Boeing Vertol model
subroutine UA_UpdateDiscOtherState_BV( i, j, u, p, xd, OtherState, AFInfo, m, ErrStat, ErrMsg )   
   integer   ,                   intent(in   )  :: i           !< node index within a blade
   integer   ,                   intent(in   )  :: j           !< blade index    
   type(UA_InputType),           intent(in   )  :: u           !< Inputs at Time                       
   type(UA_ParameterType),       intent(in   )  :: p           !< Parameters                                 
   type(UA_DiscreteStateType),   intent(inout)  :: xd          !< In: Discrete states at Time; Out: Discrete states at Time + Interval
   type(UA_OtherStateType),      intent(inout)  :: OtherState  !< Other states  
   type(UA_MiscVarType),         intent(inout)  :: m           !< Misc/optimization variables
   type(AFI_ParameterType),      intent(in   )  :: AFInfo      !< The airfoil parameter data
   integer(IntKi),               intent(  out)  :: ErrStat     !< Error status of the operation
   character(*),                 intent(  out)  :: ErrMsg      !< Error message if ErrStat /= ErrID_None
   real(ReKi), parameter :: filtCutOff = 0.5_ReKi                        !< CutOff used to filter angle of attack. Alternative, use BL_p (see KelvinChain)
   logical,  parameter   :: filterAlpha =.False.                         !< Parameter to filter the angle of attack before computing finite differences
   real(ReKi)            :: alpha_34                                     !< angle of attack at 3/4 point
   real(ReKi)            :: alpha_minus1                                 !< 3/4 chord angle of attack at
   real(ReKi)            :: alpha_filt_cur                               !< 
   real(ReKi)            :: alpha_filt_minus1                            !< 
   real(ReKi)            :: dynamicFilterCutoffHz                        !< find frequency based on reduced frequency of k = BL_p%filtCutOff
   real(ReKi)            :: LowPassConst                                 !< 
   !
   type(AFI_UA_BL_Type) :: BL_p       !< Unsteady airfoil parameters
   real(ReKi)           :: adotnorm   !< alphadot * Tu
   real(ReKi)           :: alphaLag_D !< lagged angle of attack for drag calculation
   real(ReKi)           :: alphaE_L   !< effective angle of attack for lift and drag
   real(ReKi)           :: alpha_dot  !< rate of change of angle of attack
   integer(IntKi)       :: ErrStat2
   character(ErrMsgLen) :: ErrMsg2
   
   ErrStat = ErrID_None
   ErrMsg = ""
   
   ! --- Filter angle of attack
   ! Using angle of attack at AC or 3/4 point
   alpha_34 = Get_Alpha34(u%v_ac, u%omega, p%d_34_to_ac*p%c(i,j))
   ! Angle of attack at previous time
   if (OtherState%FirstPass(i,j)) then
      alpha_minus1      = alpha_34
      alpha_filt_minus1 = alpha_34
   else
      alpha_minus1      = xd%alpha_minus1(i,j)
      alpha_filt_minus1 = xd%alpha_filt_minus1(i,j)
   end if
   if (filterAlpha) then
      ! Using a simple Infinite Impulse Response Filter (same a K_alpha in UnsteadyAero manual)
      dynamicFilterCutoffHz = max( 1.0_ReKi, u%U ) * filtCutOff / PI / p%c(i,j)
      LowPassConst          = exp(-2.0_ReKi*PI*p%dt*dynamicFilterCutoffHz)
      alpha_filt_cur        = LowPassConst*alpha_filt_minus1 + (1.0_ReKi-LowPassConst)*alpha_34 
   else
      alpha_filt_cur        = alpha_34 ! #noFilter 
   endif

   ! --- Update states to t+dt
   alpha_dot = ( alpha_filt_cur - alpha_filt_minus1 ) / p%dt
   if (abs(alpha_dot*p%dt)>PI*0.8) then 
      ! Sudden jump of alpha happens for vertical axes turbines, e.g. for lambda<=1, jumps from -90 to +90 or -180 to +180
      ! In that case we keep the alpha_dot from previous time step and we don't filter
      alpha_dot       = xd%alpha_dot(i,j) ! using previous alpha_dot
      alpha_filt_cur  = alpha_34 ! #noFilter 
   endif
   xd%alpha_minus1(i,j)      = alpha_34
   xd%alpha_filt_minus1(i,j) = alpha_filt_cur
   xd%alpha_dot_minus1(i,j)  = xd%alpha_dot(i,j)
   xd%alpha_dot              = alpha_dot

   ! --- Compute Unsteady aero params for this airfoil (alpha0, alpha1, alpha2)
   call AFI_ComputeUACoefs( AFInfo, u%Re, u%UserProp, BL_p, ErrMsg2, ErrStat2); if(Failed()) return

   ! --- Compute effective angle of attack and lagged angle of attack (needed to update active states)
   call BV_getAlphas(i, j, u, p, xd, BL_p, AFInfo%RelThickness, alpha_34, alphaE_L, alphaLag_D, adotnorm)

   ! --- Update dynamic stall activation states
   call BV_UpdateActiveStates(adotnorm, alpha_34, alphaLag_D, alphaE_L, BL_p, OtherState%activeL(i,j), OtherState%activeD(i,j))

contains
   logical function Failed()
      call SetErrStat(ErrStat2, ErrMsg2, ErrStat, ErrMsg, 'UA_UpdateDiscOtherState_BV')
      Failed = ErrStat>=ErrID_Fatal
   end function Failed
end subroutine UA_UpdateDiscOtherState_BV

!==============================================================================   
!> Calculate angle of attacks using Boeing-Vertol model, see [70]
!! Drag effective angle of attack needs extra computation
subroutine BV_getAlphas(i, j, u, p, xd, BL_p, tc, alpha_34, alphaE_L, alphaLag_D, adotnorm)
   integer,                    intent(in   ) :: i          !< node index within a blade
   integer,                    intent(in   ) :: j          !< blade index
   type(UA_InputType),         intent(in   ) :: u          !< Inputs at t
   type(UA_ParameterType),     intent(in   ) :: p          !< Parameters
   type(UA_DiscreteStateType), intent(in   ) :: xd         !< Discrete states at t 
   type(AFI_UA_BL_Type),       intent(in   ) :: BL_p       !< 
   real(ReKi),                 intent(in   ) :: tc         !< Thickness ratio of airfoil
   real(ReKi),                 intent(out  ) :: alpha_34   !< alpha at 3/4 chord point
   real(ReKi),                 intent(out  ) :: alphaE_L   !< effective angle of attack for lift
   real(ReKi),                 intent(out  ) :: alphaLag_D !< Lagged angle of attack for drag
   real(ReKi),                 intent(out  ) :: adotnorm   !< alphadot * Tu
   real(ReKi)            :: gammaL, gammaD   !< gamma coefficients for lift and drag respectively
   real(ReKi)            :: dalphaMax        !< Maximum change of angle of attack
   real(ReKi)            :: dalphaL, dalphaD
   real(ReKi)            :: isgn                                         !< sign of alphadot Norm
   real(ReKi), parameter :: umach = 0.0_ReKi !< Mach number umach=Urel*Minf, Minf (freestrem Mach) for incompressible

   ! Angle of attack at 3/4 chord point 
   alpha_34 = Get_Alpha34(u%v_ac, u%omega, p%d_34_to_ac*p%c(i,j))

   ! --- Intermediate variables, using CACTUS notations
   adotnorm = xd%alpha_dot(i,j) * Get_Tu(u%u, p%c(i,j))

   ! --- Limits
   ! Limit reference dalpha to a maximum to keep sign of CL the same for
   ! alpha and lagged alpha (considered a reasonable lag...). Note:
   ! magnitude increasing and decreasing effect ratios are maintained.
   dalphaMax = 2._ReKi * BV_TransA(BL_p) ! TODO TODO

   ! --- Calculate gamma for lift and drag based rel thickness
   call BV_getGammas(tc, umach, gammaL, gammaD) !NOTE: only function of tc 

   ! --- Delta alpha
   !dalpha = - K1 * Gamma * sqrt( abs(xd%alpha_dot(i,j) * Tu) ) ! Formula from paper
   dalphaL = gammaL * sqrt(abs(adotnorm))
   dalphaD = gammaD * sqrt(abs(adotnorm))
   !print*,'dalpha         ', dalphaL,dalphaD
   ! Plateau 
   dalphaL = min(dalphaL, dalphaMax)
   dalphaD = min(dalphaD, dalphaMax)
   !print*,'dalpha         ', dalphaL,dalphaD, dalphaMax
   if ((adotnorm*(alpha_34-BL_p%alpha0)) < 0.0_ReKi) then
       dalphaL = dalphaL*K1neg
       dalphaD = dalphaD*K1neg
   else
       dalphaL = dalphaL*K1pos
       dalphaD = dalphaD*K1pos
   endif
   !print*,'dalpha         ', dalphaL,dalphaD

   ! --- Alpha dynamic
   isgn       = sign(1.0_ReKi,adotnorm)
   alphaE_L   = alpha_34 - dalphaL*isgn
   alphaLag_D = alpha_34 - dalphaD*isgn ! NOTE: not effective alpha yet for drag
end subroutine BV_getAlphas
!==============================================================================   
!> Calculate gamma for lift and drag based rel thickness. See CACTUS BV_DynStall.f95
subroutine BV_getGammas(tc, umach, gammaL, gammaD)
   real(ReKi), intent(in)  :: tc     !< Relative thickness of airfoil
   real(ReKi), intent(in)  :: umach  !< Mach number of Urel, = Urel*MinfMinf (freestrem Mach), 0 for incompressible
   real(ReKi), intent(out) :: gammaL !< gamma coefficient
   real(ReKi), intent(out) :: gammaD !< gamma coefficient
   real(ReKi) :: smachL, hmachL , smachD, hmachD, diff
   real(ReKi) :: gammaxL, gammaxD, dgammaL, dgammaD  ! intermediate variables for gamma
   diff    = 0.06-tc ! tc: thickness to chord ratio
   smachL  = 0.4+5.0*diff
   hmachL  = 0.9+2.5*diff
   smachD  = 0.2
   hmachD  = 0.7+2.5*diff
   gammaxL = 1.4-6.0*diff
   gammaxD = 1.0-2.5*diff
   dgammaL = gammaxL/(hmachL-smachL)
   dgammaD = gammaxD/(hmachD-smachD)
   gammaL  = gammaxL-(umach-smachL)*dgammaL  ! For lift
   gammaD  = gammaxD-(umach-smachD)*dgammaD  ! For drag
   if (umach < smachD) then
      gammaD=gammaxD
   end if
end subroutine BV_getGammas
!==============================================================================   
!> Compute Transition region length
!! Note from CACTUS: 
!! Limit reference dalpha to a maximum to keep sign of CL the same for
!! alpha and lagged alpha (considered a reasonable lag...)
!! NOTE: magnitude increasing and decreasing effect ratios are maintained.
real(ReKi) function BV_TransA(BL_p)
   type(AFI_UA_BL_Type), intent(in) :: BL_p
   real(ReKi), parameter :: Fac= .9_ReKi  !< Margin to ensure that dalphaRef is never large enough to make alrefL    =  = AOA0 (blows up linear expansion model)
   real(ReKi) :: AOA0      !< angle of attack of zero lift
   real(ReKi) :: alssP     !< Static Stall angle positive
   real(ReKi) :: alssN     !< Static Stall angle negative
   real(ReKi) :: dalphaMax !< Maximum change of angle of attack
   AOA0     = BL_p%alpha0
   alssP    = BL_p%alpha1
   alssN    = BL_p%alpha2
   dalphaMax = Fac*min(abs(alssP-AOA0),abs(alssN-AOA0))/max(K1pos,K1neg)
   BV_TransA = .5_ReKi*dalphaMax ! transition region for fairing lagged AOA in pure lag model
end function BV_TransA
!==============================================================================   
!> Calculate deltas to negative and postivive stall angle, see [70]
subroutine BV_delNP(adotnorm, alpha, alphaLag_D, BL_p, activeD, delN, delP)
   real(ReKi),           intent(in)  :: adotnorm   !< alphadot * Tu
   real(ReKi),           intent(in)  :: alpha      !< alpha (3/4)
   real(ReKi),           intent(in)  :: alphaLag_D !< lagged alpha for drag
   type(AFI_UA_BL_Type), intent(in)  :: BL_p       !< 
   logical,              intent(in)  :: activeD    !< flag to activate drag
   real(ReKi),           intent(out) :: delN   !< Difference between lagged alpha and negative stall
   real(ReKi),           intent(out) :: delP   !< Difference between lagged alpha and positive stall
   real(ReKi) :: AOA0      !< angle of attack of zero lift
   real(ReKi) :: alssP     !< Static Stall angle positive
   real(ReKi) :: alssN     !< Static Stall angle negative
   ! Cactus notations
   AOA0     = BL_p%alpha0
   alssP    = BL_p%alpha1
   alssN    = BL_p%alpha2
   if ((adotnorm*(alpha-AOA0)) < 0.0) then
       ! Only switch DS off using lagged alpha
       if (activeD) then
           delN = alssN      - alphaLag_D
           delP = alphaLag_D - alssP
       else
           delN = 0.0_ReKi
           delP = 0.0_ReKi
       end if
   else
       ! switch DS on or off using alpha
       delN = alssN - alpha
       delP = alpha - alssP
   end if
end subroutine BV_delNP
!==============================================================================   
!> Calculate effective angle of attack for drag coefficient, based on lagged angle of attack, see [70]
real(ReKi) function BV_alphaE_D(adotnorm, alpha, alphaLag_D, BL_p, activeD)
   real(ReKi),           intent(in) :: adotnorm   !< alphadot * Tu
   real(ReKi),           intent(in) :: alpha      !< alpha (3/4)
   real(ReKi),           intent(in) :: alphaLag_D !< lagged alpha for drag
   type(AFI_UA_BL_Type), intent(in) :: BL_p       !< 
   logical,              intent(in) :: activeD    !< flag to activate drag
   real(ReKi) :: TransA !< Transition region for fairing lagged AOA in pure lag model
   real(ReKi) :: delN   !< Difference between lagged alpha and negative stall
   real(ReKi) :: delP   !< Difference between lagged alpha and positive stall

   ! Calculate deltas to negative and postivive stall angle (delN, and delP)
   call BV_delNP(adotnorm, alpha, alphaLag_D, BL_p, activeD, delN, delP)

   ! --- Alpha dyn for drag and flag
   TransA = BV_TransA(BL_p)
   if (delN > TransA .OR. delP > TransA) then
       BV_alphaE_D  = alphaLag_D
   elseif (delN > 0 .AND. delN < TransA) then
       ! Transition region (fairing effect...)
       BV_alphaE_D  = alpha+(alphaLag_D-alpha)*delN/TransA
   elseif (delP > 0 .AND. delP < TransA) then
       ! Transition region (fairing effect...)
       BV_alphaE_D  = alpha+(alphaLag_D-alpha)*delP/TransA
   else
       BV_alphaE_D = alpha ! 3/4
   end if
end function BV_alphaE_D
!============================================================================== 
!> Activate dynamic stall for lift or drag, see [70]
subroutine BV_UpdateActiveStates(adotnorm, alpha, alphaLag_D, alphaE_L, BL_p, activeL, activeD)
   real(ReKi),           intent(in)    :: adotnorm   !< alphadot * Tu
   real(ReKi),           intent(in)    :: alpha      !< alpha (3/4)
   real(ReKi),           intent(in)    :: alphaLag_D !< lagged alpha for drag
   real(ReKi),           intent(in)    :: alphaE_L   !< Effective angle of attack for lifr
   type(AFI_UA_BL_Type), intent(in)    :: BL_p       !< 
   logical,              intent(inout) :: activeL    !< flag to activate lift
   logical,              intent(inout) :: activeD    !< flag to activate drag
   real(ReKi) :: TransA     !< Transition region for fairing lagged AOA in pure lag model
   real(ReKi) :: delN   !< Difference between lagged alpha and negative stall
   real(ReKi) :: delP   !< Difference between lagged alpha and positive stall
   real(ReKi) :: AOA0      !< angle of attack of zero lift
   real(ReKi) :: alssP     !< Static Stall angle positive
   real(ReKi) :: alssN     !< Static Stall angle negative
   ! Cactus notations
   AOA0     = BL_p%alpha0
   alssP    = BL_p%alpha1
   alssN    = BL_p%alpha2
   
   ! --- Activate lift dynamic stall
   if ((adotnorm*(alpha-AOA0)) < 0.0) then
       ! Only switch DS off using lagged alpha
       if (activeL .and. (alphaE_L > alssN .AND. alphaE_L < alssP)) then
           activeL=.false.
       end if
   else
       ! switch DS on or off using alpha
       activeL =  (alpha <= alssN .OR. alpha >= alssP)
   end if

   ! --- Activate drag dynamic stall
   ! Calculate deltas to negative and postivive stall angle (delN, and delP)
   call BV_delNP(adotnorm, alpha, alphaLag_D, BL_p, activeD, delN, delP)
   TransA = BV_TransA(BL_p)
   if (delN > TransA .OR. delP > TransA) then
       activeD = .true.
   elseif (delN > 0 .AND. delN < TransA) then
       ! Transition region (fairing effect...)
       activeD = .true.
   elseif (delP > 0 .AND. delP < TransA) then
       ! Transition region (fairing effect...)
       activeD = .true.
   else
       activeD = .false.
   end if
end subroutine BV_UpdateActiveStates
!============================================================================== 
!> Routine for updating discrete states and other states for Beddoes-Leishman types models (note it breaks the framework)
subroutine UA_UpdateDiscOtherState( i, j, u, p, xd, OtherState, AFInfo, m, ErrStat, ErrMsg )   
   integer   ,                   intent(in   )  :: i           ! node index within a blade
   integer   ,                   intent(in   )  :: j           ! blade index    
   type(UA_InputType),           intent(in   )  :: u           ! Inputs at Time                       
   type(UA_ParameterType),       intent(in   )  :: p           ! Parameters                                 
   type(UA_DiscreteStateType),   intent(inout)  :: xd          ! Input: Discrete states at Time; 
                                                               ! Output: Discrete states at Time + Interval
   type(UA_OtherStateType),      intent(inout)  :: OtherState  ! Other states  
   type(UA_MiscVarType),         intent(inout)  :: m           ! Misc/optimization variables
   type(AFI_ParameterType),      intent(in   )  :: AFInfo      ! The airfoil parameter data
   integer(IntKi),               intent(  out)  :: ErrStat     ! Error status of the operation
   character(*),                 intent(  out)  :: ErrMsg      ! Error message if ErrStat /= ErrID_None

         ! Local Variables
  
   LOGICAL                                     :: LESF      ! logical flag indicating if leading edge separation is possible [-]
   LOGICAL                                     :: VRTX      ! logical flag indicating if a vortex is being processed [-]
   LOGICAL                                     :: TESF      ! logical flag indicating if trailing edge separation is possible [-]
      
   real(ReKi)                                   :: Kafactor
   real(ReKi)                                   :: T_sh
      
   type(AFI_UA_BL_Type)                         :: BL_p  ! airfoil UA parameters retrieved in Kelvin Chain 
   type(UA_KelvinChainType)                     :: KC    ! values computed in Kelvin Chain
   
   
   character(ErrMsgLen)                         :: errMsg2
   integer(IntKi)                               :: errStat2
   character(*), parameter                      :: RoutineName = 'UA_UpdateDiscOtherState'
   
   
      ! Initialize ErrStat
         
   ErrStat = ErrID_None         
   ErrMsg  = ""               

!bjj: use sigma1 and sigma3 states values from t      
   
      call ComputeKelvinChain(i, j, u, p, xd, OtherState, m, AFInfo, KC, BL_p, ErrStat2, ErrMsg2 )
      call SetErrStat(ErrStat2, ErrMsg2, ErrStat, ErrMsg, RoutineName)
      if (ErrStat>= AbortErrLev) return
            
      
      T_sh = 2.0_ReKi*(1.0_ReKi-KC%fprimeprime) / BL_p%St_sh                      ! Eq 1.54
      
      !---------------------------------------------------------
      ! Update the OtherStates
      !---------------------------------------------------------
   
      LESF = (KC%Cn_prime > BL_p%Cn1) .or. ( KC%Cn_prime < BL_p%Cn2 ) ! LE separation can occur when this is .true.; assumption is that Cn2 <  0.0 and Cn1 > 0
      if (p%UAMod == UA_Gonzalez) then   !Added specific logic for UAMod=UA_Gonzalez
         TESF = ABS( KC%Cn_prime ) > ABS( xd%Cn_prime_minus1(i,j) )
      else
         TESF = KC%fprimeprime < xd%fprimeprime_minus1(i,j) ! Separation point is moving towards the Leading Edge when .true.; otherwise separation point is moving toward trailing edge   
      end if
   
       
      VRTX =  (xd%tau_V(i,j) <= BL_p%T_VL) .and. (xd%tau_V(i,j) > 0.0_ReKi) ! Is the vortex over the chord? 
      
      
   !---------------------------------------------------------
   ! Update the OtherStates
   !---------------------------------------------------------

!bjj: update sigma1 to value at t + dt 
   
      ! Set sigma1 to the default value.  T_f = T_f0 / sigma1
   OtherState%sigma1( i,j) = 1.0_ReKi
   OtherState%sigma1c(i,j) = 1.0_ReKi
   OtherState%sigma1m(i,j) = 1.0_ReKi

   Kafactor      = KC%Kalpha_f*KC%dalpha0  ! indicates if the airfoil is moving towards alpha0 [ Kafactor < 0.0 ] or away [ Kafactor > 0.0]
   
if (p%UAMod == UA_Gonzalez) then   !Added modifiers for Tfn, Tfc and Tfm depending on the aerodynamic state, this set of values can be optimized for different airfoils or wind conditions
      if ( TESF .AND. .NOT.LESF .AND. .NOT.VRTX ) then
         if ( KC%fprimeprime>0.7 ) then
            OtherState%sigma1( i,j)=1.0!0.2
            OtherState%sigma1c(i,j)=1.0!0.2
            OtherState%sigma1m(i,j)=1.0!0.1
         else !if ((KC%fprimeprime<=0.7).AND.(TESF).AND.(.NOT.LESF).AND. NOT.VRTX ) then
            OtherState%sigma1( i,j)=1.0!0.5
            OtherState%sigma1c(i,j)=1.0!0.8
            OtherState%sigma1m(i,j)=1.0!0.3
         endif
      elseif ((xd%tau_V(i,j) < BL_p%T_VL).AND.(xd%tau_V(i,j)>0.001).AND.(TESF)) then
         OtherState%sigma1( i,j)=2.0!4.0
         OtherState%sigma1c(i,j)=1.0!1.0
         OtherState%sigma1m(i,j)=1.0!0.2
      elseif ( LESF ) then
         if (TESF) then
            OtherState%sigma1( i,j)=2.0!4.0
            OtherState%sigma1c(i,j)=1.0!1.0
            OtherState%sigma1m(i,j)=1.0!0.3
         else !if ((LESF).AND.(.NOT.TESF)) then
            OtherState%sigma1( i,j)=1.0!0.2
            OtherState%sigma1c(i,j)=1.0!0.2
            OtherState%sigma1m(i,j)=1.0!0.2
         endif
      elseif ( .NOT.TESF ) then
         if (KC%fprimeprime<=0.7) then
            OtherState%sigma1( i,j)=0.5!0.5
            OtherState%sigma1c(i,j)=1.0!0.5
            OtherState%sigma1m(i,j)=1.0!2.0
          else !if ((KC%fprimeprime>0.7).AND.(.NOT.TESF)) then
            OtherState%sigma1( i,j)=0.5!4.0
            OtherState%sigma1c(i,j)=1.0!0.4
            OtherState%sigma1m(i,j)=1.0!2.0
         endif
      else
         OtherState%sigma1( i,j)=1.0_ReKi
         OtherState%sigma1c(i,j)=1.0_ReKi
         OtherState%sigma1m(i,j)=1.0_ReKi
      endif
else
   if ( TESF ) then  ! Flow is continuing or starting to separate
      if (Kafactor < 0.0_ReKi) then
            ! We are moving towards alpha0
         OtherState%sigma1(i,j) = 2.0_ReKi  ! This must be the first check
      else if (.not. LESF ) then
         OtherState%sigma1(i,j) = 1.0_ReKi                  ! Leading edge separation has not occurred and we are moving away from alpha0
      else if (xd%fprimeprime_minus1(i,j) <= 0.7_ReKi) then ! For this else, LESF = True and we are moving away from alpha0
         OtherState%sigma1(i,j) = 2.0_ReKi 
      else
         OtherState%sigma1(i,j) = 1.75_ReKi
      end if
   else ! Reattaching flow 
        
      if (.not. LESF ) then
         OtherState%sigma1(i,j) = 0.5_ReKi
      end if

      if ( VRTX ) then  ! Still shedding a vortex, i.e., the current vortex is still over the chord?
         OtherState%sigma1(i,j) = 0.25_ReKi
      end if
      
      if (Kafactor > 0.0_ReKi) then
         OtherState%sigma1(i,j) = 0.75_ReKi
      end if
            
   end if

end if
      
      

!bjj: update sigma3 to value at t + dt   
   
      ! This is the default value for sigma3 which effects T_V = T_V0 / sigma3
   OtherState%sigma3(i,j) = 1.0_ReKi
   
if (p%UAMod /= UA_Gonzalez) then  !this is not applied for UAMod=UZ_Gonzalez, Tv has always the same value
      ! Identify where the vortex is located relative to the chord 
   
      ! 1) Is the vortex past the trailing edge, but less than 2 chords?
   if ( (xd%tau_V(i,j) <= 2.0_ReKi*BL_p%T_VL) .and. (xd%tau_V(i,j) >= BL_p%T_VL) ) then
         ! We want to diminish the effects of this vortex on Cn by setting a high value of sigma3
      OtherState%sigma3(i,j) = 3.0_ReKi
      if (.not. TESF) then
            ! If we are reattaching the flow, then we when to diminish the current vortex's effects on Cn further

         OtherState%sigma3(i,j) = 4.0_ReKi
         
      end if
      
      ! 2) Is the vortex over the chord
   else if ( VRTX ) then
      if (Kafactor < 0.0_ReKi) then
            ! If we are moving towards alpha0, then we want to reduce the contribution of the vortex to Cn
         OtherState%sigma3(i,j) = 2.0_ReKi
      else
         OtherState%sigma3(i,j) = 1.0_ReKi
      end if
   
      ! 3) Is the vortex ((past 2 chords or at the leading edge), and is the airfoil moving away from the stall region (towards alpha0).
      ! NOTE: We could also end up here if tau_V = 0.0
   else if (Kafactor < 0 ) then 
         ! In this case, we want to diminish the effects of this vortex on Cn by setting a high value of sigma3
      OtherState%sigma3(i,j) = 4.0_ReKi
   end if
      

     
      ! Finally, we will override all the previous values of sigma1 if we are reattaching flow and the rate of change of the of the angle of attack is slowing down
      ! In this case we want to enhance the contribute of the vortex and set sigma3 = 1.0
   if ((.not. TESF) .and. (KC%Kq_f*KC%dalpha0 < 0.0_ReKi)) then
      OtherState%sigma3(i,j) = 1.0_ReKi
   end if
endif  
   
      
#ifdef TEST_UA_SIGMA
   OtherState%sigma3(i,j) = 1.0_ReKi
   OtherState%sigma1(i,j) = 1.0_ReKi
#endif
   
      !---------------------------------------------------------
      ! Update the Discrete States, xd
      !---------------------------------------------------------
     
           
      xd%alpha_minus1(i,j)        = u%alpha
      xd%alpha_filt_minus1(i,j)   = KC%alpha_filt_cur
      xd%Kalpha_f_minus1(i,j)     = KC%Kalpha_f
      xd%Kq_f_minus1(i,j)         = KC%Kq_f     
      xd%q_f_minus1(i,j)          = KC%q_f_cur    
      xd%q_minus1(i,j)            = KC%q_cur
      xd%X1_minus1(i,j)           = KC%X1
      xd%X2_minus1(i,j)           = KC%X2
      xd%X3_minus1(i,j)           = KC%X3
      xd%X4_minus1(i,j)           = KC%X4
      xd%Kprime_alpha_minus1(i,j) = KC%Kprime_alpha
      xd%Kprime_q_minus1(i,j)     = KC%Kprime_q
      xd%K3prime_q_minus1(i,j)    = KC%K3prime_q
      xd%Kprimeprime_q_minus1(i,j)= KC%Kprimeprime_q
      xd%Dp_minus1(i,j)           = KC%Dp
      xd%Cn_pot_minus1(i,j)       = KC%Cn_pot
      xd%Cn_prime_minus1(i,j)     = KC%Cn_prime
      xd%fprimeprime_minus1(i,j)  = KC%fprimeprime
      xd%Df_minus1(i,j)           = KC%Df
      if (p%Flookup) then
         xd%Df_c_minus1(i,j)           = KC%Df_c
         xd%Df_m_minus1(i,j)           = KC%Df_m
         xd%fprimeprime_c_minus1(i,j)  = KC%fprimeprime_c
         xd%fprimeprime_m_minus1(i,j)  = KC%fprimeprime_m
         xd%fprime_c_minus1(i,j)       = KC%fprime_c
         xd%fprime_m_minus1(i,j)       = KC%fprime_m
      end if
      
      xd%Dalphaf_minus1(i,j)      = KC%Dalphaf
      xd%fprime_minus1(i,j)       = KC%fprime
      xd%alphaf_minus1(i,j)       = KC%alpha_f
      xd%Cn_v_minus1(i,j)         = KC%Cn_v
      xd%C_V_minus1(i,j)          = KC%C_V
 
         ! If we are currently tracking a vortex, or we are in the stall region, increment tau_V
      if (p%UAMod == UA_Gonzalez) then    !Added specific logic for UAMod=UA_Gonzalez
         if ( (.NOT.LESF .AND. .NOT.VRTX) .OR. & 
              (.NOT.TESF .AND. xd%tau_V(i,j)<0.0001_ReKi) .OR.& 
              (.NOT.TESF .AND. xd%tau_V(i,j) + KC%ds > 2.*BL_p%T_VL) ) then 
            xd%tau_V(i,j)=0.0 
         else
            xd%tau_V(i,j) = xd%tau_V(i,j) + KC%ds
            if (( xd%tau_V(i,j) >= (BL_p%T_VL + T_sh) ) .and. TESF)  then !.and. (TESF) RRD added  
               xd%tau_V(i,j) = xd%tau_V(i,j)-(BL_p%T_VL + T_sh) 
               ! LESF=.FALSE. !also added this 
            end if 
         endif 
         
      else
         if ( xd%tau_V(i,j) > 0.0 .or. LESF ) then
            xd%tau_V(i,j) = xd%tau_V(i,j) + KC%ds     ! Eqn 1.51
         end if

            ! If we a have been tracking a vortex and 1) it is now past the chord [T_VL] and 2) we have gone beyond the next shedding period [T_sh], and 
            !   3) we are continuing the flow serparation, we will shed the existing vortex so that we can create a new one at the leading edge
         if (( xd%tau_V(i,j) >= (BL_p%T_VL + T_sh) ) .and. TESF)  then !.and. (TESF) RRD added
            xd%tau_V(i,j) = 0.0_ReKi
         end if
      end if
      
   if (p%UA_OUTS>0) then
      m%TESF(i,j) = TESF
      m%LESF(i,j) = LESF
      m%VRTX(i,j) = VRTX
      m%T_sh(i,j) = T_sh
   endif
      
      
end subroutine UA_UpdateDiscOtherState
!==============================================================================   

!============================================================================== 
subroutine UA_UpdateStates( i, j, t, n, u, uTimes, p, x, xd, OtherState, AFInfo, m, ErrStat, ErrMsg )
! Loose coupling routine for solving constraint states, integrating continuous states, and updating discrete states.
! Continuous, constraint, discrete, and other states are updated to values at t + Interval.
!..............................................................................

   integer(IntKi),                intent(in   ) :: i               ! node index within a blade
   integer(IntKi),                intent(in   ) :: j               ! blade index 
   REAL(DbKi),                    INTENT(IN   ) :: t               ! Current simulation time in seconds
   integer(IntKi),                intent(in   ) :: n               !< Current simulation time step n = 0,1,...
   type(UA_InputType),            intent(in   ) :: u(:)            ! Input at current timestep, t and t+dt
   real(DbKi),                    intent(in   ) :: utimes(:)       !< Times associated with u(:), in seconds
   type(UA_ParameterType),        intent(in   ) :: p               ! Parameters
   type(UA_ContinuousStateType),  intent(inout) :: x               ! Input: Continuous states at t;
                                                                   !   Output: Continuous states at t + Interval
   type(UA_DiscreteStateType),    intent(inout) :: xd              ! Input: Discrete states at t;
                                                                   !   Output: Discrete states at t + Interval
   type(UA_OtherStateType),       intent(inout) :: OtherState      ! Input: Other states at t;
                                                                   !   Output: Other states at t + Interval
   type(UA_MiscVarType),          intent(inout) :: m               ! Misc/optimization variables
   type(AFI_ParameterType),       intent(in   ) :: AFInfo          ! The airfoil parameter data
   integer(IntKi),                intent(  out) :: ErrStat         ! Error status of the operation
   character(*),                  intent(  out) :: ErrMsg          ! Error message if ErrStat /= ErrID_None

      ! Local variables  
      
   character(ErrMsgLen)                         :: errMsg2
   integer(IntKi)                               :: errStat2
   character(*), parameter                      :: RoutineName = 'UA_UpdateStates'
   type(UA_InputType)                           :: u_interp_raw    ! Input at current timestep, t and t+dt
   type(UA_InputType)                           :: u_interp        ! Input at current timestep, t and t+dt
   type(AFI_UA_BL_Type)                         :: BL_p  ! airfoil UA parameters retrieved in Kelvin Chain
   real(R8Ki)                                   :: Tu

      ! Initialize variables

   ErrStat   = ErrID_None           ! no error has occurred
   ErrMsg    = ""
         
   !BJJ: u%u == 0 seems to be the root cause of all sorts of numerical problems....

   if (p%UAMod == UA_None) return ! we don't have any states to update here
      
   if (p%UA_off_forGood(i,j)) return   ! we don't have any states to update here
   
   CALL UA_Input_ExtrapInterp( u, utimes, u_interp_raw, t, ErrStat2, ErrMsg2 )
      CALL SetErrStat(ErrStat2,ErrMsg2,ErrStat,ErrMsg,RoutineName)
      IF ( ErrStat >= AbortErrLev ) RETURN

      ! make sure that u%u is not zero (this previously turned off UA for the entire simulation. 
      ! Now, we keep it on, but we don't want the math to blow up when we divide by u%u)
   call UA_fixInputs(u_interp_raw, u_interp, ErrStat2, ErrMsg2)
      call SetErrStat(ErrStat2, ErrMsg2, ErrStat, ErrMsg, RoutineName)
         
         
   if (p%UAMod == UA_HGM .or. p%UAMod == UA_HGMV .or. p%UAMod == UA_OYE .or. p%UAMod == UA_HGMV360) then
   
         ! initialize states to steady-state values:
      if (OtherState%FirstPass(i,j)) then
         call HGM_Steady( i, j, u_interp, p, x%element(i,j), AFInfo, ErrStat2, ErrMsg2 ) ! u_interp at t
      end if


      ! update states to value at t+dt:
      SELECT CASE ( p%integrationMethod )
      CASE (UA_Method_RK4)
         call UA_RK4( i, j, t, n, u, utimes, p, x, OtherState, AFInfo, m, ErrStat2, ErrMsg2 )
            call SetErrStat(ErrStat2, ErrMsg2, ErrStat, ErrMsg, RoutineName)
      CASE (UA_Method_AB4)
         call UA_AB4( i, j, t, n, u, utimes, p, x, OtherState, AFInfo, m, ErrStat2, ErrMsg2 )
            call SetErrStat(ErrStat2, ErrMsg2, ErrStat, ErrMsg, RoutineName)
      CASE (UA_Method_ABM4)
         call UA_ABM4( i, j, t, n, u, utimes, p, x, OtherState, AFInfo, m, ErrStat2, ErrMsg2 )
            call SetErrStat(ErrStat2, ErrMsg2, ErrStat, ErrMsg, RoutineName)
      CASE (UA_Method_BDF2)
         ! get inputs at t+dt
         CALL UA_Input_ExtrapInterp( u, utimes, u_interp_raw, t+p%dt, ErrStat2, ErrMsg2 )
            CALL SetErrStat(ErrStat2,ErrMsg2,ErrStat,ErrMsg,RoutineName)
            IF ( ErrStat >= AbortErrLev ) RETURN

            ! make sure that u%u is not zero (this previously turned off UA for the entire simulation. 
            ! Now, we keep it on, but we don't want the math to blow up when we divide by u%u)
         call UA_fixInputs(u_interp_raw, u_interp, ErrStat2, ErrMsg2)
            call SetErrStat(ErrStat2, ErrMsg2, ErrStat, ErrMsg, RoutineName)
      
         call UA_BDF2( i, j, t, n, u_interp, p, x, OtherState, AFInfo, m, ErrStat2, ErrMsg2 ) ! u_interp at t+dt
            call SetErrStat(ErrStat2, ErrMsg2, ErrStat, ErrMsg, RoutineName)
      END SELECT
      

      if (.not. p%ShedEffect .or. p%UAMod == UA_OYE) then
         ! Safety
         x%element(i,j)%x(1) = 0.0_R8Ki
         x%element(i,j)%x(2) = 0.0_R8Ki
      endif

      x%element(i,j)%x(4) = max( min( x%element(i,j)%x(4), 1.0_R8Ki ), 0.0_R8Ki )
      
          ! let's make sure the states aren't getting out of control when we are supposed to be turning off UA anyway.
      call UA_BlendSteadyStates( i, j, u_interp, p, AFInfo, x%element(i,j), m%FirstWarn_UA_off, m%weight(i,j), ErrStat2, ErrMsg2 )
         CALL SetErrStat(ErrStat2,ErrMsg2,ErrStat,ErrMsg,RoutineName)

         ! these are angles that should not get too large, so I am fixing them here (should turn off UA if this exceeds reasonable numbers)
      if (abs(x%element(i,j)%x(1)) > 3*TwoPi_R8 .or. abs(x%element(i,j)%x(2)) > 3*TwoPi_R8) then
         if (m%FirstWarn_UA) then
            call SetErrStat(ErrID_Warn, "Divergent states in UA HGM model", ErrStat, ErrMsg, RoutineName )
            m%FirstWarn_UA = .false.
         end if
      end if
      
      if (p%UAMod == UA_HGMV) then

         ! Lookup values using Airfoil Info module
         call AFI_ComputeUACoefs( AFInfo, u_interp%Re, u_interp%UserProp, BL_p, ErrMsg2, ErrStat2 )
            call SetErrStat(ErrStat2,ErrMsg2,ErrStat,ErrMsg,RoutineName)
            if (ErrStat >= AbortErrLev) return
            
         call Get_HGM_constants(i, j, p, u_interp, x%element(i,j), BL_p, Tu)
            
         if (OtherState%VortexOn(i,j)) then
         
            ! check if the vortex ceases to accumulate:
            if ( (t - OtherState%t_vortexBegin(i,j) > BL_p%T_VL*Tu) .or. &
                  (u_interp%omega * OtherState%SignOfOmega(i,j) < 0.0_ReKi)  ) then
                  
               OtherState%VortexOn(i,j) = .false.
               
            end if
            
         else
         
            ! we aren't going to turn on a vortex when turning UA is not fully on
            if (EqualRealNos(m%weight(i,j),1.0_ReKi) ) then
            
               if (OtherState%BelowThreshold(i,j) .and. &
                 (x%element(i,j)%x(3) > BL_p%Cn1 .or. x%element(i,j)%x(3) < BL_p%Cn2) ) then
                  OtherState%BelowThreshold(i,j) = .false.
                  OtherState%VortexOn(i,j)       = .true.
                  OtherState%t_vortexBegin(i,j) = t
                  OtherState%PositivePressure(i,j) = x%element(i,j)%x(3) > BL_p%Cn1 ! whether we have the Cn1 (positive) or Cn2 (negative) condition to check

                  if (u_interp%omega < 0 ) then
                     OtherState%SignOfOmega(i,j) = -1.0
                  else
                     OtherState%SignOfOmega(i,j) = 1.0
                  end if
                  
               else
                  if (.not. OtherState%BelowThreshold(i,j)) then
                     if (OtherState%PositivePressure(i,j)) then
                        OtherState%BelowThreshold(i,j) = x%element(i,j)%x(3) < BL_p%Cn1
                     else
                        OtherState%BelowThreshold(i,j) = x%element(i,j)%x(3) > BL_p%Cn2
                     end if
                  end if
               
               end if ! Below/above threshold
               
            end if ! UA is fully on
            
         end if ! Vortex on/off
         
      end if ! p%UAMod == UA_HGMV

   elseif (p%UAMod == UA_BV) then
      ! Integrate discrete states (alpha_dot, alpha_filt_minus1)
      call UA_UpdateDiscOtherState_BV( i, j, u_interp, p, xd, OtherState, AFInfo, m, ErrStat2, ErrMsg2 )

   elseif (p%UAMod == UA_Baseline .or. p%UAMod == UA_Gonzalez .or. p%UAMod == UA_MinnemaPierce) then
      if (n<=0) return ! previous logic (before adding UA_HGM required n > 0 before UA_UpdateStates was called)
      
         ! Update discrete states:
#     ifdef DEBUG_v14
         call UA_UpdateDiscOtherState2( i, j, u_interp, p, xd, OtherState, AFInfo, m, ErrStat2, ErrMsg2 )
#     else
         call UA_UpdateDiscOtherState( i, j, u_interp, p, xd, OtherState, AFInfo, m, ErrStat2, ErrMsg2 )
#     endif
      call SetErrStat(ErrStat2, ErrMsg2, ErrStat, ErrMsg, RoutineName)
      
   end if

   OtherState%FirstPass(i,j)   = .false.
   
end subroutine UA_UpdateStates
!==============================================================================
!!----------------------------------------------------------------------------------------------------------------------------------
!> routine to initialize the states based on inputs at t=0
!! used to obtain initial values in linearization so that they don't change with each call to calcOutput (or other routines)
subroutine UA_InitStates_AllNodes( u, p, x, OtherState, AFInfo, AFIndx )
   type(UA_InputType),           intent(in   ) :: u(:,:)     !< Inputs at t
   type(UA_ParameterType),       intent(in   ) :: p          !< Parameters
   type(UA_ContinuousStateType), intent(inout) :: x          !< Input: Continuous states at t;
   type(UA_OtherStateType),      intent(inout) :: OtherState !< Other/logical states at t on input; at t+dt on output
   type(AFI_ParameterType),      intent(in   ) :: AFInfo(:)  !< The airfoil parameter data
   INTEGER(IntKi),               intent(in)    :: AFIndx(:,:)
   
   INTEGER(IntKi)                              :: i          !< blade node counter
   INTEGER(IntKi)                              :: j          !< blade counter
               
   INTEGER(IntKi)                              :: ErrStat2
   CHARACTER(ErrMsgLen)                        :: ErrMsg2
   
   
      !...............................................................................................................................
      !  compute UA states at t=0 (with known inputs)
      !...............................................................................................................................
      if (p%UAMod == UA_HGM .or. p%UAMod == UA_HGMV .or. p%UAMod == UA_OYE .or. p%UAMod == UA_HGMV360) then
      
         do j = 1,size(p%UA_off_forGood,2) ! blades
            do i = 1,size(p%UA_off_forGood,1) ! nodes

               ! We only update the UnsteadyAero states if we have unsteady aero turned on for this node
               if ( .not. p%UA_off_forGood(i,j) .and. OtherState%FirstPass(i,j) ) then
               
                  ! initialize states to steady-state values:
                  call HGM_Steady( i, j, u(i,j), p, x%element(i,j), AFInfo(AFIndx(i,j)), ErrStat2, ErrMsg2 )
                     !call SetErrStat(ErrStat2,ErrMsg2,ErrStat,ErrMsg,RoutineName)
                     
                  OtherState%FirstPass(i,j) = .false.
               end if

            end do
         end do
         
      end if

end subroutine UA_InitStates_AllNodes
!==============================================================================
SUBROUTINE HGM_Steady( i, j, u, p, x, AFInfo, ErrStat, ErrMsg )
! Routine to initialize the continuous states of the HGM model
!..................................................................................................................................

   INTEGER(IntKi),                      INTENT(IN   )  :: i           !< blade node counter
   INTEGER(IntKi),                      INTENT(IN   )  :: j           !< blade counter
   TYPE(UA_InputType),                  INTENT(IN   )  :: u           ! Inputs at t
   TYPE(UA_ParameterType),              INTENT(IN   )  :: p           ! Parameters
   TYPE(UA_ElementContinuousStateType), INTENT(INOUT)  :: x           ! Continuous states at t
   type(AFI_ParameterType),             intent(in   )  :: AFInfo      ! The airfoil parameter data
   INTEGER(IntKi),                      INTENT(  OUT)  :: ErrStat     ! Error status of the operation
   CHARACTER(*),                        INTENT(  OUT)  :: ErrMsg      ! Error message if ErrStat /= ErrID_None

      ! Local variables  
      
   type(AFI_UA_BL_Type)                         :: BL_p        ! potentially interpolated UA parameters
   type(AFI_OutputType)                         :: AFI_Interp
   character(ErrMsgLen)                         :: errMsg2
   integer(IntKi)                               :: errStat2
   character(*), parameter                      :: RoutineName = 'HGM_Steady'
   
   real(R8Ki)                                   :: Tu
   real(ReKi)                                   :: alphaE
   real(ReKi)                                   :: alphaF
   real(ReKi)                                   :: alpha_34
  

      ! Initialize ErrStat

   ErrStat = ErrID_None
   ErrMsg  = ""
   
   x%x=0.0_R8Ki      ! initialize all states (in case they aren't used)

   ! Lookup values using Airfoil Info module
   call AFI_ComputeUACoefs( AFInfo, u%Re, u%UserProp, BL_p, ErrMsg2, ErrStat2 )
      call SetErrStat(ErrStat2,ErrMsg2,ErrStat,ErrMsg,RoutineName)
      if (ErrStat >= AbortErrLev) return
   
   call Get_HGM_constants(i, j, p, u, x, BL_p, Tu, alpha_34, alphaE) ! compute Tu, alpha_34, and alphaE
    
      
   ! States
   !x1: Downwash memory term 1 (rad)
   !x2: Downwash memory term 2 (rad)
   !x3: Clp', Lift coefficient with a time lag to the attached lift coeff
   !x4: f'' , Final separation point function


   ! Steady states
   if (p%UAMod==UA_OYE .or. (.not.p%ShedEffect)) then
      x%x(1)     = 0.0_R8Ki
      x%x(2)     = 0.0_R8Ki
   else
      x%x(1)     = BL_p%A1 * alpha_34
      x%x(2)     = BL_p%A2 * alpha_34
   endif
    
   alphaE   = alpha_34                                                    ! Eq. 12 (after substitute of x1 and x2 initializations)
   alphaF   = alphaE
   call AFI_ComputeAirfoilCoefs( alphaF, u%Re, u%UserProp, AFInfo, AFI_interp, ErrStat2, ErrMsg2)
      call SetErrStat(ErrStat2,ErrMsg2,ErrStat,ErrMsg,RoutineName)

   if (p%UAMod==UA_OYE) then
      x%x(3)   = AFI_interp%Cl ! Not used

   elseif (p%UAMod==UA_HGM) then
      x%x(3)   = BL_p%c_lalpha * (alphaE-BL_p%alpha0)      ! Clp
      
         ! calculate x%x(4) = fs_aF = f_st(alphaF):
      !alphaF  = x%x(3)/BL_p%c_lalpha + BL_p%alpha0                           ! p. 13
      !this simplifies to alphaF = alphaE
      
      !call AFI_ComputeAirfoilCoefs( alphaF, u%Re, u%UserProp, AFInfo, AFI_interp, ErrStat, ErrMsg)
      !x%x(4) = AFI_interp%f_st
      
   elseif (p%UAMod==UA_HGMV .or. p%UAMod==UA_HGMV360) then
      !call AFI_ComputeAirfoilCoefs( alphaE, u%Re, u%UserProp, AFInfo, AFI_interp, ErrStat, ErrMsg)
      x%x(3)   = AFI_interp%FullyAttached
      
          ! find alphaF where cn_FullyAttached(alphaF) = x(3)
          ! and note that we just set x(3) = cn_FullyAttached(alphaE)
      ! alphaF   = alphaE
      
         ! calculate x%x(4) = fs_aF = f_st(alphaF):
      !call AFI_ComputeAirfoilCoefs( alphaF, u%Re, u%UserProp, AFInfo, AFI_interp, ErrStat, ErrMsg)
      !x%x(4) = AFI_interp%f_st
   else 
      call WrScr('>>> HGM_steady logic error: should never happen.')
      call SetErrStat(ErrID_FATAL,"Programming error.",ErrStat,ErrMsg,RoutineName)
      return
   end if
   
   ! calculate x%x(4) = fs_aF = f_st(alphaF):
   x%x(4) = AFI_interp%f_st
   x%x(5) = 0.0_R8Ki
   
end subroutine HGM_Steady
!----------------------------------------------------------------------------------------------------------------------------------
subroutine UA_CalcContStateDeriv( i, j, t, u_in, p, x, OtherState, AFInfo, m, dxdt, ErrStat, ErrMsg )
! Tight coupling routine for computing derivatives of continuous states
!..................................................................................................................................

   INTEGER(IntKi),                      INTENT(IN   )  :: i           !< blade node counter
   INTEGER(IntKi),                      INTENT(IN   )  :: j           !< blade counter
   REAL(DbKi),                          INTENT(IN   )  :: t           ! Current simulation time in seconds
   TYPE(UA_InputType),                  INTENT(IN   )  :: u_in        ! Inputs at t
   TYPE(UA_ParameterType),              INTENT(IN   )  :: p           ! Parameters
   TYPE(UA_ElementContinuousStateType), INTENT(IN   )  :: x           ! Continuous states at t
   TYPE(UA_OtherStateType),             INTENT(IN   )  :: OtherState  ! Other states at t
   type(UA_MiscVarType),                intent(inout)  :: m           ! Misc/optimization variables
   type(AFI_ParameterType),             intent(in   )  :: AFInfo      ! The airfoil parameter data
   TYPE(UA_ElementContinuousStateType), INTENT(  OUT)  :: dxdt        ! Continuous state derivatives at t
   INTEGER(IntKi),                      INTENT(  OUT)  :: ErrStat     ! Error status of the operation
   CHARACTER(*),                        INTENT(  OUT)  :: ErrMsg      ! Error message if ErrStat /= ErrID_None

      ! Local variables  
      
   type(AFI_UA_BL_Type)                         :: BL_p        ! potentially interpolated UA parameters
   type(AFI_OutputType)                         :: AFI_AlphaE  ! interpolated values at alphaE
   type(AFI_OutputType)                         :: AFI_AlphaF  ! interpolated values at alphaF
   type(AFI_OutputType)                         :: AFI_Alpha   ! interpolated values at u%alpha
   character(ErrMsgLen)                         :: errMsg2
   integer(IntKi)                               :: errStat2
   character(*), parameter                      :: RoutineName = 'UA_CalcContStateDeriv'
   
   real(R8Ki)                                   :: Tu
   real(ReKi)                                   :: alphaE
   real(ReKi)                                   :: alphaF
   real(R8Ki)                                   :: Clp
   real(ReKi)                                   :: cRate ! slope of the piecewise linear region of fully attached polar
   real(R8Ki)                                   :: x4
   real(ReKi)                                   :: alpha_34
   real(ReKi)                                   :: TuOmega
   real(R8Ki), parameter                        :: U_dot = 0.0_R8Ki ! at some point we may add this term
   TYPE(UA_InputType)                           :: u        ! Inputs at t
   real(R8Ki)                                   :: CnC_dot, One_Plus_Sqrt_x4, cv_dot, CnC

      ! Initialize ErrStat

   ErrStat = ErrID_None
   ErrMsg  = ""

   ! initialize for models that don't use all of the state terms:
   dxdt%x    = 0.0_R8Ki
      
   if (p%UA_off_forGood(i,j)) return
   
      ! make sure that u%u is not zero (this previously turned off UA for the entire simulation. 
      ! Now, we keep it on, but we don't want the math to blow up when we divide by u%u)
   call UA_fixInputs(u_in, u, ErrStat2, ErrMsg2)
      call SetErrStat(ErrStat2, ErrMsg2, ErrStat, ErrMsg, RoutineName)   
   
   
   ! Lookup values using Airfoil Info module
   call AFI_ComputeUACoefs( AFInfo, u%Re, u%UserProp, BL_p, ErrMsg2, ErrStat2 )
      call SetErrStat(ErrStat2,ErrMsg2,ErrStat,ErrMsg,RoutineName)
      if (ErrStat >= AbortErrLev) return
   
      
   call Get_HGM_constants(i, j, p, u, x, BL_p, Tu, alpha_34, alphaE) ! compute Tu, alpha_34, and alphaE
    
      ! fix definitions of T_f0 and T_p (based on email from Emmanuel 12-28-20 regarding HAWC2 default values)
   BL_p%T_f0 = BL_p%T_f0 * Tu ! Emmanuel wants a factor of 2 here to match HAWC2, but we don't want that factor for Bladed comparisons
   BL_p%T_p  = BL_p%T_p  * Tu

   TuOmega = Tu * u%omega
   TuOmega = MIN( MAX(TuOmega, -MaxTuOmega), MaxTuOmega)

      ! calculate fs_aF (stored in AFI_interp%f_st):
    ! find alphaF where FullyAttached(alphaF) = x(3)
   alphaF = Get_alphaF(p, u, x, BL_p, alpha_34, alphaE)
   
   call AFI_ComputeAirfoilCoefs( alphaF, u%Re, u%UserProp, AFInfo, AFI_AlphaF, ErrStat2, ErrMsg2)
      call SetErrStat(ErrStat2,ErrMsg2,ErrStat,ErrMsg,RoutineName)
      if (ErrStat >= AbortErrLev) return
   
      
   ! States
   !x1: Downwash memory term 1 (rad)
   !x2: Downwash memory term 2 (rad)
   !x3: Clp', Lift coefficient with a time lag to the attached lift coeff
   !x4: f'' , Final separation point function
      
      ! Constraining x4 between 0 and 1 increases numerical stability (should be done elsewhere, but we'll double check here in case there were perturbations on the state value)
   x4 = max( min( x%x(4), 1.0_R8Ki ), 0.0_R8Ki )
   
   if (p%ShedEffect) then
      if (.NOT. EqualRealNos(BL_p%A1,0.0_ReKi)) call AddOrSub2Pi(real(x%x(1)/BL_p%A1,ReKi), alpha_34) ! beause U_dot == 0, dx%x1 is A1*b1/Tu*(alpha_34 - x1/A1), we want the angle difference to be calculated correctly
      dxdt%x(1) = -1.0_R8Ki / Tu * (BL_p%b1 + p%c(i,j) * U_dot/(2*u%u**2)) * x%x(1) + BL_p%b1 * BL_p%A1 / Tu * alpha_34           ! Eq. 8 [40]
      
      if (.NOT. EqualRealNos(BL_p%A2,0.0_ReKi)) call AddOrSub2Pi(real(x%x(2)/BL_p%A2,ReKi), alpha_34) ! beause U_dot == 0, dx%x2 is A2*b2/Tu*(alpha_34 - x2/A2), we want the angle difference to be calculated correctly
      dxdt%x(2) = -1.0_R8Ki / Tu * (BL_p%b2 + p%c(i,j) * U_dot/(2*u%u**2)) * x%x(2) + BL_p%b2 * BL_p%A2 / Tu * alpha_34           ! Eq. 9 [40]
   else
       dxdt%x(1) = 0.0_R8Ki
       dxdt%x(2) = 0.0_R8Ki
   endif
   
   if (p%UAMod == UA_HGM) then
      call AddOrSub2Pi(BL_p%alpha0, alphaE)
      Clp = BL_p%c_lalpha * (alphaE - BL_p%alpha0) + pi * TuOmega      ! Eq. 13
      dxdt%x(3) = ( Clp             - x%x(3) ) / BL_p%T_p              ! Eq. 10 [40]
      dxdt%x(4) = ( AFI_AlphaF%f_st - x4     ) / BL_p%T_f0             ! Eq. 11 [40]
      dxdt%x(5) = 0.0_R8Ki

   elseif (p%UAMod == UA_OYE) then
      dxdt%x(4) = ( AFI_AlphaF%f_st - x4     ) / BL_p%T_f0
      dxdt%x(1) = 0.0_R8Ki
      dxdt%x(2) = 0.0_R8Ki
      dxdt%x(3) = 0.0_R8Ki
      dxdt%x(5) = 0.0_R8Ki

   elseif (p%UAMod == UA_HGMV .OR. p%UAMod == UA_HGMV360) then

      call AFI_ComputeAirfoilCoefs( alphaE, u%Re, u%UserProp, AFInfo, AFI_AlphaE, ErrStat2, ErrMsg2)
         call SetErrStat(ErrStat2,ErrMsg2,ErrStat,ErrMsg,RoutineName)
         if (ErrStat >= AbortErrLev) return

      Clp = AFI_AlphaE%FullyAttached + pi * TuOmega                                        ! Eq. 13 (this is really Cnp)
      dxdt%x(3) = ( Clp             - x%x(3) ) / BL_p%T_p
      dxdt%x(4) = ( AFI_AlphaF%f_st - x4     ) / BL_p%T_f0
      
      if (p%UAMod == UA_HGMV360) then
         dxdt%x(5) = 0.0_R8Ki
      else
         if (OtherState%VortexOn(i,j)) then
            call MPi2Pi(alphaE)
         
            One_Plus_Sqrt_x4 =1.0_R8Ki + sqrt(x4)
         
            if (alphaE < BL_p%alphaBreakLower .or. alphaE > BL_p%alphaBreakUpper) then
               cRate = ( BL_p%CnBreakUpper - BL_p%CnBreakLower ) / ( BL_p%alphaBreakUpper - TwoPi - BL_p%alphaBreakLower )
            elseif (alphaE < BL_p%alphaLower) then
               cRate = ( BL_p%CnBreakLower - BL_p%c_alphaLower ) / ( BL_p%alphaBreakLower - BL_p%alphaLower )
            elseif(alphaE < BL_p%alphaUpper) then
               cRate = ( BL_p%c_alphaLower - BL_p%c_alphaUpper ) / ( BL_p%alphaLower - BL_p%alphaUpper )
            else
               cRate = ( BL_p%c_alphaUpper - BL_p%CnBreakUpper ) / ( BL_p%alphaUpper - BL_p%alphaBreakUpper )
            end if
            CnC_dot = cRate * u%omega * (1.0_R8Ki - BL_p%A1 - BL_p%A2) + dxdt%x(1) + dxdt%x(2)
            cv_dot = CnC_dot*(1.0_R8Ki - 0.25_R8Ki*(One_Plus_Sqrt_x4)**2)
      
            CnC    = AFI_AlphaE%FullyAttached
            cv_dot = cv_dot - CnC*0.25_R8Ki*One_Plus_Sqrt_x4/sqrt(max(0.0001_R8Ki,x4))*dxdt%x(4)
         else
            cv_dot = 0.0_R8Ki
         end if
      
         dxdt%x(5) = cv_dot - x%x(5)/(BL_p%T_V0 * Tu)
      end if
   else
      call WrScr('>>> UA_CalcContStateDeriv logic error: should never happen.')
      call SetErrStat(ErrID_FATAL,"Programming error.",ErrStat,ErrMsg,RoutineName)
      return
   end if
   
END SUBROUTINE UA_CalcContStateDeriv
!----------------------------------------------------------------------------------------------------------------------------------
SUBROUTINE Get_HGM_constants(i, j, p, u, x, BL_p, Tu, alpha_34, alphaE)
   INTEGER(IntKi),                      INTENT(IN   )  :: i           !< blade node counter
   INTEGER(IntKi),                      INTENT(IN   )  :: j           !< blade counter
   TYPE(UA_InputType),                  INTENT(IN   )  :: u           ! Inputs at t
   TYPE(UA_ParameterType),              INTENT(IN   )  :: p           ! Parameters
   TYPE(UA_ElementContinuousStateType), INTENT(IN   )  :: x           ! Continuous states at t
   TYPE(AFI_UA_BL_Type),                INTENT(IN   )  :: BL_p        ! potentially interpolated UA parameters
   
   REAL(R8Ki),                          INTENT(  OUT)  :: Tu
   REAL(ReKi), optional,                INTENT(  OUT)  :: alpha_34
   REAL(ReKi), optional,                INTENT(  OUT)  :: alphaE

   ! Variables derived from inputs
   !u%u = U_ac = TwoNorm(u%v_ac)                                                 ! page 4 definitions
   Tu = Get_Tu(u%u, p%c(i,j))

   if (present(alpha_34)) then
      alpha_34 = Get_Alpha34(u%v_ac, u%omega, p%d_34_to_ac*p%c(i,j))
      
      if (present(alphaE)) then
         ! Variables derived from states
         if (p%UAMod == UA_OYE .or. .not. p%ShedEffect) then
            alphaE  = alpha_34
         else
            !call AddOrSub2Pi( real(x%x(1) + x%x(2),ReKi), alpha_34 ) ! Ensure that alpha_34 is well behaved during +/-180 deg wrap
            call MPi2Pi(alpha_34) ! let's not make alphaE too large?
            
            alphaE  = alpha_34*(1.0_ReKi - BL_p%A1 - BL_p%A2) + x%x(1) + x%x(2)    ! Eq. 12
         endif
         
      end if
   end if

END SUBROUTINE Get_HGM_constants
!---------------------------------------------------------------------------------
FUNCTION Get_alphaF(p, u, x, BL_p, alpha_34, alphaE_in) RESULT(alphaF)
   TYPE(UA_InputType),                  INTENT(IN   )  :: u           ! Inputs at t
   TYPE(UA_ParameterType),              INTENT(IN   )  :: p           ! Parameters
   TYPE(UA_ElementContinuousStateType), INTENT(IN   )  :: x           ! Continuous states at t
   TYPE(AFI_UA_BL_Type),                INTENT(IN   )  :: BL_p        ! potentially interpolated UA parameters
   
   REAL(ReKi),                          INTENT(IN   )  :: alpha_34
   REAL(ReKi),                          INTENT(IN   )  :: alphaE_in
   REAL(ReKi)                                          :: alphaF        ! function result
   
   REAL(ReKi)                                          :: alphaE ! value that can be changed (+/- 2pi)
   REAL(ReKi)                                          :: alpha_(2), c_(2)
   REAL(ReKi)                                          :: alphaN_(4), cN_(4)
   integer(IntKi)                                      :: Indx
   
   
   alphaE = alphaE_in
   
      ! calculate fs_aF (stored in AFI_interp%f_st):
    ! find alphaF where FullyAttached(alphaF) = x(3)
   if (p%UAMod == UA_OYE) then
      alphaF = alpha_34
   elseif (p%UAMod == UA_HGM) then

      !note: BL_p%c_lalpha cannot be zero. UA is turned off at initialization if this occurs.
      alphaF  = x%x(3)/BL_p%c_lalpha + BL_p%alpha0                           ! Eq. 15 [40]

   elseif (p%UAMod==UA_HGMV360 .or. p%UAMod == UA_HGMV) then
      call MPi2Pi(alphaE)
      
      ! this is for the wrap-around in the first two cases in the if statement below
      Indx = 1
      alpha_ = (/  BL_p%alphaBreakUpper,  BL_p%alphaBreakLower+TwoPi  /)
      c_     = (/  BL_p%CnBreakUpper,     BL_p%CnBreakLower           /)
      
      if ( alphaE < BL_p%alphaBreakLower) then ! reverseFlowAngleMaskLow
         ! Assemble alpha lookup from Cn based on "reverse" flow angles in the range of approximately +90 to +270 deg
         alphaF = InterpExtrapStp(REAL(x%x(3),ReKi), c_, alpha_, Indx, size(c_)) - TwoPi
         
      elseif ( alphaE > BL_p%alphaBreakUpper) then ! reverseFlowAngleMaskHigh
         ! Assemble alpha lookup from Cn based on "reverse" flow angles in the range of approximately +90 to +270 deg
         alphaF = InterpExtrapStp(REAL(x%x(3),ReKi), c_, alpha_, Indx, size(c_))
         
      else ! normalFlowAngleMask
            ! Assemble alpha lookup from Cn based on "normal" flow angles in the range of approximately -90 to +90 deg
      
         ! this alphaF might be different for alphaLower < x(3) < alphaUpper (it's not necessarily exactly linear there)
         ! however, the separation function is 1 there, so it doesn't matter if we're off a little bit
      
         alphaN_ = (/  BL_p%alphaBreakLower, BL_p%alphaLower,    BL_p%alphaUpper,   BL_p%alphaBreakUpper  /)
         cN_     = (/  BL_p%CnBreakLower,    BL_p%c_alphaLower,  BL_p%c_alphaUpper, BL_p%CnBreakUpper     /)
         alphaF  = InterpExtrapStp(REAL(x%x(3),ReKi), cN_, alphaN_, Indx, size(cN_))
      end if
      
   else
      !PROGRAMMING ERROR IF WE GET TO THIS PART OF THE IF STATEMENT!
      alphaF = 0
   end if   
     
   
END FUNCTION Get_alphaF
!---------------------------------------------------------------------------------
!> Compute angle of attack at 3/4 chord point based on values at Aerodynamic center
real(ReKi) function Get_Alpha34(v_ac, omega, d_34_to_ac)
   real(ReKi), intent(in) :: v_ac(2)    !< Velocity at aerodynamic center (AC)
   real(ReKi), intent(in) :: omega      !< pitching rate of airfoil
   real(ReKi), intent(in) :: d_34_to_ac !< distance from 3/4 chord to AC point, assumed >0, e.g. =0.5c
   real(ReKi)             :: vx_34

   vx_34 = v_ac(1) + omega * d_34_to_ac  ! Eq. 1 (fix on sign)
   Get_Alpha34 = atan2(vx_34, v_ac(2) )  ! Uaero - Uelast  ! page 5 definitions
end function Get_Alpha34

!> Compute angle of attack at 2/4 chord point based on values at Aerodynamic center
real(ReKi) function Get_Alpha24(v_ac, omega, d_24_to_ac)
   real(ReKi), intent(in) :: v_ac(2)    !< Velocity at aerodynamic center (AC)
   real(ReKi), intent(in) :: omega      !< pitching rate of airfoil
   real(ReKi), intent(in) :: d_24_to_ac !< distance from 2/4 chord to AC point, assumed >0, e.g. =0.25c
   Get_Alpha24 = atan2(v_ac(1) + omega * d_24_to_ac, v_ac(2) )  ! Uaero - Uelast
end function Get_Alpha24

!> Compute time constant based on relative velocity u_rel
real(ReKi) function Get_Tu(u_rel, chord)
   real(ReKi), intent(in) :: u_rel !< relative velocity of airfoil
   real(ReKi), intent(in) :: chord !< airfoil chord
   Get_Tu = chord / (2.0_ReKi* max(u_rel, UA_u_min)) 
   Get_Tu = min(Get_Tu, 50.0_ReKi)  ! ensure the time constant doesn't exceed 50 s.
   Get_Tu = max(Get_Tu, 0.001_ReKi) ! ensure the time constant doesn't get too small, either.
end function Get_Tu



!----------------------------------------------------------------------------------------------------------------------------------
!> This subroutine implements the fourth-order Runge-Kutta Method (RK4) for numerically integrating ordinary differential equations:
!!
!!   Let f(t, x) = xdot denote the time (t) derivative of the continuous states (x). 
!!   Define constants k1, k2, k3, and k4 as 
!!        k1 = dt * f(t        , x_t        )
!!        k2 = dt * f(t + dt/2 , x_t + k1/2 )
!!        k3 = dt * f(t + dt/2 , x_t + k2/2 ), and
!!        k4 = dt * f(t + dt   , x_t + k3   ).
!!   Then the continuous states at t = t + dt are
!!        x_(t+dt) = x_t + k1/6 + k2/3 + k3/3 + k4/6 + O(dt^5)
!!
!! For details, see:
!! Press, W. H.; Flannery, B. P.; Teukolsky, S. A.; and Vetterling, W. T. "Runge-Kutta Method" and "Adaptive Step Size Control for 
!!   Runge-Kutta." Sections 16.1 and 16.2 in Numerical Recipes in FORTRAN: The Art of Scientific Computing, 2nd ed. Cambridge, England: 
!!   Cambridge University Press, pp. 704-716, 1992.
SUBROUTINE UA_RK4( i, j, t, n, u, utimes, p, x, OtherState, AFInfo, m, ErrStat, ErrMsg )
!..................................................................................................................................

   integer(IntKi),                  INTENT(IN   )  :: i           !< blade node counter
   integer(IntKi),                  INTENT(IN   )  :: j           !< blade counter
   REAL(DbKi),                      INTENT(IN   )  :: t           !< Current simulation time in seconds
   INTEGER(IntKi),                  INTENT(IN   )  :: n           !< time step number
   TYPE(UA_InputType),              INTENT(IN   )  :: u(:)        !< Inputs at utimes
   REAL(DbKi),                      INTENT(IN   )  :: utimes(:)   !< times of input
   TYPE(UA_ParameterType),          INTENT(IN   )  :: p           !< Parameters
   TYPE(UA_ContinuousStateType),    INTENT(INOUT)  :: x           !< Continuous states at t on input at t + dt on output
   TYPE(UA_OtherStateType),         INTENT(INOUT)  :: OtherState  !< Other states
   TYPE(AFI_ParameterType),         INTENT(IN   )  :: AFInfo      ! The airfoil parameter data
   TYPE(UA_MiscVarType),            INTENT(INOUT)  :: m           !< misc/optimization variables
   INTEGER(IntKi),                  INTENT(  OUT)  :: ErrStat     !< Error status of the operation
   CHARACTER(*),                    INTENT(  OUT)  :: ErrMsg      !< Error message if ErrStat /= ErrID_None

   ! local variables
         
   TYPE(UA_ElementContinuousStateType)             :: k1          ! RK4 constant; see above
   TYPE(UA_ElementContinuousStateType)             :: k2          ! RK4 constant; see above 
   TYPE(UA_ElementContinuousStateType)             :: k3          ! RK4 constant; see above 
   TYPE(UA_ElementContinuousStateType)             :: k4          ! RK4 constant; see above 
   TYPE(UA_ElementContinuousStateType)             :: x_tmp       ! Holds temporary modification to x
   TYPE(UA_InputType)                              :: u_interp    ! interpolated value of inputs
   
   REAL(DbKi)                                      :: TPlusHalfDt
   REAL(DbKi)                                      :: TPlusDt
   INTEGER(IntKi)                                  :: ErrStat2    ! local error status
   CHARACTER(ErrMsgLen)                            :: ErrMsg2     ! local error message (ErrMsg)
   CHARACTER(*), PARAMETER                         :: RoutineName = 'UA_RK4'
      
      
   !NOTE: the error handling here assumes that we do not have any allocatable data in the inputs (u_interp) to be concerned with.
   !      Also, We assume that if there is going to be an error in UA_CalcContStateDeriv, it will happen only on the first call 
   !      to the routine.
   
      ! Initialize ErrStat

      ErrStat = ErrID_None
      ErrMsg  = "" 

      ! interpolate u to find u_interp = u(t)
      CALL UA_Input_ExtrapInterp( u, utimes, u_interp, t, ErrStat2, ErrMsg2 ) ! don't need to fix inputs after this call because UA_CalcContStateDeriv() calls that routine
         CALL SetErrStat(ErrStat2,ErrMsg2,ErrStat,ErrMsg,RoutineName)
         IF ( ErrStat >= AbortErrLev ) RETURN

      x_tmp     = x%element(i,j)
      
      ! find xdot at t
      CALL UA_CalcContStateDeriv( i, j, t, u_interp, p, x_tmp, OtherState, AFInfo, m, k1, ErrStat2, ErrMsg2 )
         CALL SetErrStat(ErrStat2,ErrMsg2,ErrStat,ErrMsg,RoutineName)
         IF ( ErrStat >= AbortErrLev ) RETURN

      k1%x     = p%dt * k1%x
  
      x_tmp%x  = x%element(i,j)%x + 0.5_R8Ki * k1%x

      ! interpolate u to find u_interp = u(t + dt/2)
      TPlusHalfDt = t + 0.5_DbKi*p%dt
      CALL UA_Input_ExtrapInterp(u, utimes, u_interp, TPlusHalfDt, ErrStat2, ErrMsg2) ! don't need to fix inputs after this call because UA_CalcContStateDeriv() calls that routine
         CALL SetErrStat(ErrStat2,ErrMsg2,ErrStat,ErrMsg,RoutineName)
         IF ( ErrStat >= AbortErrLev ) RETURN

      ! find xdot at t + dt/2
      CALL UA_CalcContStateDeriv( i, j, TPlusHalfDt, u_interp, p, x_tmp, OtherState, AFInfo, m, k2, ErrStat2, ErrMsg2 )

      k2%x     = p%dt * k2%x

      x_tmp%x  = x%element(i,j)%x + 0.5_R8Ki * k2%x

      ! find xdot at t + dt/2 (note x_tmp has changed)
      CALL UA_CalcContStateDeriv( i, j, TPlusHalfDt, u_interp, p, x_tmp, OtherState, AFInfo, m, k3, ErrStat2, ErrMsg2 )

      k3%x     = p%dt * k3%x

      x_tmp%x  = x%element(i,j)%x + k3%x

      ! interpolate u to find u_interp = u(t + dt)
      TPlusDt = t + p%dt
      CALL UA_Input_ExtrapInterp(u, utimes, u_interp, TPlusDt, ErrStat2, ErrMsg2) ! don't need to fix inputs after this call because UA_CalcContStateDeriv() calls that routine
         CALL SetErrStat(ErrStat2,ErrMsg2,ErrStat,ErrMsg,RoutineName)
         IF ( ErrStat >= AbortErrLev ) RETURN

      ! find xdot at t + dt
      CALL UA_CalcContStateDeriv( i, j, TPlusDt, u_interp, p, x_tmp, OtherState, AFInfo, m, k4, ErrStat2, ErrMsg2 )

      k4%x     = p%dt * k4%x

      x%element(i,j)%x = x%element(i,j)%x + ( k1%x + 2.0_R8Ki * k2%x + 2.0_R8Ki * k3%x + k4%x ) / 6.0_R8Ki

END SUBROUTINE UA_RK4
!----------------------------------------------------------------------------------------------------------------------------------
!> This subroutine implements the fourth-order Adams-Bashforth Method (AB4) for numerically integrating ordinary differential 
!! equations:
!!
!!   Let f(t, x) = xdot denote the time (t) derivative of the continuous states (x). 
!!
!!   x(t+dt) = x(t)  + (dt / 24.) * ( 55.*f(t,x) - 59.*f(t-dt,x) + 37.*f(t-2.*dt,x) - 9.*f(t-3.*dt,x) )
!!
!!  See, e.g.,
!!  http://en.wikipedia.org/wiki/Linear_multistep_method
!!
!!  or
!!
!!  K. E. Atkinson, "An Introduction to Numerical Analysis", 1989, John Wiley & Sons, Inc, Second Edition.
SUBROUTINE UA_AB4( i, j, t, n, u, utimes, p, x, OtherState, AFInfo, m, ErrStat, ErrMsg )
!..................................................................................................................................

   integer(IntKi),               INTENT(IN   )  :: i           !< blade node counter
   integer(IntKi),               INTENT(IN   )  :: j           !< blade counter
   REAL(DbKi),                   INTENT(IN   )  :: t           !< Current simulation time in seconds
   INTEGER(IntKi),               INTENT(IN   )  :: n           !< time step number
   TYPE(UA_InputType),           INTENT(IN   )  :: u(:)        !< Inputs at utimes
   REAL(DbKi),                   INTENT(IN   )  :: utimes(:)   !< times of input
   TYPE(UA_ParameterType),       INTENT(IN   )  :: p           !< Parameters
   TYPE(UA_ContinuousStateType), INTENT(INOUT)  :: x           !< Continuous states at t on input at t + dt on output
   TYPE(UA_OtherStateType),      INTENT(INOUT)  :: OtherState  !< Other states
   TYPE(AFI_ParameterType),      INTENT(IN   )  :: AFInfo      ! The airfoil parameter data
   TYPE(UA_MiscVarType),         INTENT(INOUT)  :: m           !< misc/optimization variables
   INTEGER(IntKi),               INTENT(  OUT)  :: ErrStat     !< Error status of the operation
   CHARACTER(*),                 INTENT(  OUT)  :: ErrMsg      !< Error message if ErrStat /= ErrID_None


   ! local variables
   TYPE(UA_InputType)                           :: u_interp
   TYPE(UA_ElementContinuousStateType)          :: x_tmp
   TYPE(UA_ElementContinuousStateType)          :: xdot
         
   INTEGER(IntKi)                               :: ErrStat2    ! local error status
   CHARACTER(ErrMsgLen)                         :: ErrMsg2     ! local error message (ErrMsg)
   CHARACTER(*), PARAMETER                      :: RoutineName = 'UA_AB4'


      ! Initialize ErrStat

      ErrStat = ErrID_None
      ErrMsg  = "" 
      
      if (OtherState%n(i,j) < n) then

         OtherState%n(i,j) = n
            
         OtherState%xdot(4)%element(i,j) = OtherState%xdot(3)%element(i,j)
         OtherState%xdot(3)%element(i,j) = OtherState%xdot(2)%element(i,j)
         OtherState%xdot(2)%element(i,j) = OtherState%xdot(1)%element(i,j)

      elseif (OtherState%n(i,j) > n) then

         CALL SetErrStat(ErrID_Fatal,'Backing up in time is not supported with a multistep method.',ErrStat,ErrMsg,RoutineName)
         RETURN

      endif
      

      ! need xdot at t, get inputs at t
      CALL UA_Input_ExtrapInterp(u, utimes, u_interp, t, ErrStat2, ErrMsg2) ! don't need to fix inputs after this call because UA_CalcContStateDeriv() calls that routine
         CALL SetErrStat(ErrStat2,ErrMsg2,ErrStat,ErrMsg,RoutineName)
         IF ( ErrStat >= AbortErrLev ) RETURN
         
      x_tmp     = x%element(i,j)
      
      CALL UA_CalcContStateDeriv( i, j, t, u_interp, p, x_tmp, OtherState, AFInfo, m, xdot, ErrStat2, ErrMsg2 )
         CALL SetErrStat(ErrStat2,ErrMsg2,ErrStat,ErrMsg,RoutineName)
         IF ( ErrStat >= AbortErrLev ) RETURN
         
        ! make sure OtherState%xdot( 1 ) is most up to date:
      OtherState%xdot( 1 )%element(i,j) = xdot

      if (n <= 2) then

         CALL UA_RK4(i, j, t, n, u, utimes, p, x, OtherState, AFInfo, m, ErrStat2, ErrMsg2 )
            CALL SetErrStat(ErrStat2,ErrMsg2,ErrStat,ErrMsg,RoutineName)
            IF ( ErrStat >= AbortErrLev ) RETURN

      else
         x%element(i,j)%x =  x%element(i,j)%x + p%DT/24.0_R8Ki * ( 55.0_R8Ki*OtherState%xdot(1)%element(i,j)%x - 59.0_R8Ki*OtherState%xdot(2)%element(i,j)%x   &
                                                                 + 37.0_R8Ki*OtherState%xdot(3)%element(i,j)%x -  9.0_R8Ki*OtherState%xdot(4)%element(i,j)%x )

      endif

      
END SUBROUTINE UA_AB4
!----------------------------------------------------------------------------------------------------------------------------------
!> This subroutine implements the fourth-order Adams-Bashforth-Moulton Method (ABM4) for numerically integrating ordinary 
!! differential equations:
!!
!!   Let f(t, x) = xdot denote the time (t) derivative of the continuous states (x). 
!!
!!   Adams-Bashforth Predictor: \n
!!   x^p(t+dt) = x(t)  + (dt / 24.) * ( 55.*f(t,x) - 59.*f(t-dt,x) + 37.*f(t-2.*dt,x) - 9.*f(t-3.*dt,x) )
!!
!!   Adams-Moulton Corrector: \n
!!   x(t+dt) = x(t)  + (dt / 24.) * ( 9.*f(t+dt,x^p) + 19.*f(t,x) - 5.*f(t-dt,x) + 1.*f(t-2.*dt,x) )
!!
!!  See, e.g.,
!!  http://en.wikipedia.org/wiki/Linear_multistep_method
!!
!!  or
!!
!!  K. E. Atkinson, "An Introduction to Numerical Analysis", 1989, John Wiley & Sons, Inc, Second Edition.
SUBROUTINE UA_ABM4( i, j, t, n, u, utimes, p, x, OtherState, AFInfo, m, ErrStat, ErrMsg )
!..................................................................................................................................

   integer(IntKi),               INTENT(IN   )  :: i           !< blade node counter
   integer(IntKi),               INTENT(IN   )  :: j           !< blade counter
   REAL(DbKi),                   INTENT(IN   )  :: t           !< Current simulation time in seconds
   INTEGER(IntKi),               INTENT(IN   )  :: n           !< time step number
   TYPE(UA_InputType),           INTENT(IN   )  :: u(:)        !< Inputs at utimes
   REAL(DbKi),                   INTENT(IN   )  :: utimes(:)   !< times of input
   TYPE(UA_ParameterType),       INTENT(IN   )  :: p           !< Parameters
   TYPE(UA_ContinuousStateType), INTENT(INOUT)  :: x           !< Continuous states at t on input at t + dt on output
   TYPE(UA_OtherStateType),      INTENT(INOUT)  :: OtherState  !< Other states
   TYPE(AFI_ParameterType),      INTENT(IN   )  :: AFInfo      ! The airfoil parameter data
   TYPE(UA_MiscVarType),         INTENT(INOUT)  :: m           !< misc/optimization variables
   INTEGER(IntKi),               INTENT(  OUT)  :: ErrStat     !< Error status of the operation
   CHARACTER(*),                 INTENT(  OUT)  :: ErrMsg      !< Error message if ErrStat /= ErrID_None

   ! local variables

   TYPE(UA_InputType)                           :: u_interp    ! Inputs at t
   TYPE(UA_ElementContinuousStateType)          :: x_in        ! Continuous states at t
   TYPE(UA_ElementContinuousStateType)          :: xdot_pred   ! Derivative of continuous states at t

   INTEGER(IntKi)                               :: ErrStat2    ! local error status
   CHARACTER(ErrMsgLen)                         :: ErrMsg2     ! local error message (ErrMsg)
   CHARACTER(*), PARAMETER                      :: RoutineName = 'UA_ABM4'
      
      
      ! Initialize ErrStat

      ErrStat = ErrID_None
      ErrMsg  = "" 

      ! save copy of x(t):
      x_in     = x%element(i,j)
      
         ! predict: (note that we are overwritting x%element(i,j) here):
      CALL UA_AB4( i, j, t, n, u, utimes, p, x, OtherState, AFInfo, m, ErrStat2, ErrMsg2 )
         CALL SetErrStat(ErrStat2,ErrMsg2,ErrStat,ErrMsg,RoutineName)
         IF ( ErrStat >= AbortErrLev ) RETURN

      if (n > 2_IntKi) then
         
            ! correct:
         
         CALL UA_Input_ExtrapInterp(u, utimes, u_interp, t + p%dt, ErrStat2, ErrMsg2) ! don't need to fix inputs after this call because UA_CalcContStateDeriv() calls that routine
            CALL SetErrStat(ErrStat2,ErrMsg2,ErrStat,ErrMsg,RoutineName)
            IF ( ErrStat >= AbortErrLev ) RETURN

         CALL UA_CalcContStateDeriv( i, j, t + p%dt, u_interp, p, x%element(i,j), OtherState, AFInfo, m, xdot_pred, ErrStat2, ErrMsg2 )
            CALL SetErrStat(ErrStat2,ErrMsg2,ErrStat,ErrMsg,RoutineName)
            IF ( ErrStat >= AbortErrLev ) RETURN

         
         x%element(i,j)%x = x_in%x     + p%DT/24.0_R8Ki * ( 9.0_R8Ki * xdot_pred%x     + 19.0_R8Ki * OtherState%xdot(1)%element(i,j)%x &
                                                                                       -  5.0_R8Ki * OtherState%xdot(2)%element(i,j)%x &
                                                                                       +  1.0_R8Ki * OtherState%xdot(3)%element(i,j)%x )

      endif
      
END SUBROUTINE UA_ABM4
!----------------------------------------------------------------------------------------------------------------------------------
!----------------------------------------------------------------------------------------------------------------------------------
!> This subroutine implements a Newton solve of the 2nd-order backward differentiation formula (BDF2) system for numerically integrating ordinary differential equations:
SUBROUTINE UA_BDF2( i, j, t, n, u_interp, p, x, OtherState, AFInfo, m, ErrStat, ErrMsg )
!..................................................................................................................................

   integer(IntKi),                  INTENT(IN   )  :: i           !< blade node counter
   integer(IntKi),                  INTENT(IN   )  :: j           !< blade counter
   REAL(DbKi),                      INTENT(IN   )  :: t           !< Current simulation time in seconds
   INTEGER(IntKi),                  INTENT(IN   )  :: n           !< time step number
   TYPE(UA_InputType),              INTENT(IN   )  :: u_interp    !< Inputs at t + dt
   TYPE(UA_ParameterType),          INTENT(IN   )  :: p           !< Parameters
   TYPE(UA_ContinuousStateType),    INTENT(INOUT)  :: x           !< Continuous states at t on input at t + dt on output
   TYPE(UA_OtherStateType),         INTENT(INOUT)  :: OtherState  !< Other states
   TYPE(AFI_ParameterType),         INTENT(IN   )  :: AFInfo      ! The airfoil parameter data
   TYPE(UA_MiscVarType),            INTENT(INOUT)  :: m           !< misc/optimization variables
   INTEGER(IntKi),                  INTENT(  OUT)  :: ErrStat     !< Error status of the operation
   CHARACTER(*),                    INTENT(  OUT)  :: ErrMsg      !< Error message if ErrStat /= ErrID_None

   ! local variables

   INTEGER(IntKi)                                  :: k
   INTEGER(IntKi)                                  :: KMax
   REAL(R8Ki), parameter                           :: TolerSquared = (1D-6)**2
   
   INTEGER(IntKi)                                  :: ErrStat2    ! local error status
   CHARACTER(ErrMsgLen)                            :: ErrMsg2     ! local error message (ErrMsg)
   CHARACTER(*), PARAMETER                         :: RoutineName = 'UA_BDF2'
   REAL(R8Ki)                                      :: JMat(size(x%element(i,j)%x), size(x%element(i,j)%x))
   INTEGER                                         :: iPivot(size(JMat,1))
   REAL(R8Ki)                                      :: x_delta(size(JMat,1))
   REAL(R8Ki)                                      :: x_constant(size(JMat,1))
   REAL(R8Ki)                                      :: err
   REAL(R8Ki)                                      :: err_prev
   logical                                         :: try2
   REAL(R8Ki), PARAMETER                           :: reduction_factor = 0.25_R8Ki
   
   TYPE(UA_ElementContinuousStateType)             :: xdot_pred   ! Derivative of continuous states at t
   
   REAL(R8Ki), parameter                           :: Beta   =  2.0_R8Ki/3.0_R8Ki
   REAL(R8Ki), parameter                           :: Alpha0 =  4.0_R8Ki/3.0_R8Ki
   REAL(R8Ki), parameter                           :: Alpha1 = -1.0_R8Ki/3.0_R8Ki
   
   !!!! for p=0, we get backward Euler:
   !!!REAL(R8Ki), parameter                           :: Beta   =  1.0_R8Ki
   !!!REAL(R8Ki), parameter                           :: Alpha0 =  1.0_R8Ki
   !!!REAL(R8Ki), parameter                           :: Alpha1 =  0.0_R8Ki
   
      
   !NOTE: the error handling here assumes that we do not have any allocatable data in the inputs (u_interp) to be concerned with.
   !      Also, We assume that if there is going to be an error in UA_CalcContStateDeriv, it will happen only on the first call 
   !      to the routine.
   
   ! Initialize ErrStat

   ErrStat = ErrID_None
   ErrMsg  = "" 
   
   if (OtherState%n(i,j) < n) then

      OtherState%n(i,j) = n
            
      OtherState%xHistory(4)%element(i,j) = OtherState%xHistory(3)%element(i,j)
      OtherState%xHistory(3)%element(i,j) = OtherState%xHistory(2)%element(i,j)
      OtherState%xHistory(2)%element(i,j) = OtherState%xHistory(1)%element(i,j)

      if (n <= 1) then
         OtherState%xHistory(2)%element(i,j) = x%element(i,j)
      end if
      
   elseif (OtherState%n(i,j) > n) then

      CALL SetErrStat(ErrID_Fatal,'Backing up in time is not supported with a multistep method.',ErrStat,ErrMsg,RoutineName)
      RETURN

   endif
   
   OtherState%xHistory(1)%element(i,j) = x%element(i,j)
   
   !!if (n<=1) then ! initialize because we don't have values for x
   !!   CALL UA_RK4(i, j, t, n, u, utimes, p, x, OtherState, AFInfo, m, ErrStat2, ErrMsg2 )
   !!      CALL SetErrStat(ErrStat2,ErrMsg2,ErrStat,ErrMsg,RoutineName)
   !!      RETURN
   !!end if
   
   
   x_constant = Alpha0 * x%element(i,j)%x + Alpha1 * OtherState%xHistory(2)%element(i,j)%x
   
   err = HUGE(err)
   k = 0
   try2 = .false.
   KMax = 10
   
   DO

      IF (K==0 .NEQV. try2) THEN ! exclusive OR (XOR is not part of Fortran 2003 standard)
         ! This Jacobian will change when x changes, only if the values of x1, x2, or x3 are near boundaries of slope changes in
         ! the FullyAttached function of the airfoil. At that point, it should be okay if the derivative is computed
         ! on a slightly different region anyway.
         CALL UA_Jacobian( i, j, t, n, u_interp, p, x, OtherState, AFInfo, m, Beta, JMat, ErrStat2, ErrMsg2 )
            CALL SetErrStat( ErrStat2, ErrMsg2, ErrStat, ErrMsg, RoutineName  )
         
            ! Get the LU decomposition of this matrix using a LAPACK routine: 
            ! The result is of the form JMat = P * L * U 

         CALL LAPACK_getrf( M=size(JMat,1), N=size(JMat,2), A=JMat, IPIV=iPivot, ErrStat=ErrStat2, ErrMsg=ErrMsg2 )
            CALL SetErrStat( ErrStat2, ErrMsg2, ErrStat, ErrMsg, RoutineName  )
            IF ( ErrStat >= AbortErrLev ) RETURN
      END IF

      !-------------------------------------------------------------------------------------------------
      ! Solve for delta x: JMat * x_delta = - F = - ( x(t+dt)  - x(t) - dt * X(t+dt)
      !  using the LAPACK routine 
      !-------------------------------------------------------------------------------------------------
      CALL UA_CalcContStateDeriv( i, j, t, u_interp, p, x%element(i,j), OtherState, AFInfo, m, xdot_pred, ErrStat=ErrStat2, ErrMsg=ErrMsg2 )
         CALL SetErrStat( ErrStat2, ErrMsg2, ErrStat, ErrMsg, RoutineName  )
         IF ( ErrStat >= AbortErrLev ) RETURN
         
      x_delta = - x%element(i,j)%x + x_constant + p%dt * Beta * xdot_pred%x
      CALL LAPACK_getrs( TRANS="N", N=SIZE(JMat,1), A=JMat, &
                           IPIV=iPivot, B=x_delta, ErrStat=ErrStat2, ErrMsg=ErrMsg2 )
         CALL SetErrStat( ErrStat2, ErrMsg2, ErrStat, ErrMsg, RoutineName  )
         IF ( ErrStat >= AbortErrLev ) RETURN

      !-------------------------------------------------------------------------------------------------
      ! check for error, update inputs if necessary, and iterate again
      !-------------------------------------------------------------------------------------------------
      err_prev = err
      err = DOT_PRODUCT(x_delta, x_delta)
      IF ( err <= TolerSquared) EXIT
      
      !!-------------------------------------------------------------------------------------------------
      !! modify states for next iteration
      !!-------------------------------------------------------------------------------------------------
      if (err > err_prev .and. K < KMax - 1) then
         x_delta  = x_delta  * reduction_factor ! don't take a full step if we're getting farther from the solution! (except for the last step)
      end if
      
      x%element(i,j)%x = x%element(i,j)%x + x_delta
         

      K = K + 1
      IF (K >= KMax ) THEN
      
         if (try2) then
            if (err > TolerSquared*(100)**2) then
               CALL SetErrStat( ErrID_Severe, "Could not find solution in Newton solve. Error is "//trim(num2lstr(sqrt(err)))//'.', ErrStat, ErrMsg, RoutineName  )
            end if
            EXIT
         else
            x%element(i,j) = OtherState%xHistory(1)%element(i,j)
            try2 = .true.
            K = 0
            err = HUGE(err)
            KMax = 13
         end if
      END IF

         
   END DO ! K

END SUBROUTINE UA_BDF2
!----------------------------------------------------------------------------------------------------------------------------------
SUBROUTINE UA_Jacobian( i, j, t, n, u_interp, p, x, OtherState, AFInfo, m, Beta, JMat, ErrStat, ErrMsg )
   integer(IntKi),                  INTENT(IN   )  :: i           !< blade node counter
   integer(IntKi),                  INTENT(IN   )  :: j           !< blade counter
   REAL(DbKi),                      INTENT(IN   )  :: t           !< Current simulation time in seconds
   INTEGER(IntKi),                  INTENT(IN   )  :: n           !< time step number
   TYPE(UA_InputType),              INTENT(IN   )  :: u_interp    !< Inputs at utimes
   TYPE(UA_ParameterType),          INTENT(IN   )  :: p           !< Parameters
   TYPE(UA_ContinuousStateType),    INTENT(INOUT)  :: x           !< Continuous states at t on input at t + dt on output
   TYPE(UA_OtherStateType),         INTENT(INOUT)  :: OtherState  !< Other states
   TYPE(AFI_ParameterType),         INTENT(IN   )  :: AFInfo      ! The airfoil parameter data
   TYPE(UA_MiscVarType),            INTENT(INOUT)  :: m           !< misc/optimization variables
   REAL(R8Ki),                      INTENT(IN   )  :: Beta        !< Value of Beta for p-th order BDF method
   REAL(R8Ki),                      INTENT(  OUT)  :: JMat(:,:)   !< Jacobian matrix
   INTEGER(IntKi),                  INTENT(  OUT)  :: ErrStat     !< Error status of the operation
   CHARACTER(*),                    INTENT(  OUT)  :: ErrMsg      !< Error message if ErrStat /= ErrID_None

   TYPE(UA_ElementContinuousStateType)             :: x_tmp       ! Holds temporary modification to x
   TYPE(UA_ElementContinuousStateType)             :: X_p         ! Holds derivative of X
   TYPE(UA_ElementContinuousStateType)             :: X_m         ! Holds derivative of X
   
   INTEGER                                         :: k
   
   ! Initialize ErrStat

   ErrStat = ErrID_None
   ErrMsg  = "" 


   ! compute JMat = I - dt*dXdx
   
   call eye(JMat, ErrStat, ErrMsg)
   
   x_tmp%x = x%element(i,j)%x
   do k=1,size(p%dx)
      x_tmp%x(k) = x%element(i,j)%x(k) + p%dx(k)
      CALL UA_CalcContStateDeriv( i, j, t, u_interp, p, x_tmp, OtherState, AFInfo, m, X_p, ErrStat, ErrMsg )
      if (ErrStat >= AbortErrLev) return

      x_tmp%x(k) = x%element(i,j)%x(k) - p%dx(k)
      CALL UA_CalcContStateDeriv( i, j, t, u_interp, p, x_tmp, OtherState, AFInfo, m, X_m, ErrStat, ErrMsg )
      if (ErrStat >= AbortErrLev) return
      
      ! reset
      x_tmp%x(k) = x%element(i,j)%x(k)
      
      ! compute    I(:,k) - dt * dXdx(:,k)
      JMat(:,k) = JMat(:,k) - p%dt*Beta*(X_p%x - X_m%x) / (2.0_R8Ki * p%dx(k))
   end do
   
END SUBROUTINE UA_Jacobian
!----------------------------------------------------------------------------------------------------------------------------------


!============================================================================== 
subroutine UA_CalcOutput( i, j, t, u_in, p, x, xd, OtherState, AFInfo, y, misc, ErrStat, ErrMsg )   
! Routine for computing outputs, used in both loose and tight coupling.
!..............................................................................
   
   integer(IntKi),               intent(in   )  :: i           ! node index within a blade
   integer(IntKi),               intent(in   )  :: j           ! blade index 
   REAL(DbKi),                   INTENT(IN   )  :: t           ! Current simulation time in seconds
   type(UA_InputType),           intent(in   )  :: u_in        ! Inputs at Time
   type(UA_ParameterType),       intent(in   )  :: p           ! Parameters
   type(UA_ContinuousStateType), intent(in   )  :: x           ! Continuous states at Time
   type(UA_DiscreteStateType),   intent(in   )  :: xd          ! Discrete states at Time
   type(UA_OtherStateType),      intent(in   )  :: OtherState  ! Other states at Time
   type(AFI_ParameterType),      intent(in   )  :: AFInfo      ! The airfoil parameter data
   type(UA_OutputType),          intent(inout)  :: y           ! Outputs computed at Time (Input only so that mesh con-
                                                               !   nectivity information does not have to be recalculated)
   type(UA_MiscVarType),         intent(inout)  :: misc        ! Misc/optimization variables
   integer(IntKi),               intent(  out)  :: ErrStat     ! Error status of the operation
   character(*),                 intent(  out)  :: ErrMsg      ! Error message if ErrStat /= ErrID_None

   
   integer(IntKi)                               :: errStat2        ! Error status of the operation (secondary error)
   character(ErrMsgLen)                         :: errMsg2         ! Error message if ErrStat2 /= ErrID_None
   character(*), parameter                      :: RoutineName = 'UA_CalcOutput'
   
   type(AFI_UA_BL_Type)                         :: BL_p        ! airfoil values computed in Kelvin Chain
   type(UA_KelvinChainType)                     :: KC          ! values computed in Kelvin Chain
   
   type(UA_InputType)                           :: u           ! Inputs at Time (with u%u set to appropriate value)
   
   
   real(ReKi)                                   :: Cm_FS
   real(ReKi)                                   :: Cc_FS
   real(ReKi)                                   :: Cl_FA
   real(ReKi)                                   :: Cm_alpha_nc
   real(ReKi)                                   :: M, f, k2_hat
   real(ReKi)                                   :: Cm_v, alpha_prime_f
   real(ReKi)                                   :: x_cp_hat                      ! center-of-pressure distance from LE in chord fraction
   real(ReKi)                                   :: Cm_common                     ! 
   real(ReKi)                                   :: k ! reduced frequency
   real(ReKi)                                   :: SinAlpha, CosAlpha
   
   ! for UA_HGM
   real(ReKi)                                   :: alphaE
   real(ReKi)                                   :: alphaF
   real(R8Ki)                                   :: Tu
   real(ReKi)                                   :: alpha_34
   real(ReKi)                                   :: fs_aE
   real(ReKi)                                   :: cl_fs
   real(ReKi)                                   :: x4
   real(ReKi)                                   :: x5
   real(ReKi)                                   :: cn_circ, tau_vl, tV_ratio
   real(ReKi)                                   :: delta_c_df_primeprime
   real(ReKi), parameter                        :: delta_c_mf_primeprime = 0.0_ReKi
   real(ReKi)                                   :: cl_circ, cd_tors
   TYPE(UA_ElementContinuousStateType)          :: x_in        ! Continuous states at t
   ! for BV
   real(ReKi)                                   :: alphaE_L, alphaE_D  ! effective angle of attack for lift and drag
   real(ReKi)                                   :: alphaLag_D          ! lagged angle of attack for drag calculation
   real(ReKi)                                   :: adotnorm
   real(ReKi)                                   :: delN
   real(ReKi)                                   :: delP
   real(ReKi)                                   :: gammaL
   real(ReKi)                                   :: gammaD
   real(ReKi)                                   :: TransA
   real(ReKi)                                   :: TuOmega

   type(AFI_OutputType)                         :: AFI_interp
   type(AFI_OutputType)                         :: AFI_interpE
   type(AFI_OutputType)                         :: AFI_interpF
   
   
   ErrStat   = ErrID_None           ! no error has occurred
   ErrMsg    = ""
   
   Cm_alpha_nc = 0.0_ReKi
   Tu = 0.0_ReKi ! initialize for output file

!   AFI_interpE%Cm = 0.0_ReKi ! value will be output if not computed below; this is set in the type definition
   alpha_prime_f  = 0.0_ReKi ! value will be output if not computed below
   
      ! make sure that u%u is not zero (this previously turned off UA for the entire simulation. 
      ! Now, we keep it on, but we don't want the math to blow up when we divide by u%u)
   call UA_fixInputs(u_in, u, ErrStat2, ErrMsg2)
      call SetErrStat(ErrStat2, ErrMsg2, ErrStat, ErrMsg, RoutineName)   
   k = abs(u%omega * p%c(i, j) / (2.0_ReKi* u%u))
   
   CosAlpha = cos(u%alpha)
   SinAlpha = sin(u%alpha)
   

   if ( p%UAMod == UA_None)  then

      ! Compute steady aero using alpha 34 to be consistent with most UA models
      Tu = Get_Tu(u%u, p%c(i,j))
      alpha_34 = Get_Alpha34(u%v_ac, u%omega, p%d_34_to_ac*p%c(i,j))
      call AFI_ComputeAirfoilCoefs( alpha_34, u%Re, u%UserProp, AFInfo, AFI_interp, ErrStat2, ErrMsg2); call SetErrStat(ErrStat2, ErrMsg2, ErrStat, ErrMsg, RoutineName)   
      y%Cl = AFI_interp%Cl
      y%Cd = AFI_interp%Cd
      y%Cm = AFI_interp%Cm
      y%Cn = y%Cl*cos(u%alpha) + y%Cd*sin(u%alpha)
      y%Cc = y%Cl*sin(u%alpha) - y%Cd*cos(u%alpha)
      if (AFInfo%ColCm == 0) y%Cm = 0.0_ReKi

   else if (  p%UA_off_forGood(i,j) .or. (OtherState%FirstPass(i, j) .and. p%UAMod < UA_HGM) ) then ! note: if u%U isn't zero because we've called UA_fixInputs
        
      misc%weight(i,j) = 0.0
      
      call AFI_ComputeAirfoilCoefs( u%alpha, u%Re, u%UserProp, AFInfo, AFI_interp, ErrStat2, ErrMsg2 )
         call SetErrStat(ErrStat2, ErrMsg2, ErrStat, ErrMsg, RoutineName)   
      y%Cl = AFI_interp%Cl
      y%Cd = AFI_interp%Cd
      y%Cm = AFI_interp%Cm
      
      
      y%Cn = y%Cl*CosAlpha + (y%Cd-AFI_interp%Cd0)*SinAlpha
      y%Cc = y%Cl*SinAlpha - (y%Cd-AFI_interp%Cd0)*CosAlpha
      
         Cm_v              = 0.0_ReKi
      KC%Cn_alpha_q_circ   = 0.0_ReKi
      KC%Cn_alpha_q_nc     = 0.0_ReKi
      KC%Cn_pot            = 0.0_ReKi
      KC%Dp                = 0.0_ReKi
      KC%Cn_prime          = 0.0_ReKi
      KC%fprime            = 0.0_ReKi
      KC%Df                = 0.0_ReKi
      KC%Cn_V              = 0.0_ReKi
      KC%C_V               = 0.0_ReKi
      KC%Cm_q_circ         = 0.0_ReKi
      KC%Cm_q_nc           = 0.0_ReKi
      KC%Dalphaf           = 0.0_ReKi
      KC%T_f               = 0.0_ReKi
      KC%T_V               = 0.0_ReKi
      KC%alpha_filt_cur    = u%alpha
      KC%ds                = 2.0_ReKi*u%U*p%dt/p%c(i, j)
      
      alphaE   = u%alpha ! NOTE: no omega for UA<UA_HGM
      Tu       = 0.0
      alpha_34 = u%alpha ! NOTE: no omega for UA<UA_HGM
      cl_fs    = AFI_interp%FullySeparate
      cl_fa    = AFI_interp%FullyAttached
      fs_aE    = AFI_interp%f_st ! Note this isn't really f_st(alphaE), but we're initializing for the output file of non-HGM-based models

      x_in%x = 0.0_R8Ki

   elseif (p%UAMod == UA_BV) then
      ! --- CalcOutput Boeing-Vertol
      if (AFInfo%RelThickness<0) then
         ErrStat2 = ErrID_Fatal
         ErrMsg2  = 'Relative thickness should be provided in the profile file to use the Boeing-Vertol model.'
         call SetErrStat(ErrStat2,ErrMsg2,ErrStat,ErrMsg,RoutineName)
         return
      endif
      call BV_CalcOutput()
      if (ErrStat >= AbortErrLev) return

   elseif (p%UAMod == UA_HGM .or. p%UAMod == UA_HGMV .or. p%UAMod == UA_OYE .or. p%UAMod == UA_HGMV360) then
      ! --- CalcOutput State Space models
      x_in = x%element(i,j)
      
      if (OtherState%FirstPass(i,j)) then
         call HGM_Steady( i, j, u, p, x_in, AFInfo, ErrStat2, ErrMsg2 )
         call SetErrStat(ErrStat2,ErrMsg2,ErrStat,ErrMsg,RoutineName)
      end if
      
      call AFI_ComputeUACoefs( AFInfo, u%Re, u%UserProp, BL_p, ErrMsg2, ErrStat2 )
         call SetErrStat(ErrStat2,ErrMsg2,ErrStat,ErrMsg,RoutineName)
         if (ErrStat >= AbortErrLev) return
      
      call Get_HGM_constants(i, j, p, u, x_in, BL_p, Tu, alpha_34, alphaE) ! compute Tu, alpha_34, and alphaE
      TuOmega = Tu * u%omega
      TuOmega = MIN( MAX(TuOmega, -MaxTuOmega), MaxTuOmega)
      
      call AFI_ComputeAirfoilCoefs( alphaE,   u%Re, u%UserProp, AFInfo, AFI_interpE, ErrStat2, ErrMsg2 )
         call SetErrStat(ErrStat2, ErrMsg2, ErrStat, ErrMsg, RoutineName)

       ! Constraining x4 between 0 and 1 increases numerical stability (should be done elsewhere, but we'll double check here in case there were perturbations on the state value)
      x4 = max( min( x_in%x(4), 1.0_R8Ki ), 0.0_R8Ki )

         ! calculate values for output:
      cl_fs = AFI_interpE%FullySeparate
      cl_fa = AFI_interpE%FullyAttached
      fs_aE = AFI_interpE%f_st

      if (p%UAMod == UA_OYE) then
         ! calculate fully attached value:
         call AddOrSub2Pi(BL_p%alpha0, alphaE)
         cl_fa = (alphaE - BL_p%alpha0) * BL_p%c_lalpha ! Cl fully attached
         
         y%Cl = x4 * cl_fa  + (1.0_ReKi - x4) * cl_fs   ! TODO consider adding simple corrections + pi * Tu * u%omega
         y%Cd = AFI_interpE%Cd                          ! TODO consider adding simple corrections 
         if (AFInfo%ColCm == 0) then ! we don't have a cm column, so make everything 0
            y%Cm = 0.0_ReKi
         else
            y%Cm = AFI_interpE%Cm                        ! TODO consider adding simple corrections + y%Cl * delta_c_mf_primeprime - piBy2 * Tu * u%omega  
         endif
         y%Cn = y%Cl*CosAlpha + y%Cd*SinAlpha
         y%Cc = y%Cl*SinAlpha - y%Cd*CosAlpha
      
      elseif (p%UAMod == UA_HGMV360) then
      
         y%Cn = x4 * AFI_interpE%FullyAttached  + (1.0_ReKi - x4) * AFI_interpE%FullySeparate  + pi * TuOmega

         y%Cc = AFI_interpE%Cl * SinAlpha - AFI_interpE%Cd * CosAlpha ! static Cc value at u%alpha

         y%Cl = y%Cn * CosAlpha + y%Cc * SinAlpha;

         alphaF = Get_alphaF(p, u, x_in, BL_p, alpha_34, alphaE)
         call AFI_ComputeAirfoilCoefs( alphaF,   u%Re, u%UserProp, AFInfo, AFI_interpF, ErrStat2, ErrMsg2 )
            call SetErrStat(ErrStat2, ErrMsg2, ErrStat, ErrMsg, RoutineName)
         
         y%Cd =  AFI_interpF%Cd ! static Cd value at alphaF

         if (AFInfo%ColCm == 0) then ! we don't have a cm column, so make everything 0
            y%Cm          = 0.0_ReKi
         else
            ! NOTE: EAM may want the term with u%omega zeroed out (THIS DOES NOT MATCH EAM's implementation)
            y%Cm = AFI_interpE%Cm + y%Cl * delta_c_mf_primeprime - piBy2 * TuOmega                               ! Eq. 80
         end if

      elseif (p%UAMod == UA_HGM) then
            ! calculate fully attached value:
         call AddOrSub2Pi(BL_p%alpha0, alphaE)
         cl_fa = (alphaE - BL_p%alpha0) * BL_p%c_lalpha
    
         delta_c_df_primeprime = 0.5_ReKi * (sqrt(fs_aE) - sqrt(x4)) - 0.25_ReKi * (fs_aE - x4)                   ! Eq. 20 [40]
      
   ! bjj: do we need to check that u%alpha is between -pi and + pi?
         cl_circ = x4 * cl_fa  + (1.0_ReKi - x4) * AFI_interpE%FullySeparate                                      ! Eq. 19 [40]
         y%Cl = cl_circ  + pi * TuOmega                                                                           ! Eq. 16 [40]

         cd_tors = cl_circ * TuOmega
         call AddOrSub2Pi(alpha_34, alphaE)
         y%Cd = AFI_interpE%Cd + (alpha_34 - alphaE) * cl_circ + (AFI_interpE%Cd - BL_p%Cd0) * delta_c_df_primeprime  + cd_tors  ! Eq. 17 [40]
      
         if (AFInfo%ColCm == 0) then ! we don't have a cm column, so make everything 0
            y%Cm          = 0.0_ReKi
         else
            y%Cm = AFI_interpE%Cm + y%Cl * delta_c_mf_primeprime - piBy2 * TuOmega                                ! Eq. 18 [40]
         end if

         y%Cn = y%Cl*CosAlpha + y%Cd*SinAlpha
         y%Cc = y%Cl*SinAlpha - y%Cd*CosAlpha
         
      elseif (p%UAMod == UA_HGMV) then
      
         ! limit x5?:
         x5 = x_in%x(5)
            
         cn_circ = x4 * AFI_interpE%FullyAttached  + (1.0_ReKi - x4) * AFI_interpE%FullySeparate + x5
         y%Cn = cn_circ  + pi * TuOmega

         y%Cc = AFI_interpE%Cl*sin(alphaE) - AFI_interpE%Cd*cos(alphaE) ! static value at alphaE
         
         y%Cl = y%Cn*CosAlpha + y%Cc*SinAlpha

         delta_c_df_primeprime = 0.5_ReKi * (sqrt(fs_aE) - sqrt(x4)) - 0.25_ReKi * (fs_aE - x4)                     ! Eq. 20 [40]
         call AddOrSub2Pi(u%alpha, alphaE)
         y%Cd = AFI_interpE%Cd + (u%alpha - alphaE) * y%Cn + (AFI_interpE%Cd - BL_p%Cd0) * delta_c_df_primeprime    ! Eq. 79 [41]
         
         if (AFInfo%ColCm == 0) then ! we don't have a cm column, so make everything 0
            y%Cm          = 0.0_ReKi
         else
            tau_vl = t - OtherState%t_vortexBegin(i,j)
            tau_vl = tau_vl / Tu ! make this non-dimensional (to compare with T_VL)
            tV_ratio = min(1.5_ReKi, tau_vl/BL_p%T_VL)
            
            y%Cm = AFI_interpE%Cm + cn_circ * delta_c_mf_primeprime - 0.0_ReKi * piBy2 * TuOmega - 0.25_ReKi*(1.0_ReKi - cos(pi * tV_ratio ))*x5
         end if

      else
         call SetErrStat(ErrID_Fatal, "Programming error, UAMod continuous model not accounted for", ErrStat, ErrMsg, RoutineName)
      
      end if
      
         ! now check if we should have turned off UA, and modify outputs accordingly (with linear combination of steady outputs)
      call UA_BlendSteady(u, p, AFInfo, y, misc%FirstWarn_UA_off, misc%weight(i,j), ErrStat2, ErrMsg2)
         call SetErrStat(ErrStat2, ErrMsg2, ErrStat, ErrMsg, RoutineName)
         
   elseif (p%UAMod == UA_Baseline .or. p%UAMod == UA_Gonzalez .or. p%UAMod == UA_MinnemaPierce) then
      ! --- CalcOutput Beddoes-Leishman type models
      
      M           = u%U / p%a_s
      
      call UA_CheckMachNumber(M, misc%FirstWarn_M, ErrStat2, ErrMsg2 )
         call SetErrStat(ErrStat2,ErrMsg2,ErrStat,ErrMsg,RoutineName)
         if (ErrStat >= AbortErrLev) return
            
      call ComputeKelvinChain( i, j, u, p, xd, OtherState, misc, AFInfo, KC, BL_p, ErrStat2, ErrMsg2 )
         call SetErrStat(ErrStat2,ErrMsg2,ErrStat,ErrMsg,RoutineName)
      

      !.............................
      ! Cn
      !.............................
         ! Eqn 1.53 or 1.53b depending on UAMod
      if (xd%tau_v(i, j) > 0.0) then
         y%Cn= KC%Cn_FS + KC%Cn_v                                                                                                                  ! Eqn 1.53
      else
         y%Cn= KC%Cn_FS
      end if

      !.............................
      ! Cc
      !.............................
      
      
      if ( p%flookup ) then 
      !if ( p%UAMod == UA_Gonzalez ) then
         Cc_FS = BL_p%eta_e*KC%Cc_pot *(sqrt(KC%fprimeprime_c) - Gonzalez_factor)                                                                  ! Eqn 1.40  
      else
         Cc_FS = BL_p%eta_e*KC%Cc_pot * sqrt(KC%fprimeprime_c)                                                                                     ! Eqn 1.40 without Gonzalez's modification for negative Cc
      end if
      
            
      if ( p%UAMod == UA_MinnemaPierce ) then
#ifdef TEST_THEORY
            y%Cc = Cc_FS + KC%Cn_v*tan(KC%alpha_e)*(1-xd%tau_v(i, j)/(BL_p%T_VL))                                          ! Eqn 1.55 with Eqn. 1.40
#else            
            y%Cc = Cc_FS + KC%Cn_v*    KC%alpha_e *(1.0_ReKi-xd%tau_v(i, j)/(BL_p%T_VL))                                   ! Eqn 1.55 with approximation of tan(KC%alpha_e)=KC%alpha_e and Eqn. 1.40 substitution
#endif            
                 
      elseif ( p%UAMod == UA_Gonzalez ) then
         y%Cc = Cc_FS                                                                                                                              ! Eqn. 1.55b
      else
         ! TODO: This is UAMod = 1 and we still need to verify these equations!!!  GJH Dec 20 2015
         if ( KC%Cn_prime <= BL_p%Cn1 ) then
            !y%Cc = BL_p%eta_e*KC%Cc_pot*(sqrt(KC%fprimeprime_c) - f_c_offset) !*sin(KC%alpha_e + BL_p%alpha0)
            y%Cc = Cc_FS * sin(KC%alpha_e + BL_p%alpha0)                                                                                           ! Eqn 1.56a [1]
         else
            if ( p%flookup ) then 
              ! if (p%UAMod == UA_Baseline) then
              !    call Get_f_from_Lookup( p%UAMod, u%Re, u%UserProp, KC%alpha_filt_cur, BL_p%alpha0, KC%C_nalpha_circ, AFInfo, ErrStat2, ErrMsg2, f=f)
              ! else   
               ! TODO: Need to understand the effect of the offset on this f in the following equations and fprimeprime_c.
                  !bjj: fprimeprime_c is computed with the Gonzalez offset in the Kelvin Chain, so it's not just f that could be a problem.
                  f      = Get_f_c_from_Lookup( p%UAMod, u%Re, u%UserProp, KC%alpha_filt_cur, BL_p%alpha0, KC%C_nalpha_circ, BL_p%eta_e, AFInfo, ErrStat2, ErrMsg2)
                  call SetErrStat(ErrStat2,ErrMsg2,ErrStat,ErrMsg,RoutineName)
              ! endif
               
            else
               f      = Get_f( KC%alpha_filt_cur, BL_p%alpha0, BL_p%alpha1, BL_p%alpha2, BL_p%S1, BL_p%S2, BL_p%S3, BL_p%S4 )
            end if
            
            k2_hat = 2.0_ReKi*(KC%Cn_prime - BL_p%Cn1) + KC%fprimeprime_c - f                                                                      ! Eqn 1.56b
            ! TODO: why did we comment out the sin() term below?  GJH 2/28/2017
            y%Cc   = BL_p%k1_hat + KC%Cc_pot*sqrt(KC%fprimeprime_c)*KC%fprimeprime_c**k2_hat *sin(KC%alpha_e + BL_p%alpha0)                        ! Eqn 1.56a [2]
            
         end if
         
      end if
      
      !.............................
      ! convert cc and cn to cl and cd
      !.............................
            
      y%Cl = y%Cn*CosAlpha + y%Cc*SinAlpha                                                                                                 ! Eqn 1.2a
      y%Cd = y%Cn*SinAlpha - y%Cc*CosAlpha + BL_p%Cd0                                                                                      ! Eqn 1.2b 

         ! Make Cn and CC consistent with the added contribution of Cd0 in Cd:
      y%Cn = y%Cl*CosAlpha + y%Cd*SinAlpha    !Added the contribution of Cd0 in Cn and Cc
      y%Cc = y%Cl*SinAlpha - y%Cd*CosAlpha
      
      !.............................
      ! convert cm
      !.............................
      
      alpha_prime_f = 0.0_ReKi ! initialize for output purposes
      
         ! Check for Cm column in AFInfo data
      if (AFInfo%ColCm == 0) then ! we don't have a cm column, so make everything 0
         
         y%Cm          = 0.0_ReKi
         Cm_v          = 0.0_ReKi
     
      else
            
         if ( p%UAMod == UA_Gonzalez ) then !bjj: what is this doing?
            
            if (abs(KC%alpha_f - BL_p%alpha0) < .01) then
               if (KC%alpha_f < BL_p%alpha0) then
                  KC%alpha_f = KC%alpha_f - .01
               else
                  KC%alpha_f = KC%alpha_f + .01
               end if
            end if       ! Removed part of the code related to fprimeprime_m, which has been added in other part of the code        
         
         end if
      
         !...........
         ! compute Cm_FS
         !...........
         
         Cm_alpha_nc = - KC%Cn_alpha_nc / 4.0_ReKi                                                                                                 ! Eqn 1.27
         Cm_common   = KC%Cm_q_circ + Cm_alpha_nc + KC%Cm_q_nc                                                                                     ! second parts of Eqn 1.41, Eqn 1.44, and Eqn 1.45
   
         if ( p%UAMod == UA_Baseline ) then
            
            x_cp_hat = BL_p%k0 + BL_p%k1*(1.0_ReKi-KC%fprimeprime) + BL_p%k2*sin(pi*KC%fprimeprime**BL_p%k3)                                       ! Eqn 1.42
            Cm_FS  = BL_p%Cm0 - KC%Cn_alpha_q_circ*(x_cp_hat - 0.25_ReKi) + Cm_common                                                              ! Eqn 1.41

         elseif ( p%UAMod == UA_MinnemaPierce ) then
      
               ! Look up Cm using alpha_prime_f
            alpha_prime_f = KC%alpha_f - KC%Dalphaf                                                                                                ! Eqn 1.43a

            call AFI_ComputeAirfoilCoefs( alpha_prime_f, u%Re, u%UserProp, AFInfo, AFI_interp, ErrStat2, ErrMsg2)
               call SetErrStat(ErrStat2,ErrMsg2,ErrStat,ErrMsg,RoutineName)            
            Cm_FS = AFI_interp%Cm + Cm_common                                                                                                      ! Eqn 1.44
         else ! UAMod == UA_Gonzalez
            Cm_FS = BL_p%Cm0 + KC%Cn_FS*KC%fprimeprime_m + Cm_common                                                                               ! Eqn 1.45

         end if   
      
         Cm_v     = -BL_p%x_cp_bar*( 1.0_ReKi - cos( pi*xd%tau_v(i, j)/BL_p%T_VL ) )*KC%Cn_v                               ! Eqn 1.57
         if (p%UAMod == UA_Gonzalez .and. xd%tau_v(i, j) <= 0.0 ) then !Added specific logic for UAMod=UA_Gonzalez
            y%Cm   = Cm_FS
         else
            y%Cm   = Cm_FS + Cm_v                                                                                                                  ! Eqn 1.58, Eqn 1.59, and Eqn 1.60
         end if

      end if
      
         ! now check if we should have turned off UA, and modify outputs accordingly (with linear combination of steady outputs)
      call UA_BlendSteady(u, p, AFInfo, y, misc%FirstWarn_UA_off, misc%weight(i,j), ErrStat2, ErrMsg2)
         call SetErrStat(ErrStat2, ErrMsg2, ErrStat, ErrMsg, RoutineName)

   else
      call SetErrStat(ErrID_Fatal, "Programming error, UAMod not accounted for", ErrStat, ErrMsg, RoutineName)

   end if ! Switch on UAMod

   if (p%UA_OUTS>0) then
      if (allocated(y%WriteOutput)) then  !bjj: because BEMT uses local variables for UA output, y%WriteOutput is not necessarially allocated. Need to figure out a better solution.
         call CalcWriteOutputs()
      endif
   endif
   
contains 

   subroutine CalcWriteOutputs()
      integer :: iOffset
      iOffset = (i-1)*p%NumOuts + (j-1)*p%nNodesPerBlade*p%NumOuts
   
      y%WriteOutput(iOffset+ 1)    = u%alpha*R2D
      y%WriteOutput(iOffset+ 2)    = u%U
      y%WriteOutput(iOffset+ 3)    = y%Cn
      y%WriteOutput(iOffset+ 4)    = y%Cc
      y%WriteOutput(iOffset+ 5)    = y%Cl
      y%WriteOutput(iOffset+ 6)    = y%Cd
      y%WriteOutput(iOffset+ 7)    = y%Cm

      if (p%UAMod == UA_None) then
         y%WriteOutput(iOffset+ 8)    = u%omega*R2D
         y%WriteOutput(iOffset+ 9)    = alpha_34*R2D
         y%WriteOutput(iOffset+10)    = Tu
         y%WriteOutput(iOffset+11)    = alpha_34*R2D
   
      elseif (p%UAMod == UA_HGM .or. p%UAMod == UA_HGMV .or. p%UAMod == UA_OYE .or. p%UAMod == UA_HGMV360) then
         y%WriteOutput(iOffset+ 8)    = u%omega*R2D
         y%WriteOutput(iOffset+ 9)    = alphaE*R2D
         y%WriteOutput(iOffset+10)    = Tu
         y%WriteOutput(iOffset+11)    = alpha_34*R2D
         y%WriteOutput(iOffset+12)    = cl_fs
         y%WriteOutput(iOffset+13)    = fs_aE
         
         y%WriteOutput(iOffset+14)    = x_in%x(1) !x%element(i,j)%x(1)
         y%WriteOutput(iOffset+15)    = x_in%x(2) !x%element(i,j)%x(2)
         y%WriteOutput(iOffset+16)    = x_in%x(3) !x%element(i,j)%x(3)
         y%WriteOutput(iOffset+17)    = x_in%x(4) !x%element(i,j)%x(4)
         y%WriteOutput(iOffset+18)    = k
         y%WriteOutput(iOffset+19)    = misc%weight(i,j)
         y%WriteOutput(iOffset+20)    = cl_fa

         if (p%UAMod == UA_HGMV) then
            y%WriteOutput(iOffset+21)    = x_in%x(5) !x%element(i,j)%x(5)
         else if (p%UAMod == UA_HGMV360) then
            y%WriteOutput(iOffset+21)    = x_in%x(6) !x%element(i,j)%x(6)
            y%WriteOutput(iOffset+22)    = x_in%x(7) !x%element(i,j)%x(7)
         end if

      elseif(p%UAMod == UA_BV) then
         y%WriteOutput(iOffset+ 8)    = u%omega 
         y%WriteOutput(iOffset+ 9)    = alphaE_L*R2D
         y%WriteOutput(iOffset+10)    = alphaE_D*R2D
         y%WriteOutput(iOffset+11)    = Get_Tu(u%u, p%c(i,j))
         y%WriteOutput(iOffset+12)    = alpha_34*R2D
         y%WriteOutput(iOffset+13)    = xd%alpha_dot(i,j)*R2D*p%dt
         y%WriteOutput(iOffset+14)    = adotnorm
         y%WriteOutput(iOffset+15)    = (alpha_34-alphaE_L)*R2D
         y%WriteOutput(iOffset+16)    = (alpha_34-alphaE_D)*R2D
         y%WriteOutput(iOffset+17)    = transfer(OtherState%activeL(i,j), ReKi) ! logical to float
         y%WriteOutput(iOffset+18)    = transfer(OtherState%activeD(i,j), ReKi)
         y%WriteOutput(iOffset+19)    = alphaLag_D*R2D
         y%WriteOutput(iOffset+20)    = gammaL
         y%WriteOutput(iOffset+21)    = gammaD
         y%WriteOutput(iOffset+22)    = TransA
         y%WriteOutput(iOffset+23)    = delP
         y%WriteOutput(iOffset+24)    = delN
         y%WriteOutput(iOffset+25)    = u%v_ac(1)
         y%WriteOutput(iOffset+26)    = u%v_ac(2)
         
      else
         ! Baseline, Gonzales, MinnemaPierce
         y%WriteOutput(iOffset+ 8)    = KC%Cn_alpha_q_circ               ! CNCP in ADv14
         y%WriteOutput(iOffset+ 9)    = KC%Cn_alpha_q_nc                 ! CNIQ in ADv14
         y%WriteOutput(iOffset+10)    = KC%Cn_pot
         y%WriteOutput(iOffset+11)    = KC%Dp
         y%WriteOutput(iOffset+12)    = KC%Cn_prime
         y%WriteOutput(iOffset+13)    = KC%fprime
         y%WriteOutput(iOffset+14)    = KC%Df
         y%WriteOutput(iOffset+15)    = KC%Cn_V
         y%WriteOutput(iOffset+16)    = xd%tau_v(i, j)

         if ( misc%LESF(i, j) ) then  ! BEDSEP in v14 !bjj: note that this output is calculated in UpdateDiscState, so it may be out of sync here.
            y%WriteOutput(iOffset+17) = 1.0_ReKi
         else
            y%WriteOutput(iOffset+17) = 0.0_ReKi
         end if

         if ( misc%TESF(i, j) ) then  !SHIFT in v14   !bjj: note that this output is calculated in UpdateDiscState, so it may be out of sync here.
            y%WriteOutput(iOffset+18) = 1.0_ReKi
         else
            y%WriteOutput(iOffset+18) = 0.0_ReKi
         end if
         if ( misc%VRTX(i, j) ) then  ! VOR in v14    !bjj: note that this output is calculated in UpdateDiscState, so it may be out of sync here.
            y%WriteOutput(iOffset+19) = 1.0_ReKi
         else
            y%WriteOutput(iOffset+19) = 0.0_ReKi
         end if
         y%WriteOutput(iOffset+20)    = KC%C_V
         y%WriteOutput(iOffset+21)    = Cm_alpha_nc
         y%WriteOutput(iOffset+22)    = KC%Cm_q_nc
         y%WriteOutput(iOffset+23)    = Cm_v
         y%WriteOutput(iOffset+24)    = alpha_prime_f
         y%WriteOutput(iOffset+25)    = KC%Dalphaf
         y%WriteOutput(iOffset+26)    = AFI_interp%Cm
         y%WriteOutput(iOffset+27)    = KC%T_f
         y%WriteOutput(iOffset+28)    = KC%T_V
         y%WriteOutput(iOffset+29)    = KC%ds  ! Eqn 1.51 (tau_v) 
         y%WriteOutput(iOffset+30)    = KC%T_alpha
         y%WriteOutput(iOffset+31)    = KC%T_q
         y%WriteOutput(iOffset+32)    = KC%k_alpha
         y%WriteOutput(iOffset+33)    = KC%k_q
         y%WriteOutput(iOffset+34)    = KC%alpha_e
         y%WriteOutput(iOffset+35)    = KC%X1
         y%WriteOutput(iOffset+36)    = KC%X2
         y%WriteOutput(iOffset+37)    = KC%cn_q_nc
         y%WriteOutput(iOffset+38)    = KC%alpha_f
         y%WriteOutput(iOffset+39)    = KC%fprimeprime
         y%WriteOutput(iOffset+40)    = OtherState%sigma1(i, j)
         y%WriteOutput(iOffset+41)    = OtherState%sigma3(i, j)
         y%WriteOutput(iOffset+42)    = misc%T_sh(i, j)
         y%WriteOutput(iOffset+43)    = k
         y%WriteOutput(iOffset+44)    = misc%weight(i,j)
         y%WriteOutput(iOffset+45)    = KC%alpha_filt_cur*R2D
         
      end if
   end subroutine CalcWriteOutputs

   !> Calc Outputs for Boeing-Vertol dynamic stall
   !! See BV_DynStall.f95 of CACTUS, and [70], notations kept more or less consistent
   subroutine BV_CalcOutput()
      real(ReKi) :: alpha_50
      real(ReKi) :: Cm25_stat
      real(ReKi) :: Cl75_stat
      real(ReKi) :: Cl50_stat

      ! --- Compute Unsteady aero params (BL_p) for this airfoil (alpha0, alpha1, alpha2)
      call AFI_ComputeUACoefs( AFInfo, u%Re, u%UserProp, BL_p, ErrMsg2, ErrStat2); call SetErrStat(ErrStat2, ErrMsg2, ErrStat, ErrMsg, RoutineName)
      if (ErrStat >= AbortErrLev) return

      ! --- Compute effective angle of attack and lagged angle of attack (needed to update active states)
      call BV_getAlphas(i, j, u, p, xd, BL_p, AFInfo%RelThickness, alpha_34, alphaE_L, alphaLag_D, adotnorm)
      alphaE_D = BV_alphaE_D(adotnorm, alpha_34, alphaLag_D, BL_p, OtherState%activeD(i,j))

      ! --- Recompute variables, for temporary output to file only
      ! Calculate deltas to negative and positive stall angle (delN, and delP)
      if (p%UA_OUTS>0) then
         call BV_delNP(adotnorm, alpha_34, alphaLag_D, BL_p, OtherState%activeD(i,j), delN, delP)
         call BV_getGammas(tc=AFInfo%RelThickness, umach=0.0_ReKi, gammaL=gammaL, gammaD=gammaD)
         TransA = BV_TransA(BL_p)
      endif

      ! --- Cl, _,  at effective angle of attack alphaE
      if (OtherState%activeL(i,j)) then
         ! Dynamic Cl (scaled)
         call AFI_ComputeAirfoilCoefs(alphaE_L, u%Re, u%UserProp, AFInfo, AFI_interp, ErrStat2, ErrMsg2); call SetErrStat(ErrStat2, ErrMsg2, ErrStat, ErrMsg, RoutineName)
         y%Cl = AFI_interp%Cl/(alphaE_L-BL_P%alpha0) * (alpha_34-BL_p%alpha0)
      else
         ! Static Cl
         call AFI_ComputeAirfoilCoefs(alpha_34, u%Re, u%UserProp, AFInfo, AFI_interp, ErrStat2, ErrMsg2); call SetErrStat(ErrStat2, ErrMsg2, ErrStat, ErrMsg, RoutineName)
         y%Cl = AFI_interp%Cl
      endif

      ! --- Cd at effective angle of attack alphaE (alphaE might be alpha34 if no drag model)
      call AFI_ComputeAirfoilCoefs(alphaE_D, u%Re, u%UserProp, AFInfo, AFI_interp, ErrStat2, ErrMsg2); call SetErrStat(ErrStat2, ErrMsg2, ErrStat, ErrMsg, RoutineName)
      y%Cd = AFI_interp%Cd

      ! --- Cm using pitch rate effects by analogy to pitching flat plate potential flow theory (SAND report)
      ! As Done in CACTUS
      ! Static coeffs at 1/4 chord
      if (AFInfo%ColCm == 0) then ! we don't have a cm column, so make everything 0
         Cm25_stat = 0.0_ReKi
      else
         ! Static coeffs at 1/4 chord (u%Alpha)
         call AFI_ComputeAirfoilCoefs(u%Alpha, u%Re, u%UserProp, AFInfo, AFI_interp, ErrStat2, ErrMsg2); call SetErrStat(ErrStat2, ErrMsg2, ErrStat, ErrMsg, RoutineName)
         Cm25_stat = AFI_interp%Cm
      endif
      ! Static coeffs at 1/2 chord (alpha_50)
      alpha_50 = Get_Alpha24(u%v_ac, u%omega, (p%d_34_to_ac-0.25)*p%c(i,j)) ! NOTE: d_24_to_ac = (d_34_to_ac - 1/4)
      call AFI_ComputeAirfoilCoefs(alpha_50, u%Re, u%UserProp, AFInfo, AFI_interp, ErrStat2, ErrMsg2); call SetErrStat(ErrStat2, ErrMsg2, ErrStat, ErrMsg, RoutineName)
      Cl50_stat = AFI_interp%Cl
      ! Static coeffs at 3/4 chord (alpha_34)
      call AFI_ComputeAirfoilCoefs(alpha_34, u%Re, u%UserProp, AFInfo, AFI_interp, ErrStat2, ErrMsg2); call SetErrStat(ErrStat2, ErrMsg2, ErrStat, ErrMsg, RoutineName)
      Cl75_stat = AFI_interp%Cl
      y%Cm = Cm25_stat + cos(alpha_50) * (Cl75_stat - Cl50_stat)*0.25_ReKi

      ! TODO projection using alpha 5 and back for added mass
      !y%Cn = y%Cl*CosAlpha + y%Cd*SinAlpha
      !y%Cc = y%Cl*SinAlpha - y%Cd*CosAlpha
      y%Cn = y%Cl*cos(alpha_50) + y%Cd*sin(alpha_50)
      y%Cc = y%Cl*sin(alpha_50) - y%Cd*cos(alpha_50)

   end subroutine BV_CalcOutput
   
end subroutine UA_CalcOutput



!==============================================================================   
subroutine UA_WriteOutputToFile(t, p, y)
   real(DbKi),                   intent(in   )  :: t           ! current time (s)
   type(UA_ParameterType),       intent(in   )  :: p           ! Parameters
   type(UA_OutputType),          intent(in   )  :: y           ! Outputs computed at Time (Input only so that mesh con-
                                                               !   nectivity information does not have to be recalculated)
!   type(UA_ContinuousStateType), intent(in   )  :: x           ! Continuous states at Time
!   type(UA_DiscreteStateType),   intent(in   )  :: xd          ! Discrete states at Time
!   type(UA_OtherStateType),      intent(in   )  :: OtherState  ! Other states at Time
!   type(AFI_ParameterType),      intent(in   )  :: AFInfo      ! The airfoil parameter data
!   type(UA_MiscVarType),         intent(inout)  :: misc        ! Misc/optimization variables
!   integer(IntKi),               intent(  out)  :: ErrStat     ! Error status of the operation
!   character(*),                 intent(  out)  :: ErrMsg      ! Error message if ErrStat /= ErrID_None

   integer                                   :: k
      
      ! Generate file outputs
   if (p%UA_OUTS==2 .and. p%unOutFile > 0 .and. allocated(y%WriteOutput)) then
   
      write (p%unOutFile,"(F19.6)",ADVANCE='no')  t
      do k=1,size(y%WriteOutput)
         WRITE (p%unOutFile,'(:,A,'//trim( p%OutFmt )//')', ADVANCE='no' )  p%Delim, y%WriteOutput(k)
      end do  
      WRITE (p%unOutFile,'()')          ! write the line return

   end if

end subroutine UA_WriteOutputToFile
!==============================================================================   
! TODO Somehow merge this content with the unsteady aero driver summary file?
subroutine UA_WriteAFIParamsToFile(InitInp, AFInfo, ErrStat, ErrMsg)
   type(AFI_ParameterType),      intent(in   )  :: AFInfo(:)   ! The airfoil parameter data (for all airfoils)
   type(UA_InitInputType),       intent(in   )  :: InitInp     ! input data for initialization routine

   integer(IntKi),               intent(  out)  :: ErrStat     ! Error status of the operation
   character(*),                 intent(  out)  :: ErrMsg      ! Error message if ErrStat /= ErrID_None

   integer                                      :: k
   integer(IntKi)                               :: unOutFile
   character(*), parameter                      :: RoutineName = 'UA_WriteAFIParamsToFile'
   character(*), parameter                      :: delim = ' '
   
<<<<<<< HEAD
   call AFI_WrHeader(delim, trim(InitInp%OutRootName)//'.sum', unOutFile, ErrStat, ErrMsg)
   if (ErrStat >= AbortErrLev) return
=======
   integer, parameter                           :: MaxLen = 16
   integer, parameter                           :: NumChans = 49
   character(MaxLen)                            :: ChanName( NumChans)
   character(MaxLen)                            :: ChanUnit( NumChans)
   real(ReKi)                                   :: TmpValues(NumChans)
   character(3)                                 :: MaxLenStr
   character(80)                                :: Fmt
   
   MaxLenStr = trim(num2lstr(MaxLen))
   
   i=1
   ChanName(i) = 'AirfoilNumber';    ChanUnit(i) = '(-)';        i = i+1;
   ChanName(i) = 'TableNumber';      ChanUnit(i) = '(-)';        i = i+1;
   ChanName(i) = 'alpha0';           ChanUnit(i) = '(deg)';      i = i+1;
   ChanName(i) = 'alpha1';           ChanUnit(i) = '(deg)';      i = i+1;
   ChanName(i) = 'alpha2';           ChanUnit(i) = '(deg)';      i = i+1;
   ChanName(i) = 'eta_e';            ChanUnit(i) = '(-)';        i = i+1;
   ChanName(i) = 'C_nalpha';         ChanUnit(i) = '(-/rad)';    i = i+1;
   ChanName(i) = 'C_lalpha';         ChanUnit(i) = '(-/rad)';    i = i+1;
   ChanName(i) = 'T_f0';             ChanUnit(i) = '(-)';        i = i+1;
   ChanName(i) = 'T_V0';             ChanUnit(i) = '(-)';        i = i+1;
   ChanName(i) = 'T_p';              ChanUnit(i) = '(-)';        i = i+1;
   ChanName(i) = 'T_VL';             ChanUnit(i) = '(-)';        i = i+1;
   ChanName(i) = 'b1';               ChanUnit(i) = '(-)';        i = i+1;
   ChanName(i) = 'b2';               ChanUnit(i) = '(-)';        i = i+1;
   ChanName(i) = 'b5';               ChanUnit(i) = '(-)';        i = i+1;
   ChanName(i) = 'A1';               ChanUnit(i) = '(-)';        i = i+1;
   ChanName(i) = 'A2';               ChanUnit(i) = '(-)';        i = i+1;
   ChanName(i) = 'A5';               ChanUnit(i) = '(-)';        i = i+1;
   ChanName(i) = 'S1';               ChanUnit(i) = '(-)';        i = i+1;
   ChanName(i) = 'S2';               ChanUnit(i) = '(-)';        i = i+1;
   ChanName(i) = 'S3';               ChanUnit(i) = '(-)';        i = i+1;
   ChanName(i) = 'S4';               ChanUnit(i) = '(-)';        i = i+1;
   ChanName(i) = 'Cn1';              ChanUnit(i) = '(-)';        i = i+1;
   ChanName(i) = 'Cn2';              ChanUnit(i) = '(-)';        i = i+1;
   ChanName(i) = 'St_sh';            ChanUnit(i) = '(-)';        i = i+1;
   ChanName(i) = 'Cd0';              ChanUnit(i) = '(-)';        i = i+1;
   ChanName(i) = 'Cm0';              ChanUnit(i) = '(-)';        i = i+1;
   ChanName(i) = 'k0';               ChanUnit(i) = '(-)';        i = i+1;
   ChanName(i) = 'k1';               ChanUnit(i) = '(-)';        i = i+1;
   ChanName(i) = 'k2';               ChanUnit(i) = '(-)';        i = i+1;
   ChanName(i) = 'k3';               ChanUnit(i) = '(-)';        i = i+1;
   ChanName(i) = 'k1_hat';           ChanUnit(i) = '(-)';        i = i+1;
   ChanName(i) = 'x_cp_bar';         ChanUnit(i) = '(-)';        i = i+1;
   ChanName(i) = 'UACutout';         ChanUnit(i) = '(deg)';      i = i+1;
   ChanName(i) = 'UACutout_delta';   ChanUnit(i) = '(deg)';      i = i+1;
   ChanName(i) = 'UACutout_blend';   ChanUnit(i) = '(deg)';      i = i+1;
   ChanName(i) = 'filtCutOff';       ChanUnit(i) = '(-)';        i = i+1;
   ChanName(i) = 'alphaLowerWrap';   ChanUnit(i) = '(deg)';      i = i+1;
   ChanName(i) = 'alphaLower';       ChanUnit(i) = '(deg)';      i = i+1;
   ChanName(i) = 'alphaUpper';       ChanUnit(i) = '(deg)';      i = i+1;
   ChanName(i) = 'alphaUpperWrap';   ChanUnit(i) = '(deg)';      i = i+1;
   ChanName(i) = 'c_alphaLowerWrap'; ChanUnit(i) = '(-)';        i = i+1;
   ChanName(i) = 'c_alphaLower';     ChanUnit(i) = '(-)';        i = i+1;
   ChanName(i) = 'c_alphaUpper';     ChanUnit(i) = '(-)';        i = i+1;
   ChanName(i) = 'c_alphaUpperWrap'; ChanUnit(i) = '(-)';        i = i+1;
   ChanName(i) = 'c_RateWrap';       ChanUnit(i) = '(-/rad)';    i = i+1;
   ChanName(i) = 'c_RateLower';      ChanUnit(i) = '(-/rad)';    i = i+1;
   ChanName(i) = 'c_Rate';           ChanUnit(i) = '(-/rad)';    i = i+1;
   ChanName(i) = 'c_RateUpper';      ChanUnit(i) = '(-/rad)';    i = i+1;
      
   !$OMP critical(filename)
   CALL GetNewUnit( unOutFile, ErrStat, ErrMsg )
   if (ErrStat < AbortErrLev) then
      CALL OpenFOutFile ( unOutFile, trim(InitInp%OutRootName)//'.UA.sum', ErrStat2, ErrMsg2 )
   endif
   !$OMP end critical(filename)
      call SetErrStat(ErrStat2, ErrMsg2, ErrStat, ErrMsg, RoutineName)
      if (ErrStat >= AbortErrLev) return
      
         
   ! Generate file outputs

   write (unOutFile,'(/,A)')  'Predictions were generated on '//CurDate()//' at '//CurTime() !//' using '//trim(GetNVD(version))
   write (unOutFile,'(1X,A)') trim(ProgName)
   write (unOutFile,'()' )    !print a blank line
   write (unOutFile,'()' )    !print a blank line
   write (unOutFile,'()' )    !print a blank line
              

      !......................................................
      ! Write the names of the output parameters on one line:
      !......................................................
   call WrFileNR ( unOutFile, ChanName(1) )
   do i=2,size(ChanName)
      call WrFileNR ( unOutFile, delim//ChanName(i) )
   end do
   write (unOutFile,'()')

      !......................................................
      ! Write the units of the output parameters on one line:
      !......................................................
   call WrFileNR ( unOutFile, ChanUnit(1) )
   do i=2,size(ChanName)
      call WrFileNR ( unOutFile, delim//ChanUnit(i) )
   end do
   write (unOutFile,'()')
>>>>>>> b48e0323

      !......................................................
      ! Write the data for each table in each file
      !......................................................
   do k=1,size(AFInfo)
      call AFI_WrData(k, unOutFile, delim, AFInfo(k))
   end do

   close(unOutFile)
      
end subroutine UA_WriteAFIParamsToFile
!==============================================================================
subroutine UA_End(p)
   type(UA_ParameterType),       intent(inout)  :: p           ! Parameters
!   type(UA_ContinuousStateType), intent(in   )  :: x           ! Continuous states at Time
!   type(UA_DiscreteStateType),   intent(in   )  :: xd          ! Discrete states at Time
!   type(UA_OtherStateType),      intent(in   )  :: OtherState  ! Other states at Time
!   type(AFI_ParameterType),      intent(in   )  :: AFInfo      ! The airfoil parameter data
!   type(UA_OutputType),          intent(inout)  :: y           ! Outputs computed at Time (Input only so that mesh con-
!                                                               !   nectivity information does not have to be recalculated)
!   type(UA_MiscVarType),         intent(inout)  :: misc        ! Misc/optimization variables
!   integer(IntKi),               intent(  out)  :: ErrStat     ! Error status of the operation
!   character(*),                 intent(  out)  :: ErrMsg      ! Error message if ErrStat /= ErrID_None

   if (p%NumOuts > 0 .and. p%UnOutFile > 0) CLOSE(p%UnOutFile)
   p%unOutFile = -1
end subroutine UA_End
!==============================================================================   
!>This subroutine blends the steady outputs with the unsteady-outputs so that
!! UA can turn back on if the angle of attack goes back into a reasonable range.
subroutine UA_BlendSteady(u, p, AFInfo, y, FirstWarn_UA_off, weight, ErrStat, ErrMsg)
   type(UA_InputType),           intent(in   )  :: u           ! "Fixed" Inputs at Time
   type(UA_ParameterType),       intent(in   )  :: p           ! Parameters
   type(AFI_ParameterType),      intent(in   )  :: AFInfo      ! The airfoil parameter data
   type(UA_OutputType),          intent(inout)  :: y           ! Outputs computed at Time (Input only so that mesh con-
   LOGICAL,                      intent(inout)  :: FirstWarn_UA_off      ! flag to determine if warning message should be displayed
   REAL(ReKi),                   intent(  out)  :: weight      ! scaling weight for UA vs steady outputs
   integer(IntKi),               intent(  out)  :: ErrStat     ! Error status of the operation
   character(*),                 intent(  out)  :: ErrMsg      ! Error message if ErrStat /= ErrID_None

   type(AFI_OutputType)                         :: AFI_steady
   REAL(ReKi)                                   :: W1,W2         ! Weights for turning off UA temporarily
   REAL(ReKi)                                   :: AFI_steady_Cn ! Cn from steady coefficients
   REAL(ReKi)                                   :: AFI_steady_Cc ! Cc from steady coefficients
   TYPE(AFI_UA_BL_Type)                         :: UA_BL         ! The tables of Leishman-Beddoes unsteady-aero data for given Re and control setting [-]
   INTEGER(IntKi)                               :: ErrStat2
   CHARACTER(ErrMsgLen)                         :: ErrMsg2
   CHARACTER(*), PARAMETER                      :: RoutineName = 'UA_BlendSteady'
   
   ErrStat = ErrID_None
   ErrMsg  = ""
   
   weight = 1.0_ReKi ! default in case of error
   
      ! Determine what the cutout angle of attack is
   call AFI_ComputeUACoefs( AFInfo, u%Re, u%UserProp, UA_BL, ErrMsg, ErrStat )
   if (ErrStat >= AbortErrLev) return ! would only have error if there is a memory problem
      
      ! put alpha in [-pi,pi] before checking its value
   
   W1 = 1.0_ReKi - BlendCosine( abs(u%alpha), UA_BL%UACutout_blend, UA_BL%UACutout ) ! shut off when AoA reaches UACutout, but blend it off 5 degrees before (5 degrees is set in AFI to avoid that math each time)
   W2 =            BlendCosine( abs(u%U),                 UA_u_min, 1.0_ReKi       ) ! turn off UA when inflow velocity is 0 m/s, but start blend it off 1 m/s before (make sure it is greater than u_min)
   weight = W1*W2

   if (weight < 1.0_ReKi) then
   
      if (FirstWarn_UA_off) then
         CALL SetErrStat(ErrID_Warn,"Temporarily turning off UA due to high angle of attack or low relative velocity. This warning will not be repeated though the condition may persist.", ErrStat, ErrMsg, RoutineName)
         FirstWarn_UA_off = .false.
      end if

      ! calculate the steady coefficients
      call AFI_ComputeAirfoilCoefs( u%alpha, u%Re, u%UserProp, AFInfo, AFI_steady, ErrStat2, ErrMsg2 )
         call SetErrStat(ErrStat2, ErrMsg2, ErrStat, ErrMsg, RoutineName)
      
      AFI_steady_Cn = AFI_steady%Cl*cos(u%alpha) + (AFI_steady%Cd-AFI_steady%Cd0)*sin(u%alpha)
      AFI_steady_Cc = AFI_steady%Cl*sin(u%alpha) - (AFI_steady%Cd-AFI_steady%Cd0)*cos(u%alpha)
         
      y%Cn = y%Cn*weight + (1.0_ReKi - weight)*AFI_steady_Cn
      y%Cc = y%Cc*weight + (1.0_ReKi - weight)*AFI_steady_Cc
      y%Cm = y%Cm*weight + (1.0_ReKi - weight)*AFI_steady%Cm
      y%Cl = y%Cl*weight + (1.0_ReKi - weight)*AFI_steady%Cl
      y%Cd = y%Cd*weight + (1.0_ReKi - weight)*AFI_steady%Cd
         
      
   end if


end subroutine UA_BlendSteady
!==============================================================================   
!>This subroutine blends the steady outputs with the unsteady-states so that
!! UA can turn back on if the angle of attack goes back into a reasonable range.
subroutine UA_BlendSteadyStates(i, j, u, p, AFInfo, x, FirstWarn_UA_off, weight, ErrStat, ErrMsg)
   integer(IntKi),               intent(in   )  :: i           ! node index within a blade
   integer(IntKi),               intent(in   )  :: j           ! blade index 
   type(UA_InputType),           intent(in   )  :: u           ! "Fixed" Inputs at Time
   type(UA_ParameterType),       intent(in   )  :: p           ! Parameters
   type(AFI_ParameterType),      intent(in   )  :: AFInfo      ! The airfoil parameter data
   TYPE(UA_ElementContinuousStateType), INTENT(INOUT)  :: x           ! Continuous states at t
   LOGICAL,                      intent(inout)  :: FirstWarn_UA_off      ! flag to determine if warning message should be displayed
   REAL(ReKi),                   intent(inout)  :: weight      ! scaling weight for UA vs steady outputs
   integer(IntKi),               intent(  out)  :: ErrStat     ! Error status of the operation
   character(*),                 intent(  out)  :: ErrMsg      ! Error message if ErrStat /= ErrID_None

   type(UA_ElementContinuousStateType)          :: x_steady
   REAL(ReKi)                                   :: W1,W2         ! Weights for turning off UA temporarily
   TYPE(AFI_UA_BL_Type)                         :: UA_BL         ! The tables of Leishman-Beddoes unsteady-aero data for given Re and control setting [-]
   INTEGER(IntKi)                               :: ErrStat2
   CHARACTER(ErrMsgLen)                         :: ErrMsg2
   CHARACTER(*), PARAMETER                      :: RoutineName = 'UA_BlendSteadyStates'
   
   ErrStat = ErrID_None
   ErrMsg  = ""
   
   weight = 1.0_ReKi ! default in case of error
   
      ! Determine what the cutout angle of attack is
   call AFI_ComputeUACoefs( AFInfo, u%Re, u%UserProp, UA_BL, ErrMsg, ErrStat )
   if (ErrStat >= AbortErrLev) return ! would only have error if there is a memory problem
      
      ! put alpha in [-pi,pi] before checking its value

   W1 = 1.0_ReKi - BlendCosine( abs(u%alpha), UA_BL%UACutout_blend, UA_BL%UACutout ) ! shut off when AoA reaches UACutout, but blend it off 5 degrees before (5 degrees is set in AFI to avoid that math each time)
   W2 =            BlendCosine( abs(u%U),                 UA_u_min, 1.0_ReKi       ) ! turn off UA when inflow velocity is 0 m/s, but start blend it off 1 m/s before (make sure it is greater than u_min)
   weight = W1*W2

   if (weight < 1.0_ReKi) then
   
      if (FirstWarn_UA_off) then
         CALL SetErrStat(ErrID_Warn,"Temporarily turning off UA due to high angle of attack or low relative velocity. This warning will not be repeated though the condition may persist.", ErrStat, ErrMsg, RoutineName)
         FirstWarn_UA_off = .false.
      end if

      ! calculate the states when at steady state
      call HGM_Steady( i, j, u, p, x_steady, AFInfo, ErrStat2, ErrMsg2 )
         CALL SetErrStat(ErrStat2, ErrMsg2, ErrStat, ErrMsg, RoutineName)
         
      x%x = weight * x%x + (1.0_ReKi - weight) * x_steady%x
   end if


end subroutine UA_BlendSteadyStates
!==============================================================================   
!> This subroutine checks that the Mach number is valid. If M > 0.3, the theory 
!! is invalid. If M > 1, numerical issues result in the code.
subroutine UA_CheckMachNumber(M, FirstWarn_M, ErrStat, ErrMsg )

   real(ReKi),                   intent(in   )  :: M           !< Mach number (-)
   logical,                      intent(inout)  :: FirstWarn_M !< is this the first warning about Mach number?
   integer(IntKi),               intent(  out)  :: ErrStat     !< Error status of the operation
   character(*),                 intent(  out)  :: ErrMsg      !< Error message if ErrStat /= ErrID_None

   if (abs(M) > 0.3_ReKi) then
      if (abs(M) >= 1.0_ReKi) then
         ErrStat = ErrID_Fatal
         ErrMsg  = 'Mach number exceeds 1.0. Equations cannot be evaluated.'
      else         
         if ( FirstWarn_M ) then
            ErrStat = ErrID_Warn
            ErrMsg  = 'Mach number exceeds 0.3. Theory is invalid. This warning will not be repeated though the condition may persist.'
            FirstWarn_M = .false.
         else
            ErrStat = ErrID_None
            ErrMsg = "" 
         end if         
      end if      
   else
      ErrStat = ErrID_None
      ErrMsg = ""
   end if
   
   
end subroutine UA_CheckMachNumber


subroutine UA_fixInputs(u_in, u, errStat, errMsg)
   type(UA_InputType),           intent(in   )  :: u_in        ! Inputs at Time
   type(UA_InputType),           intent(inout)  :: u           ! Inputs at Time

   integer(IntKi)                               :: errStat        ! Error status of the operation (secondary error)
   character(ErrMsgLen)                         :: errMsg         ! Error message if ErrStat2 /= ErrID_None
   
      ! make sure that u%u is not zero (this previously turned off UA for the entire simulation. 
      ! Now, we keep it on, but we don't want the math to blow up when we divide by u%u)
   call UA_CopyInput(u_in, u, MESH_UPDATECOPY, errStat, errMsg)
   
   call mPi2Pi(u%alpha) ! make sure alpha is in a good range
   
   if (abs(u%u) < UA_u_min) then
      u%u = sign(UA_u_min, u%u)
      
      u%v_ac(1) = sin(u%alpha)*u%U
      u%v_ac(2) = cos(u%alpha)*u%U
   end if
   
end subroutine UA_fixInputs
   
   
end module UnsteadyAero<|MERGE_RESOLUTION|>--- conflicted
+++ resolved
@@ -1435,23 +1435,15 @@
    p%OutFmt  = 'ES19.5e3'
    p%Delim   =''
    
-<<<<<<< HEAD
    ! --- Write to File
    if ((p%NumOuts > 0) .and. p%UA_OUTS==2) then
       call WrScr('   UA: Writing separate output file: '//trim(InitInp%OutRootName)//'.out')
-      CALL GetNewUnit( p%unOutFile, ErrStat2, ErrMsg2 )
-         call SetErrStat(ErrStat2, ErrMsg2, ErrStat, ErrMsg, RoutineName)
-         if (ErrStat >= AbortErrLev) return
-      CALL OpenFOutFile ( p%unOutFile, trim(InitInp%OutRootName)//'.out', ErrStat2, ErrMsg2 )
-=======
-   if (p%NumOuts > 0) then
       !$OMP critical(filename)
       CALL GetNewUnit( p%unOutFile, ErrStat2, ErrMsg2 )
       if (ErrStat2 < AbortErrLev) then
          CALL OpenFOutFile ( p%unOutFile, trim(InitInp%OutRootName)//'.UA.out', ErrStat2, ErrMsg2 )
       endif
       !$OMP end critical(filename)
->>>>>>> b48e0323
          call SetErrStat(ErrStat2, ErrMsg2, ErrStat, ErrMsg, RoutineName)
          if (ErrStat >= AbortErrLev) return
 
@@ -4100,109 +4092,9 @@
    character(*), parameter                      :: RoutineName = 'UA_WriteAFIParamsToFile'
    character(*), parameter                      :: delim = ' '
    
-<<<<<<< HEAD
    call AFI_WrHeader(delim, trim(InitInp%OutRootName)//'.sum', unOutFile, ErrStat, ErrMsg)
    if (ErrStat >= AbortErrLev) return
-=======
-   integer, parameter                           :: MaxLen = 16
-   integer, parameter                           :: NumChans = 49
-   character(MaxLen)                            :: ChanName( NumChans)
-   character(MaxLen)                            :: ChanUnit( NumChans)
-   real(ReKi)                                   :: TmpValues(NumChans)
-   character(3)                                 :: MaxLenStr
-   character(80)                                :: Fmt
-   
-   MaxLenStr = trim(num2lstr(MaxLen))
-   
-   i=1
-   ChanName(i) = 'AirfoilNumber';    ChanUnit(i) = '(-)';        i = i+1;
-   ChanName(i) = 'TableNumber';      ChanUnit(i) = '(-)';        i = i+1;
-   ChanName(i) = 'alpha0';           ChanUnit(i) = '(deg)';      i = i+1;
-   ChanName(i) = 'alpha1';           ChanUnit(i) = '(deg)';      i = i+1;
-   ChanName(i) = 'alpha2';           ChanUnit(i) = '(deg)';      i = i+1;
-   ChanName(i) = 'eta_e';            ChanUnit(i) = '(-)';        i = i+1;
-   ChanName(i) = 'C_nalpha';         ChanUnit(i) = '(-/rad)';    i = i+1;
-   ChanName(i) = 'C_lalpha';         ChanUnit(i) = '(-/rad)';    i = i+1;
-   ChanName(i) = 'T_f0';             ChanUnit(i) = '(-)';        i = i+1;
-   ChanName(i) = 'T_V0';             ChanUnit(i) = '(-)';        i = i+1;
-   ChanName(i) = 'T_p';              ChanUnit(i) = '(-)';        i = i+1;
-   ChanName(i) = 'T_VL';             ChanUnit(i) = '(-)';        i = i+1;
-   ChanName(i) = 'b1';               ChanUnit(i) = '(-)';        i = i+1;
-   ChanName(i) = 'b2';               ChanUnit(i) = '(-)';        i = i+1;
-   ChanName(i) = 'b5';               ChanUnit(i) = '(-)';        i = i+1;
-   ChanName(i) = 'A1';               ChanUnit(i) = '(-)';        i = i+1;
-   ChanName(i) = 'A2';               ChanUnit(i) = '(-)';        i = i+1;
-   ChanName(i) = 'A5';               ChanUnit(i) = '(-)';        i = i+1;
-   ChanName(i) = 'S1';               ChanUnit(i) = '(-)';        i = i+1;
-   ChanName(i) = 'S2';               ChanUnit(i) = '(-)';        i = i+1;
-   ChanName(i) = 'S3';               ChanUnit(i) = '(-)';        i = i+1;
-   ChanName(i) = 'S4';               ChanUnit(i) = '(-)';        i = i+1;
-   ChanName(i) = 'Cn1';              ChanUnit(i) = '(-)';        i = i+1;
-   ChanName(i) = 'Cn2';              ChanUnit(i) = '(-)';        i = i+1;
-   ChanName(i) = 'St_sh';            ChanUnit(i) = '(-)';        i = i+1;
-   ChanName(i) = 'Cd0';              ChanUnit(i) = '(-)';        i = i+1;
-   ChanName(i) = 'Cm0';              ChanUnit(i) = '(-)';        i = i+1;
-   ChanName(i) = 'k0';               ChanUnit(i) = '(-)';        i = i+1;
-   ChanName(i) = 'k1';               ChanUnit(i) = '(-)';        i = i+1;
-   ChanName(i) = 'k2';               ChanUnit(i) = '(-)';        i = i+1;
-   ChanName(i) = 'k3';               ChanUnit(i) = '(-)';        i = i+1;
-   ChanName(i) = 'k1_hat';           ChanUnit(i) = '(-)';        i = i+1;
-   ChanName(i) = 'x_cp_bar';         ChanUnit(i) = '(-)';        i = i+1;
-   ChanName(i) = 'UACutout';         ChanUnit(i) = '(deg)';      i = i+1;
-   ChanName(i) = 'UACutout_delta';   ChanUnit(i) = '(deg)';      i = i+1;
-   ChanName(i) = 'UACutout_blend';   ChanUnit(i) = '(deg)';      i = i+1;
-   ChanName(i) = 'filtCutOff';       ChanUnit(i) = '(-)';        i = i+1;
-   ChanName(i) = 'alphaLowerWrap';   ChanUnit(i) = '(deg)';      i = i+1;
-   ChanName(i) = 'alphaLower';       ChanUnit(i) = '(deg)';      i = i+1;
-   ChanName(i) = 'alphaUpper';       ChanUnit(i) = '(deg)';      i = i+1;
-   ChanName(i) = 'alphaUpperWrap';   ChanUnit(i) = '(deg)';      i = i+1;
-   ChanName(i) = 'c_alphaLowerWrap'; ChanUnit(i) = '(-)';        i = i+1;
-   ChanName(i) = 'c_alphaLower';     ChanUnit(i) = '(-)';        i = i+1;
-   ChanName(i) = 'c_alphaUpper';     ChanUnit(i) = '(-)';        i = i+1;
-   ChanName(i) = 'c_alphaUpperWrap'; ChanUnit(i) = '(-)';        i = i+1;
-   ChanName(i) = 'c_RateWrap';       ChanUnit(i) = '(-/rad)';    i = i+1;
-   ChanName(i) = 'c_RateLower';      ChanUnit(i) = '(-/rad)';    i = i+1;
-   ChanName(i) = 'c_Rate';           ChanUnit(i) = '(-/rad)';    i = i+1;
-   ChanName(i) = 'c_RateUpper';      ChanUnit(i) = '(-/rad)';    i = i+1;
-      
-   !$OMP critical(filename)
-   CALL GetNewUnit( unOutFile, ErrStat, ErrMsg )
-   if (ErrStat < AbortErrLev) then
-      CALL OpenFOutFile ( unOutFile, trim(InitInp%OutRootName)//'.UA.sum', ErrStat2, ErrMsg2 )
-   endif
-   !$OMP end critical(filename)
-      call SetErrStat(ErrStat2, ErrMsg2, ErrStat, ErrMsg, RoutineName)
-      if (ErrStat >= AbortErrLev) return
-      
-         
-   ! Generate file outputs
-
-   write (unOutFile,'(/,A)')  'Predictions were generated on '//CurDate()//' at '//CurTime() !//' using '//trim(GetNVD(version))
-   write (unOutFile,'(1X,A)') trim(ProgName)
-   write (unOutFile,'()' )    !print a blank line
-   write (unOutFile,'()' )    !print a blank line
-   write (unOutFile,'()' )    !print a blank line
-              
-
-      !......................................................
-      ! Write the names of the output parameters on one line:
-      !......................................................
-   call WrFileNR ( unOutFile, ChanName(1) )
-   do i=2,size(ChanName)
-      call WrFileNR ( unOutFile, delim//ChanName(i) )
-   end do
-   write (unOutFile,'()')
-
-      !......................................................
-      ! Write the units of the output parameters on one line:
-      !......................................................
-   call WrFileNR ( unOutFile, ChanUnit(1) )
-   do i=2,size(ChanName)
-      call WrFileNR ( unOutFile, delim//ChanUnit(i) )
-   end do
-   write (unOutFile,'()')
->>>>>>> b48e0323
-
+   
       !......................................................
       ! Write the data for each table in each file
       !......................................................

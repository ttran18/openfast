!> Module for the coupling of AeroDyn and InflowWind
!! Also contains routine to couple with a "Fake ElastoDyn" (minimalistic structural solver) 
module AeroDyn_Inflow
   use NWTC_Library
   use AeroDyn_Inflow_Types
   use AeroDyn_Types
   use AeroDyn, only: AD_Init, AD_ReInit, AD_CalcOutput, AD_UpdateStates, AD_End
   use AeroDyn_IO, only: AD_SetVTKSurface
   use InflowWind, only: InflowWind_Init, InflowWind_CalcOutput, InflowWind_End

   implicit none

   private

   type(ProgDesc), parameter  :: ADI_Ver = ProgDesc( 'ADI', '', '' )

   public   :: ADI_Init 
   public   :: ADI_ReInit 
   public   :: ADI_End
   public   :: ADI_CalcOutput
   public   :: ADI_UpdateStates

   ! Convenient routines for driver
   public   :: concatOutputHeaders
   public   :: Init_MeshMap_For_ADI
   public   :: Set_Inputs_For_ADI

   real(ReKi), parameter :: myNaN = -99.9_ReKi
contains

!----------------------------------------------------------------------------------------------------------------------------------
!> This routine is called at the start of the simulation to perform initialization steps.
!! The parameters are set here and not changed during the simulation.
!! The initial states and initial guess for the input are defined.
subroutine ADI_Init(InitInp, u, p, x, xd, z, OtherState, y, m, Interval, InitOut, errStat, errMsg)
   type(ADI_InitInputType),         intent(inout)  :: InitInp        !< Input data for initialization routine  (inout so we can use MOVE_ALLOC)
   type(ADI_InputType),             intent(  out)  :: u              !< An initial guess for the input; input mesh must be defined
   type(ADI_ParameterType),         intent(  out)  :: p              !< Parameters
   type(ADI_ContinuousStateType),   intent(  out)  :: x              !< Initial continuous states
   type(ADI_DiscreteStateType),     intent(  out)  :: xd             !< Initial discrete states
   type(ADI_ConstraintStateType),   intent(  out)  :: z              !< Initial guess of the constraint states
   type(ADI_OtherStateType),        intent(  out)  :: OtherState     !< Initial other states
   type(ADI_OutputType),            intent(  out)  :: y              !< Initial system outputs (outputs are not calculated;
   type(ADI_MiscVarType),           intent(  out)  :: m              !< Initial misc/optimization variables
   real(DbKi),                      intent(inout)  :: interval       !< Coupling interval in seconds
   type(ADI_InitOutputType),        intent(inout)  :: InitOut        !< Output for initialization routine. NOTE: inout to allow for reinit?
   integer(IntKi),                  intent(  out)  :: errStat        !< Error status of the operation
   character(*),                    intent(  out)  :: errMsg         !< Error message if errStat /= ErrID_None
   ! Local variables
   type(InflowWind_InitOutputType) :: InitOut_IW  ! Output data from initialization
   type(AD_InitOutputType) :: InitOut_AD  ! Output data from initialization
   integer(IntKi)          :: errStat2       ! temporary error status of the operation
   character(errMsgLen)    :: errMsg2        ! temporary error message

   ! Initialize variables for this routine
   errStat = ErrID_None
   errMsg  = ""

   ! Initialize the NWTC Subroutine Library
   call NWTC_Init( EchoLibVer=.FALSE. )

   ! Display the module information
   call DispNVD( ADI_Ver )

   ! Clear writeoutputs
   if (allocated(InitOut%WriteOutputHdr)) deallocate(InitOut%WriteOutputHdr)
   if (allocated(InitOut%WriteOutputUnt)) deallocate(InitOut%WriteOutputUnt)

   ! Set parameters
   p%dt         = interval
   p%storeHHVel = InitInp%storeHHVel
   p%WrVTK      = InitInp%WrVTK
   p%MHK        = InitInp%AD%MHK
   p%WtrDpth    = InitInp%AD%WtrDpth

   ! --- Initialize Inflow Wind 
   call ADI_InitInflowWind(InitInp%RootName, InitInp%IW_InitInp, u%AD, OtherState%AD, m%IW, Interval, InitOut_IW, errStat2, errMsg2); if (Failed()) return
   ! Concatenate AD outputs to IW outputs
   call concatOutputHeaders(InitOut%WriteOutputHdr, InitOut%WriteOutputUnt, InitOut_IW%WriteOutputHdr, InitOut_IW%WriteOutputUnt, errStat2, errMsg2); if(Failed()) return

   ! --- Initialize AeroDyn
   ! Link InflowWind's FlowField to AeroDyn's FlowField
   InitInp%AD%FlowField => InitOut_IW%FlowField

   call AD_Init(InitInp%AD, u%AD, p%AD, x%AD, xd%AD, z%AD, OtherState%AD, y%AD, m%AD, Interval, InitOut_AD, errStat2, errMsg2); if (Failed()) return
   InitOut%Ver = InitOut_AD%ver
   ! Add writeoutput units and headers to driver, same for all cases and rotors!
   !TODO: this header is too short if we add more rotors.  Should also add a rotor identifier
   call concatOutputHeaders(InitOut%WriteOutputHdr, InitOut%WriteOutputUnt, InitOut_AD%rotors(1)%WriteOutputHdr, InitOut_AD%rotors(1)%WriteOutputUnt, errStat2, errMsg2); if(Failed()) return

   ! --- Initialize grouped outputs
   !TODO: assumes one rotor
   p%NumOuts = p%AD%rotors(1)%NumOuts + p%AD%rotors(1)%BldNd_TotNumOuts + m%IW%p%NumOuts
   call AllocAry(y%WriteOutput, p%NumOuts, 'WriteOutput', errStat2, errMsg2); if (Failed()) return

   ! --- Initialize outputs
   call AllocAry(y%IW_WriteOutput, size(m%IW%y%WriteOutput),'IW_WriteOutput', errStat2, errMsg2); if(Failed()) return
   y%IW_WriteOutput = myNaN
   if (p%storeHHVel) then
      call AllocAry(y%HHVel, 3, size(InitInp%AD%rotors), 'HHVel', errStat2, errMsg2); if(Failed()) return
      y%HHVel= myNaN
   else
      call AllocAry(y%HHVel, 0,          0             , 'HHVel', errStat2, errMsg2); if(Failed()) return
   endif

   ! --- Initialize VTK
   if (p%WrVTK>0) then
      call AD_SetVTKSurface(InitOut_AD, u%AD, m%VTK_Surfaces, errStat2, errMsg2); if(Failed()) return
   endif

    call cleanup()

contains

   subroutine cleanup()
      call AD_DestroyInitInput (InitInp%AD, errStat2, errMsg2)   
      call AD_DestroyInitOutput(InitOut_AD, errStat2, errMsg2)      
      call InflowWind_DestroyInitOutput(InitOut_IW, errStat2, errMsg2)
   end subroutine cleanup

   logical function Failed()
        call SetErrStat(errStat2, errMsg2, errStat, errMsg, 'ADI_Init') 
        Failed =  errStat >= AbortErrLev
         if (Failed) call cleanup()
   end function Failed

end subroutine ADI_Init
!----------------------------------------------------------------------------------------------------------------------------------
!> ReInit
subroutine ADI_ReInit(p, x, xd, z, OtherState, m, Interval, errStat, errMsg)
   type(ADI_ParameterType),         intent(in   )  :: p              !< Parameters
   type(ADI_ContinuousStateType),   intent(inout)  :: x              !< Initial continuous states
   type(ADI_DiscreteStateType),     intent(inout)  :: xd             !< Initial discrete states
   type(ADI_ConstraintStateType),   intent(inout)  :: z              !< Initial guess of the constraint states
   type(ADI_OtherStateType),        intent(inout)  :: OtherState     !< Initial other states
   type(ADI_MiscVarType),           intent(inout)  :: m              !< Initial misc/optimization variables
   real(DbKi),                      intent(inout)  :: interval       !< Coupling interval in seconds
   integer(IntKi),                  intent(  out)  :: errStat        !< Error status of the operation
   character(*),                    intent(  out)  :: errMsg         !< Error message if errStat /= ErrID_None
   ! Local variables
   integer(IntKi)          :: errStat2       ! temporary error status of the operation
   character(errMsgLen)    :: errMsg2        ! temporary error message
   errStat = ErrID_None
   errMsg  = ""

   ! Reinitialize AeroDyn without reopening input file
   call AD_ReInit(p%AD, x%AD, xd%AD, z%AD, OtherState%AD, m%AD, Interval, errStat2, errMsg2); if(Failed()) return
   ! Set parameters
   !p%dt = interval ! dt shouldn't change
contains

   logical function Failed()
        call SetErrStat(errStat2, errMsg2, errStat, errMsg, 'ADI_ReInit') 
        Failed =  errStat >= AbortErrLev
   end function Failed

end subroutine ADI_ReInit
!----------------------------------------------------------------------------------------------------------------------------------
!> This routine is called at the end of the simulation.
subroutine ADI_End( u, p, x, xd, z, OtherState, y, m, errStat, errMsg )
   type(ADI_InputType),             intent(inout)  :: u(:)        !< System inputs NOTE: used to be allocatable
   type(ADI_ParameterType),         intent(inout)  :: p           !< Parameters
   type(ADI_ContinuousStateType),   intent(inout)  :: x           !< Continuous states
   type(ADI_DiscreteStateType),     intent(inout)  :: xd          !< Discrete states
   type(ADI_ConstraintStateType),   intent(inout)  :: z           !< Constraint states
   type(ADI_OtherStateType),        intent(inout)  :: OtherState  !< Other states
   type(ADI_OutputType),            intent(inout)  :: y           !< System outputs
   type(ADI_MiscVarType),           intent(inout)  :: m           !< Misc/optimization variables
   integer(IntKi),                  intent(  out)  :: errStat     !< Error status of the operation
   character(*),                    intent(  out)  :: errMsg      !< Error message if errStat /= ErrID_None
   integer(IntKi) :: i
   errStat = ErrID_None
   errMsg  = ""

   ! End modules
   call AD_End(u(1)%AD, p%AD, x%AD, xd%AD, z%AD, OtherState%AD, y%AD, m%AD, ErrStat, ErrMsg)
   call InflowWind_End(m%IW%u, m%IW%p, m%IW%x, m%IW%xd, m%IW%z, m%IW%OtherSt, m%IW%y, m%IW%m, ErrStat, ErrMsg)

   ! Destroy the input data:
   !if (allocated(u)) then
      do i=1,size(u)
         call ADI_DestroyInput( u(i), errStat, errMsg )
      enddo
   !endif

   ! Destroy the parameter data:
   call ADI_DestroyParam( p, errStat, errMsg )

   ! Destroy the state data:
   call ADI_DestroyContState(   x,           errStat, errMsg )
   call ADI_DestroyDiscState(   xd,          errStat, errMsg )
   call ADI_DestroyConstrState( z,           errStat, errMsg )
   call ADI_DestroyOtherState(  OtherState,  errStat, errMsg )
   call ADI_DestroyMisc(        m,           errStat, errMsg )

   ! Destroy the output data:
   call ADI_DestroyOutput( y, errStat, errMsg )

end subroutine ADI_End
!----------------------------------------------------------------------------------------------------------------------------------
!> Loose coupling routine for solving for constraint states, integrating continuous states, and updating discrete and other states.
!! Continuous, constraint, discrete, and other states are updated for t + Interval
subroutine ADI_UpdateStates( t, n, u, utimes, p, x, xd, z, OtherState, m, errStat, errMsg)
   real(DbKi),                      intent(in   )  :: t           !< Current simulation time in seconds
   integer(IntKi),                  intent(in   )  :: n           !< Current simulation time step n = 0,1,...
   type(ADI_InputType),             intent(inout)  :: u(:)        !< Inputs at utimes (out only for mesh record-keeping in ExtrapInterp routine)
   real(DbKi),                      intent(in   )  :: utimes(:)   !< Times associated with u(:), in seconds
   type(ADI_ParameterType),         intent(in   )  :: p           !< Parameters
   type(ADI_ContinuousStateType),   intent(inout)  :: x           !< Input: Continuous states at t; Output: at t+DTaero
   type(ADI_DiscreteStateType),     intent(inout)  :: xd          !< Input: Discrete states at t;   Output: at t+DTaero
   type(ADI_ConstraintStateType),   intent(inout)  :: z           !< Input: Constraint states at t; Output: at t+DTaero
   type(ADI_OtherStateType),        intent(inout)  :: OtherState  !< Input: Other states at t;      Output: at t+DTaero
   type(ADI_MiscVarType),           intent(inout)  :: m           !< Misc/optimization variables
   integer(IntKi),                  intent(  out)  :: errStat     !< Error status of the operation
   character(*),                    intent(  out)  :: errMsg      !< Error message if errStat /= ErrID_None
   ! local variables
   integer :: it ! Index on times
   type(AD_InputType)  ::  u_AD(size(utimes))
   integer(IntKi)                :: errStat2                                                           ! temporary Error status
   character(errMsgLen)          :: errMsg2                                                            ! temporary Error message
   !type(ADI_InputType)           :: uInterp     ! Interpolated/Extrapolated input
   errStat = ErrID_None
   errMsg  = ""

   ! Compute InflowWind inputs for each time
   do it=1,size(utimes)
      call AD_CopyInput(u(it)%AD,u_AD(it),MESH_NEWCOPY,ErrStat2,ErrMsg2); if(Failed()) return
   enddo

   ! Get state variables at next step: INPUT at step nt - 1, OUTPUT at step nt
   call AD_UpdateStates(t, n, u_AD(:), utimes(:), p%AD, x%AD, xd%AD, z%AD, OtherState%AD, m%AD, errStat2, errMsg2); if(Failed()) return

   call CleanUp()

contains

   subroutine CleanUp()
      !call ADI_DestroyConstrState(z_guess, errStat2, errMsg2); if(Failed()) return
      do it=1,size(utimes)
         call AD_DestroyInput(u_AD(it), errStat2, errMsg2)  ! ignore errors here
      enddo
   end subroutine

   logical function Failed()
      call SetErrStat(errStat2, errMsg2, errStat, errMsg, 'ADI_UpdateStates') 
      Failed =  errStat >= AbortErrLev
      if (Failed) call CleanUp()
   end function Failed

end subroutine ADI_UpdateStates
!----------------------------------------------------------------------------------------------------------------------------------
!> Routine for computing outputs, used in both loose and tight coupling.
subroutine ADI_CalcOutput(t, u, p, x, xd, z, OtherState, y, m, errStat, errMsg)
   use IfW_FlowField, only: IfW_FlowField_GetVelAcc
   real(DbKi),                      intent(in   )  :: t           !< Current simulation time in seconds
   type(ADI_InputType),             intent(inout)  :: u           !< Inputs at Time t  ! NOTE: set as in-out since "Inflow" needs to be set
   type(ADI_ParameterType),         intent(in   )  :: p           !< Parameters
   type(ADI_ContinuousStateType),   intent(in   )  :: x           !< Continuous states at t
   type(ADI_DiscreteStateType),     intent(in   )  :: xd          !< Discrete states at t
   type(ADI_ConstraintStateType),   intent(in   )  :: z           !< Constraint states at t
   type(ADI_OtherStateType),        intent(in   )  :: OtherState  !< Other states at t
   type(ADI_OutputType),            intent(inout)  :: y           !< Outputs computed at t (Input only so that mesh con-
                                                                  !!   nectivity information does not have to be recalculated)
   type(ADI_MiscVarType),           intent(inout)  :: m           !< Misc/optimization variables
   integer(IntKi),                  intent(  out)  :: errStat     !< Error status of the operation
   character(*),                    intent(  out)  :: errMsg      !< Error message if errStat /= ErrID_None

   integer(IntKi)                :: errStat2
   character(errMsgLen)          :: errMsg2
   integer(IntKi)                :: node
   character(*), parameter       :: RoutineName = 'ADI_CalcOutput'
   integer :: iWT
   errStat = ErrID_None
   errMsg  = ""

   !----------------------------------------------------------------------------
   ! Calculate InflowWind outputs if module was initialized
   !----------------------------------------------------------------------------

   if (m%IW%CompInflow == 1) then
      call InflowWind_CalcOutput(t, m%IW%u, m%IW%p, m%IW%x, m%IW%xd, m%IW%z,  &
                                 m%IW%OtherSt, m%IW%y, m%IW%m, errStat2, errMsg2)
      if(Failed()) return

      ! Copy InflowWind outputs to ADI outputs
      y%IW_WriteOutput(:) = m%IW%y%WriteOutput(:)
   end if

   !----------------------------------------------------------------------------
   ! Calculate aerodyn output
   !----------------------------------------------------------------------------

   ! Calculate outputs at t
   call AD_CalcOutput(t, u%AD, p%AD, x%AD, xd%AD, z%AD, OtherState%AD, y%AD, m%AD, errStat2, errMsg2)
   if(Failed()) return

   ! --- Outputs for driver
   y%PLExp = m%IW%PLExp

   ! --- Set outputs
   !TODO: this assumes one rotor!!!
   associate(AD_NumOuts => p%AD%rotors(1)%NumOuts + p%AD%rotors(1)%BldNd_TotNumOuts, &
             IW_NumOuts => m%IW%p%NumOuts)
      y%WriteOutput(1:IW_NumOuts) = y%IW_WriteOutput(1:IW_NumOuts)
      y%WriteOutput(IW_NumOuts+1:p%NumOuts) = y%AD%rotors(1)%WriteOutput(1:AD_NumOuts)
   end associate

   !----------------------------------------------------------------------------
   ! Store hub height velocity calculated in CalcOutput
   !----------------------------------------------------------------------------

   if (p%storeHHVel) then
      do iWT = 1, size(u%AD%rotors)
         y%HHVel(:,iWT) = m%AD%Inflow(1)%RotInflow(iWT)%InflowOnHub(:,1)
      end do
   endif

contains

   subroutine CleanUp()
      !call ADI_DestroyConstrState(z_guess, errStat2, errMsg2); if(Failed()) return
   end subroutine

   logical function Failed()
      call SetErrStat(errStat2, errMsg2, errStat, errMsg, 'ADI_CalcOutput') 
      Failed =  errStat >= AbortErrLev
      if (Failed) call CleanUp()
   end function Failed
end subroutine ADI_CalcOutput
!----------------------------------------------------------------------------------------------------------------------------------
!>
subroutine ADI_InitInflowWind(Root, i_IW, u_AD, o_AD, IW, dt, InitOutData, errStat, errMsg)
   use InflowWind, only: InflowWind_Init
   use InflowWind_IO, only: IfW_SteadyWind_Init
   use IfW_FlowField, only: IfW_UniformField_CalcAccel
   character(*),                 intent(in   ) :: Root          ! Rootname for input files
   type(ADI_IW_InputData),       intent(in   ) :: i_IW          ! Inflow Wind "pseudo init input" data
   type(AD_InputType),           intent(in   ) :: u_AD          ! AeroDyn data 
   type(AD_OtherStateType),      intent(in   ) :: o_AD          ! AeroDyn data 
   type(ADI_InflowWindData),     intent(inout) :: IW            ! InflowWind data 
   real(DbKi),                   intent(inout) :: dt            ! interval
   type(InflowWind_InitOutputType), intent(out) :: InitOutData  ! Output data from initialization
   integer(IntKi)              , intent(  out) :: errStat       ! Status of error message
   character(*)                , intent(  out) :: errMsg        ! Error message if errStat /= ErrID_None

   integer(IntKi)                   :: errStat2             ! local status of error message
   character(errMsgLen)             :: errMsg2              ! local error message if errStat /= ErrID_None
   type(InflowWind_InitInputType)   :: InitInData           ! Input data for initialization
   Type(Steady_InitInputType)       :: Steady_InitInput
   Type(WindFileDat)                :: FileDat
   errStat = ErrID_None
   errMsg  = ''

   ! --- Init InflowWind
   if (i_IW%CompInflow == 0) then
      ! Initialze only the flow field with steady wind
      allocate(InitOutData%WriteOutputHdr(0))
      allocate(InitOutData%WriteOutputUnt(0))
      allocate(IW%y%WriteOutput(0))
      Steady_InitInput%HWindSpeed = i_IW%HWindSpeed
      Steady_InitInput%RefHt = i_IW%RefHt
      Steady_InitInput%PLExp = i_IW%PLExp
      allocate(IW%p%FlowField)
      IW%p%FlowField%PropagationDir = 0.0_ReKi
      IW%p%FlowField%VFlowAngle = 0.0_ReKi
      IW%p%FlowField%RotateWindBox = .false.
      IW%p%FlowField%FieldType = Uniform_FieldType
      IW%p%FlowField%RefPosition = [0.0_ReKi, 0.0_ReKi, i_IW%RefHt]
      InitOutData%FlowField => IW%p%FlowField
      call IfW_SteadyWind_Init(Steady_InitInput, 0, IW%p%FlowField%Uniform, &
                               FileDat, errStat2, errMsg2)
      if(Failed()) return
      if (i_IW%MHK == MHK_FixedBottom .or. i_IW%MHK == MHK_FLoating) then
         call IfW_UniformField_CalcAccel(IW%p%FlowField%Uniform, errStat2, errMsg2)
         if(Failed()) return
         IW%p%FlowField%AccFieldValid = .true.
      end if
   else
      ! Initialze InflowWind module
      InitInData%InputFileName    = i_IW%InputFile
      InitInData%Linearize        = i_IW%Linearize
      InitInData%FilePassingMethod= i_IW%FilePassingMethod
      InitInData%NumWindPoints = 1
      if (i_IW%FilePassingMethod == 1_IntKi) then     ! passing input file as an FileInfoType structure
         call NWTC_Library_Copyfileinfotype( i_IW%PassedFileInfo, InitInData%PassedFileInfo, MESH_NEWCOPY, errStat2, errMsg2 ); if (Failed()) return
      elseif (i_IW%FilePassingMethod == 2_IntKi) then ! passing input file as an IfW_InputFile structure
         call InflowWind_CopyInputFile( i_IW%PassedFileData, InitInData%PassedFileData, MESH_NEWCOPY, errStat2, errMsg2 ); if (Failed()) return
      endif
      InitInData%RootName         = trim(Root)//'.IfW'
      InitInData%MHK              = i_IW%MHK
      ! OLAF might be used in AD, in which case we need to allow out of bounds for some calcs. To do that
      ! the average values for the entire wind profile must be calculated and stored (we don't know if OLAF
      ! is used until after AD_Init below).
      InitInData%BoxExceedAllow = .true.
<<<<<<< HEAD
      InitInData%OutputAccel = i_IW%OutputAccel
=======
      
      !bjj: what about these initialization inputs?
      !   InitInData%HubPosition
      !   InitInData%RadAvg 
      
>>>>>>> 46f11bb6
      CALL InflowWind_Init( InitInData, IW%u, IW%p, &
                     IW%x, IW%xd, IW%z, IW%OtherSt, &
                     IW%y, IW%m, dt,  InitOutData, errStat2, errMsg2 )
      if(Failed()) return
   endif

   ! --- Store main init input data (data that don't use InfloWind directly)
   IW%CompInflow = i_IW%CompInflow
   IW%HWindSpeed = i_IW%HWindSpeed
   IW%RefHt      = i_IW%RefHt
   IW%PLExp      = i_IW%PLExp

   call cleanup()

contains
   subroutine cleanup()
      call InflowWind_DestroyInitInput( InitInData, errStat2, errMsg2 )   
   end subroutine cleanup

   logical function Failed()
      CALL SetErrStat( errStat2, errMsg2, errStat, errMsg, 'ADI_InitInflowWind' )
      Failed = errStat >= AbortErrLev
      if (Failed) call cleanup()
   end function Failed
end subroutine ADI_InitInflowWind
!----------------------------------------------------------------------------------------------------------------------------------
!> Concatenate new output channels info to the extisting ones in the driver
subroutine concatOutputHeaders(WriteOutputHdr0, WriteOutputUnt0, WriteOutputHdr, WriteOutputUnt, errStat, errMsg)
   character(ChanLen), dimension(:), allocatable, intent(inout) ::  WriteOutputHdr0 !< Channel headers
   character(ChanLen), dimension(:), allocatable, intent(inout) ::  WriteOutputUnt0 !< Channel units
   character(ChanLen), dimension(:), allocatable, intent(inout) ::  WriteOutputHdr !< Channel headers
   character(ChanLen), dimension(:), allocatable, intent(inout) ::  WriteOutputUnt !< Channel units
   integer(IntKi)              , intent(  out) :: errStat       !< Status of error message
   character(*)                , intent(  out) :: errMsg        !< Error message if errStat /= ErrID_None
   ! Locals
   character(ChanLen), allocatable :: TmpHdr(:)
   character(ChanLen), allocatable :: TmpUnt(:)
   integer :: nOld, nAdd
   errStat = ErrID_None
   errMsg  = ''
   !print*,'>>> Concat',allocated(WriteOutputHdr0), allocated(WriteOutputUnt0), allocated(WriteOutputHdr), allocated(WriteOutputUnt)
   if (.not.allocated(WriteOutputHdr)) return
   if (.not.allocated(WriteOutputHdr0)) then
      call move_alloc(WriteOutputHdr, WriteOutputHdr0)
      call move_alloc(WriteOutputUnt, WriteOutputUnt0)   
   else
      nOld = size(WriteOutputHdr0)
      nAdd = size(WriteOutputHdr)

      call move_alloc(WriteOutputHdr0, TmpHdr)
      call move_alloc(WriteOutputUnt0, TmpUnt)   

      allocate(WriteOutputHdr0(nOld+nAdd))
      allocate(WriteOutputUnt0(nOld+nAdd))
      WriteOutputHdr0(1:nOld) = TmpHdr
      WriteOutputUnt0(1:nOld) = TmpUnt
      WriteOutputHdr0(nOld+1:nOld+nAdd) = WriteOutputHdr
      WriteOutputUnt0(nOld+1:nOld+nAdd) = WriteOutputUnt
      deallocate(TmpHdr)
      deallocate(TmpUnt)
   endif
end subroutine concatOutputHeaders
! --------------------------------------------------------------------------------}
! --- ROUTINES RELEVANT FOR COUPLING WITH "FED": Fake ElastoDyn 
! --------------------------------------------------------------------------------{
!> Initialize the mesh mappings between the structure and aerodyn
!! Also adjust the tower mesh so that is is aligned with the tower base and tower top
!! Similar to FAST_Solver.f90, InitModuleMappings
subroutine Init_MeshMap_For_ADI(FED, p, uAD, errStat, errMsg)
   type(FED_Data), target,       intent(inout) :: FED       ! Elastic wind turbine data (Fake ElastoDyn)
   type(ADI_ParameterType),      intent(   in) :: p             ! Parameters
   type(AD_InputType),           intent(inout) :: uAD           ! AeroDyn input data 
   integer(IntKi)              , intent(  out) :: errStat       ! Status of error message
   character(*)                , intent(  out) :: errMsg        ! Error message if errStat /= ErrID_None
   ! locals
   real(ReKi)            :: pos(3), Pbase(3), Ptop(3), DeltaP(3)
   real(R8Ki)            :: orientation(3,3)
   real(ReKi)            :: twrHeightAD , twrHeight
   real(ReKi)            :: zBar ! dimensionsless tower height
   integer(IntKi)        :: iWT, iB, i
   integer(IntKi)        :: errStat2      ! local status of error message
   character(ErrMsgLen)  :: errMsg2       ! local error message if errStat /= ErrID_None
   type(RotFED), pointer :: y_ED ! Alias to shorten notation
   errStat = ErrID_None
   errMsg  = ''

   ! --- Create Mappings from structure to AeroDyn
   do iWT=1,size(FED%WT)
      y_ED => FED%WT(iWT)
      ! hub 2 hubAD
      call MeshMapCreate(y_ED%HubPtMotion, uAD%rotors(iWT)%hubMotion, y_ED%ED_P_2_AD_P_H, errStat2, errMsg2); if(Failed())return

      ! nac 2 nacAD
      call MeshMapCreate(y_ED%NacelleMotion, uAD%rotors(iWT)%nacelleMotion, y_ED%ED_P_2_AD_P_N, errStat2, errMsg2); if(Failed())return

      ! nac 2 tfinAD
      if (uAD%rotors(iWT)%TFinMotion%Committed) then
         call MeshMapCreate(y_ED%NacelleMotion, uAD%rotors(iWT)%TFinMotion, y_ED%ED_P_2_AD_P_TF, errStat2, errMsg2); if(Failed())return
      endif

      ! bldroot 2 bldroot AD
      allocate(y_ED%ED_P_2_AD_P_R(y_ED%numBlades))
      do iB = 1, y_ED%numBlades
         call MeshMapCreate(y_ED%BladeRootMotion(iB), uAD%rotors(iWT)%BladeRootMotion(iB), y_ED%ED_P_2_AD_P_R(iB), errStat2, errMsg2); if(Failed())return
      enddo

      if (y_ED%rigidBlades) then
         ! TODO Only for Rigid
         ! AD bld root 2 AD blade line
         allocate(y_ED%AD_P_2_AD_L_B(y_ED%numBlades))
         do iB = 1, y_ED%numBlades
            call MeshMapCreate(uAD%rotors(iWT)%BladeRootMotion(iB), uAD%rotors(iWT)%BladeMotion(iB), y_ED%AD_P_2_AD_L_B(iB), errStat2, errMsg2); if(Failed())return
         enddo
      else
         print*,'>>> Init_MeshMap_For_ADI, TODO coupling with elastic blades'
         STOP
      endif

      if (uAD%rotors(iWT)%TowerMotion%nNodes>0) then
         if (y_ED%hasTower) then
            twrHeightAD=uAD%rotors(iWT)%TowerMotion%Position(3,uAD%rotors(iWT)%TowerMotion%nNodes)-uAD%rotors(iWT)%TowerMotion%Position(3,1)
            ! Check tower height
            if ( p%MHK==MHK_Floating ) then
               if (twrHeightAD>0) then
                  errStat=ErrID_Fatal
                  errMsg='First AeroDyn tower height should be larger than last AD tower height for a floating MHK turbine'
               endif
            else
               if (twrHeightAD<0) then
                  errStat=ErrID_Fatal
                  errMsg='First AeroDyn tower height should be smaller than last AD tower height'
               endif
            endif

            twrHeightAD=uAD%rotors(iWT)%TowerMotion%Position(3,uAD%rotors(iWT)%TowerMotion%nNodes) ! NOTE: assuming start a z=0
            if ( p%MHK==MHK_FixedBottom ) then
               twrHeightAD = twrHeightAD + p%WtrDpth
            elseif ( p%MHK==MHK_Floating ) then
               twrHeightAD = abs(twrHeightAD)
            endif

            twrHeight=TwoNorm(y_ED%NacelleMotion%Position(:,1) - y_ED%TwrPtMesh%Position(:,1)  )
            ! KEEP ME, in summary file
            !print*,'Tower Height',twrHeight, twrHeightAD
            if (abs(twrHeightAD-twrHeight)> twrHeight*0.1) then
               errStat=ErrID_Fatal
               errMsg='More than 10% difference between AeroDyn tower length ('//trim(num2lstr(twrHeightAD))//&
                  'm), and the distance from tower base to nacelle ('//trim(num2lstr(twrHeight))//'m) for turbine '//trim(num2lstr(iWT))
            endif

            ! Adjust tower position (AeroDyn return values assuming (0,0,0) for tower base
            Pbase = y_ED%TwrPtMesh%Position(:,1)
            Ptop = y_ED%NacelleMotion%Position(:,1)
            if ( p%MHK==MHK_Floating ) then
               DeltaP = Pbase-Ptop
            else
               DeltaP = Ptop-Pbase
            endif
            do i = 1, uAD%rotors(iWT)%TowerMotion%nNodes
               if ( p%MHK==MHK_FixedBottom ) then
                  zBar = (uAD%rotors(iWT)%TowerMotion%Position(3,i) + p%WtrDpth) / twrHeight
               else
                  zBar = uAD%rotors(iWT)%TowerMotion%Position(3,i)/twrHeight
               endif
               uAD%rotors(iWT)%TowerMotion%Position(:,i)= Pbase+ zBar * DeltaP
               uAD%rotors(iWT)%TowerMotion%RefOrientation(:,:,i)= y_ED%TwrPtMesh%RefOrientation(:,:,1)
            enddo
            ! Create AD tower base point mesh
            pos         = y_ED%TwrPtMesh%Position(:,1)
            orientation = y_ED%TwrPtMesh%RefOrientation(:,:,1)
            call Eye(orientation, errStat2, errMsg2)
            call CreateInputPointMesh(y_ED%TwrPtMeshAD, pos, orientation, errStat2, errMsg2, hasMotion=.True., hasLoads=.False.); if(Failed())return

            ! TowerBase to AD tower base
            call MeshMapCreate(y_ED%TwrPtMesh, y_ED%TwrPtMeshAD, y_ED%ED_P_2_AD_P_T, errStat2, errMsg2); if(Failed()) return

            ! AD TowerBase to AD tower line
            call MeshMapCreate(y_ED%TwrPtMeshAD, uAD%rotors(iWT)%TowerMotion, y_ED%AD_P_2_AD_L_T, errStat2, errMsg2); if(Failed()) return
         endif ! hasTower
      else
         ! Do Nothing for now
      endif

   enddo ! Loop on WT/rotors

contains

   logical function Failed()
      call SetErrStat(errStat2, errMsg2, errStat, errMsg, 'Init_MeshMap_For_ADI')
      Failed = errStat >= AbortErrLev
   end function Failed
end subroutine Init_MeshMap_For_ADI
!----------------------------------------------------------------------------------------------------------------------------------
!> Set aerodyn inputs based on FED meshes
!  - set AD input meshes and inflow
subroutine Set_Inputs_For_ADI(u_ADI, FED, errStat, errMsg)
   type(ADI_InputType),          intent(inout) :: u_ADI     !< AeroDyn/InflowWind Data inputs
   type(FED_Data), target,       intent(inout) :: FED       !< Elastic wind turbine data (Fake ElastoDyn)
   integer(IntKi)              , intent(  out) :: errStat   !< Status of error message
   character(*)                , intent(  out) :: errMsg    !< Error message if errStat /= ErrID_None
   ! local variables
   integer(intKi)          :: iWT ! loop counter for rotors
   integer(intKi)          :: iB ! loop counter for blades
   integer(IntKi)          :: errStat2      ! local status of error message
   character(ErrMsgLen)    :: errMsg2       ! local error message if errStat /= ErrID_None
   type(RotFED), pointer :: y_ED ! Alias to shorten notation
   errStat = ErrID_None
   errMsg  = ""

   ! --- Transfer motion from "ED" to AeroDyn
   do iWT=1,size(FED%WT)
      y_ED => FED%WT(iWT)
      ! Hub 2 Hub AD 
      call Transfer_Point_to_Point(y_ED%HubPtMotion, u_ADI%AD%rotors(iWT)%hubMotion, y_ED%ED_P_2_AD_P_H, errStat2, errMsg2); if(Failed()) return

      ! Nac 2 Nac AD 
      call Transfer_Point_to_Point(y_ED%NacelleMotion, u_ADI%AD%rotors(iWT)%nacelleMotion, y_ED%ED_P_2_AD_P_N, errStat2, errMsg2); if(Failed()) return

      ! Nac 2 TailFin AD (Transfer ElastoDyn CM motion (taken as Nacelle) to AeroDyn tailfin ref point motion
      if (u_ADI%AD%rotors(iWT)%TFinMotion%Committed) then
         call Transfer_Point_to_Point( y_ED%NacelleMotion, u_ADI%AD%rotors(IWT)%TFinMotion, y_ED%ED_P_2_AD_P_TF, errStat2, errMsg2 ); if(Failed()) return
      end if

      ! Blade root to blade root AD
      do iB = 1,y_ED%numBlades
         call Transfer_Point_to_Point(y_ED%BladeRootMotion(iB), u_ADI%AD%rotors(iWT)%BladeRootMotion(iB), y_ED%ED_P_2_AD_P_R(iB), errStat2, errMsg2); if(Failed()) return
      enddo
            
      ! Blade root AD to blade line AD
      if (y_ED%rigidBlades) then
         do iB = 1,y_ED%numBlades
            call Transfer_Point_to_Line2(u_ADI%AD%rotors(iWT)%BladeRootMotion(iB), u_ADI%AD%rotors(iWT)%BladeMotion(iB), y_ED%AD_P_2_AD_L_B(iB), errStat2, errMsg2); if(Failed()) return
         enddo
      else
         print*,'>>> Set_Inputs_For_ADI: TODO Elastic Blades'
         STOP
      endif

      ! Tower motion
      if (y_ED%hasTower) then
         if (u_ADI%AD%rotors(iWT)%TowerMotion%nNodes>0) then
            call Transfer_Point_to_Point(y_ED%TwrPtMesh,  y_ED%TwrPtMeshAD, y_ED%ED_P_2_AD_P_T, errStat2, errMsg2); if(Failed()) return
            call Transfer_Point_to_Line2(y_ED%TwrPtMeshAD, u_ADI%AD%rotors(iWT)%TowerMotion, y_ED%AD_P_2_AD_L_T, errStat2, errMsg2); if(Failed()) return
         endif
      endif
   enddo ! iWT, rotors

contains
   logical function Failed()
      call SetErrStat(errStat2, errMsg2, errStat, errMsg, 'Set_Inputs_For_ADI')
      Failed = errStat >= AbortErrLev
   end function Failed
end subroutine Set_Inputs_For_ADI


end module AeroDyn_Inflow<|MERGE_RESOLUTION|>--- conflicted
+++ resolved
@@ -392,15 +392,12 @@
       ! the average values for the entire wind profile must be calculated and stored (we don't know if OLAF
       ! is used until after AD_Init below).
       InitInData%BoxExceedAllow = .true.
-<<<<<<< HEAD
       InitInData%OutputAccel = i_IW%OutputAccel
-=======
-      
-      !bjj: what about these initialization inputs?
+
+      !FIXME: bjj: what about these initialization inputs?
       !   InitInData%HubPosition
       !   InitInData%RadAvg 
       
->>>>>>> 46f11bb6
       CALL InflowWind_Init( InitInData, IW%u, IW%p, &
                      IW%x, IW%xd, IW%z, IW%OtherSt, &
                      IW%y, IW%m, dt,  InitOutData, errStat2, errMsg2 )

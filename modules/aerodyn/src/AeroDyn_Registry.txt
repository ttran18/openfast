--- conflicted
+++ resolved
@@ -203,11 +203,8 @@
 # Define inputs that are not on this mesh here:
 typedef	^	InputType	ReKi	InflowOnBlade	{:}{:}{:}	-	-	"U,V,W at nodes on each blade (note if we change the requirement that NumNodes is the same for each blade, this will need to change)"	m/s
 typedef	^	InputType	ReKi	InflowOnTower	{:}{:}	-	-	"U,V,W at nodes on the tower"	m/s
-<<<<<<< HEAD
+typedef	^	InputType	ReKi	UserProp	{:}{:}	-	-	"Optional user property for interpolating airfoils (per element per blade)" -
 typedef	^	InputType	ReKi	InflowWakeVel	{:}{:}	-	-	"U,V,W at wake points"	m/s
-=======
-typedef	^	InputType	ReKi	UserProp	{:}{:}	-	-	"Optional user property for interpolating airfoils (per element per blade)" -
->>>>>>> 2c6b78dc
 
 # ..... Outputs ...................................................................................................................
 # Define outputs that are contained on the mesh here:

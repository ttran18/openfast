###################################################################################################################################
# Registry for AeroDyn 15 in the FAST Modularization Framework
# This Registry file is used to create AeroDyn_Types which contains data used in the AeroDyn module.
# It also contains copy, destroy, pack, and unpack routines associated with each defined data types.
# See the NWTC Programmer's Handbook for further information on the format/contents of this file.
#
# Entries are of the form
# <keyword>	<ModuleName/ModName>	<TypeName>	<FieldType>	<FieldName>	<Dims>	<IO>	<DNAME>	<DESCRIP>	<UNITS>
#
# Use ^ as a shortcut for the value in the same column from the previous line.
###################################################################################################################################
# ...... Include files (definitions from NWTC Library) ............................................................................
include	Registry_NWTC_Library.txt
usefrom	AirfoilInfo_Registry.txt
usefrom	BEMT_Registry.txt
usefrom  FVW_Registry.txt
usefrom	UnsteadyAero_Registry.txt
usefrom AeroAcoustics_Registry.txt
usefrom InflowWind.txt
usefrom SeaState_Interp.txt
usefrom SeaSt_WaveField.txt

param    AeroDyn/AD     -  IntKi    ModelUnknown            - -1  -  "" -
param    ^              -  IntKi    WakeMod_none            -  0  -  "Wake model - none"                                      -
param    ^              -  IntKi    WakeMod_BEMT            -  1  -  "Wake model - BEMT (blade elememnt momentum theory)"     -
#param    ^              -  IntKi    WakeMod_TODO           -  2  -  "Wake model - TBD"  -
param    ^              -  IntKi    WakeMod_FVW             -  3  -  "Wake model - FVW (free vortex wake, OLAF)"              -

param    ^              -  IntKi    TwrPotent_none          -  0  -  "no tower potential flow"                    -
param    ^              -  IntKi    TwrPotent_baseline      -  1  -  "baseline tower potential flow"              -
param    ^              -  IntKi    TwrPotent_Bak           -  2  -  "tower potential flow with Bak correction"   -

param    ^              -  IntKi    TwrShadow_none          -  0  -  "no tower shadow"                            -
param    ^              -  IntKi    TwrShadow_Powles        -  1  -  "Powles tower shadow model"                  -
param    ^              -  IntKi    TwrShadow_Eames         -  2  -  "Eames tower shadow model"                   -

param    ^              -  IntKi    TwrAero_none            -  0  -  "no tower aero"                            -
param    ^              -  IntKi    TwrAero_noVIV           -  1  -  "Tower aero model without VIV"                  -
param    ^              -  IntKi    TwrAero_VIV             -  2  -  "Tower aero model with VIV"                   -

param    ^              -  IntKi    SA_Wgt_Uniform          -  1  -  "Sector average weighting - Uniform"                            -
#param    ^              -  IntKi    SA_Wgt_Impulse          -  1  -  "Sector average weighting - Impulse"                            -

param    ^              -  IntKi    TFinAero_none           -  0  -  "no tail fin aero"                                   -
param    ^              -  IntKi    TFinAero_polar          -  1  -  "polar-based tail fin aerodynamics"                  -
param    ^              -  IntKi    TFinAero_USB            -  2  -  "unsteady slender body tail fin aerodynamics model"  -

param    ^              -  IntKi    TFinIndMod_none         -  0  -  "no induction"                                   -
param    ^              -  IntKi    TFinIndMod_rotavg       -  1  -  "rotor averaged induction"                       -
# AeroProjMod (APM)
param    ^              -  IntKi    APM_BEM_NoSweepPitchTwist - 1 -  "Original AeroDyn model where momentum balance is done in the WithoutSweepPitchTwist system"  -
param    ^              -  IntKi    APM_BEM_Polar             - 2 -  "Use staggered polar grid for momentum balance in each annulus"                               -
param    ^              -  IntKi    APM_LiftingLine           - 3 -  "Use the blade lifting line (i.e. the structural) orientation (currently for OLAF with VAWT)" -
# if more than AD_MaxBl_Out blades are used in the simulation, not all channels will have output information for the "extra" blades.
# Also, the AD input file will require more lines for the additional blades.
param    ^              -  IntKi    AD_MaxBl_Out            -  3  -  "Maximum number of blades for information output (or linearization)" -

# Tail Fin parameters 
typedef  ^  TFinParameterType   IntKi   TFinMod    -    -   0 "Tail fin aerodynamics model {0=none, 1=polar-based, 2=USB-based}" (switch)
typedef  ^  TFinParameterType   ReKi    TFinArea   -    -   - "Tail fin planform area" m^2
typedef  ^  TFinParameterType   IntKi   TFinIndMod -    -   - "Model for induced velocity calculation {0=none, 1=rotor-average}" (switch)
typedef  ^  TFinParameterType   IntKi   TFinAFID   -    -   - "Index of Tail fin airfoil number [1 to NumAFfiles]" -
typedef  ^  TFinParameterType   ReKi    TFinChord  -    -   - "Tail fin chord" m
typedef  ^  TFinParameterType   ReKi   TFinKp   -    -   - "Tail fin potential flow coefficient for unsteady aerodynamics" -
typedef  ^  TFinParameterType   ReKi   TFinSigma   3    -   - "Tail fin empirical constants characterizing the decay of separation functions" 1/deg
typedef  ^  TFinParameterType   ReKi   TFinAStar   3    -   - "Tail fin characteristics angles for separation functions" deg
typedef  ^  TFinParameterType   ReKi   TFinKv   -    -   - "Tail fin vortex lift coefficient for unsteady aerodynamics" -
typedef  ^  TFinParameterType   ReKi   TFinCDc   -    -   - "Tail fin drag coefficient for unsteady aerodynamics" -

# Tail Fin input file 
typedef  ^  TFinInputFileType   IntKi   TFinMod    -    -   0 "Tail fin aerodynamics model {0=none, 1=polar-based, 2=USB-based}" (switch)
typedef  ^  TFinInputFileType   ReKi    TFinArea   -    -   - "Tail fin planform area" m^2
typedef  ^  TFinInputFileType   ReKi    TFinRefP_n 3    -   - "Undeflected position of the tail fin reference point wrt the tower top" m 
typedef  ^  TFinInputFileType   ReKi    TFinAngles 3    -   - "Tail fin chordline skew, tilt, and bank angles about the reference point" (deg)
typedef  ^  TFinInputFileType   IntKi   TFinIndMod -    -   - "Model for induced velocity calculation {0=none, 1=rotor-average}" (switch)
typedef  ^  TFinInputFileType   IntKi   TFinAFID   -    -   - "Index of Tail fin airfoil number [1 to NumAFfiles]" -
typedef  ^  TFinInputFileType   ReKi    TFinChord  -    -   - "Tail fin chord" m
typedef  ^  TFinInputFileType   ReKi    TFinKp   -    -   - "Tail fin potential flow coefficient for unsteady aerodynamics" -
typedef  ^  TFinInputFileType   ReKi    TFinSigma   3    -   - "Tail fin empirical constants characterizing the decay of separation functions" 1/deg
typedef  ^  TFinInputFileType   ReKi    TFinAStar 3    -   - "Tail fin characteristics angles for separation functions" deg
typedef  ^  TFinInputFileType   ReKi   TFinKv   -    -   - "Tail fin vortex lift coefficient for unsteady aerodynamics" -
typedef  ^  TFinInputFileType   ReKi   TFinCDc   -    -   - "Tail fin drag coefficient for unsteady aerodynamics" -



typedef    ^    AD_VTK_BLSurfaceType     SiKi                    AirfoilCoords    {:}{:}{:} -    -    "x,y coordinates for airfoil around each blade node on a blade (relative to reference)"    -

typedef    ^    AD_VTK_RotSurfaceType    AD_VTK_BLSurfaceType    BladeShape          {:}    -    -    "AirfoilCoords for each blade"    -
typedef    ^          ^                  SiKi                    TowerRad            {:}    -    -    "radius of each ED tower node"    m

 

# ..... Initialization data .......................................................................................................
# Define inputs that the initialization routine may need here:
typedef	AeroDyn/AD	RotInitInputType	IntKi	NumBlades	-	-	-	"Number of blades on the turbine" -
typedef	^	RotInitInputType	ReKi	originInit	{3}	-	0	"X-Y-Z reference position for the turbine"	m
typedef	^	RotInitInputType	ReKi	HubPosition	{3}	-	-	"X-Y-Z reference position of hub"	m
typedef	^	RotInitInputType	R8Ki	HubOrientation	{3}{3}	-	-	"DCM reference orientation of hub"	-
typedef	^	RotInitInputType	ReKi	BladeRootPosition	{:}{:}	-	-	"X-Y-Z reference position of each blade root (3 x NumBlades)"	m
typedef	^	RotInitInputType	R8Ki	BladeRootOrientation	{:}{:}{:}	-	-	"DCM reference orientation of blade roots (3x3 x NumBlades)"	-
typedef	^	RotInitInputType	R8Ki	NacellePosition	{3}	-	-	"X-Y-Z reference position of nacelle"	m
typedef	^	RotInitInputType	R8Ki	NacelleOrientation	{3}{3}	-	-	"DCM reference orientation of nacelle"	-
typedef	^	RotInitInputType	IntKi	AeroProjMod   	-	1	-	"Flag to switch between different projection models"	-
typedef	^	RotInitInputType	ReKi	RotSpeed	-	-	0	"Rotor speed used when AeroDyn is computing aero maps"	"rad/s"

typedef	^	InitInputType	RotInitInputType rotors	{:}	-	-	"Init Input Types for rotors"	-
typedef	^	InitInputType	CHARACTER(1024)	InputFile	-	-	-	"Name of the input file"	-
typedef	^	InitInputType	CHARACTER(1024)	RootName	-	-	-	"RootName for writing output files"	-
typedef	^	InitInputType	LOGICAL	UsePrimaryInputFile	-	.TRUE.	-	"Read input file instead of passed data"	-
typedef	^	InitInputType	FileInfoType	PassedPrimaryInputData	-	-	-	"Primary input file as FileInfoType (set by driver/glue code)"	-
typedef	^	InitInputType	Logical	Linearize	-	.FALSE.	-	"Flag that tells this module if the glue code wants to linearize."	-
typedef	^	InitInputType	LOGICAL	CompAeroMaps   -  .FALSE. -   "flag to determine if AeroDyn is computing aero maps (true) or running a normal simulation (false)"	-
typedef	^	InitInputType	ReKi	Gravity	-	-	-	"Gravity force" Nm/s^2
typedef ^   InitInputType   IntKi   MHK     -   -   -   "MHK turbine type switch"   -
typedef ^   InitInputType   LOGICAL CompSeaSt   -  -  -   "Flag to indicate whether SeaState is selected"   -
typedef ^   InitInputType   ReKi    defFldDens  -   -   -   "Default fluid density from the driver; may be overwritten" kg/m^3
typedef ^   InitInputType   ReKi    defKinVisc  -   -   -   "Default kinematic viscosity from the driver; may be overwritten" m^2/s
typedef ^   InitInputType   ReKi    defSpdSound -   -   -   "Default speed of sound from the driver; may be overwritten" m/s
typedef ^   InitInputType   ReKi    defPatm     -   -   -   "Default atmospheric pressure from the driver; may be overwritten" Pa
typedef ^   InitInputType   ReKi    defPvap     -   -   -   "Default vapor pressure from the driver; may be overwritten" Pa
typedef ^   InitInputType   ReKi    WtrDpth -  -   -    "Water depth" m
typedef ^   InitInputType   ReKi    MSL2SWL -  -   -    "Offset between still-water level and mean sea level" m
typedef ^   InitInputType   FlowFieldType *FlowField -  -   -    "Pointer of InflowWinds flow field data type" - 

# This is data defined in the Input File for this module (or could otherwise be passed in)
# ..... Blade Input file data .....................................................................................................
typedef	^	AD_BladePropsType	IntKi	NumBlNds	-	-	-	"Number of blade nodes used in the analysis"	-
typedef	^	AD_BladePropsType	ReKi	BlSpn	{:}	-	-	"Span at blade node"	m
typedef	^	AD_BladePropsType	ReKi	BlCrvAC	{:}	-	-	"Curve at blade node"	m
typedef	^	AD_BladePropsType	ReKi	BlSwpAC	{:}	-	-	"Sweep at blade node"	m
typedef	^	AD_BladePropsType	ReKi	BlCrvAng	{:}	-	-	"Curve angle at blade node"	radians
typedef	^	AD_BladePropsType	ReKi	BlTwist	{:}	-	-	"Twist at blade node"	radians
typedef	^	AD_BladePropsType	ReKi	BlChord	{:}	-	-	"Chord at blade node"	m
typedef	^	AD_BladePropsType	IntKi	BlAFID	{:}	-	-	"ID of Airfoil at blade node"	-
typedef ^   AD_BladePropsType   ReKi    t_c     {:} -   -   "Thickness to chord ratio at blade node"   -
typedef ^   AD_BladePropsType   ReKi    BlCb    {:} -   -   "Coefficient of buoyancy at blade node"   -
typedef ^   AD_BladePropsType   ReKi    BlCenBn {:} -   -   "Center of buoyancy normal offset at blade node"   m
typedef ^   AD_BladePropsType   ReKi    BlCenBt {:} -   -   "Center of buoyancy tangential offset at blade node"   m
typedef ^   AD_BladePropsType   ReKi    BlCpn   {:} -   -   "Chordwise coefficient of dynamic pressure at blade node"   -
typedef ^   AD_BladePropsType   ReKi    BlCpt   {:} -   -   "Edgewise coefficient of dynamic pressure at blade node"   -
typedef ^   AD_BladePropsType   ReKi    BlCan   {:} -   -   "Chordwise coefficient of added mass at blade node"   -
typedef ^   AD_BladePropsType   ReKi    BlCat   {:} -   -   "Edgewise coefficient of added mass at blade node"   -
typedef ^   AD_BladePropsType   ReKi    BlCam   {:} -   -   "Pitch coefficient of added mass at blade node"   -

# Define outputs from the initialization routine here:
typedef	^	AD_BladeShape	SiKi	AirfoilCoords	{:}{:}{:}	-	-	"x-y coordinates for airfoils, relative to node"	m

# Define outputs from the initialization routine here:
typedef	^	RotInitOutputType	ReKi	AirDens	-	-	-	"Air density"	kg/m^3
typedef	^	RotInitOutputType	CHARACTER(ChanLen)	WriteOutputHdr	{:}	-	-	"Names of the output-to-file channels"	-
typedef	^	RotInitOutputType	CHARACTER(ChanLen)	WriteOutputUnt	{:}	-	-	"Units of the output-to-file channels"	-
typedef	^	RotInitOutputType	AD_BladeShape	BladeShape	{:}	-	-	"airfoil coordinates for each blade"	m
typedef	^	RotInitOutputType	CHARACTER(LinChanLen)	LinNames_y	{:}	-	-	"Names of the outputs used in linearization"	-
typedef	^	RotInitOutputType	CHARACTER(LinChanLen)	LinNames_x	{:}	-	-	"Names of the continuous states used in linearization"	-
typedef	^	RotInitOutputType	CHARACTER(LinChanLen)	LinNames_u	{:}	-	-	"Names of the inputs used in linearization"	-
typedef	^	RotInitOutputType	LOGICAL	RotFrame_y	{:}	-	-	"Flag that tells FAST/MBC3 if the outputs used in linearization are in the rotating frame"	-
typedef	^	RotInitOutputType	LOGICAL	RotFrame_x	{:}	-	-	"Flag that tells FAST/MBC3 if the continuous states used in linearization are in the rotating frame (not used for glue)"	-
typedef	^	RotInitOutputType	LOGICAL	RotFrame_u	{:}	-	-	"Flag that tells FAST/MBC3 if the inputs used in linearization are in the rotating frame"	-
typedef	^	RotInitOutputType	LOGICAL	IsLoad_u	{:}	-	-	"Flag that tells FAST if the inputs used in linearization are loads (for preconditioning matrix)"	-
typedef	^	RotInitOutputType	AD_BladePropsType	BladeProps	{:}	-	-	"blade property information from blade input files"	-
typedef	^	RotInitOutputType	IntKi	DerivOrder_x {:}	-	-	"Integer that tells FAST/MBC3 the maximum derivative order of continuous states used in linearization"	-
typedef	^	RotInitOutputType	ReKi	TwrElev	{:}	-	-	"Elevation at tower node"	m
typedef	^	RotInitOutputType	ReKi	TwrDiam	{:}	-	-	"Diameter of tower at node"	m

typedef	^	InitOutputType	RotInitOutputType	 rotors	{:}	-	-	"Rotor init output type"	-
typedef	^	InitOutputType	ProgDesc	Ver	-	-	-	"This module's name, version, and date"	-
typedef	^	InitOutputType	IntKi	nNodesVel	-	-	-	"number of nodes velocity values are needed at (for ExtLoads coupling)"	-
# ..... Input file data ...........................................................................................................

# ..... Primary Input file data ...................................................................................................
#typedef  ^  RotInputFile   IntKi BldNd_BladesOut - - - "The blades to output (AD_AllBldNdOuts)" -
typedef	^	RotInputFile	AD_BladePropsType	BladeProps	{:}	-	-	"blade property information from blade input files"	-
typedef	^	RotInputFile	IntKi	NumTwrNds	-	-	-	"Number of tower nodes used in the analysis"	-
typedef	^	RotInputFile	ReKi	TwrElev	{:}	-	-	"Elevation at tower node"	m
typedef	^	RotInputFile	ReKi	TwrDiam	{:}	-	-	"Diameter of tower at node"	m
typedef	^	RotInputFile	ReKi	TwrCd	{:}	-	-	"Coefficient of drag at tower node"	-
typedef	^	RotInputFile	ReKi	TwrTI	{:}	-	-	"Turbulence intensity for tower shadow at tower node"	-
typedef	^	RotInputFile	ReKi	TwrCb	{:}	-	-	"Coefficient of buoyancy at tower node"	-
typedef	^	RotInputFile	ReKi	TwrCp	{:}	-	-	"Coefficient of dynamic pressure at tower node"	-
typedef	^	RotInputFile	ReKi	TwrCa	{:}	-	-	"Coefficient of added mass at tower node"	-
# Hub
typedef	^	RotInputFile	ReKi	VolHub	    -	-	-	"Hub volume" m^3
typedef	^	RotInputFile	ReKi	HubCenBx    -	-	-	"Hub center of buoyancy x direction offset" m
# Nacelle
typedef	^	RotInputFile	ReKi	VolNac	    -	-	-	"Nacelle volume" m^3
typedef	^	RotInputFile	ReKi	NacCenB     3	-	-	"Position of nacelle center of buoyancy from yaw bearing in nacelle coordinates" m
typedef	^	RotInputFile	ReKi	NacArea     3	-	-	"Projected area of the nacelle in X, Y, Z in the nacelle coordinate system" m^2
typedef	^	RotInputFile	ReKi	NacCd       3	-	-	"Drag cefficient for the nacelle areas defied above" -
typedef	^	RotInputFile	ReKi	NacDragAC   3	-	-	"Position of aerodynamic center of nacelle drag in nacelle coordinates" m
# TailFin
typedef  ^  RotInputFile   LOGICAL          TFinAero  - .FALSE. -   "Calculate tail fin aerodynamics model (flag)" flag
typedef  ^  RotInputFile   CHARACTER(1024)  TFinFile  -    -    -   "Input file for tail fin aerodynamics [used only when TFinAero=True]" -
typedef  ^  RotInputFile   TFinInputFileType TFin     -    -    -   "Input file data for tail fin" -

typedef	^	AD_InputFile	Logical	Echo	-	-	-	"Echo input file to echo file"	-
typedef	^	AD_InputFile	DbKi	DTAero	-	-	-	"Time interval for aerodynamic calculations {or \"default\"}"	s
typedef	^	AD_InputFile	IntKi	Wake_Mod	-	-	-	"Type of wake/induction model {0=none, 1=BEMT, 2=DBEMT, 3=FVW}"	-
typedef	^	AD_InputFile	IntKi	BEM_Mod	-	-	-	"Type of BEM model {1=legacy NoSweepPitchTwist, 2=polar grid}"	-
typedef	^	AD_InputFile	IntKi	TwrPotent	-	-	-	"Type of tower influence on wind based on potential flow around the tower {0=none, 1=baseline potential flow, 2=potential flow with Bak correction}"	-
typedef	^	AD_InputFile	IntKi	TwrShadow	-	-	-	"Type of tower influence on wind based on downstream tower shadow {0=none, 1=Powles model, 2=Eames model}"	-
typedef	^	AD_InputFile	IntKi	TwrAero	-	-	-	"Calculate tower aerodynamic loads? {0=none, 1=aero without VIV, 2=aero with VIV}"	-
typedef	^	AD_InputFile	Logical	CavitCheck	-	-	-	"Flag that tells us if we want to check for cavitation" -
<<<<<<< HEAD
=======
typedef ^   AD_InputFile    Logical Buoyancy    -   -   -   "Include buoyancy effects?" flag
typedef ^   AD_InputFile    Logical NacelleDrag    -   -   -   "Include NacelleDrag effects?" flag
>>>>>>> dc04b703
typedef	^	AD_InputFile	Logical	CompAA   -  -  -  "Compute AeroAcoustic noise" flag
typedef	^	AD_InputFile	CHARACTER(1024)	AA_InputFile	-	-	-	"AeroAcoustics input file name"	"quoted strings"
typedef	^	AD_InputFile	CHARACTER(1024)	ADBlFile {:}	-	-	"AD blade file (NumBl filenames)"	"quoted strings"
typedef	^	AD_InputFile	ReKi	AirDens	-	-	-	"Air density"	kg/m^3
typedef	^	AD_InputFile	ReKi	KinVisc	-	-	-	"Kinematic air viscosity"	m^2/s
typedef	^	AD_InputFile	ReKi	Patm 	-	-	-	"Atmospheric pressure" Pa
typedef	^	AD_InputFile	ReKi	Pvap 	-	-	-	"Vapour pressure" Pa
typedef	^	AD_InputFile	ReKi	SpdSound	-	-	-	"Speed of sound"	m/s
typedef	^	AD_InputFile	IntKi	Skew_Mod -	-	-	"Select skew model {0=No skew model at all, -1=Throw away non-normal component for linearization, 1=Glauert skew model}"	-
typedef	^	AD_InputFile	Logical SkewMomCorr	-	-	-	"Turn the skew momentum correction on or off [used only when SkewMod=1]" - 
typedef	^	AD_InputFile	IntKi   SkewRedistr_Mod	-	-	-	"Type of skewed-wake redistribution model (switch) {0=no redistribution, 1=Glauert/Pitt/Peters, 2=Vortex Cylinder} [unsed only when SkewMod=1]" - 
typedef	^	AD_InputFile	ReKi	SkewModFactor	-	-	-	"Constant used in Pitt/Peters skewed wake model (default is 15*pi/32)" -
typedef	^	AD_InputFile	LOGICAL	TipLoss	-	-	-	"Use the Prandtl tip-loss model? [unused when Wake_Mod=0]"	flag
typedef	^	AD_InputFile	LOGICAL	HubLoss	-	-	-	"Use the Prandtl hub-loss model? [unused when Wake_Mod=0]"	flag
typedef	^	AD_InputFile	LOGICAL	TanInd	-	-	-	"Include tangential induction in BEMT calculations? [unused when Wake_Mod=0]"	flag
typedef	^	AD_InputFile	LOGICAL	AIDrag	-	-	-	"Include the drag term in the axial-induction calculation? [unused when Wake_Mod=0]"	flag
typedef	^	AD_InputFile	LOGICAL	TIDrag	-	-	-	"Include the drag term in the tangential-induction calculation? [unused when Wake_Mod=0 or TanInd=FALSE]"	flag
typedef	^	AD_InputFile	ReKi	IndToler	-	-	-	"Convergence tolerance for BEM induction factors [unused when Wake_Mod=0]"	-
typedef	^	AD_InputFile	ReKi	MaxIter	-	-	-	"Maximum number of iteration steps [unused when Wake_Mod=0]"	-
typedef	^	AD_InputFile	Logical	SectAvg	-	.False. - 	"Use Sector average for BEM inflow velocity calculation (flag)"	-
typedef	^	     ^      	IntKi  	SA_Weighting	-	1	-	    "Sector Average - Weighting function for sector average  {1=Uniform, 2=Impulse, }  within a 360/nB sector centered on the blade (switch) [used only when SectAvg=True]" -
typedef	^	     ^      	ReKi   	SA_PsiBwd	-	-60	-	"Sector Average - Backard Azimuth (<0)"	deg
typedef	^	     ^      	ReKi   	SA_PsiFwd	-	 60	-	"Sector Average - Forward Azimuth (>0)"	deg
typedef	^	     ^      	IntKi  	SA_nPerSec	-	  5	-	"Sector average - Number of points per sectors (-) [used only when SectAvg=True]" -
typedef	^	     ^      	LOGICAL	AoA34	-	-	-	"Sample the angle of attack (AoA) at the 3/4 chord or the AC point {default=True} [always used]"	-
typedef	^	AD_InputFile	UA_InitInputType	UA_Init	-	-	-	"InitInput data for UA model"	-
typedef	^	AD_InputFile	ReKi	InCol_Alfa	-	-	-	"The column in the airfoil tables that contains the angle of attack"	-
typedef	^	AD_InputFile	ReKi	InCol_Cl	-	-	-	"The column in the airfoil tables that contains the lift coefficient"	-
typedef	^	AD_InputFile	ReKi	InCol_Cd	-	-	-	"The column in the airfoil tables that contains the drag coefficient"	-
typedef	^	AD_InputFile	ReKi	InCol_Cm	-	-	-	"The column in the airfoil tables that contains the pitching-moment coefficient; use zero if there is no Cm column"	-
typedef	^	AD_InputFile	ReKi	InCol_Cpmin	-	-	-	"The column in the airfoil tables that contains the drag coefficient; use zero if there is no Cpmin column"	-
typedef	^	AD_InputFile	IntKi AFTabMod	-	-	-	"Interpolation method for multiple airfoil tables {1 = 1D on AoA (only first table is used); 2 = 2D on AoA and Re; 3 = 2D on AoA and UserProp}" -
typedef	^	AD_InputFile	IntKi	NumAFfiles	-	-	-	"Number of airfoil files used"	-
typedef	^	AD_InputFile	CHARACTER(1024)	FVWFileName	-	-	-	"FVW input filename"	"quoted string"
typedef	^	AD_InputFile	CHARACTER(1024)	AFNames	{:}	-	-	"Airfoil file names (NumAF lines)"	"quoted strings"
typedef	^	AD_InputFile	LOGICAL	UseBlCm	-	-	-	"Include aerodynamic pitching moment in calculations?"	flag
#typedef	^	AD_InputFile	IntKi	NumBlNds	-	-	-	"Number of blade nodes used in the analysis"	-
typedef	^	AD_InputFile	LOGICAL	SumPrint	-	-	-	"Generate a summary file listing input options and interpolated properties to \"<rootname>.AD.sum\"?"	flag
typedef	^	AD_InputFile	IntKi	NBlOuts	-	-	-	"Number of blade node outputs [0 - 9]"	-
typedef	^	AD_InputFile	IntKi	BlOutNd	{9}	-	-	"Blade nodes whose values will be output"	-
typedef	^	AD_InputFile	IntKi	NTwOuts	-	-	-	"Number of tower node outputs [0 - 9]"	-
typedef	^	AD_InputFile	IntKi	TwOutNd	{9}	-	-	"Tower nodes whose values will be output"	-
typedef	^	AD_InputFile	IntKi	NumOuts	-	-	-	"Number of parameters in the output list (number of outputs requested)"	-
typedef	^	AD_InputFile	CHARACTER(ChanLen)	OutList	{:}	-	-	"List of user-requested output channels"	-
typedef	^	AD_InputFile	ReKi	tau1_const	-	-	-	"time constant for DBEMT"	s
typedef	^	AD_InputFile	IntKi	DBEMT_Mod	-	-	-	"Type of dynamic BEMT (DBEMT) model {0=No Dynamic Wake, -1=Frozen Wake for linearization, 1=constant tau1, 2=time-dependent tau1, 3=constant tau1 with continuous formulation} (-) [used only when WakeMod=1]" -
typedef	^	AD_InputFile	IntKi	BldNd_NumOuts	-	-	-	"Number of requested output channels per blade node (AD_AllBldNdOuts)"	-
typedef	^	AD_InputFile	CHARACTER(ChanLen)	BldNd_OutList	{:}	-	-	"List of user-requested output channels (AD_AllBldNdOuts)"	-
#typedef  ^  AD_InputFile   IntKi BldNd_BlOutNd {:} - - "The blade nodes to actually output (AD_AllBldNdOuts)" -
typedef  ^  AD_InputFile   CHARACTER(1024) BldNd_BlOutNd_Str - - - "String to parse for the blade nodes to actually output (AD_AllBldNdOuts)" -
typedef  ^  AD_InputFile   IntKi BldNd_BladesOut - - - "The blades to output (AD_AllBldNdOuts)" -
#typedef  ^  AD_InputFile   CHARACTER(1024) BldNd_BladesOut_Str - - - "String to parse for the he blades to output (AD_AllBldNdOuts)" -
typedef  ^  AD_InputFile   ReKi             UAStartRad  -  -  - Starting radius for dynamic stall (fraction of rotor radius)
typedef  ^  AD_InputFile   ReKi             UAEndRad    -  -  - Ending radius for dynamic stall (fraction of rotor radius)
typedef  ^  AD_InputFile   RotInputFile  rotors {:} - - "Rotor (blades and tower) input file data" -




# ..... States ....................................................................................................................
# Define continuous (differentiable) states here:
typedef	^	RotContinuousStateType	BEMT_ContinuousStateType	BEMT	-	-	-	"Continuous states from the BEMT module"	-
typedef	^	RotContinuousStateType	AA_ContinuousStateType	AA	-	-	-	"Continuous states from the AA module"	-

typedef	^	ContinuousStateType	RotContinuousStateType	rotors	{:}	-	-	"Continuous states for each rotor"	-
typedef	^	ContinuousStateType	FVW_ContinuousStateType	FVW	-	-	-	"Continuous states from the FVW module"	-


# Define discrete (nondifferentiable) states here:
typedef	^	RotDiscreteStateType	BEMT_DiscreteStateType	BEMT	-	-	-	"Discrete states from the BEMT module"	-
typedef	^	RotDiscreteStateType	AA_DiscreteStateType	AA	-	-	-	"Discrete states from the AA module"	-

typedef	^	DiscreteStateType	RotDiscreteStateType	rotors	{:}	-	-	"Discrete states for each rotor"	-
typedef	^	DiscreteStateType	FVW_DiscreteStateType	FVW	-	-	-	"Discrete states from the FVW module"	-

# Define constraint states here:
typedef	^	RotConstraintStateType	BEMT_ConstraintStateType	BEMT	-	-	-	"Constraint states from the BEMT module"	-
typedef	^	RotConstraintStateType	AA_ConstraintStateType	AA	-	-	-	"Constraint states from the AA module"	-

typedef	^	ConstraintStateType	RotConstraintStateType	rotors	{:}	-	-	"Constraint states for each rotor"	-
typedef	^	ConstraintStateType	FVW_ConstraintStateType	FVW	-	-	-	"Constraint states from the FVW module"	-

# Define "other" states here:
typedef	^	RotOtherStateType	BEMT_OtherStateType	BEMT	-	-	-	"OtherStates from the BEMT module"	-
typedef	^	RotOtherStateType	AA_OtherStateType	AA	-	-	-	"OtherStates from the AA module"	-

typedef	^	OtherStateType	RotOtherStateType	rotors	{:}	-	-	"OtherStates from the BEMT module"	-
typedef	^	OtherStateType	FVW_OtherStateType	FVW	-	-	-	"OtherStates from the FVW module"	-
typedef	^	OtherStateType	ReKi	WakeLocationPoints	{:}{:}	-	-	"wake points velocity"	m/s


# Define misc/optimization variables (any data that are not considered actual states) here:
typedef	^	RotMiscVarType	BEMT_MiscVarType	BEMT	-	-	-	"MiscVars from the BEMT module"	-
typedef	^	RotMiscVarType	BEMT_OutputType	BEMT_y	-	-	-	"Outputs from the BEMT module"	-
typedef	^	RotMiscVarType	BEMT_InputType	BEMT_u	2	-	-	"Inputs to the BEMT module"	-
typedef	^	RotMiscVarType	AA_MiscVarType	AA	-	-	-	"MiscVars from the AA module"	-
typedef	^	RotMiscVarType	AA_OutputType	AA_y	-	-	-	"Outputs from the AA module"	-
typedef	^	RotMiscVarType	AA_InputType	AA_u	-	-	-	"Inputs to the AA module"	-

typedef	^	RotMiscVarType	ReKi	DisturbedInflow	{:}{:}{:}	-	-	"InflowOnBlade values modified by tower influence"	m/s
typedef	^	RotMiscVarType	ReKi	SectAvgInflow  	{:}{:}{:}	-	-	"Sector averaged - disturbed inflow to improve BEM shear calculations"	m/s
typedef	^	RotMiscVarType	R8Ki	orientationAnnulus	{:}{:}{:}{:}	-	-	"Coordinate system equivalent to BladeMotion Orientation, but without live sweep, blade-pitch, and twist angles"	-
typedef	^	RotMiscVarType	R8Ki	R_li              	{:}{:}{:}{:}	-	-	"Transformation matrix from inertial system to the staggered polar coordinate system of a given section"	-
typedef	^	RotMiscVarType	ReKi	AllOuts	{:}	-	-	"An array holding the value of all of the calculated (not only selected) output channels"	-
typedef	^	RotMiscVarType	ReKi	W_Twr	{:}	-	-	"relative wind speed normal to the tower at node j"	m/s
typedef	^	RotMiscVarType	ReKi	X_Twr	{:}	-	-	"local x-component of force per unit length of the jth node in the tower"	m/s
typedef	^	RotMiscVarType	ReKi	Y_Twr	{:}	-	-	"local y-component of force per unit length of the jth node in the tower"	m/s
typedef	^	RotMiscVarType	ReKi	Cant	{:}{:}	-	-	"curvature angle, saved for possible output to file"	rad
typedef	^	RotMiscVarType	ReKi	Toe 	{:}{:}	-	-	"Toe angle, saved for possible output to file"	rad
typedef	^	RotMiscVarType	ReKi	TwrClrnc	{:}{:}	-	-	"Distance between tower (including tower radius) and blade node (not including blade width), saved for possible output to file"	m
typedef	^	RotMiscVarType	ReKi	X	{:}{:}	-	-	"normal force per unit length (normal to the plane, not chord) of the jth node in the kth blade"	N/m
typedef	^	RotMiscVarType	ReKi	Y	{:}{:}	-	-	"tangential force per unit length (tangential to the plane, not chord) of the jth node in the kth blade"	N/m
typedef	^	RotMiscVarType	ReKi	Z	{:}{:}	-	-	"axial force per unit length (tangential to the plane, not chord) of the jth node in the kth blade"	N/m
typedef	^	RotMiscVarType	ReKi	M	{:}{:}	-	-	"pitching moment per unit length of the jth node in the kth blade"	Nm/m
typedef	^	RotMiscVarType	ReKi	Mx	{:}{:}	-	-	"pitching moment per unit length of the jth node in the kth blade (in x direction)"	Nm/m
typedef	^	RotMiscVarType	ReKi	My	{:}{:}	-	-	"pitching moment per unit length of the jth node in the kth blade  (in y direction)"	Nm/m
typedef	^	RotMiscVarType	ReKi	Mz	{:}{:}	-	-	"pitching moment per unit length of the jth node in the kth blade  (in z direction)"	Nm/m
typedef	^	RotMiscVarType	ReKi	Vind_i	{:}{:}{:}	-	-	"Induced velocities at jth node and kth blade (3xnSpanxnB)"	m/s
typedef	^	RotMiscVarType	ReKi	V_DiskAvg	{3}	-	-	"disk-average relative wind speed"	m/s
typedef	^	RotMiscVarType	ReKi	yaw			-	-	-	    "Yaw calculated in  SetInputsForBEMT"	rad
typedef	^	RotMiscVarType	ReKi	tilt		-	-	-	    "tilt calculated in  SetInputsForBEMT"	rad
typedef	^	RotMiscVarType	ReKi	hub_theta_x_root	{:}	-	-	"angles saved for FAST.Farm"	rad
typedef	^	RotMiscVarType	ReKi	V_dot_x	-	-	-
typedef	^	RotMiscVarType	MeshType	HubLoad	-	-	-	"mesh at hub; used to compute an integral for mapping the output blade loads to a single point (for writing to file only)"	-
typedef	^	RotMiscVarType	MeshMapType	B_L_2_H_P	{:}	-	-	"mapping data structure to map each bladeLoad output mesh to the MiscVar%HubLoad mesh"
typedef	^	RotMiscVarType	ReKi	SigmaCavitCrit	{:}{:}	-	-	 "critical cavitation number-  inception value (above which cavit will occur)"   -
typedef	^	RotMiscVarType	ReKi	SigmaCavit	{:}{:}	-	-	  "cavitation number at node "   -
typedef	^	RotMiscVarType	Logical	CavitWarnSet {:}{:}	-	-	  "cavitation warning issued "   -
typedef	^	RotMiscVarType	ReKi	TwrFB	{:}{:}	    -	-	  "buoyant force per unit length at tower node"   N/m
typedef	^	RotMiscVarType	ReKi	TwrMB	{:}{:}	    -	-	  "buoyant moment per unit length at tower node"   Nm/m
typedef	^	RotMiscVarType	ReKi	HubFB	{:}	        -	-	  "buoyant force at hub node"   N
typedef	^	RotMiscVarType	ReKi	HubMB	{:}  	    -	-	  "buoyant moment at hub node"   Nm
typedef	^	RotMiscVarType	ReKi	NacFB	{:}	        -	-	  "buoyant force at nacelle (tower top) node"   N
typedef	^	RotMiscVarType	ReKi	NacMB	{:}  	    -	-	  "buoyant moment at nacelle (tower top) node"   Nm
<<<<<<< HEAD
typedef	^	RotMiscVarType	ReKi	BlFI	{:}{:}{:}	-	-	  "inertia force per unit length at blade node"   N/m
typedef	^	RotMiscVarType	ReKi	BlFA	{:}{:}{:}	-	-	  "added mass force per unit length at blade node"   N/m
typedef	^	RotMiscVarType	ReKi	BlMA	{:}{:}{:}  	-	-	  "added mass moment per unit length at blade node"   N/m
typedef	^	RotMiscVarType	ReKi	TwrFI	{:}{:}	    -	-	  "inertia force per unit length at tower node"   N/m
typedef	^	RotMiscVarType	ReKi	TwrFA	{:}{:}	    -	-	  "added mass force per unit length at tower node"   N/m
=======
typedef	^	RotMiscVarType	ReKi	NacDragF	{:}	        -	-	  "drag force at nacelle (tower top) node"   N
typedef	^	RotMiscVarType	ReKi	NacDragM	{:}  	    -	-	  "drag moment at nacelle (tower top) node"   Nm
typedef	^	RotMiscVarType	ReKi	NacFi	{:}	        -	-	  "Total force at nacelle (tower top) node"   N
typedef	^	RotMiscVarType	ReKi	NacMi	{:}  	    -	-	  "Total moment at nacelle (tower top) node"   Nm
>>>>>>> dc04b703
typedef	^	RotMiscVarType	MeshType	BladeRootLoad	{:}	-	-	"meshes at blade root; used to compute an integral for mapping the output blade loads to single points (for writing to file only)"	-
typedef	^	RotMiscVarType	MeshMapType	B_L_2_R_P	{:}	-	-	"mapping data structure to map each bladeLoad output mesh to corresponding MiscVar%BladeRootLoad mesh"
typedef	^	RotMiscVarType	MeshType	BladeBuoyLoadPoint	{:}	-	-	"point mesh for lumped buoyant blade loads"	-
typedef	^	RotMiscVarType	MeshType	BladeBuoyLoad	{:}	-	-	"line mesh for per unit length buoyant blade loads"	-
typedef	^	RotMiscVarType	MeshMapType	B_P_2_B_L	{:}	-	-	"mapping data structure to map buoyant blade point loads (m%BladeBuoyLoadPoint) to buoyant blade line loads (m%BladeBuoyLoad)"
typedef	^	RotMiscVarType	MeshType	TwrBuoyLoadPoint	-	-	-	"point mesh for lumped buoyant tower loads"	-
typedef	^	RotMiscVarType	MeshType	TwrBuoyLoad	-	-	-	"line mesh for per unit length buoyant tower loads"	-
typedef	^	RotMiscVarType	MeshMapType	T_P_2_T_L	-	-	-	"mapping data structure to map buoyant tower point loads (m%TwrBuoyLoadPoint) to buoyant tower line loads (m%TwrBuoyLoad)"
typedef	^	RotMiscVarType	Logical	FirstWarn_TowerStrike	-	-	-	"flag to avoid printing tower strike multiple times" -
typedef	^	RotMiscVarType	ReKi	AvgDiskVel	{3}	-	-	"disk-averaged U,V,W (undisturbed)"	m/s
typedef	^	RotMiscVarType	ReKi	AvgDiskVelDist	{3}	-	-	"disk-averaged U,V,W (disturbed)"	m/s
# TailFin
typedef	^	RotMiscVarType	ReKi	TFinAlpha	-	-	-	"Angle of attack for tailfin"
typedef	^	RotMiscVarType	ReKi	TFinRe   	-	-	-	"Reynolds number for tailfin"
typedef	^	RotMiscVarType	ReKi	TFinVrel 	-	-	-	"Orthogonal relative velocity nrom at the reference point"
typedef	^	RotMiscVarType	ReKi	TFinVund_i 	3	-	-	"Undisturbed wind velocity at the reference point of the fin in the inertial system"
typedef	^	RotMiscVarType	ReKi	TFinVind_i 	3	-	-	"Induced velocity at the reference point of the fin in the inertial system"
typedef	^	RotMiscVarType	ReKi	TFinVrel_i 	3	-	-	"Relative velocity at the reference point of the fin in the inertial system"
typedef	^	RotMiscVarType	ReKi	TFinSTV_i 	3	-	-	"Structural velocity at the reference point of the fin in the inertial system"
typedef	^	RotMiscVarType	ReKi	TFinF_i 	3	-	-	"Forces at the reference point of the fin in the inertial system"
typedef	^	RotMiscVarType	ReKi	TFinM_i 	3	-	-	"Moments at the reference point of the fin in the inertial system"

# Inflow data storage
typedef	^	ElemInflowType	ReKi	InflowVel	{:}{:}	-	-	"U,V,W at nodes on element (note if we change the requirement that NumNodes is the same for each blade, this will need to change)"	m/s
typedef	^	ElemInflowType	ReKi	InflowAcc	{:}{:}	-	-	"Wind acceleration at nodes on element (blade or tower) (note if we change the requirement that NumNodes is the same for each blade, this will need to change)"	m/s
typedef	^	RotInflowType	ElemInflowType    Blade		{:}	-	-	"Blade wind inputs"	-
typedef	^	RotInflowType	ElemInflowType    Tower		-	-	-	"Blade wind inputs"	-
typedef	^	RotInflowType	ReKi	InflowOnHub 	{3}{1}	-	-	"U,V,W at hub"	m/s
typedef	^	RotInflowType	ReKi	InflowOnNacelle	{3}{1}	-	-	"U,V,W at nacelle"	m/s
typedef	^	RotInflowType	ReKi	InflowOnTailFin	{3}{1}	-	-	"U,V,W at tailfin"	m/s
typedef	^	RotInflowType	ReKi	AvgDiskVel	{3}	-	0.0	"disk-averaged U,V,W"	m/s

typedef	^	AD_InflowType	ReKi	InflowWakeVel	{:}{:}	-	-	"U,V,W at wake points"	m/s
typedef	^	AD_InflowType	RotInflowType	RotInflow	{:}	-	-	"Inflow on rotor"	-

typedef	^	MiscVarType	RotMiscVarType	rotors	{:} -	-	"MiscVars for each rotor"	-
typedef	^	MiscVarType	FVW_InputType	FVW_u	:	-	-	"Inputs to the FVW module"	-
typedef	^	MiscVarType	FVW_OutputType	FVW_y	-	-	-	"Outputs from the FVW module"	-
typedef	^	MiscVarType	FVW_MiscVarType	FVW	-	-	-	"MiscVars from the FVW module"	-
typedef	^	MiscVarType	ReKi            WindPos	{:}{:} - -	"XYZ coordinates to query for wind velocity/acceleration"	-
typedef	^	MiscVarType	ReKi            WindVel	{:}{:} - -	"XYZ components of wind velocity"	-
typedef	^	MiscVarType	ReKi            WindAcc	{:}{:} - -	"XYZ components of wind acceleration"	-
<<<<<<< HEAD
typedef ^   MiscVarType SeaSt_Interp_MiscVarType SeaSt_Interp_m - - - "MiscVars from the SeaState Interpolation module"   -
=======
typedef	^	MiscVarType	AD_InflowType	Inflow	{:}	-	-	"Inflow storage (size of u for history of inputs)"	-

>>>>>>> dc04b703

# ..... Parameters ................................................................................................................
# Define parameters here:


# Parameters for each rotor
typedef	^	Jac_u_idxStarts	IntKi	Nacelle	-	1	-	"Index to first point in u jacobian for Nacelle" -
typedef	^	Jac_u_idxStarts	IntKi	Hub	-	1	-	"Index to first point in u jacobian for Hub" -
typedef	^	Jac_u_idxStarts	IntKi	TFin	-	1	-	"Index to first point in u jacobian for TFin" -
typedef	^	Jac_u_idxStarts	IntKi	Tower	-	1	-	"Index to first point in u jacobian for Tower" -
typedef	^	Jac_u_idxStarts	IntKi	BladeRoot	-	1	-	"Index to first point in u jacobian for BladeRoot" -
typedef	^	Jac_u_idxStarts	IntKi	Blade	-	1	-	"Index to first point in u jacobian for Blade" -
typedef	^	Jac_u_idxStarts	IntKi	UserProp	-	1	-	"Index to first point in u jacobian for UserProp" -
typedef	^	Jac_u_idxStarts	IntKi	Extended	-	1	-	"Index to first point in u jacobian for Extended" -
typedef	^	Jac_y_idxStarts	IntKi	NacelleLoad	-	1	-	"Index to first point in y jacobian for NacelleLoad" -
typedef	^	Jac_y_idxStarts	IntKi	HubLoad	-	1	-	"Index to first point in y jacobian for HubLoad" -
typedef	^	Jac_y_idxStarts	IntKi	TFinLoad	-	1	-	"Index to first point in y jacobian for TFinLoad" -
typedef	^	Jac_y_idxStarts	IntKi	TowerLoad	-	1	-	"Index to first point in y jacobian for TowerLoad" -
typedef	^	Jac_y_idxStarts	IntKi	BladeLoad	-	1	-	"Index to first point in y jacobian for BladeLoad" -
typedef	^	RotParameterType	IntKi	NumBlades	-	-	-	"Number of blades on the turbine"	-
typedef	^	RotParameterType	IntKi	NumBlNds	-	-	-	"Number of nodes on each blade"	-
typedef	^	RotParameterType	IntKi	NumTwrNds	-	-	-	"Number of nodes on the tower"	-
typedef	^	RotParameterType	ReKi	TwrDiam	{:}	-	-	"Diameter of tower at node"	m
typedef	^	RotParameterType	ReKi	TwrCd	{:}	-	-	"Coefficient of drag at tower node"	-
typedef	^	RotParameterType	ReKi	TwrTI	{:}	-	-	"Turbulence intensity for tower shadow at tower node"	-
typedef  ^  ^                     ReKi                     BlTwist                         {:}{:}        -         -        "Twist at blade node" radians
typedef	^	RotParameterType	ReKi	TwrCb	{:}	-	-	"Coefficient of buoyancy at tower node"	-
typedef	^	RotParameterType	ReKi	TwrCp	{:}	-	-	"Coefficient of dynamic pressure at tower node"	-
typedef	^	RotParameterType	ReKi	TwrCa	{:}	-	-	"Coefficient of added mass at tower node"	-
typedef	^	RotParameterType	ReKi	BlCenBn	{:}{:}	-	-	"Normal offset between aerodynamic center and center of buoyancy at blade node"	m
typedef	^	RotParameterType	ReKi	BlCenBt	{:}{:}	-	-	"Tangential offset between aerodynamic center and center of buoyancy at blade node"	m
typedef	^	RotParameterType	ReKi	VolHub	    -	-	-	"Hub volume" m^3
typedef	^	RotParameterType	ReKi	HubCenBx    -	-	-	"Hub center of buoyancy x direction offset" m
typedef	^	RotParameterType	ReKi	VolNac	    -	-	-	"Nacelle volume" m^3
typedef	^	RotParameterType	ReKi	NacCenB     3	-	-	"Position of nacelle center of buoyancy from yaw bearing in nacelle coordinates" m
typedef	^	RotParameterType	ReKi	NacArea     3	-	-	"Projected area of the nacelle in X, Y, Z in the nacelle coordinate system" m^2
typedef	^	RotParameterType	ReKi	NacCd       3	-	-	"Drag cefficient for the nacelle areas defied above" -
typedef	^	RotParameterType	ReKi	NacDragAC   3	-	-	"Position of aerodynamic center of nacelle drag in nacelle coordinates" m
typedef	^	RotParameterType	ReKi	VolBl       -	-	-	"Buoyancy volume of all blades" m^3
typedef	^	RotParameterType	ReKi	VolTwr       -	-	-	"Buoyancy volume of the tower" m^3
typedef ^   RotParameterType	ReKi	BlRad     {:}{:}	-	-	"Matrix of equivalent blade radius at each node, used in buoyancy calculation" m
typedef ^   RotParameterType	ReKi	BlDL      {:}{:}	-	-	"Matrix of blade element length based on CB, used in buoyancy calculation" m
typedef ^   RotParameterType	ReKi	BlTaper   {:}{:}	-	-	"Matrix of blade element taper, used in buoyancy calculation" -
typedef ^   RotParameterType	ReKi	BlAxCent  {:}{:}	-	-	"Matrix of blade element axial centroid, used in buoyancy calculation" -
typedef ^   RotParameterType	ReKi	BlIN      {:}{:}	-	-	"Matrix of blade node normal-to-chord inertia factor" kg/m
typedef ^   RotParameterType	ReKi	BlIT      {:}{:}	-	-	"Matrix of blade node tangential-to-chord inertia factor" kg/m
typedef ^   RotParameterType	ReKi	BlAN      {:}{:}	-	-	"Matrix of blade node normal-to-chord added mass factor" kg/m
typedef ^   RotParameterType	ReKi	BlAT      {:}{:}	-	-	"Matrix of blade node tangential-to-chord added mass factor" kg/m
typedef ^   RotParameterType	ReKi	BlAM      {:}{:}	-	-	"Matrix of blade node pitch added mass factor" kgm
typedef ^   RotParameterType	ReKi	TwrRad    {:}    	-	-	"Array of equivalent tower radius at each node, used in buoyancy calculation" m
typedef ^   RotParameterType	ReKi	TwrDL     {:}   	-	-	"Array of tower element length, used in buoyancy calculation" m
typedef ^   RotParameterType	ReKi	TwrTaper  {:}   	-	-	"Array of tower element taper, used in buoyancy calculation" -
typedef ^   RotParameterType	ReKi	TwrAxCent {:}	    -	-	"Array of tower element axial centroid, used in buoyancy calculation" -
typedef ^   RotParameterType	ReKi	TwrIT     {:}   	-	-	"Array of tower node tangential inertia factor" kg/m
typedef ^   RotParameterType	ReKi	TwrAT     {:}   	-	-	"Array of tower node tangential added mass factor" kg/m
typedef	^	RotParameterType	BEMT_ParameterType	BEMT	-	-	-	"Parameters for BEMT module"
typedef	^	RotParameterType	AA_ParameterType	AA	-	-	-	"Parameters for AA module"
typedef	^	RotParameterType	IntKi	Jac_u_indx	{:}{:}	-	-	"matrix to help fill/pack the u vector in computing the jacobian"	-
typedef	^	RotParameterType	Jac_u_idxStarts Jac_u_idxStartList	-	-	-	"Starting indices for all Jac_u components" -
typedef	^	RotParameterType	Jac_y_idxStarts Jac_y_idxStartList	-	-	-	"Starting indices for all Jac_y components" -
typedef	^	RotParameterType	IntKi	NumExtendedInputs	-	-	-	"number of extended inputs" -
typedef	^	RotParameterType	ReKi	du	{:}	-	-	"vector that determines size of perturbation for u (inputs)"
typedef	^	RotParameterType	ReKi	dx	{:}	-	-	"vector that determines size of perturbation for x (continuous states)"
typedef	^	RotParameterType	IntKi	Jac_ny	-	-	-	"number of outputs in jacobian matrix"	-
typedef   ^     RotParameterType IntKi NumBl_Lin      -    -     -   "number of blades in the jacobian"	-

typedef	^	RotParameterType	IntKi	TwrPotent	-	-	-	"Type of tower influence on wind based on potential flow around the tower {0=none, 1=baseline potential flow, 2=potential flow with Bak correction}"	-
typedef	^	RotParameterType	IntKi	TwrShadow	-	-	-	"Type of tower influence on wind based on downstream tower shadow {0=none, 1=Powles model, 2=Eames model}"	-
typedef	^	RotParameterType	IntKi	TwrAero	-	-	-	"Calculate tower aerodynamic loads? {0=none, 1=aero without VIV, 2=aero with VIV}"	switch
typedef	^	RotParameterType	Integer	DBEMT_Mod	-	-	-	"DBEMT_Mod"	-
typedef	^	RotParameterType	Logical	CavitCheck	-	-	-	"Flag that tells us if we want to check for cavitation" -
<<<<<<< HEAD
=======
typedef ^   RotParameterType    Logical Buoyancy    -   -   -   "Include buoyancy effects?" flag
typedef ^   RotParameterType    Logical NacelleDrag    -   -   -   "Include NacelleDrag effects?" flag
>>>>>>> dc04b703
typedef ^   RotParameterType    IntKi   MHK         -   -   -   "MHK" flag
typedef	^	RotParameterType	Logical	CompAA   -  -  -  "Compute AeroAcoustic noise" flag
typedef	^	RotParameterType	ReKi	AirDens	-	-	-	"Air density"	kg/m^3
typedef	^	RotParameterType	ReKi	KinVisc	-	-	-	"Kinematic air viscosity"	m^2/s
typedef	^	RotParameterType	ReKi	SpdSound	-	-	-	"Speed of sound"	m/s
typedef	^	RotParameterType	ReKi	Gravity	-	-	-	"Gravitational acceleration"	m/s^2
typedef ^   RotParameterType    ReKi    Patm     -   -   -   "Atmospheric pressure" Pa
typedef ^   RotParameterType    ReKi    Pvap      -   -   -  "Vapour pressure" Pa
typedef ^   RotParameterType    ReKi    WtrDpth -  -   -     "Water depth" m
typedef ^   RotParameterType    ReKi    MSL2SWL -  -   -     "Offset between still-water level and mean sea level" m
typedef	^	RotParameterType	IntKi	AeroProjMod   	-	1	-	"Flag to switch between different projection models"	-
typedef	^	RotParameterType	IntKi	BEM_Mod   	-      -1	-	"Flag to switch between different BEM Model"	-
# parameters for output
typedef	^	RotParameterType	IntKi	NumOuts	-	-	-	"Number of parameters in the output list (number of outputs requested)"	-
typedef	^	RotParameterType	CHARACTER(1024)	RootName	-	-	-	"RootName for writing output files"	-
typedef	^	RotParameterType	OutParmType	OutParam	{:}	-	-	"Names and units (and other characteristics) of all requested output parameters"	-
typedef	^	RotParameterType	IntKi	NBlOuts	-	-	-	"Number of blade node outputs [0 - 9]"	-
typedef	^	RotParameterType	IntKi	BlOutNd	{9}	-	-	"Blade nodes whose values will be output"	-
typedef	^	RotParameterType	IntKi	NTwOuts	-	-	-	"Number of tower node outputs [0 - 9]"	-
typedef	^	RotParameterType	IntKi	TwOutNd	{9}	-	-	"Tower nodes whose values will be output"	-

typedef	^	RotParameterType	IntKi	BldNd_NumOuts	-	-	-	"Number of requested output channels per blade node (AD_AllBldNdOuts)"	-
typedef	^	RotParameterType	IntKi	BldNd_TotNumOuts	-	-	-	"Total number of requested output channels of blade node information (BldNd_NumOuts * BldNd_BlOutNd * BldNd_BladesOut -- AD_AllBldNdOuts)"	-
typedef	^	RotParameterType	OutParmType	BldNd_OutParam	{:}	-	-	"Names and units (and other characteristics) of all requested output parameters"	-
typedef  ^  RotParameterType  IntKi BldNd_BlOutNd {:} - - "The blade nodes to actually output (AD_AllBldNdOuts)" -
typedef  ^  RotParameterType  IntKi BldNd_BladesOut - - - "The blades to output (AD_AllBldNdOuts)" -
typedef  ^  RotParameterType  IntKi BldNd_NumNodesOut - - - "The blades to output (AD_AllBldNdOuts)" -
# Tail fin parameters (per rotor)
typedef  ^  RotParameterType  LOGICAL           TFinAero  - .FALSE. -   "Calculate tail fin aerodynamics model (flag)" flag
typedef  ^  RotParameterType  TFinParameterType TFin    -       -   -   "Parameters for tail fin of current rotor" -

# Parameters for all rotors:
typedef  ^  ParameterType  RotParameterType rotors {:} - - "Parameter types for each rotor" -
# Time step for integration of continuous states (if a fixed-step integrator is used) and update of discrete states:
typedef	^	ParameterType	DbKi	DT	-	-	-	"Time step for continuous state integration & discrete state update"	seconds
typedef	^	ParameterType	CHARACTER(1024)	RootName	-	-	-	"RootName for writing output files"	-
typedef	^	ParameterType	AFI_ParameterType	AFI	{:}	-	-	"AirfoilInfo parameters"
typedef	^	ParameterType	IntKi	Skew_Mod	-	-	-	"Type of skewed-wake correction model {-1=orthogonal, 0=None, 1=Glauert} [unused when Wake_Mod=0]"	-
typedef	^	ParameterType	IntKi	Wake_Mod	-	-	-	"Type of wake/induction model {0=none, 1=BEMT, 2=DBEMT, 3=FVW}"	-
typedef	^	ParameterType	FVW_ParameterType	FVW	-	-	-	"Parameters for FVW module"
typedef   ^     ParameterType LOGICAL         CompAeroMaps   -  .FALSE. -   "flag to determine if AeroDyn is computing aero maps (true) or running a normal simulation (false)"	-
typedef   ^     ParameterType LOGICAL         UA_Flag       -  -  -  "logical flag indicating whether to use UnsteadyAero"        - 
typedef   ^     ParameterType LOGICAL         CompSeaSt     -  -  -  "Flag to indicate whether SeaState is selected"   -
typedef ^   ParameterType   FlowFieldType *FlowField -  -   -    "Pointer of InflowWinds flow field data type" - 
<<<<<<< HEAD
typedef ^   ParameterType   SeaSt_WaveFieldType *WaveField -  -   -    "Pointer to SeaState wave field data type" -
=======
typedef ^      ^            Logical        SectAvg   -  -   -    "Use Sector average for BEM inflow velocity calculation"	-
typedef ^      ^            IntKi          SA_Weighting - - 1    "Sector Average - Weighting function for sector average  {1=Uniform, 2=Impulse}  within a 360/nB sector centered on the blade (switch) [used only when SectAvg=True]" -
typedef ^      ^            ReKi           SA_PsiBwd -  -   -    "Sector Average - Backard Azimuth (<0)"	deg
typedef ^      ^            ReKi           SA_PsiFwd -  -   -    "Sector Average - Forward Azimuth (>0)"	deg
typedef ^      ^            IntKi          SA_nPerSec -  -   -    "Sector Average - Number of points per sector (>1)"	-

>>>>>>> dc04b703

# ..... Inputs ....................................................................................................................
# Define inputs that are contained on a mesh here:
typedef	^	RotInputType	MeshType	NacelleMotion	-	-	-	"motion on the nacelle"	-
typedef	^	RotInputType	MeshType	TowerMotion	-	-	-	"motion on the tower"	-
typedef	^	RotInputType	MeshType	HubMotion	-	-	-	"motion on the hub"	-
typedef	^	RotInputType	MeshType	BladeRootMotion	{:}	-	-	"motion on each blade root"	-
typedef	^	RotInputType	MeshType	BladeMotion	{:}	-	-	"motion on each blade"	-
typedef	^	RotInputType	MeshType	TFinMotion	- 	-	-	"motion of tail fin (at tail fin ref point)"	-
# Define inputs that are not on a mesh here:
typedef	^	RotInputType	ReKi	UserProp	{:}{:}	-	-	"Optional user property for interpolating airfoils (per element per blade)" -


typedef	^	InputType	RotInputType	rotors	{:}	-	-	"Inputs for each rotor"	-


# ..... Outputs ...................................................................................................................
# Define outputs that are contained on a mesh here:
typedef	^	RotOutputType	MeshType	NacelleLoad	-	-	-	"loads on the nacelle"	-
typedef	^	RotOutputType	MeshType	HubLoad  	-	-	-	"loads on the hub"  	-
typedef	^	RotOutputType	MeshType	TowerLoad	-	-	-	"loads on the tower"	-
typedef	^	RotOutputType	MeshType	BladeLoad	{:}	-	-	"loads on each blade"	-
typedef	^	RotOutputType	MeshType	TFinLoad 	-  	-	-	"loads on tail fin (at tail fin ref point)"	-
# Define outputs that are not on a mesh here:
typedef	^	RotOutputType	ReKi	WriteOutput	{:}	-	-	"Data to be written to an output file: see WriteOutputHdr for names of each variable"	"see WriteOutputUnt"

typedef	^	OutputType	RotOutputType	rotors	{:}	-	-	"Ouputs for each rotor"	-
<|MERGE_RESOLUTION|>--- conflicted
+++ resolved
@@ -13,11 +13,10 @@
 include	Registry_NWTC_Library.txt
 usefrom	AirfoilInfo_Registry.txt
 usefrom	BEMT_Registry.txt
-usefrom  FVW_Registry.txt
+usefrom FVW_Registry.txt
 usefrom	UnsteadyAero_Registry.txt
 usefrom AeroAcoustics_Registry.txt
 usefrom InflowWind.txt
-usefrom SeaState_Interp.txt
 usefrom SeaSt_WaveField.txt
 
 param    AeroDyn/AD     -  IntKi    ModelUnknown            - -1  -  "" -
@@ -200,11 +199,7 @@
 typedef	^	AD_InputFile	IntKi	TwrShadow	-	-	-	"Type of tower influence on wind based on downstream tower shadow {0=none, 1=Powles model, 2=Eames model}"	-
 typedef	^	AD_InputFile	IntKi	TwrAero	-	-	-	"Calculate tower aerodynamic loads? {0=none, 1=aero without VIV, 2=aero with VIV}"	-
 typedef	^	AD_InputFile	Logical	CavitCheck	-	-	-	"Flag that tells us if we want to check for cavitation" -
-<<<<<<< HEAD
-=======
-typedef ^   AD_InputFile    Logical Buoyancy    -   -   -   "Include buoyancy effects?" flag
 typedef ^   AD_InputFile    Logical NacelleDrag    -   -   -   "Include NacelleDrag effects?" flag
->>>>>>> dc04b703
 typedef	^	AD_InputFile	Logical	CompAA   -  -  -  "Compute AeroAcoustic noise" flag
 typedef	^	AD_InputFile	CHARACTER(1024)	AA_InputFile	-	-	-	"AeroAcoustics input file name"	"quoted strings"
 typedef	^	AD_InputFile	CHARACTER(1024)	ADBlFile {:}	-	-	"AD blade file (NumBl filenames)"	"quoted strings"
@@ -339,18 +334,15 @@
 typedef	^	RotMiscVarType	ReKi	HubMB	{:}  	    -	-	  "buoyant moment at hub node"   Nm
 typedef	^	RotMiscVarType	ReKi	NacFB	{:}	        -	-	  "buoyant force at nacelle (tower top) node"   N
 typedef	^	RotMiscVarType	ReKi	NacMB	{:}  	    -	-	  "buoyant moment at nacelle (tower top) node"   Nm
-<<<<<<< HEAD
+typedef	^	RotMiscVarType	ReKi	NacDragF	{:}	        -	-	  "drag force at nacelle (tower top) node"   N
+typedef	^	RotMiscVarType	ReKi	NacDragM	{:}  	    -	-	  "drag moment at nacelle (tower top) node"   Nm
+typedef	^	RotMiscVarType	ReKi	NacFi	{:}	        -	-	  "Total force at nacelle (tower top) node"   N
+typedef	^	RotMiscVarType	ReKi	NacMi	{:}  	    -	-	  "Total moment at nacelle (tower top) node"   Nm
 typedef	^	RotMiscVarType	ReKi	BlFI	{:}{:}{:}	-	-	  "inertia force per unit length at blade node"   N/m
 typedef	^	RotMiscVarType	ReKi	BlFA	{:}{:}{:}	-	-	  "added mass force per unit length at blade node"   N/m
 typedef	^	RotMiscVarType	ReKi	BlMA	{:}{:}{:}  	-	-	  "added mass moment per unit length at blade node"   N/m
 typedef	^	RotMiscVarType	ReKi	TwrFI	{:}{:}	    -	-	  "inertia force per unit length at tower node"   N/m
 typedef	^	RotMiscVarType	ReKi	TwrFA	{:}{:}	    -	-	  "added mass force per unit length at tower node"   N/m
-=======
-typedef	^	RotMiscVarType	ReKi	NacDragF	{:}	        -	-	  "drag force at nacelle (tower top) node"   N
-typedef	^	RotMiscVarType	ReKi	NacDragM	{:}  	    -	-	  "drag moment at nacelle (tower top) node"   Nm
-typedef	^	RotMiscVarType	ReKi	NacFi	{:}	        -	-	  "Total force at nacelle (tower top) node"   N
-typedef	^	RotMiscVarType	ReKi	NacMi	{:}  	    -	-	  "Total moment at nacelle (tower top) node"   Nm
->>>>>>> dc04b703
 typedef	^	RotMiscVarType	MeshType	BladeRootLoad	{:}	-	-	"meshes at blade root; used to compute an integral for mapping the output blade loads to single points (for writing to file only)"	-
 typedef	^	RotMiscVarType	MeshMapType	B_L_2_R_P	{:}	-	-	"mapping data structure to map each bladeLoad output mesh to corresponding MiscVar%BladeRootLoad mesh"
 typedef	^	RotMiscVarType	MeshType	BladeBuoyLoadPoint	{:}	-	-	"point mesh for lumped buoyant blade loads"	-
@@ -393,12 +385,9 @@
 typedef	^	MiscVarType	ReKi            WindPos	{:}{:} - -	"XYZ coordinates to query for wind velocity/acceleration"	-
 typedef	^	MiscVarType	ReKi            WindVel	{:}{:} - -	"XYZ components of wind velocity"	-
 typedef	^	MiscVarType	ReKi            WindAcc	{:}{:} - -	"XYZ components of wind acceleration"	-
-<<<<<<< HEAD
-typedef ^   MiscVarType SeaSt_Interp_MiscVarType SeaSt_Interp_m - - - "MiscVars from the SeaState Interpolation module"   -
-=======
+typedef ^   MiscVarType SeaSt_WaveField_MiscVarType WaveField_m - - - "misc var information from the SeaState WaveField module"   -
 typedef	^	MiscVarType	AD_InflowType	Inflow	{:}	-	-	"Inflow storage (size of u for history of inputs)"	-
 
->>>>>>> dc04b703
 
 # ..... Parameters ................................................................................................................
 # Define parameters here:
@@ -470,11 +459,7 @@
 typedef	^	RotParameterType	IntKi	TwrAero	-	-	-	"Calculate tower aerodynamic loads? {0=none, 1=aero without VIV, 2=aero with VIV}"	switch
 typedef	^	RotParameterType	Integer	DBEMT_Mod	-	-	-	"DBEMT_Mod"	-
 typedef	^	RotParameterType	Logical	CavitCheck	-	-	-	"Flag that tells us if we want to check for cavitation" -
-<<<<<<< HEAD
-=======
-typedef ^   RotParameterType    Logical Buoyancy    -   -   -   "Include buoyancy effects?" flag
 typedef ^   RotParameterType    Logical NacelleDrag    -   -   -   "Include NacelleDrag effects?" flag
->>>>>>> dc04b703
 typedef ^   RotParameterType    IntKi   MHK         -   -   -   "MHK" flag
 typedef	^	RotParameterType	Logical	CompAA   -  -  -  "Compute AeroAcoustic noise" flag
 typedef	^	RotParameterType	ReKi	AirDens	-	-	-	"Air density"	kg/m^3
@@ -519,16 +504,12 @@
 typedef   ^     ParameterType LOGICAL         UA_Flag       -  -  -  "logical flag indicating whether to use UnsteadyAero"        - 
 typedef   ^     ParameterType LOGICAL         CompSeaSt     -  -  -  "Flag to indicate whether SeaState is selected"   -
 typedef ^   ParameterType   FlowFieldType *FlowField -  -   -    "Pointer of InflowWinds flow field data type" - 
-<<<<<<< HEAD
-typedef ^   ParameterType   SeaSt_WaveFieldType *WaveField -  -   -    "Pointer to SeaState wave field data type" -
-=======
 typedef ^      ^            Logical        SectAvg   -  -   -    "Use Sector average for BEM inflow velocity calculation"	-
 typedef ^      ^            IntKi          SA_Weighting - - 1    "Sector Average - Weighting function for sector average  {1=Uniform, 2=Impulse}  within a 360/nB sector centered on the blade (switch) [used only when SectAvg=True]" -
 typedef ^      ^            ReKi           SA_PsiBwd -  -   -    "Sector Average - Backard Azimuth (<0)"	deg
 typedef ^      ^            ReKi           SA_PsiFwd -  -   -    "Sector Average - Forward Azimuth (>0)"	deg
 typedef ^      ^            IntKi          SA_nPerSec -  -   -    "Sector Average - Number of points per sector (>1)"	-
-
->>>>>>> dc04b703
+typedef ^   ParameterType   SeaSt_WaveFieldType *WaveField -  -   -    "Pointer to SeaState wave field data type" -
 
 # ..... Inputs ....................................................................................................................
 # Define inputs that are contained on a mesh here:

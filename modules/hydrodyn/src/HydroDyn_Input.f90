--- conflicted
+++ resolved
@@ -2931,20 +2931,10 @@
 
    IF ( InputFileData%Morison%NMGDepths > 0 ) THEN
 
-<<<<<<< HEAD
-      InputFileData%Morison%MGTop    = -999999.0
-      InputFileData%Morison%MGBottom =  999999.0
-      do I = 1,InputFileData%Morison%NMGDepths
-            ! Adjust the depth values based on MSL2SWL
-         InputFileData%Morison%MGDepths(I)%MGDpth = InputFileData%Morison%MGDepths(I)%MGDpth - InputFileData%Morison%MSL2SWL
-      end do
-      DO I = 1,InputFileData%Morison%NMGDepths
-=======
       InitInp%Morison%MGTop    = -999999.0
       InitInp%Morison%MGBottom =  999999.0
       
       DO I = 1,InitInp%Morison%NMGDepths
->>>>>>> 40568596
             ! Store the boundaries of the marine growth zone
          IF ( InputFileData%Morison%MGDepths(I)%MGDpth > InputFileData%Morison%MGTop ) THEN
             InputFileData%Morison%MGTop    = InputFileData%Morison%MGDepths(I)%MGDpth

--- conflicted
+++ resolved
@@ -2414,24 +2414,16 @@
       IF (ErrStat >= AbortErrLev ) RETURN
 
       DEALLOCATE(foundMask)
-<<<<<<< HEAD
-   ELSE
-      InputFileData%NumOuts = 0
-      InputFileData%Morison%NumOuts = 0
-=======
-
    ELSE
 
       ! Set number of outputs to zero
       InputFileData%NumOuts = 0
-      InputFileData%Waves2%NumOuts = 0
       InputFileData%Morison%NumOuts = 0
 
       ! Allocate outlist with zero length
       call AllocAry(InputFileData%OutList, 0, "InputFileData%OutList", ErrStat2, ErrMsg2); 
       call SetErrStat(ErrStat2,ErrMsg2,ErrStat,ErrMsg,RoutineName)
 
->>>>>>> 4b6337fc
    END IF
       ! Now that we have the sub-lists organized, lets do some additional validation.
    

!**********************************************************************************************************************************
! LICENSING
! Copyright (C) 2013-2015  National Renewable Energy Laboratory
!
!    This file is part of HydroDyn.
!
! Licensed under the Apache License, Version 2.0 (the "License");
! you may not use this file except in compliance with the License.
! You may obtain a copy of the License at
!
!     http://www.apache.org/licenses/LICENSE-2.0
!
! Unless required by applicable law or agreed to in writing, software
! distributed under the License is distributed on an "AS IS" BASIS,
! WITHOUT WARRANTIES OR CONDITIONS OF ANY KIND, either express or implied.
! See the License for the specific language governing permissions and
! limitations under the License.
!    
!**********************************************************************************************************************************
MODULE HydroDyn_Input

      ! This MODULE stores variables used for input.

   USE                              NWTC_Library
   USE                              HydroDyn_Types
   USE                              HydroDyn_Output
   USE                              Waves
   USE                              Waves2_Output
   USE                              Morison
   USE                              Morison_Output
   USE                              NWTC_RandomNumber
   IMPLICIT                         NONE

   PRIVATE :: CheckMeshOutput

CONTAINS
   
!====================================================================================================
FUNCTION CheckMeshOutput( output, numMemberOut, MOutLst, numJointOut )
!     The routine
!----------------------------------------------------------------------------------------------------
!
   CHARACTER(ChanLen),        INTENT ( IN    )  :: output
   INTEGER,                   INTENT ( IN    )  :: numMemberOut
   TYPE(Morison_MOutput),     INTENT ( IN    )  :: MOutLst(:)
   INTEGER,                   INTENT ( IN    )  :: numJointOut
   !INTEGER,                   INTENT (   OUT )  :: ErrStat              ! returns a non-zero value when an error occurs
   !CHARACTER(*),              INTENT (   OUT )  :: ErrMsg               ! Error message if ErrStat /= ErrID_None

   LOGICAL                                      :: CheckMeshOutput

   INTEGER                                      :: ErrStat
   CHARACTER(ChanLen)                           :: outputTmp
   INTEGER                                      :: indx1, indx2
   CHARACTER(4)                                 :: testStr
   outputTmp         = TRIM(output)

   testStr = outputTmp(1:4)
   CALL Conv2UC( testStr )

      ! Reverse the sign (+/-) of the output channel if the user prefixed the
      !   channel name with a '-', '_', 'm', or 'M' character indicating "minus".

      IF      ( INDEX( '-_', outputTmp(1:1) ) > 0 ) THEN

            ! ex, '-TipDxc1' causes the sign of TipDxc1 to be switched.
         outputTmp                   = outputTmp(2:)
         testStr = outputTmp(1:4)
         CALL Conv2UC( testStr )

      ELSE IF ( INDEX( 'mM', outputTmp(1:1) ) > 0 ) THEN ! We'll assume this is a variable name for now, (if not, we will check later if OutListTmp(2:) is also a variable name)

         IF ( ( INDEX( 'mM', outputTmp(2:2) ) > 0 ) .OR. ( INDEX( 'jJ', outputTmp(2:2) ) > 0 ) )  THEN
            outputTmp                   = outputTmp(2:)

         END IF

      ELSE IF ( INDEX( 'jJ', outputTmp(1:1) ) == 0  .AND. ( testStr /= 'WAVE' )  ) THEN
         ! Invalid output label because the label does not start: -M,-m,-J,-j,_M,_m,_J,_j,MM,mM,Mm,mm,MJ,mJ,Mj,mj, j,J,m,M
         CheckMeshOutput = .FALSE.
         RETURN
      END IF

      IF (( INDEX( 'mM', outputTmp(1:1) ) > 0 ) .OR. ( INDEX( 'jJ', outputTmp(1:1) ) > 0 )) THEN
         ! Read the second character, it should be a number from 1 to 9
      
         READ( outputTmp(2:2), '(i1)', IOSTAT = ErrStat) indx1
         IF ( ErrStat /=0 ) THEN
            ! Not a numerical digit!!!
            CheckMeshOutput = .FALSE.
            RETURN
         END IF
      
            ! Examine members
         IF ( INDEX( 'mM', outputTmp(1:1) ) > 0 ) THEN 
            IF ( indx1 > numMemberOut ) THEN
               CheckMeshOutput = .FALSE.
               RETURN
            END IF
               ! Now make sure the next letter is n or N and then look for the second index
               IF ( INDEX( 'nN', outputTmp(3:3) ) == 0 ) THEN
                     ! Invalid member label
                  CheckMeshOutput = .FALSE.
                  RETURN
               END IF
               READ( outputTmp(4:4), '(i1)', IOSTAT = ErrStat) indx2
               IF ( indx2 > MOutLst(indx1)%NOutLoc ) THEN
                  CheckMeshOutput = .FALSE.
                  RETURN
               END IF
            
         
         END IF 
      
         IF ( INDEX( 'jJ', outputTmp(1:1) ) > 0 ) THEN 
            IF ( indx1 > numJointOut ) THEN
               CheckMeshOutput = .FALSE.
               RETURN
            END IF
         END IF 
   ELSE 
         ! This should be a wave elevation channel
      READ( outputTmp(5:5), '(i1)', IOSTAT = ErrStat) indx1
      IF ( ErrStat /=0 ) THEN
         ! Not a numerical digit!!!
         CheckMeshOutput = .FALSE.
         RETURN
      END IF   
   END IF

      CheckMeshOutput = .TRUE.

END FUNCTION CheckMeshOutput

!====================================================================================================
SUBROUTINE PrintBadChannelWarning(NUserOutputs, UserOutputs , foundMask, ErrStat, ErrMsg )
!     The routine prints out warning messages if the user has requested invalid output channel names
!     The errstat is set to ErrID_Warning if any element in foundMask is .FALSE.
!----------------------------------------------------------------------------------------------------  
   INTEGER,                       INTENT( IN    ) :: NUserOutputs         ! Number of user-specified output channels
   CHARACTER(ChanLen),            INTENT( IN    ) :: UserOutputs (:)      ! An array holding the names of the requested output channels. 
   LOGICAL,                       INTENT( IN    ) :: foundMask (:)        ! A mask indicating whether a user requested channel belongs to a module's output channels.
   INTEGER,                       INTENT(   OUT ) :: ErrStat              ! returns a non-zero value when an error occurs  
   CHARACTER(*),                  INTENT(   OUT ) :: ErrMsg               ! Error message if ErrStat /= ErrID_None
   INTEGER                                        :: I
   
   ErrStat = ErrID_None
   ErrMsg  = ''
   
   DO I = 1, NUserOutputs
      IF (.NOT. foundMask(I)) THEN
         ErrMsg  = ' A requested output channel is invalid'         
         CALL ProgWarn( 'The requested output channel is invalid: ' // UserOutputs(I) )
         ErrStat = ErrID_Warn
      END IF
   END DO
   
END SUBROUTINE PrintBadChannelWarning



!====================================================================================================
SUBROUTINE HydroDyn_ParseInput( InputFileName, OutRootName, defWtrDens, defWtrDpth, defMSL2SWL, FileInfo_In, InputFileData, ErrStat, ErrMsg )
!     This public subroutine reads the input required for HydroDyn from the file whose name is an
!     input parameter.
!----------------------------------------------------------------------------------------------------

      ! Passed variables
   CHARACTER(*),                  intent(in   ) :: InputFileName        !< The name of the input file, for putting in echo file.
   CHARACTER(*),                  intent(in   ) :: OutRootName          !< The rootname of the echo file, possibly opened in this routine
   real(ReKi),                    intent(in   ) :: defWtrDens           !< default value for water density
   real(ReKi),                    intent(in   ) :: defWtrDpth           !< default value for water depth
   real(ReKi),                    intent(in   ) :: defMSL2SWL           !< default value for mean sea level to still water level
   TYPE(FileInfoType),            INTENT(IN   ) :: FileInfo_In          !< The derived type for holding the file information
   TYPE(HydroDyn_InputFile),      INTENT(INOUT) :: InputFileData        ! the hydrodyn input file data
   INTEGER,                       INTENT(  OUT) :: ErrStat              ! returns a non-zero value when an error occurs
   CHARACTER(*),                  INTENT(  OUT) :: ErrMsg               ! Error message if ErrStat /= ErrID_None

      ! Local variables
   INTEGER                                      :: I, j                 ! generic integer for counting
   CHARACTER(   2)                              :: strI                 ! string version of the loop counter
   INTEGER                                      :: UnEc                 ! The local unit number for this module's echo file
   CHARACTER(1024)                              :: EchoFile             ! Name of HydroDyn echo file
   CHARACTER(1024)                              :: Line                 ! String to temporarially hold value of read line
   real(ReKi), ALLOCATABLE                      :: tmpVec1(:), tmpVec2(:) ! Temporary arrays for WAMIT data
   integer(IntKi)                               :: startIndx, endIndx   ! indices into working arrays
   INTEGER, ALLOCATABLE                         :: tmpArray(:)          ! Temporary array storage of the joint output list
   REAL(ReKi), ALLOCATABLE                      :: tmpReArray(:)        ! Temporary array storage of the joint output list
   CHARACTER(1)                                 :: Line1                ! The first character of an input line
   INTEGER(IntKi)                               :: CurLine              !< Current entry in FileInfo_In%Lines array
   INTEGER(IntKi)                               :: ErrStat2
   CHARACTER(ErrMsgLen)                         :: ErrMsg2
   CHARACTER(*),  PARAMETER                     :: RoutineName = 'HydroDyn_ParaseInput'
   
      ! Initialize local data
   UnEc     = -1
   ErrStat  =  ErrID_None         
   ErrMsg   =  ""   
   InputFileData%Echo = .FALSE.  ! initialize for error handling (cleanup() routine)
   

   !-------------------------------------------------------------------------------------------------
   ! General settings 
   !-------------------------------------------------------------------------------------------------

   CurLine = 3    ! Skip the first three lines as they are known to be header lines and separators
   call ParseVar( FileInfo_In, CurLine, 'Echo', InputFileData%Echo, ErrStat2, ErrMsg2 )
         if (Failed()) return;

   if ( InputFileData%Echo ) then
      EchoFile = TRIM(OutRootName)//'.HD.ech'
      CALL OpenEcho ( UnEc, TRIM(EchoFile), ErrStat2, ErrMsg2 )
         if (Failed())  return;
      WRITE(UnEc, '(A)') 'Echo file for AeroDyn 15 primary input file: '//trim(InputFileName)
      ! Write the first three lines into the echo file
      WRITE(UnEc, '(A)') trim(FileInfo_In%Lines(1))
      WRITE(UnEc, '(A)') trim(FileInfo_In%Lines(2))

      CurLine = 3
      call ParseVar( FileInfo_In, CurLine, 'Echo', InputFileData%Echo, ErrStat2, ErrMsg2, UnEc )
         if (Failed()) return
   endif


   !-------------------------------------------------------------------------------------------------
   ! Environmental conditions section
   !-------------------------------------------------------------------------------------------------
   if ( InputFileData%Echo )   WRITE(UnEc, '(A)') trim(FileInfo_In%Lines(CurLine))    ! Write section break to echo
   CurLine = CurLine + 1

      ! WtrDens - Water density.
<<<<<<< HEAD
   CALL ParseVarWDefault ( FileInfo_In, CurLine, 'WtrDens', InputFileData%Waves%WtrDens, defWtrDens, ErrStat2, ErrMsg2, UnEc )
=======
   CALL ParseVarWDefault ( FileInfo_In, CurLine, 'WtrDens', InputFileData%Waves%WtrDens, real(defWtrDens,SiKi), ErrStat2, ErrMsg2, UnEc )
>>>>>>> 312fe833
      if (Failed())  return;

      ! WtrDpth - Water depth
   CALL ParseVarWDefault ( FileInfo_In, CurLine, 'WtrDpth', InputFileData%Morison%WtrDpth, defWtrDpth, ErrStat2, ErrMsg2, UnEc )
      if (Failed())  return;

      ! MSL2SWL
   CALL ParseVarWDefault ( FileInfo_In, CurLine, 'MSL2SWL', InputFileData%Morison%MSL2SWL, defMSL2SWL, ErrStat2, ErrMsg2, UnEc )
      if (Failed())  return;


   !-------------------------------------------------------------------------------------------------
   ! Data section for waves
   !-------------------------------------------------------------------------------------------------
   if ( InputFileData%Echo )   WRITE(UnEc, '(A)') trim(FileInfo_In%Lines(CurLine))    ! Write section break to echo
   CurLine = CurLine + 1

      ! WaveMod - Wave kinematics model switch.
   call ParseVar( FileInfo_In, CurLine, 'WaveMod', InputFileData%Waves%WaveModChr, ErrStat2, ErrMsg2, UnEc )
      if (Failed())  return;

   CALL Conv2UC( InputFileData%Waves%WaveModChr )    ! Convert Line to upper case.

   InputFileData%Waves%WavePhase = 0.0
   InputFileData%Waves%WaveNDAmp = .FALSE.


      ! WaveStMod - Model switch for stretching incident wave kinematics to instantaneous free surface.
   call ParseVar( FileInfo_In, CurLine, 'WaveStMod', InputFileData%Waves%WaveStMod, ErrStat2, ErrMsg2, UnEc )
      if (Failed())  return;

      ! WaveTMax - Analysis time for incident wave calculations.
   call ParseVar( FileInfo_In, CurLine, 'WaveTMax', InputFileData%Waves%WaveTMax, ErrStat2, ErrMsg2, UnEc )
      if (Failed())  return;

      ! WaveDT - Time step for incident wave calculations
   call ParseVar( FileInfo_In, CurLine, 'WaveDT', InputFileData%Waves%WaveDT, ErrStat2, ErrMsg2, UnEc )
      if (Failed())  return;

      ! WaveHs - Significant wave height
   call ParseVar( FileInfo_In, CurLine, 'WaveHs', InputFileData%Waves%WaveHs, ErrStat2, ErrMsg2, UnEc )
      if (Failed())  return;

      ! WaveTp - Peak spectral period.
   call ParseVar( FileInfo_In, CurLine, 'WaveTp', InputFileData%Waves%WaveTp, ErrStat2, ErrMsg2, UnEc )
      if (Failed())  return;

      ! WavePkShp - Peak shape parameter.
   call ParseVar( FileInfo_In, CurLine, 'WavePkShp', InputFileData%Waves%WavePkShpChr, ErrStat2, ErrMsg2, UnEc )
      if (Failed())  return;

      ! WvLowCOff - Low Cut-off frequency or lower frequency limit of the wave spectrum beyond which the wave spectrum is zeroed (rad/s).  
   call ParseVar( FileInfo_In, CurLine, 'WvLowCOff', InputFileData%Waves%WvLowCOff, ErrStat2, ErrMsg2, UnEc )
      if (Failed())  return;

     ! WvHiCOff - High Cut-off frequency or upper frequency limit of the wave spectrum beyond which the wave spectrum is zeroed (rad/s).  
   call ParseVar( FileInfo_In, CurLine, 'WvHiCOff', InputFileData%Waves%WvHiCOff, ErrStat2, ErrMsg2, UnEc )
      if (Failed())  return;
   
      ! WaveDir - Mean wave heading direction.
   call ParseVar( FileInfo_In, CurLine, 'WaveDir', InputFileData%Waves%WaveDir, ErrStat2, ErrMsg2, UnEc )
      if (Failed())  return;

      ! WaveDirMod -  Directional spreading function {0: None, 1: COS2S}       (-) [Used only if WaveMod=2]
   call ParseVar( FileInfo_In, CurLine, 'WaveDirMod', InputFileData%Waves%WaveDirMod, ErrStat2, ErrMsg2, UnEc )
      if (Failed())  return;

      ! WaveDirSpread -  Spreading coefficient [only used if WaveMod=2 and WaveDirMod=1]
   call ParseVar( FileInfo_In, CurLine, 'WaveDirSpread', InputFileData%Waves%WaveDirSpread, ErrStat2, ErrMsg2, UnEc )
      if (Failed())  return;

      ! WaveNDir -  The number of wave directions to calculate [must be odd; only used if WaveDirMod=1]
   call ParseVar( FileInfo_In, CurLine, 'WaveNDir', InputFileData%Waves%WaveNDir, ErrStat2, ErrMsg2, UnEc )
      if (Failed())  return;

      ! WaveDirRange - Full range of the wave directions from WaveDir - WaveDirRange/2 to WaveDir + WaveDirRange/2 (only used if WaveMod=2 and WaveDirMod=1)
   call ParseVar( FileInfo_In, CurLine, 'WaveDirRange', InputFileData%Waves%WaveDirRange, ErrStat2, ErrMsg2, UnEc )
      if (Failed())  return;

      ! Negative values should be treated as positive.
   InputFileData%Waves%WaveDirRange =  ABS( InputFileData%Waves%WaveDirRange )


      ! WaveSeed(1)
   call ParseVar( FileInfo_In, CurLine, 'WaveSeed(1)', InputFileData%Waves%WaveSeed(1), ErrStat2, ErrMsg2, UnEc )
      if (Failed())  return;
   InputFileData%Waves%RNG%RandSeed(1) = InputFileData%Waves%WaveSeed(1)

      !WaveSeed(2)
   call ParseVar( FileInfo_In, CurLine, 'WaveSeed(2)', Line, ErrStat2, ErrMsg2, UnEc )    ! Read into a string and then parse
      if (Failed())  return;

   READ (Line,*,IOSTAT=ErrStat2) Line1  ! check the first character to make sure we don't have T/F, which can be interpreted as 1/-1 or 0 in Fortran
   CALL Conv2UC( Line1 )
   IF ( (Line1 == 'T') .OR. (Line1 == 'F') ) THEN
      ErrStat2 = ErrID_Fatal
      ErrMsg2  = ' WaveSeed(2): Invalid RNG type.'
      if (Failed())  return;
   ENDIF

!FIXME: there is something a little strange here.  RandSeed(2) is an integer, but what if we get an error on the next read?
   READ (Line,*,IOSTAT=ErrStat2) InputFileData%Waves%WaveSeed(2)
   InputFileData%Waves%RNG%RandSeed(2) = InputFileData%Waves%WaveSeed(2)

   IF (ErrStat2 == 0) THEN ! the user entered a number
      InputFileData%Waves%RNG%RNG_type = "NORMAL"
      InputFileData%Waves%RNG%pRNG = pRNG_INTRINSIC

   ELSE

      InputFileData%Waves%RNG%RNG_type = ADJUSTL( Line )
      CALL Conv2UC( InputFileData%Waves%RNG%RNG_type )

      IF ( InputFileData%Waves%RNG%RNG_type == "RANLUX") THEN
         InputFileData%Waves%RNG%pRNG = pRNG_RANLUX
      ELSE
         ErrStat2 = ErrID_Fatal
         ErrMsg2  = ' WaveSeed(2): Invalid alternative random number generator.'
         if (Failed())  return;
      ENDIF

   ENDIF


      ! WaveNDAmp - Flag for normally distributed amplitudes.
   call ParseVar( FileInfo_In, CurLine, 'WaveNDAmp', InputFileData%Waves%WaveNDAmp, ErrStat2, ErrMsg2, UnEc )
      if (Failed())  return;

      ! WvKinFile
   call ParseVar( FileInfo_In, CurLine, 'WvKinFile', InputFileData%Waves%WvKinFile, ErrStat2, ErrMsg2, UnEc )
      if (Failed())  return;

      ! NWaveElev
   call ParseVar( FileInfo_In, CurLine, 'NWaveElev', InputFileData%Waves%NWaveElev, ErrStat2, ErrMsg2, UnEc )
      if (Failed())  return;

      ! This check is needed here instead of being located in HydroDynInput_ProcessInputData() because
      ! we need to allocate arrays.  If _GetInput() was skipped, then these array would already have
      ! been allocated and populated.

   IF ( InputFileData%Waves%NWaveElev < 0 .OR. InputFileData%Waves%NWaveElev > 9 ) THEN
      ErrStat2 = ErrID_Fatal
      ErrMsg2  = 'NWaveElev must be greater than or equal to zero and less than 10.'
      if (Failed())  return;
   END IF

      ! allocate space for the output location arrays:
   CALL AllocAry( InputFileData%Waves%WaveElevxi, InputFileData%Waves%NWaveElev, 'WaveElevxi' , ErrStat2, ErrMsg2);  if (Failed())  return;
   CALL AllocAry( InputFileData%Waves%WaveElevyi, InputFileData%Waves%NWaveElev, 'WaveElevyi' , ErrStat2, ErrMsg2);  if (Failed())  return;
      
      ! WaveElevxi
   call ParseAry ( FileInfo_In, CurLine, 'WaveElevxi.', InputFileData%Waves%WaveElevxi, InputFileData%Waves%NWaveElev, ErrStat2, ErrMsg2, UnEc )
      if (Failed())  return;

      ! WaveElevyi
   call ParseAry ( FileInfo_In, CurLine, 'WaveElevyi.', InputFileData%Waves%WaveElevyi, InputFileData%Waves%NWaveElev, ErrStat2, ErrMsg2, UnEc )
      if (Failed())  return;


   !-------------------------------------------------------------------------------------------------
   ! Data section for 2nd Order Waves 
   !-------------------------------------------------------------------------------------------------
   if ( InputFileData%Echo )   WRITE(UnEc, '(A)') trim(FileInfo_In%Lines(CurLine))    ! Write section break to echo
   CurLine = CurLine + 1

      ! WvDiffQTFF     - Second order waves -- difference forces
   call ParseVar( FileInfo_In, CurLine, 'WvDiffQTF', InputFileData%Waves2%WvDiffQTFF, ErrStat2, ErrMsg2, UnEc )
      if (Failed())  return;

      ! WvSumQTFF      - Second order waves -- sum forces
   call ParseVar( FileInfo_In, CurLine, 'WvSumQTF', InputFileData%Waves2%WvSumQTFF, ErrStat2, ErrMsg2, UnEc )
      if (Failed())  return;

      ! WvLowCOffD   -- Minimum frequency used in the difference methods (rad/s)              [Only used if DiffQTF /= 0]
   call ParseVar( FileInfo_In, CurLine, 'WvLowCOffD', InputFileData%Waves2%WvLowCOffD, ErrStat2, ErrMsg2, UnEc )
      if (Failed())  return;

      ! WvHiCOffD   -- Maximum frequency used in the difference methods  (rad/s)              [Only used if DiffQTF /= 0]
   call ParseVar( FileInfo_In, CurLine, 'WvHiCOffD', InputFileData%Waves2%WvHiCOffD, ErrStat2, ErrMsg2, UnEc )
      if (Failed())  return;

      ! WvLowCOffS   -- Minimum frequency used in the        sum-QTF     (rad/s)              [Only used if  SumQTF /= 0]
   call ParseVar( FileInfo_In, CurLine, 'WvLowCOffS', InputFileData%Waves2%WvLowCOffS, ErrStat2, ErrMsg2, UnEc )
      if (Failed())  return;

      ! WvHiCOffS   -- Maximum frequency used in the        sum-QTF      (rad/s)              [Only used if  SumQTF /= 0]
   call ParseVar( FileInfo_In, CurLine, 'WvHiCOffS', InputFileData%Waves2%WvHiCOffS, ErrStat2, ErrMsg2, UnEc )
      if (Failed())  return;


   !-------------------------------------------------------------------------------------------------
   ! Data section for current
   !-------------------------------------------------------------------------------------------------
   if ( InputFileData%Echo )   WRITE(UnEc, '(A)') trim(FileInfo_In%Lines(CurLine))    ! Write section break to echo
   CurLine = CurLine + 1

      ! CurrMod - Current profile model switch
   call ParseVar( FileInfo_In, CurLine, 'CurrMod', InputFileData%Current%CurrMod, ErrStat2, ErrMsg2, UnEc )
      if (Failed())  return;

      ! CurrSSV0 - Sub-surface current velocity at still water level
   call ParseVar( FileInfo_In, CurLine, 'CurrSSV0', InputFileData%Current%CurrSSV0, ErrStat2, ErrMsg2, UnEc )
      if (Failed())  return;


      ! CurrSSDirChr - Sub-surface current heading direction
   call ParseVar( FileInfo_In, CurLine, 'CurrSSDir', InputFileData%Current%CurrSSDirChr, ErrStat2, ErrMsg2, UnEc )
      if (Failed())  return;

   CALL Conv2UC( InputFileData%Current%CurrSSDirChr )    ! Convert Line to upper case.


      ! CurrNSRef - Near-surface current reference depth.
   call ParseVar( FileInfo_In, CurLine, 'CurrNSRef', InputFileData%Current%CurrNSRef, ErrStat2, ErrMsg2, UnEc )
      if (Failed())  return;

      ! CurrNSV0 - Near-surface current velocity at still water level.
   call ParseVar( FileInfo_In, CurLine, 'CurrNSV0', InputFileData%Current%CurrNSV0, ErrStat2, ErrMsg2, UnEc )
      if (Failed())  return;

      ! CurrNSDir - Near-surface current heading direction.
   call ParseVar( FileInfo_In, CurLine, 'CurrNSDir', InputFileData%Current%CurrNSDir, ErrStat2, ErrMsg2, UnEc )
      if (Failed())  return;

      ! CurrDIV - Depth-independent current velocity.
   call ParseVar( FileInfo_In, CurLine, 'CurrDIV', InputFileData%Current%CurrDIV, ErrStat2, ErrMsg2, UnEc )
      if (Failed())  return;

      ! CurrDIDir - Depth-independent current heading direction.
   call ParseVar( FileInfo_In, CurLine, 'CurrDIDir', InputFileData%Current%CurrDIDir, ErrStat2, ErrMsg2, UnEc )
      if (Failed())  return;


   !-------------------------------------------------------------------------------------------------
   ! Data section for floating platform
   !-------------------------------------------------------------------------------------------------
   if ( InputFileData%Echo )   WRITE(UnEc, '(A)') trim(FileInfo_In%Lines(CurLine))    ! Write section break to echo
   CurLine = CurLine + 1

      ! PotMod - State indicating potential flow model used in the simulation. 0=none, 1=WAMIT, 2=FIT
   call ParseVar( FileInfo_In, CurLine, 'PotMod', InputFileData%PotMod, ErrStat2, ErrMsg2, UnEc )
      if (Failed())  return;

      ! ExctnMod  - Wave Excitation model {0: None, 1: DFT, 2: state-space} (switch)
      ! [STATE-SPACE REQUIRES *.ssexctn INPUT FILE]
   call ParseVar( FileInfo_In, CurLine, 'ExctnMod', InputFileData%WAMIT%ExctnMod, ErrStat2, ErrMsg2, UnEc )
      if (Failed())  return;

      ! RdtnMod  - Radiation memory-effect model {1: convolution, 2: state-space} (switch)
      ! [STATE-SPACE REQUIRES *.ss INPUT FILE]
   call ParseVar( FileInfo_In, CurLine, 'RdtnMod', InputFileData%WAMIT%RdtnMod, ErrStat2, ErrMsg2, UnEc )
      if (Failed())  return;

      ! RdtnTMax - Analysis time for wave radiation kernel calculations
      ! NOTE: Use RdtnTMax = 0.0 to eliminate wave radiation damping
   call ParseVar( FileInfo_In, CurLine, 'RdtnTMax', InputFileData%WAMIT%RdtnTMax, ErrStat2, ErrMsg2, UnEc )
      if (Failed())  return;

      ! RdtnDT - Time step for wave radiation kernel calculations
   call ParseVar( FileInfo_In, CurLine, 'RdtnDT', InputFileData%WAMIT%Conv_Rdtn%RdtnDTChr, ErrStat2, ErrMsg2, UnEc )
      if (Failed())  return;

      ! NBody - Number of WAMIT bodies to be used (-) [>=1; only used when PotMod=1. If NBodyMod=1, the WAMIT data 
      !         contains a vector of size 6*NBody x 1 and matrices of size 6*NBody x 6*NBody; if NBodyMod>1, there 
      !         are NBody sets of WAMIT data each with a vector of size 6 x 1 and matrices of size 6 x 6]
   call ParseVar( FileInfo_In, CurLine, 'NBody', InputFileData%NBody, ErrStat2, ErrMsg2, UnEc )
      if (Failed())  return;

      ! NBodyMod - Body coupling model {1: include coupling terms between each body and NBody in HydroDyn equals NBODY in WAMIT, 
      !            2: neglect coupling terms between each body and NBODY=1 with XBODY=0 in WAMIT, 3: Neglect coupling terms 
      !            between each body and NBODY=1 with XBODY=/0 in WAMIT} (switch) [only used when PotMod=1]
   call ParseVar( FileInfo_In, CurLine, 'NBodyMod', InputFileData%NBodyMod, ErrStat2, ErrMsg2, UnEc )
      if (Failed())  return;
      
         ! allocate space for the WAMIT-related data arrays:
   if ( InputFileData%NBodyMod == 1 )  then
      InputFileData%nWAMITObj = 1  ! Special case where all data in a single WAMIT input file as opposed to  InputFileData%NBody number of separate input files.
      InputFileData%vecMultiplier = InputFileData%NBody
   else
      InputFileData%nWAMITObj    = InputFileData%NBody
      InputFileData%vecMultiplier = 1
   end if
   
   CALL AllocAry( InputFileData%PotFile      , InputFileData%nWAMITObj, 'PotFile'      , ErrStat2, ErrMsg2);   if (Failed())  return;
   CALL AllocAry( InputFileData%WAMITULEN    , InputFileData%nWAMITObj, 'WAMITULEN'    , ErrStat2, ErrMsg2);   if (Failed())  return;
   CALL AllocAry( InputFileData%PtfmRefxt    , InputFileData%NBody,     'PtfmRefxt'    , ErrStat2, ErrMsg2);   if (Failed())  return;
   CALL AllocAry( InputFileData%PtfmRefyt    , InputFileData%NBody,     'PtfmRefyt'    , ErrStat2, ErrMsg2);   if (Failed())  return;
   CALL AllocAry( InputFileData%PtfmRefzt    , InputFileData%NBody,     'PtfmRefzt'    , ErrStat2, ErrMsg2);   if (Failed())  return;
   CALL AllocAry( InputFileData%PtfmRefztRot , InputFileData%NBody,     'PtfmRefztRot' , ErrStat2, ErrMsg2);   if (Failed())  return;
   CALL AllocAry( InputFileData%PtfmVol0     , InputFileData%NBody,     'PtfmVol0'     , ErrStat2, ErrMsg2);   if (Failed())  return;
   CALL AllocAry( InputFileData%PtfmCOBxt    , InputFileData%NBody,     'PtfmCOBxt'    , ErrStat2, ErrMsg2);   if (Failed())  return;
   CALL AllocAry( InputFileData%PtfmCOByt    , InputFileData%NBody,     'PtfmCOByt'    , ErrStat2, ErrMsg2);   if (Failed())  return;


      ! PotFile - Root name of Potential flow data files (Could be WAMIT files or the FIT input file)
   call ParseAry( FileInfo_In, CurLine, 'PotFile', InputFileData%PotFile, InputFileData%nWAMITObj, ErrStat2, ErrMsg2, UnEc )
      if (Failed())  return;

      ! WAMITULEN - WAMIT characteristic body length scale
   call ParseAry( FileInfo_In, CurLine, 'WAMITULEN', InputFileData%WAMITULEN, InputFileData%nWAMITObj, ErrStat2, ErrMsg2, UnEc )
      if (Failed())  return;

      ! PtfmRefxt  - The xt offset of the body reference point(s) from (0,0,0) (meters)
   call ParseAry( FileInfo_In, CurLine, 'PtfmRefxt', InputFileData%PtfmRefxt, InputFileData%NBody, ErrStat2, ErrMsg2, UnEc )
      if (Failed())  return;

      ! PtfmRefyt  - The yt offset of the body reference point(s) from (0,0,0) (meters)
   call ParseAry( FileInfo_In, CurLine, 'PtfmRefyt', InputFileData%PtfmRefyt, InputFileData%NBody, ErrStat2, ErrMsg2, UnEc )
      if (Failed())  return;

      ! PtfmRefzt  - The zt offset of the body reference point(s) from (0,0,0) (meters)
   call ParseAry( FileInfo_In, CurLine, 'PtfmRefzt', InputFileData%PtfmRefzt, InputFileData%NBody, ErrStat2, ErrMsg2, UnEc )
      if (Failed())  return;

      ! PtfmRefztRot  - The rotation about zt of the body reference frame(s) from xt/yt (deg)
   call ParseAry( FileInfo_In, CurLine, 'PtfmRefztRot', InputFileData%PtfmRefztRot, InputFileData%NBody, ErrStat2, ErrMsg2, UnEc )
      if (Failed())  return;
   InputFileData%PtfmRefztRot = InputFileData%PtfmRefztRot*D2R_D ! Convert to radians
   
      ! PtfmVol0 - Displaced volume of water when the platform is in its undisplaced position
   call ParseAry( FileInfo_In, CurLine, 'PtfmVol0', InputFileData%PtfmVol0, InputFileData%NBody, ErrStat2, ErrMsg2, UnEc )
      if (Failed())  return;

      ! PtfmCOBxt  - The xt offset of the center of buoyancy (COB) from the WAMIT reference point
   call ParseAry( FileInfo_In, CurLine, 'PtfmCOBxt', InputFileData%PtfmCOBxt, InputFileData%NBody, ErrStat2, ErrMsg2, UnEc )
      if (Failed())  return;

      ! PtfmCOByt - The yt offset of the center of buoyancy (COB) from the WAMIT reference point
   call ParseAry( FileInfo_In, CurLine, 'PtfmCOByt', InputFileData%PtfmCOByt, InputFileData%NBody, ErrStat2, ErrMsg2, UnEc )
      if (Failed())  return;
   

!bjj: should we add this?
!test for numerical stability
!      IF ( FP_InitData%RdtnDT <= FP_InitData%RdtnTMax*EPSILON(FP_InitData%RdtnDT) )  THEN  ! Test RdtnDT and RdtnTMax to ensure numerical stability -- HINT: see the use of OnePlusEps."
!         ErrStat = ErrID_Fatal
!         ErrMsg2 = ' RdtnDT must be greater than '//TRIM ( Num2LStr( RdtnTMax*EPSILON(RdtnDT) ) )//' seconds.'
!         if (Failed())  return;
!      END IF



   !-------------------------------------------------------------------------------------------------
   ! Data section for 2nd order WAMIT forces
   !-------------------------------------------------------------------------------------------------
   if ( InputFileData%Echo )   WRITE(UnEc, '(A)') trim(FileInfo_In%Lines(CurLine))    ! Write section break to echo
   CurLine = CurLine + 1

        ! MnDrift    -- Mean drift forces computed from WAMIT file: {0: No mean drift, [7, 8, 9, 10, 11, or 12]: WAMIT file to use}
   call ParseVar( FileInfo_In, CurLine, 'MnDrift', InputFileData%WAMIT2%MnDrift, ErrStat2, ErrMsg2, UnEc )
      if (Failed())  return;

        ! NewmanApp  -- Slow drift forces computed with Newman's approximation from  WAMIT file: {0: No mean drift, [7, 8, 9, 10, 11, or 12]: WAMIT file to use}
   call ParseVar( FileInfo_In, CurLine, 'NewmanApp', InputFileData%WAMIT2%NewmanApp, ErrStat2, ErrMsg2, UnEc )
      if (Failed())  return;

        ! DiffQTF    -- Full Difference-Frequency forces computed with full QTFs from WAMIT file: {0: No difference-frequency forces, [10, 11, or 12]: WAMIT file to use} -- Only one of MnDrift, NewmanApp, or DiffQYT can be non-zero
   call ParseVar( FileInfo_In, CurLine, 'DiffQTF', InputFileData%WAMIT2%DiffQTF, ErrStat2, ErrMsg2, UnEc )
      if (Failed())  return;

        ! SumQTF     -- Full        Sum-Frequency forces computed with full QTFs from WAMIT file: {0: No        Sum-frequency forces, [10, 11, or 12]: WAMIT file to use}
   call ParseVar( FileInfo_In, CurLine, 'SumQTF', InputFileData%WAMIT2%SumQTF, ErrStat2, ErrMsg2, UnEc )
      if (Failed())  return;


   !-------------------------------------------------------------------------------------------------
   ! Floating Platform Additional Stiffness and Damping Section
   !-------------------------------------------------------------------------------------------------
   if ( InputFileData%Echo )   WRITE(UnEc, '(A)') trim(FileInfo_In%Lines(CurLine))    ! Write section break to echo
   CurLine = CurLine + 1

   ! If NBodyMod = 1 then vecMultiplier = NBody and nWAMITObj = 1
   ! Else                 vecMultiplier = 1     and nWAMITObj = NBody
   CALL AllocAry( InputFileData%AddF0,     InputFileData%vecMultiplier*6, InputFileData%nWAMITObj, 'InputFileData%AddF0'    , ErrStat2, ErrMsg2);                                   if (Failed())  return; 
   CALL AllocAry( InputFileData%AddCLin,   InputFileData%vecMultiplier*6, InputFileData%vecMultiplier*6, InputFileData%nWAMITObj, 'InputFileData%AddCLin'  , ErrStat2, ErrMsg2);    if (Failed())  return; 
   CALL AllocAry( InputFileData%AddBLin,   InputFileData%vecMultiplier*6, InputFileData%vecMultiplier*6, InputFileData%nWAMITObj, 'InputFileData%AddBLin'  , ErrStat2, ErrMsg2);    if (Failed())  return;
   CALL AllocAry( InputFileData%AddBQuad,  InputFileData%vecMultiplier*6, InputFileData%vecMultiplier*6, InputFileData%nWAMITObj, 'InputFileData%AddBQuad' , ErrStat2, ErrMsg2);    if (Failed())  return;
   CALL AllocAry( tmpVec1, InputFileData%nWAMITObj, 'tmpVec1', ErrStat2, ErrMsg2);  if (Failed())  return;
   CALL AllocAry( tmpVec2, 6*InputFileData%NBody,   'tmpVec2', ErrStat2, ErrMsg2);  if (Failed())  return;

      ! AddF0 - Additional preload
   do i = 1,6*InputFileData%vecMultiplier   
      call ParseAry( FileInfo_In, CurLine, 'AddF0', tmpVec1, InputFileData%nWAMITObj, ErrStat2, ErrMsg2, UnEc )
         if (Failed())  return;

      do j = 1, InputFileData%nWAMITObj
         InputFileData%AddF0(i,j) = tmpVec1(j)
      end do
   end do
   
      ! AddCLin
   do i=1,6*InputFileData%vecMultiplier

      write(strI,'(I1)') i
      call ParseAry( FileInfo_In, CurLine, ' Row '//strI//' of the additional linear stiffness matrix', &
                     tmpVec2, 6*InputFileData%NBody, ErrStat2, ErrMsg2, UnEc )
         if (Failed())  return;

      do j = 1, InputFileData%nWAMITObj
         startIndx = 6*InputFileData%vecMultiplier*(j-1) + 1
         endIndx   = startIndx + 6*InputFileData%vecMultiplier - 1
         InputFileData%AddCLin(i,:,j) = tmpVec2(startIndx:endIndx)
      end do
   end do


       ! AddBLin
   DO I=1,6*InputFileData%vecMultiplier

      call ParseAry( FileInfo_In, CurLine, ' Row '//strI//' of the additional linear damping matrix', &
                     tmpVec2, 6*InputFileData%NBody, ErrStat2, ErrMsg2, UnEc )
         if (Failed())  return;

      do j = 1, InputFileData%nWAMITObj
         startIndx = 6*InputFileData%vecMultiplier*(j-1) + 1
         endIndx   = startIndx + 6*InputFileData%vecMultiplier - 1
         InputFileData%AddBLin(I,:,j) = tmpVec2(startIndx:endIndx)
      end do
   END DO


       ! AddBQuad
   DO I=1,6*InputFileData%vecMultiplier

      call ParseAry( FileInfo_In, CurLine, ' Row '//strI//' of the additional quadratic damping matrix', &
                     tmpVec2, 6*InputFileData%NBody, ErrStat2, ErrMsg2, UnEc )
         if (Failed())  return;

      do j = 1, InputFileData%nWAMITObj
         startIndx = 6*InputFileData%vecMultiplier*(j-1) + 1
         endIndx   = startIndx + 6*InputFileData%vecMultiplier - 1
         InputFileData%AddBQuad(I,:,j) = tmpVec2(startIndx:endIndx)
      end do
   END DO


   !-------------------------------------------------------------------------------------------------
   !  Axial Coefficients Section
   !-------------------------------------------------------------------------------------------------
   if ( InputFileData%Echo )   WRITE(UnEc, '(A)') trim(FileInfo_In%Lines(CurLine))    ! Write section break to echo
   CurLine = CurLine + 1
   
      ! NAxCoef - Number of axial coefficients
   call ParseVar( FileInfo_In, CurLine, 'NAxCoef', InputFileData%Morison%NAxCoefs, ErrStat2, ErrMsg2, UnEc )
      if (Failed())  return;
   
      ! Table header
   if ( InputFileData%Echo )   WRITE(UnEc, '(A)') 'Axial coefficient table header line 1: '//NewLine//trim(FileInfo_In%Lines(CurLine))
   CurLine = CurLine + 1
   if ( InputFileData%Echo )   WRITE(UnEc, '(A)') 'Axial coefficient table header line 2: '//NewLine//trim(FileInfo_In%Lines(CurLine))
   CurLine = CurLine + 1
  
   IF ( InputFileData%Morison%NAxCoefs > 0 ) THEN
      CALL AllocAry( tmpReArray, 4, 'temporary array for AxialCoefs', ErrStat2, ErrMsg2 )
         if (Failed())  return;
      
         ! Allocate memory for Axial Coef-related arrays
      ALLOCATE ( InputFileData%Morison%AxialCoefs(InputFileData%Morison%NAxCoefs), STAT = ErrStat2 )
      IF ( ErrStat2 /= 0 ) THEN
         ErrStat2 = ErrID_Fatal
         ErrMsg2  = 'Error allocating space for AxialCoefs array.'
         if (Failed())  return;
      END IF
          
      DO I = 1,InputFileData%Morison%NAxCoefs
            ! read the table entries   AxCoefID   CdAx  CaAx    in the HydroDyn input file
         call ParseAry( FileInfo_In, CurLine, ' axial coefficients line '//trim( Int2LStr(I)), tmpReArray, size(tmpReArray), ErrStat2, ErrMsg2, UnEc )
            if (Failed())  return;
         InputFileData%Morison%AxialCoefs(I)%AxCoefID = NINT(tmpReArray(1))
         InputFileData%Morison%AxialCoefs(I)%AxCd     =      tmpReArray(2)
         InputFileData%Morison%AxialCoefs(I)%AxCa     =      tmpReArray(3)
         InputFileData%Morison%AxialCoefs(I)%AxCp     =      tmpReArray(4)
      END DO

      if (allocated(tmpReArray))      deallocate(tmpReArray)
   END IF

   
   !-------------------------------------------------------------------------------------------------
   ! Member Joints Section
   !-------------------------------------------------------------------------------------------------
   if ( InputFileData%Echo )   WRITE(UnEc, '(A)') trim(FileInfo_In%Lines(CurLine))    ! Write section break to echo
   CurLine = CurLine + 1

      ! NJoints - Number of member joints
   call ParseVar( FileInfo_In, CurLine, 'NJoints', InputFileData%Morison%NJoints, ErrStat2, ErrMsg2, UnEc )
      if (Failed())  return;
<<<<<<< HEAD

      ! Table header
   if ( InputFileData%Echo )   WRITE(UnEc, '(A)') 'Joints table header line 1: '//NewLine//trim(FileInfo_In%Lines(CurLine))
   CurLine = CurLine + 1
   if ( InputFileData%Echo )   WRITE(UnEc, '(A)') 'Joints table header line 2: '//NewLine//trim(FileInfo_In%Lines(CurLine))
   CurLine = CurLine + 1

   IF ( InputFileData%Morison%NJoints > 0 ) THEN
      CALL AllocAry( tmpReArray, 6, 'temporary array for InpJoints', ErrStat2, ErrMsg2 )
         if (Failed())  return;

         ! Allocate memory for Joint-related arrays
      ALLOCATE ( InputFileData%Morison%InpJoints(InputFileData%Morison%NJoints), STAT = ErrStat2 )
      IF ( ErrStat2 /= 0 ) THEN
         ErrStat2 = ErrID_Fatal
         ErrMsg2  = 'Error allocating space for InpJoints array.'
         if (Failed())  return;
      END IF

      DO I = 1,InputFileData%Morison%NJoints
            ! read the table entries   JointID   Jointxi     Jointyi    Jointzi      JointAxID   JointOvrlp    in the HydroDyn input file
         call ParseAry( FileInfo_In, CurLine, ' joints table line '//trim( Int2LStr(I)), tmpReArray, size(tmpReArray), ErrStat2, ErrMsg2, UnEc )
            if (Failed())  return;
         InputFileData%Morison%InpJoints(I)%JointID      =  NINT(tmpReArray(1))
         InputFileData%Morison%InpJoints(I)%Position(1)  =       tmpReArray(2)
         InputFileData%Morison%InpJoints(I)%Position(2)  =       tmpReArray(3)
         InputFileData%Morison%InpJoints(I)%Position(3)  =       tmpReArray(4)
         InputFileData%Morison%InpJoints(I)%JointAxID    =  NINT(tmpReArray(5))
         InputFileData%Morison%InpJoints(I)%JointOvrlp   =  NINT(tmpReArray(6))
      END DO

      if (allocated(tmpReArray))      deallocate(tmpReArray)
   END IF


   !-------------------------------------------------------------------------------------------------
   ! Member Cross-section Properties Section
   !-------------------------------------------------------------------------------------------------
   if ( InputFileData%Echo )   WRITE(UnEc, '(A)') trim(FileInfo_In%Lines(CurLine))    ! Write section break to echo
   CurLine = CurLine + 1

      ! NPropSets - Number of member cross-section property sets
   call ParseVar( FileInfo_In, CurLine, 'NPropSets', InputFileData%Morison%NPropSets, ErrStat2, ErrMsg2, UnEc )
      if (Failed())  return;

      ! Table header
   if ( InputFileData%Echo )   WRITE(UnEc, '(A)') 'MPropSets table header line 1: '//NewLine//trim(FileInfo_In%Lines(CurLine))
   CurLine = CurLine + 1
   if ( InputFileData%Echo )   WRITE(UnEc, '(A)') 'MPropSets table header line 2: '//NewLine//trim(FileInfo_In%Lines(CurLine))
   CurLine = CurLine + 1

   IF ( InputFileData%Morison%NPropSets > 0 ) THEN

      CALL AllocAry( tmpReArray, 3, 'temporary array for MPropSets', ErrStat2, ErrMsg2 )
         if (Failed())  return;

         ! Allocate memory for Member cross-section property set-related arrays
      ALLOCATE ( InputFileData%Morison%MPropSets(InputFileData%Morison%NPropSets), STAT = ErrStat2 )
      IF ( ErrStat2 /= 0 ) THEN
         ErrStat2 = ErrID_Fatal
         ErrMsg2  = 'Error allocating space for MPropSets array.'
         if (Failed())  return;
      END IF

      DO I = 1,InputFileData%Morison%NPropSets
         call ParseAry( FileInfo_In, CurLine, ' MPropSets line '//trim( Int2LStr(I)), tmpReArray, size(tmpReArray), ErrStat2, ErrMsg2, UnEc )
            if (Failed())  return;
         InputFileData%Morison%MPropSets(I)%PropSetID = NINT(tmpReArray(1))
         InputFileData%Morison%MPropSets(I)%PropD     =      tmpReArray(2)
         InputFileData%Morison%MPropSets(I)%PropThck  =      tmpReArray(3)
      END DO

      if (allocated(tmpReArray))      deallocate(tmpReArray)
   END IF


   !-------------------------------------------------------------------------------------------------
   ! Simple hydrodynamic coefficients Section
   !-------------------------------------------------------------------------------------------------
   if ( InputFileData%Echo )   WRITE(UnEc, '(A)') trim(FileInfo_In%Lines(CurLine))    ! Write section break to echo
   CurLine = CurLine + 1
=======

      ! Table header
   if ( InputFileData%Echo )   WRITE(UnEc, '(A)') 'Joints table header line 1: '//NewLine//trim(FileInfo_In%Lines(CurLine))
   CurLine = CurLine + 1
   if ( InputFileData%Echo )   WRITE(UnEc, '(A)') 'Joints table header line 2: '//NewLine//trim(FileInfo_In%Lines(CurLine))
   CurLine = CurLine + 1

   IF ( InputFileData%Morison%NJoints > 0 ) THEN
      CALL AllocAry( tmpReArray, 6, 'temporary array for InpJoints', ErrStat2, ErrMsg2 )
         if (Failed())  return;

         ! Allocate memory for Joint-related arrays
      ALLOCATE ( InputFileData%Morison%InpJoints(InputFileData%Morison%NJoints), STAT = ErrStat2 )
      IF ( ErrStat2 /= 0 ) THEN
         ErrStat2 = ErrID_Fatal
         ErrMsg2  = 'Error allocating space for InpJoints array.'
         if (Failed())  return;
      END IF

      DO I = 1,InputFileData%Morison%NJoints
            ! read the table entries   JointID   Jointxi     Jointyi    Jointzi      JointAxID   JointOvrlp    in the HydroDyn input file
         call ParseAry( FileInfo_In, CurLine, ' joints table line '//trim( Int2LStr(I)), tmpReArray, size(tmpReArray), ErrStat2, ErrMsg2, UnEc )
            if (Failed())  return;
         InputFileData%Morison%InpJoints(I)%JointID      =  NINT(tmpReArray(1))
         InputFileData%Morison%InpJoints(I)%Position(1)  =       tmpReArray(2)
         InputFileData%Morison%InpJoints(I)%Position(2)  =       tmpReArray(3)
         InputFileData%Morison%InpJoints(I)%Position(3)  =       tmpReArray(4)
         InputFileData%Morison%InpJoints(I)%JointAxID    =  NINT(tmpReArray(5))
         InputFileData%Morison%InpJoints(I)%JointOvrlp   =  NINT(tmpReArray(6))
      END DO

      if (allocated(tmpReArray))      deallocate(tmpReArray)
   END IF


   !-------------------------------------------------------------------------------------------------
   ! Member Cross-section Properties Section
   !-------------------------------------------------------------------------------------------------
   if ( InputFileData%Echo )   WRITE(UnEc, '(A)') trim(FileInfo_In%Lines(CurLine))    ! Write section break to echo
   CurLine = CurLine + 1

      ! NPropSets - Number of member cross-section property sets
   call ParseVar( FileInfo_In, CurLine, 'NPropSets', InputFileData%Morison%NPropSets, ErrStat2, ErrMsg2, UnEc )
      if (Failed())  return;

      ! Table header
   if ( InputFileData%Echo )   WRITE(UnEc, '(A)') 'MPropSets table header line 1: '//NewLine//trim(FileInfo_In%Lines(CurLine))
   CurLine = CurLine + 1
   if ( InputFileData%Echo )   WRITE(UnEc, '(A)') 'MPropSets table header line 2: '//NewLine//trim(FileInfo_In%Lines(CurLine))
   CurLine = CurLine + 1

   IF ( InputFileData%Morison%NPropSets > 0 ) THEN

      CALL AllocAry( tmpReArray, 3, 'temporary array for MPropSets', ErrStat2, ErrMsg2 )
         if (Failed())  return;

         ! Allocate memory for Member cross-section property set-related arrays
      ALLOCATE ( InputFileData%Morison%MPropSets(InputFileData%Morison%NPropSets), STAT = ErrStat2 )
      IF ( ErrStat2 /= 0 ) THEN
         ErrStat2 = ErrID_Fatal
         ErrMsg2  = 'Error allocating space for MPropSets array.'
         if (Failed())  return;
      END IF

      DO I = 1,InputFileData%Morison%NPropSets
         call ParseAry( FileInfo_In, CurLine, ' MPropSets line '//trim( Int2LStr(I)), tmpReArray, size(tmpReArray), ErrStat2, ErrMsg2, UnEc )
            if (Failed())  return;
         InputFileData%Morison%MPropSets(I)%PropSetID = NINT(tmpReArray(1))
         InputFileData%Morison%MPropSets(I)%PropD     =      tmpReArray(2)
         InputFileData%Morison%MPropSets(I)%PropThck  =      tmpReArray(3)
      END DO

      if (allocated(tmpReArray))      deallocate(tmpReArray)
   END IF


   !-------------------------------------------------------------------------------------------------
   ! Simple hydrodynamic coefficients Section
   !-------------------------------------------------------------------------------------------------
   if ( InputFileData%Echo )   WRITE(UnEc, '(A)') trim(FileInfo_In%Lines(CurLine))    ! Write section break to echo
   CurLine = CurLine + 1

      ! Table header
   if ( InputFileData%Echo )   WRITE(UnEc, '(A)') 'Simple hydrodynamic coefficients table header line 1: '//NewLine//trim(FileInfo_In%Lines(CurLine))
   CurLine = CurLine + 1
   if ( InputFileData%Echo )   WRITE(UnEc, '(A)') 'Simple hydrodynamic coefficients table header line 2: '//NewLine//trim(FileInfo_In%Lines(CurLine))
   CurLine = CurLine + 1

   CALL AllocAry( tmpReArray, 12, 'temporary array for Simple hydrodynamic coefficients', ErrStat2, ErrMsg2 )
      if (Failed())  return;
   call ParseAry( FileInfo_In, CurLine, 'Simple hydrodynamic coefficients table row '//trim( Int2LStr(I)), tmpReArray, size(tmpReArray), ErrStat2, ErrMsg2, UnEc )
      if (Failed())  return;

   InputFileData%Morison%SimplCd       = tmpReArray( 1)
   InputFileData%Morison%SimplCdMG     = tmpReArray( 2)
   InputFileData%Morison%SimplCa       = tmpReArray( 3)
   InputFileData%Morison%SimplCaMG     = tmpReArray( 4)
   InputFileData%Morison%SimplCp       = tmpReArray( 5)
   InputFileData%Morison%SimplCpMG     = tmpReArray( 6)
   InputFileData%Morison%SimplAxCd     = tmpReArray( 7)
   InputFileData%Morison%SimplAxCdMG   = tmpReArray( 8)
   InputFileData%Morison%SimplAxCa     = tmpReArray( 9)
   InputFileData%Morison%SimplAxCaMG   = tmpReArray(10)
   InputFileData%Morison%SimplAxCp     = tmpReArray(11)
   InputFileData%Morison%SimplAxCpMG   = tmpReArray(12)

   if (allocated(tmpReArray))      deallocate(tmpReArray)
>>>>>>> 312fe833

      ! Table header
   if ( InputFileData%Echo )   WRITE(UnEc, '(A)') 'Simple hydrodynamic coefficients table header line 1: '//NewLine//trim(FileInfo_In%Lines(CurLine))
   CurLine = CurLine + 1
   if ( InputFileData%Echo )   WRITE(UnEc, '(A)') 'Simple hydrodynamic coefficients table header line 2: '//NewLine//trim(FileInfo_In%Lines(CurLine))
   CurLine = CurLine + 1

<<<<<<< HEAD
   CALL AllocAry( tmpReArray, 12, 'temporary array for Simple hydrodynamic coefficients', ErrStat2, ErrMsg2 )
      if (Failed())  return;
   call ParseAry( FileInfo_In, CurLine, 'Simple hydrodynamic coefficients table row '//trim( Int2LStr(I)), tmpReArray, size(tmpReArray), ErrStat2, ErrMsg2, UnEc )
      if (Failed())  return;

   InputFileData%Morison%SimplCd       = tmpReArray( 1)
   InputFileData%Morison%SimplCdMG     = tmpReArray( 2)
   InputFileData%Morison%SimplCa       = tmpReArray( 3)
   InputFileData%Morison%SimplCaMG     = tmpReArray( 4)
   InputFileData%Morison%SimplCp       = tmpReArray( 5)
   InputFileData%Morison%SimplCpMG     = tmpReArray( 6)
   InputFileData%Morison%SimplAxCd     = tmpReArray( 7)
   InputFileData%Morison%SimplAxCdMG   = tmpReArray( 8)
   InputFileData%Morison%SimplAxCa     = tmpReArray( 9)
   InputFileData%Morison%SimplAxCaMG   = tmpReArray(10)
   InputFileData%Morison%SimplAxCp     = tmpReArray(11)
   InputFileData%Morison%SimplAxCpMG   = tmpReArray(12)

   if (allocated(tmpReArray))      deallocate(tmpReArray)


   !-------------------------------------------------------------------------------------------------
   ! Depth-based Hydrodynamic Coefficients Section
   !-------------------------------------------------------------------------------------------------
   if ( InputFileData%Echo )   WRITE(UnEc, '(A)') trim(FileInfo_In%Lines(CurLine))    ! Write section break to echo
   CurLine = CurLine + 1

      ! NCoefDpth - Number of depth-based hydrodynamic coefficient property sets
   call ParseVar( FileInfo_In, CurLine, 'NCoefDpth', InputFileData%Morison%NCoefDpth, ErrStat2, ErrMsg2, UnEc )
      if (Failed())  return;

      ! Table header
   if ( InputFileData%Echo )   WRITE(UnEc, '(A)') 'Depth-based hydrodynamic coefficients table header line 1: '//NewLine//trim(FileInfo_In%Lines(CurLine))
   CurLine = CurLine + 1
   if ( InputFileData%Echo )   WRITE(UnEc, '(A)') 'Depth-based hydrodynamic coefficients table header line 2: '//NewLine//trim(FileInfo_In%Lines(CurLine))
   CurLine = CurLine + 1

   IF ( InputFileData%Morison%NCoefDpth > 0 ) THEN

      CALL AllocAry( tmpReArray, 13, 'temporary array for CoefDpths', ErrStat2, ErrMsg2 )
         if (Failed())  return;

=======
   !-------------------------------------------------------------------------------------------------
   ! Depth-based Hydrodynamic Coefficients Section
   !-------------------------------------------------------------------------------------------------
   if ( InputFileData%Echo )   WRITE(UnEc, '(A)') trim(FileInfo_In%Lines(CurLine))    ! Write section break to echo
   CurLine = CurLine + 1

      ! NCoefDpth - Number of depth-based hydrodynamic coefficient property sets
   call ParseVar( FileInfo_In, CurLine, 'NCoefDpth', InputFileData%Morison%NCoefDpth, ErrStat2, ErrMsg2, UnEc )
      if (Failed())  return;

      ! Table header
   if ( InputFileData%Echo )   WRITE(UnEc, '(A)') 'Depth-based hydrodynamic coefficients table header line 1: '//NewLine//trim(FileInfo_In%Lines(CurLine))
   CurLine = CurLine + 1
   if ( InputFileData%Echo )   WRITE(UnEc, '(A)') 'Depth-based hydrodynamic coefficients table header line 2: '//NewLine//trim(FileInfo_In%Lines(CurLine))
   CurLine = CurLine + 1

   IF ( InputFileData%Morison%NCoefDpth > 0 ) THEN

      CALL AllocAry( tmpReArray, 13, 'temporary array for CoefDpths', ErrStat2, ErrMsg2 )
         if (Failed())  return;

>>>>>>> 312fe833
         ! Allocate memory for depth-based coefficient arrays
      ALLOCATE ( InputFileData%Morison%CoefDpths(InputFileData%Morison%NCoefDpth), STAT = ErrStat2 )
      IF ( ErrStat2 /= 0 ) THEN
         ErrStat2 = ErrID_Fatal
         ErrMsg2  = 'Error allocating space for CoefDpths array.'
         if (Failed())  return;
      END IF
                  
      DO I = 1,InputFileData%Morison%NCoefDpth
         call ParseAry( FileInfo_In, CurLine, ' CoefDpths coefficients table row '//trim( Int2LStr(I)), tmpReArray, size(tmpReArray), ErrStat2, ErrMsg2, UnEc )
            if (Failed())  return;

         InputFileData%Morison%CoefDpths(I)%Dpth         = tmpReArray( 1)
         InputFileData%Morison%CoefDpths(I)%DpthCd       = tmpReArray( 2)
         InputFileData%Morison%CoefDpths(I)%DpthCdMG     = tmpReArray( 3)
         InputFileData%Morison%CoefDpths(I)%DpthCa       = tmpReArray( 4)
         InputFileData%Morison%CoefDpths(I)%DpthCaMG     = tmpReArray( 5)
         InputFileData%Morison%CoefDpths(I)%DpthCp       = tmpReArray( 6)
         InputFileData%Morison%CoefDpths(I)%DpthCpMG     = tmpReArray( 7)
         InputFileData%Morison%CoefDpths(I)%DpthAxCd     = tmpReArray( 8)
         InputFileData%Morison%CoefDpths(I)%DpthAxCdMG   = tmpReArray( 9)
         InputFileData%Morison%CoefDpths(I)%DpthAxCa     = tmpReArray(10)
         InputFileData%Morison%CoefDpths(I)%DpthAxCaMG   = tmpReArray(11)
         InputFileData%Morison%CoefDpths(I)%DpthAxCp     = tmpReArray(12)
         InputFileData%Morison%CoefDpths(I)%DpthAxCpMG   = tmpReArray(13)
      END DO

      if (allocated(tmpReArray))      deallocate(tmpReArray)
   END IF


   !-------------------------------------------------------------------------------------------------
   ! Member-based Hydrodynamic Coefficients Section
   !-------------------------------------------------------------------------------------------------
   if ( InputFileData%Echo )   WRITE(UnEc, '(A)') trim(FileInfo_In%Lines(CurLine))    ! Write section break to echo
   CurLine = CurLine + 1

      ! NCoefMembers - Number of member-based hydrodynamic coefficient property sets
   call ParseVar( FileInfo_In, CurLine, 'NCoefMembers', InputFileData%Morison%NCoefMembers, ErrStat2, ErrMsg2, UnEc )
      if (Failed())  return;

      ! Table header
   if ( InputFileData%Echo )   WRITE(UnEc, '(A)') 'Member-based hydrodynamic coefficients table header line 1: '//NewLine//trim(FileInfo_In%Lines(CurLine))
   CurLine = CurLine + 1
   if ( InputFileData%Echo )   WRITE(UnEc, '(A)') 'Member-based hydrodynamic coefficients table header line 2: '//NewLine//trim(FileInfo_In%Lines(CurLine))
   CurLine = CurLine + 1

   IF ( InputFileData%Morison%NCoefMembers > 0 ) THEN

      CALL AllocAry( tmpReArray, 25, 'temporary array for CoefMembers', ErrStat2, ErrMsg2 )
         if (Failed())  return;

         ! Allocate memory for Member-based coefficient arrays
      ALLOCATE ( InputFileData%Morison%CoefMembers(InputFileData%Morison%NCoefMembers), STAT = ErrStat2 )
      IF ( ErrStat2 /= 0 ) THEN
         ErrStat2 = ErrID_Fatal
         ErrMsg2  = 'Error allocating space for CoefMembers array.'
         if (Failed())  return;
      END IF

      DO I = 1,InputFileData%Morison%NCoefMembers
         call ParseAry( FileInfo_In, CurLine, 'Member-based hydrodynamic coefficients table row '//trim( Int2LStr(I)), tmpReArray, size(tmpReArray), ErrStat2, ErrMsg2, UnEc )
            if (Failed())  return;

         InputFileData%Morison%CoefMembers(I)%MemberID         = NINT(tmpReArray( 1))
         InputFileData%Morison%CoefMembers(I)%MemberCd1        =      tmpReArray( 2)
         InputFileData%Morison%CoefMembers(I)%MemberCd2        =      tmpReArray( 3)
         InputFileData%Morison%CoefMembers(I)%MemberCdMG1      =      tmpReArray( 4)
         InputFileData%Morison%CoefMembers(I)%MemberCdMG2      =      tmpReArray( 5)
         InputFileData%Morison%CoefMembers(I)%MemberCa1        =      tmpReArray( 6)
         InputFileData%Morison%CoefMembers(I)%MemberCa2        =      tmpReArray( 7)
         InputFileData%Morison%CoefMembers(I)%MemberCaMG1      =      tmpReArray( 8)
         InputFileData%Morison%CoefMembers(I)%MemberCaMG2      =      tmpReArray( 9)
         InputFileData%Morison%CoefMembers(I)%MemberCp1        =      tmpReArray(10)
         InputFileData%Morison%CoefMembers(I)%MemberCp2        =      tmpReArray(11)
         InputFileData%Morison%CoefMembers(I)%MemberCpMG1      =      tmpReArray(12)
         InputFileData%Morison%CoefMembers(I)%MemberCpMG2      =      tmpReArray(13)
         InputFileData%Morison%CoefMembers(I)%MemberAxCd1      =      tmpReArray(14)
         InputFileData%Morison%CoefMembers(I)%MemberAxCd2      =      tmpReArray(15)
         InputFileData%Morison%CoefMembers(I)%MemberAxCdMG1    =      tmpReArray(16)
         InputFileData%Morison%CoefMembers(I)%MemberAxCdMG2    =      tmpReArray(17)
         InputFileData%Morison%CoefMembers(I)%MemberAxCa1      =      tmpReArray(18)
         InputFileData%Morison%CoefMembers(I)%MemberAxCa2      =      tmpReArray(19)
         InputFileData%Morison%CoefMembers(I)%MemberAxCaMG1    =      tmpReArray(20)
         InputFileData%Morison%CoefMembers(I)%MemberAxCaMG2    =      tmpReArray(21)
         InputFileData%Morison%CoefMembers(I)%MemberAxCp1      =      tmpReArray(22)
         InputFileData%Morison%CoefMembers(I)%MemberAxCp2      =      tmpReArray(23)
         InputFileData%Morison%CoefMembers(I)%MemberAxCpMG1    =      tmpReArray(24)
         InputFileData%Morison%CoefMembers(I)%MemberAxCpMG2    =      tmpReArray(25)
      END DO

      if (allocated(tmpReArray))      deallocate(tmpReArray)
   END IF


   !-------------------------------------------------------------------------------------------------
   ! Members Section
   !-------------------------------------------------------------------------------------------------
   if ( InputFileData%Echo )   WRITE(UnEc, '(A)') trim(FileInfo_In%Lines(CurLine))   ! Write section break to echo
   CurLine = CurLine + 1

      ! NMembers - Number of members in the input file
   call ParseVar( FileInfo_In, CurLine, 'NMembers', InputFileData%Morison%NMembers, ErrStat2, ErrMsg2, UnEc )
      if (Failed())  return;

      ! Table header
   if ( InputFileData%Echo )   WRITE(UnEc, '(A)') 'Members table header line 1: '//NewLine//trim(FileInfo_In%Lines(CurLine))
   CurLine = CurLine + 1
   if ( InputFileData%Echo )   WRITE(UnEc, '(A)') 'Members table header line 2: '//NewLine//trim(FileInfo_In%Lines(CurLine))
   CurLine = CurLine + 1

   IF ( InputFileData%Morison%NMembers > 0 ) THEN

         ! Allocate memory for Members arrays
      ALLOCATE ( InputFileData%Morison%InpMembers(InputFileData%Morison%NMembers), STAT = ErrStat2 )
      IF ( ErrStat2 /= 0 ) THEN         
         ErrStat2 = ErrID_Fatal
         ErrMsg2  = 'Error allocating space for InpMembers array.'
         if (Failed())  return;
      END IF

      DO I = 1,InputFileData%Morison%NMembers
         ! We can't use the ParseAry here since PropPot is a logical
         Line = FileInfo_In%Lines(CurLine)
         READ(Line,*,IOSTAT=ErrStat2) InputFileData%Morison%InpMembers(I)%MemberID,   InputFileData%Morison%InpMembers(I)%MJointID1,    &
                                     InputFileData%Morison%InpMembers(I)%MJointID2,   InputFileData%Morison%InpMembers(I)%MPropSetID1,  &
                                     InputFileData%Morison%InpMembers(I)%MPropSetID2, InputFileData%Morison%InpMembers(I)%MDivSize,     &
                                     InputFileData%Morison%InpMembers(I)%MCoefMod,    InputFileData%Morison%InpMembers(I)%PropPot
         IF ( ErrStat2 /= 0 ) THEN
            ErrStat2 = ErrID_Fatal
            ErrMsg2  = 'Error reading members table row '//trim( Int2LStr(I))//', line '  &
                        //trim( Int2LStr(FileInfo_In%FileLine(CurLine)))//' of file '//trim(FileInfo_In%FileList(FileInfo_In%FileIndx(CurLine)))
            if (Failed())  return;
         END IF

         if ( InputFileData%Echo )   WRITE(UnEc, '(A)') trim(FileInfo_In%Lines(CurLine))     ! Echo this line
         CurLine = CurLine+1
      END DO

   END IF


   !-------------------------------------------------------------------------------------------------
   ! Filled Members Section
   !-------------------------------------------------------------------------------------------------
   if ( InputFileData%Echo )   WRITE(UnEc, '(A)') trim(FileInfo_In%Lines(CurLine))   ! Write section break to echo
   CurLine = CurLine + 1

      ! NFillGroups - Number of fill groups
   call ParseVar( FileInfo_In, CurLine, 'NFillGroups', InputFileData%Morison%NFillGroups, ErrStat2, ErrMsg2, UnEc )
      if (Failed())  return;

      ! Table header
   if ( InputFileData%Echo )   WRITE(UnEc, '(A)') 'Fill groups table header line 1: '//NewLine//trim(FileInfo_In%Lines(CurLine))
   CurLine = CurLine + 1
   if ( InputFileData%Echo )   WRITE(UnEc, '(A)') 'Fill groups table header line 2: '//NewLine//trim(FileInfo_In%Lines(CurLine))
   CurLine = CurLine + 1

   IF ( InputFileData%Morison%NFillGroups > 0 ) THEN

         ! Allocate memory for filled group arrays
      ALLOCATE ( InputFileData%Morison%FilledGroups(InputFileData%Morison%NFillGroups), STAT = ErrStat2 )
      IF ( ErrStat2 /= 0 ) THEN
         ErrStat2 = ErrID_Fatal
         ErrMsg2  = 'Error allocating space for FilledGroups array.'
         if (Failed())  return;
      END IF

      DO I = 1,InputFileData%Morison%NFillGroups
         ! We can't use the ParseAry here since the number of entries is indicated by the first entry 
         Line = FileInfo_In%Lines(CurLine)

         READ(Line,*,IOSTAT=ErrStat2) InputFileData%Morison%FilledGroups(I)%FillNumM
         IF ( ErrStat2 /= 0 ) THEN
            ErrStat2 = ErrID_Fatal
            ErrMsg2  = 'Failed to read FillNumM.'
            if (Failed())  return;
         END IF

         ALLOCATE ( InputFileData%Morison%FilledGroups(I)%FillMList(InputFileData%Morison%FilledGroups(I)%FillNumM), STAT = ErrStat2 )
         IF ( ErrStat2 /= 0 ) THEN
            ErrStat2 = ErrID_Fatal
            ErrMsg2  = 'Error allocating space for FillMList array.'
            if (Failed())  return;
         END IF

         READ(Line,*,IOSTAT=ErrStat2) InputFileData%Morison%FilledGroups(I)%FillNumM,  InputFileData%Morison%FilledGroups(I)%FillMList,   &
                                      InputFileData%Morison%FilledGroups(I)%FillFSLoc, InputFileData%Morison%FilledGroups(I)%FillDensChr

         IF ( ErrStat2 /= 0 ) THEN
            ErrStat2 = ErrID_Fatal
            ErrMsg2  = 'Failed to read filled group properties.'
            if (Failed())  return;
         END IF

         if ( InputFileData%Echo )   WRITE(UnEc, '(A)') trim(FileInfo_In%Lines(CurLine))     ! Echo this line
         CurLine = CurLine+1
      END DO

   END IF


   !-------------------------------------------------------------------------------------------------
   ! Marine Growth by Depth Section
   !-------------------------------------------------------------------------------------------------
   if ( InputFileData%Echo )   WRITE(UnEc, '(A)') trim(FileInfo_In%Lines(CurLine))    ! Write section break to echo
   CurLine = CurLine + 1

      ! NMGDepths - Number marine growth depths
   call ParseVar( FileInfo_In, CurLine, 'NMGDepths', InputFileData%Morison%NMGDepths, ErrStat2, ErrMsg2, UnEc )
      if (Failed())  return;

      ! Table header
   if ( InputFileData%Echo )   WRITE(UnEc, '(A)') 'Marine growth by depth table header line 1: '//NewLine//trim(FileInfo_In%Lines(CurLine))
   CurLine = CurLine + 1
   if ( InputFileData%Echo )   WRITE(UnEc, '(A)') 'Marine growth by depth table header line 2: '//NewLine//trim(FileInfo_In%Lines(CurLine))
   CurLine = CurLine + 1

   IF ( InputFileData%Morison%NMGDepths > 0 ) THEN
      CALL AllocAry( tmpReArray, 3, 'temporary array for marine growth table', ErrStat2, ErrMsg2 )
         if (Failed())  return;

         ! Allocate memory for marine growth depths array
      ALLOCATE ( InputFileData%Morison%MGDepths(InputFileData%Morison%NMGDepths), STAT = ErrStat2 )
      IF ( ErrStat2 /= 0 ) THEN
         ErrStat2 = ErrID_Fatal
         ErrMsg2  = 'Error allocating space for MGDepths array.'
         if (Failed())  return;
      END IF

      DO I = 1,InputFileData%Morison%NMGDepths
         call ParseAry( FileInfo_In, CurLine, ' Marine growth table row '//trim( Int2LStr(I)), tmpReArray, size(tmpReArray), ErrStat2, ErrMsg2, UnEc )
         InputFileData%Morison%MGDepths(I)%MGDpth  = tmpReArray(1)
         InputFileData%Morison%MGDepths(I)%MGThck  = tmpReArray(2)
         InputFileData%Morison%MGDepths(I)%MGDens  = tmpReArray(3)
      END DO

      if (allocated(tmpReArray))      deallocate(tmpReArray)
   END IF


   !-------------------------------------------------------------------------------------------------
   ! Member Output List Section
   !-------------------------------------------------------------------------------------------------
   if ( InputFileData%Echo )   WRITE(UnEc, '(A)') trim(FileInfo_In%Lines(CurLine))    ! Write section break to echo
   CurLine = CurLine + 1
<<<<<<< HEAD

      ! NMOutputs - Number of members to output
   call ParseVar( FileInfo_In, CurLine, 'NMOutputs', InputFileData%Morison%NMOutputs, ErrStat2, ErrMsg2, UnEc )
      if (Failed())  return;

      ! Table header
   if ( InputFileData%Echo )   WRITE(UnEc, '(A)') 'Member output list table header line 1: '//NewLine//trim(FileInfo_In%Lines(CurLine))
   CurLine = CurLine + 1
   if ( InputFileData%Echo )   WRITE(UnEc, '(A)') 'Member output list table header line 2: '//NewLine//trim(FileInfo_In%Lines(CurLine))
   CurLine = CurLine + 1

   IF ( InputFileData%Morison%NMOutputs > 0 ) THEN

=======

      ! NMOutputs - Number of members to output
   call ParseVar( FileInfo_In, CurLine, 'NMOutputs', InputFileData%Morison%NMOutputs, ErrStat2, ErrMsg2, UnEc )
      if (Failed())  return;

      ! Table header
   if ( InputFileData%Echo )   WRITE(UnEc, '(A)') 'Member output list table header line 1: '//NewLine//trim(FileInfo_In%Lines(CurLine))
   CurLine = CurLine + 1
   if ( InputFileData%Echo )   WRITE(UnEc, '(A)') 'Member output list table header line 2: '//NewLine//trim(FileInfo_In%Lines(CurLine))
   CurLine = CurLine + 1

   IF ( InputFileData%Morison%NMOutputs > 0 ) THEN

>>>>>>> 312fe833
         ! Allocate memory for filled group arrays
      ALLOCATE ( InputFileData%Morison%MOutLst(InputFileData%Morison%NMOutputs), STAT = ErrStat2 )
      IF ( ErrStat2 /= 0 ) THEN
         ErrStat2 = ErrID_Fatal
         ErrMsg2  = 'Error allocating space for MOutLst array.'
         if (Failed())  return;
      END IF      


      DO I = 1,InputFileData%Morison%NMOutputs

         ! We can't use the ParseAry here since the number of entries is indicated by the first entry 
         Line = FileInfo_In%Lines(CurLine)

         READ(Line,*,IOSTAT=ErrStat2) InputFileData%Morison%MOutLst(I)%MemberID, InputFileData%Morison%MOutLst(I)%NOutLoc
         IF ( ErrStat2 /= 0 ) THEN
            ErrStat2 = ErrID_Fatal
            ErrMsg2  = 'Failed to read NOutLoc.'
            if (Failed())  return;
         END IF      
         
         ALLOCATE ( InputFileData%Morison%MOutLst(I)%NodeLocs(InputFileData%Morison%MOutLst(I)%NOutLoc), STAT = ErrStat2 )
         IF ( ErrStat2 /= 0 ) THEN
            ErrStat2 = ErrID_Fatal
            ErrMsg2  = 'Error allocating space for NodeLocs array.'
            if (Failed())  return;
         END IF      

         ALLOCATE ( InputFileData%Morison%MOutLst(I)%MeshIndx1(InputFileData%Morison%MOutLst(I)%NOutLoc), STAT = ErrStat2 )
         IF ( ErrStat2 /= 0 ) THEN
            ErrStat2 = ErrID_Fatal
            ErrMsg2  = 'Error allocating space for %MeshIndx1 array.'
            if (Failed())  return;
         END IF

         ALLOCATE ( InputFileData%Morison%MOutLst(I)%MemberIndx1(InputFileData%Morison%MOutLst(I)%NOutLoc), STAT = ErrStat2 )
         IF ( ErrStat2 /= 0 ) THEN
            ErrStat2 = ErrID_Fatal
            ErrMsg2  = 'Error allocating space for %MemberIndx1 array.'
            if (Failed())  return;
         END IF

         ALLOCATE ( InputFileData%Morison%MOutLst(I)%MeshIndx2(InputFileData%Morison%MOutLst(I)%NOutLoc), STAT = ErrStat2 )
         IF ( ErrStat2 /= 0 ) THEN
            ErrStat2 = ErrID_Fatal
            ErrMsg2  = 'Error allocating space for %MeshIndx2 array.'
            if (Failed())  return;
         END IF      

         ALLOCATE ( InputFileData%Morison%MOutLst(I)%MemberIndx2(InputFileData%Morison%MOutLst(I)%NOutLoc), STAT = ErrStat2 )
         IF ( ErrStat2 /= 0 ) THEN
            ErrStat2 = ErrID_Fatal
            ErrMsg2  = 'Error allocating space for %MemberIndx2 array.'
            if (Failed())  return;
         END IF    

         ALLOCATE ( InputFileData%Morison%MOutLst(I)%s(InputFileData%Morison%MOutLst(I)%NOutLoc), STAT = ErrStat2 )
         IF ( ErrStat2 /= 0 ) THEN
            ErrStat2 = ErrID_Fatal
            ErrMsg2  = 'Error allocating space for s array.'
            if (Failed())  return;
         END IF      

         READ(Line,*,IOSTAT=ErrStat2) InputFileData%Morison%MOutLst(I)%MemberID,  InputFileData%Morison%MOutLst(I)%NOutLoc,  &
                                      InputFileData%Morison%MOutLst(I)%NodeLocs

         IF ( ErrStat2 /= 0 ) THEN
            ErrStat2 = ErrID_Fatal
            ErrMsg2  = 'Failed to read member output list properties.'
            if (Failed())  return;
         END IF

         if ( InputFileData%Echo )   WRITE(UnEc, '(A)') trim(FileInfo_In%Lines(CurLine))     ! Echo this line
         CurLine = CurLine+1
      END DO

   END IF


   !-------------------------------------------------------------------------------------------------
   ! Joint Output List Section
   !-------------------------------------------------------------------------------------------------
   if ( InputFileData%Echo )   WRITE(UnEc, '(A)') trim(FileInfo_In%Lines(CurLine))    ! Write section break to echo
   CurLine = CurLine + 1

      ! NJOutputs - Number of joints to output
   call ParseVar( FileInfo_In, CurLine, 'NJOutputs', InputFileData%Morison%NJOutputs, ErrStat2, ErrMsg2, UnEc )
      if (Failed())  return;

   IF ( InputFileData%Morison%NJOutputs > 0 ) THEN

      ALLOCATE ( InputFileData%Morison%JOutLst(InputFileData%Morison%NJOutputs), STAT = ErrStat2 )
      IF ( ErrStat2 /= 0 ) THEN
         ErrStat2 = ErrID_Fatal
         ErrMsg2  = 'Error allocating space for JOutLst data structures.'
         if (Failed())  return;
      END IF      

      CALL AllocAry( tmpArray, InputFileData%Morison%NJOutputs, 'temporary array for Joint outputs', ErrStat2, ErrMsg2 )
         if (Failed())  return;

      call ParseAry( FileInfo_In, CurLine, 'JOutLst table row '//trim( Int2LStr(I)), tmpArray, InputFileData%Morison%NJOutputs, ErrStat2, ErrMsg2, UnEc )
         if (Failed())  return;

      DO I = 1,InputFileData%Morison%NJOutputs
         InputFileData%Morison%JOutLst(I)%JointID = tmpArray(I)
      END DO

      DEALLOCATE(tmpArray)   
      
   ELSE
      
      ! There are no Joint Outputs, but there is a line here.  We don't parse it since we don't want to error on it
      if ( InputFileData%Echo )   WRITE(UnEc, '(A)') trim(FileInfo_In%Lines(CurLine))    ! Write line to echo
      CurLine = CurLine + 1

   END IF
   

   !-------------------------------------------------------------------------------------------------
   ! Data section for OUTPUT
   !-------------------------------------------------------------------------------------------------
   if ( InputFileData%Echo )   WRITE(UnEc, '(A)') trim(FileInfo_In%Lines(CurLine))    ! Write section break to echo
   CurLine = CurLine + 1

         ! HDSum - Whether or not to generate a summary file
   call ParseVar( FileInfo_In, CurLine, 'HDSum', InputFileData%HDSum, ErrStat2, ErrMsg2, UnEc )
      if (Failed())  return;

         ! OutAll - Whether or not to output information for every member and joint
   call ParseVar( FileInfo_In, CurLine, 'OutAll', InputFileData%OutAll, ErrStat2, ErrMsg2, UnEc )
      if (Failed())  return;

         ! OutSwtch - Specify how to write to an output file
   call ParseVar( FileInfo_In, CurLine, 'OutSwtch', InputFileData%OutSwtch, ErrStat2, ErrMsg2, UnEc )
      if (Failed())  return;

        ! OutFmt - Format for numerical outputs
   call ParseVar( FileInfo_In, CurLine, 'OutFmt', InputFileData%OutFmt, ErrStat2, ErrMsg2, UnEc )
      if (Failed())  return;

         ! OutSFmt - Format for output column headers
   call ParseVar( FileInfo_In, CurLine, 'OutSFmt', InputFileData%OutSFmt, ErrStat2, ErrMsg2, UnEc )
      if (Failed())  return;


   !-------------------------------------------------------------------------------------------------
   ! Data section for FLOATING PLATFORM OUTPUTS
   !-------------------------------------------------------------------------------------------------
   if ( InputFileData%Echo )   WRITE(UnEc, '(A)') trim(FileInfo_In%Lines(CurLine))    ! Write section break to echo
   CurLine = CurLine + 1
      
      ! OutList - list of requested parameters to output to a file
   call AllocAry( InputFileData%UserOutputs, MaxUserOutputs, 'InputFileData%UserOutputs', ErrStat2, ErrMsg2 )  ! MaxUserOutputs is set in registry 
      if (Failed())  return;
   
   call ReadOutputListFromFileInfo( FileInfo_In, CurLine, InputFileData%UserOutputs, &
            InputFileData%NUserOutputs, 'OutList', "List of user-requested output channels", ErrStat2, ErrMsg2, UnEc )
         if (Failed()) return;

   
   !-------------------------------------------------------------------------------------------------
   ! This is the end of the input file
   !-------------------------------------------------------------------------------------------------
   
   CALL Cleanup()

   RETURN

CONTAINS
   !..............................
   logical function Failed()
      CALL SetErrStat( ErrStat2, ErrMsg2, ErrStat, ErrMsg, RoutineName )
      Failed = ErrStat >= AbortErrLev
      if (Failed)    call Cleanup()
   end function Failed
   SUBROUTINE Cleanup()
      IF (ALLOCATED(tmpArray  )) DEALLOCATE(tmpArray  )
      IF (ALLOCATED(tmpReArray)) DEALLOCATE(tmpReArray)
      IF (ALLOCATED(tmpVec1   )) DEALLOCATE(tmpVec1   )
      IF (ALLOCATED(tmpVec2   )) DEALLOCATE(tmpVec2   )
         ! Cleanup the Echo file and global variables
      if (UnEc > 0)  close ( UnEc )
   END SUBROUTINE Cleanup
END SUBROUTINE HydroDyn_ParseInput



  

!====================================================================================================
SUBROUTINE HydroDynInput_ProcessInitData( InitInp, Interval, InputFileData, ErrStat, ErrMsg )
!     This private subroutine verifies the input required for HydroDyn is correctly specified.
!----------------------------------------------------------------------------------------------------


      ! Passed variables

   TYPE(HydroDyn_InitInputType),  INTENT( IN    )   :: InitInp              ! the hydrodyn data
   REAL(DbKi),                    INTENT( IN    )   :: Interval             ! The DT supplied by the glue code/driver
   TYPE(HydroDyn_InputFile),      INTENT( INOUT )   :: InputFileData        ! the hydrodyn input file data
   INTEGER,                       INTENT(   OUT )   :: ErrStat              ! returns a non-zero value when an error occurs
   CHARACTER(*),                  INTENT(   OUT )   :: ErrMsg               ! Error message if ErrStat /= ErrID_None

   INTEGER                                          :: I                    ! Generic loop counter index
   INTEGER                                          :: J                    ! Generic loop counter index
   INTEGER                                          :: K                    ! Generic loop counter index
   CHARACTER(1024)                                  :: TmpPath              ! Temporary storage for relative path name
   LOGICAL                                          :: FoundID              ! Boolean flag indicating whether an ID from one tables is found in one of the other input table
   REAL(ReKi)                                       :: MinDepth             ! The minimum depth entry in the Depth-based Hydrodynamic coefficents table
   REAL(ReKi)                                       :: MaxDepth             ! The maximum depth entry in the Depth-based Hydrodynamic coefficents table
   REAL(ReKi)                                       :: z1
   REAL(ReKi)                                       :: z2
   REAL(ReKi)                                       :: MinMembrDpth
   REAL(ReKi)                                       :: MaxMembrDpth
!   CHARACTER(ChanLen), ALLOCATABLE                       :: tmpOutLst(:)         !
   CHARACTER(3)                                     :: TmpExtension         ! Temporary variable for holding the file extension for 10d, 11d, 12d, 10s, 11s, 12s WAMIT files
   LOGICAL                                          :: TmpFileExist         ! Temporary variable in checking the existance of an input file.
   LOGICAL                                          :: JointUsed
   REAL(ReKi)                                       :: l
   REAL(ReKi)                                       :: lvec(3)
   LOGICAL, ALLOCATABLE                             :: foundMask(:)
   INTEGER                                          :: WaveModIn
   
   INTEGER(IntKi)                                   :: ErrStat2, IOS
   CHARACTER(ErrMsgLen)                             :: ErrMsg2
   CHARACTER(*), PARAMETER                          :: RoutineName = 'HydroDynInput_ProcessInitData'
      ! Initialize ErrStat
         
   ErrStat = ErrID_None         
   ErrStat2 = ErrID_None
   ErrMsg  = ""    
   ErrMsg2  = ""
      
     
      !-------------------------------------------------------------------------
      ! Check environmental conditions
      !-------------------------------------------------------------------------

 
      ! WtrDens - Water density.

   IF ( InputFileData%Waves%WtrDens < 0.0 )  THEN
      CALL SetErrStat( ErrID_Fatal,'WtrDens must not be negative.',ErrStat,ErrMsg,RoutineName)
      RETURN
   END IF


      ! WtrDpth - Water depth
   
   ! First adjust water depth based on MSL2SWL values
   InputFileData%Morison%WtrDpth = InputFileData%Morison%WtrDpth + InputFileData%Morison%MSL2SWL
   
   IF ( InputFileData%Morison%WtrDpth <= 0.0 )  THEN
      CALL SetErrStat( ErrID_Fatal,'WtrDpth must be greater than zero.',ErrStat,ErrMsg,RoutineName)
      RETURN
   END IF


      ! MSL2SWL - Mean sea level to still water level

   IF ( InputFileData%PotMod == 1 .AND. .NOT. EqualRealNos(InputFileData%Morison%MSL2SWL, 0.0_ReKi) ) THEN
      CALL SetErrStat( ErrID_Fatal,'MSL2SWL must be 0 when PotMod = 1 (WAMIT).',ErrStat,ErrMsg,RoutineName)        
      RETURN
   END IF
     
   
      ! WaveMod - Wave kinematics model switch.

   IF ( LEN_TRIM(InputFileData%Waves%WaveModChr) > 1 ) THEN

      IF ( InputFileData%Waves%WaveModChr(1:2) == '1P' )  THEN                     ! The user wants to specify the phase in place of a random phase

         READ (InputFileData%Waves%WaveModChr(3:),*,IOSTAT=IOS )  InputFileData%Waves%WavePhase
            CALL CheckIOS ( IOS, "", 'WavePhase', NumType, ErrStat2, ErrMsg2 )
            CALL SetErrStat( ErrStat2, ErrMsg2, ErrStat, ErrMsg,RoutineName)
            IF ( ErrStat >= AbortErrLev ) RETURN
            
         WaveModIn               = 1
         InputFileData%Waves%WaveMod   = 10                                ! Internally define WaveMod = 10 to mean regular waves with a specified (nonrandom) phase
         InputFileData%Waves%WavePhase = InputFileData%Waves%WavePhase*D2R       ! Convert the phase from degrees to radians

      ELSE                                               ! The user must have specified WaveMod incorrectly.
         CALL SetErrStat( ErrID_Fatal,'WaveMod incorrectly specified',ErrStat,ErrMsg,RoutineName)
         RETURN
      END IF

   ELSE
         ! The line below only works for 1 digit reads
      READ( InputFileData%Waves%WaveModChr, *, IOSTAT=IOS ) InputFileData%Waves%WaveMod
         CALL CheckIOS ( IOS, "", 'WaveMod', NumType, ErrStat2, ErrMsg2 )
         CALL SetErrStat( ErrStat2, ErrMsg2, ErrStat, ErrMsg,RoutineName)
         IF ( ErrStat >= AbortErrLev ) RETURN
         
      WaveModIn               = InputFileData%Waves%WaveMod

   END IF ! LEN_TRIM(InputFileData%Waves%WaveModChr)

   IF ( (WaveModIn == 6) .AND. .NOT. EqualRealNos(InputFileData%Morison%MSL2SWL, 0.0_ReKi) ) THEN
      CALL SetErrStat( ErrID_Fatal,'MSL2SWL must be 0 when WaveMod = 6.',ErrStat,ErrMsg,RoutineName)        
      RETURN
   END IF
   

   IF ( WaveModIn < 0 .OR. WaveModIn > 6 ) THEN
      IF ( InputFileData%PotMod == 1  ) THEN
         CALL SetErrStat( ErrID_Fatal,'WaveMod must be 0, 1, 1P#, 2, 3, 4, 5, or 6.',ErrStat,ErrMsg,RoutineName)
         RETURN
!ADP: This seems like a strange test on ErrStat...
      ELSE IF ( ErrStat /= ErrID_None .OR. WaveModIn /= 5)  THEN
         CALL SetErrStat( ErrID_Fatal,'WaveMod must be 0, 1, 1P#, 2, 3, 4, or 5.',ErrStat,ErrMsg,RoutineName)
         RETURN
      END IF
   END IF

      ! Linearization Checks
   ! LIN-TODO:
   !errors if:
   !if (                                                                   &
   !     (WaveModIn /= 0)                                             .or. &
   !     (InputFileData%Waves2%WvDiffQTFF /= .false.)                       .or. &
   !     (InputFileData%Waves2%WvSumQTFF /= .false.)                        .or. &
   !     (InputFileData%PotMod /= 0 .or. InputFileData%PotMod /=1)                .or. &
   !     (InputFileData%WAMIT%ExctnMod /=0 .or. InputFileData%WAMIT%ExctnMod /=2) .or. &
   !     (InputFileData%WAMIT%RdtnMod  /=0 .or. InputFileData%WAMIT%RdtnMod  /=2) .or. &
   !     (InputFileData%WAMIT2%MnDrift /=0)                                 .or. &
   !     (InputFileData%WAMIT2%NewmanApp /= 0)                              .or. &
   !     (InputFileData%WAMIT2%SumQTF /= 0 )                                     ) then
   !   
   !end if
        
   
         ! WaveStMod - Model switch for stretching incident wave kinematics to instantaneous free surface.

         ! TODO: We are only implementing WaveStMod = 0 (No stretching) at this point in time. 1 Mar 2013 GJH

   IF ( InputFileData%Waves%WaveStMod /= 0 ) THEN
      CALL SetErrStat( ErrID_Fatal,'WaveStMod must be 0. Future versions of HydroDyn will once again support other wave stretching models.',ErrStat,ErrMsg,RoutineName)
      RETURN
   END IF

   IF ( InputFileData%Waves%WaveMod /= 6 .AND. InputFileData%Morison%NMembers > 0 .AND. InputFileData%Waves%WaveMod > 0 ) THEN
      
      IF ( ( InputFileData%Waves%WaveStMod /= 0 ) .AND. ( InputFileData%Waves%WaveStMod /= 1 ) .AND. &
            ( InputFileData%Waves%WaveStMod /= 2 ) ) THEN ! (TODO: future version will support 3) .AND. ( InputFileData%Waves%WaveStMod /= 3 ) )  THEN
         ErrMsg  = ' WaveStMod must be 0, 1, or 2.' !, or 3.'
         ErrStat = ErrID_Fatal
   
         RETURN
      END IF
   
      !IF ( ( InputFileData%Waves%WaveStMod /= 3 ) .AND. ( InputFileData%Waves%WaveMod == 5 ) )  THEN
      !   ErrMsg  = ' WaveStMod must be set to 3 when WaveMod is set to 5.'
      !   ErrStat = ErrID_Fatal
      !
      !   RETURN
      !END IF
      
         
   
   ELSE !don't use this one
   
         ! NOTE: Do not read in WaveStMod for floating platforms since it is
         !       inconsistent to use stretching (which is a nonlinear correction) for
         !       the viscous drag term in Morison's equation while not accounting for
         !       stretching in the diffraction and radiation problems (according to
         !       Paul Sclavounos, there are such corrections).  Instead, the viscous
         !       drag term from Morison's equation is computed by integrating up to
         !       the MSL, regardless of the instantaneous free surface elevation.
   
      InputFileData%Waves%WaveStMod = 0
   
   END IF


      ! WaveTMax - Analysis time for incident wave calculations.

   IF ( InputFileData%Waves%WaveMod == 0 )  THEN   ! .TRUE if we have incident waves.
      
      ! TODO: Issue warning if WaveTMax was not already 0.0 in this case.
      IF ( .NOT. EqualRealNos(InputFileData%Waves%WaveTMax, 0.0_DbKi) ) THEN
         CALL WrScr( '  Setting WaveTMax to 0.0 since WaveMod = 0' )
         InputFileData%Waves%WaveTMax = 0.0
      END IF
      IF ( .NOT. EqualRealNos(InputFileData%Waves%WaveDir, 0.0_SiKi) ) THEN
         CALL WrScr( '  Setting WaveDir to 0.0 since WaveMod = 0' )
         InputFileData%Waves%WaveDir = 0.0
      END IF
   ELSEIF ( InputFileData%Waves%WaveMod == 5 ) THEN   ! User wave elevation file reading in
      IF (InitInp%TMax > InputFileData%Waves%WaveTMax ) THEN
         CALL SetErrstat( ErrID_Fatal, '  WaveTMax must be larger than the simulation time for user wave elevations (WaveMod == 5).',ErrStat,ErrMsg,RoutineName)
         RETURN
      END IF
   ELSE
      IF (InitInp%TMax > InputFileData%Waves%WaveTMax ) THEN
         CALL WrScr( '  WaveTMax is less then the simulation time.  Wave data will repeat every WaveTMax seconds.')
      END IF
   END IF   


      ! WaveDT - Time step for incident wave calculations

   IF ( InputFileData%Waves%WaveMod > 0 )  THEN   ! .TRUE if we have incident waves.

      IF ( InputFileData%Waves%WaveDT <= 0.0 )  THEN
         CALL SetErrStat( ErrID_Fatal,'WaveDT must be greater than zero.',ErrStat,ErrMsg,RoutineName)
         RETURN
      END IF
      
      IF ( (InputFileData%Waves%WaveMod == 6) .AND. (.NOT. EqualRealNos(InputFileData%Waves%WaveDT, Interval)) ) THEN
         CALL SetErrStat( ErrID_Fatal,'WaveDT must equal the simulation DT value when WaveMod = 6.',ErrStat,ErrMsg,RoutineName)
         RETURN
      END IF
   ELSE

      InputFileData%Waves%WaveDT = 0.0

   END IF


       ! WaveHs - Significant wave height

   IF ( ( InputFileData%Waves%WaveMod /= 0 ) .AND. ( InputFileData%Waves%WaveMod /= 4 ) .AND. ( InputFileData%Waves%WaveMod /= 5 ) ) THEN   ! .TRUE. (when WaveMod = 1, 2, 3, or 10) if we have plane progressive (regular), JONSWAP/Pierson-Moskowitz spectrum (irregular) waves, or white-noise waves, but not user-defined or GH Bladed wave data.

      IF ( InputFileData%Waves%WaveHs <= 0.0 )  THEN
         CALL SetErrStat( ErrID_Fatal,'WaveHs must be greater than zero.',ErrStat,ErrMsg,RoutineName)
         RETURN
      END IF

   ELSE

      InputFileData%Waves%WaveHs = 0.0

   END IF


      ! WaveTp - Peak spectral period.
   ! We commented out the if else block due to a bug when WaveMod == 3, and then WaveTp is hence set to 0.0.  See line 1092 of Waves.f90 (as of 11/24/2014) GJH
   !IF ( ( InputFileData%Waves%WaveMod == 1 ) .OR. ( InputFileData%Waves%WaveMod == 2 ) .OR. ( InputFileData%Waves%WaveMod == 10 ) ) THEN   ! .TRUE. (when WaveMod = 1, 2, or 10) if we have plane progressive (regular), JONSWAP/Pierson-Moskowitz spectrum (irregular) waves.

      IF ( InputFileData%Waves%WaveTp <= 0.0 )  THEN
         CALL SetErrStat( ErrID_Fatal,'WaveTp must be greater than zero.',ErrStat,ErrMsg,RoutineName)
         RETURN
      END IF

  ! ELSE

  !    InputFileData%Waves%WaveTp = 0.0

  ! END IF


       ! WavePkShp - Peak shape parameter.

   CALL Conv2UC( InputFileData%Waves%WavePkShpChr )    ! Convert Line to upper case.

   IF ( InputFileData%Waves%WaveMod == 2 ) THEN   ! .TRUE if we have JONSWAP/Pierson-Moskowitz spectrum (irregular) waves, but not GH Bladed wave data.

      IF ( TRIM(InputFileData%Waves%WavePkShpChr) == 'DEFAULT' )  THEN   ! .TRUE. when one wants to use the default value of the peak shape parameter, conditioned on significant wave height and peak spectral period.

         InputFileData%Waves%WavePkShp = WavePkShpDefault ( InputFileData%Waves%WaveHs, InputFileData%Waves%WaveTp )

      ELSE                                   ! The input must have been specified numerically.

         READ (InputFileData%Waves%WavePkShpChr,*,IOSTAT=IOS)  InputFileData%Waves%WavePkShp
            CALL CheckIOS ( IOS, "", 'WavePkShp', NumType, ErrStat2, ErrMsg2 )
            CALL SetErrStat(ErrStat2, ErrMsg2,ErrStat,ErrMsg,RoutineName)
            IF ( ErrStat >= AbortErrLev ) RETURN

         IF ( ( InputFileData%Waves%WavePkShp < 1.0 ) .OR. ( InputFileData%Waves%WavePkShp > 7.0 ) )  THEN
            CALL SetErrStat( ErrID_Fatal,'WavePkShp must be greater than or equal to 1 and less than or equal to 7.',ErrStat,ErrMsg,RoutineName)
            RETURN
         END IF

      END IF

   ELSE

      InputFileData%Waves%WavePkShp = 1.0

   END IF


      ! WvLowCOff and WvHiCOff - Wave Cut-off frequency
    
   IF ( InputFileData%Waves%WvLowCOff < 0 ) THEN
      CALL SetErrStat( ErrID_Fatal,'WvLowCOff must be greater than or equal to zero.',ErrStat,ErrMsg,RoutineName)
      RETURN
   END IF
   
      ! Threshold upper cut-off based on sampling rate
   IF ( EqualRealNos(InputFileData%Waves%WaveDT, 0.0_DbKi) ) THEN
      InputFileData%Waves%WvHiCOff = 10000.0;  ! This is not going to be used because WaveDT is zero.
   ELSE
      InputFileData%Waves%WvHiCOff =  MIN( REAL( Pi/InputFileData%Waves%WaveDT,SiKi), InputFileData%Waves%WvHiCOff ) 
   END IF
   
   !TODO Issue warning if we changed WvHiCOff  GJH 7/24/13
   
   IF ( InputFileData%Waves%WvLowCOff >= InputFileData%Waves%WvHiCOff ) THEN
      CALL SetErrSTat( ErrID_Fatal,'WvLowCOff must be less than WvHiCOff.',ErrStat,ErrMsg,RoutineName)
      RETURN
   END IF
   
   
        ! Copy over the first order frequency limits to the WAMIT2 module which needs them.
   InputFileData%WAMIT2%WvLowCOff  = InputFileData%Waves%WvLowCOff
   InputFileData%WAMIT2%WvHiCOff   = InputFileData%Waves%WvHiCOff


      ! WaveDir - Wave heading direction.

   IF ( ( InputFileData%Waves%WaveMod > 0 ) .AND. ( InputFileData%Waves%WaveMod /= 6 ) )  THEN   ! .TRUE if we have incident waves, but not user input wave data.

      IF ( ( InputFileData%Waves%WaveDir <= -180.0 ) .OR. ( InputFileData%Waves%WaveDir > 180.0 ) )  THEN
         CALL SetErrStat( ErrID_Fatal,'WaveDir must be greater than -180 and less than or equal to 180.',ErrStat,ErrMsg,RoutineName)
         RETURN
      END IF

   ELSE

      InputFileData%Waves%WaveDir = 0.0

   END IF


      ! Multi-directional waves

      ! Check the WaveDirMod value
   IF ( InputFileData%Waves%WaveDirMod < 0 .OR. InputFileData%Waves%WaveDirMod > 1 ) THEN
      CALL SetErrStat( ErrID_Fatal,'WaveDirMod must be either 0 (No spreading) or 1 (COS2S spreading function)',ErrStat,ErrMsg,RoutineName)
      RETURN
   END IF

      ! Check if we are doing multidirectional waves or not.
      ! We can only use multi directional waves on WaveMod=2,3,4
   InputFileData%Waves%WaveMultiDir = .FALSE.         ! Set flag to false to start
   IF ( InputFileData%Waves%WaveMod >= 2 .AND. InputFileData%Waves%WaveMod <= 4 .AND. InputFileData%Waves%WaveDirMod == 1 ) THEN
      InputFileData%Waves%WaveMultiDir = .TRUE.
   ELSEIF ( (InputFileData%Waves%WaveMod < 2 .OR. InputFileData%Waves%WaveMod >4) .AND. InputFileData%Waves%WaveDirMod == 1 ) THEN
      CALL SetErrStat( ErrID_Warn,'WaveDirMod unused unless WaveMod == 2, 3, or 4.  Ignoring WaveDirMod.',ErrStat,ErrMsg,RoutineName)
   ENDIF


      !  Check to see if the for some reason the wave direction spreading range is set to zero.  If it is, 
      !  we don't have any spreading, so we will turn off the multidirectional waves.
   IF ( InputFileData%Waves%WaveMultiDir .AND. EqualRealNos( InputFileData%Waves%WaveDirRange, 0.0_SiKi ) ) THEN
      CALL SetErrStat( ErrID_Warn,' WaveDirRange set to zero, so multidirectional waves are turned off.',ErrStat,ErrMsg,RoutineName)
      InputFileData%Waves%WaveMultiDir = .FALSE.
   ENDIF



      ! We check the following only if we set WaveMultiDir to true, otherwise ignore them and set them to zero
   IF ( InputFileData%Waves%WaveMultiDir ) THEN

         ! Check WaveDirSpread
      IF ( InputFileData%Waves%WaveDirSpread <= 0.0 ) THEN

         CALL SetErrStat( ErrID_Fatal,'WaveDirSpread cannot negative or zero.',ErrStat,ErrMsg,RoutineName)
         RETURN

      ENDIF


         ! Check that the number of wave directions is a positive odd number.
         !     -> If it is less than 0, error out.
         !     -> If it is even, we will increment it by 1.
      IF ( InputFileData%Waves%WaveNDir <= 0_IntKi ) THEN
         CALL SetErrStat( ErrID_Fatal,' WaveNDir must be an odd number greater than 0.',ErrStat,ErrMsg,RoutineName)
         RETURN
      ENDIF

         ! Check that the value for WaveNDir is odd
      IF ( MODULO( InputFileData%Waves%WaveNDir, 2_IntKi) == 0_IntKi ) THEN
         InputFileData%Waves%WaveNDir  = InputFileData%Waves%WaveNDir + 1
         CALL SetErrStat( ErrID_Warn,'WaveNDir must be odd.  Changing the value to '//Num2LStr(InputFileData%Waves%WaveNDir),ErrStat,ErrMsg,RoutineName)
      ENDIF

         ! Now check that the WaveDirRange is less than 360 degrees (not sure why we would want that)
      IF ( InputFileData%Waves%WaveDirRange > 360.0_ReKi ) THEN
         CALL SetErrStat( ErrID_Fatal,' WaveDirRange should be less than a full circle.',ErrStat,ErrMsg,RoutineName)
      ENDIF

   ELSE  ! Set everything to zero if we aren't going to use it

      InputFileData%Waves%WaveNDir        = 1         ! Only one direction set -- this shouldn't get used later anyhow
      InputFileData%Waves%WaveDirRange    = PiBy2     ! This is so that the constant C=1 in the COS2S function (it shouldn't get called, but in case it does)
      InputFileData%Waves%WaveDirSpread   = 0.0

   END IF


       ! WaveSeed(1), !WaveSeed(2)

   IF ( .NOT. ( ( InputFileData%Waves%WaveMod > 0 ) .AND. ( InputFileData%Waves%WaveMod /= 5 ) .AND. ( InputFileData%Waves%WaveMod /= 10 ) ) ) THEN   !.TRUE. for plane progressive (regular) with random phase or irregular wave 

      DO I = 1,2

         InputFileData%Waves%WaveSeed(I) = 0

      END DO !I

   END IF


      ! WvKinFile

   IF ( InputFileData%Waves%WaveMod == 5 .OR. InputFileData%Waves%WaveMod == 6 ) THEN      ! .TRUE if we are to read user-supplied wave elevation or wave kinematics file(s).

      IF ( LEN_TRIM( InputFileData%Waves%WvKinFile ) == 0 )  THEN
         CALL SetErrStat( ErrID_Fatal,'WvKinFile must not be an empty string.',ErrStat,ErrMsg,RoutineName)
         RETURN
      END IF

      IF ( PathIsRelative( InputFileData%Waves%WvKinFile ) ) THEN
         CALL GetPath( TRIM(InitInp%InputFile), TmpPath )
         InputFileData%Waves%WvKinFile    = TRIM(TmpPath)//TRIM(InputFileData%Waves%WvKinFile)
      END IF
      InputFileData%Waves%WriteWvKin = .FALSE.
   ELSE !don't use this one
      
#ifdef WRITE_WV_KIN
      IF ( LEN_TRIM( InputFileData%Waves%WvKinFile ) == 0 )  THEN
         InputFileData%Waves%WriteWvKin = .FALSE.
      ELSE
         InputFileData%Waves%WriteWvKin = .TRUE.
         IF ( PathIsRelative( InputFileData%Waves%WvKinFile ) ) THEN
            CALL GetPath( TRIM(InputFileData%InputFile), TmpPath )
            InputFileData%Waves%WvKinFile    = TRIM(TmpPath)//TRIM(InputFileData%Waves%WvKinFile)
         END IF
      END IF
      
#else
      InputFileData%Waves%WvKinFile = ""
      InputFileData%Waves%WriteWvKin = .FALSE.
#endif
   END IF


      ! NWaveElev

   IF ( InputFileData%Waves%NWaveElev < 0 ) THEN

      CALL SetErrStat( ErrID_Fatal,'NWaveElev must not be negative.',ErrStat,ErrMsg,RoutineName)
      RETURN

   END IF



      !-------------------------------------------------------------------------
      ! Check 2nd Order Waves section
      !-------------------------------------------------------------------------


      ! Difference frequency cutoffs

      ! WvLowCOffD and WvHiCOffD - Wave Cut-off frequency
   IF ( InputFileData%Waves2%WvLowCOffD < 0 ) THEN
      CALL SetErrStat( ErrID_Fatal,'WvLowCOffD must be greater than or equal to zero.',ErrStat,ErrMsg,RoutineName)
      RETURN
   END IF

      ! Check that the order given makes sense. 
   IF ( InputFileData%Waves2%WvLowCOffD >= InputFileData%Waves2%WvHiCOffD ) THEN
      CALL SetErrStat( ErrID_Fatal,'WvLowCOffD must be less than WvHiCOffD.',ErrStat,ErrMsg,RoutineName)
      RETURN
   END IF
   

      ! Sum frequency cutoffs

      ! WvLowCOffS and WvHiCOffD - Wave Cut-off frequency
   IF ( InputFileData%Waves2%WvLowCOffS < 0 ) THEN
      CALL SetErrStat( ErrID_Fatal,'WvLowCOffS must be greater than or equal to zero.',ErrStat,ErrMsg,RoutineName)
      RETURN
   END IF

      ! Check that the order given makes sense. 
   IF ( InputFileData%Waves2%WvLowCOffS >= InputFileData%Waves2%WvHiCOffS ) THEN
      CALL SetErrStat( ErrID_Fatal,'WvLowCOffS must be less than WvHiCOffS.',ErrStat,ErrMsg,RoutineName)
      RETURN
   END IF


        ! Copy over the 2nd order limits to the WAMIT2 module which needs them.
   InputFileData%WAMIT2%WvLowCOffD  = InputFileData%Waves2%WvLowCOffD
   InputFileData%WAMIT2%WvHiCOffD   = InputFileData%Waves2%WvHiCOffD
   InputFileData%WAMIT2%WvLowCOffS  = InputFileData%Waves2%WvLowCOffS
   InputFileData%WAMIT2%WvHiCOffS   = InputFileData%Waves2%WvHiCOffS



      !-------------------------------------------------------------------------
      ! Check Current section
      !-------------------------------------------------------------------------
      

      ! CurrMod - Current profile model switch

   IF ( ( InputFileData%Current%CurrMod /= 0 ) .AND. ( InputFileData%Current%CurrMod /= 1 ) .AND. ( InputFileData%Current%CurrMod /= 2 ) )  THEN
      CALL SetErrStat( ErrID_Fatal,'CurrMod must be 0, 1, or 2.',ErrStat,ErrMsg,RoutineName)
      RETURN
   END IF

   IF ( ( InputFileData%Current%CurrMod /= 0 ) .AND. ( InputFileData%Waves%WaveMod == 6 ) )  THEN
      CALL SetErrStat( ErrID_Fatal,'CurrMod must be set to 0 when WaveMod is set to 6: user-input wave data.',ErrStat,ErrMsg,RoutineName)
      RETURN
   END IF


      ! CurrSSV0 - Sub-surface current velocity at still water level

   IF ( InputFileData%Current%CurrMod == 1 )  THEN  ! .TRUE if we have standard current.

      IF ( InputFileData%Current%CurrSSV0 < 0.0 )  THEN
         CALL SetErrStat( ErrID_Fatal,'CurrSSV0 must not be less than zero.',ErrStat,ErrMsg,RoutineName)
         RETURN
      END IF

   ELSE

      InputFileData%Current%CurrSSV0 = 0.0

   END IF


      ! CurrSSDirChr - Sub-surface current heading direction

   IF ( InputFileData%Current%CurrMod == 1 )  THEN  ! .TRUE if we have standard current.


      IF ( TRIM(InputFileData%Current%CurrSSDirChr) == 'DEFAULT' )  THEN   ! .TRUE. when one wants to use the default value of codirectionality between sub-surface current and incident wave propogation heading directions.

         IF ( InputFileData%Waves%WaveMod == 0 ) THEN
            CALL SetErrStat( ErrID_Fatal,'CurrSSDir must not be set to ''DEFAULT'' when WaveMod is set to 0.',ErrStat,ErrMsg,RoutineName)
            RETURN
         END IF

         InputFileData%Current%CurrSSDir = InputFileData%Waves%WaveDir

      ELSE                                   ! The input must have been specified numerically.

         READ (InputFileData%Current%CurrSSDirChr,*,IOSTAT=IOS)  InputFileData%Current%CurrSSDir
            CALL CheckIOS ( IOS, "", 'CurrSSDir', NumType, ErrStat2, ErrMsg2 )
            CALL SetErrStat(ErrStat2, ErrMsg2,ErrStat,ErrMsg,RoutineName)
            IF ( ErrStat >= AbortErrLev ) RETURN

         IF ( ( InputFileData%Current%CurrSSDir <= -180.0 ) .OR. ( InputFileData%Current%CurrSSDir > 180.0 ) )  THEN
            CALL SetErrStat( ErrID_Fatal,'CurrSSDir must be greater than -180 and less than or equal to 180.',ErrStat,ErrMsg,RoutineName)
            RETURN
         END IF

      END IF


   ELSE

      InputFileData%Current%CurrSSDir = 0.0

   END IF


      ! CurrNSRef - Near-surface current reference depth.

   IF ( InputFileData%Current%CurrMod == 1 )  THEN  ! .TRUE if we have standard current.

      IF ( InputFileData%Current%CurrNSRef <= 0.0 ) THEN
         CALL SetErrStat( ErrID_Fatal,'CurrNSRef must be greater than zero.',ErrStat,ErrMsg,RoutineName)
         RETURN
      END IF

   ELSE

      InputFileData%Current%CurrNSRef = 0.0

   END IF



        ! CurrNSV0 - Near-surface current velocity at still water level.

   IF ( InputFileData%Current%CurrMod == 1 )  THEN  ! .TRUE if we have standard current.

      IF ( InputFileData%Current%CurrNSV0 < 0.0 ) THEN
         CALL SetErrStat( ErrID_Fatal,'CurrNSV0 must not be less than zero.',ErrStat,ErrMsg,RoutineName)
         RETURN
      END IF

   ELSE

      InputFileData%Current%CurrNSV0 = 0.0

   END IF


      ! CurrNSDir - Near-surface current heading direction.

   IF ( InputFileData%Current%CurrMod == 1 )  THEN  ! .TRUE if we have standard current.

      IF ( ( InputFileData%Current%CurrNSDir <= -180.0 ) .OR. ( InputFileData%Current%CurrNSDir > 180.0 ) )  THEN
         CALL SetErrStat( ErrID_Fatal,'CurrNSDir must be greater than -180 and less than or equal to 180.',ErrStat,ErrMsg,RoutineName)
         RETURN
      END IF

   ELSE

      InputFileData%Current%CurrNSDir = 0.0

   END IF


      ! CurrDIV - Depth-independent current velocity.

   IF ( InputFileData%Current%CurrMod == 1 )  THEN  ! .TRUE if we have standard current.

      IF ( InputFileData%Current%CurrDIV < 0.0 ) THEN
         CALL SetErrStat( ErrID_Fatal,'CurrDIV must not be less than zero.',ErrStat,ErrMsg,RoutineName)
         RETURN
      END IF

   ELSE

      InputFileData%Current%CurrDIV = 0.0

   END IF


      ! CurrDIDir - Depth-independent current heading direction.

   IF ( InputFileData%Current%CurrMod == 1 )  THEN  ! .TRUE if we have standard current.

      IF ( ( InputFileData%Current%CurrDIDir <= -180.0 ) .OR. ( InputFileData%Current%CurrDIDir > 180.0 ) ) THEN
         CALL SetErrStat( ErrID_Fatal,'CurrDIDir must be greater than -180 and less than or equal to 180.',ErrStat,ErrMsg,RoutineName)
         RETURN
      END IF

   ELSE

      InputFileData%Current%CurrDIDir = 0.0

   END IF

       ! PotFile - Root name of potential flow files

   IF ( InputFileData%PotMod > 0 ) THEN
      do i = 1,InputFileData%nWAMITObj
          IF ( LEN_TRIM( InputFileData%PotFile(i) ) == 0 ) THEN
            CALL SetErrStat( ErrID_Fatal,'PotFile must not be an empty string.',ErrStat,ErrMsg,RoutineName)
            RETURN
         END IF

            ! if this is a relative path, let's make it relative to the location of the main input file
            ! tell the WAMIT and WAMIT2 modules what the filename is

         IF ( PathIsRelative( InputFileData%PotFile(i) ) ) THEN
            CALL GetPath( TRIM(InitInp%InputFile), TmpPath )
            InputFileData%PotFile(i)            = TRIM(TmpPath)//TRIM(InputFileData%PotFile(i))
         END IF
      end do

   !TODO: Move this to where the WAMIT modules are initialized
         InputFileData%WAMIT%WAMITFile    = InputFileData%PotFile(1)
         InputFileData%WAMIT2%WAMITFile   = InputFileData%PotFile(1)
      
         ! Set the flag for multidirectional waves for WAMIT2 module.  It needs to know since the Newman approximation
         ! can only use uni-directional waves.
         InputFileData%WAMIT2%WaveMultiDir = InputFileData%Waves%WaveMultiDir

   ELSE
      InputFileData%PotFile            = ""
      InputFileData%WAMIT%WAMITFile    = ""
      InputFileData%WAMIT2%WAMITFile   = ""     
   END IF

      ! Set the WAMIT file name on the Convolution module
   InputFileData%WAMIT%Conv_Rdtn%WAMITFile = InputFileData%WAMIT%WAMITFile

      ! WAMITULEN - WAMIT characteristic body length scale

   IF ( InputFileData%PotMod == 1 ) THEN
!TODO: Deal with WAMIT2 and check each WAMITULEN not just the first
      InputFileData%WAMIT2%WAMITULEN = InputFileData%WAMITULEN(1)    ! Copy to the WAMIT2 module info
      do i = 1,InputFileData%nWAMITObj
         IF ( InputFileData%WAMITULEN(i) < 0.0 ) THEN
            CALL SetErrStat( ErrID_Fatal,'WAMITULEN must be positive.',ErrStat,ErrMsg,RoutineName)
            RETURN
         END IF
      end do
   ELSE

      InputFileData%WAMITULEN = 1.0
      InputFileData%WAMIT2%WAMITULEN = 1.0

   END IF


      ! PtfmVol0 - Displaced volume of water when the platform is in its undisplaced position

   IF ( InputFileData%PotMod == 1 ) THEN
      do i = 1,InputFileData%nWAMITObj
         IF ( InputFileData%PtfmVol0(i) < 0.0 ) THEN
            CALL SetErrStat( ErrID_Fatal,'PtfmVol0 must not be negative.',ErrStat,ErrMsg,RoutineName)
            RETURN
         END IF
      end do
   ELSE

      InputFileData%PtfmVol0 = 0.0

   END IF

      ! PtfmRefzt - The zt offset of the body reference point(s) from (0,0,0) (meters) [1 to NBody] 
      ! NOTE: only used when PotMod=1. If NBodyMod=2,PtfmRefzt=0.0

   IF ( InputFileData%PotMod == 1 .and. InputFileData%NBodyMod == 2) THEN
      do i = 1,InputFileData%NBody
         IF ( .not. EqualRealNos( InputFileData%PtfmRefzt(i), 0.0_ReKi ) )THEN
            CALL SetErrStat( ErrID_Fatal,'PtfmRefzt must be 0.0 for all WAMIT bodies when NBodyMod=2.',ErrStat,ErrMsg,RoutineName)
            RETURN
         END IF
      end do
   END IF

      ! RdtnTMax - Analysis time for wave radiation kernel calculations
      ! NOTE: Use RdtnTMax = 0.0 to eliminate wave radiation damping

   IF ( InputFileData%PotMod == 1 ) THEN

      IF ( InputFileData%WAMIT%RdtnTMax < 0.0 ) THEN
         CALL SetErrStat( ErrID_Fatal,'RdtnTMax must not be negative.',ErrStat,ErrMsg,RoutineName)
         RETURN
      END IF

   ELSE

      InputFileData%WAMIT%RdtnTMax = 0.0

   END IF

       ! RdtnDT - Time step for wave radiation kernel calculations

   IF ( InputFileData%PotMod == 1 ) THEN

      CALL Conv2UC( InputFileData%WAMIT%Conv_Rdtn%RdtnDTChr )    ! Convert Line to upper case.
      
      IF ( TRIM(InputFileData%WAMIT%Conv_Rdtn%RdtnDTChr) == 'DEFAULT' )  THEN   ! .TRUE. when one wants to use the default value timestep provided by the glue code.

         InputFileData%WAMIT%Conv_Rdtn%RdtnDT = Interval 

      ELSE                                   ! The input must have been specified numerically.

         READ (InputFileData%WAMIT%Conv_Rdtn%RdtnDTChr,*,IOSTAT=IOS)  InputFileData%WAMIT%Conv_Rdtn%RdtnDT
            CALL CheckIOS ( IOS, "", 'RdtnDT', NumType, ErrStat2, ErrMsg2 )
            CALL SetErrStat(ErrStat2, ErrMsg2,ErrStat,ErrMsg,RoutineName)
            IF ( ErrStat >= AbortErrLev ) RETURN
         
      END IF

      IF ( InputFileData%WAMIT%Conv_Rdtn%RdtnDT <= 0.0 ) THEN
         CALL SetErrStat( ErrID_Fatal,'RdtnDT must be greater than zero.',ErrStat,ErrMsg,RoutineName)
         RETURN
      END IF

      if ( (.not. ( EqualRealNos(Interval, InputFileData%WAMIT%Conv_Rdtn%RdtnDT) ) ) .and. ( (InputFileData%WAMIT%ExctnMod > 1) .or. (InputFileData%WAMIT%RdtnMod > 0) ) ) then
         call SetErrStat( ErrID_Fatal,'RdtnDT must be equal to the glue-code DT if PotMod = 1 and using RdtnMod > 0 or ExctnMod > 1.',ErrStat,ErrMsg,RoutineName)
         return
      end if
      
   ELSE

      InputFileData%WAMIT%Conv_Rdtn%RdtnDT = 0.0

   END IF


   !-------------------------------------------------------------------------------------------------
   ! Second order Forces due to Waves section (WAMIT2 Module)
   !-------------------------------------------------------------------------------------------------
   
      ! Check that we only specified one of MnDrift, NewmanApp, or DiffQTF
      !        (compared pairwise -- if any two are both true, we have a problem)
   IF ( ( InputFileData%WAMIT2%MnDrift /= 0 .AND. InputFileData%WAMIT2%NewmanApp /= 0 ) .OR. &
        ( InputFileData%WAMIT2%DiffQTF /= 0 .AND. InputFileData%WAMIT2%NewmanApp /= 0 ) .OR. &
        ( InputFileData%WAMIT2%MnDrift /= 0 .AND. InputFileData%WAMIT2%DiffQTF   /= 0 ) ) THEN
      CALL SetErrStat( ErrID_Fatal,'Only one of MnDrift, NewmanApp, or DiffQTF can be non-zero.',ErrStat,ErrMsg,RoutineName)
      RETURN
   END IF


   if ( InputFileData%NBody > 1 .and. InputFileData%WAMIT2%MnDrift == 8 ) then
      call SetErrStat( ErrID_Fatal,'MnDrift cannot equal 8 when NBody > 1.',ErrStat,ErrMsg,RoutineName)
      return
   end if

   if ( InputFileData%NBody > 1 .and. InputFileData%WAMIT2%NewmanApp == 8 ) then
      call SetErrStat( ErrID_Fatal,'NewmanApp cannot equal 8 when NBody > 1.',ErrStat,ErrMsg,RoutineName)
      return
   end if
   

      ! Check MnDrift and set the flag indicating WAMIT2 should perform the mean drift calculation.
      ! Also make sure we have a valid input value for the file extension

   IF ( InputFileData%WAMIT2%MnDrift == 0 ) THEN      ! not using MnDrift
      InputFileData%WAMIT2%MnDriftF = .FALSE.
   ELSE IF ( InputFileData%WAMIT2%MnDrift == 7  .OR. InputFileData%WAMIT2%MnDrift == 8  .OR. InputFileData%WAMIT2%MnDrift == 9 .OR. &
             InputFileData%WAMIT2%MnDrift == 10 .OR. InputFileData%WAMIT2%MnDrift == 11 .OR. InputFileData%WAMIT2%MnDrift == 12 ) THEN   ! Valid values for MnDrift
      IF ( InputFileData%PotMod /= 1 ) THEN
         CALL SetErrStat( ErrID_warn,'MnDrift can only be used with PotMod==1.  Turning off',ErrStat,ErrMsg,RoutineName)
         InputFileData%WAMIT2%MnDriftF = .FALSE.
      ELSE
         InputFileData%WAMIT2%MnDriftF = .TRUE.
      ENDIF
   ELSE     ! Must have received an invalid value
      CALL SetErrStat( ErrID_Fatal,'MnDrift can only have values of 0, 7, 8, 9, 10, 11, or 12.',ErrStat,ErrMsg,RoutineName)
      RETURN
   END IF


      ! Check NewmanApp and set the flag indicating WAMIT2 should perform the mean drift calculation.
      ! Also make sure we have a valid input value for the file extension

   IF ( InputFileData%WAMIT2%NewmanApp == 0 ) THEN    ! not using NewmanApp
      InputFileData%WAMIT2%NewmanAppF = .FALSE.
   ELSE IF ( InputFileData%WAMIT2%NewmanApp == 7  .OR. InputFileData%WAMIT2%NewmanApp == 8  .OR. InputFileData%WAMIT2%NewmanApp == 9 .OR. &
             InputFileData%WAMIT2%NewmanApp == 10 .OR. InputFileData%WAMIT2%NewmanApp == 11 .OR. InputFileData%WAMIT2%NewmanApp == 12 ) THEN ! Valid values for NewmanApp
      IF ( InputFileData%PotMod /= 1 ) THEN
         CALL SetErrStat( ErrID_warn,'NewmanApp can only be used with PotMod==1.  Turning off',ErrStat,ErrMsg,RoutineName)
         InputFileData%WAMIT2%NewmanAppF = .FALSE.
      ELSE
         InputFileData%WAMIT2%NewmanAppF = .TRUE.
      ENDIF
   ELSE     ! Must have received an invalid value
      CALL SetErrStat( ErrID_Fatal,'NewmanApp can only have values of 0, 7, 8, 9, 10, 11, or 12.',ErrStat,ErrMsg,RoutineName)
      RETURN
   END IF


      ! Check DiffQTF and set the flag indicating WAMIT2 should perform the mean drift calculation.
      ! Also make sure we have a valid input value for the file extension

   IF ( InputFileData%WAMIT2%DiffQTF == 0 ) THEN      ! not using DiffQTF method
       InputFileData%WAMIT2%DiffQTFF = .FALSE.
   ELSE IF ( InputFileData%WAMIT2%DiffQTF == 10 .OR. InputFileData%WAMIT2%DiffQTF == 11 .OR. InputFileData%WAMIT2%DiffQTF == 12 ) THEN    ! Valid values for DiffQTF
      IF ( InputFileData%PotMod /= 1 ) THEN
         CALL SetErrStat( ErrID_warn,'DiffQTF can only be used with PotMod==1.  Turning off',ErrStat,ErrMsg,RoutineName)
         InputFileData%WAMIT2%DiffQTFF = .FALSE.
      ELSE
         InputFileData%WAMIT2%DiffQTFF = .TRUE.
      ENDIF
   ELSE
      CALL SetErrStat( ErrID_Fatal,'DiffQTF can only have values of 0, 10, 11, or 12.',ErrStat,ErrMsg,RoutineName)
      RETURN
   END IF


      ! Check SumQTF and set the flag indicating WAMIT2 should perform the mean drift calculation.
      ! Also make sure we have a valid input value for the file extension

   IF ( InputFileData%WAMIT2%SumQTF == 0 ) THEN       ! not using SumQTF method
      InputFileData%WAMIT2%SumQTFF = .FALSE.
   ELSE IF ( InputFileData%WAMIT2%SumQTF == 10 .OR. InputFileData%WAMIT2%SumQTF == 11 .OR. InputFileData%WAMIT2%SumQTF == 12 ) THEN       ! Valid values for SumQTF
      IF ( InputFileData%PotMod /= 1 ) THEN
         CALL SetErrStat( ErrID_warn,'SumQTF can only be used with PotMod==1.  Turning off',ErrStat,ErrMsg,RoutineName)
         InputFileData%WAMIT2%SumQTFF = .FALSE.
      ELSE
         InputFileData%WAMIT2%SumQTFF = .TRUE.
      ENDIF
   ELSE
      CALL SetErrStat( ErrID_Fatal,'SumQTF can only have values of 0, 10, 11, or 12.',ErrStat,ErrMsg,RoutineName)
      RETURN
   END IF


      ! Check that the min / max diff frequencies make sense if using any DiffQTF method
   IF ( InputFileData%WAMIT2%DiffQTF /= 0 .OR. InputFileData%WAMIT2%MnDrift /= 0 .OR. InputFileData%WAMIT2%NewmanApp /=0 ) THEN
      IF ( ( InputFileData%WAMIT2%WvHiCOffD < InputFileData%WAMIT2%WvLowCOffD ) .OR. ( InputFileData%WAMIT2%WvLowCOffD < 0.0 ) ) THEN
         CALL SetErrStat( ErrID_Fatal,'WvHiCOffD must be larger than WvLowCOffD. Both must be positive.',ErrStat,ErrMsg,RoutineName)
         RETURN
      END IF
   ELSE  ! set to zero since we don't need them
      InputFileData%WAMIT2%WvLowCOffD  = 0.0
      InputFileData%WAMIT2%WvHiCOffD  = 0.0
   END IF


      ! Check that the min / max diff frequencies make sense if using SumQTF
   IF ( InputFileData%WAMIT2%SumQTF /= 0 ) THEN
      IF ( ( InputFileData%WAMIT2%WvHiCOffS < InputFileData%WAMIT2%WvLowCOffS ) .OR. ( InputFileData%WAMIT2%WvLowCOffS < 0.0 ) ) THEN
         CALL SetErrStat( ErrID_Fatal,'WvHiCOffS must be larger than WvLowCOffS. Both must be positive.',ErrStat,ErrMsg,RoutineName)
         RETURN
      END IF
   ELSE  ! set to zero since we don't need them
      InputFileData%WAMIT2%WvLowCOffS  = 0.0
      InputFileData%WAMIT2%WvHiCOffS  = 0.0
   END IF


      ! now that it has been established that the input parameters for second order are good, we check to make sure that the WAMIT files actually exist.
      ! Check MnDrift file
   IF ( InputFileData%WAMIT2%MnDriftF ) THEN
      ! Check if using QTF file types (10d, 11d, 12d) or not (7,8,9)
      IF ( InputFileData%WAMIT2%MnDrift <= 9 ) THEN
         TmpExtension = TRIM(Num2LStr(InputFileData%WAMIT2%MnDrift))
         INQUIRE( file=TRIM(InputFileData%WAMIT2%WAMITFile)//'.'//TRIM(TmpExtension), exist=TmpFileExist )
      ELSE  ! 10, 11, 12
         TmpExtension = TRIM(Num2LStr(InputFileData%WAMIT2%MnDrift))//'d'
         INQUIRE( file=TRIM(InputFileData%WAMIT2%WAMITFile)//'.'//TRIM(TmpExtension), exist=TmpFileExist )
      ENDIF
      IF ( .not. TmpFileExist ) THEN
         CALL SetErrStat( ErrID_Fatal,'Cannot find the WAMIT file '//TRIM(InputFileData%WAMIT2%WAMITFile)//'.'//TRIM(TmpExtension)// &
                    ' required by the MnDrift option.',ErrStat,ErrMsg,RoutineName)
         RETURN
      END IF
   END IF

      ! Check existence of NewmanApp file
   IF ( InputFileData%WAMIT2%NewmanAppF ) THEN
      ! Check if using QTF file types (10d, 11d, 12d) or not (7,8,9)
      IF ( InputFileData%WAMIT2%NewmanApp <= 9 ) THEN
         TmpExtension = TRIM(Num2LStr(InputFileData%WAMIT2%NewmanApp))
         INQUIRE( file=TRIM(InputFileData%WAMIT2%WAMITFile)//'.'//TRIM(TmpExtension), exist=TmpFileExist )
      ELSE  ! 10, 11, 12
         TmpExtension = TRIM(Num2LStr(InputFileData%WAMIT2%NewmanApp))//'d'
         INQUIRE( file=TRIM(InputFileData%WAMIT2%WAMITFile)//'.'//TRIM(TmpExtension), exist=TmpFileExist )
      ENDIF
      IF ( .not. TmpFileExist ) THEN
         CALL SetErrStat( ErrID_Fatal,'Cannot find the WAMIT file '//TRIM(InputFileData%WAMIT2%WAMITFile)//'.'//TRIM(TmpExtension)// &
                    ' required by the NewmanApp option.',ErrStat,ErrMsg,RoutineName)
         RETURN
      END IF
   END IF

   IF ( InputFileData%WAMIT2%DiffQTFF ) THEN
      TmpExtension = TRIM(Num2LStr(InputFileData%WAMIT2%DiffQTF))//'d'
      INQUIRE( file=TRIM(InputFileData%WAMIT2%WAMITFile)//'.'//TRIM(TmpExtension), exist=TmpFileExist )
      IF ( .not. TmpFileExist ) THEN
         CALL SetErrStat( ErrID_Fatal,'Cannot find the WAMIT file '//TRIM(InputFileData%WAMIT2%WAMITFile)//'.'//TRIM(TmpExtension)// &
                    ' required by the DiffQTF option.',ErrStat,ErrMsg,RoutineName)
         RETURN
      END IF
   END IF

   IF ( InputFileData%WAMIT2%SumQTFF ) THEN
      TmpExtension = TRIM(Num2LStr(InputFileData%WAMIT2%SumQTF))//'s'
      INQUIRE( file=TRIM(InputFileData%WAMIT2%WAMITFile)//'.'//TRIM(TmpExtension), exist=TmpFileExist )
      IF ( .not. TmpFileExist ) THEN
         CALL SetErrStat( ErrID_Fatal,'Cannot find the WAMIT file '//TRIM(InputFileData%WAMIT2%WAMITFile)//'.'//TRIM(TmpExtension)// &
                    ' required by the SumQTF option.',ErrStat,ErrMsg,RoutineName)
         RETURN
      END IF
   END IF

   !..................
   ! check for ExctnMod = 2 requirements
   !..................
   if ( (InputFileData%WAMIT%ExctnMod == 2) ) then

      if ( InputFileData%Waves%WaveMod == 6 ) then
         call SetErrStat( ErrID_Fatal, 'Externally generated full wave-kinematics time series cannot be used with state-space wave excitations. Set WaveMod 0, 1, 1P#, 2, 3, 4, or 5.', ErrStat, ErrMsg, RoutineName )
      end if
      
      if ( InputFileData%Waves%WaveDirMod /= 0 ) then
         call SetErrStat( ErrID_Fatal, 'Directional spreading cannot be used with state-space wave excitations. Set WaveDirMod=0.', ErrStat, ErrMsg, RoutineName )
      end if
      
      if ( InputFileData%Waves2%WvDiffQTFF ) then
         call SetErrStat( ErrID_Fatal, 'Cannot use full difference-frequency 2nd-order wave kinematics with state-space wave excitations. Set WvDiffQTF=FALSE.', ErrStat, ErrMsg, RoutineName )
      end if
      
      if ( InputFileData%Waves2%WvSumQTFF ) then
         call SetErrStat( ErrID_Fatal, 'Cannot use full summation-frequency 2nd-order wave kinematics with state-space wave excitations. Set WvSumQTF=FALSE.', ErrStat, ErrMsg, RoutineName )
      end if

      if ( InputFileData%PotMod /= 1 ) then
         call SetErrStat( ErrID_Fatal, 'Potential-flow model via WAMIT must be used with state-space wave excitations. Set PotMod= 1.', ErrStat, ErrMsg, RoutineName )
      end if
      
      if ( InputFileData%WAMIT2%MnDrift /= 0 ) then
         call SetErrStat( ErrID_Fatal, 'Mean-drift 2nd-order forces cannot be used with state-space wave excitations. Set MnDrift=0.', ErrStat, ErrMsg, RoutineName )
      end if

      if ( InputFileData%WAMIT2%NewmanApp /= 0 ) then
         call SetErrStat( ErrID_Fatal, "Mean- and slow-drift 2nd-order forces computed with Newman's approximation cannot be used with state-space wave excitations. Set NewmanApp=0.", ErrStat, ErrMsg, RoutineName )
      end if
      
      if ( InputFileData%WAMIT2%DiffQTF /= 0 ) then
         call SetErrStat( ErrID_Fatal, 'Full difference-frequency 2nd-order forces computed with full QTF cannot be used with state-space wave excitations. Set DiffQTF=0.', ErrStat, ErrMsg, RoutineName )
      end if

      if ( InputFileData%WAMIT2%SumQTF /= 0 ) then
         call SetErrStat( ErrID_Fatal, 'Full summation-frequency 2nd-order forces computed with full QTF cannot be used with State-space wave excitations. Set SumQTF=0.', ErrStat, ErrMsg, RoutineName )
      end if

   end if

   !..................
   ! check for linearization
   !..................
   if (InitInp%Linearize) then
      
      if ( InputFileData%Waves%WaveMod /= 0 ) then
         call SetErrStat( ErrID_Fatal, 'Still water conditions must be used for linearization. Set WaveMod=0.', ErrStat, ErrMsg, RoutineName )
      end if
      
      if ( InputFileData%Waves%WaveDirMod /= 0 ) then
         call SetErrStat( ErrID_Fatal, 'No directional spreading must be used for linearization. Set WaveDirMod=0.', ErrStat, ErrMsg, RoutineName )
      end if
      
      if ( InputFileData%Waves2%WvDiffQTFF ) then
         call SetErrStat( ErrID_Fatal, 'Cannot use full difference-frequency 2nd-order wave kinematics for linearization. Set WvDiffQTF=FALSE.', ErrStat, ErrMsg, RoutineName )
      end if
      
      if ( InputFileData%Waves2%WvSumQTFF ) then
         call SetErrStat( ErrID_Fatal, 'Cannot use full summation-frequency 2nd-order wave kinematics for linearization. Set WvSumQTF=FALSE.', ErrStat, ErrMsg, RoutineName )
      end if

      if ( InputFileData%PotMod > 1 ) then
         call SetErrStat( ErrID_Fatal, 'Potential-flow model cannot be set to FIT for linearization. Set PotMod= 0 or 1.', ErrStat, ErrMsg, RoutineName )
      end if
      
      if ( (InputFileData%WAMIT%ExctnMod == 1) ) then
         call SetErrStat( ErrID_Fatal, 'Cannot set wave excitation model to DFT for linearization. Set ExctnMod=0 or 2.', ErrStat, ErrMsg, RoutineName )
      end if

      if ( InputFileData%WAMIT%RdtnMod == 1 ) then
         call SetErrStat( ErrID_Fatal, 'Cannot set wave radiation model to convolution for linearization. Set RdtnMod=0 or 2.', ErrStat, ErrMsg, RoutineName )
      end if
      
      if ( InputFileData%WAMIT2%MnDrift /= 0 ) then
         call SetErrStat( ErrID_Fatal, 'Mean-drift 2nd-order forces cannot be used for linearization. Set MnDrift=0.', ErrStat, ErrMsg, RoutineName )
      end if

      if ( InputFileData%WAMIT2%NewmanApp /= 0 ) then
         call SetErrStat( ErrID_Fatal, "Mean- and slow-drift 2nd-order forces computed with Newman's approximation cannot be used for linearization. Set NewmanApp=0.", ErrStat, ErrMsg, RoutineName )
      end if
      
      if ( InputFileData%WAMIT2%DiffQTF /= 0 ) then
         call SetErrStat( ErrID_Fatal, 'Full difference-frequency 2nd-order forces computed with full QTF cannot be used for linearization. Set DiffQTF=0.', ErrStat, ErrMsg, RoutineName )
      end if

      if ( InputFileData%WAMIT2%SumQTF /= 0 ) then
         call SetErrStat( ErrID_Fatal, 'Full summation-frequency 2nd-order forces computed with full QTF cannot be used for linearization. Set SumQTF=0.', ErrStat, ErrMsg, RoutineName )
      end if

   end if
 




   !-------------------------------------------------------------------------------------------------
   ! Member Joints Section
   !-------------------------------------------------------------------------------------------------

   IF ( InputFileData%Morison%NJoints < 0 ) THEN
      CALL SetErrStat( ErrID_Fatal,'NJoints parameter cannot be negative.',ErrStat,ErrMsg,RoutineName)
      RETURN
   END IF

   IF ( InputFileData%Morison%NJoints == 1 ) THEN
      CALL SetErrStat( ErrID_Fatal,'NJoints parameter cannot be set to 1.',ErrStat,ErrMsg,RoutineName)
      RETURN
   END IF

     
     
      ! Check the axial coefs are >= 0 and IDs are unique
   IF ( InputFileData%Morison%NAxCoefs > 0 ) THEN
   
      DO I = 1,InputFileData%Morison%NAxCoefs 

         IF (  InputFileData%Morison%AxialCoefs(I)%AxCd < 0 ) THEN
            CALL SetErrStat( ErrID_Fatal,'AxCd must be greater or equal to zero.',ErrStat,ErrMsg,RoutineName)
            RETURN
         END IF   
         IF (  InputFileData%Morison%AxialCoefs(I)%AxCa < 0 ) THEN
            CALL SetErrStat( ErrID_Fatal,'AxCa must be greater or equal to zero.',ErrStat,ErrMsg,RoutineName)
            RETURN
         END IF   
         
            ! Make sure that the current AxCoefID is not used elsewhere in the table.
         DO J = I+1,InputFileData%Morison%NAxCoefs
            IF ( InputFileData%Morison%AxialCoefs(I)%AxCoefID == InputFileData%Morison%AxialCoefs(J)%AxCoefID ) THEN
               CALL SetErrStat( ErrID_Fatal,'Duplicate AxCoefIDs were found in the Axial Coefficients table.',ErrStat,ErrMsg,RoutineName)
               RETURN
            END IF
         END DO
   
      END DO
      
   END IF


      ! Check JointOvrlp values
  !NOTE: This is ignored in the current version of Morison.  3/15/2020 GJH
   
   IF ( InputFileData%Morison%NJoints > 1 ) THEN

      ! Initialize Joints
      DO I = 1,InputFileData%Morison%NJoints
         InputFileData%Morison%InpJoints(I)%NConnections   = 0
      END DO

      
      
      
      DO I = 1,InputFileData%Morison%NJoints

            ! Make sure that the current JointID is not used elsewhere in the table.
         DO J = I+1,InputFileData%Morison%NJoints
            IF ( InputFileData%Morison%InpJoints(I)%JointID == InputFileData%Morison%InpJoints(J)%JointID ) THEN
               CALL SetErrStat( ErrID_Fatal,'Duplicate JointIDs were found in the Member Joints table.',ErrStat,ErrMsg,RoutineName)
               RETURN
            END IF
         END DO

            ! Add up total number of joints flagged with JoinOvrlp = 1 option
         !IF ( InputFileData%Morison%InpJoints(I)%JointOvrlp == 1 ) THEN
         !   InputFileData%Morison%TotalPossibleSuperMembers = InputFileData%Morison%TotalPossibleSuperMembers + 1
         !END IF

            ! Check that every joint id is used at least once in the members table
         JointUsed = .FALSE.
         DO J = 1, InputFileData%Morison%NMembers
         
            IF ( InputFileData%Morison%InpMembers(J)%MJointID1 == InputFileData%Morison%InpJoints(I)%JointID ) THEN
               JointUsed = .TRUE.
               EXIT
            END IF
            IF ( InputFileData%Morison%InpMembers(J)%MJointID2 == InputFileData%Morison%InpJoints(I)%JointID ) THEN
               JointUsed = .TRUE.
               EXIT
            END IF
         END DO
         
         IF ( .NOT. JointUsed ) THEN
            CALL SetErrStat( ErrID_Fatal,'Every JointID in the Joints table must appear once in the Members table.',ErrStat,ErrMsg,RoutineName)
            RETURN
         END IF  
   ! TODO : Implement Super member elements. GJH 7/24/13
   
         IF ( InputFileData%Morison%InpJoints(I)%JointOvrlp /= 0  ) THEN
            CALL SetErrStat( ErrID_Fatal,'JointOvrlp parameter must be set to 0.  Future versions of HydroDyn will support vales of 0 or 1.',ErrStat,ErrMsg,RoutineName)
            RETURN
         END IF
         !IF ( ( InputFileData%Morison%InpJoints(I)%JointOvrlp < 0 ) .OR. ( InputFileData%Morison%InpJoints(I)%JointOvrlp > 1 ) ) THEN
         !   ErrMsg  = ' JointOvrlp parameter must be set to 0 or 1.'
         !   ErrStat = ErrID_Fatal
         !   RETURN
         !END IF
         
            ! Make sure the axial coef id appears in the Ax table
         IF ( InputFileData%Morison%NAxCoefs > 0 ) THEN
            InputFileData%Morison%InpJoints(I)%JointAxIDIndx = -1
            DO J = 1,InputFileData%Morison%NAxCoefs         
               IF ( InputFileData%Morison%InpJoints(I)%JointAxID == InputFileData%Morison%AxialCoefs(J)%AxCoefID ) &
                  InputFileData%Morison%InpJoints(I)%JointAxIDIndx = J   
            END DO
            IF ( InputFileData%Morison%InpJoints(I)%JointAxIDIndx == -1 ) THEN
               CALL SetErrStat( ErrID_Fatal,'The specified JointAxID in the Joints Table does not appear in the Axial Coefficients table.',ErrStat,ErrMsg,RoutineName)
               RETURN
            END IF
         ELSE
            ! TODO: Issue error because we need at least one Axial coef table entry GJH  8/1/31
         END IF
      
      END DO
   END IF


   !-------------------------------------------------------------------------------------------------
   ! Member Cross-section Properties Section
   !-------------------------------------------------------------------------------------------------

   IF ( InputFileData%Morison%NPropSets < 0 ) THEN
      CALL SetErrStat( ErrID_Fatal,'Number of member cross-section property sets must be greater than zero.',ErrStat,ErrMsg,RoutineName)
      RETURN
   END IF

   IF ( InputFileData%Morison%NPropSets > 0 ) THEN

      DO I = 1,InputFileData%Morison%NPropSets

            ! Make sure that the current JointID is not used elsewhere in the table.
         DO J = I+1,InputFileData%Morison%NPropSets
            IF ( InputFileData%Morison%MPropSets(I)%PropSetID == InputFileData%Morison%MPropSets(J)%PropSetID ) THEN
               CALL SetErrStat( ErrID_Fatal,'Duplicate PropSetIDs were found in the Member Cross-section Properties table.',ErrStat,ErrMsg,RoutineName)
               RETURN
            END IF
         END DO

         IF ( ( InputFileData%Morison%MPropSets(I)%PropD < 0 ) .OR.  ( InputFileData%Morison%MPropSets(I)%PropThck < 0 ) .OR. ( ( InputFileData%Morison%MPropSets(I)%PropD - InputFileData%Morison%MPropSets(I)%PropThck / 2.0 ) < 0) ) THEN
            CALL SetErrStat( ErrID_Fatal,'PropD and PropThck must be greater than zero and (PropD - propThck/2 ) must be greater than zero.',ErrStat,ErrMsg,RoutineName)
            RETURN
         END IF
      END DO

   END IF


   !-------------------------------------------------------------------------------------------------
   ! Simple hydrodynamic coefficients Section
   !-------------------------------------------------------------------------------------------------

   IF ( InputFileData%Morison%SimplCd < 0 ) THEN
      CALL SetErrStat( ErrID_Fatal,'SimplCd must be greater or equal to zero.',ErrStat,ErrMsg,RoutineName)
      RETURN
   END IF
   IF ( InputFileData%Morison%SimplCdMG < 0 ) THEN
      CALL SetErrStat( ErrID_Fatal,'SimplCdMG must be greater or equal to zero.',ErrStat,ErrMsg,RoutineName)
      RETURN
   END IF
   IF ( InputFileData%Morison%SimplCa < 0 ) THEN
      CALL SetErrStat( ErrID_Fatal,'SimplCa must be greater or equal to zero.',ErrStat,ErrMsg,RoutineName)
      RETURN
   END IF
   IF ( InputFileData%Morison%SimplCaMG < 0 ) THEN
      CALL SetErrStat( ErrID_Fatal,'SimplCaMG must be greater or equal to zero.',ErrStat,ErrMsg,RoutineName)
      RETURN
   END IF
   IF ( InputFileData%Morison%SimplAxCd < 0 ) THEN
      CALL SetErrStat( ErrID_Fatal,'SimplAxCd must be greater or equal to zero.',ErrStat,ErrMsg,RoutineName)
      RETURN
   END IF
   IF ( InputFileData%Morison%SimplAxCdMG < 0 ) THEN
      CALL SetErrStat( ErrID_Fatal,'SimplAxCdMG must be greater or equal to zero.',ErrStat,ErrMsg,RoutineName)
      RETURN
   END IF
   IF ( InputFileData%Morison%SimplAxCa < 0 ) THEN
      CALL SetErrStat( ErrID_Fatal,'SimplAxCa must be greater or equal to zero.',ErrStat,ErrMsg,RoutineName)
      RETURN
   END IF
   IF ( InputFileData%Morison%SimplAxCaMG < 0 ) THEN
      CALL SetErrStat( ErrID_Fatal,'SimplAxCaMG must be greater or equal to zero.',ErrStat,ErrMsg,RoutineName)
      RETURN
   END IF
   !TODO: Do we need a test for AxCp

   !-------------------------------------------------------------------------------------------------
   ! Depth-based Hydrodynamic Coefficients Section
   !-------------------------------------------------------------------------------------------------

   IF ( InputFileData%Morison%NCoefDpth < 0 ) THEN
      CALL SetErrStat( ErrID_Fatal,'NCoefDpth must be greater or equal to zero.',ErrStat,ErrMsg,RoutineName)
      RETURN
   END IF


   IF ( InputFileData%Morison%NCoefDpth > 0 ) THEN
      MinDepth = 99999999.0
      MaxDepth = -99999999.0
      DO I = 1,InputFileData%Morison%NCoefDpth

            ! Record the minimum and maximum depths covered by this table.  This will be used as part of a consistency check
            ! in the members table, below.
         IF (  InputFileData%Morison%CoefDpths(I)%Dpth < MinDepth ) THEN
            MinDepth = InputFileData%Morison%CoefDpths(I)%Dpth
         ELSE
            CALL SetErrStat( ErrID_Fatal,'The rows of the Depth-based Hydrodynamic Coefficients table must be ordered with increasing depth (decreasing Z).',ErrStat,ErrMsg,RoutineName)
            RETURN
         END IF
         IF ( InputFileData%Morison%CoefDpths(I)%Dpth > MaxDepth ) THEN
            MaxDepth = InputFileData%Morison%CoefDpths(I)%Dpth
         END IF

            ! Make sure that the current Dpth is not used elsewhere in the table.
         DO J = I+1,InputFileData%Morison%NCoefDpth
            IF ( EqualRealNos( InputFileData%Morison%CoefDpths(I)%Dpth, InputFileData%Morison%CoefDpths(J)%Dpth ) ) THEN
               CALL SetErrStat( ErrID_Fatal,'Duplicate Dpths were found in the Depth-based Hydrodynamic Coefficients table.',ErrStat,ErrMsg,RoutineName)
               RETURN
            END IF
         END DO

         IF ( InputFileData%Morison%CoefDpths(I)%DpthCd < 0 ) THEN
            CALL SetErrStat( ErrID_Fatal,'In the Depth-based hydrodynamic coefficients table, DpthCd must be greater or equal to zero.',ErrStat,ErrMsg,RoutineName)
            RETURN
         END IF
         IF ( InputFileData%Morison%CoefDpths(I)%DpthCdMG < 0 ) THEN
            CALL SetErrStat( ErrID_Fatal,'In the Depth-based hydrodynamic coefficients table, DpthCdMG must be greater or equal to zero.',ErrStat,ErrMsg,RoutineName)
            RETURN
         END IF
         IF ( InputFileData%Morison%CoefDpths(I)%DpthCa < 0 ) THEN
            CALL SetErrStat( ErrID_Fatal,'In the Depth-based hydrodynamic coefficients table, DpthCa must be greater or equal to zero.',ErrStat,ErrMsg,RoutineName)
            RETURN
         END IF
         IF ( InputFileData%Morison%CoefDpths(I)%DpthCaMG < 0 ) THEN
            CALL SetErrStat( ErrID_Fatal,'In the Depth-based hydrodynamic coefficients table, DpthCaMG must be greater or equal to zero.',ErrStat,ErrMsg,RoutineName)
            RETURN
         END IF
         IF ( InputFileData%Morison%CoefDpths(I)%DpthAxCd < 0 ) THEN 
            CALL SetErrStat( ErrID_Fatal,'In the Depth-based hydrodynamic coefficients table, DpthAxCd must be greater or equal to zero.',ErrStat,ErrMsg,RoutineName)
            RETURN
         END IF
         IF ( InputFileData%Morison%CoefDpths(I)%DpthAxCdMG < 0 ) THEN
            CALL SetErrStat( ErrID_Fatal,'In the Depth-based hydrodynamic coefficients table, DpthAxCdMG must be greater or equal to zero.',ErrStat,ErrMsg,RoutineName)
            RETURN
         END IF
         IF ( InputFileData%Morison%CoefDpths(I)%DpthAxCa < 0 ) THEN 
            CALL SetErrStat( ErrID_Fatal,'In the Depth-based hydrodynamic coefficients table, DpthAxCa must be greater or equal to zero.',ErrStat,ErrMsg,RoutineName)
            RETURN
         END IF
         IF ( InputFileData%Morison%CoefDpths(I)%DpthAxCaMG < 0 ) THEN
            CALL SetErrStat( ErrID_Fatal,'In the Depth-based hydrodynamic coefficients table, DpthAxCaMG must be greater or equal to zero.',ErrStat,ErrMsg,RoutineName)
            RETURN
         END IF
         IF ( InputFileData%Morison%CoefDpths(I)%DpthAxCp < 0 ) THEN 
            CALL SetErrStat( ErrID_Fatal,'In the Depth-based hydrodynamic coefficients table, DpthAxCp must be greater or equal to zero.',ErrStat,ErrMsg,RoutineName)
            RETURN
         END IF
         IF ( InputFileData%Morison%CoefDpths(I)%DpthAxCpMG < 0 ) THEN
            CALL SetErrStat( ErrID_Fatal,'In the Depth-based hydrodynamic coefficients table, DpthAxCpMG must be greater or equal to zero.',ErrStat,ErrMsg,RoutineName)
            RETURN
         END IF
      END DO

      ! TODO: Sort the table based on depth so that a linear interpolation can be easily performed between entries.

   END IF


   !-------------------------------------------------------------------------------------------------
   ! Member-based Hydrodynamic Coefficients Section
   !-------------------------------------------------------------------------------------------------

   IF ( InputFileData%Morison%NCoefMembers < 0 ) THEN
      CALL SetErrStat( ErrID_Fatal,'NCoefMembers must be greater or equal to zero.',ErrStat,ErrMsg,RoutineName)
      RETURN
   END IF

   IF ( InputFileData%Morison%NCoefMembers > 0 ) THEN

      DO I = 1,InputFileData%Morison%NCoefMembers

            ! Make sure that the current MemberID is not used elsewhere in the table.
         DO J = I+1,InputFileData%Morison%NCoefMembers
            IF ( InputFileData%Morison%CoefMembers(I)%MemberID == InputFileData%Morison%CoefMembers(J)%MemberID ) THEN
               CALL SetErrStat( ErrID_Fatal,'Duplicate MemberIDs were found in the Member-based Hydrodynamic coefficients table.',ErrStat,ErrMsg,RoutineName)
               RETURN
            END IF
         END DO



         IF ( InputFileData%Morison%CoefMembers(I)%MemberCd1 < 0 ) THEN
            CALL SetErrStat( ErrID_Fatal,'In the member-based hydrodynamic coefficients table, MemberCd1 must be greater or equal to zero.',ErrStat,ErrMsg,RoutineName)
            RETURN
         END IF
         IF ( InputFileData%Morison%CoefMembers(I)%MemberCd2 < 0 ) THEN
            CALL SetErrStat( ErrID_Fatal,'In the member-based hydrodynamic coefficients table, MemberCd2 must be greater or equal to zero.',ErrStat,ErrMsg,RoutineName)
            RETURN
         END IF
         IF ( InputFileData%Morison%CoefMembers(I)%MemberCdMG1 < 0 ) THEN
            CALL SetErrStat( ErrID_Fatal,'In the member-based hydrodynamic coefficients table, MemberCdMG1 must be greater or equal to zero.',ErrStat,ErrMsg,RoutineName)
            RETURN
         END IF
         IF ( InputFileData%Morison%CoefMembers(I)%MemberCdMG2 < 0 ) THEN
            CALL SetErrStat( ErrID_Fatal,'In the member-based hydrodynamic coefficients table, MemberCdMG2 must be greater or equal to zero.',ErrStat,ErrMsg,RoutineName)
            RETURN
         END IF
         IF ( InputFileData%Morison%CoefMembers(I)%MemberCa1 < 0 ) THEN
            CALL SetErrStat( ErrID_Fatal,'In the member-based hydrodynamic coefficients table, MemberCa1 must be greater or equal to zero.',ErrStat,ErrMsg,RoutineName)
            RETURN
         END IF
         IF ( InputFileData%Morison%CoefMembers(I)%MemberCa2 < 0 ) THEN
            CALL SetErrStat( ErrID_Fatal,'In the member-based hydrodynamic coefficients table, MemberCa2 must be greater or equal to zero.',ErrStat,ErrMsg,RoutineName)
            RETURN
         END IF
         IF ( InputFileData%Morison%CoefMembers(I)%MemberCaMG1 < 0 ) THEN
            CALL SetErrStat( ErrID_Fatal,'In the member-based hydrodynamic coefficients table, MemberCaMG1 must be greater or equal to zero.',ErrStat,ErrMsg,RoutineName)
            RETURN
         END IF
         IF ( InputFileData%Morison%CoefMembers(I)%MemberCaMG2 < 0 ) THEN
            CALL SetErrStat( ErrID_Fatal,'In the member-based hydrodynamic coefficients table, MemberCaMG2 must be greater or equal to zero.',ErrStat,ErrMsg,RoutineName)
            RETURN
         END IF
         IF ( InputFileData%Morison%CoefMembers(I)%MemberAxCa1 < 0 ) THEN 
            CALL SetErrStat( ErrID_Fatal,'In the member-based hydrodynamic coefficients table, MemberCa1 must be greater or equal to zero.',ErrStat,ErrMsg,RoutineName)
            RETURN
         END IF
         IF ( InputFileData%Morison%CoefMembers(I)%MemberAxCa2 < 0 ) THEN 
            CALL SetErrStat( ErrID_Fatal,'In the member-based hydrodynamic coefficients table, MemberCa2 must be greater or equal to zero.',ErrStat,ErrMsg,RoutineName)
            RETURN
         END IF
         IF ( InputFileData%Morison%CoefMembers(I)%MemberAxCaMG1 < 0 ) THEN 
            CALL SetErrStat( ErrID_Fatal,'In the member-based hydrodynamic coefficients table, MemberCaMG1 must be greater or equal to zero.',ErrStat,ErrMsg,RoutineName)
            RETURN
         END IF
         IF ( InputFileData%Morison%CoefMembers(I)%MemberAxCaMG2 < 0 ) THEN 
            CALL SetErrStat( ErrID_Fatal,'In the member-based hydrodynamic coefficients table, MemberCaMG2 must be greater or equal to zero.',ErrStat,ErrMsg,RoutineName)
            RETURN
         END IF
      END DO

   END IF


   !-------------------------------------------------------------------------------------------------
   ! Members Section
   !-------------------------------------------------------------------------------------------------

   IF ( InputFileData%Morison%NMembers < 0 ) THEN
      CALL SetErrStat( ErrID_Fatal,'NMembers in the Members table must be greater or equal to zero.',ErrStat,ErrMsg,RoutineName)
      RETURN
   END IF

   IF ( InputFileData%Morison%NMembers > 0 ) THEN

         ! Initialize all member data
      DO I = 1,InputFileData%Morison%NMembers
         InputFileData%Morison%InpMembers(I)%MJointID1Indx    = -1
         InputFileData%Morison%InpMembers(I)%MJointID2Indx    = -1
         InputFileData%Morison%InpMembers(I)%MPropSetID1Indx  = -1
         InputFileData%Morison%InpMembers(I)%MPropSetID2Indx  = -1
         InputFileData%Morison%InpMembers(I)%MmbrFilledIDIndx = -1
         InputFileData%Morison%InpMembers(I)%MmbrCoefIDIndx   = -1
      END DO

      DO I = 1,InputFileData%Morison%NMembers

            ! Make sure that the current MemberID is not used elsewhere in the table.
         DO J = I+1,InputFileData%Morison%NMembers
            IF ( InputFileData%Morison%InpMembers(I)%MemberID == InputFileData%Morison%InpMembers(J)%MemberID ) THEN
               CALL SetErrStat( ErrID_Fatal,'Duplicate MemberIDs were found in the Members table.',ErrStat,ErrMsg,RoutineName)
               RETURN
            END IF
         END DO

            ! Find JointID1 and JointID2 in the Joint table and then record their index locations in the Joint table
         DO J = 1,InputFileData%Morison%NJoints
            IF ( InputFileData%Morison%InpMembers(I)%MJointID1 == InputFileData%Morison%InpJoints(J)%JointID ) THEN
               InputFileData%Morison%InpMembers(I)%MJointID1Indx = J
               InputFileData%Morison%InpJoints(J)%NConnections = InputFileData%Morison%InpJoints(J)%NConnections + 1
               InputFileData%Morison%InpJoints(J)%ConnectionList(InputFileData%Morison%InpJoints(J)%NConnections) = I
            END IF
            IF ( InputFileData%Morison%InpMembers(I)%MJointID2 == InputFileData%Morison%InpJoints(J)%JointID ) THEN
               InputFileData%Morison%InpMembers(I)%MJointID2Indx = J
               InputFileData%Morison%InpJoints(J)%NConnections = InputFileData%Morison%InpJoints(J)%NConnections + 1
               InputFileData%Morison%InpJoints(J)%ConnectionList(InputFileData%Morison%InpJoints(J)%NConnections) = -I !TODO: Come up with a better method for this work GJH 4/6/20
            END IF
         END DO
         
            ! Make sure that a JointID entry in the Joints table was found
         IF ( InputFileData%Morison%InpMembers(I)%MJointID1Indx == -1 ) THEN
            CALL SetErrStat( ErrID_Fatal,'JointID1 in the Members table does not appear in the Joints table.',ErrStat,ErrMsg,RoutineName)
            RETURN
         END IF
         IF ( InputFileData%Morison%InpMembers(I)%MJointID2Indx == -1 ) THEN
            CALL SetErrStat( ErrID_Fatal,'JointID2 in the Members table does not appear in the Joints table.',ErrStat,ErrMsg,RoutineName)
            RETURN
         END IF

            ! Make sure we do not have any zero length members
         lvec = InputFileData%Morison%InpJoints(InputFileData%Morison%InpMembers(I)%MJointID1Indx)%Position - InputFileData%Morison%InpJoints(InputFileData%Morison%InpMembers(I)%MJointID2Indx)%Position
         l = sqrt( lvec(1)*lvec(1) + lvec(2)*lvec(2) + lvec(3)*lvec(3) )
         IF ( EqualRealNos(0.0_ReKi, l) ) THEN
            CALL SetErrStat( ErrID_Fatal,'A member cannot have zero length.',ErrStat,ErrMsg,RoutineName)
            RETURN
         END IF

            ! Find MPropSetID1 and MPropSetID2 in the Member cross-section properties table and then record their index locations
         DO J = 1,InputFileData%Morison%NPropSets



            IF ( InputFileData%Morison%InpMembers(I)%MPropSetID1 == InputFileData%Morison%MPropSets(J)%PropSetID ) THEN
               InputFileData%Morison%InpMembers(I)%MPropSetID1Indx = J
            END IF
            IF ( InputFileData%Morison%InpMembers(I)%MPropSetID2 == InputFileData%Morison%MPropSets(J)%PropSetID ) THEN
               InputFileData%Morison%InpMembers(I)%MPropSetID2Indx = J
            END IF
         END DO

            ! Make sure that a PropSetID entry in the Member cross-section properties table was found
         IF ( InputFileData%Morison%InpMembers(I)%MPropSetID1Indx == -1 ) THEN
            CALL SetErrStat( ErrID_Fatal,'MPropSetID1 in the Members table does not appear in the Member cross-section properties table.',ErrStat,ErrMsg,RoutineName)
            RETURN
         END IF
         IF ( InputFileData%Morison%InpMembers(I)%MPropSetID2Indx == -1 ) THEN
            CALL SetErrStat( ErrID_Fatal,'MPropSetID2 in the Members table does not appear in the Member cross-section properties table.',ErrStat,ErrMsg,RoutineName)
            RETURN
         END IF


         ! NOTE: We cannot test that MDivSize > MemberLength yet because there may be a joint overlap which is going to alter the final length of this member

         IF ( InputFileData%Morison%InpMembers(I)%MDivSize <= 0 ) THEN
            CALL SetErrStat( ErrID_Fatal,'MDivSize must be greater than zero.',ErrStat,ErrMsg,RoutineName)
            RETURN
         END IF


         IF ( ( InputFileData%Morison%InpMembers(I)%MCoefMod /= 1 ) .AND. ( InputFileData%Morison%InpMembers(I)%MCoefMod /= 2 ) .AND. ( InputFileData%Morison%InpMembers(I)%MCoefMod /= 3 ) )  THEN
            CALL SetErrStat( ErrID_Fatal,'MCoefMod must be 1, 2, or 3.',ErrStat,ErrMsg,RoutineName)
            RETURN
         END IF

         IF ( InputFileData%Morison%InpMembers(I)%MCoefMod == 2 ) THEN
            IF ( InputFileData%Morison%NCoefDpth == 0 ) THEN
               CALL SetErrStat( ErrID_Fatal,'NCoefDpth must be greater than zero when a member is using a depth-based coefficient model.',ErrStat,ErrMsg,RoutineName)
               RETURN
            END IF
               ! We will not extrapolate depth-based coefficient values, so make sure that the depth-based table has values that are outside the depth range of this member
               ! NOTE: This is actually potentially overly conservative because the final member may be shorter due to joint overlap handling.
            z1 = InputFileData%Morison%InpJoints( InputFileData%Morison%InpMembers(I)%MJointID1Indx )%Position(3)
            z2 = InputFileData%Morison%InpJoints( InputFileData%Morison%InpMembers(I)%MJointID2Indx )%Position(3)
            MinMembrDpth = min( z1, z2 )
            MaxMembrDpth = max( z1, z2 )
            IF ( ( MinMembrDpth < MinDepth ) .OR. ( MaxMembrDpth > MaxDepth ) ) THEN
               CALL SetErrStat( ErrID_Fatal,'This member uses a depth-based coefficient model, but the member depth is outside the range of values provided in the depth-based hydrodynamic coefficients table.',ErrStat,ErrMsg,RoutineName)
               RETURN
            END IF

         END IF


         IF ( InputFileData%Morison%InpMembers(I)%MCoefMod == 3 ) THEN
            IF ( InputFileData%Morison%NCoefMembers == 0 ) THEN
               CALL SetErrStat( ErrID_Fatal,'NCoefMembers must be greater than zero when a member is using a member-based coefficient model.',ErrStat,ErrMsg,RoutineName)
               RETURN
            END IF
               ! Make sure this id appears in the Members table and mark it's location for future use
            FoundID = .FALSE.
            DO J = 1,InputFileData%Morison%NCoefMembers
               IF ( InputFileData%Morison%CoefMembers(J)%MemberID == InputFileData%Morison%InpMembers(I)%MemberID ) THEN
                  FoundID = .TRUE.
                  InputFileData%Morison%InpMembers(I)%MmbrCoefIDIndx = J
               END IF
            END DO

            IF ( .NOT. FoundID ) THEN
               CALL SetErrStat( ErrID_Fatal,'Could not locate the MemberID referenced in the Members table in the associated Member-based Hydrodynamic coefficients table.',ErrStat,ErrMsg,RoutineName)
               RETURN
            END IF
         END IF

         IF ( InputFileData%Morison%InpMembers(I)%PropPot .AND. InputFileData%PotMod == 0  ) THEN
            CALL SetErrStat( ErrID_Fatal,'A member cannot have PropPot set to TRUE if PotMod = 0 in the FLOATING PLATFORM section.',ErrStat,ErrMsg,RoutineName)
            RETURN
         END IF


         
      END DO

   END IF


   !-------------------------------------------------------------------------------------------------
   ! Filled Members Section
   !-------------------------------------------------------------------------------------------------

   IF ( InputFileData%Morison%NFillGroups < 0 ) THEN
      CALL SetErrStat( ErrID_Fatal,'NFillGroups in the Filled-members table must be greater or equal to zero.',ErrStat,ErrMsg,RoutineName)
      RETURN
   END IF

   IF ( InputFileData%Morison%NFillGroups > 0 ) THEN

      DO I = 1,InputFileData%Morison%NFillGroups

         IF ( InputFileData%Morison%FilledGroups(I)%FillNumM < 1 ) THEN
            CALL SetErrStat( ErrID_Fatal,'FillNumM in the Filled-members table must be greater than zero.',ErrStat,ErrMsg,RoutineName)
            RETURN
         END IF

         DO J = 1,InputFileData%Morison%FilledGroups(I)%FillNumM

            DO K=1,InputFileData%Morison%NMembers
               IF ( InputFileData%Morison%FilledGroups(I)%FillMList(J) == InputFileData%Morison%InpMembers(K)%MemberID ) THEN
                  FoundID = .TRUE.
                     ! Check to make sure this member is not already part of another fill group!
                  IF ( InputFileData%Morison%InpMembers(K)%MmbrFilledIDIndx /= -1 ) THEN
                     CALL SetErrStat( ErrID_Fatal,'A member cannot be a part of more than one fill group!',ErrStat,ErrMsg,RoutineName)
                  END IF

                  InputFileData%Morison%InpMembers(k)%MmbrFilledIDIndx = I

               END IF
            END DO

         END DO



            ! Make sure that the filled group members are connected
            ! NOTE: This would be easier if the input mesh was already a FAST Framework mesh because then you could use the mesh routines to determine connectivity.

            !InputFileData%Morison%FilledGroups(I)%FillMList(J)

            ! Make sure the FillFSLoc is within one of the group members
            !InputFileData%Morison%FilledGroups(I)%FillFSLoc


               ! Deal with DEFAULT or create a REAL from the string

         IF ( TRIM(InputFileData%Morison%FilledGroups(I)%FillDensChr) /= 'DEFAULT' )  THEN

            READ (InputFileData%Morison%FilledGroups(I)%FillDensChr,*,IOSTAT=IOS)  InputFileData%Morison%FilledGroups(I)%FillDens
               CALL CheckIOS ( IOS, "", 'FillDens', NumType, ErrStat2, ErrMsg2 )
               CALL SetErrStat(ErrStat2, ErrMsg2,ErrStat,ErrMsg,RoutineName)
               IF ( ErrStat >= AbortErrLev ) RETURN
         ELSE
            InputFileData%Morison%FilledGroups(I)%FillDens = InputFileData%Waves%WtrDens
         END IF

      END DO

   END IF


   !-------------------------------------------------------------------------------------------------
   ! Marine Growth by Depth Section
   !-------------------------------------------------------------------------------------------------

   IF ( InputFileData%Morison%NMGDepths < 0 ) THEN
      CALL SetErrStat( ErrID_Fatal,'NMGDepths in the Marine growth table must be greater or equal to zero.',ErrStat,ErrMsg,RoutineName)
      RETURN
   END IF


   IF ( InputFileData%Morison%NMGDepths > 0 ) THEN

      InputFileData%Morison%MGTop    = -999999.0
      InputFileData%Morison%MGBottom =  999999.0
<<<<<<< HEAD
      do I = 1,InputFileData%Morison%NMGDepths
            ! Adjust the depth values based on MSL2SWL
         InputFileData%Morison%MGDepths(I)%MGDpth = InputFileData%Morison%MGDepths(I)%MGDpth - InputFileData%Morison%MSL2SWL
      end do
=======

>>>>>>> 312fe833
      DO I = 1,InputFileData%Morison%NMGDepths
            ! Store the boundaries of the marine growth zone
         IF ( InputFileData%Morison%MGDepths(I)%MGDpth > InputFileData%Morison%MGTop ) THEN
            InputFileData%Morison%MGTop    = InputFileData%Morison%MGDepths(I)%MGDpth
         END IF
         IF ( InputFileData%Morison%MGDepths(I)%MGDpth < InputFileData%Morison%MGBottom ) THEN
            InputFileData%Morison%MGBottom = InputFileData%Morison%MGDepths(I)%MGDpth
         ELSE
            CALL SetErrStat( ErrID_Fatal,'The rows of the marine growth table must be ordered with increasing depth (decreasing Z).',ErrStat,ErrMsg,RoutineName)
            RETURN
         END IF

            ! Make sure that the current MGDpth is not used elsewhere in the table.
         DO J = I+1,InputFileData%Morison%NMGDepths
            IF ( EqualRealNos( InputFileData%Morison%MGDepths(I)%MGDpth, InputFileData%Morison%MGDepths(J)%MGDpth ) ) THEN
               CALL SetErrStat( ErrID_Fatal,'Duplicate MGDpth were found in the Marine Growth table.',ErrStat,ErrMsg,RoutineName)
               RETURN
            END IF
         END DO

         IF ( InputFileData%Morison%MGDepths(I)%MGThck < 0 ) THEN
            CALL SetErrStat( ErrID_Fatal,'MGThck in the Marine growth table must be greater or equal to zero.',ErrStat,ErrMsg,RoutineName)
            RETURN
         END IF
         IF ( InputFileData%Morison%MGDepths(I)%MGDens < 0 ) THEN
            CALL SetErrStat( ErrID_Fatal,'MGDens in the Marine growth table must be greater or equal to zero.',ErrStat,ErrMsg,RoutineName)
            RETURN
         END IF

      END DO

   END IF


   !-------------------------------------------------------------------------------------------------
   ! Member Output List Section
   !-------------------------------------------------------------------------------------------------

   IF ( ( InputFileData%Morison%NMOutputs < 0 ) .OR. ( InputFileData%Morison%NMOutputs > 9 ) ) THEN
      CALL SetErrStat( ErrID_Fatal,'NMOutputs in the Member output list must be greater or equal to zero and less than 10.',ErrStat,ErrMsg,RoutineName)
      RETURN
   END IF

   IF ( InputFileData%Morison%NMOutputs > 0 ) THEN


      DO I = 1,InputFileData%Morison%NMOutputs

         InputFileData%Morison%MOutLst(I)%MemberIDIndx = -1

            ! Find MemberID in this Member output list table in the Members table
         DO J = 1,InputFileData%Morison%NMembers
            IF ( InputFileData%Morison%InpMembers(J)%MemberID == InputFileData%Morison%MOutLst(I)%MemberID ) THEN
               InputFileData%Morison%MOutLst(I)%MemberIDIndx = J
            END IF
         END DO

            ! Make sure that a PropSetID entry in the Member cross-section properties table was found
         IF ( InputFileData%Morison%MOutLst(I)%MemberIDIndx == -1 ) THEN
            CALL SetErrStat( ErrID_Fatal,'MemberID in the Member output list table does not appear in the Members table.',ErrStat,ErrMsg,RoutineName)
            RETURN
         END IF

         IF ( ( InputFileData%Morison%MOutLst(I)%NOutLoc < 1 ) .OR. ( InputFileData%Morison%MOutLst(I)%NOutLoc > 9) ) THEN
            CALL SetErrStat( ErrID_Fatal,'NOutLoc in the Member output list must be greater than zero and less than 10.',ErrStat,ErrMsg,RoutineName)
            RETURN
         END IF

         DO J = 1,InputFileData%Morison%MOutLst(I)%NOutLoc
            IF ( ( InputFileData%Morison%MOutLst(I)%NodeLocs(J) < 0.0 ) .OR. ( InputFileData%Morison%MOutLst(I)%NodeLocs(J) > 1.0 ) ) THEN
               CALL SetErrStat( ErrID_Fatal,'NodeLocs in the Member output list must be greater or equal to 0.0 and less than or equal to 1.0.',ErrStat,ErrMsg,RoutineName)
               RETURN
            END IF
         END DO


      END DO

   END IF

   !-------------------------------------------------------------------------------------------------
   ! Joint Output List Section
   !-------------------------------------------------------------------------------------------------

   IF ( ( InputFileData%Morison%NJOutputs < 0 ) .OR. ( InputFileData%Morison%NMOutputs > 9 ) ) THEN
      CALL SetErrStat( ErrID_Fatal,'NJOutputs in the Joint output list must be greater or equal to zero and less than 10.',ErrStat,ErrMsg,RoutineName)
      RETURN
   END IF

   IF ( InputFileData%Morison%NJOutputs > 0 ) THEN


      DO I=1,InputFileData%Morison%NJOutputs
           
           InputFileData%Morison%JOutLst(I)%JointIDIndx = -1
         ! Find MemberID in this Member output list table in the Members table
         DO J = 1,InputFileData%Morison%NJoints
            IF ( InputFileData%Morison%InpJoints(J)%JointID == InputFileData%Morison%JOutLst(I)%JointID ) THEN
               InputFileData%Morison%JOutLst(I)%JointIDIndx = J
               EXIT
            END IF 
         END DO
         
            ! Make sure that a Joint Output ID found in the JOutLst is in the Joints table
         IF ( InputFileData%Morison%JOutLst(I)%JointIDIndx == -1 ) THEN
            CALL SetErrStat( ErrID_Fatal,'JointID in the Joint output list table does not appear in the Joints table.',ErrStat,ErrMsg,RoutineName)
            RETURN
         END IF
      END DO
   END IF
   
   !-------------------------------------------------------------------------------------------------
   ! Data section for OUTPUT
   !-------------------------------------------------------------------------------------------------


      ! OutAll - output all member and joint data

   IF ( InputFileData%OutAll ) THEN    !TODO: Alter this check once OutAll is supported
         CALL SetErrStat( ErrID_Fatal,'OutAll must be FALSE. Future versions of HydroDyn will once again support values of either TRUE or FALSE.',ErrStat,ErrMsg,RoutineName)
         RETURN
   END IF


      ! OutSwtch - output file switch

   IF ( InputFileData%OutSwtch /= 1 .AND. InputFileData%OutSwtch /= 2 .AND. InputFileData%OutSwtch /= 3 ) THEN
      CALL SetErrStat( ErrID_Fatal,'OutSwitch must be set to 1, 2, or 3.',ErrStat,ErrMsg,RoutineName)
      RETURN
   END IF

   !InputFileData%OutFmt
   !InputFileData%OutSFmt


         ! OutList - list of requested parameters to output to a file


   !----------------------------------------------------------
   !  Output List
   !----------------------------------------------------------

      ! First we need to extract module-specific output lists from the user-input list.
      ! Any unidentified channels will be attached to the HydroDyn module's output list.
   IF (  InputFileData%NUserOutputs > 0 ) THEN
      ALLOCATE ( foundMask(InputFileData%NUserOutputs) , STAT = ErrStat2 )
      IF ( ErrStat2 /= ErrID_None ) THEN
         CALL SetErrStat( ErrID_Fatal,'Error allocating space for temporary array: foundMask in the HydroDynInput_GetInput subroutine.',ErrStat,ErrMsg,RoutineName)
         
         RETURN
      END IF
      foundMask = .FALSE.
         ! Extract Waves2 list
      InputFileData%Waves2%NumOuts  = GetWaves2Channels   ( InputFileData%NUserOutputs, InputFileData%UserOutputs, InputFileData%Waves2%OutList, foundMask, ErrStat2, ErrMsg2 ); CALL SetErrStat(ErrStat2,ErrMsg2,ErrStat,ErrMsg,RoutineName)
   
!         ! Extract WAMIT2 list
!      InputFileData%WAMIT2%NumOuts  = GetWAMIT2Channels   ( InputFileData%NUserOutputs, InputFileData%UserOutputs, InputFileData%WAMIT2%OutList, foundMask, ErrStat2, ErrMsg2 ); CALL SetErrStat(ErrStat2,ErrMsg2,ErrStat,ErrMsg,RoutineName)
!
         ! Extract Morison list
         !foundMask = .FALSE.
      InputFileData%Morison%NumOuts = GetMorisonChannels  ( InputFileData%NUserOutputs, InputFileData%UserOutputs, InputFileData%Morison%OutList, foundMask, ErrStat2, ErrMsg2 ); CALL SetErrStat(ErrStat2,ErrMsg2,ErrStat,ErrMsg,RoutineName)
   
         ! Attach remaining items to the HydroDyn list
         !foundMask = .FALSE.
      call Allocary(InputFileData%OutList, InputFileData%NUserOutputs, "InputFileData%OutList", ErrStat2, ErrMsg2 ); CALL SetErrStat(ErrStat2,ErrMsg2,ErrStat,ErrMsg,RoutineName)
      InputFileData%NumOuts       = HDOut_GetChannels ( InputFileData%NUserOutputs, InputFileData%UserOutputs, InputFileData%OutList        , foundMask, ErrStat2, ErrMsg2 ); CALL SetErrStat(ErrStat2,ErrMsg2,ErrStat,ErrMsg,RoutineName)
      CALL PrintBadChannelWarning(InputFileData%NUserOutputs, InputFileData%UserOutputs , foundMask, ErrStat2, ErrMsg2 ); CALL SetErrStat(ErrStat2,ErrMsg2,ErrStat,ErrMsg,RoutineName)
      
      IF (ErrStat >= AbortErrLev ) RETURN

      DEALLOCATE(foundMask)
      
   END IF
      ! Now that we have the sub-lists organized, lets do some additional validation.
   
   
   
   
   !----------------------------------------------------------
   ! Mesh-related Output List
   !----------------------------------------------------------

   IF ( InputFileData%Morison%NumOuts > 0 ) THEN

         ! Create an  output list for validated outputs
      ALLOCATE ( InputFileData%Morison%ValidOutList(InputFileData%Morison%NumOuts), STAT = ErrStat2 )
      IF ( ErrStat2 /= 0 ) THEN
         CALL SetErrStat( ErrID_Fatal,'Error allocating valid output list array.',ErrStat,ErrMsg,RoutineName)
         RETURN
      END IF

      DO I =1, InputFileData%Morison%NumOuts

         InputFileData%Morison%ValidOutList(I) = CheckMeshOutput( InputFileData%Morison%OutList(I), InputFileData%Morison%NMOutputs, InputFileData%Morison%MOutLst, InputFileData%Morison%NJOutputs )

      END DO

   END IF


   !----------------------------------------------------------
   ! Populate data in sub-types from parent or other module types
   !----------------------------------------------------------

      ! Current
         ! For wave kinematic calculations, the effective water depth is the user input water depth (positive valued) + MSL2SWL (positive when SWL is above MSL).
      InputFileData%Current%WtrDpth    = InputFileData%Morison%WtrDpth ! already adjusted for the MSL2SWL.  
                                                       
      
      ! Waves
      InputFileData%Waves%Gravity      = InitInp%Gravity
      InputFileData%Waves%UnSum        = InputFileData%UnSum
         ! For wave kinematic calculations, the effective water depth is the user input water depth (positive valued) + MSL2SWL (positive when SWL is above MSL).
      InputFileData%Waves%WtrDpth      = InputFileData%Morison%WtrDpth ! already adjusted for the MSL2SWL.
      
      ! Waves2
      IF (InputFileData%Waves2%WvDiffQTFF .OR. InputFileData%Waves2%WvSumQTFF ) THEN
         InputFileData%Waves2%WtrDens     = InputFileData%Waves%WtrDens
         InputFileData%Waves2%Gravity     = InitInp%Gravity
         InputFileData%Waves2%UnSum       = InputFileData%UnSum
         InputFileData%Waves2%WtrDpth     = InputFileData%Waves%WtrDpth
         InputFileData%Waves2%WaveStMod   = InputFileData%Waves%WaveStMod
         InputFileData%Waves2%NWaveElev   = InputFileData%Waves%NWaveElev
         CALL AllocAry( InputFileData%Waves2%WaveElevxi, InputFileData%Waves2%NWaveElev, 'WaveElevxi' , ErrStat2, ErrMsg2)
         CALL SetErrStat( ErrStat2, ErrMsg2, ErrStat, ErrMsg, 'HydroDynInput_GetInput' )
         CALL AllocAry( InputFileData%Waves2%WaveElevyi, InputFileData%Waves2%NWaveElev, 'WaveElevyi' , ErrStat2, ErrMsg2)
         CALL SetErrStat( ErrStat2, ErrMsg2, ErrStat, ErrMsg, 'HydroDynInput_GetInput' )
         IF ( ErrStat >= AbortErrLev ) RETURN 
         InputFileData%Waves2%WaveElevxi  = InputFileData%Waves%WaveElevxi
         InputFileData%Waves2%WaveElevyi  = InputFileData%Waves%WaveElevyi
      ENDIF

      ! WAMIT
      InputFileData%WAMIT%WtrDens      = InputFileData%Waves%WtrDens
      InputFileData%WAMIT%WaveMod      = InputFileData%Waves%WaveMod
      InputFileData%WAMIT%OutAll       = InputFileData%OutAll
      InputFileData%WAMIT%HasWAMIT     = InputFileData%PotMod == 1
      ! WAMIT2
      InputFileData%WAMIT2%WtrDens     = InputFileData%Waves%WtrDens
      InputFileData%WAMIT2%WaveMod     = InputFileData%Waves%WaveMod
      InputFileData%WAMIT2%HasWAMIT    = InputFileData%PotMod == 1
      ! Morison
      InputFileData%Morison%UnSum      = InputFileData%UnSum
      InputFileData%Morison%Gravity    = InitInp%Gravity
      InputFileData%Morison%WtrDens    = InputFileData%Waves%WtrDens
      InputFileData%Morison%OutAll     = InputFileData%OutAll

         ! Process the input geometry and generate the simulation mesh representation
      call Morison_GenerateSimulationNodes( InputFileData%Morison%MSL2SWL, InputFileData%Morison%NJoints, InputFileData%Morison%InpJoints, InputFileData%Morison%NMembers, InputFileData%Morison%InpMembers, InputFileData%Morison%NNodes, InputFileData%Morison%Nodes, errStat2, errMsg2 )
      !CALL Morison_ProcessMorisonGeometry( InputFileData%Morison, ErrStat2, ErrMsg2 )
      CALL SetErrStat( ErrStat2, ErrMsg2, ErrStat, ErrMsg, 'HydroDynInput_GetInput' )
      IF ( ErrStat >= AbortErrLev ) RETURN

         ! Set the number and global Z locations for the X and Y components of the current velocities
      InputFileData%Current%NMorisonNodes = InputFileData%Morison%NNodes

      ALLOCATE ( InputFileData%Current%MorisonNodezi(InputFileData%Morison%NNodes), STAT = ErrStat2 )
      IF ( ErrStat2 /= ErrID_None ) THEN
         CALL SetErrStat( ErrID_Fatal,'Error allocating space for MorisonNodezi array.',ErrStat,ErrMsg,RoutineName)
         RETURN
      END IF



         ! Establish the number and locations where the wave kinematics will be computed
      InputFileData%Waves%NWaveKin   = InputFileData%Morison%NNodes                          ! Number of points where the incident wave kinematics will be computed (-)
      ALLOCATE ( InputFileData%Waves%WaveKinxi(InputFileData%Waves%NWaveKin), STAT = ErrStat2 )
      IF ( ErrStat2 /= ErrID_None ) THEN
         CALL SetErrStat( ErrID_Fatal,'Error allocating space for WaveKinxi array.',ErrStat,ErrMsg,RoutineName)

         RETURN
      END IF
      ALLOCATE ( InputFileData%Waves%WaveKinyi(InputFileData%Waves%NWaveKin), STAT = ErrStat2 )
      IF ( ErrStat2 /= ErrID_None ) THEN
         CALL SetErrStat( ErrID_Fatal,'Error allocating space for WaveKinyi array.',ErrStat,ErrMsg,RoutineName)
         RETURN
      END IF
      ALLOCATE ( InputFileData%Waves%WaveKinzi(InputFileData%Waves%NWaveKin), STAT = ErrStat2 )
      IF ( ErrStat2 /= ErrID_None ) THEN
         CALL SetErrStat( ErrID_Fatal,'Error allocating space for WaveKinzi array.',ErrStat,ErrMsg,RoutineName)
         RETURN
      END IF
      DO I=1,InputFileData%Morison%NNodes
         InputFileData%Waves%WaveKinxi(I)      = InputFileData%Morison%Nodes(I)%Position(1)   ! xi-coordinates for points where the incident wave kinematics will be computed;
         InputFileData%Waves%WaveKinyi(I)      = InputFileData%Morison%Nodes(I)%Position(2)   ! yi-coordinates for points where the incident wave kinematics will be computed;
         InputFileData%Waves%WaveKinzi(I)      = InputFileData%Morison%Nodes(I)%Position(3)   ! zi-coordinates for points where the incident wave kinematics will be computed; 
         InputFileData%Current%MorisonNodezi(I) = InputFileData%Waves%WaveKinzi(I)
      END DO


            ! If we are using the Waves module, the node information must be copied over.
      InputFileData%Waves2%NWaveKin   = InputFileData%Waves%NWaveKin                          ! Number of points where the incident wave kinematics will be computed (-)
      IF ( InputFileData%Waves2%WvDiffQTFF .OR. InputFileData%Waves2%WvSumQTFF ) THEN
         ALLOCATE ( InputFileData%Waves2%WaveKinxi(InputFileData%Waves2%NWaveKin), STAT = ErrStat2 )
         IF ( ErrStat2 /= ErrID_None ) THEN
            CALL SetErrStat( ErrID_Fatal,'Error allocating space for WaveKinxi array for Waves2 module.',ErrStat,ErrMsg,RoutineName)

            RETURN
         END IF
         ALLOCATE ( InputFileData%Waves2%WaveKinyi(InputFileData%Waves2%NWaveKin), STAT = ErrStat2 )
         IF ( ErrStat2 /= ErrID_None ) THEN
            CALL SetErrStat( ErrID_Fatal,'Error allocating space for WaveKinyi array for Waves2 module.',ErrStat,ErrMsg,RoutineName)
            RETURN
         END IF
         ALLOCATE ( InputFileData%Waves2%WaveKinzi(InputFileData%Waves2%NWaveKin), STAT = ErrStat2 )
         IF ( ErrStat2 /= ErrID_None ) THEN
            CALL SetErrStat( ErrID_Fatal,'Error allocating space for WaveKinzi array for Waves2 module.',ErrStat,ErrMsg,RoutineName)
            RETURN
         END IF

         InputFileData%Waves2%WaveKinxi  = InputFileData%Waves%WaveKinxi
         InputFileData%Waves2%WaveKinyi  = InputFileData%Waves%WaveKinyi
         InputFileData%Waves2%WaveKinzi  = InputFileData%Waves%WaveKinzi

      ENDIF

END SUBROUTINE HydroDynInput_ProcessInitData

END MODULE HydroDyn_Input<|MERGE_RESOLUTION|>--- conflicted
+++ resolved
@@ -229,11 +229,7 @@
    CurLine = CurLine + 1
 
       ! WtrDens - Water density.
-<<<<<<< HEAD
-   CALL ParseVarWDefault ( FileInfo_In, CurLine, 'WtrDens', InputFileData%Waves%WtrDens, defWtrDens, ErrStat2, ErrMsg2, UnEc )
-=======
    CALL ParseVarWDefault ( FileInfo_In, CurLine, 'WtrDens', InputFileData%Waves%WtrDens, real(defWtrDens,SiKi), ErrStat2, ErrMsg2, UnEc )
->>>>>>> 312fe833
       if (Failed())  return;
 
       ! WtrDpth - Water depth
@@ -721,89 +717,6 @@
       ! NJoints - Number of member joints
    call ParseVar( FileInfo_In, CurLine, 'NJoints', InputFileData%Morison%NJoints, ErrStat2, ErrMsg2, UnEc )
       if (Failed())  return;
-<<<<<<< HEAD
-
-      ! Table header
-   if ( InputFileData%Echo )   WRITE(UnEc, '(A)') 'Joints table header line 1: '//NewLine//trim(FileInfo_In%Lines(CurLine))
-   CurLine = CurLine + 1
-   if ( InputFileData%Echo )   WRITE(UnEc, '(A)') 'Joints table header line 2: '//NewLine//trim(FileInfo_In%Lines(CurLine))
-   CurLine = CurLine + 1
-
-   IF ( InputFileData%Morison%NJoints > 0 ) THEN
-      CALL AllocAry( tmpReArray, 6, 'temporary array for InpJoints', ErrStat2, ErrMsg2 )
-         if (Failed())  return;
-
-         ! Allocate memory for Joint-related arrays
-      ALLOCATE ( InputFileData%Morison%InpJoints(InputFileData%Morison%NJoints), STAT = ErrStat2 )
-      IF ( ErrStat2 /= 0 ) THEN
-         ErrStat2 = ErrID_Fatal
-         ErrMsg2  = 'Error allocating space for InpJoints array.'
-         if (Failed())  return;
-      END IF
-
-      DO I = 1,InputFileData%Morison%NJoints
-            ! read the table entries   JointID   Jointxi     Jointyi    Jointzi      JointAxID   JointOvrlp    in the HydroDyn input file
-         call ParseAry( FileInfo_In, CurLine, ' joints table line '//trim( Int2LStr(I)), tmpReArray, size(tmpReArray), ErrStat2, ErrMsg2, UnEc )
-            if (Failed())  return;
-         InputFileData%Morison%InpJoints(I)%JointID      =  NINT(tmpReArray(1))
-         InputFileData%Morison%InpJoints(I)%Position(1)  =       tmpReArray(2)
-         InputFileData%Morison%InpJoints(I)%Position(2)  =       tmpReArray(3)
-         InputFileData%Morison%InpJoints(I)%Position(3)  =       tmpReArray(4)
-         InputFileData%Morison%InpJoints(I)%JointAxID    =  NINT(tmpReArray(5))
-         InputFileData%Morison%InpJoints(I)%JointOvrlp   =  NINT(tmpReArray(6))
-      END DO
-
-      if (allocated(tmpReArray))      deallocate(tmpReArray)
-   END IF
-
-
-   !-------------------------------------------------------------------------------------------------
-   ! Member Cross-section Properties Section
-   !-------------------------------------------------------------------------------------------------
-   if ( InputFileData%Echo )   WRITE(UnEc, '(A)') trim(FileInfo_In%Lines(CurLine))    ! Write section break to echo
-   CurLine = CurLine + 1
-
-      ! NPropSets - Number of member cross-section property sets
-   call ParseVar( FileInfo_In, CurLine, 'NPropSets', InputFileData%Morison%NPropSets, ErrStat2, ErrMsg2, UnEc )
-      if (Failed())  return;
-
-      ! Table header
-   if ( InputFileData%Echo )   WRITE(UnEc, '(A)') 'MPropSets table header line 1: '//NewLine//trim(FileInfo_In%Lines(CurLine))
-   CurLine = CurLine + 1
-   if ( InputFileData%Echo )   WRITE(UnEc, '(A)') 'MPropSets table header line 2: '//NewLine//trim(FileInfo_In%Lines(CurLine))
-   CurLine = CurLine + 1
-
-   IF ( InputFileData%Morison%NPropSets > 0 ) THEN
-
-      CALL AllocAry( tmpReArray, 3, 'temporary array for MPropSets', ErrStat2, ErrMsg2 )
-         if (Failed())  return;
-
-         ! Allocate memory for Member cross-section property set-related arrays
-      ALLOCATE ( InputFileData%Morison%MPropSets(InputFileData%Morison%NPropSets), STAT = ErrStat2 )
-      IF ( ErrStat2 /= 0 ) THEN
-         ErrStat2 = ErrID_Fatal
-         ErrMsg2  = 'Error allocating space for MPropSets array.'
-         if (Failed())  return;
-      END IF
-
-      DO I = 1,InputFileData%Morison%NPropSets
-         call ParseAry( FileInfo_In, CurLine, ' MPropSets line '//trim( Int2LStr(I)), tmpReArray, size(tmpReArray), ErrStat2, ErrMsg2, UnEc )
-            if (Failed())  return;
-         InputFileData%Morison%MPropSets(I)%PropSetID = NINT(tmpReArray(1))
-         InputFileData%Morison%MPropSets(I)%PropD     =      tmpReArray(2)
-         InputFileData%Morison%MPropSets(I)%PropThck  =      tmpReArray(3)
-      END DO
-
-      if (allocated(tmpReArray))      deallocate(tmpReArray)
-   END IF
-
-
-   !-------------------------------------------------------------------------------------------------
-   ! Simple hydrodynamic coefficients Section
-   !-------------------------------------------------------------------------------------------------
-   if ( InputFileData%Echo )   WRITE(UnEc, '(A)') trim(FileInfo_In%Lines(CurLine))    ! Write section break to echo
-   CurLine = CurLine + 1
-=======
 
       ! Table header
    if ( InputFileData%Echo )   WRITE(UnEc, '(A)') 'Joints table header line 1: '//NewLine//trim(FileInfo_In%Lines(CurLine))
@@ -911,34 +824,6 @@
    InputFileData%Morison%SimplAxCpMG   = tmpReArray(12)
 
    if (allocated(tmpReArray))      deallocate(tmpReArray)
->>>>>>> 312fe833
-
-      ! Table header
-   if ( InputFileData%Echo )   WRITE(UnEc, '(A)') 'Simple hydrodynamic coefficients table header line 1: '//NewLine//trim(FileInfo_In%Lines(CurLine))
-   CurLine = CurLine + 1
-   if ( InputFileData%Echo )   WRITE(UnEc, '(A)') 'Simple hydrodynamic coefficients table header line 2: '//NewLine//trim(FileInfo_In%Lines(CurLine))
-   CurLine = CurLine + 1
-
-<<<<<<< HEAD
-   CALL AllocAry( tmpReArray, 12, 'temporary array for Simple hydrodynamic coefficients', ErrStat2, ErrMsg2 )
-      if (Failed())  return;
-   call ParseAry( FileInfo_In, CurLine, 'Simple hydrodynamic coefficients table row '//trim( Int2LStr(I)), tmpReArray, size(tmpReArray), ErrStat2, ErrMsg2, UnEc )
-      if (Failed())  return;
-
-   InputFileData%Morison%SimplCd       = tmpReArray( 1)
-   InputFileData%Morison%SimplCdMG     = tmpReArray( 2)
-   InputFileData%Morison%SimplCa       = tmpReArray( 3)
-   InputFileData%Morison%SimplCaMG     = tmpReArray( 4)
-   InputFileData%Morison%SimplCp       = tmpReArray( 5)
-   InputFileData%Morison%SimplCpMG     = tmpReArray( 6)
-   InputFileData%Morison%SimplAxCd     = tmpReArray( 7)
-   InputFileData%Morison%SimplAxCdMG   = tmpReArray( 8)
-   InputFileData%Morison%SimplAxCa     = tmpReArray( 9)
-   InputFileData%Morison%SimplAxCaMG   = tmpReArray(10)
-   InputFileData%Morison%SimplAxCp     = tmpReArray(11)
-   InputFileData%Morison%SimplAxCpMG   = tmpReArray(12)
-
-   if (allocated(tmpReArray))      deallocate(tmpReArray)
 
 
    !-------------------------------------------------------------------------------------------------
@@ -962,29 +847,6 @@
       CALL AllocAry( tmpReArray, 13, 'temporary array for CoefDpths', ErrStat2, ErrMsg2 )
          if (Failed())  return;
 
-=======
-   !-------------------------------------------------------------------------------------------------
-   ! Depth-based Hydrodynamic Coefficients Section
-   !-------------------------------------------------------------------------------------------------
-   if ( InputFileData%Echo )   WRITE(UnEc, '(A)') trim(FileInfo_In%Lines(CurLine))    ! Write section break to echo
-   CurLine = CurLine + 1
-
-      ! NCoefDpth - Number of depth-based hydrodynamic coefficient property sets
-   call ParseVar( FileInfo_In, CurLine, 'NCoefDpth', InputFileData%Morison%NCoefDpth, ErrStat2, ErrMsg2, UnEc )
-      if (Failed())  return;
-
-      ! Table header
-   if ( InputFileData%Echo )   WRITE(UnEc, '(A)') 'Depth-based hydrodynamic coefficients table header line 1: '//NewLine//trim(FileInfo_In%Lines(CurLine))
-   CurLine = CurLine + 1
-   if ( InputFileData%Echo )   WRITE(UnEc, '(A)') 'Depth-based hydrodynamic coefficients table header line 2: '//NewLine//trim(FileInfo_In%Lines(CurLine))
-   CurLine = CurLine + 1
-
-   IF ( InputFileData%Morison%NCoefDpth > 0 ) THEN
-
-      CALL AllocAry( tmpReArray, 13, 'temporary array for CoefDpths', ErrStat2, ErrMsg2 )
-         if (Failed())  return;
-
->>>>>>> 312fe833
          ! Allocate memory for depth-based coefficient arrays
       ALLOCATE ( InputFileData%Morison%CoefDpths(InputFileData%Morison%NCoefDpth), STAT = ErrStat2 )
       IF ( ErrStat2 /= 0 ) THEN
@@ -1231,7 +1093,6 @@
    !-------------------------------------------------------------------------------------------------
    if ( InputFileData%Echo )   WRITE(UnEc, '(A)') trim(FileInfo_In%Lines(CurLine))    ! Write section break to echo
    CurLine = CurLine + 1
-<<<<<<< HEAD
 
       ! NMOutputs - Number of members to output
    call ParseVar( FileInfo_In, CurLine, 'NMOutputs', InputFileData%Morison%NMOutputs, ErrStat2, ErrMsg2, UnEc )
@@ -1245,21 +1106,6 @@
 
    IF ( InputFileData%Morison%NMOutputs > 0 ) THEN
 
-=======
-
-      ! NMOutputs - Number of members to output
-   call ParseVar( FileInfo_In, CurLine, 'NMOutputs', InputFileData%Morison%NMOutputs, ErrStat2, ErrMsg2, UnEc )
-      if (Failed())  return;
-
-      ! Table header
-   if ( InputFileData%Echo )   WRITE(UnEc, '(A)') 'Member output list table header line 1: '//NewLine//trim(FileInfo_In%Lines(CurLine))
-   CurLine = CurLine + 1
-   if ( InputFileData%Echo )   WRITE(UnEc, '(A)') 'Member output list table header line 2: '//NewLine//trim(FileInfo_In%Lines(CurLine))
-   CurLine = CurLine + 1
-
-   IF ( InputFileData%Morison%NMOutputs > 0 ) THEN
-
->>>>>>> 312fe833
          ! Allocate memory for filled group arrays
       ALLOCATE ( InputFileData%Morison%MOutLst(InputFileData%Morison%NMOutputs), STAT = ErrStat2 )
       IF ( ErrStat2 /= 0 ) THEN
@@ -3087,14 +2933,7 @@
 
       InputFileData%Morison%MGTop    = -999999.0
       InputFileData%Morison%MGBottom =  999999.0
-<<<<<<< HEAD
-      do I = 1,InputFileData%Morison%NMGDepths
-            ! Adjust the depth values based on MSL2SWL
-         InputFileData%Morison%MGDepths(I)%MGDpth = InputFileData%Morison%MGDepths(I)%MGDpth - InputFileData%Morison%MSL2SWL
-      end do
-=======
-
->>>>>>> 312fe833
+
       DO I = 1,InputFileData%Morison%NMGDepths
             ! Store the boundaries of the marine growth zone
          IF ( InputFileData%Morison%MGDepths(I)%MGDpth > InputFileData%Morison%MGTop ) THEN

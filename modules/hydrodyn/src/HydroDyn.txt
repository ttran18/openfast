--- conflicted
+++ resolved
@@ -83,12 +83,7 @@
 typedef   ^                            ^                             ReKi                     WtrDpth                         -          -          -         "Water depth from the driver; may be overwritten                        "  "m"
 typedef   ^                            ^                             ReKi                     MSL2SWL                         -          -          -         "Mean sea level to still water level from the driver; may be overwritten"  "m"
 typedef   ^                            ^                             DbKi                     TMax                            -          -          -         "Supplied by Driver:  The total simulation time"    "(sec)"
-<<<<<<< HEAD
-=======
-typedef   ^                            ^                             LOGICAL                  HasIce                          -          -          -         "Supplied by Driver:  Whether this simulation has ice loading (flag)"    -
-typedef   ^                            ^                             SiKi                     WaveElevXY                      {:}{:}     -          -         "Supplied by Driver:  X-Y locations for WaveElevation output (for visualization).  First dimension is the X (1) and Y (2) coordinate.  Second dimension is the point number."    "m,-"
 typedef   ^                            ^                             INTEGER                  WaveFieldMod                    -          -          -         "Wave field handling (-) (switch) 0: use individual HydroDyn inputs without adjustment, 1: adjust wave phases based on turbine offsets from farm origin"   -
->>>>>>> 8ad56a7c
 typedef   ^                            ^                             ReKi                     PtfmLocationX                   -          -          -         "Supplied by Driver:  X coordinate of platform location in the wave field"    "m"
 typedef   ^                            ^                             ReKi                     PtfmLocationY                   -          -          -         "Supplied by Driver:  Y coordinate of platform location in the wave field"    "m"
 #

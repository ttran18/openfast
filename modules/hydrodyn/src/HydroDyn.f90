--- conflicted
+++ resolved
@@ -442,22 +442,14 @@
       
       
          ! Set summary unit number in Waves, Radiation, and Morison initialization input data
-         
-<<<<<<< HEAD
-      InitLocal%Waves%UnSum           = InitLocal%UnSum
-      InitLocal%WAMIT%Conv_Rdtn%UnSum = InitLocal%UnSum
-      InitLocal%Morison%UnSum         = InitLocal%UnSum
-
-         ! distribute wave field and turbine location variables as needed to submodule initInputs
-      InitLocal%Waves%WaveFieldMod  = InitLocal%WaveFieldMod
-      InitLocal%Waves%PtfmLocationX = InitLocal%PtfmLocationX
-      InitLocal%Waves%PtfmLocationY = InitLocal%PtfmLocationY
-=======
       InputFileData%Waves%UnSum           = InputFileData%UnSum
       InputFileData%WAMIT%Conv_Rdtn%UnSum = InputFileData%UnSum
       InputFileData%Morison%UnSum         = InputFileData%UnSum      
     
->>>>>>> 68e54861
+         ! distribute wave field and turbine location variables as needed to submodule initInputs
+      InputFileData%Waves%WaveFieldMod  = InitInp%WaveFieldMod
+      InputFileData%Waves%PtfmLocationX = InitInp%PtfmLocationX
+      InputFileData%Waves%PtfmLocationY = InitInp%PtfmLocationY
       
          ! Now call each sub-module's *_Init subroutine
          ! to fully initialize each sub-module based on the necessary initialization data
@@ -711,15 +703,9 @@
                   RETURN
                END IF    
          
-<<<<<<< HEAD
-               InitLocal%Waves2%NWaveElev  = InitLocal%Waves2%NWaveKin
-               InitLocal%Waves2%WaveElevxi = InitLocal%Waves2%WaveKinxi
-               InitLocal%Waves2%WaveElevyi = InitLocal%Waves2%WaveKinyi
-=======
                InputFileData%Waves2%NWaveElev  = InputFileData%Waves2%NWaveKin
                InputFileData%Waves2%WaveElevxi = InputFileData%Waves2%WaveKinxi
                InputFileData%Waves2%WaveElevyi = InputFileData%Waves2%WaveKinyi                        
->>>>>>> 68e54861
                   
                CALL Waves2_Init(InputFileData%Waves2, m%u_Waves2, p%Waves2, x%Waves2, xd%Waves2, z%Waves2, OtherState%Waves2, &
                                           y%Waves2, m%Waves2, Interval, InitOut%Waves2, ErrStat2, ErrMsg2 )
@@ -1372,22 +1358,6 @@
                                         ErrStat, ErrMsg )  
          END IF
 
-         !:::::::::::::::::::::::::::::::::::::::::::::::::::::::::::::::::::::::::::::::::::::::::::::::::
-         !@mhall: Making sure wave info from the grid points are saved for output here...
-
-         !ALLOCATE ( InitOut%WaveVel  (InitLocal%Morison%NStepWave, WaveGrid_n, 3) )
-         !ALLOCATE ( InitOut%WaveAcc  (InitLocal%Morison%NStepWave, WaveGrid_n, 3) )
-         !ALLOCATE ( InitOut%WaveDynP (InitLocal%Morison%NStepWave, WaveGrid_n) )
-         !ALLOCATE ( InitOut%WaveElev (InitLocal%Morison%NStepWave, WaveGrid_nx*WaveGrid_ny) ) ! unlike the above, this array is just 5x5, for the surface.
-         !ALLOCATE ( InitOut%WaveTime (InitLocal%Morison%NStepWave) )
-         !
-         !InitOut%WaveVel  = InitLocal%Morison%WaveVel( :,InitLocal%Morison%NNodes+1:,:)
-         !InitOut%WaveAcc  = InitLocal%Morison%WaveAcc( :,InitLocal%Morison%NNodes+1:,:)
-         !InitOut%WaveDynP = InitLocal%Morison%WaveDynP(:,InitLocal%Morison%NNodes+1:)
-         !InitOut%WaveElev = Waves_InitOut%WaveElevMD        ! unlike the above, this array is just 5x5, for the surface.
-         !InitOut%WaveTime = InitLocal%Morison%WaveTime(:)
-
-         !:::::::::::::::::::::::::::::::::::::::::::::::::::::::::::::::::::::::::::::::::::::::::::::::::
          
             ! Check the output switch to see if Morison is needing to send outputs back to HydroDyn via the WriteOutput array
             

--- conflicted
+++ resolved
@@ -1237,15 +1237,10 @@
             RotateZMatrixT(:,2) = (/  sin(InitInp%PtfmRefztRot(IBody)+PRPHdg),  cos(InitInp%PtfmRefztRot(IBody)+PRPHdg) /)
 
             ! Now rotate the force components with platform orientation
-<<<<<<< HEAD
-            MnDriftForce(iHdg,(IBody-1)*6+1:2) = MATMUL( RotateZMatrixT, MnDriftForce(iHdg,(IBody-1)*6+1:2) )       ! Fx and Fy, rotation about z
-            MnDriftForce(iHdg,(IBody-1)*6+4:5) = MATMUL( RotateZMatrixT, MnDriftForce(iHdg,(IBody-1)*6+4:5) )       ! Mx and My, rotation about z
+            Idx = (IBody-1)*6
+            MnDriftForce(iHdg,(Idx+1):(Idx+2)) = MATMUL( RotateZMatrixT, MnDriftForce(iHdg,(Idx+1):(Idx+2)) )       ! Fx and Fy, rotation about z
+            MnDriftForce(iHdg,(Idx+4):(Idx+5)) = MATMUL( RotateZMatrixT, MnDriftForce(iHdg,(Idx+4):(Idx+5)) )       ! Mx and My, rotation about z
          ENDDO  ! NExctnHdg
-=======
-         Idx = (IBody-1)*6
-         MnDriftForce( (Idx+1):(Idx+2) ) = MATMUL( RotateZMatrixT, MnDriftForce( (Idx+1):(Idx+2) ) )       ! Fx and Fy, rotation about z
-         MnDriftForce( (Idx+4):(Idx+5) ) = MATMUL( RotateZMatrixT, MnDriftForce( (Idx+4):(Idx+5) ) )       ! Mx and My, rotation about z
->>>>>>> 598fe9b6
 
       ENDDO    ! IBody
 

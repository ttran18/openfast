--- conflicted
+++ resolved
@@ -4711,11 +4711,7 @@
 
    END SUBROUTINE GetFreeSurfaceNormal
 
-<<<<<<< HEAD
-   PURE SUBROUTINE GetSectionUnitVectors( k, y, z )
-=======
    SUBROUTINE GetSectionUnitVectors_Cyl( k, y, z )
->>>>>>> 22848f9d
       REAL(ReKi),      INTENT( In    ) :: k(3) ! Member axial unit vector
       REAL(ReKi),      INTENT(   OUT ) :: y(3) ! Horizontal unit vector perpendicular to k
       REAL(ReKi),      INTENT(   OUT ) :: z(3) ! Unit vector perpendicular to k and y with positive vertical component
@@ -4732,9 +4728,6 @@
       END IF
    END SUBROUTINE GetSectionUnitVectors_Cyl
 
-<<<<<<< HEAD
-   PURE SUBROUTINE GetSectionFreeSurfaceIntersects( pos0, FSPt, k_hat, y_hat, z_hat, n_hat, R, theta1, theta2, secStat)
-=======
    SUBROUTINE GetSectionUnitVectors_Rec( DirCos, x, y )
       REAL(ReKi),      INTENT( In    ) :: DirCos(3,3) ! Element local to global rotation matrix
       REAL(ReKi),      INTENT(   OUT ) :: x(3) ! Section local x unit vector parallel to side A
@@ -4744,7 +4737,6 @@
    END SUBROUTINE GetSectionUnitVectors_Rec
 
    SUBROUTINE GetSectionFreeSurfaceIntersects_Cyl( pos0, FSPt, k_hat, y_hat, z_hat, n_hat, R, theta1, theta2, secStat)
->>>>>>> 22848f9d
       REAL(DbKi),      INTENT( In    ) :: pos0(3)
       REAL(DbKi),      INTENT( In    ) :: FSPt(3)
       REAL(ReKi),      INTENT( In    ) :: k_hat(3)
@@ -4792,11 +4784,7 @@
 
    END SUBROUTINE GetSectionFreeSurfaceIntersects_Cyl
 
-<<<<<<< HEAD
-   PURE SUBROUTINE GetSectionHstLds( origin, pos0, k_hat, y_hat, z_hat, R, dRdl, theta1, theta2, dFdl)
-=======
    SUBROUTINE GetSectionHstLds_Cyl( origin, pos0, k_hat, y_hat, z_hat, R, dRdl, theta1, theta2, dFdl)
->>>>>>> 22848f9d
 
       REAL(DbKi),      INTENT( IN    ) :: origin(3)
       REAL(DbKi),      INTENT( IN    ) :: pos0(3)
@@ -5296,11 +5284,7 @@
 
    END SUBROUTINE RefineElementHstLds_Rec
 
-<<<<<<< HEAD
-   PURE SUBROUTINE GetEndPlateHstLds(pos0, k_hat, y_hat, z_hat, R, theta1, theta2, F)
-=======
    SUBROUTINE GetEndPlateHstLds_Cyl(pos0, k_hat, y_hat, z_hat, R, theta1, theta2, F)
->>>>>>> 22848f9d
 
       REAL(ReKi),      INTENT( IN    ) :: pos0(3)
       REAL(ReKi),      INTENT( IN    ) :: k_hat(3)

!**********************************************************************************************************************************
! The Morison and Morison_Types modules make up a template for creating user-defined calculations in the FAST Modularization 
! Framework. Morison_Types will be auto-generated based on a description of the variables for the module.
!..................................................................................................................................
! LICENSING
! Copyright (C) 2012-2015  National Renewable Energy Laboratory
!
!    This file is part of Morison.
!
! Licensed under the Apache License, Version 2.0 (the "License");
! you may not use this file except in compliance with the License.
! You may obtain a copy of the License at
!
!     http://www.apache.org/licenses/LICENSE-2.0
!
! Unless required by applicable law or agreed to in writing, software
! distributed under the License is distributed on an "AS IS" BASIS,
! WITHOUT WARRANTIES OR CONDITIONS OF ANY KIND, either express or implied.
! See the License for the specific language governing permissions and
!    
!**********************************************************************************************************************************
MODULE Morison
   USE Waves
   USE Morison_Types  
   USE Morison_Output
   use SeaState_Interp
  ! USE HydroDyn_Output_Types
   USE NWTC_Library

   
   IMPLICIT NONE
   
   PRIVATE

   TYPE(ProgDesc), PARAMETER            :: Morison_ProgDesc = ProgDesc( 'Morison', '', '' )

   
      ! ..... Public Subroutines ...................................................................................................
   PUBLIC:: Morison_GenerateSimulationNodes
   
   PUBLIC :: Morison_Init                           ! Initialization routine
   PUBLIC :: Morison_CalcOutput                     ! Routine for computing outputs
   PUBLIC :: Morison_UpdateDiscState                ! Routine for updating discrete states
   
CONTAINS
!----------------------------------------------------------------------------------------------------------------------------------
SUBROUTINE Morison_DirCosMtrx( pos0, pos1, DirCos )

! Compute the direction cosine matrix given two points along the axis of a cylinder

   REAL(ReKi), INTENT( IN    )  ::   pos0(3), pos1(3)
   Real(ReKi), INTENT(   OUT )  ::   DirCos(3,3)
   Real(DbKi)                   ::   xz, xyz
   Real(DbKi)                   ::   x0, y0, z0
   Real(DbKi)                   ::   x1, y1, z1
!   Real(DbKi)                   ::   temp

   x0 = pos0(1)
   y0 = pos0(2)
   z0 = pos0(3)
   x1 = pos1(1)
   y1 = pos1(2)
   z1 = pos1(3)
   
      ! Need to verify that z0 <= z1, but this was already handled in the element construction process!!! GJH 9/24/13 
   !IF ( z0 > z1 ) THEN
   !   temp = x0
   !   x0   = x1
   !   x1   = temp
   !   temp = y0
   !   y0   = y1
   !   y1   = temp
   !   temp = z0
   !   z0   = z1
   !   z1   = temp
   !END IF
   
   xz  = sqrt((x0-x1)*(x0-x1)+(z0-z1)*(z0-z1))
   xyz = sqrt((x0-x1)*(x0-x1)+(y0-y1)*(y0-y1)+(z0-z1)*(z0-z1))
   
   IF ( xz==0 ) THEN
      
      IF (y1<y0) THEN
         
         DirCos = transpose(reshape((/ 1, 0, 0, 0, 0, -1, 0, 1, 0 /), shape(DirCos)))
          
      ELSE
         
         DirCos = transpose(reshape((/ 1, 0, 0, 0, 0, 1, 0, -1, 0 /), shape(DirCos)))
         
      END IF
      
   ELSE
      
      DirCos(1, 1) = (z1-z0)/xz
      DirCos(1, 2) = -(x1-x0)*(y1-y0)/(xz*xyz)
      DirCos(1, 3) = (x1-x0)/xyz
      
      DirCos(2, 1) = 0.0
      DirCos(2, 2) = xz/xyz
      DirCos(2, 3) = (y1-y0)/xyz
      
      DirCos(3, 1) = -(x1-x0)/xz
      DirCos(3, 2) = -(y1-y0)*(z1-z0)/(xz*xyz)
      DirCos(3, 3) = (z1-z0)/xyz

   END IF    
   
END SUBROUTINE Morison_DirCosMtrx

!====================================================================================================
SUBROUTINE GetDistance ( a, b, l )
!    This private subroutine computes the distance between points a and b.
!---------------------------------------------------------------------------------------------------- 

   REAL(ReKi), INTENT ( IN    )  :: a(3)     ! the position of point a
   REAL(ReKi), INTENT ( IN    )  :: b(3)     ! the position of point b
   REAL(ReKi), INTENT (   OUT )  :: l        ! the distance between point a and b
   
   l = sqrt( ( a(1) - b(1) ) * ( a(1) - b(1) ) + ( a(2) - b(2) ) * ( a(2) - b(2) ) + ( a(3) - b(3) ) * ( a(3) - b(3) ) )
   
END SUBROUTINE GetDistance

!====================================================================================================
SUBROUTINE ElementCentroid ( Rs, Re, p1, h, DCM, centroid )
!    This private subroutine computes the centroid of a tapered right cylinder element.
!---------------------------------------------------------------------------------------------------- 

   REAL(ReKi), INTENT ( IN    )  :: Rs          ! starting radius
   REAL(ReKi), INTENT ( IN    )  :: Re          ! ending radius
   REAL(ReKi), INTENT ( IN    )  :: p1(3)       ! starting point of the element in global coordinates
   REAL(ReKi), INTENT ( IN    )  :: h           ! height of the element
   REAL(ReKi), INTENT ( IN    )  :: DCM(3,3)    ! direction cosine matrix to transform local element coordinates to global coordinates
   REAL(ReKi), INTENT (   OUT )  :: centroid(3) ! centroid of the element in local coordinates
   
   centroid(1) = 0.0
   centroid(2) = 0.0
   centroid(3) = h * (Rs*Rs + 2.0*Rs*Re +  3.0*Re*Re) / (4.0*( Rs*Rs + Rs*Re +  Re*Re  ) )                    !( 2.0*Re + Rs ) / ( 3.0 * ( Rs + Re ) )
   centroid    = matmul( DCM, centroid ) + p1
   
END SUBROUTINE ElementCentroid

!====================================================================================================
REAL(ReKi) FUNCTION ElementVolume ( Rs, Re, h )
!    This private function computes the volume of a tapered right cylinder element.
!---------------------------------------------------------------------------------------------------- 

   REAL(ReKi), INTENT ( IN    )  :: Rs          ! starting radius
   REAL(ReKi), INTENT ( IN    )  :: Re          ! ending radius
   REAL(ReKi), INTENT ( IN    )  :: h           ! height of the element
   
   ElementVolume = Pi*h*( Rs*Rs + Re*Re + Rs*Re  ) / 3.0
   
END FUNCTION ElementVolume

!====================================================================================================
SUBROUTINE    FindInterpFactor( p, p1, p2, s )

   REAL(ReKi),  INTENT ( IN    )  :: p, p1, p2
   REAL(ReKi),  INTENT (   OUT )  :: s
   
   REAL(ReKi)                     :: dp
! find normalized interpolation factor, s, such:
! p = p1*(1-s) + p2*s
!  *--------------*--------------------------------*
!  p1             p                                p2
!
!  0-----------------------------------------------1
!  <------- s ---->
   
   dp = p2 - p1
   IF ( EqualRealNos(dp, 0.0_ReKi) ) THEN
      s = 0
   ELSE
      s = ( p - p1  ) / dp 
   END IF
         
END SUBROUTINE FindInterpFactor
!=======================================================================
FUNCTION InterpWrappedStpInt( XValIn, XAry, YAry, Ind, AryLen )


      ! This funtion returns a y-value that corresponds to an input x-value which is wrapped back
      ! into the range [1-XAry(AryLen).  It finds a x-value which corresponds to a value in the XAry where XAry(Ind-1) < MOD(XValIn, XAry(AryLen)) <= XAry(Ind)
      ! It is assumed that XAry is sorted in ascending order.
      ! It uses the passed index as the starting point and does a stepwise interpolation from there.  This is
      ! especially useful when the calling routines save the value from the last time this routine was called
      ! for a given case where XVal does not change much from call to call.  .
      ! 
      ! This routine assumes YAry is INTEGER.


      ! Function declaration.

   INTEGER                  :: InterpWrappedStpInt                                  ! This function.


      ! Argument declarations.

   INTEGER, INTENT(IN)          :: AryLen                                          ! Length of the arrays.
   INTEGER, INTENT(INOUT)       :: Ind                                             ! Initial and final index into the arrays.

   REAL(SiKi), INTENT(IN)       :: XAry    (AryLen)                                ! Array of X values to be interpolated.
   REAL(SiKi), INTENT(IN)       :: XValIn                                          ! X value to be interpolated.
   INTEGER, INTENT(IN)          :: YAry    (AryLen)                                ! Array of Y values to be interpolated.

   REAL(SiKi)                   :: XVal                                            ! X value to be interpolated.
   
   
   
      ! Wrap XValIn into the range XAry(1) to XAry(AryLen)
   XVal = MOD(XValIn, XAry(AryLen))

      ! Set the Ind to the first index if we are at the beginning of XAry
   IF ( XVal <= XAry(2) )  THEN  
      Ind           = 1
   END IF
   
   
        ! Let's check the limits first.

   IF ( XVal <= XAry(1) )  THEN
      InterpWrappedStpInt = YAry(1)
      Ind           = 1
      RETURN
   ELSE IF ( XVal >= XAry(AryLen) )  THEN
      InterpWrappedStpInt = YAry(AryLen)
      Ind           = MAX(AryLen - 1, 1)
      RETURN
   END IF


     ! Let's interpolate!

   Ind = MAX( MIN( Ind, AryLen-1 ), 1 )

   DO

      IF ( XVal < XAry(Ind) )  THEN

         Ind = Ind - 1

      ELSE IF ( XVal >= XAry(Ind+1) )  THEN

         Ind = Ind + 1

      ELSE

         InterpWrappedStpInt = YAry(Ind) 
         RETURN

      END IF

   END DO

   RETURN
END FUNCTION InterpWrappedStpInt ! ( XVal, XAry, YAry, Ind, AryLen )
   
   
!=======================================================================
FUNCTION InterpWrappedStpLogical( XValIn, XAry, YAry, Ind, AryLen )


      ! This funtion returns a y-value that corresponds to an input x-value which is wrapped back
      ! into the range [0-XAry(AryLen) by interpolating into the arrays.  
      ! It is assumed that XAry is sorted in ascending order.
      ! It uses the passed index as the starting point and does a stepwise interpolation from there.  This is
      ! especially useful when the calling routines save the value from the last time this routine was called
      ! for a given case where XVal does not change much from call to call.  When there is no correlation
      ! from one interpolation to another, InterpBin() may be a better choice.
      ! It returns the first or last YAry() value if XVal is outside the limits of XAry().
      ! This routine assumes YAry is REAL.


      ! Function declaration.

   LOGICAL                  :: InterpWrappedStpLogical                                  ! This function.


      ! Argument declarations.

   INTEGER, INTENT(IN)          :: AryLen                                          ! Length of the arrays.
   INTEGER, INTENT(INOUT)       :: Ind                                             ! Initial and final index into the arrays.

   REAL(SiKi), INTENT(IN)       :: XAry    (AryLen)                                ! Array of X values to be interpolated.
   REAL(SiKi), INTENT(IN)       :: XValIn                                           ! X value to be interpolated.
   LOGICAL, INTENT(IN)          :: YAry    (AryLen)                                ! Array of Y values to be interpolated.

   REAL(SiKi)                   :: XVal                                           ! X value to be interpolated.
   
   
   
      ! Wrap XValIn into the range XAry(1) to XAry(AryLen)
   XVal = MOD(XValIn, XAry(AryLen))

      ! Set the Ind to the first index if we are at the beginning of XAry
   IF ( XVal <= XAry(2) )  THEN  
      Ind           = 1
   END IF
   
   
        ! Let's check the limits first.

   IF ( XVal <= XAry(1) )  THEN
      InterpWrappedStpLogical = YAry(1)
      Ind           = 1
      RETURN
   ELSE IF ( XVal >= XAry(AryLen) )  THEN
      InterpWrappedStpLogical = YAry(AryLen)
      Ind           = MAX(AryLen - 1, 1)
      RETURN
   END IF


     ! Let's interpolate!

   Ind = MAX( MIN( Ind, AryLen-1 ), 1 )

   DO

      IF ( XVal < XAry(Ind) )  THEN

         Ind = Ind - 1

      ELSE IF ( XVal >= XAry(Ind+1) )  THEN

         Ind = Ind + 1

      ELSE

         InterpWrappedStpLogical = YAry(Ind) 
         RETURN

      END IF

   END DO

   RETURN
END FUNCTION InterpWrappedStpLogical ! ( XVal, XAry, YAry, Ind, AryLen )
!----------------------------------------------------------------------------------------------------------------------------------
subroutine GetOrientationAngles(p1, p2, phi, sinPhi, cosPhi, tanPhi, sinBeta, cosBeta, k_hat, errStat, errMsg)
   real(ReKi),   intent(in   ) :: p1(3),p2(3)
   real(ReKi),   intent(  out) :: phi, sinPhi, cosPhi, tanPhi, sinBeta, cosBeta, k_hat(3)
   integer,      intent(  out) :: errStat              ! returns a non-zero value when an error occurs  
   character(*), intent(  out) :: errMsg               ! Error message if errStat /= ErrID_None
   character(*), parameter     :: RoutineName = 'GetOrientationAngles'
   
   real(ReKi) :: vec(3), vecLen, vecLen2D, beta
   
      ! Initialize errStat
         
   errStat = ErrID_None         
   errMsg  = "" 
   
            ! calculate isntantaneous incline angle and heading, and related trig values
         ! the first and last NodeIndx values point to the corresponding Joint nodes idices which are at the start of the Mesh
         vec      = p2 - p1   
         vecLen   = SQRT(Dot_Product(vec,vec))
         vecLen2D = SQRT(vec(1)**2+vec(2)**2)
         if ( vecLen < 0.000001 ) then
            call SeterrStat(ErrID_Fatal, 'An element of the Morison structure has co-located endpoints!  This should never occur.  Please review your model.', errStat, errMsg, RoutineName )
            return
         else
            k_hat = vec / vecLen 
            phi   = atan2(vecLen2D, vec(3))  ! incline angle   
         end if
         if ( EqualRealNos(phi, 0.0_ReKi) ) then
            beta = 0.0_ReKi
         else
            beta = atan2(vec(2), vec(1))                    ! heading of incline     
         endif
         sinPhi  = sin(phi)
         cosPhi  = cos(phi)  
         tanPhi  = tan(phi)     
         sinBeta = sin(beta)
         cosBeta = cos(beta)
         
end subroutine GetOrientationAngles
!----------------------------------------------------------------------------------------------------------------------------------
!function to return conical taper geometry calculations (volume and center of volume)
SUBROUTINE TaperCalc(R1, R2, H, taperV, h_c)
   REAL(ReKi),                     INTENT    ( IN    )  :: R1
   REAL(ReKi),                     INTENT    ( IN    )  :: R2
   REAL(ReKi),                     INTENT    ( IN    )  :: H
   REAL(ReKi),                     INTENT    ( OUT   )  :: taperV   ! volume of tapered section
   REAL(ReKi),                     INTENT    ( OUT   )  :: h_c    ! center of mass offset from first node
   
   real(ReKi) :: m
   
   m = (R2-R1)/H

   if ( EqualRealNos(R1, R2) ) then             ! if just a cylinder
      taperV = abs(pi*R1*R1*H)
      h_c = H/2.0
   elseif ( EqualRealNos(R1,0.0_ReKi) ) then             ! seperate this case out because it gives a divide by zero in general formula
      taperV = abs(1.0/3.0*pi*R2*R2*H)                                            ! cone volume
      h_c = 3.0/4.0*H                                                        ! from base           
   else
     taperV = abs(pi/3.0/m*(R2**3 - R1**3))
     h_c = H*(R1**2 + 2*R1*R2 + 3*R2**2)/4.0/(R1**2 + R1*R2 + R2**2) !( coneV*1./4.*coneH - coneVtip*(1./4.*(coneH-H) + H) )/ taperV ! from base
   end if
   
END SUBROUTINE TaperCalc
!----------------------------------------------------------------------------------------------------------------------------------
SUBROUTINE CylInertia(R1, R2, H, rho, Il, Ir)
   REAL(ReKi),                     INTENT    ( IN    )  :: R1
   REAL(ReKi),                     INTENT    ( IN    )  :: R2
   REAL(ReKi),                     INTENT    ( IN    )  :: H
   REAL(ReKi),                     INTENT    ( IN    )  :: rho ! density of material
   REAL(ReKi),                     INTENT    ( OUT   )  :: Il
   REAL(ReKi),                     INTENT    ( OUT   )  :: Ir
   
   real(ReKi) :: m, Ir_tip, h_c
   
   m = (R2-R1)/H

   if ( EqualRealNos(R1, R2) ) then             ! if just a cylinder
      Ir = abs(1.0/12.0* rho*pi*R1*R1*H *(3.0*R1*R1 + 4.0*H*H)) ! radial inertia about node 1 
      Il = abs(0.5* rho*pi*R1*R1*H *R1*R1)    
   ELSEIF ( EqualRealNos(R1,0.0_ReKi) ) then        ! seperate this case out because it gives a divide by zero in general formula
      Ir = abs(rho*pi*(1.0/20.0/m + 1.0/5.0/m**3) * R2**5)      
      Il = abs(1.0/10.0*rho*pi/m*R2**5)            
   ELSE 
     h_c = H*(R1**2 + 2*R1*R2 + 3*R2**2)/4.0/(R1**2 + R1*R2 + R2**2) 
     !l_c = R1/M + (R2-R1)/m *(R1**2 + 2*R1*R2 + 3*R2**2)/4/(R1**2 + R1*R2 + R2**2) 
     Ir_tip = abs(pi/20.0 *rho/m*(1.0 + 4.0/m**2) * (R2**5 - R1**5))                    ! radial moment of inertia about tip of cone
     Ir = abs(Ir_tip - rho/3.0/m*pi*(R2**3-R1**3) * (R1/m + 2.0*h_c)*R1/m )  ! radial moment of inertia about node 1
     Il = abs(1.0/10.0/m*rho*pi*(R2**5 - R1**5))  
   END IF
   
END SUBROUTINE CylInertia
!----------------------------------------------------------------------------------------------------------------------------------
SUBROUTINE MarineGrowthPartSegment(R1, R2, Rmg1, Rmg2, L, rho,  Vinner, Vouter, m_mg, h_c, Ilmg, Irmg)
   
   REAL(ReKi),                     INTENT    ( IN    )  :: R1
   REAL(ReKi),                     INTENT    ( IN    )  :: R2
   REAL(ReKi),                     INTENT    ( IN    )  :: Rmg1
   REAL(ReKi),                     INTENT    ( IN    )  :: Rmg2
   REAL(ReKi),                     INTENT    ( IN    )  :: L
   REAL(ReKi),                     INTENT    ( IN    )  :: rho ! density of material
   REAL(ReKi),                     INTENT    ( OUT   )  :: Vinner   ! volume from inner radius
   REAL(ReKi),                     INTENT    ( OUT   )  :: Vouter   ! volume from outer radius
   REAL(ReKi),                     INTENT    ( OUT   )  :: m_mg   ! mass of marine growth
   REAL(ReKi),                     INTENT    ( OUT   )  :: h_c    ! center of mass offset from first node
   REAL(ReKi),                     INTENT    ( OUT   )  :: Ilmg   ! moment of inertia about axis
   REAL(ReKi),                     INTENT    ( OUT   )  :: Irmg   ! moment of inertia about radial axis from first node
   
   ! Local variables
   
   REAL(ReKi)                         :: cVinner  ! center of volume from inner radius
   REAL(ReKi)                         :: cVouter  ! center of volume from outer radius
   REAL(ReKi)                         :: Ilinner
   REAL(ReKi)                         :: Irinner
   REAL(ReKi)                         :: Ilouter
   REAL(ReKi)                         :: Irouter
   
   
   
   ! get V and CV for element
   call TaperCalc(R1, R2, L, Vinner, cVinner) 

   ! get V and CV for marine growth displacement
   call TaperCalc(Rmg1, Rmg2, L, Vouter, cVouter) 
   
   ! get mass and CV specific to marine growth thickness
   m_mg = (Vouter - Vinner)*rho
   if ( EqualRealNos(m_mg, 0.0_ReKi) ) then
      h_c = 0.0
   else
      h_c = (cVouter*Vouter - Vinner*cVinner)/(Vouter - Vinner)
   end if
   
   ! get two moments of inertia for marine growth as if solid...
   call CylInertia(Rmg1, Rmg2, L, rho, Ilouter, Irouter)  ! inertias for marine growth if solid
   call CylInertia(R1  , R2  , L, rho, Ilinner, Irinner)  ! inertias for element if filled with marine growth

   ! subtract to get moments of inertia of marine growth shell
   Ilmg = Ilouter - Ilinner
   Irmg = Irouter - Irinner

END SUBROUTINE MarineGrowthPartSegment
!----------------------------------------------------------------------------------------------------------------------------------
SUBROUTINE FloodedBallastPartSegment(R1, R2, L, rho, V, m, h_c, Il, Ir)
   
   REAL(ReKi),                     INTENT    ( IN    )  :: R1  ! interior radius of element at node point
   REAL(ReKi),                     INTENT    ( IN    )  :: R2  ! interior radius of other end of part-element
   REAL(ReKi),                     INTENT    ( IN    )  :: L   ! distance positive along axis to end of part-element
   REAL(ReKi),                     INTENT    ( OUT   )  :: V   ! volume from inner radius
   REAL(ReKi),                     INTENT    ( IN    )  :: rho ! density of ballast
   REAL(ReKi),                     INTENT    ( OUT   )  :: m   ! mass of material
   REAL(ReKi),                     INTENT    ( OUT   )  :: h_c    ! center of mass offset from first node
   REAL(ReKi),                     INTENT    ( OUT   )  :: Il   ! moment of inertia about axis
   REAL(ReKi),                     INTENT    ( OUT   )  :: Ir   ! moment of inertia about radial axis from first node
   

   
   ! get V and CV for flooded part of part-element
   call TaperCalc(R1, R2, L, V, h_c) 
   m = rho*V
   
   call CylInertia(R1, R2, L, rho, Il, Ir)  ! inertias for filled section

END SUBROUTINE FloodedBallastPartSegment
!----------------------------------------------------------------------------------------------------------------------------------
SUBROUTINE WriteSummaryFile( UnSum, MSL2SWL, numJoints, numNodes, nodes, numMembers, members, &
                             NOutputs, OutParam, MOutLst, JOutLst, uMesh, yMesh, p, m, errStat, errMsg ) 
                             
   INTEGER,                               INTENT ( IN    )  :: UnSum
   REAL(ReKi),                            INTENT ( IN    )  :: MSL2SWL
   INTEGER,                               INTENT ( IN    )  :: numJoints
   INTEGER,                               INTENT ( IN    )  :: numNodes
   TYPE(Morison_NodeType),   ALLOCATABLE, INTENT ( IN    )  :: nodes(:)  
   INTEGER,                               INTENT ( IN    )  :: numMembers
   TYPE(Morison_MemberType), ALLOCATABLE, INTENT ( IN    )  :: members(:)
   INTEGER,                               INTENT ( IN    )  :: NOutputs
   TYPE(OutParmType),        ALLOCATABLE, INTENT ( IN    )  :: OutParam(:)
   TYPE(Morison_MOutput),    ALLOCATABLE, INTENT ( IN    )  :: MOutLst(:)
   TYPE(Morison_JOutput),    ALLOCATABLE, INTENT ( IN    )  :: JOutLst(:)
   TYPE(MeshType),                        INTENT ( INOUT )  :: uMesh
   TYPE(MeshType),                        INTENT ( INOUT )  :: yMesh
   TYPE(Morison_ParameterType),           INTENT ( IN    ) :: p
   TYPE(Morison_MiscVarType),             INTENT ( IN    ) :: m 
   INTEGER,                               INTENT (   OUT )  :: errStat             ! returns a non-zero value when an error occurs  
   CHARACTER(*),                          INTENT (   OUT )  :: errMsg              ! Error message if errStat /= ErrID_None

   INTEGER                                     :: I, J, II
   LOGICAL                                     :: filledFlag          ! flag indicating if element is filled/flooded
   REAL(ReKi)                                  :: ident(3,3)          ! identity matrix
   REAL(ReKi)                                  :: ExtBuoyancy(6)      ! sum of all external buoyancy forces lumped at (0,0,0)
   REAL(ReKi)                                  :: IntBuoyancy(6)      ! sum of all internal buoyancy forces lumped at (0,0,0)
   REAL(ReKi)                                  :: MG_Wt(6)            ! weight of the marine growth as applied to (0,0,0)
   TYPE(MeshType)                              :: WRP_Mesh            ! mesh representing the WAMIT reference point (0,0,0)
   TYPE(MeshType)                              :: WRP_Mesh_position   ! mesh representing the WAMIT reference point (0,0,0)   (with no displaced position)
   TYPE(MeshMapType)                           :: M_P_2_P             ! Map  Morison Point to  WRP_Mesh point
   REAL(ReKi)                                  :: totalDisplVol       ! total displaced volume of the structure
   REAL(ReKi)                                  :: totalVol            ! total volume of structure
   REAL(ReKi)                                  :: MGvolume            ! volume of the marine growth material
   REAL(ReKi)                                  :: totalMGVol          !
   REAL(ReKi)                                  :: totalFillVol        !
   REAL(ReKi)                                  :: COB(3)              ! center of buoyancy location in global coordinates
   INTEGER                                     :: m1                  ! Indices of the markers which surround the requested output location
   REAL(ReKi)                                  :: s                   ! The linear interpolation factor for the requested location
   REAL(ReKi)                                  :: outloc(3)           ! Position of the requested member output
   real(ReKi)                                  :: pos(3), pos2(3)     ! Position of a node or joint in the MSL inertial system
   INTEGER                                     :: mbrIndx, nodeIndx, c, N
   CHARACTER(ChanLen)                          :: tmpName
   REAL(ReKi)                                  :: totalFillMass, mass_fill, memberVol
   REAL(ReKi)                                  :: totalMGMass
   TYPE(Morison_NodeType)                      ::  node1, node2
   real(ReKi)                                  :: ptLoad(6)
   logical                                     :: fillFlag
   type(Morison_MemberType)                    :: mem
   REAL(ReKi)                                  :: Cd1, Cd2, Ca1, Ca2, Cp1, Cp2, AxCd1, AxCd2, AxCa1, AxCa2, AxCp1, AxCp2, Cb1, Cb2, JAxCd1, JAxCd2, JAxCa1, JAxCa2, JAxCp1, JAxCp2 ! tmp coefs
   real(ReKi)                                  :: F_B(6, numNodes), F_BF(6, numNodes), F_WMG(6, numNodes)
   
   INTEGER                                     :: ErrStat2
   CHARACTER(ErrMsgLen)                        :: ErrMsg2
   CHARACTER(*), PARAMETER                     :: RoutineName = 'WriteSummaryFile'
   
      ! Initialize data
   errStat       = ErrID_None
   errMsg        = ""
   
   IF ( UnSum <= 0 ) RETURN ! can't write to the file (no summary file requested)

      
   ExtBuoyancy   = 0.0
   totalFillMass = 0.0
   totalDisplVol = 0.0
   totalVol      = 0.0
   totalMGVol    = 0.0
   totalFillVol  = 0.0
   totalMGMass   = 0.0
   COB           = 0.0
   F_B           = 0.0
   F_BF          = 0.0
   F_WMG         = 0.0
   
      ! Create identity matrix
   CALL EYE(ident,errStat,errMsg)
   
   do j = 1, numMembers   
      mem = members(j)
      totalVol      = totalVol      + mem%Vouter
      totalMGVol    = totalMGVol    + mem%Vouter - mem%Vinner
      totalDisplVol = totalDisplVol + mem%Vsubmerged
      totalFillVol  = totalFillVol  + mem%Vballast
         
      !  IF ( node2%Position(3) <= MSL2SWL .AND. node1%Position(3) >= -WtrDpth) totalDisplVol = totalDisplVol + elementVol

 
      do i = 1, mem%NElements 
         totalMGMass = totalMGMass + mem%m_mg_l(i)
         totalMGMass = totalMGMass + mem%m_mg_u(i)
      end do
      do i = 1, mem%NElements+1 
         F_B  (:,mem%NodeIndx(i)) = F_B  (:,mem%NodeIndx(i)) + m%memberLoads(j)%F_B  (:,i)
         F_BF (:,mem%NodeIndx(i)) = F_BF (:,mem%NodeIndx(i)) + m%memberLoads(j)%F_BF (:,i)
         F_WMG(:,mem%NodeIndx(i)) = F_WMG(:,mem%NodeIndx(i)) + m%memberLoads(j)%F_WMG(:,i)
      end do
   end do
      
      
      WRITE( UnSum,  '(//)' ) 
      WRITE( UnSum, '(A37)' )        'Strip-Theory Volume Calculations(m^3)'
      WRITE( UnSum, '(A37)' )        '-------------------------------------'
      WRITE( UnSum, '(A27,ES12.5)' ) '  Structure Volume     :   ', totalVol
      WRITE( UnSum, '(A27,ES12.5)' ) '  Submerged Volume     :   ', totalDisplVol
      WRITE( UnSum, '(A27,ES12.5)' ) '  Marine Growth Volume :   ', totalMGVol   
      WRITE( UnSum, '(A27,ES12.5)' ) '  Ballasted Volume     :   ', totalFillVol
      WRITE( UnSum, '(A111)') '              NOTE: Structure, Submerged and Marine Growth volumes are based on members not modelled with WAMIT'
      WRITE( UnSum, '(A149)') '                    Ballasted volume is computed from all members which are marked as filled in the HydroDyn input file, regardless of PropPot flag'
           

   !  Create a point mesh at (0,0,0) so that we can integrate the Morison load contributions to a single point for reporting purposes
      
      CALL MeshCreate( BlankMesh        = WRP_Mesh          &
                     ,IOS               = COMPONENT_INPUT   &
                     ,Nnodes            = 1                 &
                     ,errStat           = errStat2          &
                     ,ErrMess           = errMsg2           &
                     ,Force             = .TRUE.            &
                     ,Moment            = .TRUE.            &
                     )
      call SetErrStat(ErrStat2, ErrMsg2, ErrStat, ErrMsg, RoutineName)
         ! Create the node on the mesh
 
      CALL MeshPositionNode (WRP_Mesh                              &
                              , 1                                  &
                              , (/0.0_ReKi, 0.0_ReKi, 0.0_ReKi/)   &  
                              , errStat2                           &
                              , errMsg2                            &
                              )
      call SetErrStat(ErrStat2, ErrMsg2, ErrStat, ErrMsg, RoutineName)
      
      IF ( errStat >= AbortErrLev ) then
         call cleanup()
         RETURN
      end if
       
      
         ! Create the mesh element
      CALL MeshConstructElement (  WRP_Mesh            &
                                  , ELEMENT_POINT      &                         
                                  , errStat2           &
                                  , errMsg2            &
                                  , 1                  &
                                )
      call SetErrStat(ErrStat2, ErrMsg2, ErrStat, ErrMsg, RoutineName)
      
      CALL MeshCommit ( WRP_Mesh           &
                      , errStat2           &
                      , errMsg2            )
      call SetErrStat(ErrStat2, ErrMsg2, ErrStat, ErrMsg, RoutineName)
   
            
         ! we need the translation displacement mesh for loads transfer:
      CALL MeshCopy ( SrcMesh  = WRP_Mesh            &
                    , DestMesh = WRP_Mesh_position   &
                    , CtrlCode = MESH_SIBLING        &
                    , IOS      = COMPONENT_INPUT     &
                    , TranslationDisp = .TRUE.       &
                    , errStat  = errStat2            &
                    , ErrMess  = errMsg2             )  ! automatically sets    DestMesh%RemapFlag = .TRUE.
      call SetErrStat(ErrStat2, ErrMsg2, ErrStat, ErrMsg, RoutineName)
      
      IF ( errStat >= AbortErrLev ) then
         call cleanup()
         RETURN
      end if
      
      WRP_Mesh_position%TranslationDisp = 0.0  ! bjj: this is actually initialized in the ModMesh module, but I'll do it here anyway.
      
      WRP_Mesh%RemapFlag  = .TRUE.
      
      
         ! Attach the external distributed buoyancy loads to the distributed mesh so they can be transferred to the WRP
      
         ! Because of wave stretching and user-supplied waves, we may have loads above the still water line (SWL) which will be used
         ! in the hydrodynamics for conditions where the wave height is > SWL.  So we now need to check that the vertical position
         ! is <= SWL for this summary file calculation.
      
      
      DO J = 1, yMesh%Nnodes
         
         if ( yMesh%Position(3,J) <= MSL2SWL ) then  ! need to check relative to MSL2SWL offset because the Mesh Positons are relative to MSL
            
            if (J <= numJoints) then
               ptLoad = F_B(:,J) + m%F_B_end(:,J)
            else
               ptLoad = F_B(:,J)
            end if
            yMesh%Force(:,J)   = ptLoad(1:3)
            yMesh%Moment(:,J)  = ptLoad(4:6)
         else
            yMesh%Force(:,J)   = 0.0
            yMesh%Moment(:,J)  = 0.0
         end if              ! <= still water line check
      END DO ! DO J
      
   
         ! Transfer the loads from the distributed mesh to the (0,0,0) point mesh
         
      CALL MeshMapCreate           ( yMesh, WRP_Mesh, M_P_2_P, errStat2, errMsg2               )
         call SetErrStat(ErrStat2, ErrMsg2, ErrStat, ErrMsg, RoutineName)
         IF ( errStat >= AbortErrLev ) then
            call cleanup()
            RETURN
         end if
      
      CALL Transfer_Point_to_Point( yMesh, WRP_Mesh, M_P_2_P, errStat2, errMsg2, uMesh, WRP_Mesh_position );  call SetErrStat(ErrStat2, ErrMsg2, ErrStat, ErrMsg, RoutineName)
      ExtBuoyancy(1:3) = WRP_Mesh%Force (:,1)
      ExtBuoyancy(4:6) = WRP_Mesh%Moment(:,1)
    
  
         ! Write the buoyancy table headers and the external results
   
      WRITE( UnSum,  '(//)' ) 
      WRITE( UnSum, '(A51)' ) 'Total Buoyancy loads summed about ( 0.0, 0.0, 0.0 )'
      WRITE( UnSum, '(A51)' ) '---------------------------------------------------'
      WRITE( UnSum, '(18x,6(2X,A20))' ) ' BuoyFxi ', ' BuoyFyi ', ' BuoyFzi ', ' BuoyMxi ', ' BuoyMyi ', ' BuoyMzi '
      WRITE( UnSum, '(18x,6(2X,A20))' ) '   (N)   ', '   (N)   ', '   (N)   ', '  (N-m)  ', '  (N-m)  ', '  (N-m)  '
      WRITE( UnSum, '(A18,6(2X,ES20.6))') 'External:        ', ExtBuoyancy(1), ExtBuoyancy(2), ExtBuoyancy(3), ExtBuoyancy(4), ExtBuoyancy(5), ExtBuoyancy(6)
      
      
         ! Now compute internal Buoyancy
         
      DO J = 1, yMesh%Nnodes
         
         if (J <= numJoints) then
            ptLoad = F_BF(:,J) + m%F_BF_end(:,J)
         else
            ptLoad = F_BF(:,J)
         end if
         yMesh%Force(:,J)   = ptLoad(1:3)
         yMesh%Moment(:,J)  = ptLoad(4:6)
         
      END DO ! DO J
       
      IntBuoyancy = 0.0
      CALL Transfer_Point_to_Point( yMesh, WRP_Mesh, M_P_2_P, errStat2, errMsg2, uMesh, WRP_Mesh_position );  call SetErrStat(ErrStat2, ErrMsg2, ErrStat, ErrMsg, RoutineName)
      IntBuoyancy(1:3) = WRP_Mesh%Force(:,1)
      IntBuoyancy(4:6) = WRP_Mesh%Moment(:,1)
      
     
      WRITE( UnSum, '(A18,6(2X,ES20.6))') 'Internal:        ', IntBuoyancy(1), IntBuoyancy(2), IntBuoyancy(3), IntBuoyancy(4), IntBuoyancy(5), IntBuoyancy(6)
      IntBuoyancy = IntBuoyancy + ExtBuoyancy
      WRITE( UnSum, '(A18,6(2X,ES20.6))') 'Total   :        ', IntBuoyancy(1), IntBuoyancy(2), IntBuoyancy(3), IntBuoyancy(4), IntBuoyancy(5), IntBuoyancy(6)
      WRITE( UnSum, '(A81)') '              NOTE: External buoyancy is based on members not modelled with WAMIT'
      WRITE( UnSum, '(A150)') '                    Internal buoyancy is computed from all members which are marked as filled in the HydroDyn input file, regardless of PropPot flag'
      WRITE( UnSum, '(A88)') '                    Total buoyancy does not include WAMIT-modelled buoyancy contribution'
      
      
      
      !   ! Now compute marine growth weight at the WRP
         
      DO J = 1, yMesh%Nnodes
         if (J <= numJoints) then
            yMesh%Force(:,J)   = F_WMG(1:3,J) + p%F_WMG_End(:,J)
         else
            yMesh%Force(:,J)   = F_WMG(1:3,J)
         end if
         
         yMesh%Moment(:,J)  = F_WMG(4:6,J)
         
      END DO ! DO J
         
      MG_Wt = 0.0
      CALL Transfer_Point_to_Point( yMesh, WRP_Mesh, M_P_2_P, errStat2, errMsg2, uMesh, WRP_Mesh_position );  call SetErrStat(ErrStat2, ErrMsg2, ErrStat, ErrMsg, RoutineName)
      MG_Wt(1:3) = WRP_Mesh%Force(:,1)
      MG_Wt(4:6) = WRP_Mesh%Moment(:,1)
      !
           
      WRITE( UnSum,  '(//)' ) 
      WRITE( UnSum, '(A36)' ) 'Weight loads about ( 0.0, 0.0, 0.0 )'
      WRITE( UnSum, '(A36)' ) '------------------------------------'
      WRITE( UnSum, '(18x,6(2X,A20))' ) '  MGFxi  ', '  MGFyi  ', '  MGFzi  ', '  MGMxi  ', '  MGMyi  ', '  MGMzi  '
      WRITE( UnSum, '(18x,6(2X,A20))' ) '   (N)   ', '   (N)   ', '   (N)   ', '  (N-m)  ', '  (N-m)  ', '  (N-m)  '
      WRITE( UnSum, '(A18,6(2X,ES20.6))') 'Marine Growth:   ', MG_Wt(1), MG_Wt(2), MG_Wt(3), MG_Wt(4), MG_Wt(5), MG_Wt(6)

      
      !
      !   ! Write the header for this section
      WRITE( UnSum,  '(//)' ) 
      WRITE( UnSum,  '(A14,I4,A44)' ) 'Nodes (first [',numJoints,'] are joints, remainder are internal nodes)'
      WRITE( UnSum,  '(/)' ) 
      WRITE( UnSum, '(1X,A5,21(2X,A10))' ) '  i  ', '  MbrIndx ', '   Nxi    ', '   Nyi    ', '   Nzi    ', '     R    ', '    t     ', '   tMG    ', '  MGDens  ', ' PropPot  ', 'FilledFlag', 'FilledMass', '    Cd    ', '    Ca    ', '    Cp    ', '    Cb    ', '   AxCd   ',  '   AxCa   ', '   AxCp   ', '   JAxCd  ', '   JAxCa  ', '   JAxCp  '
      WRITE( UnSum, '(1X,A5,21(2X,A10))' ) ' (-) ', '    (-)   ', '   (m)    ', '   (m)    ', '   (m)    ', '    (m)   ', '   (m)    ', '   (m)    ', ' (kg/m^3) ', '   (-)    ', '   (-)    ', '  (kg)    ', '    (-)   ', '    (-)   ', '    (-)   ', '    (-)   ',  '    (-)   ', '    (-)   ', '    (-)   ', '    (-)   ', '    (-)   ', '    (-)   '
      
         ! Write the node data
      do I = 1,numJoints   
         ! need to add MSL2SWL offset from this because the Positons are relative to SWL, but we should report them relative to MSL here
         pos = nodes(i)%Position
         pos(3) = pos(3) + MSL2SWL
         write( UnSum, '(1X,I5,(2X,A10),3(2X,F10.4),2(2X,A10),2(2X,ES10.3),10(2X,A10),3(2X,ES10.3))' ) i,'    -     ', pos, '    -     ',  '    -     ',  nodes(i)%tMG,  nodes(i)%MGdensity,  '    -     ',  '    -     ',  '    -     ', '    -     ',  '    -     ',  '    -     ',  '    -     ',  '    -     ',  '    -     ',  '    -     ',  nodes(i)%JAxCd,  nodes(i)%JAxCa, nodes(i)%JAxCp
      end do
      c = numJoints
      do j= 1, numMembers
         do i = 2, members(j)%NElements
            c = c + 1
            if (members(j)%l_fill - members(j)%dl*(i-1) > 0.0) then
               fillFlag = .true.
            else
               fillFlag = .false.
            end if
            ! need to add MSL2SWL offset from this because the Positons are relative to SWL, but we should report them relative to MSL here
            pos = nodes(c)%Position
            pos(3) = pos(3) + MSL2SWL
            if (members(j)%flipped) then
               II=members(j)%NElements+2-I
            else
               II=I
            endif
            write( UnSum, '(1X,I5,(2X,I10),3(2X,F10.4),4(2X,ES10.3),2(6X,L6),8(2X,ES10.3),3(7x,A5))' ) c, members(j)%MemberID, pos, members(j)%R(ii),  members(j)%R(ii)-members(j)%Rin(ii),  members(j)%tMG(ii),  members(j)%MGdensity(ii),  members(j)%PropPot,  fillFlag,  members(j)%m_fb_u(ii)+members(j)%m_fb_l(ii),  members(j)%Cd(ii),  members(j)%Ca(ii),  members(j)%Cp(ii),  members(j)%Cb(ii),  members(j)%AxCd(ii),  members(j)%AxCa(ii),  members(j)%AxCp(ii), '  -  ',  '  -  ',  '  -  '
         end do
      end do
      
      
      write( UnSum,  '(//)' ) 
      write( UnSum,  '(A8)' ) 'Members'
      write( UnSum,  '(/)' ) 
      write( UnSum, '(1X,A8,2X,A6,2X,A6,33(2X,A12))' ) 'MemberID', 'joint1','joint2','  Length  ', '   NElem    ', '   Volume   ', '  MGVolume  ', '      R1    ', '     t1     ', '      R2    ', '     t2     ', ' PropPot  ', 'FilledFlag', 'FillDensity', '  FillFSLoc ', '  FillMass  ', '     Cd1    ', '    Ca1   ', '     Cp1    ', '     Cb1    ', '    AxCd1   ', '    AxCa1   ', '    AxCp1   ', '   JAxCd1   ', '   JAxCa1   ', '  JAxCp1    ', '     Cd2    ', '     Ca2    ', '     Cp2    ', '     Cb2    ', '    AxCd2   ', '    AxCa2   ', '    AxCp2   ', '   JAxCd2   ', '   JAxCa2   ', '   JAxCp2   '
      write( UnSum, '(1X,A8,2X,A6,2X,A6,33(2X,A12))' ) '  (-)   ', ' (-)  ',' (-)  ','   (m)    ', '    (-)     ', '   (m^3)    ', '   (m^3)    ', '      (m)   ', '     (m)    ', '      (m)   ', '     (m)    ', '   (-)    ', '   (-)    ', ' (kg/m^3)  ', '     (-)    ', '    (kg)    ', '     (-)    ', '    (-)   ', '     (-)    ', '     (-)    ', '     (-)    ', '     (-)    ', '     (-)    ', '     (-)    ', '    (-)     ', '     (-)    ', '     (-)    ', '     (-)    ', '     (-)    ', '     (-)    ', '     (-)    ', '     (-)    ', '     (-)    ', '     (-)    ', '     (-)    ', '     (-)    '
      
      
      
      
      do i = 1,numMembers
         N = members(i)%NElements

         IF (members(i)%PropPot) THEN
            MGvolume    = 0.0
            memberVol   = 0.0
         ELSE
            memberVol   = members(i)%Vouter
            MGvolume    = members(i)%Vouter - members(i)%Vinner
         END IF
   
         IF ( members(i)%l_fill > 0.0 ) THEN          
            filledFlag = .TRUE.         
            mass_fill     = members(i)%FillDens*members(i)%Vballast
         ELSE
            mass_fill  = 0.0
            filledFlag = .FALSE.
         END IF
     
         Cd1   = members(i)%Cd(1)
         Cd2   = members(i)%Cd(N+1)
         Ca1   = members(i)%Ca(1)
         Ca2   = members(i)%Ca(N+1)
         Cp1   = members(i)%Cp(1)
         Cp2   = members(i)%Cp(N+1)
         AxCd1 = members(i)%AxCd(1)
         AxCd2 = members(i)%AxCd(N+1)
         AxCa1 = members(i)%AxCa(1)
         AxCa2 = members(i)%AxCa(N+1)
         AxCp1 = members(i)%AxCp(1)
         AxCp2 = members(i)%AxCp(N+1)
         Cb1   = members(i)%Cb(1)
         Cb2   = members(i)%Cb(N+1)
     
         JAxCd1 = nodes(members(i)%NodeIndx(1  ))%JAxCd
         JAxCd2 = nodes(members(i)%NodeIndx(1+N))%JAxCd
         JAxCa1 = nodes(members(i)%NodeIndx(1  ))%JAxCa
         JAxCa2 = nodes(members(i)%NodeIndx(1+N))%JAxCa
         JAxCp1 = nodes(members(i)%NodeIndx(1  ))%JAxCp
         JAxCp2 = nodes(members(i)%NodeIndx(1+N))%JAxCp
       
         
         write( UnSum, '(1X,I8,2X,I6,2X,I6,2X,ES12.5,2X,I12, 6(2X,ES12.5),2(2X,L12),23(2X,ES12.5))' )  members(i)%MemberID, &
                       members(i)%NodeIndx(1), members(i)%NodeIndx(N+1), members(i)%RefLength, N, &
                       memberVol, MGvolume, members(i)%Rmg(1), members(i)%Rmg(1)-members(i)%Rin(1), &
                       members(i)%Rmg(N+1), members(i)%Rmg(N+1)-members(i)%Rin(N+1),  &
                       members(i)%PropPot, filledFlag, members(i)%FillDens, members(i)%FillFSLoc, &
                       mass_fill, Cd1, Ca1, Cp1, Cb1, AxCd1, AxCa1, AxCp1, JAxCd1, JAxCa1, JAxCp1, &
                       Cd2, Ca2, Cp2, Cb2, AxCd2, AxCa2, AxCp2, JAxCd2, JAxCa2, JAxCp2
      
      end do   ! i = 1,numMembers
               
      
      WRITE( UnSum,  '(//)' ) 
      WRITE( UnSum,  '(A24)' ) 'Requested Member Outputs'
      WRITE( UnSum,  '(/)' ) 
      WRITE( UnSum, '(1X,A10,11(2X,A10))' ) '  Label   ', '    Xi    ',  '    Yi    ', '    Zi    ', ' MemberID ', ' StartXi  ',  ' StartYi  ', ' StartZi  ', '  EndXi   ', '  EndYi   ', '  EndZi   ', '   Loc    '
      WRITE( UnSum, '(1X,A10,11(2X,A10))' ) '   (-)    ', '    (m)   ',  '    (m)   ', '    (m)   ', '   (-)    ', '   (m)    ',  '   (m)    ', '   (m)    ', '   (m)    ', '   (m)    ', '   (m)    ', '   (-)    '
      
      
      DO I = 1,NOutputs

         tmpName =  OutParam(I)%Name
         IF (OutParam(I)%SignM == -1 ) tmpName = tmpName(2:10)
               
         IF ( ( INDEX( 'mM', tmpName(1:1) ) > 0 ) .AND. (OutParam(I)%Units /= 'INVALID' ) ) THEN
               !Get Member index and Node index
            read (tmpName(2:2),*) mbrIndx
            read (tmpName(4:4),*) nodeIndx
            
             
           
            s  = MOutLst(mbrIndx)%NodeLocs(nodeIndx)
            ! Find the member starting and ending node locations
               ! The member output is computed as a linear interpolation of the nearest two markers
            mem   = members(MOutLst(mbrIndx)%MemberIDIndx)
            node1 = nodes(mem%NodeIndx(1))
            node2 = nodes(mem%NodeIndx(mem%NElements+1))
            ! need to add MSL2SWL offset from this because the Positons are relative to SWL, but we should report them relative to MSL here
            pos = node1%Position
            pos(3) = pos(3) + MSL2SWL
            pos2 = node2%Position
            pos2(3) = pos2(3) + MSL2SWL
            outLoc    = pos*(1-s) + pos2*s
            WRITE( UnSum, '(1X,A10,3(2x,F10.4),2x,I10,7(2x,F10.4))' ) OutParam(I)%Name, outLoc,  MOutLst(mbrIndx)%MemberID, pos,pos2, s
         END IF
  
      END DO
      
      
      WRITE( UnSum,  '(//)' ) 
      WRITE( UnSum,  '(A24)' ) 'Requested Joint Outputs'
      WRITE( UnSum,  '(/)' ) 
      WRITE( UnSum, '(1X,A10,5(2X,A10))' ) '  Label   ', '    Xi    ',  '    Yi    ', '    Zi    ', 'InpJointID'
      WRITE( UnSum, '(1X,A10,5(2X,A10))' ) '   (-)    ', '    (m)   ',  '    (m)   ', '    (m)   ', '   (-)    '
      
      
      DO I = 1,NOutputs
         tmpName =  OutParam(I)%Name
         IF (OutParam(I)%SignM == -1 ) tmpName = tmpName(2:10)
               
         IF ( ( INDEX( 'jJ', tmpName(1:1) ) > 0 ) .AND. (OutParam(I)%Units /= 'INVALID') ) THEN
            
               !Get Member index and Node index
            read (tmpName(2:2),*) nodeIndx
            m1 = JOutLst(nodeIndx)%JointIDIndx 
            ! need to add MSL2SWL offset from this because the Positons are relative to SWL, but we should report them relative to MSL here
            pos = nodes(m1)%Position
            pos(3) = pos(3) + MSL2SWL
            WRITE( UnSum, '(1X,A10,3(2x,F10.4),2x,I10)' ) OutParam(I)%Name, pos, JOutLst(nodeIndx)%JointID
            
         END IF
         
         
      END DO
      
   
   call cleanup()
   
contains
!...................................
   subroutine cleanup()
      call MeshDestroy(WRP_Mesh, ErrStat2, ErrMsg2)
      call MeshDestroy(WRP_Mesh_position, ErrStat2, ErrMsg2)
      call MeshMapDestroy(M_P_2_P, ErrStat2, ErrMsg2)
      
      call Morison_DestroyNodeType(node1, ErrStat2, ErrMsg2)
      call Morison_DestroyNodeType(node2, ErrStat2, ErrMsg2)
      call Morison_DestroyMemberType(mem, ErrStat2, ErrMsg2)
   end subroutine cleanup
END SUBROUTINE WriteSummaryFile

!----------------------------------------------------------------------------------------------------------------------------------
subroutine Morison_GenerateSimulationNodes( MSL2SWL, numJoints, inpJoints, numMembers, inpMembers, numNodes, nodes, errStat, errMsg )
   ! This subdivides a Morison member according to its maximum desired 
   ! element length (MDivSize), allocating the member's arrays, and
   ! adding resuling new nodes to the master node array.
   real(ReKi),                          intent (in   ) :: MSL2SWL              ! mean sea level To still water level offset value
   integer,                             intent (in   ) :: numJoints            ! number of joints in the input file
   type(Morison_JointType),             intent (in   ) :: inpJoints(:)         ! array of input joint data structures
   integer,                             intent (in   ) :: numMembers           ! number of members specified in the inputs
   type(Morison_MemberInputType),       intent (inout) :: inpMembers(:)        ! array of input member data structures                                    
   integer,                             intent (inout) :: numNodes             ! the total number of nodes being used for the simulation model
   type(Morison_NodeType), allocatable, intent (inout) :: nodes(:)             ! the array of simulation nodes
   integer,                             intent (  out) :: errStat              ! returns a non-zero value when an error occurs  
   character(*),                        intent (  out) :: errMsg               ! Error message if errStat /= ErrID_None
   

   integer                                     :: numDiv, maxNodes
   integer                                     :: i, j
   real(ReKi)                                  :: s  ! interpolation factor
   real(ReKi)                                  :: memLength  ! member length
   integer                                     :: j1, j2                ! generic integer for counting
   INTEGER(IntKi)                              :: errStat2    ! Error status of the operation (occurs after initial error)
   CHARACTER(errMsgLen)                        :: errMsg2     ! Error message if errStat2 /= ErrID_None

      ! Initialize errStat
         
   errStat = ErrID_None         
   errMsg  = "" 
   
      ! Initialize quantities
   maxNodes         = numJoints
   
   ! Determine maximum nodes in simulation mesh due to internal member subdivision
   do i = 1,numMembers

      j1 = inpMembers(I)%MJointID1Indx
      j2 = inpMembers(I)%MJointID2Indx
      call GetDistance(inpJoints(j1)%Position, inpJoints(j2)%Position, memLength)
      if ( EqualRealNos(memLength, 0.0_ReKi) ) then
         errMsg  = ' Input file member with ID: '//trim(num2lstr(inpMembers(i)%MemberID))//' must have length greater than zero.'
         errStat = ErrID_Fatal
         return
      end if
      numDiv = CEILING( memLength / inpMembers(i)%MDivSize  )
      ! set number of elements in member and element size
      inpMembers(i)%NElements = numDiv
      inpMembers(i)%dl        = memLength/numDiv
      inpMembers(i)%refLength = memLength
      maxNodes = maxNodes + numDiv - 1
      
   end do 
   
   ! Allocate nodes array
   allocate ( nodes(maxNodes), STAT = errStat2 )
      if ( errStat2 /= 0 ) then
         errMsg  = ' Error allocating space for Nodes array for Morison Module.'
         errStat = ErrID_Fatal
         return
      end if
    
   ! Loop over the input file joints and add there positions as the node positions at the beginning of the nodes array
   do i = 1, numJoints
      nodes(i)%Position(1:2) = inpJoints(i)%Position(1:2)
      nodes(i)%Position(3)   = inpJoints(i)%Position(3)   - MSL2SWL  ! Correct the Z-coordinate based on the mean sea level To still water level offset value
   end do
   
   numNodes = numJoints
   ! Now loop over the input file members and create necessary internal nodes and add them to the nodes array
   ! Also augment the input file members data with the new discretization information
   do i = 1,numMembers
      call AllocAry(inpMembers(i)%NodeIndx, inpMembers(i)%NElements+1, 'inpMembers(i)%NodeIndx', errStat2, errMsg2); call SetErrStat(errStat2, errMsg2, errStat, errMsg, 'Morison_GenerateSimulationNodes')
      if (errStat >= AbortErrLev) return
      
      j1 = inpMembers(i)%MJointID1Indx
      j2 = inpMembers(i)%MJointID2Indx
      numDiv = inpMembers(i)%NElements 
      inpMembers(i)%NodeIndx(1) = j1
      inpMembers(i)%NodeIndx(1+numDiv) = j2
      ! If the requested division size is less then the member length, create nodes along the member         
      if (numDiv > 1 ) THEN
         ! loop through the new node locations along the member and add a node at each
         do j = 1, numDiv-1
            numNodes = numNodes + 1
            s = real(j, ReKi) / real(numDiv, ReKi)
            nodes(numNodes)%Position =  inpJoints(j1)%Position*(1-s) + inpJoints(j2)%Position*s
            nodes(numNodes)%Position(3) = nodes(numNodes)%Position(3) - MSL2SWL  ! Correct the Z-coordinate based on the mean sea level To still water level offset value
            inpMembers(i)%NodeIndx(j+1) = numNodes
         end do 
      end if        
    end do     
end subroutine Morison_GenerateSimulationNodes
   
   


!====================================================================================================
SUBROUTINE SetDepthBasedCoefs( z, tMG, NCoefDpth, CoefDpths, Cd, Ca, Cp, AxCd, AxCa, AxCp, Cb )
   
   REAL(ReKi), INTENT (IN   )             :: z ! Z location relative to MSL inertial system
   REAL(ReKi), INTENT (IN   )             :: tMG
   INTEGER,    INTENT (IN   )             :: NCoefDpth
   TYPE(Morison_CoefDpths), INTENT (IN   ):: CoefDpths(:)
   REAL(ReKi), INTENT (  OUT)             :: Cd
   REAL(ReKi), INTENT (  OUT)             :: Ca
   REAL(ReKi), INTENT (  OUT)             :: Cp
   REAL(ReKi), INTENT (  OUT)             :: AxCd
   REAL(ReKi), INTENT (  OUT)             :: AxCa
   REAL(ReKi), INTENT (  OUT)             :: AxCp
   REAL(ReKi), INTENT (  OUT)             :: Cb
   
   INTEGER                 :: I, indx1, indx2
   REAL(ReKi)              :: dd, s
   LOGICAL                 :: foundLess 


      ! Find the table entry(ies) which match the node's depth value
      ! The assumption here is that the depth table is stored from largest
      ! to smallest in depth
   
   foundLess = .FALSE.
   indx1     = 1
   indx2     = 1 
   
   if (NCoefDpth == 0) return
   
   DO I = 1, NCoefDpth
      IF ( CoefDpths(I)%Dpth <= z .AND. .NOT. foundLess ) THEN
         indx1 = I
         foundLess = .TRUE.
      END IF
      IF ( CoefDpths(I)%Dpth >= z ) THEN
         indx2 = I
      END IF
      
   END DO
   
      ! Linearly interpolate the coef values based on depth
   !CALL FindInterpFactor( z, CoefDpths(indx1)%Dpth, CoefDpths(indx2)%Dpth, s )
      
   dd = CoefDpths(indx1)%Dpth - CoefDpths(indx2)%Dpth
   IF ( EqualRealNos(dd, 0.0_ReKi) ) THEN
      s = 0
   ELSE
      s = ( CoefDpths(indx1)%Dpth - z ) / dd
   END IF
   if ( tMG > 0.0_ReKi ) then    
      Cd     = CoefDpths(indx1)%DpthCdMG*(1-s)   + CoefDpths(indx2)%DpthCdMG*s
      Ca     = CoefDpths(indx1)%DpthCaMG*(1-s)   + CoefDpths(indx2)%DpthCaMG*s
      Cp     = CoefDpths(indx1)%DpthCpMG*(1-s)   + CoefDpths(indx2)%DpthCpMG*s
      AxCd   = CoefDpths(indx1)%DpthAxCdMG*(1-s) + CoefDpths(indx2)%DpthAxCdMG*s
      AxCa   = CoefDpths(indx1)%DpthAxCaMG*(1-s) + CoefDpths(indx2)%DpthAxCaMG*s
      AxCp   = CoefDpths(indx1)%DpthAxCpMG*(1-s) + CoefDpths(indx2)%DpthAxCpMG*s
      Cb     = CoefDpths(indx1)%DpthCbMG*(1-s)   + CoefDpths(indx2)%DpthCbMG*s
   else
      Cd     = CoefDpths(indx1)%DpthCd*(1-s)     + CoefDpths(indx2)%DpthCd*s
      Ca     = CoefDpths(indx1)%DpthCa*(1-s)     + CoefDpths(indx2)%DpthCa*s
      Cp     = CoefDpths(indx1)%DpthCp*(1-s)     + CoefDpths(indx2)%DpthCp*s
      AxCd   = CoefDpths(indx1)%DpthCd*(1-s)     + CoefDpths(indx2)%DpthAxCd*s
      AxCa   = CoefDpths(indx1)%DpthCa*(1-s)     + CoefDpths(indx2)%DpthAxCa*s
      AxCp   = CoefDpths(indx1)%DpthCp*(1-s)     + CoefDpths(indx2)%DpthAxCp*s
      Cb     = CoefDpths(indx1)%DpthCb*(1-s)     + CoefDpths(indx2)%DpthCb*s
   end if
   

END SUBROUTINE SetDepthBasedCoefs



!====================================================================================================
SUBROUTINE SetExternalHydroCoefs(  MSL2SWL, MCoefMod, MmbrCoefIDIndx, SimplCd, SimplCdMG, SimplCa, SimplCaMG, SimplCp, &
                                   SimplCpMG, SimplAxCd, SimplAxCdMG, SimplAxCa, SimplAxCaMG, SimplAxCp, SimplAxCpMG, SimplCb, SimplCbMG, SimplMCF, CoefMembers,    &
                                   NCoefDpth, CoefDpths, nodes, member )   
!     This private subroutine generates the Cd, Ca, Cp, Cb, CdMG, CaMG, CpMG, and CbMG coefs for the member based on
!     the input data.  
!---------------------------------------------------------------------------------------------------- 
   real(ReKi),                             intent(in   )  :: MSL2SWL
   integer(IntKi),                         intent(in   )  :: MCoefMod
   integer(IntKi),                         intent(in   )  :: MmbrCoefIDIndx
   real(ReKi),                             intent(in   )  :: SimplCd 
   real(ReKi),                             intent(in   )  :: SimplCdMG
   real(ReKi),                             intent(in   )  :: SimplCa
   real(ReKi),                             intent(in   )  :: SimplCaMG 
   real(ReKi),                             intent(in   )  :: SimplCp
   real(ReKi),                             intent(in   )  :: SimplCpMG 
   real(ReKi),                             intent(in   )  :: SimplAxCd
   real(ReKi),                             intent(in   )  :: SimplAxCdMG 
   real(ReKi),                             intent(in   )  :: SimplAxCa
   real(ReKi),                             intent(in   )  :: SimplAxCaMG 
   real(ReKi),                             intent(in   )  :: SimplAxCp
   real(ReKi),                             intent(in   )  :: SimplAxCpMG 
   real(ReKi),                             intent(in   )  :: SimplCb
   real(ReKi),                             intent(in   )  :: SimplCbMG
   logical,                                intent(in   )  :: SimplMCF
   type(Morison_CoefMembers), allocatable, intent(in   )  :: CoefMembers(:)
   integer(IntKi),                         intent(in   )  :: NCoefDpth
   type(Morison_CoefDpths),   allocatable, intent(in   )  :: CoefDpths(:)
   type(Morison_NodeType),    allocatable, intent(in   )  :: nodes(:)
   type(Morison_MemberType),               intent(inout)  :: member
   
   integer(IntKi)                              :: i
   real(ReKi)                                  :: s
  
   select case ( MCoefMod )
      
   case (1)  ! Simple model : all nodes receive the same coefficients
      do i = 1, member%NElements + 1
         if ( member%tMG(i) > 0.0_ReKi ) then
            member%Cd    (i) = SimplCdMG
            member%Ca    (i) = SimplCaMG
            member%Cp    (i) = SimplCpMG
            member%AxCd  (i) = SimplAxCdMG
            member%AxCa  (i) = SimplAxCaMG
            member%AxCp  (i) = SimplAxCpMG
            member%Cb    (i) = SimplCbMG
         else
            member%Cd    (i) = SimplCd
            member%Ca    (i) = SimplCa
            member%Cp    (i) = SimplCp
            member%AxCd  (i) = SimplAxCd
            member%AxCa  (i) = SimplAxCa
            member%AxCp  (i) = SimplAxCp
            member%Cb    (i) = SimplCb
         end if
      end do
      member%PropMCF = SimplMCF
   CASE (2) ! Depth-based model: coefficients are set using depth-based table data
      do i = 1, member%NElements + 1
         CALL SetDepthBasedCoefs( nodes(member%NodeIndx(i))%Position(3)+MSL2SWL,  member%tMG(i), NCoefDpth, CoefDpths, member%Cd(i), member%Ca(i), &
                                    member%Cp(i), member%AxCd(i), member%AxCa(i), member%AxCp(i), member%Cb(i) )
      end do
      member%PropMCF = CoefDpths(1)%DpthMCF
   CASE (3) ! Member-based model: coefficients set using member-specific coefficient tables
       do i = 1, member%NElements + 1
         ! Pull member  end-node data from the tables and then linearly interpolate it onto the interior member nodes    
         s = (real(i,ReKi)-1.0) / real(member%NElements,ReKi)
         if ( member%tMG(i) > 0.0_ReKi ) then
            member%Cd    (i) = CoefMembers(MmbrCoefIDIndx)%MemberCdMG1  *(1-s) + CoefMembers(MmbrCoefIDIndx)%MemberCdMG2  *s
            member%Ca    (i) = CoefMembers(MmbrCoefIDIndx)%MemberCaMG1  *(1-s) + CoefMembers(MmbrCoefIDIndx)%MemberCaMG2  *s
            member%Cp    (i) = CoefMembers(MmbrCoefIDIndx)%MemberCpMG1  *(1-s) + CoefMembers(MmbrCoefIDIndx)%MemberCpMG2  *s
            member%Cb    (i) = CoefMembers(MmbrCoefIDIndx)%MemberCbMG1  *(1-s) + CoefMembers(MmbrCoefIDIndx)%MemberCbMG2  *s
            member%AxCd  (i) = CoefMembers(MmbrCoefIDIndx)%MemberAxCaMG1*(1-s) + CoefMembers(MmbrCoefIDIndx)%MemberAxCdMG2*s
            member%AxCa  (i) = CoefMembers(MmbrCoefIDIndx)%MemberAxCaMG1*(1-s) + CoefMembers(MmbrCoefIDIndx)%MemberAxCaMG2*s
            member%AxCp  (i) = CoefMembers(MmbrCoefIDIndx)%MemberAxCpMG1*(1-s) + CoefMembers(MmbrCoefIDIndx)%MemberAxCpMG2*s
         else
            member%Cd    (i) = CoefMembers(MmbrCoefIDIndx)%MemberCd1    *(1-s) + CoefMembers(MmbrCoefIDIndx)%MemberCd2    *s
            member%Ca    (i) = CoefMembers(MmbrCoefIDIndx)%MemberCa1    *(1-s) + CoefMembers(MmbrCoefIDIndx)%MemberCa2    *s
            member%Cp    (i) = CoefMembers(MmbrCoefIDIndx)%MemberCp1    *(1-s) + CoefMembers(MmbrCoefIDIndx)%MemberCp2    *s
            member%Cb    (i) = CoefMembers(MmbrCoefIDIndx)%MemberCb1    *(1-s) + CoefMembers(MmbrCoefIDIndx)%MemberCb2    *s
            member%AxCd  (i) = CoefMembers(MmbrCoefIDIndx)%MemberAxCd1  *(1-s) + CoefMembers(MmbrCoefIDIndx)%MemberAxCd2  *s
            member%AxCa  (i) = CoefMembers(MmbrCoefIDIndx)%MemberAxCa1  *(1-s) + CoefMembers(MmbrCoefIDIndx)%MemberAxCa2  *s
            member%AxCp  (i) = CoefMembers(MmbrCoefIDIndx)%MemberAxCp1  *(1-s) + CoefMembers(MmbrCoefIDIndx)%MemberAxCp2  *s
         end if
      end do
      member%propMCF = CoefMembers(MmbrCoefIDIndx)%MemberMCF
   end select
  
end subroutine SetExternalHydroCoefs

!----------------------------------------------------------------------------------------------------------------------------------
SUBROUTINE SetNodeMG( numMGDepths, MGDepths, node, MSL2SWL, tMG, MGdensity )
   ! sets the margine growth thickness of a single node (previously all nodes)
   INTEGER,                                  INTENT( IN    )  :: numMGDepths
   TYPE(Morison_MGDepthsType), ALLOCATABLE,  INTENT( IN    )  :: MGDepths(:)
   TYPE(Morison_NodeType),                   INTENT( IN    )  :: node
   real(ReKi),                               intent( in    )  :: MSL2SWL
   real(ReKi),                               intent( inout )  :: tMG
   real(ReKi),                               intent( inout )  :: MGdensity
   
   INTEGER                 :: J
   REAL(ReKi)              :: z
   INTEGER                 :: indx1, indx2
   REAL(ReKi)              :: dd, s
   LOGICAL                 :: foundLess = .FALSE.
   

         !Find the table entry(ies) which match the node's depth value
      ! The assumption here is that the depth table is stored from largest
      ! to smallest in depth
      z = node%Position(3) + MSL2SWL ! Place in MSL coordinate system
      foundLess = .FALSE.
      indx1 = 0
      indx2 = 0
      DO J = 1, numMGDepths
         IF ( MGDepths(J)%MGDpth <= z .AND. .NOT. foundLess ) THEN
            indx1 = J
            
            foundLess = .TRUE.
         END IF
         IF ( MGDepths(J)%MGDpth >= z ) THEN
            indx2 = J
         END IF
      
      END DO
      IF ( indx2 == 0 .OR. .NOT. foundLess ) THEN
         !Not at a marine growth depth
         tMG       = 0.0
         MGdensity = 0.0
      ELSE
         ! Linearly interpolate the coef values based on depth
         !CALL FindInterpFactor( z, CoefDpths(indx1)%Dpth, CoefDpths(indx2)%Dpth, s )
      
         dd = MGDepths(indx1)%MGDpth - MGDepths(indx2)%MGDpth
         IF ( EqualRealNos(dd, 0.0_ReKi) ) THEN
            s = 0.0_ReKi
         ELSE
            s = ( MGDepths(indx1)%MGDpth - z ) / dd
         END IF
         tMG       = MGDepths(indx1)%MGThck*(1-s) + MGDepths(indx2)%MGThck*s
         MGdensity = MGDepths(indx1)%MGDens*(1-s) + MGDepths(indx2)%MGDens*s
      END IF
      

END SUBROUTINE SetNodeMG


!----------------------------------------------------------------------------------------------------------------------------------
subroutine AllocateMemberDataArrays( member, memberLoads, errStat, errMsg )
   type(Morison_MemberType),     intent (inout)  :: member
   type(Morison_MemberLoads),    intent (inout)  :: memberLoads
   integer(IntKi),               intent (  out)  :: errStat              ! returns a non-zero value when an error occurs            
   character(*),                 intent (  out)  :: errMsg               ! Error message if errStat /= ErrID_None
   
   integer(IntKi) :: errStat2              ! returns a non-zero value when an error occurs            
   CHARACTER(errMsgLen)  :: errMsg2     ! Error message if errStat2 /= ErrID_None
   character(*), parameter :: routineName = 'AllocateMemberDataArrays'
   
   errStat = ErrID_None
   errMSg  = ''
   call AllocAry(member%NodeIndx     , member%NElements+1, 'member%NodeIndx'     , errStat2, errMsg2); call SetErrStat(errStat2, errMsg2, errStat, errMsg, routineName)
   call AllocAry(member%dRdl_mg      , member%NElements,   'member%dRdl_mg'      , errStat2, errMsg2); call SetErrStat(errStat2, errMsg2, errStat, errMsg, routineName)
   call AllocAry(member%dRdl_mg_b    , member%NElements,   'member%dRdl_mg_b'    , errStat2, errMsg2); call SetErrStat(errStat2, errMsg2, errStat, errMsg, routineName)
   call AllocAry(member%dRdl_in      , member%NElements,   'member%dRdl_in'      , errStat2, errMsg2); call SetErrStat(errStat2, errMsg2, errStat, errMsg, routineName)
   call AllocAry(member%floodstatus  , member%NElements,   'member%floodstatus'  , errStat2, errMsg2); call SetErrStat(errStat2, errMsg2, errStat, errMsg, routineName)
   call AllocAry(member%alpha        , member%NElements,   'member%alpha'        , errStat2, errMsg2); call SetErrStat(errStat2, errMsg2, errStat, errMsg, routineName)
   call AllocAry(member%alpha_fb     , member%NElements,   'member%alpha_fb'     , errStat2, errMsg2); call SetErrStat(errStat2, errMsg2, errStat, errMsg, routineName)
   call AllocAry(member%alpha_fb_star, member%NElements,   'member%alpha_fb_star', errStat2, errMsg2); call SetErrStat(errStat2, errMsg2, errStat, errMsg, routineName)
   call AllocAry(member%m_fb_l       , member%NElements,   'member%m_fb_l       ', errStat2, errMsg2); call SetErrStat(errStat2, errMsg2, errStat, errMsg, routineName)
   call AllocAry(member%m_fb_u       , member%NElements,   'member%m_fb_u       ', errStat2, errMsg2); call SetErrStat(errStat2, errMsg2, errStat, errMsg, routineName)
   call AllocAry(member%h_cfb_l      , member%NElements,   'member%h_cfb_l      ', errStat2, errMsg2); call SetErrStat(errStat2, errMsg2, errStat, errMsg, routineName)
   call AllocAry(member%h_cfb_u      , member%NElements,   'member%h_cfb_u      ', errStat2, errMsg2); call SetErrStat(errStat2, errMsg2, errStat, errMsg, routineName)
   call AllocAry(member%I_lfb_l      , member%NElements,   'member%I_lfb_l      ', errStat2, errMsg2); call SetErrStat(errStat2, errMsg2, errStat, errMsg, routineName)
   call AllocAry(member%I_lfb_u      , member%NElements,   'member%I_lfb_u      ', errStat2, errMsg2); call SetErrStat(errStat2, errMsg2, errStat, errMsg, routineName)
   call AllocAry(member%I_rfb_l      , member%NElements,   'member%I_rfb_l      ', errStat2, errMsg2); call SetErrStat(errStat2, errMsg2, errStat, errMsg, routineName)
   call AllocAry(member%I_rfb_u      , member%NElements,   'member%I_rfb_u      ', errStat2, errMsg2); call SetErrStat(errStat2, errMsg2, errStat, errMsg, routineName)
   call AllocAry(member%m_mg_l       , member%NElements,   'member%m_mg_l       ', errStat2, errMsg2); call SetErrStat(errStat2, errMsg2, errStat, errMsg, routineName)
   call AllocAry(member%m_mg_u       , member%NElements,   'member%m_mg_u       ', errStat2, errMsg2); call SetErrStat(errStat2, errMsg2, errStat, errMsg, routineName)
   call AllocAry(member%h_cmg_l      , member%NElements,   'member%h_cmg_l      ', errStat2, errMsg2); call SetErrStat(errStat2, errMsg2, errStat, errMsg, routineName)
   call AllocAry(member%h_cmg_u      , member%NElements,   'member%h_cmg_u      ', errStat2, errMsg2); call SetErrStat(errStat2, errMsg2, errStat, errMsg, routineName)
   call AllocAry(member%I_lmg_l      , member%NElements,   'member%I_lmg_l      ', errStat2, errMsg2); call SetErrStat(errStat2, errMsg2, errStat, errMsg, routineName)
   call AllocAry(member%I_lmg_u      , member%NElements,   'member%I_lmg_u      ', errStat2, errMsg2); call SetErrStat(errStat2, errMsg2, errStat, errMsg, routineName)
   call AllocAry(member%I_rmg_l      , member%NElements,   'member%I_rmg_l      ', errStat2, errMsg2); call SetErrStat(errStat2, errMsg2, errStat, errMsg, routineName)
   call AllocAry(member%I_rmg_u      , member%NElements,   'member%I_rmg_u      ', errStat2, errMsg2); call SetErrStat(errStat2, errMsg2, errStat, errMsg, routineName)
   call AllocAry(member%Cfl_fb       , member%NElements,   'member%Cfl_fb       ', errStat2, errMsg2); call SetErrStat(errStat2, errMsg2, errStat, errMsg, routineName)
   call AllocAry(member%Cfr_fb       , member%NElements,   'member%Cfr_fb       ', errStat2, errMsg2); call SetErrStat(errStat2, errMsg2, errStat, errMsg, routineName)
   call AllocAry(member%CM0_fb       , member%NElements,   'member%CM0_fb       ', errStat2, errMsg2); call SetErrStat(errStat2, errMsg2, errStat, errMsg, routineName) 
   call AllocAry(member%R            , member%NElements+1, 'member%R            ', errStat2, errMsg2); call SetErrStat(errStat2, errMsg2, errStat, errMsg, routineName)
   call AllocAry(member%RMG          , member%NElements+1, 'member%RMG          ', errStat2, errMsg2); call SetErrStat(errStat2, errMsg2, errStat, errMsg, routineName)
   call AllocAry(member%RMGB         , member%NElements+1, 'member%RMGB         ', errStat2, errMsg2); call SetErrStat(errStat2, errMsg2, errStat, errMsg, routineName)
   call AllocAry(member%Rin          , member%NElements+1, 'member%Rin          ', errStat2, errMsg2); call SetErrStat(errStat2, errMsg2, errStat, errMsg, routineName)
   call AllocAry(member%tMG          , member%NElements+1, 'member%tMG          ', errStat2, errMsg2); call SetErrStat(errStat2, errMsg2, errStat, errMsg, routineName)
   call AllocAry(member%MGdensity    , member%NElements+1, 'member%MGdensity    ', errStat2, errMsg2); call SetErrStat(errStat2, errMsg2, errStat, errMsg, routineName)
   call AllocAry(member%Cd           , member%NElements+1, 'member%Cd           ', errStat2, errMsg2); call SetErrStat(errStat2, errMsg2, errStat, errMsg, routineName)
   call AllocAry(member%Ca           , member%NElements+1, 'member%Ca           ', errStat2, errMsg2); call SetErrStat(errStat2, errMsg2, errStat, errMsg, routineName)
   call AllocAry(member%Cp           , member%NElements+1, 'member%Cp           ', errStat2, errMsg2); call SetErrStat(errStat2, errMsg2, errStat, errMsg, routineName)
   call AllocAry(member%AxCd         , member%NElements+1, 'member%AxCd         ', errStat2, errMsg2); call SetErrStat(errStat2, errMsg2, errStat, errMsg, routineName)
   call AllocAry(member%AxCa         , member%NElements+1, 'member%AxCa         ', errStat2, errMsg2); call SetErrStat(errStat2, errMsg2, errStat, errMsg, routineName)
   call AllocAry(member%AxCp         , member%NElements+1, 'member%AxCp         ', errStat2, errMsg2); call SetErrStat(errStat2, errMsg2, errStat, errMsg, routineName)
   call AllocAry(member%Cb           , member%NElements+1, 'member%Cb           ', errStat2, errMsg2); call SetErrStat(errStat2, errMsg2, errStat, errMsg, routineName)
   call AllocAry( memberLoads%F_D    , 6, member%NElements+1, 'memberLoads%F_D'   , errStat2, errMsg2); call SetErrStat(errStat2, errMsg2, errStat, errMsg, routineName)
   call AllocAry( memberLoads%F_A    , 6, member%NElements+1, 'memberLoads%F_A'   , errStat2, errMsg2); call SetErrStat(errStat2, errMsg2, errStat, errMsg, routineName)
   call AllocAry( memberLoads%F_B    , 6, member%NElements+1, 'memberLoads%F_B'   , errStat2, errMsg2); call SetErrStat(errStat2, errMsg2, errStat, errMsg, routineName)
   call AllocAry( memberLoads%F_BF   , 6, member%NElements+1, 'memberLoads%F_BF'  , errStat2, errMsg2); call SetErrStat(errStat2, errMsg2, errStat, errMsg, routineName)
   call AllocAry( memberLoads%F_I    , 6, member%NElements+1, 'memberLoads%F_I'   , errStat2, errMsg2); call SetErrStat(errStat2, errMsg2, errStat, errMsg, routineName)
   call AllocAry( memberLoads%F_If   , 6, member%NElements+1, 'memberLoads%F_If'  , errStat2, errMsg2); call SetErrStat(errStat2, errMsg2, errStat, errMsg, routineName)
   call AllocAry( memberLoads%F_WMG  , 6, member%NElements+1, 'memberLoads%F_WMG' , errStat2, errMsg2); call SetErrStat(errStat2, errMsg2, errStat, errMsg, routineName)
   call AllocAry( memberLoads%F_IMG  , 6, member%NElements+1, 'memberLoads%F_IMG' , errStat2, errMsg2); call SetErrStat(errStat2, errMsg2, errStat, errMsg, routineName)
   
   if (ErrStat >= AbortErrLev) return

   ! Initialize everything to zero
   member%NodeIndx      = 0.0_ReKi
   member%dRdl_mg       = 0.0_ReKi
   member%dRdl_mg_b     = 0.0_ReKi
   member%dRdl_in       = 0.0_ReKi
   member%floodstatus   = 0.0_ReKi
   member%alpha         = 0.0_ReKi
   member%alpha_fb      = 0.0_ReKi
   member%alpha_fb_star = 0.0_ReKi
   member%m_fb_l        = 0.0_ReKi
   member%m_fb_u        = 0.0_ReKi
   member%h_cfb_l       = 0.0_ReKi
   member%h_cfb_u       = 0.0_ReKi
   member%I_lfb_l       = 0.0_ReKi
   member%I_lfb_u       = 0.0_ReKi
   member%I_rfb_l       = 0.0_ReKi
   member%I_rfb_u       = 0.0_ReKi
   member%m_mg_l        = 0.0_ReKi
   member%m_mg_u        = 0.0_ReKi
   member%h_cmg_l       = 0.0_ReKi
   member%h_cmg_u       = 0.0_ReKi
   member%I_lmg_l       = 0.0_ReKi
   member%I_lmg_u       = 0.0_ReKi
   member%I_rmg_l       = 0.0_ReKi
   member%I_rmg_u       = 0.0_ReKi
   member%Cfl_fb        = 0.0_ReKi
   member%Cfr_fb        = 0.0_ReKi
   member%CM0_fb        = 0.0_ReKi
   member%R             = 0.0_ReKi
   member%RMG           = 0.0_ReKi
   member%RMGB          = 0.0_ReKi
   member%Rin           = 0.0_ReKi
   member%tMG           = 0.0_ReKi
   member%MGdensity     = 0.0_ReKi
   member%Cd            = 0.0_ReKi
   member%Ca            = 0.0_ReKi
   member%Cp            = 0.0_ReKi
   member%AxCd          = 0.0_ReKi
   member%AxCa          = 0.0_ReKi
   member%AxCp          = 0.0_ReKi
   member%Cb            = 0.0_ReKi
   memberLoads%F_D      = 0.0_ReKi
   memberLoads%F_A      = 0.0_ReKi
   memberLoads%F_B      = 0.0_ReKi
   memberLoads%F_BF     = 0.0_ReKi
   memberLoads%F_I      = 0.0_ReKi
   memberLoads%F_If     = 0.0_ReKi
   memberLoads%F_WMG    = 0.0_ReKi
   memberLoads%F_IMG    = 0.0_ReKi

end subroutine AllocateMemberDataArrays
!----------------------------------------------------------------------------------------------------------------------------------
subroutine FlipMemberNodeData( member, nodes, doSwap)
   type(Morison_MemberType),     intent (inout)  :: member
   type(Morison_NodeType),       intent (in   )  :: nodes(:)
   logical,                      intent (  out)  :: doSwap
   
   integer(IntKi) :: i, j1, j2, numMemNodes, indx
   
   
   doSwap = .FALSE.
   numMemNodes = member%NElements + 1
   j1 = member%NodeIndx(1)
   j2 = member%NodeIndx(numMemNodes)
   IF ( EqualRealNos(nodes(j1)%Position(3), nodes(j2)%Position(3) ) ) THEN         ! Z1 = Z2          
      IF ( EqualRealNos(nodes(j1)%Position(1), nodes(j2)%Position(1) ) ) THEN      ! X1 = X2
         IF   ( nodes(j1)%Position(2) > nodes(j2)%Position(2) ) THEN
            doSwap = .TRUE.  ! Y1 > Y2
         END IF
      ELSE IF ( nodes(j1)%Position(1) > nodes(j2)%Position(1) ) THEN
         doSwap = .TRUE.  ! X1 > X2
      END IF
   ELSE IF    ( nodes(j1)%Position(3) > nodes(j2)%Position(3) ) THEN
      doSwap = .TRUE.                                ! Z1 > Z2  
   END IF
         
   ! If we swap the the nodes, we need know this later when calculating the normal vector to the ends
   member%Flipped = doSwap
   IF ( doSwap ) THEN
      member%NodeIndx(1) = j2
      member%NodeIndx(numMemNodes) = j1
      
      ! Loop over half the interior nodes and swap their indices
      do i = 1, ceiling( (numMemNodes-2.0_ReKi)/2.0_ReKi)
         indx = member%NodeIndx(1+i)
         member%NodeIndx(1+i) = member%NodeIndx(numMemNodes-i)
         member%NodeIndx(numMemNodes-i) = indx
      end do
      
   end if    
   
end subroutine FlipMemberNodeData
!----------------------------------------------------------------------------------------------------------------------------------
subroutine SetMemberProperties( MSL2SWL, gravity, member, MCoefMod, MmbrCoefIDIndx, MmbrFilledIDIndx, propSet1, propSet2, InitInp, errStat, errMsg )
   real(ReKi),                   intent (in   )  :: MSL2SWL
   real(ReKi),                   intent (in   )  :: gravity
   type(Morison_MemberType),     intent (inout)  :: member
   integer(IntKi),               intent (in   )  :: MCoefMod
   integer(IntKi),               intent (in   )  :: MmbrCoefIDIndx
   integer(IntKi),               intent (in   )  :: MmbrFilledIDIndx
   type(Morison_MemberPropType), intent (in   )  :: propSet1             ! property set of node 1
   type(Morison_MemberPropType), intent (in   )  :: propSet2             ! property set of node N+1
   type(Morison_InitInputType),  intent (in   )  :: InitInp
   integer(IntKi),               intent (  out)  :: errStat              ! returns a non-zero value when an error occurs            
   character(*),                 intent (  out)  :: errMsg               ! Error message if errStat /= ErrID_None

   integer(IntKi) :: N, i
   real(ReKi)     :: WtrDepth,s, dl
   real(ReKi)     :: vec(3)
   real(ReKi)     :: memLength 
   real(ReKi)     :: Za 
   real(ReKi)     :: Zb 
   real(ReKi)     :: phi 
   real(ReKi)     :: sinPhi
   real(ReKi)     :: cosPhi
   real(ReKi)     :: Rmid  
   real(ReKi)     :: RmidMG
   real(ReKi)     :: Rmidin
   real(ReKi)     :: Lmid
   real(ReKi)     :: li
   real(ReKi)     :: Vinner_l, Vinner_u, Vouter_l, Vouter_u, Vballast_l, Vballast_u
   real(ReKi)     :: tk(1,3), Imat(3,3)
   REAL(ReKi)     :: h_c    ! center of mass offset from first node
   
   errStat = ErrID_None
   errMSg  = ''
   
   WtrDepth = InitInp%WtrDpth
   N  = member%NElements
   dl = member%dl
   
   vec     = InitInp%Nodes(member%NodeIndx(N+1))%Position - InitInp%Nodes(member%NodeIndx(1))%Position   
   
   ! calculate reference orientation information.  Note: members are straight to start
   memLength = member%RefLength 
   member%k(1:3) = (vec/memLength)  ! vector along member from start to end point, length > 0 was already checked when the members were parsed and generated from the input file data
   tk(1,1) = member%k(1)
   tk(1,2) = member%k(2)
   tk(1,3) = member%k(3)
   member%kkt    = matmul(transpose(tk),tk)
   call Eye(Imat,errStat,errMsg)
   member%Ak     =  Imat - member%kkt
   phi = acos( max(-1.0_ReKi, min(1.0_ReKi, vec(3)/memLength) ) )  ! incline angle   
   sinPhi = sin(phi)
   cosPhi = cos(phi)  
   member%cosPhi_ref = cosPhi
   
   ! These are all per node and not done here, yet
   
   do i = 1, member%NElements+1
      call SetNodeMG( InitInp%NMGDepths, InitInp%MGDepths, InitInp%Nodes(member%NodeIndx(i)), InitInp%MSL2SWL, member%tMG(i), member%MGDensity(i) )
   end do

   member%R(  1)   = propSet1%PropD / 2.0            
   member%RMG(1)   = propSet1%PropD / 2.0 + member%tMG(1) 
   member%Rin(1)   = propSet1%PropD / 2.0 - propSet1%PropThck  
   member%R(  N+1) = propSet2%PropD / 2.0            
   member%RMG(N+1) = propSet2%PropD / 2.0 + member%tMG(N+1)
   member%Rin(N+1) = propSet2%PropD / 2.0 - propSet2%PropThck 
   do i = 2,  member%NElements
      s = (real(i,ReKi)-1.0) / real(member%NElements,ReKi)
      member%R(  i) =  member%R(  1)*(1-s) + member%R(  N+1)*s
      member%Rin(i) =  member%Rin(1)*(1-s) + member%Rin(N+1)*s
      member%RMG(i) =  member%R(i) + member%tMG(i)
   end do

   call SetExternalHydroCoefs(  MSL2SWL, MCoefMod, MmbrCoefIDIndx, InitInp%SimplCd, InitInp%SimplCdMG, InitInp%SimplCa, InitInp%SimplCaMG, InitInp%SimplCp, &
                                   InitInp%SimplCpMG, InitInp%SimplAxCd, InitInp%SimplAxCdMG, InitInp%SimplAxCa, InitInp%SimplAxCaMG, InitInp%SimplAxCp, InitInp%SimplAxCpMG, &
                                   InitInp%SimplCb, InitInp%SimplCbMG, InitInp%SimplMCF, & 
                                   InitInp%CoefMembers, InitInp%NCoefDpth, InitInp%CoefDpths, InitInp%Nodes, member )
   
   ! calculate member radius with marine growth scaled by sqrt(Cb) for buoyancy/hydrostatic load calculation
   do i = 1, member%NElements+1
      member%RMGB(i) = member%RMG(i) * SQRT(member%Cb(i))
   end do

   ! calculate reference incline angle and heading, and related trig values.  Note: members are straight to start
   Za = InitInp%Nodes(member%NodeIndx(1  ))%Position(3) 
   Zb = InitInp%Nodes(member%NodeIndx(N+1))%Position(3)

   ! Check if members with the MacCamy-Fuchs diffraction model and not modeled by potential flow satisfy the necessary criteria.
   IF ( member%PropMCF .AND. ( .NOT. member%PropPot )) THEN
      ! Check if surface piercing
      IF ( Za*Zb > 0 ) THEN ! Two end joints of the member on the same side of the SWL
         CALL SetErrStat(ErrID_Fatal, 'MacCamy-Fuchs members must be surface piercing.  This is not true for Member ID '//trim(num2lstr(member%MemberID)), errStat, errMsg, 'SetMemberProperties' )   
         RETURN
      END IF
      ! Check inclination
      If ( ABS(phi) .GE. 0.174533 ) THEN ! If inclination from vertical is greater than 10 deg
         CALL SetErrStat(ErrID_Fatal, 'MacCamy-Fuchs members must be within 10 degrees from vertical.  This is not true for Member ID '//trim(num2lstr(member%MemberID)), errStat, errMsg, 'SetMemberProperties' )   
         RETURN
      END IF
      ! Check radius
      DO i = 1, member%NElements+1
         IF ( (member%RMG(i) .GT. 1.1_ReKi*REAL(0.5_SiKi*InitInp%MCFD)) .OR. (member%RMG(i) .LT. 0.9_ReKi*REAL(0.5_SiKi*InitInp%MCFD)) ) THEN
            ! Error because MacCamy-Fuchs members must have a diameter within +/-10% of MCFD specified in seastate.
            CALL SetErrStat(ErrID_Fatal, 'MacCamy-Fuchs members must have a diameter within +/-10% of MCFD specified in the SeaState input file.  This is not true for Member ID '//trim(num2lstr(member%MemberID)), errStat, errMsg, 'SetMemberProperties' )   
            RETURN
         END IF
      END DO
      ! Check draft-to-radius ratio
      IF ( (-InitInp%Nodes(member%NodeIndx(1))%Position(3)) < 0.5_SiKi*InitInp%MCFD ) THEN
         CALL SetErrStat(ErrID_Fatal, 'Initial draft of MacCamy-Fuchs members should be at least as large as their radius.  This is not true for Member ID '//trim(num2lstr(member%MemberID)), errStat, errMsg, 'SetMemberProperties' )   
         RETURN
      END IF
   END IF

   ! find fill location of member (previously in SetElementFillProps)
   member%MmbrFilledIDIndx = MmbrFilledIDIndx ! Set this to the parameter version of this member data
   if ( MmbrFilledIDIndx > 0 ) then    
      member%FillDens     =  InitInp%FilledGroups(MmbrFilledIDIndx)%FillDens
      member%FillFSLoc    =  InitInp%FilledGroups(MmbrFilledIDIndx)%FillFSLoc - InitInp%MSL2SWL
       if (member%FillFSLoc >= Zb) then
         member%z_overfill = member%FillFSLoc - Zb
         member%l_fill = member%RefLength
         member%memfloodstatus = 1  ! fully flooded   
       elseif (Za >= member%FillFSLoc) then
          ! No ballast
         member%memfloodstatus = 0  
         member%z_overfill = 0.0_ReKi
         member%l_fill = 0.0_ReKi
      else
         member%z_overfill =0
         if ( Zb <= -InitInp%WtrDpth ) then
            member%memfloodstatus = 0  ! member fully buried in seabed
            member%l_fill = 0
         else
            member%memfloodstatus = 2  ! partially flooded member
            member%l_fill = (member%FillFSLoc - Za)/cosPhi
         end if
      
      end if
      
   else
      member%FillDens     =   0.0
      member%FillFSLoc    =   0.0  ! Future calculations for ballasting MUST verify that MbrFilledIDIndx > 0 for any ballasting calcs or this value will cause errors
      member%z_overfill =0
      member%l_fill = 0
      member%memfloodstatus = 0
   end if

    ! Check the member does not exhibit any of the following conditions
   if (.not. member%PropPot) then 
      if (member%MHstLMod == 1) then
         if ( abs(Zb) < abs(member%Rmg(N+1)*sinPhi) ) then
            call SetErrStat(ErrID_Fatal, 'The upper end-plate of a member must not cross the water plane.  This is not true for Member ID '//trim(num2lstr(member%MemberID)), errStat, errMsg, 'SetMemberProperties' )   
         end if
         if ( abs(Za) < abs(member%Rmg(1)*sinPhi) ) then
            call SetErrStat(ErrID_Fatal, 'The lower end-plate of a member must not cross the water plane.  This is not true for Member ID '//trim(num2lstr(member%MemberID)), errStat, errMsg, 'SetMemberProperties' )   
         end if
      end if
      if ( ( Za < -WtrDepth .and. Zb >= -WtrDepth ) .and. ( phi > 10.0*d2r .or. abs((member%RMG(N+1) - member%RMG(1))/member%RefLength)>0.1 ) ) then
         call SetErrStat(ErrID_Fatal, 'A member which crosses the seabed must not be inclined more than 10 degrees from vertical or have a taper larger than 0.1.  This is not true for Member ID '//trim(num2lstr(member%MemberID)), errStat, errMsg, 'SetMemberProperties' )   
      end if
      
   end if
   

   ! calculate h_floor if seabed-piercing
   member%h_floor = 0.0_ReKi
   member%i_floor = member%NElements+1  ! Default to entire member is below the seabed
   member%doEndBuoyancy = .false.
   if (Za < -WtrDepth) then
      do i= 2, member%NElements+1
         Za = InitInp%Nodes(member%NodeIndx(i))%Position(3)
         if (Za > -WtrDepth) then            ! find the lowest node above the seabed
            
            if (cosPhi < 0.173648178 ) then ! phi > 80 degrees and member is seabed crossing
               call SetErrStat(ErrID_Fatal, 'A seabed crossing member must have an inclination angle of <= 80 degrees from vertical.  This is not true for Member ID '//trim(num2lstr(member%MemberID)), errStat, errMsg, 'SetMemberProperties' )
            end if
            
            member%h_floor = (-WtrDepth-Za)/cosPhi  ! get the distance from the node to the seabed along the member axis (negative value)
            member%i_floor = i-1                    ! record the number of the element that pierces the seabed
            member%doEndBuoyancy = .true.
            exit
         else if ( EqualRealNos(Za, -WtrDepth ) ) then
            member%doEndBuoyancy = .true.
         end if
      end do
   else
      member%i_floor = 0 ! lower end is at or above the seabed
   end if


  
   ! calculate element-level values
   
   do i = 1, member%NElements
      member%dRdl_mg(  i) = (member%RMG( i+1) - member%RMG( i))/dl
      member%dRdl_in(  i) = (member%Rin( i+1) - member%Rin( i))/dl
      member%dRdl_mg_b(i) = (member%RMGB(i+1) - member%RMGB(i))/dl
      
      member%alpha(   i) = GetAlpha(member%RMGB(i), member%RMGB(i+1))   ! Only used to distribute external buoyancy load to nodes
      member%alpha_fb(i) = GetAlpha(member%Rin( i), member%Rin( i+1))
      
   end do

   member%Vinner = 0.0_ReKi  ! Total  volume of member without marine growth
   member%Vouter = 0.0_ReKi  ! Total outer volume of member including marine growth
   member%Vballast = 0.0_ReKi ! Total ballasted volume of member
   
   ! force-related constants for each element
   do i = 1, member%NElements
   
      Za = InitInp%Nodes(member%NodeIndx(  i))%Position(3)   ! z location of node i
      Zb = InitInp%Nodes(member%NodeIndx(i+1))%Position(3)   ! z location of node i+1
      
      ! ------------------ marine growth weight and inertia ------------------------------------------------
      Vinner_l   = 0.0
      Vouter_l   = 0.0
      Vinner_U   = 0.0
      Vouter_U   = 0.0
      if (i > member%i_floor) then         
         ! full marine growth: get the properties for each half-element lumped to the appropriate node
                  
         Rmid   = 0.5*(member%R(  i)+member%R(  i+1))  ! radius at middle of segment, where division occurs
         RmidMG = 0.5*(member%RMG(i)+member%RMG(i+1))  ! radius with marine growth at middle of segment, where division occurs
         Lmid   = 0.5*dl   ! = 0.5*(R2-R1)/m  half-length of segment

         CALL MarineGrowthPartSegment(member%R(i  ), Rmid, member%RMG(i  ),RmidMG, Lmid, member%MGDensity(i),  Vinner_l, Vouter_l, member%m_mg_l(i), member%h_cmg_l(i), member%I_lmg_l(i), member%I_rmg_l(i))   ! get precomputed quantities for lower half-segment
         CALL MarineGrowthPartSegment(member%R(i+1), Rmid, member%RMG(i+1),RmidMG,-Lmid, member%MGDensity(i),  Vinner_u, Vouter_u, member%m_mg_u(i), member%h_cmg_u(i), member%I_lmg_u(i), member%I_rmg_u(i))   ! get precomputed quantities for upper half-segment
         
      else if (i == member%i_floor) then         
         ! crossing seabed: get the properties for part-element above the seabed and lump to the upper node      

         Rmid   = (-member%h_floor*member%R(  i) +(dl+member%h_floor)*member%R(  i+1))/dl
         RmidMG = (-member%h_floor*member%RMG(i) +(dl+member%h_floor)*member%RMG(i+1))/dl
         Lmid   = -member%h_floor

         CALL MarineGrowthPartSegment(member%R(i+1), Rmid, member%RMG(i+1),RmidMG, -Lmid, member%MGDensity(i),  Vinner_u, Vouter_u, member%m_mg_u(i), member%h_cmg_u(i), member%I_lmg_u(i), member%I_rmg_u(i))   ! get precomputed quantities for upper half-segment
         Vinner_l   = 0.0
         Vouter_l   = 0.0
      end if

      ! ------------------ flooded ballast inertia ---------------------------------------------------------
      Vballast_l = 0.0
      Vballast_U = 0.0
      if (member%memfloodstatus > 0 .and. (member%FillFSLoc > Za)) then
         ! Fully filled element, so split in middle
         if ((i > member%i_floor) .and. (member%FillFSLoc >= Zb)) then

            ! get the properties for each half-element lumped to the appropriate node
            Rmidin = 0.5*(member%Rin(i)+member%Rin(i+1))  ! radius of member interior at middle of segment, where division occurs
            Lmid   = 0.5*dl   ! = 0.5*(R2-R1)/m  half-length of segment
            CALL FloodedBallastPartSegment(member%Rin(i  ), Rmidin,  Lmid, member%FillDens, Vballast_l, member%m_fb_l(i), member%h_cfb_l(i), member%I_lfb_l(i), member%I_rfb_l(i))   ! get precomputed quantities for lower half-segment
            CALL FloodedBallastPartSegment(member%Rin(i+1), Rmidin, -Lmid, member%FillDens, Vballast_u, member%m_fb_u(i), member%h_cfb_u(i), member%I_lfb_u(i), member%I_rfb_u(i))   ! get precomputed quantities for upper half-segment
 
         ! partially filled element, so split at FillFSLoc
         else if ((i > member%i_floor)  .AND. (member%FillFSLoc < Zb)) then

            ! get the properties for each partial-element lumped to the appropriate node
            Lmid   = member%FillFSLoc - Za 
            Rmidin = member%Rin(i)+(Lmid/(Zb-Za))*(member%Rin(i+1)-member%Rin(i))  ! radius of member interior at middle of segment, where division occurs
            CALL FloodedBallastPartSegment(member%Rin(i  ), Rmidin,  Lmid, member%FillDens, Vballast_l, member%m_fb_l(i), member%h_cfb_l(i), member%I_lfb_l(i), member%I_rfb_l(i))   ! get precomputed quantities for lower half-segment
            CALL FloodedBallastPartSegment(member%Rin(i+1), Rmidin, -Lmid, 0.0_ReKi, Vballast_u, member%m_fb_u(i), member%h_cfb_u(i), member%I_lfb_u(i), member%I_rfb_u(i))   ! get precomputed quantities for upper half-segment
 
         else if (i == member%i_floor) then     ! Hopefully we don't have a partially filled element crossing the seabed.
 
            ! crossing seabed: get the properties for part-element above the seabed and lump to the upper node
            RmidMG = (-member%h_floor*member%RMG(i) +(dl+member%h_floor)*member%RMG(i+1))/dl
            Rmidin = (-member%h_floor*member%Rin(i) +(dl+member%h_floor)*member%Rin(i+1))/dl
            Lmid   = -member%h_floor
            CALL FloodedBallastPartSegment(member%Rin(i+1), Rmidin, -Lmid, member%FillDens,  Vballast_u, member%m_fb_u(i), member%h_cfb_u(i), member%I_lfb_u(i), member%I_rfb_u(i))   ! get precomputed quantities for upper half-segment
            Vballast_l = 0.0
 
         end if
      else  ! Either no ballast flooding in member, or this particular element isn't flooded at all
         Vballast_u        = 0.0
         Vballast_l        = 0.0
         member%m_fb_u(i)  = 0.0
         member%h_cfb_u(i) = 0.0
         member%I_lfb_u(i) = 0.0
         member%I_rfb_u(i) = 0.0
      endif
         

      
      ! Determine volumes to add to Non-WAMIT modeled members, etc.
      if (.not. member%PropPot) then
         
         if (Zb < -WtrDepth) then
            ! fully buried element, do not add these volume contributions to totals
         else if (0.0 >= Zb) then   ! Bug fix per OpenFAST issue #844   GJH 2/3/2022
            ! fully submerged elements.  
            ! NOTE: For an element which is fractionaly in the seabed, the entire element volume is added to totals
            member%Vinner = member%Vinner + Vinner_l + Vinner_u
            member%Vouter = member%Vouter + Vouter_l + Vouter_u
            member%Vsubmerged = member%Vsubmerged + Vouter_l + Vouter_u
         else if ((0.0 > Za) .AND. (0.0 < Zb)) then ! Bug fix per OpenFAST issue #844   GJH 2/3/2022
            ! if (i == 1) then
            !    call SetErrStat(ErrID_Fatal, 'The lowest element of a member must not cross the free surface.  This is true for MemberID '//trim(num2lstr(member%MemberID)), errStat, errMsg, 'SetMemberProperties')
            ! end if
            
            ! partially submerged element
            member%Vinner = member%Vinner + Vinner_l + Vinner_u
            member%Vouter = member%Vouter + Vouter_l + Vouter_u
            ! compute volume portion which is submerged
            Lmid = -Za/cosPhi 
            call TaperCalc( member%Rmg(i), member%Rmg(i)+Lmid*member%dRdl_mg(i), Lmid, Vouter_l, h_c)
            
            member%Vsubmerged = member%Vsubmerged + Vouter_l 
            
         else ! fully above the water
            member%Vinner = member%Vinner + Vinner_l + Vinner_u
            member%Vouter = member%Vouter + Vouter_l + Vouter_u
         end if 
      end if
      
      ! ------------------ flooded ballast weight (done) --------------------
      ! NOTE: this section of code is somewhat redundant with "flooded ballast inertia" section above

      li = dl*(i-1)
      ! fully buried element
      if (Zb < -WtrDepth) then
         member%floodstatus(i) = 0
      
      ! fully filled elements 
      else if (member%memfloodstatus > 0 .and. member%FillFSLoc > Zb) then  
         member%floodstatus(i) = 1
         member%Vballast = member%Vballast + Vballast_l + Vballast_u
         ! depth-adjusted force distribution constant
         member%alpha_fb_star(i) = member%alpha_fb(i)*( Zb - member%FillFSLoc )**3 / ( ( (1-member%alpha_fb(i))*(Za - member%FillFSLoc))**3 + member%alpha_fb(i)*(Zb - member%FillFSLoc)**3 )
         
         ! force and moment magnitude constants

         
         member%Cfl_fb(i) = TwoPi * member%dRdl_in(i) * member%FillDens * gravity * dl *( (li - member%l_fill)*member%Rin(i) + 0.5*((li - member%l_fill)* member%dRdl_in(i) + member%Rin(i))*dl + 1.0/3.0* member%dRdl_in(i)*dl**2 )
         member%Cfr_fb(i) =    Pi *                     member%FillDens * gravity * dl *( member%Rin(i)**2 +  member%dRdl_in(i)*member%Rin(i)*dl +1.0/3.0 * member%dRdl_in(i)**2 *dl**2 )
         member%CM0_fb(i) = TwoPi *                     member%FillDens * gravity * dl *( 0.25*dl**3* member%dRdl_in(i)**4 + 0.25*dl**3* member%dRdl_in(i)**2 + dl**2* member%dRdl_in(i)**3*member%Rin(i) + 2.0/3.0*dl**2* member%dRdl_in(i)*member%Rin(i) + 1.5*dl* member%dRdl_in(i)**2*member%Rin(i)**2 + 0.5*dl*member%Rin(i)**2 +  member%dRdl_in(i)*member%Rin(i)**3 )
         
         
      ! partially filled element
      else if ((member%memfloodstatus > 0) .and. (member%FillFSLoc > Za) .AND. (member%FillFSLoc < Zb)) then
         
         ! Need to enforce the modeling requirement that the first/bottom-most element of a member be fully flooded
         if (i == 1) then
            call SetErrStat(ErrID_Fatal,'The modeling of partially flooded/ballested members requires that the first/bottom-most element of a member must be fully flooded. This is not true for MemberID '//trim(num2lstr(member%MemberID)),ErrStat,ErrMsg,'SetMemberProperties')
            return
         end if
         ! Need to enforce the modeling requirement that a partially flooded member must not be close to horizontal
         if ( (InitInp%Nodes(member%NodeIndx(N+1))%Position(3) - member%Rin(N+1)*sinPhi) < member%FillFSLoc ) then
            call SetErrStat(ErrID_Fatal,'The modeling of partially flooded/ballested members requires the the member not be near horizontal.  This is not true for MemberID '//trim(num2lstr(member%MemberID)),ErrStat,ErrMsg,'SetMemberProperties') 
            return
         end if
         
         member%floodstatus(i) = 2
         
         ! length along axis from node i to fill level
         member%h_fill = member%l_fill - (i-1)*dl
         !Since this element is only partially flooded/ballasted, compute the Volume fraction which is filled
         call TaperCalc( member%Rin(i), member%Rin(i)+member%h_fill*member%dRdl_in(i), member%h_fill, Vballast_l, h_c)
         Vballast_u = 0.0
         member%Vballast = member%Vballast + Vballast_l + Vballast_u ! Note: Vballast_l will match calculations above
       
         
         ! depth-adjusted force distribution constant
         member%alpha_fb_star(i) = (1 - member%alpha_fb(i))*( Za - member%FillFSLoc )**3 / ( ( (1-member%alpha_fb(i))*(Za - member%FillFSLoc))**3 - member%alpha_fb(i)*(Zb - member%FillFSLoc)**3 )
         
         ! force and moment magnitude constants
         member%Cfl_fb(i) = TwoPi * member%dRdl_in(i) * member%FillDens * gravity * member%h_fill *( (li - member%l_fill)*member%Rin(i) + 0.5*((li - member%l_fill)*member%dRdl_in(i) + member%Rin(i))*member%h_fill + 1.0/3.0*member%dRdl_in(i)*member%h_fill**2 )
         member%Cfr_fb(i) =    Pi * member%FillDens * gravity * member%h_fill *( member%Rin(i)**2 + member%dRdl_in(i)*member%Rin(i)*member%h_fill +1.0/3.0 *member%dRdl_in(i)**2 *member%h_fill**2 )
         member%CM0_fb(i) = TwoPi * member%FillDens * gravity * member%h_fill *( 0.25*member%h_fill**3*member%dRdl_in(i)**4 + 0.25*member%h_fill**3*member%dRdl_in(i)**2 + member%h_fill**2*member%dRdl_in(i)**3*member%Rin(i) + 2.0/3.0*member%h_fill**2*member%dRdl_in(i)*member%Rin(i)  &
                                                                                 + 1.5*member%h_fill*member%dRdl_in(i)**2*member%Rin(i)**2 + 0.5*member%h_fill*member%Rin(i)**2 + member%dRdl_in(i)*member%Rin(i)**3 ) &
                                    -0.25 * member%FillDens * gravity * Pi * (  member%Rin(i) + member%h_fill*member%dRdl_in(i))**4
      
      ! unflooded element
      else
         member%floodstatus(i) = 0
      
      end if
      

   end do ! end looping through elements   
  
 
end subroutine SetMemberProperties

!----------------------------------------------------------------------------------------------------------------------------------
subroutine SetupMembers( InitInp, p, m, errStat, errMsg )
   type(Morison_InitInputType),  intent (inout)  :: InitInp
   type(Morison_ParameterType),  intent (inout)  :: p
   type(Morison_MiscVarType),    intent (inout)  :: m
   integer(IntKi),               intent (  out)  :: errStat              ! returns a non-zero value when an error occurs            
   character(*),                 intent (  out)  :: errMsg               ! Error message if errStat /= ErrID_None

   integer(IntKi) :: i, prop1Indx, prop2Indx
   integer(IntKi) :: errStat2              ! returns a non-zero value when an error occurs            
   CHARACTER(errMsgLen)                        :: errMsg2     ! Error message if errStat2 /= ErrID_None
   logical       :: doSwap
   
   
   errStat = ErrID_None
   errMSg  = ''   
   
   ! allocate and copy in the InpMembers array
   p%NMembers = InitInp%NMembers
   ALLOCATE ( p%Members(p%NMembers), STAT = errStat2 )
   IF ( errStat2 /= 0 ) THEN
      errMsg  = ' Error allocating space for the members array.'
      errStat = ErrID_Fatal
      RETURN
   END IF   
   
   ALLOCATE ( m%MemberLoads(p%NMembers), STAT = errStat2 )
   IF ( errStat2 /= 0 ) THEN
      errMsg  = ' Error allocating space for the memberLoads array.'
      errStat = ErrID_Fatal
      RETURN
   END IF  
        
   do i = 1, p%NMembers
      p%Members(i)%MemberID  = InitInp%InpMembers(i)%MemberID
      p%Members(i)%RefLength = InitInp%InpMembers(i)%RefLength
      p%Members(i)%dl        = InitInp%InpMembers(i)%dl
      p%Members(i)%NElements = InitInp%InpMembers(i)%NElements
      p%Members(i)%PropPot   = InitInp%InpMembers(i)%PropPot
      p%Members(i)%MHstLMod  = InitInp%InpMembers(i)%MHstLMod
      ! p%Members(i)%MCF       = InitInp%InpMembers(i)%MCF
      
      call AllocateMemberDataArrays(p%Members(i), m%MemberLoads(i), errStat2, errMsg2)
      call SetErrStat(errStat2, errMsg2, errStat, errMsg, 'SetupMembers')
      if (ErrStat >= AbortErrLev) return
        
      p%Members(i)%NodeIndx  = InitInp%InpMembers(i)%NodeIndx ! now that the parameter version is allocated, copy the data from the InitInp version
      
      ! only reorder the nodes if the end nodes do not follow the necessary coordinate ordering rules
      call FlipMemberNodeData(p%Members(i), InitInp%nodes, doSwap)
      if (doSwap) then
            prop2Indx = InitInp%InpMembers(I)%MPropSetID1Indx
            prop1Indx = InitInp%InpMembers(I)%MPropSetID2Indx
      else
            prop1Indx = InitInp%InpMembers(I)%MPropSetID1Indx
            prop2Indx = InitInp%InpMembers(I)%MPropSetID2Indx
      end if
      ! Now populate the various member data arrays using the HydroDyn input file data
      call SetMemberProperties( InitInp%MSL2SWL, InitInp%Gravity, p%Members(i), InitInp%InpMembers(i)%MCoefMod, InitInp%InpMembers(i)%MmbrCoefIDIndx, InitInp%InpMembers(i)%MmbrFilledIDIndx, InitInp%MPropSets(prop1Indx), InitInp%MPropSets(prop2Indx), InitInp, errStat2, errMsg2 ) 
      call SetErrStat(errStat2, errMsg2, errStat, errMsg, 'SetupMembers')
      if (ErrStat >= AbortErrLev) return
   end do
      
end subroutine SetupMembers
!----------------------------------------------------------------------------------------------------------------------------------
!> This routine is called at the start of the simulation to perform initialization steps. 
!! The parameters are set here and not changed during the simulation.
!! The initial states and initial guess for the input are defined.
!! A lot of the model setup has been done previously in Morison_ProcessMorisonGeometry, and stored in InitInp.
SUBROUTINE Morison_Init( InitInp, u, p, x, xd, z, OtherState, y, m, Interval, InitOut, errStat, errMsg )
!..................................................................................................................................

   TYPE(Morison_InitInputType),       INTENT(INOUT)  :: InitInp     !< Input data for initialization routine !intent out because of MOVE_ALLOC
   TYPE(Morison_InputType),           INTENT(  OUT)  :: u           !< An initial guess for the input; input mesh must be defined
   TYPE(Morison_ParameterType),       INTENT(  OUT)  :: p           !< Parameters      
   TYPE(Morison_ContinuousStateType), INTENT(  OUT)  :: x           !< Initial continuous states
   TYPE(Morison_DiscreteStateType),   INTENT(  OUT)  :: xd          !< Initial discrete states
   TYPE(Morison_ConstraintStateType), INTENT(  OUT)  :: z           !< Initial guess of the constraint states
   TYPE(Morison_OtherStateType),      INTENT(  OUT)  :: OtherState  !< Initial other states (this contains the Members array) 
   TYPE(Morison_OutputType),          INTENT(  OUT)  :: y           !< Initial system outputs (outputs are not calculated; 
                                                                     !!   only the output mesh is initialized)
   TYPE(Morison_MiscVarType),         INTENT(  OUT)  :: m           !< Initial misc/optimization variables            
   REAL(DbKi),                        INTENT(IN   )  :: Interval    !< Coupling interval in seconds: the rate that 
                                                                     !!   (1) Morison_UpdateStates() is called in loose coupling &
                                                                     !!   (2) Morison_UpdateDiscState() is called in tight coupling.
                                                                     !!   Input is the suggested time from the glue code; 
                                                                     !!   Output is the actual coupling interval that will be used 
                                                                     !!   by the glue code.
   TYPE(Morison_InitOutputType),      INTENT(  OUT)  :: InitOut     !< Output for initialization routine
   INTEGER(IntKi),                    INTENT(  OUT)  :: errStat     !< Error status of the operation
   CHARACTER(*),                      INTENT(  OUT)  :: errMsg      !< Error message if errStat /= ErrID_None
   
   character(*), parameter                           :: RoutineName = 'Morison_Init'

   TYPE(Morison_MemberType) :: member    ! the current member
   INTEGER                  :: i, j, k
   REAL(ReKi)               :: v2D(3,1), pos(3)
   real(ReKi)               :: An(3), An_drag(3), Vn(3), I_n(3), sgn, Amag, Amag_drag, Vmag, Imag, Ir_MG_end, Il_MG_end, R_I(3,3), IRl_mat(3,3), tMG, MGdens
   integer(IntKi)           :: MemberEndIndx
   INTEGER, ALLOCATABLE       :: commonNodeLst(:)
   LOGICAL, ALLOCATABLE       :: usedJointList(:)
   integer(IntKi)           :: errStat2              ! returns a non-zero value when an error occurs            
   CHARACTER(errMsgLen)     :: errMsg2     ! Error message if errStat2 /= ErrID_None

      
      ! Initialize errStat        
   errStat = ErrID_None         
   errMsg  = ""               
      
  

      ! Define parameters here:  
   p%DT         = Interval
   p%WtrDens    = InitInp%WtrDens
   p%WtrDpth    = InitInp%WtrDpth
   p%Gravity    = InitInp%Gravity
   p%NNodes     = InitInp%NNodes
   p%NJoints    = InitInp%NJoints
   p%NStepWave  = InitInp%NStepWave
   p%NumOuts    = InitInp%NumOuts
   p%NMOutputs  = InitInp%NMOutputs                       ! Number of members to output [ >=0 and <10]
   p%MSL2SWL    = InitInp%MSL2SWL
   p%WaveDisp   = InitInp%WaveDisp
   p%AMMod      = InitInp%AMMod
   p%WaveStMod  = InitInp%WaveStMod

   ! Only compute added-mass force up to the free surface if wave stretching is enabled
   IF ( p%WaveStMod .EQ. 0_IntKi ) THEN
       ! Setting AMMod to zero just in case. Probably redundant.
       p%AMMod = 0_IntKi
   END IF

   p%WaveElev1  => InitInp%WaveElev1
   IF (associated(InitInp%WaveElev2)) THEN
      p%WaveElev2 => InitInp%WaveElev2
   END IF

   ALLOCATE ( p%MOutLst(p%NMOutputs), STAT = errStat2 )
   IF ( errStat2 /= 0 ) THEN
      call SetErrStat(ErrID_Fatal,'Error allocating space for MOutLst array.', ErrStat, ErrMsg, RoutineName)
      RETURN
   END IF
   IF (ALLOCATED(InitInp%MOutLst) ) then
      do i=1,size(InitInp%MOutLst)
         call  Morison_CopyMOutput( InitInp%MOutLst(i), p%MOutLst(i), MESH_NEWCOPY, ErrStat2, ErrMsg2 )                 ! Member output data
         call SetErrStat( errStat2, errMsg2, errStat, errMsg, 'Morison_Init' )
      end do
   end if
      
   p%NJOutputs = InitInp%NJOutputs                        ! Number of joints to output [ >=0 and <10]
      
   ALLOCATE ( p%JOutLst(p%NJOutputs), STAT = errStat2 )
   IF ( errStat2 /= 0 ) THEN
      call SetErrStat(ErrID_Fatal,'Error allocating space for JOutLst array.', ErrStat, ErrMsg, RoutineName)
      RETURN
   END IF
   IF (ALLOCATED(InitInp%JOutLst) ) &
      p%JOutLst =    InitInp%JOutLst            ! Joint output data
 
   ! ----------------------- set up the members -----------------------
   call SetupMembers( InitInp, p, m, errStat2, errMsg2 ) 
   call SetErrStat( errStat2, errMsg2, errStat, errMsg, RoutineName )
   if ( errStat >= AbortErrLev ) return
   
   !------------------------ set up joint (or joint-node) properties --
   do i = 1, InitInp%NJoints
      InitInp%Nodes(i)%JAxCd = InitInp%AxialCoefs(InitInp%InpJoints(i)%JointAxIDIndx)%AxCd
      InitInp%Nodes(i)%JAxCa = InitInp%AxialCoefs(InitInp%InpJoints(i)%JointAxIDIndx)%AxCa
      InitInp%Nodes(i)%JAxCp = InitInp%AxialCoefs(InitInp%InpJoints(i)%JointAxIDIndx)%AxCp     
      InitInp%Nodes(i)%JAxFDMod   = InitInp%AxialCoefs(InitInp%InpJoints(i)%JointAxIDIndx)%AxFDMod
      InitInp%Nodes(i)%JAxVnCOff  = InitInp%AxialCoefs(InitInp%InpJoints(i)%JointAxIDIndx)%AxVnCOff
      InitInp%Nodes(i)%JAxFDLoFSc = InitInp%AxialCoefs(InitInp%InpJoints(i)%JointAxIDIndx)%AxFDLoFSc
  
      ! Redundant work (these are already assigned to the member data arrays, 
      ! but is needed on the joint data because we report the tMG, and MGDensity at each Joint node in the Summary File
      call SetNodeMG( InitInp%NMGDepths, InitInp%MGDepths, InitInp%Nodes(i), InitInp%MSL2SWL, InitInp%Nodes(i)%tMG, InitInp%Nodes(i)%MGDensity )
   end do

   ! allocate and copy in node-based load and hydrodynamic arrays
   call AllocateNodeLoadVariables(InitInp, p, m, p%NNodes, errStat2, errMsg2 )
   call SetErrStat( errStat2, errMsg2, errStat, errMsg, RoutineName )
   if ( errStat >= AbortErrLev ) return
   
   ! Create the input and output meshes associated with loads at the nodes     
   CALL MeshCreate( BlankMesh      = u%Mesh          &
                     ,IOS          = COMPONENT_INPUT        &
                     ,Nnodes       = p%NNodes      &
                     ,errStat      = errStat                &
                     ,ErrMess      = errMsg2                &
                     ,TranslationDisp = .TRUE.              &
                     ,Orientation     = .TRUE.              &
                     ,TranslationVel  = .TRUE.              &
                     ,RotationVel     = .TRUE.              &
                     ,TranslationAcc  = .TRUE.              &
                     ,RotationAcc     = .TRUE.               )

   call SetErrStat( errStat2, errMsg2, errStat, errMsg, RoutineName )
   if ( errStat >= AbortErrLev ) return

!TODO: Do we still need this for visualization?  How is it used? GJH 3/26/2020 Actually need a line mesh to properly visualize the members
   !CALL AllocAry( Morison_Rad, numDistribMarkers, 'Morison_Rad', errStat, errMsg)
   !IF ( errStat >= AbortErrLev ) RETURN
   
   
   DO I=1,p%NNodes
   ! This needs to change so that the Position is relative to MSL NOT SWL:
      pos = InitInp%Nodes(I)%Position
      pos(3) = pos(3) + InitInp%MSL2SWL
         ! Create the node on the mesh 
      CALL MeshPositionNode (u%Mesh                &
                        , i                        &      
                        , pos                      &  ! this info comes from HydroDyn input file and the subroutine: Morison_GenerateSimulationNodes
                        , errStat2                  &
                        , errMsg2                   &
                        ) !, transpose(p%Nodes(I)%R_LToG)          )
      call SetErrStat( errStat2, errMsg2, errStat, errMsg, RoutineName )
      if ( errStat >= AbortErrLev ) return

!TODO: Do we still need this for visualization?  How is it used? GJH 3/26/2020  Actually need a line mesh to properly visualize the members
     ! Morison_Rad(count) = p%Nodes(I)%R   ! set this for FAST visualization
      
     
   
         ! Create the mesh element
   
      CALL MeshConstructElement (u%Mesh   &
                            , ELEMENT_POINT      &                                  
                            , errStat2            &
                            , errMsg2  &
                            , i                  &
                                        )
         call SetErrStat( errStat2, errMsg2, errStat, errMsg, RoutineName )
         if ( errStat >= AbortErrLev ) return
                            

   END DO

   CALL MeshCommit ( u%Mesh   &
                      , errStat2            &
                      , errMsg2             )
   
   call SetErrStat( errStat2, errMsg2, errStat, errMsg, RoutineName )
   if ( errStat >= AbortErrLev ) return

   
      ! Initialize the inputs
   DO I=1,u%Mesh%Nnodes
      u%Mesh%Orientation(:,:,I) = u%Mesh%RefOrientation(:,:,I)
   END DO
   
   u%Mesh%TranslationDisp = 0.0
   u%Mesh%TranslationVel  = 0.0
   u%Mesh%RotationVel     = 0.0
   u%Mesh%TranslationAcc  = 0.0
   u%Mesh%RotationAcc     = 0.0
   
   ! Duplicate the input mesh to create the output mesh
   CALL MeshCopy (    SrcMesh      = u%Mesh &
                     ,DestMesh     = y%Mesh         &
                     ,CtrlCode     = MESH_SIBLING           &
                     ,IOS          = COMPONENT_OUTPUT       &
                     ,errStat      = errStat2               &
                     ,ErrMess      = errMsg2                &
                     ,Force        = .TRUE.                 &
                     ,Moment       = .TRUE.                 )
   call SetErrStat( errStat2, errMsg2, errStat, errMsg, RoutineName )
   if ( errStat >= AbortErrLev ) return
   u%Mesh%RemapFlag = .TRUE.
   y%Mesh%RemapFlag = .TRUE.

         ! Define initial system states here:

   x%DummyContState           = 0
   !xd%DummyDiscState          = 0
   ALLOCATE ( xd%V_rel_n_FiltStat(p%NJoints), STAT = ErrStat )
   IF ( ErrStat /= ErrID_None ) THEN
      ErrMsg  = ' Error allocating space for V_rel_n_FiltStat array.'
      ErrStat = ErrID_Fatal
      RETURN
   END IF
   xd%V_rel_n_FiltStat = 0.0_ReKi

   z%DummyConstrState         = 0
   OtherState%DummyOtherState = 0
   m%LastIndWave              = 1

   
   ! allocate and initialize joint-specific arrays   
      
   ALLOCATE ( commonNodeLst(10), STAT = errStat2 )
   IF ( errStat2 /= 0 ) THEN
      call SetErrStat(ErrID_Fatal,'Error allocating space for commonNodeLst array.', ErrStat, ErrMsg, RoutineName)
      RETURN
   END IF 
   commonNodeLst = -1
   
   ALLOCATE ( usedJointList(p%NJoints), STAT = errStat2 )
   IF ( errStat2 /= 0 ) THEN
      call SetErrStat(ErrID_Fatal,'Error allocating space for UsedJointList array.', ErrStat, ErrMsg, RoutineName)
      RETURN
   END IF  
   usedJointList = .FALSE.
   
   ! loop through joints to calculate joint quantities (the joints are the first NJoints nodes)

   usedJointList = .FALSE.   
   commonNodeLst = -1
   !TODO: Error Handling
   
   
   do i = 1,p%NJoints      

      An        = 0.0
      Vn        = 0.0
      I_n       = 0.0
      MGdens    = 0.0
      tMG       = -999.0
      An_drag   = 0.0
      
      IF ( InitInp%InpJoints(i)%Position(3) >= -p%WtrDpth ) THEN
   
         ! loop through each member attached to the joint, getting the radius of its appropriate end
         DO J = 1, InitInp%InpJoints(I)%NConnections
      
            ! identify attached member and which end to us
            IF (InitInp%InpJoints(I)%ConnectionList(J) > 0) THEN         ! set up for end node 1
               !TODO: Should not perform a copy here?  A pointer to data would be better?
               member = p%Members(InitInp%InpJoints(I)%ConnectionList(J))   
               MemberEndIndx = 1
            ELSE     
               ! set up for end node N+1
               ! NOTE:  %ConnectionList(J) is negative valued if InitInp%Morison%InpMembers(I)%MJointID2 == InitInp%Morison%InpJoints(J)%JointID.  See HydroDynInput_ProcessInitData, members section
               member = p%Members(-InitInp%InpJoints(I)%ConnectionList(J))
               MemberEndIndx = member%NElements + 1
            END IF
      
            ! Compute the signed area*outward facing normal of this member
            sgn = 1.0
            
            IF ( MemberEndIndx == 1 ) THEN
               sgn = -1.0                                ! Local coord sys points into member at starting node, so flip sign of local z vector
            ELSE
               sgn = 1.0                                 ! Local coord sys points out of member at ending node, so leave sign of local z vector
            END IF

            ! Account for reordering of what the original node for the end was -- This affects the sign of the An term which can pose a problem for members crossing the waterline
            if (member%Flipped)   sgn = -1.0 * sgn
               
            ! Compute the signed quantities for this member end (for drag regardless of PropPot value), and add them to the joint values
            An_drag = An_drag + sgn* member%k*Pi*(member%RMG(MemberEndIndx))**2     ! area-weighted normal vector
               
            ! For the following quantities, the attached member cannot be modeled using WAMIT if we're to count it
            IF  (.NOT. member%PropPot) THEN

               ! Compute the signed quantities for this member end, and add them to the joint values
               An = An + sgn* member%k*Pi*(member%RMG(MemberEndIndx))**2     ! area-weighted normal vector
               Vn = Vn + sgn* member%k*   (member%RMG(MemberEndIndx))**3     ! r^3-weighted normal vector used for mass
               I_n=I_n + sgn* member%k*Pi*(member%RMG(MemberEndIndx))**4     ! r^4-weighted normal vector used for moments of inertia
               if (tMG == -999.0) then
                  ! All member nodes at this joint will have the same MG thickness and density, so only do this once
                  tMG = member%tMG(MemberEndIndx)
                  MGdens = member%MGdensity(MemberEndIndx) 
               end if
            END IF
         
         END DO   !J = 1, InitInp%InpJoints(I)%NConnections

         Vn = Vn*TwoPi/3.0_ReKi ! Semisphere volume is Vn = 2/3 pi \sum (r_MG^3 k)
         
         p%An_End(:,i) = An_drag 
         Amag_drag = Dot_Product(An_drag ,An_drag)
         Amag = Dot_Product(An ,An)
         IF (EqualRealNos(Amag_drag, 0.0_ReKi)) THEN
            p%DragConst_End(i) =  0.0
         ELSE
            p%DragConst_End(i) = InitInp%Nodes(i)%JAxCd*p%WtrDens / ( 4.0_ReKi * Amag_drag )
         END IF
         ! magnitudes of normal-weighted values
         Amag = sqrt(Amag)
         Vmag = sqrt(Dot_Product(Vn ,Vn))
         Imag = sqrt(Dot_Product(I_n,I_n))
      
         ! Constant part of the external hydrodynamic added mass term
         if ( Vmag > 0.0 ) then
            v2D(:,1) = Vn        
            p%AM_End(:,:,i) = (InitInp%Nodes(I)%JAxCa*InitInp%WtrDens/ Vmag)*matmul(v2D, transpose(v2D))
         end if
         
         ! Constant part of the external hydrodynamic dynamic pressure force
         if ( Amag > 0.0 ) then
            p%DP_Const_End(:,i) = -InitInp%Nodes(i)%JAxCp*An 
         endif
         
         ! marine growth mass/inertia magnitudes
         p%Mass_MG_End(i) = MGdens * tMG * Amag
         p%F_WMG_End(3,i) =        -MGdens * tMG * Amag * InitInp%Gravity  ! Z component of the directional force due to marine growth mass at joint
         Ir_MG_end   =  0.25 * MGdens * tMG * Imag  ! radial moment of inertia magnitude
         Il_MG_end   =  0.5  * MGdens * tMG * Imag  ! axial moment of inertia magnitude
      
         ! get rotation matrix for moment of inertia orientations
         call RodrigMat(I_n, R_I, errStat, errMsg)
         IF ( errStat >= AbortErrLev ) RETURN

         ! globally-oreinted moment of inertia matrix for joint
         Irl_mat = 0.0
         Irl_mat(1,1) = Ir_MG_end
         Irl_mat(2,2) = Ir_MG_end
         Irl_mat(3,3) = Il_MG_end
      
         p%I_MG_End(:,:,i) = MatMul( MatMul(R_I, Irl_mat), Transpose(R_I) ) ! final moment of inertia matrix for node
         

      END IF  ! InitInp%InpJoints(i)%Position(3) >= -p%WtrDpth
   
      p%DragMod_End   (i) = InitInp%Nodes(i)%JAxFDMod
      IF ( InitInp%Nodes(i)%JAxVnCOff .LE. 0.0_ReKi) THEN
         p%VRelNFiltConst(i) = 1.0_ReKi
         p%DragLoFSc_End (i) = 1.0_ReKi
      ELSE
         p%VRelNFiltConst(i) = exp(-2.0*Pi*InitInp%Nodes(i)%JAxVnCOff * p%DT)
         p%DragLoFSc_End (i) = InitInp%Nodes(i)%JAxFDLoFSc
      END IF

   END DO ! looping through nodes that are joints, i
          
         ! Define initial guess for the system inputs here:
         !    u%DummyInput = 0
         ! Define system output initializations (set up mesh) here:  
         ! Define initialization-routine output here:
         
   
   ! Setup the 4D grid information for the Interpolatin Module
   p%seast_interp_p = InitInp%seast_interp_p

   ! Setup 3D SWL grids needed for wave stretching
   
   IF (p%WaveStMod > 0_IntKi) THEN ! Wave stretching enabled
      
      ! Allocate variables for the wave dynamics at the SWL - Needed for wave stretching
      ALLOCATE ( p%WaveDynP0 (0:p%NStepWave,p%seast_interp_p%n(2),p%seast_interp_p%n(3)), STAT=errStat2 )
         IF ( errStat2 /= 0 ) call SetErrStat(ErrID_Fatal,'Error allocating space for p%WaveDynP0.', ErrStat, ErrMsg, RoutineName)
      ALLOCATE ( p%WaveVel0 (0:p%NStepWave,p%seast_interp_p%n(2),p%seast_interp_p%n(3),3), STAT=errStat2 )
         IF ( errStat2 /= 0 ) call SetErrStat(ErrID_Fatal,'Error allocating space for p%WaveVel0.', ErrStat, ErrMsg, RoutineName)
      ALLOCATE ( p%WaveAcc0 (0:p%NStepWave,p%seast_interp_p%n(2),p%seast_interp_p%n(3),3), STAT=errStat2 )
         IF ( errStat2 /= 0 ) call SetErrStat(ErrID_Fatal,'Error allocating space for p%WaveAcc0.', ErrStat, ErrMsg, RoutineName)
      ALLOCATE ( p%WaveAccMCF0 (0:p%NStepWave,p%seast_interp_p%n(2),p%seast_interp_p%n(3),3), STAT=errstat2 )
         IF ( errStat2 /= 0 ) call SetErrStat(ErrID_Fatal,'Error allocating space for p%WaveAccMCF0.', ErrStat, ErrMsg, RoutineName)
         
      if (ErrStat >= AbortErrLev) RETURN
   
      ! Copy the wave data at the SWL
      DO i = 1,p%seast_interp_p%n(2)
        DO j = 1,p%seast_interp_p%n(3)
          p%WaveDynP0(:,i,j) = p%WaveDynP(:,i,j,p%seast_interp_p%n(4))
          DO k = 1,3
            p%WaveVel0(:,i,j,k) = p%WaveVel(:,i,j,p%seast_interp_p%n(4),k)
            p%WaveAcc0(:,i,j,k) = p%WaveAcc(:,i,j,p%seast_interp_p%n(4),k)
          END DO
        END DO
      END DO
   
      ! Also copy the MacCamy-Fuchs scaled wave acceleration at the SWL if available
      IF (ASSOCIATED(p%WaveAccMCF)) THEN
        DO i = 1,p%seast_interp_p%n(2)
          DO j = 1,p%seast_interp_p%n(3)
            DO k = 1,3
              p%WaveAccMCF0(:,i,j,k) = p%WaveAccMCF(:,i,j,p%seast_interp_p%n(4),k)
            END DO
          END DO
        END DO
      END IF
   
   END IF
   
   ! Initialize the outputs      
   CALL MrsnOUT_Init( InitInp, y, p, InitOut, errStat2, errMsg2 )
   call SetErrStat( errStat2, errMsg2, errStat, errMsg, RoutineName )
   if ( errStat >= AbortErrLev ) return
   
   ! We will call CalcOutput to compute the loads for the initial reference position
   ! Then we can use the computed load components in the Summary File
   ! NOTE: Morison module has no states, otherwise we could no do this. GJH
   
   call Morison_CalcOutput(0.0_DbKi, u, p, x, xd, z, OtherState, y, m, errStat2, errMsg2 )
   call SetErrStat( errStat2, errMsg2, errStat, errMsg, RoutineName )
   if ( errStat >= AbortErrLev ) return
   
      ! Write Summary information to *HydroDyn* summary file now that everything has been initialized. 
   CALL WriteSummaryFile( InitInp%UnSum, InitInp%MSL2SWL, InitInp%NJoints, InitInp%NNodes, InitInp%Nodes, p%NMembers, p%Members, &
                          p%NumOuts, p%OutParam, p%MOutLst, p%JOutLst, u%Mesh, y%Mesh, p, m, errStat2, errMsg2 )
   call SetErrStat( errStat2, errMsg2, errStat, errMsg, RoutineName )
   if ( errStat >= AbortErrLev ) return
                                                       
   !Contains:
   !   SUBROUTINE CleanUpInitOnErr
   !   IF (ALLOCATED(sw(1)%array))  DEALLOCATE(sw(1)%array, STAT=aviFail)
   !   END SUBROUTINE

END SUBROUTINE Morison_Init
!----------------------------------------------------------------------------------------------------------------------------------
SUBROUTINE RodrigMat(a, R, errStat, errMsg)
   ! calculates rotation matrix R to rotate unit vertical vector to direction of input vector a
   
   REAL(ReKi),      INTENT ( IN    )  :: a(3)    ! input vector
   REAL(ReKi),      INTENT ( INOUT )  :: R(3,3)  ! rotation matrix from Rodrigues's rotation formula
   INTEGER(IntKi),  INTENT(  OUT)     :: errStat     ! Error status of the operation
   CHARACTER(*),    INTENT(  OUT)     :: errMsg      ! Error message if errStat /= ErrID_None

   REAL(ReKi)                         :: vec(3)  ! scaled and adjusted input vector
   REAL(ReKi)                         :: factor  ! denomenator used for scaling                     
   ErrStat  = ErrID_None
   ErrMsg   = ""
   factor = Dot_Product(a,a)
   ! Return the identity if the vector is zero.  We are defining it this way because of how this is used
   if ( EqualRealNos(factor, 0.0_ReKi) ) then
      CALL EYE(R, errStat,errMsg)
   else IF ( EqualRealNos(a(1), 0.0_ReKi) .AND. EqualRealNos(a(2), 0.0_ReKi) ) THEN    ! return identity if vertical
      CALL EYE(R, errStat,errMsg)
      IF (a(3) < 0) THEN
         R = -R
      END IF   
   else   
      vec = a/SQRT(factor) ! normalize a
      vec(3) = vec(3) + 1
   
      factor = 2.0/Dot_Product(vec, vec)
      
      R(1,1) = factor*vec(1)*vec(1) - 1
      R(1,2) = factor*vec(1)*vec(2)
      R(1,3) = factor*vec(1)*vec(3)
      R(2,1) = factor*vec(2)*vec(1)
      R(2,2) = factor*vec(2)*vec(2) - 1
      R(2,3) = factor*vec(2)*vec(3)
      R(3,1) = factor*vec(3)*vec(1)
      R(3,2) = factor*vec(3)*vec(2)
      R(3,3) = factor*vec(3)*vec(3) - 1
   end if
   
END SUBROUTINE RodrigMat

!----------------------------------------------------------------------------------------------------------------------------------
FUNCTION GetAlpha(R1,R2)
   ! calculates relative center of volume location for a (tapered) cylindrical element
   real(ReKi)    :: GetAlpha
   REAL(ReKi),                     INTENT    ( IN    )  :: R1  ! interior radius of element at node point
   REAL(ReKi),                     INTENT    ( IN    )  :: R2  ! interior radius of other end of part-element
   
<<<<<<< HEAD
   if ( EqualRealNos(R1, 0.0_ReKi) .AND. EqualRealNos(R2, 0.0_ReKi) ) then  ! if undefined, return 0
      GetAlpha = 0.0_ReKi
   else
      GetAlpha = (R1*R1 + 2.0*R1*R2 + 3.0*R2*R2)/4.0/(R1*R1 + R1*R2 + R2*R2)
   end if
=======
   IF ( EqualRealNos(R1, R2) ) THEN ! To cover the case where R1=R2=0
      GetAlpha = 0.5
   ELSE
      GetAlpha = (R1*R1 + 2.0*R1*R2 + 3.0*R2*R2)/4.0/(R1*R1 + R1*R2 + R2*R2)
   END IF
>>>>>>> 952d65a4
   
END FUNCTION GetAlpha

!----------------------------------------------------------------------------------------------------------------------------------
SUBROUTINE AllocateNodeLoadVariables(InitInp, p, m, NNodes, errStat, errMsg )
   TYPE(Morison_InitInputType),       INTENT(IN   )  :: InitInp     ! Initialization inputs
   TYPE(Morison_ParameterType),       INTENT(INOUT)  :: p           ! parameter variables
   TYPE(Morison_MiscVarType),         INTENT(INOUT)  :: m           ! Misc/optimization variables            
   INTEGER(IntKi),                    INTENT(IN   )  :: NNodes      ! number of nodes in node list
   INTEGER(IntKi),                    INTENT(  OUT)  :: errStat     ! Error status of the operation
   CHARACTER(*),                      INTENT(  OUT)  :: errMsg      ! Error message if errStat /= ErrID_None
   integer(IntKi)           :: errStat2              ! returns a non-zero value when an error occurs            
   CHARACTER(errMsgLen)     :: errMsg2     ! Error message if errStat2 /= ErrID_None
   character(*), parameter :: routineName = 'AllocateNodeLoadVariables'
   
      ! Initialize errStat
         
   errStat = ErrID_None         
   errMsg  = ""               
      
   call AllocAry( m%nodeInWater        , NNodes   , 'm%nodeInWater'  , errStat2, errMsg2); call SetErrStat(errStat2, errMsg2, errStat, errMsg, routineName)
   call AllocAry( m%vrel         ,    3, NNodes   , 'm%vrel'         , errStat2, errMsg2); call SetErrStat(errStat2, errMsg2, errStat, errMsg, routineName)
   !call AllocAry( m%F_D          ,    6, NNodes   , 'm%F_D'          , errStat2, errMsg2); call SetErrStat(errStat2, errMsg2, errStat, errMsg, routineName)
   !call AllocAry( m%F_A          ,    6, NNodes   , 'm%F_A'          , errStat2, errMsg2); call SetErrStat(errStat2, errMsg2, errStat, errMsg, routineName)
   !call AllocAry( m%F_B          ,    6, NNodes   , 'm%F_B'          , errStat2, errMsg2); call SetErrStat(errStat2, errMsg2, errStat, errMsg, routineName)
   !call AllocAry( m%F_BF         ,    6, NNodes   , 'm%F_BF'         , errStat2, errMsg2); call SetErrStat(errStat2, errMsg2, errStat, errMsg, routineName)
   !call AllocAry( m%F_I          ,    6, NNodes   , 'm%F_I'          , errStat2, errMsg2); call SetErrStat(errStat2, errMsg2, errStat, errMsg, routineName)
   !call AllocAry( m%F_If         ,    6, NNodes   , 'm%F_If'         , errStat2, errMsg2); call SetErrStat(errStat2, errMsg2, errStat, errMsg, routineName)
   !call AllocAry( m%F_WMG        ,    6, NNodes   , 'm%F_WMG'        , errStat2, errMsg2); call SetErrStat(errStat2, errMsg2, errStat, errMsg, routineName)
   !call AllocAry( m%F_IMG        ,    6, NNodes   , 'm%F_IMG'        , errStat2, errMsg2); call SetErrStat(errStat2, errMsg2, errStat, errMsg, routineName)
   call AllocAry( m%FV           ,    3, NNodes   , 'm%FV'           , errStat2, errMsg2); call SetErrStat(errStat2, errMsg2, errStat, errMsg, routineName)
   call AllocAry( m%FA           ,    3, NNodes   , 'm%FA'           , errStat2, errMsg2); call SetErrStat(errStat2, errMsg2, errStat, errMsg, routineName)
   call AllocAry( m%FAMCF        ,    3, NNodes   , 'm%FAMCF'        , errStat2, errMsg2); call SetErrStat(errStat2, errMsg2, errStat, errMsg, routineName)
   call AllocAry( m%FDynP        ,       NNodes   , 'm%FDynP'        , errStat2, errMsg2); call SetErrStat(errStat2, errMsg2, errStat, errMsg, routineName)
   call AllocAry( m%WaveElev     ,       NNodes   , 'm%WaveElev'        , errStat2, errMsg2); call SetErrStat(errStat2, errMsg2, errStat, errMsg, routineName)
   call AllocAry( m%WaveElev1    ,       NNodes   , 'm%WaveElev1'        , errStat2, errMsg2); call SetErrStat(errStat2, errMsg2, errStat, errMsg, routineName)
   call AllocAry( m%WaveElev2    ,       NNodes   , 'm%WaveElev2'        , errStat2, errMsg2); call SetErrStat(errStat2, errMsg2, errStat, errMsg, routineName)
   call AllocAry( p%An_End       ,    3, p%NJoints, 'p%An_End'       , errStat2, errMsg2); call SetErrStat(errStat2, errMsg2, errStat, errMsg, routineName)
   call AllocAry( p%DragConst_End,       p%NJoints, 'p%DragConst_End', errStat2, errMsg2); call SetErrStat(errStat2, errMsg2, errStat, errMsg, routineName)
   call AllocAry( m%F_I_End      ,    3, p%NJoints, 'm%F_I_End'      , errStat2, errMsg2); call SetErrStat(errStat2, errMsg2, errStat, errMsg, routineName)
   call AllocAry( m%F_BF_End     ,    6, p%NJoints, 'm%F_BF_End'     , errStat2, errMsg2); call SetErrStat(errStat2, errMsg2, errStat, errMsg, routineName)
   call AllocAry( m%F_A_End      ,    3, p%NJoints, 'm%F_A_End'      , errStat2, errMsg2); call SetErrStat(errStat2, errMsg2, errStat, errMsg, routineName)
   call AllocAry( m%F_D_End      ,    3, p%NJoints, 'm%F_D_End'      , errStat2, errMsg2); call SetErrStat(errStat2, errMsg2, errStat, errMsg, routineName)
   call AllocAry( m%F_B_End      ,    6, p%NJoints, 'm%F_B_End'      , errStat2, errMsg2); call SetErrStat(errStat2, errMsg2, errStat, errMsg, routineName)
   call AllocAry( m%F_IMG_End    ,    6, p%NJoints, 'm%F_IMG_End'    , errStat2, errMsg2); call SetErrStat(errStat2, errMsg2, errStat, errMsg, routineName)
   call AllocAry( p%I_MG_End     , 3, 3, p%NJoints, 'p%I_MG_End'     , errStat2, errMsg2); call SetErrStat(errStat2, errMsg2, errStat, errMsg, routineName)
   call AllocAry( p%F_WMG_End    ,    3, p%NJoints, 'p%F_WMG_End'    , errStat2, errMsg2); call SetErrStat(errStat2, errMsg2, errStat, errMsg, routineName)
   call AllocAry( p%Mass_MG_End  ,       p%NJoints, 'p%Mass_MG_End'  , errStat2, errMsg2); call SetErrStat(errStat2, errMsg2, errStat, errMsg, routineName)
   call AllocAry( p%AM_End       , 3, 3, p%NJoints, 'p%AM_End'       , errStat2, errMsg2); call SetErrStat(errStat2, errMsg2, errStat, errMsg, routineName)
   call AllocAry( p%DP_Const_End ,    3, p%NJoints, 'p%DP_Const_End' , errStat2, errMsg2); call SetErrStat(errStat2, errMsg2, errStat, errMsg, routineName)

   call AllocAry( m%V_rel_n        ,     p%NJoints, 'm%V_rel_n'        , errStat2, errMsg2); call SetErrStat(errStat2, errMsg2, errStat, errMsg, routineName)
   call AllocAry( m%V_rel_n_HiPass ,     p%NJoints, 'm%V_rel_n_HiPass' , errStat2, errMsg2); call SetErrStat(errStat2, errMsg2, errStat, errMsg, routineName)

   call AllocAry( p%DragMod_End ,     p%NJoints, 'p%DragMod_End' , errStat2, errMsg2); call SetErrStat(errStat2, errMsg2, errStat, errMsg, routineName)
   call AllocAry( p%DragLoFSc_End ,     p%NJoints, 'p%DragLoFSc_End' , errStat2, errMsg2); call SetErrStat(errStat2, errMsg2, errStat, errMsg, routineName)
   call AllocAry( p%VRelNFiltConst ,     p%NJoints, 'p%VRelNFiltConst' , errStat2, errMsg2); call SetErrStat(errStat2, errMsg2, errStat, errMsg, routineName)

   if (errStat >= AbortErrLev) return
   
   m%nodeInWater   = 0
   m%vrel          = 0.0_ReKi
   !m%F_D           = 0.0_ReKi
   !m%F_A           = 0.0_ReKi 
   !m%F_B           = 0.0
   !m%F_BF          = 0.0
   !m%F_I           = 0.0
   !m%F_If          = 0.0
   !m%F_WMG         = 0.0
   !m%F_IMG         = 0.0
   m%FV            = 0.0_ReKi
   m%FA            = 0.0_ReKi
   m%FDynP         = 0.0_ReKi
   p%An_End        = 0.0
   p%DragConst_End = 0.0
   m%F_I_End       = 0.0
   m%F_BF_End      = 0.0
   m%F_A_End       = 0.0
   m%F_D_End       = 0.0
   m%F_B_End       = 0.0
   m%F_IMG_End     = 0.0
   p%DP_Const_End  = 0.0
   p%I_MG_End      = 0.0
   p%Mass_MG_End   = 0.0
   p%F_WMG_End     = 0.0
   p%AM_End        = 0.0
   
   m%V_rel_n        = 0.0_ReKi
   m%V_rel_n_HiPass = 0.0_ReKi

   p%WaveVel    => InitInp%WaveVel      
   p%WaveAcc    => InitInp%WaveAcc
   p%WaveDynP   => InitInp%WaveDynP    
   p%WaveTime   => InitInp%WaveTime   
   p%PWaveVel0  => InitInp%PWaveVel0      
   p%PWaveAcc0  => InitInp%PWaveAcc0
   p%PWaveDynP0 => InitInp%PWaveDynP0
   
   p%WaveAccMCF => InitInp%WaveAccMCF
   p%PWaveAccMCF0 => InitInp%PWaveAccMCF0
   

   


END SUBROUTINE AllocateNodeLoadVariables

!----------------------------------------------------------------------------------------------------------------------------------
!> This routine is similar to InterpWrappedStpReal, except it returns only the slope for the interpolation.
!! By returning the slope based on Time, we don't have to calculate this for every variable (Yary) we want to interpolate.
!! NOTE: p%WaveTime (and most arrays here) start with index of 0 instead of 1, so we will subtract 1 from "normal" interpolation
!! schemes.
FUNCTION GetInterpolationSlope(Time, p, m, IntWrapIndx) RESULT( InterpSlope )
      REAL(DbKi),                        INTENT(IN   )  :: Time        !< Current simulation time in seconds
      TYPE(Morison_ParameterType),       INTENT(IN   )  :: p           !< Parameters
      TYPE(Morison_MiscVarType),         INTENT(INOUT)  :: m           !< Misc/optimization variables            
      INTEGER, OPTIONAL,                 INTENT(  OUT)  :: IntWrapIndx

      REAL(SiKi)                                        :: Time_SiKi
      REAL(SiKi)                                        :: TimeMod
      REAL(ReKi)                                        :: InterpSlope

      Time_SiKi = REAL(Time, SiKi)
      TimeMod = MOD(Time_SiKi, p%WaveTime(p%NStepWave)) !p%WaveTime starts at index 0, so it has p%NStepWave+1 elements
      IF ( TimeMod <= p%WaveTime(1) )  THEN !second element
         m%LastIndWave = 0
      END IF
      
      IF ( TimeMod <= p%WaveTime(0) )  THEN
         m%LastIndWave = 0
         InterpSlope = 0.0_ReKi  ! returns values at m%LastIndWave
         IF(PRESENT(IntWrapIndx)) IntWrapIndx = 0
      ELSE IF ( TimeMod >= p%WaveTime(p%NStepWave) )  THEN
         m%LastIndWave = p%NStepWave-1
         InterpSlope = 1.0_ReKi  ! returns values at p%NStepWave
         IF(PRESENT(IntWrapIndx)) IntWrapIndx = p%NStepWave
      ELSE
         m%LastIndWave = MAX( MIN( m%LastIndWave, p%NStepWave-1 ), 0 )

         DO

            IF ( TimeMod < p%WaveTime(m%LastIndWave) )  THEN

               m%LastIndWave = m%LastIndWave - 1

            ELSE IF ( TimeMod >= p%WaveTime(m%LastIndWave+1) )  THEN

               m%LastIndWave = m%LastIndWave + 1

            ELSE
               IF(PRESENT(IntWrapIndx)) IntWrapIndx = m%LastIndWave
               
               InterpSlope = ( TimeMod - p%WaveTime(m%LastIndWave) )/( p%WaveTime(m%LastIndWave+1) - p%WaveTime(m%LastIndWave) )
               RETURN ! stop checking DO loop
            END IF

         END DO
   
      END IF
      
END FUNCTION GetInterpolationSlope
!----------------------------------------------------------------------------------------------------------------------------------
!> Use in conjunction with GetInterpolationSlope, to replace InterpWrappedStpReal here.
FUNCTION InterpolateWithSlope(InterpSlope, Ind, YAry)
      REAL(ReKi), INTENT(IN)                            :: InterpSlope
      INTEGER(IntKi), INTENT(IN )                       :: Ind           !< Misc/optimization variables
      REAL(SiKi), INTENT(IN)                            :: YAry(0:)
      REAL(ReKi)                                        :: InterpolateWithSlope

      InterpolateWithSlope = ( YAry(Ind+1) - YAry(Ind) )*InterpSlope + YAry(Ind)

END FUNCTION InterpolateWithSlope
!----------------------------------------------------------------------------------------------------------------------------------
!> Use in conjunction with GetInterpolationSlope, to replace InterpWrappedStpReal here.
FUNCTION InterpolateWithSlopeR(InterpSlope, Ind, YAry)
      REAL(ReKi), INTENT(IN)                            :: InterpSlope
      INTEGER(IntKi), INTENT(IN )                       :: Ind           !< Misc/optimization variables
      REAL(ReKi), INTENT(IN)                            :: YAry(0:)
      REAL(ReKi)                                        :: InterpolateWithSlopeR

      InterpolateWithSlopeR = ( YAry(Ind+1) - YAry(Ind) )*InterpSlope + YAry(Ind)

END FUNCTION InterpolateWithSlopeR
!----------------------------------------------------------------------------------------------------------------------------------
!> Routine for computing outputs, used in both loose and tight coupling.
SUBROUTINE Morison_CalcOutput( Time, u, p, x, xd, z, OtherState, y, m, errStat, errMsg )   
!..................................................................................................................................
   
   REAL(DbKi),                        INTENT(IN   )  :: Time        !< Current simulation time in seconds
   TYPE(Morison_InputType),           INTENT(IN   )  :: u           !< Inputs at Time
   TYPE(Morison_ParameterType),       INTENT(IN   )  :: p           !< Parameters
   TYPE(Morison_ContinuousStateType), INTENT(IN   )  :: x           !< Continuous states at Time
   TYPE(Morison_DiscreteStateType),   INTENT(IN   )  :: xd          !< Discrete states at Time
   TYPE(Morison_ConstraintStateType), INTENT(IN   )  :: z           !< Constraint states at Time
   TYPE(Morison_OtherStateType),      INTENT(IN   )  :: OtherState  !< Other states at Time
   TYPE(Morison_OutputType),          INTENT(INOUT)  :: y           !< Outputs computed at Time (Input only so that mesh con-
                                                                     !!   nectivity information does not have to be recalculated)
   TYPE(Morison_MiscVarType),         INTENT(INOUT)  :: m           !< Misc/optimization variables            
   INTEGER(IntKi),                    INTENT(  OUT)  :: errStat     !< Error status of the operation
   CHARACTER(*),                      INTENT(  OUT)  :: errMsg      !< Error message if errStat /= ErrID_None

   ! Local variables
   INTEGER(IntKi)                                    :: errStat2    ! Error status of the operation (occurs after initial error)
   CHARACTER(errMsgLen)                              :: errMsg2     ! Error message if errStat2 /= ErrID_None
   character(*), parameter                           :: RoutineName = 'Morison_CalcOutput'
      
   REAL(ReKi)                                        :: vmag, vmagf
   INTEGER                                           :: I, J, K
   REAL(ReKi)                                        :: qdotdot(6)      ! The structural acceleration of a mesh node
      
   TYPE(Morison_MemberType) :: mem     ! the current member
   INTEGER                  :: N       ! Number of elements within a given member
   REAL(ReKi)               :: dl      ! Element length within a given member, m
   REAL(ReKi)               :: vec(3)  ! Vector pointing from a member's 1st node to its last node
   REAL(ReKi)               :: phi, phi1, phi2     ! member tilt angle
   REAL(ReKi)               :: cosPhi, cosPhi1, cosPhi2
   REAL(ReKi)               :: sinPhi, sinPhi1, sinPhi2
   REAL(ReKi)               :: tanPhi
   REAL(ReKi)               :: sinBeta, sinBeta1, sinBeta2
   REAL(ReKi)               :: cosBeta, cosBeta1, cosBeta2
   REAL(ReKi)               :: CMatrix(3,3), CTrans(3,3) ! Direction cosine matrix for element, and its transpose
   REAL(ReKi)               :: z1
   REAL(ReKi)               :: z2
   REAL(ReKi)               :: r1
   REAL(ReKi)               :: r2
   REAL(ReKi)               :: r1b
   REAL(ReKi)               :: r2b
   REAL(ReKi)               :: rMidb
   REAL(ReKi)               :: dRdl_mg     ! shorthand for taper including marine growth of element i
   REAL(ReKi)               :: dRdl_mg_b   ! shorthand for taper including marine growth of element i with radius scaling by sqrt(Cb)
   REAL(ReKi)               :: RMGFSInt    ! Member radius with marine growth at the intersection with the instantaneous free surface
   REAL(ReKi)               :: g     ! gravity constant
   REAL(ReKi)               :: k_hat(3), k_hat1(3), k_hat2(3) ! Elemental unit vector pointing from 1st node to 2nd node of the element
   REAL(ReKi)               :: n_hat(3)
   REAL(ReKi)               :: alpha ! final load distribution factor for element
   REAL(ReKi)               :: Fr    !radial component of buoyant force
   REAL(ReKi)               :: Fl    !axial component of buoyant force
   REAL(ReKi)               :: Moment     !moment induced about the center of the cylinder's bottom face
   INTEGER(IntKi)           :: im    ! counter   
   REAL(ReKi)               :: a_s1(3)       
   REAL(ReKi)               :: alpha_s1(3)
   REAL(ReKi)               :: omega_s1(3)
   REAL(ReKi)               :: a_s2(3)       
   REAL(ReKi)               :: alpha_s2(3)
   REAL(ReKi)               :: omega_s2(3)
   REAL(ReKi)               :: pos1(3), pos2(3), positionXY(2)   
   REAL(ReKi)               :: Imat(3,3)
   REAL(ReKi)               :: iArm(3), iTerm(3), Ioffset, h_c, dRdl_p, dRdl_pp, f_hydro(3), Am(3,3), lstar, deltal, deltalLeft, deltalRight
   REAL(ReKi)               :: h, h_c_AM, deltal_AM
   REAL(ReKi)               :: F_WMG(6), F_IMG(6), F_If(6), F_B0(6), F_B1(6), F_B2(6), F_B_End(6)

   ! Local variables needed for wave stretching and load smoothing/redistribution
   INTEGER(IntKi)           :: FSElem
   REAL(ReKi)               :: SubRatio
   REAL(ReKi)               :: Zeta1
   REAL(ReKi)               :: Zeta2
   REAL(ReKi)               :: FSInt(3)
   REAL(ReKi)               :: F_D0(3)
   REAL(ReKi)               :: F_A0(3)
   REAL(ReKi)               :: F_I0(3)
   REAL(ReKi)               :: F_0(3)
   REAL(ReKi)               :: F_DS(3)
   REAL(ReKi)               :: F_AS(3)
   REAL(ReKi)               :: F_IS(3)
   REAL(ReKi)               :: F_S(3)
   REAL(ReKi)               :: f_redist
   REAL(ReKi)               :: Df_hydro(3)
   REAL(ReKi)               :: DM_hydro(3)
   REAL(ReKi)               :: Df_hydro_lumped(6)
   REAL(ReKi)               :: FVFSInt(3)
   REAL(ReKi)               :: FAFSInt(3)
   REAL(ReKi)               :: FDynPFSInt
   REAL(ReKi)               :: vrelFSInt(3)
   REAL(ReKi)               :: pos1Prime(3)
   REAL(ReKi)               :: WtrDpth
   REAL(ReKi)               :: FAMCFFSInt(3)
   INTEGER(IntKi)           :: MemSubStat, NumFSX
   REAL(ReKi)               :: theta1, theta2, dFdl(6), y_hat(3), z_hat(3), posMid(3), zetaMid, FSPt(3)
   INTEGER(IntKi)           :: secStat

   LOGICAL                  :: Is1stElement

   ! Initialize errStat
   errStat = ErrID_None         
   errMsg  = ""               
   Imat    = 0.0_ReKi   
   g       = p%Gravity
   WtrDpth = p%WtrDpth + p%MSL2SWL ! Water depth measured from the free surface
   
   !InterpolationSlope = GetInterpolationSlope(Time, p, m, IntWrapIndx)

   !===============================================================================================
   ! Calculate the fluid kinematics at all mesh nodes and store for use in the equations below

   DO j = 1, p%NNodes
      IF (p%WaveDisp == 0 ) THEN
         ! use the initial X,Y location
         pos1(1) = u%Mesh%Position(1,j)
         pos1(2) = u%Mesh%Position(2,j)
      ELSE
         ! Use current X,Y location
         pos1(1) = u%Mesh%TranslationDisp(1,j) + u%Mesh%Position(1,j)
         pos1(2) = u%Mesh%TranslationDisp(2,j) + u%Mesh%Position(2,j)
      END IF
      
      IF (p%WaveStMod > 0 .AND. p%WaveDisp /= 0) THEN ! Wave stretching enabled
        pos1(3) = u%Mesh%Position(3,j) + u%Mesh%TranslationDisp(3,j) - p%MSL2SWL  ! Use the current Z location.
      ELSE ! Wave stretching disabled
        pos1(3) = u%Mesh%Position(3,j) - p%MSL2SWL  ! We are intentionally using the undisplaced Z position of the node.
      END IF
            
      ! Compute the free surface elevation at the x/y position of all nodes
      positionXY = (/pos1(1),pos1(2)/)      
      m%WaveElev1(j) = SeaSt_Interp_3D( Time, positionXY, p%WaveElev1, p%seast_interp_p, m%SeaSt_Interp_m%FirstWarn_Clamp, ErrStat2, ErrMsg2 )
        CALL SetErrStat( ErrStat2, ErrMsg2, ErrStat, ErrMsg, RoutineName )
      IF (associated(p%WaveElev2)) THEN
        m%WaveElev2(j) = SeaSt_Interp_3D( Time, positionXY, p%WaveElev2, p%seast_interp_p, m%SeaSt_Interp_m%FirstWarn_Clamp, ErrStat2, ErrMsg2 )
          CALL SetErrStat( ErrStat2, ErrMsg2, ErrStat, ErrMsg, RoutineName )
        m%WaveElev(j) =  m%WaveElev1(j) + m%WaveElev2(j)
      ELSE
        m%WaveElev(j) =  m%WaveElev1(j) 
      END IF      
      
      IF (p%WaveStMod == 0) THEN ! No wave stretching
    
          IF ( pos1(3) <= 0.0_ReKi) THEN ! Node is at or below the SWL
              ! Use location to obtain interpolated values of kinematics         
              call SeaSt_Interp_Setup( Time, pos1, p%seast_interp_p, m%seast_interp_m, ErrStat2, ErrMsg2 ) 
                call SetErrStat( ErrStat2, ErrMsg2, ErrStat, ErrMsg, RoutineName )
              m%FV(:,j)  = SeaSt_Interp_4D_Vec( p%WaveVel, m%seast_interp_m, ErrStat2, ErrMsg2 )
                call SetErrStat( ErrStat2, ErrMsg2, ErrStat, ErrMsg, RoutineName )
              m%FA(:,j) = SeaSt_Interp_4D_Vec( p%WaveAcc, m%seast_interp_m, ErrStat2, ErrMsg2 )
                call SetErrStat( ErrStat2, ErrMsg2, ErrStat, ErrMsg, RoutineName )
              m%FDynP(j)  = SeaSt_Interp_4D    ( p%WaveDynP, m%seast_interp_m, ErrStat2, ErrMsg2 )
                call SetErrStat( ErrStat2, ErrMsg2, ErrStat, ErrMsg, RoutineName )
              m%vrel(:,j) = m%FV(:,j) - u%Mesh%TranslationVel(:,j)
              m%nodeInWater(j) = 1_IntKi
          ELSE ! Node is above the SWL
              m%FV(:,j)  = 0.0
              m%FA(:,j)  = 0.0
              m%FDynP(j) = 0.0
              m%vrel(:,j) = 0.0  
              m%nodeInWater(j) = 0_IntKi
          END IF
      
      ELSE ! Wave stretching enabled
      
          IF ( pos1(3) <= m%WaveElev(j)) THEN ! Node is submerged
          
              m%nodeInWater(j) = 1_IntKi
 
              IF (p%WaveStMod <3) THEN ! Vertical or extrapolated wave stretching
          
                  IF ( pos1(3) <= 0.0_SiKi) THEN ! Node is below the SWL - evaluate wave dynamics as usual
          
                      ! Use location to obtain interpolated values of kinematics         
                      call SeaSt_Interp_Setup( Time, pos1, p%seast_interp_p, m%seast_interp_m, ErrStat2, ErrMsg2 ) 
                        call SetErrStat( ErrStat2, ErrMsg2, ErrStat, ErrMsg, RoutineName )
                      m%FV(:,j)  = SeaSt_Interp_4D_Vec( p%WaveVel, m%seast_interp_m, ErrStat2, ErrMsg2 )
                        call SetErrStat( ErrStat2, ErrMsg2, ErrStat, ErrMsg, RoutineName )
                      m%FA(:,j) = SeaSt_Interp_4D_Vec( p%WaveAcc, m%seast_interp_m, ErrStat2, ErrMsg2 )
                        call SetErrStat( ErrStat2, ErrMsg2, ErrStat, ErrMsg, RoutineName )
                      m%FDynP(j)  = SeaSt_Interp_4D    ( p%WaveDynP, m%seast_interp_m, ErrStat2, ErrMsg2 )
                        call SetErrStat( ErrStat2, ErrMsg2, ErrStat, ErrMsg, RoutineName )
          
                  ELSE ! Node is above SWL - need wave stretching
          
                      ! Vertical wave stretching
                      m%FV(:,j)  = SeaSt_Interp_3D_vec( Time, positionXY, p%WaveVel0, p%seast_interp_p,  m%seast_interp_m%FirstWarn_Clamp, ErrStat2, ErrMsg2 )
                        call SetErrStat( ErrStat2, ErrMsg2, ErrStat, ErrMsg, RoutineName )
                      m%FA(:,j)  = SeaSt_Interp_3D_vec( Time, positionXY, p%WaveAcc0, p%seast_interp_p,  m%seast_interp_m%FirstWarn_Clamp, ErrStat2, ErrMsg2 )
                        call SetErrStat( ErrStat2, ErrMsg2, ErrStat, ErrMsg, RoutineName )
                      m%FDynP(j) = SeaSt_Interp_3D    ( Time, positionXY, p%WaveDynP0, p%seast_interp_p, m%seast_interp_m%FirstWarn_Clamp, ErrStat2, ErrMsg2 )
                        call SetErrStat( ErrStat2, ErrMsg2, ErrStat, ErrMsg, RoutineName )
                      
                      ! Extrapoled wave stretching
                      IF (p%WaveStMod == 2) THEN 
                        m%FV(:,j)  = m%FV(:,j)  + SeaSt_Interp_3D_vec( Time, positionXY, p%PWaveVel0,  p%seast_interp_p, m%seast_interp_m%FirstWarn_Clamp, ErrStat2, ErrMsg2 ) * pos1(3)
                          call SetErrStat( ErrStat2, ErrMsg2, ErrStat, ErrMsg, RoutineName )
                        m%FA(:,j)  = m%FA(:,j)  + SeaSt_Interp_3D_vec( Time, positionXY, p%PWaveAcc0,  p%seast_interp_p, m%seast_interp_m%FirstWarn_Clamp, ErrStat2, ErrMsg2 ) * pos1(3)
                          call SetErrStat( ErrStat2, ErrMsg2, ErrStat, ErrMsg, RoutineName )
                        m%FDynP(j) = m%FDynP(j) + SeaSt_Interp_3D    ( Time, positionXY, p%PWaveDynP0, p%seast_interp_p, m%seast_interp_m%FirstWarn_Clamp, ErrStat2, ErrMsg2 ) * pos1(3)
                          call SetErrStat( ErrStat2, ErrMsg2, ErrStat, ErrMsg, RoutineName )
                      END IF
          
                  END IF ! Node is submerged
 
              ELSE ! Wheeler stretching - no need to check whether the node is above or below SWL
                  
                  ! Map the node z-position linearly from [-WtrDpth,m%WaveElev(j)] to [-WtrDpth,0] 
                  pos1Prime = pos1
                  pos1Prime(3) = WtrDpth*(WtrDpth+pos1(3))/(WtrDpth+m%WaveElev(j))-WtrDpth
                  
                  ! Obtain the wave-field variables by interpolation with the mapped position.
                  call SeaSt_Interp_Setup( Time, pos1Prime, p%seast_interp_p, m%seast_interp_m, ErrStat2, ErrMsg2 ) 
                    call SetErrStat( ErrStat2, ErrMsg2, ErrStat, ErrMsg, RoutineName )
                  m%FV(:,j)  = SeaSt_Interp_4D_Vec( p%WaveVel, m%seast_interp_m, ErrStat2, ErrMsg2 )
                    call SetErrStat( ErrStat2, ErrMsg2, ErrStat, ErrMsg, RoutineName )
                  m%FA(:,j) = SeaSt_Interp_4D_Vec( p%WaveAcc, m%seast_interp_m, ErrStat2, ErrMsg2 )
                    call SetErrStat( ErrStat2, ErrMsg2, ErrStat, ErrMsg, RoutineName )
                  m%FDynP(j)  = SeaSt_Interp_4D    ( p%WaveDynP, m%seast_interp_m, ErrStat2, ErrMsg2 )
                    call SetErrStat( ErrStat2, ErrMsg2, ErrStat, ErrMsg, RoutineName )
              
              END IF
          
              m%vrel(:,j) = m%FV(:,j) - u%Mesh%TranslationVel(:,j)
        
          ELSE ! Node is out of water - zero-out all wave dynamics
          
              m%nodeInWater(j) = 0_IntKi  
              m%FV(:,j)  = 0.0
              m%FA(:,j)  = 0.0
              m%FDynP(j) = 0.0
              m%vrel(:,j) = 0.0 
          
          END IF ! If node is in or out of water
      
      END IF ! If wave stretching is on or off

   END DO ! j = 1, p%NNodes
   
   ! Scaled fluid acceleration for the MacCamy-Fuchs model
   IF ( ASSOCIATED(p%WaveAccMCF) ) THEN
      DO im = 1,p%NMembers
         IF ( p%Members(im)%PropMCF .AND. ( .NOT. p%Members(im)%PropPot ) ) THEN
            DO i = 1,p%Members(im)%NElements+1
               j = p%Members(im)%NodeIndx(i)
               
               IF (p%WaveDisp == 0 ) THEN
                  ! use the initial X,Y location
                  pos1(1) = u%Mesh%Position(1,j)
                  pos1(2) = u%Mesh%Position(2,j)
               ELSE
                  ! Use current X,Y location
                  pos1(1) = u%Mesh%TranslationDisp(1,j) + u%Mesh%Position(1,j)
                  pos1(2) = u%Mesh%TranslationDisp(2,j) + u%Mesh%Position(2,j)
               END IF
      
               IF (p%WaveStMod > 0 .AND. p%WaveDisp /= 0) THEN ! Wave stretching enabled
                  pos1(3) = u%Mesh%Position(3,j) + u%Mesh%TranslationDisp(3,j) - p%MSL2SWL  ! Use the current Z location.
               ELSE ! Wave stretching disabled
                  pos1(3) = u%Mesh%Position(3,j) - p%MSL2SWL  ! We are intentionally using the undisplaced Z position of the node.
               END IF
            
               ! Compute the free surface elevation at the x/y position of all nodes
               positionXY = (/pos1(1),pos1(2)/)
               
               IF (p%WaveStMod == 0) THEN ! No wave stretching
    
                  IF ( pos1(3) <= 0.0_ReKi) THEN ! Node is at or below the SWL
                     ! Use location to obtain interpolated values of kinematics         
                     call SeaSt_Interp_Setup( Time, pos1, p%seast_interp_p, m%seast_interp_m, ErrStat2, ErrMsg2 ) 
                        call SetErrStat( ErrStat2, ErrMsg2, ErrStat, ErrMsg, RoutineName )
                     m%FAMCF(:,j) = SeaSt_Interp_4D_Vec( p%WaveAccMCF, m%seast_interp_m, ErrStat2, ErrMsg2 )
                        call SetErrStat( ErrStat2, ErrMsg2, ErrStat, ErrMsg, RoutineName )
                  ELSE ! Node is above the SWL
                     m%FAMCF(:,j)  = 0.0
                  END IF
      
               ELSE ! Wave stretching enabled
      
                  IF ( pos1(3) <= m%WaveElev(j)) THEN ! Node is submerged
      
                     IF (p%WaveStMod <3) THEN ! Vertical or extrapolated wave stretching

                        IF ( pos1(3) <= 0.0_SiKi) THEN ! Node is below the SWL - evaluate wave dynamics as usual
                           ! Use location to obtain interpolated values of kinematics         
                           call SeaSt_Interp_Setup( Time, pos1, p%seast_interp_p, m%seast_interp_m, ErrStat2, ErrMsg2 ) 
                              call SetErrStat( ErrStat2, ErrMsg2, ErrStat, ErrMsg, RoutineName )
                           m%FAMCF(:,j) = SeaSt_Interp_4D_Vec( p%WaveAccMCF, m%seast_interp_m, ErrStat2, ErrMsg2 )
                              call SetErrStat( ErrStat2, ErrMsg2, ErrStat, ErrMsg, RoutineName )
                        ELSE ! Node is above SWL - need wave stretching
                           
                           
                           ! Vertical wave stretching
                           m%FAMCF(:,j)  = SeaSt_Interp_3D_vec( Time, positionXY, p%WaveAccMCF0, p%seast_interp_p, m%SeaSt_Interp_m%FirstWarn_Clamp, ErrStat2, ErrMsg2 )
                              call SetErrStat( ErrStat2, ErrMsg2, ErrStat, ErrMsg, RoutineName )
                           
                           ! Extrapoled wave stretching
                           IF (p%WaveStMod == 2) THEN 
                              m%FAMCF(:,j)  = m%FAMCF(:,j)  + SeaSt_Interp_3D_vec( Time, positionXY, p%PWaveAccMCF0,  p%seast_interp_p, m%SeaSt_Interp_m%FirstWarn_Clamp, ErrStat2, ErrMsg2 ) * pos1(3)
                                 call SetErrStat( ErrStat2, ErrMsg2, ErrStat, ErrMsg, RoutineName )
                           END IF
          
                        END IF ! Node is submerged
 
                     ELSE ! Wheeler stretching - no need to check whether the node is above or below SWL
                  
                        ! Map the node z-position linearly from [-WtrDpth,m%WaveElev(j)] to [-WtrDpth,0] 
                        pos1Prime = pos1
                        pos1Prime(3) = WtrDpth*(WtrDpth+pos1(3))/(WtrDpth+m%WaveElev(j))-WtrDpth
                  
                        ! Obtain the wave-field variables by interpolation with the mapped position.
                        call SeaSt_Interp_Setup( Time, pos1Prime, p%seast_interp_p, m%seast_interp_m, ErrStat2, ErrMsg2 ) 
                           call SetErrStat( ErrStat2, ErrMsg2, ErrStat, ErrMsg, RoutineName )
                        m%FAMCF(:,j) = SeaSt_Interp_4D_Vec( p%WaveAccMCF, m%seast_interp_m, ErrStat2, ErrMsg2 )
                           call SetErrStat( ErrStat2, ErrMsg2, ErrStat, ErrMsg, RoutineName )
              
                    END IF
        
                  ELSE ! Node is out of water - zero-out all wave dynamics
          
                     m%FAMCF(:,j)  = 0.0
          
                  END IF ! If node is in or out of water
      
               END IF ! If wave stretching is on or off

            END DO
         END IF
      END DO
   END IF

   ! ==============================================================================================
   ! Calculate instantaneous loads on each member except for the hydrodynamic loads on member ends.
   ! This covers aspects of the load calculations previously in CreateDistributedMesh.  

   ! Zero out previous time-steps loads (these are loads which are computed at the member-level and summed onto a node, 
   !    so they need to be zeroed out before the summations happen)
   m%F_BF_End    = 0.0_ReKi
   m%F_B_End     = 0.0_ReKi
   y%Mesh%Force  = 0.0_ReKi
   y%Mesh%Moment = 0.0_ReKi
   
   ! Loop through each member
   DO im = 1, p%NMembers    
      N   = p%Members(im)%NElements      
      mem = p%Members(im)   !@mhall: does this have much overhead?

      !zero member loads
      m%memberLoads(im)%F_B   = 0.0_ReKi
      m%memberLoads(im)%F_BF  = 0.0_ReKi
      m%memberLoads(im)%F_D   = 0.0_ReKi
      m%memberLoads(im)%F_A   = 0.0_ReKi
      m%memberLoads(im)%F_I   = 0.0_ReKi
      m%memberLoads(im)%F_WMG = 0.0_ReKi
      m%memberLoads(im)%F_IMG = 0.0_ReKi
      m%memberLoads(im)%F_If  = 0.0_ReKi

      ! Determine member submergence status
      IF ( p%WaveStMod .EQ. 0_IntKi ) THEN ! No wave stretching - Only need to check the two ends
         IF ( m%nodeInWater(mem%NodeIndx(1)) .NE. m%nodeInWater(mem%NodeIndx(N+1)) ) THEN
            MemSubStat = 1_IntKi  ! Member centerline crosses the SWL once
         ELSE IF ( m%nodeInWater(mem%NodeIndx(1)) .EQ. 0_IntKi ) THEN
            MemSubStat = 3_IntKi  ! Member centerline completely above water
         ELSE
            MemSubStat = 0_IntKi  ! Member centerline fully submerged
         END IF 
      ELSE IF ( p%WaveStMod > 0_IntKi ) THEN ! Has wave stretching - Need to check every node
         NumFSX = 0_IntKi ! Number of free-surface crossing
         DO i = 1, N ! loop through member elements
            IF ( m%nodeInWater(mem%NodeIndx(i)) .NE. m%nodeInWater(mem%NodeIndx(i+1)) ) THEN
               NumFSX = NumFSX + 1
            END IF
         END DO
         IF (NumFSX .EQ. 1_IntKi) THEN
            MemSubStat = 1_IntKi  ! Member centerline crosses the free surface once
         ELSE IF (NumFSX .GT. 1_IntKi) THEN
            MemSubStat = 2_IntKi  ! Member centerline crosses the free surface multiple time
         ELSE ! Member centerline does not cross the free surface
            IF ( m%nodeInWater(mem%NodeIndx(1)) .EQ. 0_IntKi ) THEN
               MemSubStat = 3_IntKi  ! Member centerline completely above water
            ELSE
               MemSubStat = 0_IntKi  ! Member centerline completely submerged
            END IF
         END IF
      END IF

      !---------------- Marine growth and Buoyancy: Sides: Only if member not modeled with potential flow theory ----------------  
      IF ( .NOT. mem%PropPot ) THEN ! Member is NOT modeled with Potential Flow Theory
         DO i = max(mem%i_floor,1), N    ! loop through member elements that are not completely buried in the seabed
         
            ! calculate instantaneous incline angle and heading, and related trig values
            ! the first and last NodeIndx values point to the corresponding Joint nodes idices which are at the start of the Mesh

            pos1    = u%Mesh%TranslationDisp(:, mem%NodeIndx(i))   + u%Mesh%Position(:, mem%NodeIndx(i)) 
            pos1(3) = pos1(3) - p%MSL2SWL
            pos2    = u%Mesh%TranslationDisp(:, mem%NodeIndx(i+1)) + u%Mesh%Position(:, mem%NodeIndx(i+1)) 
            pos2(3) = pos2(3) - p%MSL2SWL

            call GetOrientationAngles( pos1, pos2, phi, sinPhi, cosPhi, tanPhi, sinBeta, cosBeta, k_hat, errStat2, errMsg2 )
              call SetErrStat( ErrStat2, ErrMsg2, ErrStat, ErrMsg, RoutineName )
            call Morison_DirCosMtrx( pos1, pos2, CMatrix )
            CTrans  = transpose(CMatrix)
            ! save some commonly used variables   
            dl        = mem%dl
            z1        = pos1(3)          ! get node z locations from input mesh
            z2        = pos2(3)
            r1        = mem%RMG(i  )     ! outer radius at element nodes including marine growth
            r2        = mem%RMG(i+1)
            r1b       = mem%RMGB(i  )    ! outer radius at element nodes including marine growth scaled by sqrt(Cb)
            r2b       = mem%RMGB(i+1)
            dRdl_mg   = mem%dRdl_mg(i)   ! Taper of element including marine growth
            dRdl_mg_b = mem%dRdl_mg_b(i) ! Taper of element including marine growth with radius scaling by sqrt(Cb)
            a_s1      = u%Mesh%TranslationAcc(:, mem%NodeIndx(i  ))
            alpha_s1  = u%Mesh%RotationAcc   (:, mem%NodeIndx(i  ))
            omega_s1  = u%Mesh%RotationVel   (:, mem%NodeIndx(i  ))
            a_s2      = u%Mesh%TranslationAcc(:, mem%NodeIndx(i+1))
            alpha_s2  = u%Mesh%RotationAcc   (:, mem%NodeIndx(i+1))
            omega_s2  = u%Mesh%RotationVel   (:, mem%NodeIndx(i+1))
              
            ! ------------------ marine growth: Sides: Section 4.1.2 --------------------  
            F_WMG = 0.0_ReKi

            ! lower node
            F_WMG(3) = - mem%m_mg_l(i)*g ! weight force  : Note: this is a constant
            F_WMG(4) = - mem%m_mg_l(i)*g * mem%h_cmg_l(i)* sinPhi * sinBeta! weight force
            F_WMG(5) =   mem%m_mg_l(i)*g * mem%h_cmg_l(i)* sinPhi * cosBeta! weight force
            m%memberLoads(im)%F_WMG(:,i) = m%memberLoads(im)%F_WMG(:,i) + F_WMG
            y%Mesh%Force (:,mem%NodeIndx(i)) = y%Mesh%Force (:,mem%NodeIndx(i)) + F_WMG(1:3)
            y%Mesh%Moment(:,mem%NodeIndx(i)) = y%Mesh%Moment(:,mem%NodeIndx(i)) + F_WMG(4:6)
            
            ! upper node
            F_WMG(3) = - mem%m_mg_u(i)*g ! weight force  : Note: this is a constant 
            F_WMG(4) = - mem%m_mg_u(i)*g * mem%h_cmg_u(i)* sinPhi * sinBeta! weight force
            F_WMG(5) =   mem%m_mg_u(i)*g * mem%h_cmg_u(i)* sinPhi * cosBeta! weight force
            m%memberLoads(im)%F_WMG(:,i+1) = m%memberLoads(im)%F_WMG(:,i+1) + F_WMG  
            y%Mesh%Force (:,mem%NodeIndx(i+1)) = y%Mesh%Force (:,mem%NodeIndx(i+1)) + F_WMG(1:3)
            y%Mesh%Moment(:,mem%NodeIndx(i+1)) = y%Mesh%Moment(:,mem%NodeIndx(i+1)) + F_WMG(4:6)
            
            ! lower node
            Ioffset   = mem%h_cmg_l(i)*mem%h_cmg_l(i)*mem%m_mg_l(i)
            Imat(1,1) = mem%I_rmg_l(i) - Ioffset
            Imat(2,2) = mem%I_rmg_l(i) - Ioffset
            Imat(3,3) = mem%I_lmg_l(i) - Ioffset
            Imat      =  matmul(matmul(CMatrix, Imat), CTrans)
            iArm = mem%h_cmg_l(i) * k_hat
            iTerm     = ( -a_s1 - cross_product(omega_s1, cross_product(omega_s1,iArm )) - cross_product(alpha_s1,iArm) ) * mem%m_mg_l(i)
            F_IMG(1:3) = iTerm
            F_IMG(4:6) = - cross_product(a_s1 * mem%m_mg_l(i), mem%h_cmg_l(i) * k_hat) + matmul(Imat, alpha_s1)  &
                         - cross_product(omega_s1,matmul(Imat,omega_s1))
            m%memberLoads(im)%F_IMG(:,i) = m%memberLoads(im)%F_IMG(:,i) + F_IMG
            y%Mesh%Force (:,mem%NodeIndx(i)) = y%Mesh%Force (:,mem%NodeIndx(i)) + F_IMG(1:3)
            y%Mesh%Moment(:,mem%NodeIndx(i)) = y%Mesh%Moment(:,mem%NodeIndx(i)) + F_IMG(4:6)
            
            ! upper node
            Ioffset   = mem%h_cmg_u(i)*mem%h_cmg_u(i)*mem%m_mg_u(i)
            Imat(1,1) = mem%I_rmg_u(i) - Ioffset
            Imat(2,2) = mem%I_rmg_u(i) - Ioffset
            Imat(3,3) = mem%I_lmg_u(i) - Ioffset
            Imat      =  matmul(matmul(CMatrix, Imat), CTrans)
            iArm = mem%h_cmg_u(i) * k_hat
            iTerm     = ( -a_s2 - cross_product(omega_s2, cross_product(omega_s2,iArm )) - cross_product(alpha_s2,iArm) ) * mem%m_mg_u(i)
            F_IMG(1:3) = iTerm
            F_IMG(4:6) = - cross_product(a_s2 * mem%m_mg_u(i), mem%h_cmg_u(i) * k_hat) + matmul(Imat, alpha_s2) &
                         - cross_product(omega_s2,matmul(Imat,omega_s2))
            m%memberLoads(im)%F_IMG(:,i+1) = m%memberLoads(im)%F_IMG(:,i+1) + F_IMG
            y%Mesh%Force (:,mem%NodeIndx(i+1)) = y%Mesh%Force (:,mem%NodeIndx(i+1)) + F_IMG(1:3)
            y%Mesh%Moment(:,mem%NodeIndx(i+1)) = y%Mesh%Moment(:,mem%NodeIndx(i+1)) + F_IMG(4:6)

            ! ------------------- buoyancy loads: sides: Sections 3.1 and 3.2 ------------------------
            IF (mem%MHstLMod == 1) THEN
               IF ( p%WaveStMod > 0_IntKi ) THEN ! If wave stretching is enabled, compute buoyancy up to free surface
                  CALL GetTotalWaveElev( Time, pos1, Zeta1, ErrStat2, ErrMsg2 )
                  CALL GetTotalWaveElev( Time, pos2, Zeta2, ErrStat2, ErrMsg2 )
                    CALL SetErrStat( ErrStat2, ErrMsg2, ErrStat, ErrMsg, RoutineName )
               ELSE ! Without wave stretching, compute buoyancy based on SWL
                  Zeta1 = 0.0_ReKi
                  Zeta2 = 0.0_ReKi
               END IF
               Is1stElement = ( i .EQ. 1)
               CALL getElementHstLds_Mod1( Time, pos1, pos2, Zeta1, Zeta2, k_hat, r1b, r2b, dl, mem%alpha(i), Is1stElement, F_B0, F_B1, F_B2, ErrStat2, ErrMsg2 )
                 CALL SetErrStat( ErrStat2, ErrMsg2, ErrStat, ErrMsg, RoutineName )
               ! Add nodal loads to mesh
               IF ( .NOT. Is1stElement ) THEN
                  m%memberLoads(im)%F_B(:, i-1) = m%memberLoads(im)%F_B(:, i-1) + F_B0
                  y%Mesh%Force (:,mem%NodeIndx(i-1)) = y%Mesh%Force (:,mem%NodeIndx(i-1)) + F_B0(1:3)
                  y%Mesh%Moment(:,mem%NodeIndx(i-1)) = y%Mesh%Moment(:,mem%NodeIndx(i-1)) + F_B0(4:6)
               END IF
               m%memberLoads(im)%F_B(:, i  ) = m%memberLoads(im)%F_B(:, i  ) + F_B1
               m%memberLoads(im)%F_B(:, i+1) = m%memberLoads(im)%F_B(:, i+1) + F_B2
               y%Mesh%Force (:,mem%NodeIndx(i  )) = y%Mesh%Force (:,mem%NodeIndx(i  )) + F_B1(1:3)
               y%Mesh%Moment(:,mem%NodeIndx(i  )) = y%Mesh%Moment(:,mem%NodeIndx(i  )) + F_B1(4:6)
               y%Mesh%Force (:,mem%NodeIndx(i+1)) = y%Mesh%Force (:,mem%NodeIndx(i+1)) + F_B2(1:3)
               y%Mesh%Moment(:,mem%NodeIndx(i+1)) = y%Mesh%Moment(:,mem%NodeIndx(i+1)) + F_B2(4:6)
            ELSE IF (mem%MHstLMod == 2) THEN ! Alternative hydrostatic load calculation
               ! Get free surface elevation and normal at the element midpoint (both assumed constant over the element)
               posMid = 0.5 * (pos1+pos2)
               rMidb  = 0.5 * (r1b +r2b )
               IF (p%WaveStMod > 0) THEN
                  CALL GetTotalWaveElev( Time, posMid, ZetaMid, ErrStat2, ErrMsg2 )
                    CALL SetErrStat( ErrStat2, ErrMsg2, ErrStat, ErrMsg, RoutineName )
                  CALL GetFreeSurfaceNormal( Time, posMid, rMidb, n_hat, ErrStat2, ErrMsg2 )
                    CALL SetErrStat( ErrStat2, ErrMsg2, ErrStat, ErrMsg, RoutineName )
                  FSPt = (/posMid(1),posMid(2),ZetaMid/) ! Reference point on the free surface
               ELSE
                  FSPt = (/posMid(1),posMid(2),0.0/)
                  n_hat = (/0.0,0.0,1.0/)
               END IF    
               CALL GetSectionUnitVectors( k_hat, y_hat, z_hat )
               CALL getElementHstLds_Mod2( pos1, pos2, FSPt, k_hat, y_hat, z_hat, n_hat, r1b, r2b, dl, F_B1, F_B2, ErrStat2, ErrMsg2)
                 CALL SetErrStat( ErrStat2, ErrMsg2, ErrStat, ErrMsg, RoutineName )
               ! Add nodal loads to mesh
               m%memberLoads(im)%F_B(:,i  ) = m%memberLoads(im)%F_B(:,i  ) + F_B1
               m%memberLoads(im)%F_B(:,i+1) = m%memberLoads(im)%F_B(:,i+1) + F_B2
               y%Mesh%Force (:,mem%NodeIndx(i  )) = y%Mesh%Force (:,mem%NodeIndx(i  )) + F_B1(1:3)
               y%Mesh%Moment(:,mem%NodeIndx(i  )) = y%Mesh%Moment(:,mem%NodeIndx(i  )) + F_B1(4:6)
               y%Mesh%Force (:,mem%NodeIndx(i+1)) = y%Mesh%Force (:,mem%NodeIndx(i+1)) + F_B2(1:3)
               y%Mesh%Moment(:,mem%NodeIndx(i+1)) = y%Mesh%Moment(:,mem%NodeIndx(i+1)) + F_B2(4:6)
            END IF ! MHstLMod
         END DO ! i = max(mem%i_floor,1), N    ! loop through member elements that are not fully buried in the seabed
      END IF ! NOT Modeled with Potential flow theory

      ! --------------------------- flooded ballast: sides: Always compute regardless of PropPot setting ------------------------------
      DO i = max(mem%i_floor,1), N    ! loop through member elements that are not completely buried in the seabed
         
         ! calculate instantaneous incline angle and heading, and related trig values
         ! the first and last NodeIndx values point to the corresponding Joint nodes idices which are at the start of the Mesh

         pos1    = u%Mesh%TranslationDisp(:, mem%NodeIndx(i))   + u%Mesh%Position(:, mem%NodeIndx(i)) 
         pos1(3) = pos1(3) - p%MSL2SWL
         pos2    = u%Mesh%TranslationDisp(:, mem%NodeIndx(i+1)) + u%Mesh%Position(:, mem%NodeIndx(i+1)) 
         pos2(3) = pos2(3) - p%MSL2SWL

         call GetOrientationAngles( pos1, pos2, phi, sinPhi, cosPhi, tanPhi, sinBeta, cosBeta, k_hat, errStat2, errMsg2 )
           call SetErrStat( ErrStat2, ErrMsg2, ErrStat, ErrMsg, RoutineName )
         call Morison_DirCosMtrx( pos1, pos2, CMatrix )
         CTrans  = transpose(CMatrix)
         ! save some commonly used variables   
         dl        = mem%dl
         z1        = pos1(3)          ! get node z locations from input mesh
         z2        = pos2(3)
         r1        = mem%RMG(i  )     ! outer radius at element nodes including marine growth
         r2        = mem%RMG(i+1)
         r1b       = mem%RMGB(i  )    ! outer radius at element nodes including marine growth scaled by sqrt(Cb)
         r2b       = mem%RMGB(i+1)
         dRdl_mg   = mem%dRdl_mg(i)   ! Taper of element including marine growth
         dRdl_mg_b = mem%dRdl_mg_b(i) ! Taper of element including marine growth with radius scaling by sqrt(Cb)
         a_s1      = u%Mesh%TranslationAcc(:, mem%NodeIndx(i  ))
         alpha_s1  = u%Mesh%RotationAcc   (:, mem%NodeIndx(i  ))
         omega_s1  = u%Mesh%RotationVel   (:, mem%NodeIndx(i  ))
         a_s2      = u%Mesh%TranslationAcc(:, mem%NodeIndx(i+1))
         alpha_s2  = u%Mesh%RotationAcc   (:, mem%NodeIndx(i+1))
         omega_s2  = u%Mesh%RotationVel   (:, mem%NodeIndx(i+1))

         ! ------------------ flooded ballast inertia: sides: Section 6.1.1 : Always compute regardless of PropPot setting ---------------------
         ! lower node
         Ioffset   = mem%h_cfb_l(i)*mem%h_cfb_l(i)*mem%m_fb_l(i)
         Imat(1,1) = mem%I_rfb_l(i) - Ioffset
         Imat(2,2) = mem%I_rfb_l(i) - Ioffset
         Imat(3,3) = mem%I_lfb_l(i) - Ioffset
         iArm = mem%h_cfb_l(i) * k_hat
         iTerm     = ( -a_s1  - cross_product(omega_s1, cross_product(omega_s1,iArm ))  -  cross_product(alpha_s1,iArm) ) * mem%m_fb_l(i)
         F_If(1:3) =  iTerm
         F_If(4:6) =  - cross_product(a_s1 * mem%m_fb_l(i), mem%h_cfb_l(i) * k_hat) + matmul(Imat, alpha_s1) &
                      - cross_product(omega_s1,matmul(Imat,omega_s1)) 
         m%memberLoads(im)%F_If(:,i) = m%memberLoads(im)%F_If(:,i) + F_If
         y%Mesh%Force (:,mem%NodeIndx(i)) = y%Mesh%Force (:,mem%NodeIndx(i)) + F_If(1:3)
         y%Mesh%Moment(:,mem%NodeIndx(i)) = y%Mesh%Moment(:,mem%NodeIndx(i)) + F_If(4:6)
         
         ! upper node
         Ioffset   = mem%h_cfb_u(i)*mem%h_cfb_u(i)*mem%m_fb_u(i)
         Imat(1,1) = mem%I_rfb_u(i) - Ioffset
         Imat(2,2) = mem%I_rfb_u(i) - Ioffset
         Imat(3,3) = mem%I_lfb_u(i) - Ioffset
         iArm = mem%h_cfb_u(i) * k_hat
         iTerm     = ( -a_s2  - cross_product(omega_s2, cross_product(omega_s2,iArm ))  -  cross_product(alpha_s2,iArm) ) * mem%m_fb_u(i)
         F_If(1:3) = iTerm
         F_If(4:6) = - cross_product(a_s2 * mem%m_fb_u(i), mem%h_cfb_u(i) * k_hat) + matmul(Imat, alpha_s2) &
                     - cross_product(omega_s2,matmul(Imat,omega_s2)) 
         m%memberLoads(im)%F_If(:,i+1) = m%memberLoads(im)%F_If(:,i+1) + F_If
         y%Mesh%Force (:,mem%NodeIndx(i+1)) = y%Mesh%Force (:,mem%NodeIndx(i+1)) + F_If(1:3)
         y%Mesh%Moment(:,mem%NodeIndx(i+1)) = y%Mesh%Moment(:,mem%NodeIndx(i+1)) + F_If(4:6)  
         
         ! ------------------ flooded ballast weight : sides : Section 5.1.2 & 5.2.2  : Always compute regardless of PropPot setting ---------------------
         
         ! NOTE: For memfloodstatus and floodstatus: 0 = fully buried or not ballasted, 1 = fully flooded, 2 = partially flooded
         
         ! fully filled elements
         if (mem%floodstatus(i) == 1) then
            
            ! Compute lstar
            if ( mem%memfloodstatus == 2) then  
               ! partially flooded MEMBER
               lstar = dl*(i-1) - mem%l_fill
            elseif (cosPhi >= 0.0 ) then
               lstar = dl*(i-N-1) 
            else
               lstar = dl*(i-1)
            end if
            Fl =TwoPi * mem%dRdl_in(i) * mem%FillDens * p%gravity * dl *( -( mem%Rin(i) + 0.5* mem%dRdl_in(i)*dl )*mem%z_overfill +  &
                        ( lstar*mem%Rin(i) + 0.5*(lstar*mem%dRdl_in(i) + mem%Rin(i) )*dl + mem%dRdl_in(i)*dl**2/3.0 )*cosphi )

            ! forces and moment in tilted coordinates about node i
            Fr = mem%Cfr_fb(i)*sinPhi     
            Moment  = mem%CM0_fb(i)*sinPhi - Fr*mem%alpha_fb_star(i)*dl
           
            ! calculate full vector and distribute to nodes
            call DistributeElementLoads(Fl, Fr, Moment, sinPhi, cosPhi, sinBeta, cosBeta, (1-mem%alpha_fb_star(i)), F_B1, F_B2)
            m%memberLoads(im)%F_BF(:, i)   = m%memberLoads(im)%F_BF(:, i) + F_B2  ! 1-alpha
            m%memberLoads(im)%F_BF(:, i+1) = m%memberLoads(im)%F_BF(:, i+1) + F_B1 ! alpha
            y%Mesh%Force (:,mem%NodeIndx(i  )) = y%Mesh%Force (:,mem%NodeIndx(i  )) + F_B2(1:3)
            y%Mesh%Moment(:,mem%NodeIndx(i  )) = y%Mesh%Moment(:,mem%NodeIndx(i  )) + F_B2(4:6)
            y%Mesh%Force (:,mem%NodeIndx(i+1)) = y%Mesh%Force (:,mem%NodeIndx(i+1)) + F_B1(1:3)
            y%Mesh%Moment(:,mem%NodeIndx(i+1)) = y%Mesh%Moment(:,mem%NodeIndx(i+1)) + F_B1(4:6)
           
         ! partially filled element
         else if (mem%floodstatus(i) == 2) then
           
            ! forces and moment in tilted coordinates about node i
            Fl = mem%Cfl_fb(i)*cosPhi     
            Fr = mem%Cfr_fb(i)*sinPhi     
            Moment  = mem%CM0_fb(i)*sinPhi + Fr*(1 - mem%alpha_fb_star(i))*dl
        
            ! calculate full vector and distribute to nodes
            call DistributeElementLoads(Fl, Fr, Moment, sinPhi, cosPhi, sinBeta, cosBeta, mem%alpha_fb_star(i), F_B1, F_B2)
            m%memberLoads(im)%F_BF(:, i) = m%memberLoads(im)%F_BF(:, i) + F_B1     ! alpha
            m%memberLoads(im)%F_BF(:, i-1) = m%memberLoads(im)%F_BF(:, i-1) + F_B2 ! 1- alpha
            y%Mesh%Force (:,mem%NodeIndx(i  )) = y%Mesh%Force (:,mem%NodeIndx(i  )) + F_B1(1:3)
            y%Mesh%Moment(:,mem%NodeIndx(i  )) = y%Mesh%Moment(:,mem%NodeIndx(i  )) + F_B1(4:6)
            y%Mesh%Force (:,mem%NodeIndx(i-1)) = y%Mesh%Force (:,mem%NodeIndx(i-1)) + F_B2(1:3)
            y%Mesh%Moment(:,mem%NodeIndx(i-1)) = y%Mesh%Moment(:,mem%NodeIndx(i-1)) + F_B2(4:6)    
        
         ! no load for unflooded element or element fully below seabed
        
         end if
   
      END DO ! i = max(mem%i_floor,1), N    ! loop through member elements that are not fully buried in the seabed   

      !-----------------------------------------------------------------------------------------------------!
      !                               External Hydrodynamic Side Loads - Start                              !
      !-----------------------------------------------------------------------------------------------------!
      IF ( p%WaveStMod > 0 .AND. MemSubStat == 1 .AND. (m%NodeInWater(mem%NodeIndx(N+1)).EQ.0_IntKi) ) THEN 
      !----------------------------Apply load smoothing----------------------------!
      ! only when:
      ! 1. wave stretching is enabled
      ! 2. member centerline crosses the free surface exactly once
      ! 3. the last node is out of water, which implies the first node is in water
                
        FSElem = -1 ! Initialize the No. of the partially wetted element as -1
      
        DO i = mem%i_floor+1,N ! loop through member nodes starting from the first node above seabed, but skip the last node which should not be submerged anyways
           
           ! Get positions of node i and i+1
           IF (p%WaveDisp /= 0) THEN ! Use current position
              pos1    = u%Mesh%TranslationDisp(:, mem%NodeIndx(i))   + u%Mesh%Position(:, mem%NodeIndx(i))  
              pos2    = u%Mesh%TranslationDisp(:, mem%NodeIndx(i+1)) + u%Mesh%Position(:, mem%NodeIndx(i+1))
           ELSE ! Use initial position
              pos1    = u%Mesh%Position(:, mem%NodeIndx(i))  
              pos2    = u%Mesh%Position(:, mem%NodeIndx(i+1))
           END if
           ! We need to subtract the MSL2SWL offset to place this in the SWL reference system
           pos1(3) = pos1(3) - p%MSL2SWL
           pos2(3) = pos2(3) - p%MSL2SWL 
           
           ! Free surface elevation above or below node i and i+1
           Zeta1 = m%WaveElev(mem%NodeIndx(i))
           Zeta2 = m%WaveElev(mem%NodeIndx(i+1))

           ! Compute deltal and h_c
           IF ( i == 1 ) THEN ! First node
              deltal = mem%dl/2.0_ReKi
              h_c    = mem%dl/4.0_ReKi
           ELSE IF ( i == mem%i_floor + 1 ) THEN ! This node is the upper node of an element which crosses the seabed
              ! Superceded by i==1 above if mem%i_floor = 0
              deltal = mem%dl/2.0_ReKi - mem%h_floor
              h_c    = 0.5_ReKi*(mem%dl/2.0_ReKi + mem%h_floor)
           ELSE
              ! This node is an interior node. Note: Element crossing the free surface will be handled at the end in conjunction with wave stretching
              deltal = mem%dl
              h_c    = 0.0_ReKi           
           END IF ! Note: No need to consider i==N+1 because we do not allow the top node to become submerged. The loop also does not reach N+1.
           
           IF ( pos1(3) <= Zeta1 .AND. pos2(3) > Zeta2 ) THEN ! element is partially wetted
             ! Record the number of the partially wetted element
             FSElem = i
             ! Calculate submergence ratio
             SubRatio = ( Zeta1-pos1(3) ) / ( (Zeta1-pos1(3)) - (Zeta2-pos2(3)) )
             ! Calculate the position of the intersection between the free surface and the element
             FSInt = SubRatio * (pos2-pos1) + pos1
           END IF
         
           ! Compute the slope of member radius
           IF (i == 1) THEN
              dRdl_p  = abs(mem%dRdl_mg(i))
              dRdl_pp = mem%dRdl_mg(i)   
           ELSE IF ( i > 1 .AND. i < (N+1)) THEN
              dRdl_p  = 0.5*( abs(mem%dRdl_mg(i-1)) + abs(mem%dRdl_mg(i)) )
              dRdl_pp = 0.5*( mem%dRdl_mg(i-1) + mem%dRdl_mg(i) )
           ELSE
              dRdl_p  = abs(mem%dRdl_mg(N))
              dRdl_pp = mem%dRdl_mg(N)
           END IF
       
           !-------------------- hydrodynamic drag loads: sides: Section 7.1.2 ------------------------!
           vec = matmul( mem%Ak,m%vrel(:,mem%NodeIndx(i)) )
           f_hydro = mem%Cd(i)*p%WtrDens*mem%RMG(i)*TwoNorm(vec)*vec  +  &
                     0.5*mem%AxCd(i)*p%WtrDens*pi*mem%RMG(i)*dRdl_p * abs(dot_product( mem%k, m%vrel(:,mem%NodeIndx(i)) )) * matmul( mem%kkt, m%vrel(:,mem%NodeIndx(i)) )
           CALL LumpDistrHydroLoads( f_hydro, mem%k, deltal, h_c, m%memberLoads(im)%F_D(:, i) )
           y%Mesh%Force (:,mem%NodeIndx(i)) = y%Mesh%Force (:,mem%NodeIndx(i)) + m%memberLoads(im)%F_D(1:3, i)
           y%Mesh%Moment(:,mem%NodeIndx(i)) = y%Mesh%Moment(:,mem%NodeIndx(i)) + m%memberLoads(im)%F_D(4:6, i)
           IF (i == FSElem) THEN ! Save the distributed load at the first node below the free surface
             F_D0 = f_hydro
           END IF
           
           IF ( .NOT. mem%PropPot ) THEN
              !-------------------- hydrodynamic added mass loads: sides: Section 7.1.3 ------------------------!
              Am = mem%Ca(i)*p%WtrDens*pi*mem%RMG(i)*mem%RMG(i)*mem%Ak + 2.0*mem%AxCa(i)*p%WtrDens*pi*mem%RMG(i)*mem%RMG(i)*dRdl_p*mem%kkt
              f_hydro = -matmul( Am, u%Mesh%TranslationAcc(:,mem%NodeIndx(i)) )

              IF ( p%AMMod .EQ. 0_IntKi ) THEN ! Compute added-mass force up to the SWL
                 z1 = u%Mesh%Position(3, mem%NodeIndx(i)) - p%MSL2SWL ! Undisplaced z-position of the current node
                 IF ( z1 > 0.0_ReKi ) THEN ! Node is above SWL undisplaced; zero added-mass force
                    f_hydro = 0.0_ReKi
                    CALL LumpDistrHydroLoads( f_hydro, mem%k, deltal, h_c, m%memberLoads(im)%F_A(:, i) )
                 ELSE
                    ! Need to compute deltal_AM and h_c_AM based on the formulation without wave stretching.
                    z2 = u%Mesh%Position(3, mem%NodeIndx(i+1)) - p%MSL2SWL ! Undisplaced z-position of the next node
                    IF ( z2 > 0.0_ReKi ) THEN ! Element i crosses the SWL
                       h = -z1 / mem%cosPhi_ref ! Length of Element i between SWL and node i, h>=0
                       deltal_AM = mem%dl/2.0 + h
                       h_c_AM    = 0.5*(h-mem%dl/2.0)
                    ELSE
                       deltal_AM = deltal;
                       h_c_AM    = h_c
                    END IF
                    ! Note: Do not overwrite deltal and h_c here. Still need them for the fluid inertia and drag forces.
                    CALL LumpDistrHydroLoads( f_hydro, mem%k, deltal_AM, h_c_AM, m%memberLoads(im)%F_A(:, i) )
                 END IF
              ELSE ! Compute added-mass force up to the instantaneous free surface
                 f_hydro = f_hydro * m%nodeInWater(mem%NodeIndx(i)) ! Zero the force if node above free surface
                 CALL LumpDistrHydroLoads( f_hydro, mem%k, deltal, h_c, m%memberLoads(im)%F_A(:, i) )
                 IF (i == FSElem) THEN ! Save the distributed load at the first node below the free surface
                    F_A0 = f_hydro
                 END IF
              END IF ! AMMod 0 or 1
              y%Mesh%Force (:,mem%NodeIndx(i)) = y%Mesh%Force (:,mem%NodeIndx(i)) + m%memberLoads(im)%F_A(1:3, i)
              y%Mesh%Moment(:,mem%NodeIndx(i)) = y%Mesh%Moment(:,mem%NodeIndx(i)) + m%memberLoads(im)%F_A(4:6, i)
              
              !--------------------- hydrodynamic inertia loads: sides: Section 7.1.4 --------------------------!
              IF (mem%PropMCF) THEN
                 f_hydro=                     p%WtrDens*pi*mem%RMG(i)*mem%RMG(i)       * matmul( mem%Ak,  m%FAMCF(:,mem%NodeIndx(i)) ) + &
                              2.0*mem%AxCa(i)*p%WtrDens*pi*mem%RMG(i)*mem%RMG(i)*dRdl_p * matmul( mem%kkt, m%FA(:,mem%NodeIndx(i)) ) + &
                              2.0*m%FDynP(mem%NodeIndx(i))*mem%AxCp(i)*pi*mem%RMG(i)*dRdl_pp*mem%k 
              ELSE
                 f_hydro=(mem%Ca(i)+mem%Cp(i))*p%WtrDens*pi*mem%RMG(i)*mem%RMG(i)       * matmul( mem%Ak,  m%FA(:,mem%NodeIndx(i)) ) + &
                              2.0*mem%AxCa(i)*p%WtrDens*pi*mem%RMG(i)*mem%RMG(i)*dRdl_p * matmul( mem%kkt, m%FA(:,mem%NodeIndx(i)) ) + &
                              2.0*m%FDynP(mem%NodeIndx(i))*mem%AxCp(i)*pi*mem%RMG(i)*dRdl_pp*mem%k 
              END IF
              
              CALL LumpDistrHydroLoads( f_hydro, mem%k, deltal, h_c, m%memberLoads(im)%F_I(:, i) )
              y%Mesh%Force (:,mem%NodeIndx(i)) = y%Mesh%Force (:,mem%NodeIndx(i)) + m%memberLoads(im)%F_I(1:3, i)
              y%Mesh%Moment(:,mem%NodeIndx(i)) = y%Mesh%Moment(:,mem%NodeIndx(i)) + m%memberLoads(im)%F_I(4:6, i)
              IF (i == FSElem) THEN ! Save the distributed load at the first node below the free surface
                 F_I0 = f_hydro
              END IF
           END IF
           
        END DO ! i =1,N+1    ! loop through member nodes  

        !----------------------------------------------------------------------------------------------------!
        ! Compute the distributed loads at the point of intersection between the member and the free surface !
        !----------------------------------------------------------------------------------------------------!   
        ! Get wave dynamics at the free surface intersection
        IF (p%WaveStMod <3) THEN ! Vertical or extrapolated stretching
           
           IF ( FSInt(3) <= 0.0_ReKi) THEN ! Intersection is below SWL - evaluate wave dynamics as usual
              
              ! Use location to obtain interpolated values of kinematics
              CALL SeaSt_Interp_Setup( Time, FSInt, p%seast_interp_p, m%seast_interp_m, ErrStat2, ErrMsg2 ) 
                CALL SetErrStat( ErrStat2, ErrMsg2, ErrStat, ErrMsg, RoutineName )
              FVFSInt = SeaSt_Interp_4D_Vec( p%WaveVel, m%seast_interp_m, ErrStat2, ErrMsg2 )
                CALL SetErrStat( ErrStat2, ErrMsg2, ErrStat, ErrMsg, RoutineName )
              FAFSInt = SeaSt_Interp_4D_Vec( p%WaveAcc, m%seast_interp_m, ErrStat2, ErrMsg2 )
                CALL SetErrStat( ErrStat2, ErrMsg2, ErrStat, ErrMsg, RoutineName )
              FDynPFSInt = SeaSt_Interp_4D    ( p%WaveDynP, m%seast_interp_m, ErrStat2, ErrMsg2 )
                CALL SetErrStat( ErrStat2, ErrMsg2, ErrStat, ErrMsg, RoutineName )
           
           ELSE ! Intersection is above SWL - need wave stretching
              
              ! Vertical wave stretching
              FVFSInt    = SeaSt_Interp_3D_vec( Time, FSInt(1:2), p%WaveVel0, p%seast_interp_p, m%seast_interp_m%FirstWarn_Clamp, ErrStat2, ErrMsg2 )
                CALL SetErrStat( ErrStat2, ErrMsg2, ErrStat, ErrMsg, RoutineName )
              FAFSInt    = SeaSt_Interp_3D_vec( Time, FSInt(1:2), p%WaveAcc0, p%seast_interp_p, m%seast_interp_m%FirstWarn_Clamp, ErrStat2, ErrMsg2 )
                CALL SetErrStat( ErrStat2, ErrMsg2, ErrStat, ErrMsg, RoutineName )
              FDynPFSInt = SeaSt_Interp_3D    ( Time, FSInt(1:2), p%WaveDynP0, p%seast_interp_p, m%seast_interp_m%FirstWarn_Clamp, ErrStat2, ErrMsg2 )
                CALL SetErrStat( ErrStat2, ErrMsg2, ErrStat, ErrMsg, RoutineName )
              
              ! Extrapolated wave stretching
              IF (p%WaveStMod == 2) THEN 
                FVFSInt    = FVFSInt    + SeaSt_Interp_3D_vec( Time, FSInt(1:2), p%PWaveVel0,  p%seast_interp_p, m%seast_interp_m%FirstWarn_Clamp, ErrStat2, ErrMsg2 ) * FSInt(3)
                  CALL SetErrStat( ErrStat2, ErrMsg2, ErrStat, ErrMsg, RoutineName )
                FAFSInt    = FAFSInt    + SeaSt_Interp_3D_vec( Time, FSInt(1:2), p%PWaveAcc0,  p%seast_interp_p, m%seast_interp_m%FirstWarn_Clamp, ErrStat2, ErrMsg2 ) * FSInt(3)
                  CALL SetErrStat( ErrStat2, ErrMsg2, ErrStat, ErrMsg, RoutineName )
                FDynPFSInt = FDynPFSInt + SeaSt_Interp_3D    ( Time, FSInt(1:2), p%PWaveDynP0, p%seast_interp_p, m%seast_interp_m%FirstWarn_Clamp, ErrStat2, ErrMsg2 ) * FSInt(3)
                  CALL SetErrStat( ErrStat2, ErrMsg2, ErrStat, ErrMsg, RoutineName )
              END IF
              
           END IF
           
        ELSE ! Wheeler stretching
           
           ! Points on the free surface is always mapped back to z=0 of the unstretched wave field
           ! Can evaluate the wave-field variables in the same way as vertical stretching
           FVFSInt = SeaSt_Interp_3D_vec( Time, FSInt(1:2), p%WaveVel0, p%seast_interp_p, m%seast_interp_m%FirstWarn_Clamp, ErrStat2, ErrMsg2 )
             CALL SetErrStat( ErrStat2, ErrMsg2, ErrStat, ErrMsg, RoutineName )
           FAFSInt = SeaSt_Interp_3D_vec( Time, FSInt(1:2), p%WaveAcc0, p%seast_interp_p, m%seast_interp_m%FirstWarn_Clamp, ErrStat2, ErrMsg2 )
             CALL SetErrStat( ErrStat2, ErrMsg2, ErrStat, ErrMsg, RoutineName )
           FDynPFSInt = SeaSt_Interp_3D( Time, FSInt(1:2), p%WaveDynP0, p%seast_interp_p, m%seast_interp_m%FirstWarn_Clamp, ErrStat2, ErrMsg2 )
             CALL SetErrStat( ErrStat2, ErrMsg2, ErrStat, ErrMsg, RoutineName )
           
        END IF


        IF ( mem%PropMCF .AND. ( .NOT. mem%PropPot ) ) THEN
           IF (p%WaveStMod <3) THEN ! Vertical or extrapolated stretching
           
              IF ( FSInt(3) <= 0.0_ReKi) THEN ! Intersection is below SWL - evaluate wave dynamics as usual
              
              ! Use location to obtain interpolated values of kinematics
              CALL SeaSt_Interp_Setup( Time, FSInt, p%seast_interp_p, m%seast_interp_m, ErrStat2, ErrMsg2 ) 
                CALL SetErrStat( ErrStat2, ErrMsg2, ErrStat, ErrMsg, RoutineName )
              FAMCFFSInt = SeaSt_Interp_4D_Vec( p%WaveAccMCF, m%seast_interp_m, ErrStat2, ErrMsg2 )
                CALL SetErrStat( ErrStat2, ErrMsg2, ErrStat, ErrMsg, RoutineName )

              ELSE ! Intersection is above SWL - need wave stretching
              
                 ! Vertical wave stretching
                 FAMCFFSInt    = SeaSt_Interp_3D_vec( Time, FSInt(1:2), p%WaveAccMCF0, p%seast_interp_p, m%SeaSt_Interp_m%FirstWarn_Clamp, ErrStat2, ErrMsg2 )
                   CALL SetErrStat( ErrStat2, ErrMsg2, ErrStat, ErrMsg, RoutineName )

                 ! Extrapolated wave stretching
                 IF (p%WaveStMod == 2) THEN 
                    FAMCFFSInt    = FAMCFFSInt    + SeaSt_Interp_3D_vec( Time, FSInt(1:2), p%PWaveAccMCF0,  p%seast_interp_p, m%SeaSt_Interp_m%FirstWarn_Clamp, ErrStat2, ErrMsg2 ) * FSInt(3)
                      CALL SetErrStat( ErrStat2, ErrMsg2, ErrStat, ErrMsg, RoutineName )
                 END IF
              
              END IF
           
           ELSE ! Wheeler stretching
           
              ! Points on the free surface is always mapped back to z=0 of the unstretched wave field
              ! Can evaluate the wave-field variables in the same way as vertical stretching
              FAMCFFSInt = SeaSt_Interp_3D_vec( Time, FSInt(1:2), p%WaveAccMCF0, p%seast_interp_p, m%SeaSt_Interp_m%FirstWarn_Clamp, ErrStat2, ErrMsg2 )
                CALL SetErrStat( ErrStat2, ErrMsg2, ErrStat, ErrMsg, RoutineName )
           END IF
        END IF

        ! Viscous drag:
        ! Compute relative velocity at the free surface intersection. 
        ! Linear interpolation between the two nodes of the element is used to estimate velocity of the structure
        vrelFSInt = FVFSInt - ( & 
               SubRatio  * u%Mesh%TranslationVel(:,mem%NodeIndx(FSElem+1)) + &
          (1.0-SubRatio) * u%Mesh%TranslationVel(:,mem%NodeIndx(FSElem  ))   &
        )
        dRdl_p  = abs(mem%dRdl_mg(FSElem))
        RMGFSInt = SubRatio * mem%RMG(FSElem+1) + (1.0-SubRatio) * mem%RMG(FSElem)

        vec = matmul( mem%Ak,vrelFSInt )
        F_DS = mem%Cd(FSElem)*p%WtrDens*RMGFSInt*TwoNorm(vec)*vec  +  &
                  0.5*mem%AxCd(FSElem)*p%WtrDens*pi*RMGFSInt*dRdl_p * & 
                  abs(dot_product( mem%k, vrelFSInt )) * matmul( mem%kkt, vrelFSInt )

        ! Hydrodynamic added mass and inertia loads
        IF ( .NOT. mem%PropPot ) THEN
           
           ! ------------------- hydrodynamic added mass loads: sides: Section 7.1.3 ------------------------
           IF (p%AMMod > 0_IntKi) THEN
              Am =      mem%Ca(FSElem)*p%WtrDens*pi*RMGFSInt*RMGFSInt*mem%Ak + &
                  2.0*mem%AxCa(FSElem)*p%WtrDens*pi*RMGFSInt*RMGFSInt*dRdl_p*mem%kkt
              F_AS = -matmul( Am, &
                         SubRatio  * u%Mesh%TranslationAcc(:,mem%NodeIndx(FSElem+1)) + &
                    (1.0-SubRatio) * u%Mesh%TranslationAcc(:,mem%NodeIndx(FSElem  )) )
           END IF
         
           ! ------------------- hydrodynamic inertia loads: sides: Section 7.1.4 ------------------------
           IF ( mem%PropMCF) THEN
              F_IS=                             p%WtrDens*pi*RMGFSInt*RMGFSInt   * matmul( mem%Ak,  FAMCFFSInt ) + &
                           2.0*mem%AxCa(FSElem)*p%WtrDens*pi*RMGFSInt*RMGFSInt*dRdl_p  * matmul( mem%kkt, FAFSInt ) + &
                           2.0*mem%AxCp(FSElem)          *pi*RMGFSInt                *dRdl_pp * FDynPFSInt*mem%k
           ELSE
              F_IS=(mem%Ca(FSElem)+mem%Cp(FSElem))*p%WtrDens*pi*RMGFSInt*RMGFSInt   * matmul( mem%Ak,  FAFSInt ) + &
                           2.0*mem%AxCa(FSElem)*p%WtrDens*pi*RMGFSInt*RMGFSInt*dRdl_p  * matmul( mem%kkt, FAFSInt ) + &
                           2.0*mem%AxCp(FSElem)          *pi*RMGFSInt                *dRdl_pp * FDynPFSInt*mem%k
           END IF
        END IF
        
        !----------------------------------------------------------------------------------------------------!
        !                         Perform the load redistribution for smooth time series                     !
        !----------------------------------------------------------------------------------------------------!
        ! Evaluate the load redistribution function
        f_redist = 0.0_ReKi
        IF (FSElem > 1_IntKi) THEN ! At least one fully submerged element
           f_redist = 2.0_ReKi * SubRatio**3 - 3.5_ReKi * SubRatio**2 + SubRatio + 0.5_ReKi
        END IF
        
        ! deltal = mem%dl and h_c = 0 should always be used here by design. Moment correction will be applied separately
        deltal = mem%dl
        h_c    = 0.0_ReKi
        
        ! Viscous drag
        ! Apply load redistribution to the first node below the free surface
        Df_hydro = ((SubRatio-1.0_ReKi)/(2.0_ReKi)-f_redist)*F_D0 + SubRatio/2.0_ReKi*F_DS
        CALL LumpDistrHydroLoads( Df_hydro, mem%k, deltal, h_c, Df_hydro_lumped)
        m%memberLoads(im)%F_D(:, FSElem) = m%memberLoads(im)%F_D(:, FSElem) + Df_hydro_lumped
        y%Mesh%Force (:,mem%NodeIndx(FSElem)) = y%Mesh%Force (:,mem%NodeIndx(FSElem)) + Df_hydro_lumped(1:3)
        y%Mesh%Moment(:,mem%NodeIndx(FSElem)) = y%Mesh%Moment(:,mem%NodeIndx(FSElem)) + Df_hydro_lumped(4:6)
        
        ! Apply load redistribution to the second node below the free surface
        IF (FSElem > 1_IntKi) THEN ! Note: Only need to modify the loads on the second node below the free surface when there is at least one fully submerged element.
           Df_hydro = f_redist * F_D0
           CALL LumpDistrHydroLoads( Df_hydro, mem%k, deltal, h_c, Df_hydro_lumped)
           m%memberLoads(im)%F_D(:, FSElem-1) = m%memberLoads(im)%F_D(:, FSElem-1) + Df_hydro_lumped
           y%Mesh%Force (:,mem%NodeIndx(FSElem-1)) = y%Mesh%Force (:,mem%NodeIndx(FSElem-1)) + Df_hydro_lumped(1:3)
           y%Mesh%Moment(:,mem%NodeIndx(FSElem-1)) = y%Mesh%Moment(:,mem%NodeIndx(FSElem-1)) + Df_hydro_lumped(4:6)
        END IF

        ! Hydrodynamic added mass and inertia loads
        IF ( .NOT. mem%PropPot ) THEN
           
           IF ( p%AMMod > 0_IntKi ) THEN
              !-------------------- hydrodynamic added mass loads: sides: Section 7.1.3 ------------------------!
              ! Apply load redistribution to the first node below the free surface
              Df_hydro = ((SubRatio-1.0_ReKi)/(2.0_ReKi)-f_redist)*F_A0 + SubRatio/2.0_ReKi*F_AS
              CALL LumpDistrHydroLoads( Df_hydro, mem%k, deltal, h_c, Df_hydro_lumped)
              m%memberLoads(im)%F_A(:, FSElem) = m%memberLoads(im)%F_A(:, FSElem) + Df_hydro_lumped
              y%Mesh%Force (:,mem%NodeIndx(FSElem)) = y%Mesh%Force (:,mem%NodeIndx(FSElem)) + Df_hydro_lumped(1:3)
              y%Mesh%Moment(:,mem%NodeIndx(FSElem)) = y%Mesh%Moment(:,mem%NodeIndx(FSElem)) + Df_hydro_lumped(4:6)
        
              ! Apply load redistribution to the second node below the free surface
              IF (FSElem > 1_IntKi) THEN
                  Df_hydro = f_redist * F_A0
                  CALL LumpDistrHydroLoads( Df_hydro, mem%k, deltal, h_c, Df_hydro_lumped)
                  m%memberLoads(im)%F_A(:, FSElem-1) = m%memberLoads(im)%F_A(:, FSElem-1) + Df_hydro_lumped
                  y%Mesh%Force (:,mem%NodeIndx(FSElem-1)) = y%Mesh%Force (:,mem%NodeIndx(FSElem-1)) + Df_hydro_lumped(1:3)
                  y%Mesh%Moment(:,mem%NodeIndx(FSElem-1)) = y%Mesh%Moment(:,mem%NodeIndx(FSElem-1)) + Df_hydro_lumped(4:6)
              END IF
           END IF
           
           !-------------------- hydrodynamic inertia loads: sides: Section 7.1.4 --------------------------!
           ! Apply load redistribution to the first node below the free surface
           Df_hydro = ((SubRatio-1.0_ReKi)/(2.0_ReKi)-f_redist)*F_I0 + SubRatio/2.0_ReKi*F_IS
           CALL LumpDistrHydroLoads( Df_hydro, mem%k, deltal, h_c, Df_hydro_lumped)
           m%memberLoads(im)%F_I(:, FSElem) = m%memberLoads(im)%F_I(:, FSElem) + Df_hydro_lumped
           y%Mesh%Force (:,mem%NodeIndx(FSElem)) = y%Mesh%Force (:,mem%NodeIndx(FSElem)) + Df_hydro_lumped(1:3)
           y%Mesh%Moment(:,mem%NodeIndx(FSElem)) = y%Mesh%Moment(:,mem%NodeIndx(FSElem)) + Df_hydro_lumped(4:6)
        
           ! Apply load redistribution to the second node below the free surface
           IF (FSElem > 1_IntKi) THEN
               Df_hydro = f_redist * F_I0
               CALL LumpDistrHydroLoads( Df_hydro, mem%k, deltal, h_c, Df_hydro_lumped)
               m%memberLoads(im)%F_I(:, FSElem-1) = m%memberLoads(im)%F_I(:, FSElem-1) + Df_hydro_lumped
               y%Mesh%Force (:,mem%NodeIndx(FSElem-1)) = y%Mesh%Force (:,mem%NodeIndx(FSElem-1)) + Df_hydro_lumped(1:3)
               y%Mesh%Moment(:,mem%NodeIndx(FSElem-1)) = y%Mesh%Moment(:,mem%NodeIndx(FSElem-1)) + Df_hydro_lumped(4:6)
           END IF
        END IF

        !----------------------------------------------------------------------------------------------------!
        !                     Perform moment correction to compensate for load redistribution                !
        !----------------------------------------------------------------------------------------------------!
        ! Moment correction to the first and second nodes below the free surface
        F_S = F_DS
        F_0 = F_D0
        IF ( .NOT. mem%PropPot) THEN
           F_S = F_S + F_IS
           F_0 = F_0 + F_I0
           IF ( p%AMMod > 0_IntKi) THEN
              F_S = F_S + F_AS
              F_0 = F_0 + F_A0
           END IF
        END IF
        ! First node below the free surface
        DM_hydro = 0.5_ReKi * SubRatio**2 * deltal * cross_product(mem%k, F_S)
        y%Mesh%Moment(:,mem%NodeIndx(FSElem))   = y%Mesh%Moment(:,mem%NodeIndx(FSElem))   + DM_hydro * deltal
        ! Second node below the free surface
        IF (FSElem > 1_IntKi) THEN
            DM_hydro =               f_redist * deltal * cross_product(mem%k, F_0)
            y%Mesh%Moment(:,mem%NodeIndx(FSElem-1)) = y%Mesh%Moment(:,mem%NodeIndx(FSElem-1)) + DM_hydro * deltal
        END IF

      ELSE IF ( MemSubStat .NE. 3_IntKi) THEN ! Skip members with centerline completely out of water
        !----------------------------No load smoothing----------------------------!
        DO i = mem%i_floor+1,N+1    ! loop through member nodes starting from the first node above seabed
           ! We need to subtract the MSL2SWL offset to place this in the SWL reference system
           ! Using the initial z-position to be consistent with the evaluation of wave kinematics
           IF (p%WaveStMod > 0 .AND. p%WaveDisp /= 0) THEN
              ! Use current z-position
              z1 = u%Mesh%Position(3, mem%NodeIndx(i)) + u%Mesh%TranslationDisp(3, mem%NodeIndx(i)) - p%MSL2SWL
           ELSE
              ! Use initial z-position
              z1 = u%Mesh%Position(3, mem%NodeIndx(i)) - p%MSL2SWL 
           END IF         
           !---------------------------------------------Compute deltal and h_c------------------------------------------!
           ! Cannot make any assumption about WaveStMod and member orientation 
           IF ( m%NodeInWater(mem%NodeIndx(i)) .EQ. 0_IntKi ) THEN ! Node is out of water
              deltal = 0.0_ReKi
              h_c    = 0.0_ReKi
           ELSE ! Node in water
              ! Look to the "left" toward node 1
              IF ( i == 1 ) THEN ! First node. Note: Having i == 1 also implies mem%i_floor = 0.
                 deltalLeft = 0.0_ReKi
              ELSE IF ( i == mem%i_floor+1 ) THEN ! First node above seabed.
                 ! Note: This part is superceded by i==1 above when mem%i_floor = 0.
                 !       This is the correct behavior.
                 deltalLeft = -mem%h_floor
              ELSE ! Regular internal node
                 IF ( m%NodeInWater(mem%NodeIndx(i-1)) .EQ. 1_IntKi ) THEN ! Node to the left is submerged
                    deltalLeft = 0.5_ReKi * mem%dl
                 ELSE ! Element i-1 crosses the free surface
                    IF (p%WaveStMod > 0 .AND. p%WaveDisp /= 0) THEN ! Use current z-position
                       z2 = u%Mesh%Position(3, mem%NodeIndx(i-1)) + u%Mesh%TranslationDisp(3, mem%NodeIndx(i-1)) - p%MSL2SWL
                    ELSE ! Use initial z-position
                       z2 = u%Mesh%Position(3, mem%NodeIndx(i-1)) - p%MSL2SWL 
                    END IF
                    IF ( p%WaveStMod > 0_IntKi ) THEN ! Wave stretching enabled
                       zeta1 = m%WaveElev(mem%NodeIndx(i  ))
                       zeta2 = m%WaveElev(mem%NodeIndx(i-1))
                    ELSE
                       zeta1 = 0.0_ReKi
                       zeta2 = 0.0_ReKi
                    END IF
                    SubRatio = (zeta1-z1)/((zeta1-z1)-(zeta2-z2))
                    deltalLeft = SubRatio * mem%dl ! Portion of element i-1 in water
                 END IF
              END IF
              ! Look to the "right" toward node N+1
              IF ( i == N+1 ) THEN ! Last node
                 deltalRight = 0.0_ReKi
              ELSE ! Regular internal node
                 IF ( m%NodeInWater(mem%NodeIndx(i+1)) .EQ. 1_IntKi ) THEN ! Node to the right is submerged
                    deltalRight = 0.5_ReKi * mem%dl
                 ELSE ! Element i crosses the free surface
                    IF (p%WaveStMod > 0 .AND. p%WaveDisp /= 0) THEN ! Use current z-position
                       z2 = u%Mesh%Position(3, mem%NodeIndx(i+1)) + u%Mesh%TranslationDisp(3, mem%NodeIndx(i+1)) - p%MSL2SWL
                    ELSE ! Use initial z-position
                       z2 = u%Mesh%Position(3, mem%NodeIndx(i+1)) - p%MSL2SWL 
                    END IF
                    IF ( p%WaveStMod > 0_IntKi ) THEN ! Wave stretching enabled
                       zeta1 = m%WaveElev(mem%NodeIndx(i  ))
                       zeta2 = m%WaveElev(mem%NodeIndx(i+1))
                    ELSE
                       zeta1 = 0.0_ReKi
                       zeta2 = 0.0_ReKi
                    END IF
                    SubRatio = (zeta1-z1)/((zeta1-z1)-(zeta2-z2))
                    deltalRight = SubRatio * mem%dl ! Portion of element i in water
                 END IF
              END IF
              ! Combine left and right contributions
              deltal =              deltalRight + deltalLeft
              h_c    = 0.5_ReKi * ( deltalRight - deltalLeft )
           END IF

           ! Compute the slope of the member radius
           IF (i == 1) THEN
              dRdl_p  = abs(mem%dRdl_mg(i))
              dRdl_pp = mem%dRdl_mg(i)   
           ELSE IF ( i > 1 .AND. i < (N+1)) THEN
              dRdl_p  = 0.5*( abs(mem%dRdl_mg(i-1)) + abs(mem%dRdl_mg(i)) )
              dRdl_pp = 0.5*( mem%dRdl_mg(i-1) + mem%dRdl_mg(i) )
           ELSE
              dRdl_p  = abs(mem%dRdl_mg(N))
              dRdl_pp = mem%dRdl_mg(N)
           END IF
         
           !--------------------- hydrodynamic drag loads: sides: Section 7.1.2 --------------------------------! 
           vec = matmul( mem%Ak,m%vrel(:,mem%NodeIndx(i)) )
           f_hydro = mem%Cd(i)*p%WtrDens*mem%RMG(i)*TwoNorm(vec)*vec  +  &
                     0.5*mem%AxCd(i)*p%WtrDens*pi*mem%RMG(i)*dRdl_p * abs(dot_product( mem%k, m%vrel(:,mem%NodeIndx(i)) )) * matmul( mem%kkt, m%vrel(:,mem%NodeIndx(i)) )
           CALL LumpDistrHydroLoads( f_hydro, mem%k, deltal, h_c, m%memberLoads(im)%F_D(:, i) )
           y%Mesh%Force (:,mem%NodeIndx(i)) = y%Mesh%Force (:,mem%NodeIndx(i)) + m%memberLoads(im)%F_D(1:3, i)
           y%Mesh%Moment(:,mem%NodeIndx(i)) = y%Mesh%Moment(:,mem%NodeIndx(i)) + m%memberLoads(im)%F_D(4:6, i)
            
           IF ( .NOT. mem%PropPot ) THEN
              !-------------------- hydrodynamic added mass loads: sides: Section 7.1.3 ------------------------!
              Am = mem%Ca(i)*p%WtrDens*pi*mem%RMG(i)*mem%RMG(i)*mem%Ak + 2.0*mem%AxCa(i)*p%WtrDens*pi*mem%RMG(i)*mem%RMG(i)*dRdl_p*mem%kkt
              f_hydro = -matmul( Am, u%Mesh%TranslationAcc(:,mem%NodeIndx(i)) )
              IF ( p%AMMod .EQ. 0_IntKi ) THEN ! Always compute added-mass force on nodes below SWL when undisplaced
                 z1 = u%Mesh%Position(3, mem%NodeIndx(i)) - p%MSL2SWL ! Undisplaced z-position of the current node
                 IF ( z1 > 0.0_ReKi ) THEN ! Node is above SWL when undisplaced; zero added-mass force
                    f_hydro = 0.0_ReKi
                    CALL LumpDistrHydroLoads( f_hydro, mem%k, deltal, h_c, m%memberLoads(im)%F_A(:, i) )
                 ELSE ! Node at or below SWL when undisplaced
                    IF ( i == 1 ) THEN
                       deltalLeft = 0.0_ReKi
                    ELSE IF ( i == mem%i_floor+1 ) THEN
                       deltalLeft = -mem%h_floor
                    ELSE
                       deltalLeft = 0.5_ReKi * mem%dl
                    END IF
                    IF ( i == N+1 ) THEN
                       deltalRight = 0.0_ReKi
                    ELSE
                       z2 = u%Mesh%Position(3, mem%NodeIndx(i+1)) - p%MSL2SWL
                       IF ( z2 > 0.0_ReKi ) THEN ! Element i crosses the SWL
                          deltalRight = -z1 / mem%cosPhi_ref
                       ELSE
                          deltalRight = 0.5_ReKi * mem%dl
                       END IF
                    END IF
                    deltal_AM =              deltalRight + deltalLeft
                    h_c_AM    = 0.5_ReKi * ( deltalRight - deltalLeft )
                    CALL LumpDistrHydroLoads( f_hydro, mem%k, deltal_AM, h_c_AM, m%memberLoads(im)%F_A(:, i) )
                 END IF
              ELSE ! Compute added-mass force on the instantaneous wetted section of the member
                 f_hydro = f_hydro * m%nodeInWater(mem%NodeIndx(i)) ! Zero the force if node above free surface
                 CALL LumpDistrHydroLoads( f_hydro, mem%k, deltal, h_c, m%memberLoads(im)%F_A(:, i) )
              END IF ! AMMod 0 or 1
              y%Mesh%Force (:,mem%NodeIndx(i)) = y%Mesh%Force (:,mem%NodeIndx(i)) + m%memberLoads(im)%F_A(1:3, i)
              y%Mesh%Moment(:,mem%NodeIndx(i)) = y%Mesh%Moment(:,mem%NodeIndx(i)) + m%memberLoads(im)%F_A(4:6, i)
              
              !-------------------- hydrodynamic inertia loads: sides: Section 7.1.4 ---------------------------!
              IF ( mem%PropMCF ) THEN
                 f_hydro=                     p%WtrDens*pi*mem%RMG(i)*mem%RMG(i)        * matmul( mem%Ak,  m%FAMCF(:,mem%NodeIndx(i)) ) + &
                              2.0*mem%AxCa(i)*p%WtrDens*pi*mem%RMG(i)*mem%RMG(i)*dRdl_p * matmul( mem%kkt, m%FA(:,mem%NodeIndx(i)) ) + &
                              2.0*m%FDynP(mem%NodeIndx(i))*mem%AxCp(i)*pi*mem%RMG(i)*dRdl_pp*mem%k 
              ELSE
                 f_hydro=(mem%Ca(i)+mem%Cp(i))*p%WtrDens*pi*mem%RMG(i)*mem%RMG(i)       * matmul( mem%Ak,  m%FA(:,mem%NodeIndx(i)) ) + &
                              2.0*mem%AxCa(i)*p%WtrDens*pi*mem%RMG(i)*mem%RMG(i)*dRdl_p * matmul( mem%kkt, m%FA(:,mem%NodeIndx(i)) ) + &
                              2.0*m%FDynP(mem%NodeIndx(i))*mem%AxCp(i)*pi*mem%RMG(i)*dRdl_pp*mem%k 
              END IF
              CALL LumpDistrHydroLoads( f_hydro, mem%k, deltal, h_c, m%memberLoads(im)%F_I(:, i) )
              y%Mesh%Force (:,mem%NodeIndx(i)) = y%Mesh%Force (:,mem%NodeIndx(i)) + m%memberLoads(im)%F_I(1:3, i)
              y%Mesh%Moment(:,mem%NodeIndx(i)) = y%Mesh%Moment(:,mem%NodeIndx(i)) + m%memberLoads(im)%F_I(4:6, i)
           END IF

        END DO ! i = 1,N+1    ! loop through member nodes       
      
      END IF ! Check if the member is surface piercing
      !-----------------------------------------------------------------------------------------------------!
      !                                External Hydrodynamic Side Loads - End                               !
      !-----------------------------------------------------------------------------------------------------!
            
      !-----------------------------------------------------------------------------------------------------!
      !             Any end plate loads that are modeled on a per-member basis: F_B and F_BF                !
      !-----------------------------------------------------------------------------------------------------!
      ! reassign convenience variables to correspond to member ends
      ! We need to subtract the MSL2SWL offset to place this  in the SWL reference system
      pos1    = u%Mesh%TranslationDisp(:, mem%NodeIndx(1)) + u%Mesh%Position(:, mem%NodeIndx(1)) 
      pos1(3) = pos1(3) - p%MSL2SWL
      pos2    = u%Mesh%TranslationDisp(:, mem%NodeIndx(2)) + u%Mesh%Position(:, mem%NodeIndx(2)) 
      pos2(3) = pos2(3) - p%MSL2SWL
      z1 = pos1(3)
      
      call GetOrientationAngles( pos1, pos2, phi1, sinPhi1, cosPhi1, tanPhi, sinBeta1, cosBeta1, k_hat1, errStat2, errMsg2 )
        call SetErrStat( ErrStat2, ErrMsg2, ErrStat, ErrMsg, RoutineName )
      if ( N == 1 ) then       ! Only one element in member
         sinPhi2  = sinPhi1
         cosPhi2  = cosPhi1
         sinBeta2 = sinBeta1
         cosBeta2 = cosBeta1
         k_hat2   = k_hat1
      else
         !  We need to subtract the MSL2SWL offset to place this  in the SWL reference system
         pos1    = u%Mesh%TranslationDisp(:, mem%NodeIndx(N))   + u%Mesh%Position(:, mem%NodeIndx(N))
         pos1(3) = pos1(3) - p%MSL2SWL
         pos2    = u%Mesh%TranslationDisp(:, mem%NodeIndx(N+1)) + u%Mesh%Position(:, mem%NodeIndx(N+1))
         pos2(3) = pos2(3) - p%MSL2SWL
         call GetOrientationAngles( pos1, pos2, phi2, sinPhi2, cosPhi2, tanPhi, sinBeta2, cosBeta2, k_hat2, errStat2, errMsg2 )
           call SetErrStat( ErrStat2, ErrMsg2, ErrStat, ErrMsg, RoutineName )
      end if
      
      ! We need to subtract the MSL2SWL offset to place this  in the SWL reference system
      pos2    = u%Mesh%TranslationDisp(:, mem%NodeIndx(N+1)) + u%Mesh%Position(:, mem%NodeIndx(N+1))
      pos2(3) = pos2(3) - p%MSL2SWL
      z2 = pos2(3)
      
      !----------------------------------- filled buoyancy loads: starts -----------------------------------!
      !TODO: Do the equations below still work if z1 > z2 ?
      !TODO: Should not have to test seabed crossing in time-marching loop
      if ( mem%i_floor == 0 ) then   ! both ends are above seabed
         !--- Water ballast buoyancy ---
         ! if member is fully flooded
         if (mem%memfloodstatus == 1) then
         !if (mem%z_overfill >= 0) then 
            Fl      = -mem%FillDens * g * pi *mem%Rin(  1)**2* (mem%z_overfill + max(z2-z1, 0.0_ReKi))
            Moment  =  mem%FillDens * g * pi *0.25*mem%Rin(  1)**4*sinPhi
            call AddEndLoad(Fl, Moment, sinPhi1, cosPhi1, sinBeta1, cosBeta1, m%F_BF_End(:, mem%NodeIndx(1)))
            
            Fl      =   mem%FillDens * g * pi *mem%Rin(N+1)**2* (mem%z_overfill + max(z1-z2, 0.0_ReKi))
            Moment  =  -mem%FillDens * g * pi *0.25*mem%Rin(N+1)**4*sinPhi            
            call AddEndLoad(Fl, Moment, sinPhi2, cosPhi2, sinBeta2, cosBeta2, m%F_BF_End(:, mem%NodeIndx(N+1)))
            
         ! if member is partially flooded
         else if (mem%l_fill > 0) then 
            Fl      = -mem%FillDens * g * pi *mem%Rin(1)**2*mem%l_fill*cosPhi
            Moment  =  mem%FillDens * g * pi *0.25*mem%Rin(1)**4*sinPhi
            call AddEndLoad(Fl, Moment, sinPhi1, cosPhi1, sinBeta1, cosBeta1, m%F_BF_End(:, mem%NodeIndx(1)))
         else
            ! no load if member is not flooded at all
         end if
         
      elseif ( mem%i_floor < mem%NElements+1 ) then ! upper node is still above the seabed, but lower node is below seabed
         !if (mem%z_overfill >= 0) then 
         if (mem%memfloodstatus == 1) then
            Fl      =   mem%FillDens * g * pi *mem%Rin(N+1)**2* (mem%z_overfill + max(z1-z2, 0.0_ReKi))
            Moment  =  -mem%FillDens * g * pi *0.25*mem%Rin(N+1)**4*sinPhi            
            call AddEndLoad(Fl, Moment, sinPhi2, cosPhi2, sinBeta2, cosBeta2, m%F_BF_End(:, mem%NodeIndx(N+1)))
         end if
         
      else    
         ! no loads because both end nodes are below seabed
      end if

      !------------------------------------ filled buoyancy loads: ends ------------------------------------!

      ! --- no inertia loads from water ballast modeled on ends

      !---------------------------------- external buoyancy loads: starts ----------------------------------!
      if ( (.not. mem%PropPot) .AND. (mem%MHstLMod /= 0) ) then

         ! Get positions of member end nodes
         pos1    = u%Mesh%TranslationDisp(:, mem%NodeIndx(1  )) + u%Mesh%Position(:, mem%NodeIndx(1  )) 
         pos1(3) = pos1(3) - p%MSL2SWL
         r1      = mem%RMGB(1  )
         pos2    = u%Mesh%TranslationDisp(:, mem%NodeIndx(N+1)) + u%Mesh%Position(:, mem%NodeIndx(N+1))
         pos2(3) = pos2(3) - p%MSL2SWL
         r2      = mem%RMGB(N+1)
         if (mem%i_floor == 0) then  ! both ends above or at seabed
            ! Compute loads on the end plate of node 1
            IF (p%WaveStMod > 0) THEN
               CALL GetTotalWaveElev( Time, pos1, Zeta1, ErrStat2, ErrMsg2 )
                 CALL SetErrStat( ErrStat2, ErrMsg2, ErrStat, ErrMsg, RoutineName )
               CALL GetFreeSurfaceNormal( Time, pos1, r1, n_hat, ErrStat2, ErrMsg2 )
                 CALL SetErrStat( ErrStat2, ErrMsg2, ErrStat, ErrMsg, RoutineName )
               FSPt = (/pos1(1),pos1(2),Zeta1/) ! Reference point on the free surface
            ELSE
               FSPt = (/pos1(1),pos1(2),0.0/)
               n_hat = (/0.0,0.0,1.0/)
            END IF
            CALL GetSectionUnitVectors( k_hat1, y_hat, z_hat )
            CALL GetSectionFreeSurfaceIntersects( pos1, FSPt, k_hat1, y_hat, z_hat, n_hat, r1, theta1, theta2, secStat)
              CALL SetErrStat( ErrStat2, ErrMsg2, ErrStat, ErrMsg, RoutineName )
            CALL GetEndPlateHstLds(pos1, k_hat1, y_hat, z_hat, r1, theta1, theta2, F_B_End)
            m%F_B_End(:, mem%NodeIndx(  1)) = m%F_B_End(:, mem%NodeIndx(  1)) + F_B_End
            IF (mem%MHstLMod == 1) THEN ! Check for partially wetted end plates
               IF ( (theta2-theta1)/=0.0 .AND. (theta2-theta1)/=2.0*PI) THEN
                   CALL SetErrStat(ErrID_Warn, 'End plate is partially wetted with MHstLMod = 1. The buoyancy load and distribution potentially have large error. This has happened to the first node of Member ID ' //trim(num2lstr(mem%MemberID)), errStat, errMsg, RoutineName )
               END IF
            END IF
            ! Compute loads on the end plate of node N+1
            IF (p%WaveStMod > 0) THEN
               CALL GetTotalWaveElev( Time, pos2, Zeta2, ErrStat2, ErrMsg2 )
                 CALL SetErrStat( ErrStat2, ErrMsg2, ErrStat, ErrMsg, RoutineName )
               CALL GetFreeSurfaceNormal( Time, pos2, r2, n_hat, ErrStat2, ErrMsg2 )
                 CALL SetErrStat( ErrStat2, ErrMsg2, ErrStat, ErrMsg, RoutineName )
               FSPt = (/pos2(1),pos2(2),Zeta2/) ! Reference point on the free surface
            ELSE
               FSPt = (/pos2(1),pos2(2),0.0/)
               n_hat = (/0.0,0.0,1.0/)
            END IF
            CALL GetSectionUnitVectors( k_hat2, y_hat, z_hat )
            CALL GetSectionFreeSurfaceIntersects( pos2, FSPt, k_hat2, y_hat, z_hat, n_hat, r2, theta1, theta2, secStat)
              CALL SetErrStat( ErrStat2, ErrMsg2, ErrStat, ErrMsg, RoutineName )
            CALL GetEndPlateHstLds(pos2, k_hat2, y_hat, z_hat, r2, theta1, theta2, F_B_End)
            m%F_B_End(:, mem%NodeIndx(N+1)) = m%F_B_End(:, mem%NodeIndx(N+1)) - F_B_End
            IF (mem%MHstLMod == 1) THEN ! Check for partially wetted end plates
               IF ( (theta2-theta1)/=0.0 .AND. (theta2-theta1)/=2.0*PI) THEN
                   CALL SetErrStat(ErrID_Warn, 'End plate is partially wetted with MHstLMod = 1. The buoyancy load and distribution potentially have large error. This has happened to the last node of Member ID ' //trim(num2lstr(mem%MemberID)), errStat, errMsg, RoutineName )
               END IF
            END IF
         elseif ( mem%doEndBuoyancy ) then ! The member crosses the seabed line so only the upper end potentially have hydrostatic load
            ! Only compute the loads on the end plate of node N+1
            IF (p%WaveStMod > 0) THEN
               CALL GetTotalWaveElev( Time, pos2, Zeta2, ErrStat2, ErrMsg2 )
                 CALL SetErrStat( ErrStat2, ErrMsg2, ErrStat, ErrMsg, RoutineName )
               CALL GetFreeSurfaceNormal( Time, pos2, r2, n_hat, ErrStat2, ErrMsg2 )
                 CALL SetErrStat( ErrStat2, ErrMsg2, ErrStat, ErrMsg, RoutineName )
               FSPt = (/pos2(1),pos2(2),Zeta2/) ! Reference point on the free surface
            ELSE
               FSPt = (/pos2(1),pos2(2),0.0/)
               n_hat = (/0.0,0.0,1.0/)
            END IF
            CALL GetSectionUnitVectors( k_hat2, y_hat, z_hat )
            CALL GetSectionFreeSurfaceIntersects( pos2, FSPt, k_hat2, y_hat, z_hat, n_hat, r2, theta1, theta2, secStat)
              CALL SetErrStat( ErrStat2, ErrMsg2, ErrStat, ErrMsg, RoutineName )
            CALL GetEndPlateHstLds(pos2, k_hat2, y_hat, z_hat, r2, theta1, theta2, F_B_End)
            m%F_B_End(:, mem%NodeIndx(N+1)) = m%F_B_End(:, mem%NodeIndx(N+1)) - F_B_End
            IF (mem%MHstLMod == 1) THEN ! Check for partially wetted end plates
               IF ( (theta2-theta1)/=0.0 .AND. (theta2-theta1)/=2.0*PI) THEN
                   CALL SetErrStat(ErrID_Warn, 'End plate is partially wetted with MHstLMod = 1. The buoyancy load and distribution potentially have large error. This has happened to the last node of Member ID ' //trim(num2lstr(mem%MemberID)), errStat, errMsg, RoutineName )
               END IF
            END IF
         ! else
            ! entire member is buried below the seabed
         end if
         
      end if   ! PropPot
      !----------------------------------- external buoyancy loads: ends -----------------------------------!

   end do ! im - looping through members
    
   !---------------------------------------------------------------------------------------------------------------!
   !                                     External Hydrodynamic Joint Loads - Start                                 !
   !                                        F_D_End, F_I_End, F_A_End, F_IMG_End                                   !
   !---------------------------------------------------------------------------------------------------------------!      
   ! NOTE:  All wave kinematics have already been zeroed out above the SWL or instantaneous wave height (for WaveStMod > 0), 
   ! so loads derived from the kinematics will be correct without the use of a nodeInWater value, but other loads need to be 
   ! multiplied by nodeInWater to zero them out above the SWL or instantaneous wave height.
   !TODO: Where's F_WMF_End computed?
      
   DO J = 1, p%NJoints
     
      ! Obtain the node index because WaveVel, WaveAcc, and WaveDynP are defined in the node indexing scheme, not the markers (No longer relevant?)
      ! The first NJoints nodes are all the joints with the rest being the internal nodes. See Morison_GenerateSimulationNodes.
            
      ! NOTE: 
      ! The PropPot values are only for members, and when the p%AM_End, p%DP_Const_End, p%Mass_MG_End, and p%I_MG_End are computed at init,
      ! contributions to these values are added only if the member connecting to the joint is NOT modeled with potential flow theory
      ! However, the p%An_End term used data from ALL members attached to a node, regardless of the PropPot setting, because the drag force is alway on.
      ! Therefore, no need to check PropPot here.
      
      ! Effect of wave stretching already baked into m%FDynP, m%FA, and m%vrel. No additional modification needed.
         
      ! Lumped added mass loads
      qdotdot                 = reshape((/u%Mesh%TranslationAcc(:,J),u%Mesh%RotationAcc(:,J)/),(/6/)) 
      m%F_A_End(:,J)          = m%nodeInWater(j) * matmul( p%AM_End(:,:,J) , ( - qdotdot(1:3)) )
         
      ! TODO: The original code did not multiply by nodeInWater, but should we? GJH
      ! Should be ok because m%FDynP and m%FA are both zeroed above the SWL (when WaveStMod=0) or the instantaneous free surface (when WaveStMod>0)
      m%F_I_End(:,J) =   (p%DP_Const_End(:,j) * m%FDynP(j) + matmul(p%AM_End(:,:,j),m%FA(:,j)))
         
      ! Marine growth inertia: ends: Section 4.2.2
      ! With wave stretching, m%nodeInWater is based on the instantaneous free surface and the current body position if (WaveDisp/=0).
      ! This should still be ok because with wave stretching, we do not allow joints to come out of water if initially submerged or 
      ! enter water if initially out of water. This is enforced when computing the side loads above.
      m%F_IMG_End(1:3,j) = -m%nodeInWater(j) * p%Mass_MG_End(j)*qdotdot(1:3)
      m%F_IMG_End(4:6,j) = -m%nodeInWater(j) * (matmul(p%I_MG_End(:,:,j),qdotdot(4:6)) - cross_product(u%Mesh%RotationVel(:,J),matmul(p%I_MG_End(:,:,j),u%Mesh%RotationVel(:,J))))

      ! Compute the dot product of the relative velocity vector with the directional Area of the Joint
      ! m%nodeInWater(j) is probably not necessary because m%vrel is zeroed when the node is out of water
      vmag  = m%nodeInWater(j) * ( m%vrel(1,j)*p%An_End(1,J) + m%vrel(2,j)*p%An_End(2,J) + m%vrel(3,j)*p%An_End(3,J) )
      ! High-pass filtering
      vmagf = p%VRelNFiltConst(J) * (vmag + xd%v_rel_n_FiltStat(J))

      ! Record most up-to-date vmagf and vmag at join J
      m%v_rel_n(j) = vmag
      m%v_rel_n_HiPass(j) = vmagf
         
      ! Evaluate drag force and combine all per-joint loads
      DO I=1,6
         IF (I < 4 ) THEN ! Three force components
            IF ( p%DragMod_End(J) .EQ. 0_IntKi ) THEN
               ! Note: vmag is zero if node is not in the water
               m%F_D_End(i,j) = (1.0_ReKi - p%DragLoFSc_End(j)) * p%An_End(i,j) * p%DragConst_End(j) * abs(vmagf)*vmagf &   
                                          + p%DragLoFSc_End(j)  * p%An_End(i,j) * p%DragConst_End(j) * abs(vmag )*vmag  
            ELSE IF (p%DragMod_End(J) .EQ. 1_IntKi) THEN
               ! Note: vmag is zero if node is not in the water
               m%F_D_End(i,j) = (1.0_ReKi - p%DragLoFSc_End(j)) * p%An_End(i,j) * p%DragConst_End(j) * abs(vmagf)*max(vmagf,0.0_ReKi) &
                                          + p%DragLoFSc_End(j)  * p%An_End(i,j) * p%DragConst_End(j) * abs(vmag) *max(vmag, 0.0_ReKi)
               m%F_D_End(i,j) = 2.0_ReKi * m%F_D_End(i,j)
            END IF
            
            y%Mesh%Force(i,j)    = y%Mesh%Force(i,j)    + m%F_D_End(i,j) + m%F_I_End(i,j) + p%F_WMG_End(i,j) + m%F_B_End(i,j) + m%F_BF_End(i,j) + m%F_A_End(i,j) + m%F_IMG_End(i,j)
         ELSE ! Three moment components
            y%Mesh%Moment(i-3,j) = y%Mesh%Moment(i-3,j) + m%F_B_End(i,j) + m%F_BF_End(i,j)  + m%F_IMG_End(i,j)
         END IF
      END DO  ! I=1,6
         
   END DO  ! J = 1, p%NJoints
   
   !---------------------------------------------------------------------------------------------------------------!
   !                                      External Hydrodynamic Joint Loads - End                                  !
   !---------------------------------------------------------------------------------------------------------------!    
   ! Map calculated results into the y%WriteOutput Array
   CALL MrsnOut_MapOutputs(y, p, u, m)
        


   CONTAINS
   SUBROUTINE GetTotalWaveElev( Time, pos, Zeta, ErrStat, ErrMsg )
      REAL(DbKi),      INTENT( IN    ) :: Time
      REAL(ReKi),      INTENT( IN    ) :: pos(*)  ! Position at which free-surface elevation is to be calculated. Third entry ignored if present.
      REAL(ReKi),      INTENT(   OUT ) :: Zeta    ! Total free-surface elevation with first- and second-order contribution (if present)
      INTEGER(IntKi),  INTENT(   OUT ) :: ErrStat ! Error status of the operation
      CHARACTER(*),    INTENT(   OUT ) :: ErrMsg  ! Error message if errStat /= ErrID_None
      CHARACTER(*),    PARAMETER       :: RoutineName = 'GetTotalWaveElev'
      INTEGER(IntKi)                   :: errStat2
      CHARACTER(ErrMsgLen)             :: errMsg2
      ErrStat   = ErrID_None
      ErrMsg    = ""
      Zeta = SeaSt_Interp_3D( Time, pos(1:2), p%WaveElev1, p%seast_interp_p, m%seast_interp_m%FirstWarn_Clamp, ErrStat2, ErrMsg2 )
        CALL SetErrStat( ErrStat2, ErrMsg2, ErrStat, ErrMsg, RoutineName )
      IF (associated(p%WaveElev2)) THEN
         Zeta = Zeta + SeaSt_Interp_3D( Time, pos(1:2), p%WaveElev2, p%seast_interp_p, m%seast_interp_m%FirstWarn_Clamp, ErrStat2, ErrMsg2 )
           CALL SetErrStat( ErrStat2, ErrMsg2, ErrStat, ErrMsg, RoutineName )
      END IF
      
   END SUBROUTINE GetTotalWaveElev

   SUBROUTINE GetFreeSurfaceNormal( Time, pos, r, n, ErrStat, ErrMsg)
      REAL(DbKi),      INTENT( In    ) :: Time
      REAL(ReKi),      INTENT( In    ) :: pos(*)  ! Position at which free-surface normal is to be calculated. Third entry ignored if present.
      REAL(ReKi),      INTENT( In    ) :: r       ! Distance for central differencing
      REAL(ReKi),      INTENT(   OUT ) :: n(3)    ! Free-surface normal vector
      INTEGER(IntKi),  INTENT(   OUT ) :: ErrStat ! Error status of the operation
      CHARACTER(*),    INTENT(   OUT ) :: ErrMsg  ! Error message if errStat /= ErrID_None
      REAL(ReKi)                       :: r1,ZetaP,ZetaM,dZetadx,dZetady
      CHARACTER(*),    PARAMETER       :: RoutineName = 'GetFreeSurfaceNormal'
      INTEGER(IntKi)                   :: errStat2
      CHARACTER(ErrMsgLen)             :: errMsg2
      ErrStat   = ErrID_None
      ErrMsg    = ""

      r1 = MAX(r,1.0e-6) ! In case r is zero

      CALL GetTotalWaveElev( Time, (/pos(1)+r1,pos(2)/), ZetaP, ErrStat2, ErrMsg2 )
        CALL SetErrStat( ErrStat2, ErrMsg2, ErrStat, ErrMsg, RoutineName )
      CALL GetTotalWaveElev( Time, (/pos(1)-r1,pos(2)/), ZetaM, ErrStat2, ErrMsg2 )
        CALL SetErrStat( ErrStat2, ErrMsg2, ErrStat, ErrMsg, RoutineName )
      dZetadx = (ZetaP-ZetaM)/(2.0_ReKi*r1)
      
      CALL GetTotalWaveElev( Time, (/pos(1),pos(2)+r1/), ZetaP, ErrStat2, ErrMsg2 )
        CALL SetErrStat( ErrStat2, ErrMsg2, ErrStat, ErrMsg, RoutineName )
      CALL GetTotalWaveElev( Time, (/pos(1),pos(2)-r1/), ZetaM, ErrStat2, ErrMsg2 )
        CALL SetErrStat( ErrStat2, ErrMsg2, ErrStat, ErrMsg, RoutineName )
      dZetady = (ZetaP-ZetaM)/(2.0_ReKi*r1)
      
      n = (/-dZetadx,-dZetady,1.0_ReKi/)
      n = n / SQRT(Dot_Product(n,n))

   END SUBROUTINE GetFreeSurfaceNormal

   SUBROUTINE GetSectionUnitVectors( k, y, z )
      REAL(ReKi),      INTENT( In    ) :: k(3) ! Member axial unit vector
      REAL(ReKi),      INTENT(   OUT ) :: y(3) ! Horizontal unit vector perpendicular to k
      REAL(ReKi),      INTENT(   OUT ) :: z(3) ! Unit vector perpendicular to k and y with positive vertical component
      IF ( ABS(k(3)) > 0.999999_ReKi ) THEN ! k is effectively vertical
         y = (/0.0,1.0,0.0/)
      ELSE
         y = (/-k(2),k(1),0.0/)
         y = y / SQRT(Dot_Product(y,y))      
      ENDIF
      z = cross_product(k,y)
      IF ( z(3) < 0.0 ) THEN ! Flip y and z so z points upward
         y = -y;
         z = -z;
      END IF
   END SUBROUTINE GetSectionUnitVectors

   SUBROUTINE GetSectionFreeSurfaceIntersects( pos0, FSPt, k_hat, y_hat, z_hat, n_hat, R, theta1, theta2, secStat)
      REAL(ReKi),      INTENT( In    ) :: pos0(3)
      REAL(ReKi),      INTENT( In    ) :: FSPt(3)
      REAL(ReKi),      INTENT( In    ) :: k_hat(3)
      REAL(ReKi),      INTENT( In    ) :: y_hat(3)
      REAL(ReKi),      INTENT( In    ) :: z_hat(3)
      REAL(ReKi),      INTENT( In    ) :: n_hat(3)
      REAL(ReKi),      INTENT( In    ) :: R
      REAL(ReKi),      INTENT(   OUT ) :: theta1
      REAL(ReKi),      INTENT(   OUT ) :: theta2
      INTEGER(IntKi),  INTENT(   OUT ) :: secStat
      REAL(ReKi)                       :: a, b, c, d, d2
      REAL(ReKi)                       :: alpha, beta
      REAL(ReKi)                       :: tmp
      CHARACTER(*),    PARAMETER       :: RoutineName = 'GetSectionFreeSurfaceIntersects'

      a  = R * dot_product(y_hat,n_hat)
      b  = R * dot_product(z_hat,n_hat)
      c  = dot_product(FSPt-pos0,n_hat)
      d2 = a*a+b*b
      IF ( d2 >= c*c ) THEN ! Has intersection
         d = SQRT(d2)
         IF (b>=0.0) THEN
            alpha =  ACOS(a/d)
         ELSE
            alpha = -ACOS(a/d)
         END IF
         beta   = ACOS(c/d)
         theta1 = alpha - beta
         theta2 = alpha + beta
         IF ( dot_product( (cos(theta2)-cos(theta1))*z_hat-(sin(theta2)-sin(theta1))*y_hat, n_hat) < 0.0 ) THEN
            tmp    = theta1
            theta1 = theta2
            theta2 = tmp + 2.0*PI
         END IF
         secStat = 1;
      ELSE IF (c > 0.0) THEN ! Section is fully submerged
         theta1 = -1.5*PI
         theta2 =  0.5*PI
         secStat = 2;
      ELSE ! Section is completely dry
         theta1 = -0.5*PI
         theta2 = -0.5*PI
         secStat = 0;
      END IF

   END SUBROUTINE GetSectionFreeSurfaceIntersects

   SUBROUTINE GetSectionHstLds( origin, pos0, k_hat, y_hat, z_hat, R, dRdl, theta1, theta2, dFdl)

      REAL(ReKi),      INTENT( IN    ) :: origin(3)
      REAL(ReKi),      INTENT( IN    ) :: pos0(3)
      REAL(ReKi),      INTENT( IN    ) :: k_hat(3)
      REAL(ReKi),      INTENT( IN    ) :: y_hat(3)
      REAL(ReKi),      INTENT( IN    ) :: z_hat(3)
      REAL(ReKi),      INTENT( IN    ) :: R
      REAL(ReKi),      INTENT( IN    ) :: dRdl
      REAL(ReKi),      INTENT( IN    ) :: theta1
      REAL(ReKi),      INTENT( IN    ) :: theta2
      REAL(ReKi),      INTENT(   OUT ) :: dFdl(6)
      REAL(ReKi)                       :: C0, C1, C2
      REAL(ReKi)                       :: Z0, dTheta, sinTheta1, sinTheta2, cosTheta1, cosTheta2, cosPhi
      
      Z0        = pos0(3)
      dTheta    = theta2 - theta1
      sinTheta1 = SIN(theta1)
      sinTheta2 = SIN(theta2)
      cosTheta1 = COS(theta1)
      cosTheta2 = COS(theta2)
      cosPhi    = SQRT(k_hat(1)**2+k_hat(2)**2)

      C0 = Z0*dTheta                +     R*cosPhi*(cosTheta1   -cosTheta2)
      C1 = Z0*(sinTheta2-sinTheta1) + 0.5*R*cosPhi*(cosTheta2**2-cosTheta1**2)
      C2 = Z0*(cosTheta1-cosTheta2) + 0.5*R*cosPhi*(dTheta-sinTheta2*cosTheta2+sinTheta1*cosTheta1)

      dFdl(1:3) = -R   *dRdl*C0*k_hat + R*C1*y_hat + R*C2*z_hat
      dFdl(4:6) = -R**2*dRdl*C2*y_hat + R**2*dRdl*C1*z_hat      + CROSS_PRODUCT((pos0-origin),dFdl(1:3))
      dFdl = dFdl * p%WtrDens * g

   END SUBROUTINE GetSectionHstLds

   SUBROUTINE getElementHstLds_Mod2( pos1In, pos2In, FSPt, k_hat, y_hat, z_hat, n_hat, r1, r2, dl, F_B1, F_B2, ErrStat, ErrMsg )
      
      REAL(ReKi),      INTENT( IN    ) :: pos1In(3)
      REAL(ReKi),      INTENT( IN    ) :: pos2In(3)
      REAL(ReKi),      INTENT( IN    ) :: FSPt(3)
      REAL(ReKi),      INTENT( IN    ) :: k_hat(3)
      REAL(ReKi),      INTENT( IN    ) :: y_hat(3)
      REAL(ReKi),      INTENT( IN    ) :: z_hat(3)
      REAL(ReKi),      INTENT( IN    ) :: n_hat(3)
      REAL(ReKi),      INTENT( IN    ) :: r1
      REAL(ReKi),      INTENT( IN    ) :: r2
      REAL(ReKi),      INTENT( IN    ) :: dl
      REAL(ReKi),      INTENT(   OUT ) :: F_B1(6)
      REAL(ReKi),      INTENT(   OUT ) :: F_B2(6)
      INTEGER(IntKi),  INTENT(   OUT ) :: ErrStat ! Error status of the operation
      CHARACTER(*),    INTENT(   OUT ) :: ErrMsg  ! Error message if errStat /= ErrID_None
      REAL(ReKi)                       :: dRdl, theta1, theta2
      REAL(ReKi)                       :: dFdl1(6), dFdlMid(6), dFdl2(6), F_B(6)
      REAL(ReKi)                       :: i, rMid, posMid(3), pos1(3), pos2(3)
      INTEGER(IntKi)                   :: secStat1, secStatMid, secStat2
      CHARACTER(*),    PARAMETER       :: routineName = "getElementHstLds_Mod2"
      INTEGER(IntKi)                   :: errStat2
      CHARACTER(ErrMsgLen)             :: errMsg2
      ErrStat   = ErrID_None
      ErrMsg    = ""  
  
      pos1   = pos1In
      pos2   = pos2In
      dRdl   = (r2-r1)/dl
      rMid   = 0.5*(  r1+  r2)
      posMid = 0.5*(pos1In+pos2In)
      
      ! Avoid sections coincident with the SWL
      IF ( ABS(k_hat(3)) > 0.999999_ReKi ) THEN ! Vertical member
         IF ( EqualRealNos( pos1In(3), 0.0 ) ) THEN
            pos1(3) = pos1In(3) - 1.0E-6 * dl
         END IF
         IF ( EqualRealNos( pos2In(3), 0.0 ) ) THEN
            pos2(3) = pos2In(3) - 1.0E-6 * dl
         END IF
         IF ( EqualRealNos( posMid(3), 0.0 ) ) THEN
            posMid(3) = posMid(3) - 1.0E-6 * dl
         END IF
      END IF

      ! Section load at node 1
      CALL GetSectionFreeSurfaceIntersects( pos1,   FSPt, k_hat, y_hat, z_hat, n_hat, r1, theta1, theta2, secStat1)
      CALL GetSectionHstLds( pos1, pos1,   k_hat, y_hat, z_hat, r1,   dRdl, theta1, theta2, dFdl1)

      ! Section load at midpoint
      CALL GetSectionFreeSurfaceIntersects( posMid, FSPt, k_hat, y_hat, z_hat, n_hat, rMid, theta1, theta2, secStatMid)
      CALL GetSectionHstLds( pos1, posMid, k_hat, y_hat, z_hat, rMid, dRdl, theta1, theta2, dFdlMid)

      ! Section load at node 2
      CALL GetSectionFreeSurfaceIntersects( pos2,   FSPt, k_hat, y_hat, z_hat, n_hat, r2, theta1, theta2, secStat2)
      CALL GetSectionHstLds( pos1, pos2,   k_hat, y_hat, z_hat, r2,   dRdl, theta1, theta2, dFdl2)

      ! Adaptively refine the load integration over the element
      CALL RefineElementHstLds(pos1,pos1,posMid,pos2,FSPt,r1,rMid,r2,dl,dRdl,secStat1,secStatMid,secStat2,k_hat,y_hat,z_hat,n_hat,dFdl1,dFdlMid,dFdl2,1,F_B,ErrStat2,ErrMsg2)
        CALL SetErrStat( ErrStat2, ErrMsg2, ErrStat, ErrMsg, RoutineName )

      ! Distribute the hydrostatic load to the two end nodes
      F_B1(1:3) = 0.5 * F_B(1:3)
      F_B2(1:3) = 0.5 * F_B(1:3)
      F_B(4:6)  = F_B(4:6) - CROSS_PRODUCT(k_hat*dl,F_B2(1:3))
      F_B1(4:6) = 0.5 * F_B(4:6)
      F_B2(4:6) = 0.5 * F_B(4:6)

   END SUBROUTINE getElementHstLds_Mod2

   RECURSIVE SUBROUTINE RefineElementHstLds( origin, pos1, posMid, pos2, FSPt, r1, rMid, r2, dl, dRdl,secStat1,secStatMid,secStat2, k_hat, y_hat, z_hat, n_hat, dFdl1, dFdlMid, dFdl2, recurLvl, F_B_5pt, ErrStat, ErrMsg)

      REAL(ReKi),      INTENT( IN    ) :: origin(3)
      REAL(ReKi),      INTENT( IN    ) :: pos1(3)
      REAL(ReKi),      INTENT( IN    ) :: posMid(3)
      REAL(ReKi),      INTENT( IN    ) :: pos2(3)
      REAL(ReKi),      INTENT( IN    ) :: FSPt(3)
      REAL(ReKi),      INTENT( IN    ) :: r1
      REAL(ReKi),      INTENT( IN    ) :: rMid
      REAL(ReKi),      INTENT( IN    ) :: r2
      REAL(ReKi),      INTENT( IN    ) :: dl
      REAL(ReKi),      INTENT( IN    ) :: dRdl
      INTEGER(IntKi),  INTENT( IN    ) :: secStat1
      INTEGER(IntKi),  INTENT( IN    ) :: secStatMid
      INTEGER(IntKi),  INTENT( IN    ) :: secStat2
      REAL(ReKi),      INTENT( IN    ) :: k_hat(3)
      REAL(ReKi),      INTENT( IN    ) :: y_hat(3)
      REAL(ReKi),      INTENT( IN    ) :: z_hat(3)
      REAL(ReKi),      INTENT( IN    ) :: n_hat(3)
      REAL(ReKi),      INTENT( IN    ) :: dFdl1(6)
      REAL(ReKi),      INTENT( IN    ) :: dFdlMid(6)
      REAL(ReKi),      INTENT( IN    ) :: dFdl2(6)
      INTEGER(IntKi),  INTENT( IN    ) :: recurLvl
      REAL(ReKi),      INTENT(   OUT ) :: F_B_5pt(6)
      INTEGER(IntKi),  INTENT(   OUT ) :: ErrStat ! Error status of the operation
      CHARACTER(*),    INTENT(   OUT ) :: ErrMsg  ! Error message if errStat /= ErrID_None

      REAL(ReKi)                       :: posMidL(3), posMidR(3), rMidL, rMidR, F_B_3pt(6)
      REAL(ReKi)                       :: dFdlMidL(6), dFdlMidR(6)
      REAL(ReKi)                       :: error(6), tmp(6)
      LOGICAL                          :: refine, tolMet
      INTEGER(IntKi)                   :: i
      INTEGER(IntKi)                   :: secStatMidL, secStatMidR
      REAL(ReKi),      PARAMETER       :: RelTol      = 1.0E-6
      REAL(ReKi),      PARAMETER       :: AbsTol      = 1.0E-8
      INTEGER(IntKi),  PARAMETER       :: maxRecurLvl = 50
      CHARACTER(*),    PARAMETER       :: RoutineName = "RefineElementHstLds"
      
      ErrStat = ErrID_None
      ErrMsg  = ""

      posMidL = 0.5*(pos1+posMid)
      posMidR = 0.5*(posMid+pos2)
      rMidL   = 0.5*(r1+rMid)
      rMidR   = 0.5*(rMid+r2)

      ! Avoid sections coincident with the SWL
      IF ( ABS(k_hat(3)) > 0.999999_ReKi ) THEN ! Vertical member
         IF ( EqualRealNos( posMidL(3), 0.0 ) ) THEN
            posMidL(3) = posMidL(3) - 1.0E-6 * dl
         END IF
         IF ( EqualRealNos( posMidR(3), 0.0 ) ) THEN
            posMidR(3) = posMidR(3) - 1.0E-6 * dl
         END IF
      END IF

      ! Total hydrostatic load on the element (Simpsons Rule)
      F_B_3pt = (dFdl1 + 4.0*dFdlMid + dFdl2) * dl/6.0

      ! Mid point of left section
      CALL GetSectionFreeSurfaceIntersects( posMidL, FSPt, k_hat, y_hat, z_hat, n_hat, rMidL, theta1, theta2, secStatMidL)
      CALL GetSectionHstLds( origin, posMidL, k_hat, y_hat, z_hat, rMidL, dRdl, theta1, theta2, dFdlMidL)

      ! Mid point of right section
      CALL GetSectionFreeSurfaceIntersects( posMidR, FSPt, k_hat, y_hat, z_hat, n_hat, rMidR, theta1, theta2, secStatMidR)
      CALL GetSectionHstLds( origin, posMidR, k_hat, y_hat, z_hat, rMidR, dRdl, theta1, theta2, dFdlMidR)
      
      F_B_5pt = (dFdl1 + 4.0*dFdlMidL + 2.0*dFdlMid + 4.0*dFdlMidR + dFdl2) * dl/12.0

      error = ABS(F_B_3pt - F_B_5pt)
      tolMet = .TRUE.
      DO i = 1,6
         IF ( error(i) > MAX(RelTol*ABS(F_B_5pt(i)),AbsTol) ) THEN
            tolMet = .FALSE.
         END IF
      END DO
      refine = .NOT. tolMet
      IF (ABS(secStat1-secStat2)>1) THEN ! (Sub)element bounds the waterplane
         refine = .TRUE. ! Keep refining irrespective of tolMet to avoid premature termination
      END IF
      IF ( recurLvl > maxRecurLvl ) THEN
         refine = .FALSE.
         IF (.NOT. tolMet) THEN
            CALL SetErrStat(ErrID_Warn, 'Tolerance for element hydrostatic load not met after the maximum allowed level of recursion is reached. Consider reducing MDivSize.', ErrStat, ErrMsg, RoutineName )
         ! ELSE
            ! Free surface is likely normal to the element.
         END IF
      END IF
      
      IF (refine) THEN ! Recursively refine the load integration if tolerance not met
         CALL RefineElementHstLds(origin,pos1,posMidL,posMid,FSPt,r1,rMidL,rMid,0.5*dl,dRdl,secStat1,secStatMidL,secStatMid,k_hat,y_hat,z_hat,n_hat,dFdl1,dFdlMidL,dFdlMid, recurLvl+1, tmp, ErrStat, ErrMsg)
         CALL RefineElementHstLds(origin,posMid,posMidR,pos2,FSPt,rMid,rMidR,r2,0.5*dl,dRdl,secStatMid,secStatMidR,secStat2,k_hat,y_hat,z_hat,n_hat,dFdlMid,dFdlMidR,dFdl2, recurLvl+1, F_B_5pt, ErrStat, ErrMsg)
         F_B_5pt = F_B_5pt + tmp
      END IF

   END SUBROUTINE RefineElementHstLds

   SUBROUTINE GetEndPlateHstLds(pos0, k_hat, y_hat, z_hat, R, theta1, theta2, F)

      REAL(ReKi),      INTENT( IN    ) :: pos0(3)
      REAL(ReKi),      INTENT( IN    ) :: k_hat(3)
      REAL(ReKi),      INTENT( IN    ) :: y_hat(3)
      REAL(ReKi),      INTENT( IN    ) :: z_hat(3)
      REAL(ReKi),      INTENT( IN    ) :: R
      REAL(ReKi),      INTENT( IN    ) :: theta1
      REAL(ReKi),      INTENT( IN    ) :: theta2
      REAL(ReKi),      INTENT(   OUT ) :: F(6)
      REAL(ReKi)                       :: C0, C1, C2, a, b, tmp1, tmp2, tmp3
      REAL(ReKi)                       :: Z0, cosPhi, dTheta
      REAL(ReKi)                       :: y1, y2
      REAL(ReKi)                       :: z1, z2, z1_2, z2_2, z1_3, z2_3, z1_4, z2_4
      REAL(ReKi)                       :: dy, dy_3, dz, dz_2, dz_3, dz_4, sz
      REAL(ReKi)                       :: R_2, R_4
      REAL(ReKi)                       :: Fk, My, Mz

      Z0     = pos0(3)
      cosPhi = SQRT(k_hat(1)**2+k_hat(2)**2)
      dTheta = theta2-theta1
      y1     = R*COS(theta1)
      z1     = R*SIN(theta1)
      y2     = R*COS(theta2)
      z2     = R*SIN(theta2)
      z1_2   = z1*z1
      z1_3   = z1*z1_2
      z1_4   = z1*z1_3
      z2_2   = z2*z2
      z2_3   = z2*z2_2
      z2_4   = z2*z2_3
      R_2    = R*R
      R_4    = R_2*R_2
      dy     = y2-y1
      sz     = z1+z2
      dy_3   = y2*y2*y2-y1*y1*y1
      dz_2   = z2_2-z1_2
      dz_3   = z2_3-z1_3
      dz_4   = z2_4-z1_4
      tmp1   = y1*z2-y2*z1
      tmp2   = z1_2+z1*z2+z2_2

      ! End plate force in the k_hat direction
      Fk     = -0.5*Z0*(R_2*dTheta-tmp1) + cosPhi/6.0*( 2.0*dy_3 - z1*z2*dy - z1_2*(y2+2.0*y1) + z2_2*(y1+2.0*y2) )
      F(1:3) = p%WtrDens * g * Fk * k_hat

      ! End plate moment in the y_hat and z_hat direction
      My     = Z0/6.0*( 2.0*dy_3 + 2.0*dy*tmp2 + 3.0*tmp1*sz ) &    ! y_hat component
               + cosPhi/24.0*( -3.0*R_4*dTheta + 3.0*y1*z1*(2.0*z1_2-R_2) - 3.0*y2*z2*(2.0*z2_2-R_2) &
                                                            + 6.0*dy*sz*(z1_2+z2_2) + 8.0*tmp1*tmp2  )
      IF (EqualRealNos(z1, z2)) THEN ! z_hat component (Nonzero only when z1 /= z2)
         Mz = 0.0
      ELSE
         dz = z2-z1
         a  = dy/dz
         b  = tmp1/dz
         tmp1 = a*a+1.0
         tmp2 = a*b
         tmp3 = b*b-R_2
         Mz =     -Z0/ 6.0*(    tmp1*dz_3 + 3.0*tmp2*dz_2 + 3.0*tmp3*dz  ) &
              -cosPhi/24.0*(3.0*tmp1*dz_4 + 8.0*tmp2*dz_3 + 6.0*tmp3*dz_2)
      END IF
      F(4:6) = p%WtrDens * g * (My*y_hat + Mz*z_hat)

   END SUBROUTINE GetEndPlateHstLds

   SUBROUTINE getElementHstLds_Mod1( Time, pos1, pos2, Zeta1, Zeta2, k_hat, r1, r2, dl, alphaIn, Is1stElement, F_B0, F_B1, F_B2, ErrStat, ErrMsg )
      
      REAL(DbKi),      INTENT( IN    ) :: Time
      REAL(ReKi),      INTENT( IN    ) :: pos1(3)
      REAL(ReKi),      INTENT( IN    ) :: pos2(3)
      REAL(ReKi),      INTENT( IN    ) :: Zeta1
      REAL(ReKi),      INTENT( IN    ) :: Zeta2
      REAL(ReKi),      INTENT( IN    ) :: k_hat(3)
      REAL(ReKi),      INTENT( IN    ) :: r1
      REAL(ReKi),      INTENT( IN    ) :: r2
      REAL(ReKi),      INTENT( IN    ) :: dl
      REAL(ReKi),      INTENT( IN    ) :: alphaIn
      LOGICAL,         INTENT( IN    ) :: Is1stElement
      REAL(ReKi),      INTENT(   OUT ) :: F_B0(6) ! Lumped load at the first  node of the last    element
      REAL(ReKi),      INTENT(   OUT ) :: F_B1(6) ! Lumped load at the first  node of the current element
      REAL(ReKi),      INTENT(   OUT ) :: F_B2(6) ! Lumped load at the second node of the current element
      INTEGER(IntKi),  INTENT(   OUT ) :: ErrStat ! Error status of the operation
      CHARACTER(*),    INTENT(   OUT ) :: ErrMsg  ! Error message if errStat /= ErrID_None
      REAL(ReKi)                       :: alpha, dRdl, SubRatio
      REAL(ReKi)                       :: Vs, Vrc, Vhc
      REAL(ReKi)                       :: h0, rh, a0, b0, a0b0, s0, C_1, C_2, Z0
      REAL(ReKi)                       :: sinGamma, cosGamma, tanGamma
      REAL(ReKi)                       :: FbVec(3), MbVec(3), FSInt(3), n_hat(3), t_hat(3), s_hat(3), r_hat(3)
      INTEGER(IntKi)                   :: errStat2
      CHARACTER(ErrMsgLen)             :: errMsg2
      INTEGER(IntKi),  PARAMETER       :: pwr = 3 ! Exponent for buoyancy node distribution smoothing
      CHARACTER(*),    PARAMETER       :: RoutineName = "getElementHstLds_Mod1"
      
      F_B0 = 0.0_ReKi
      F_B1 = 0.0_ReKi
      F_B2 = 0.0_ReKi

      dRdl = (r2 - r1)/dl

      IF ( (z1 < Zeta1) .AND. (z2 < Zeta2) ) THEN  ! If element is fully submerged
         ! Compute the waterplane shape, the submerged volume, and it's geometric center
         ! No need to consider tapered and non-tapered elements separately
         Vs   =  Pi*dl   *(r1**2 +     r1*r2 +     r2**2 ) /  3.0_ReKi   ! volume of total submerged portion
         Vhc  =  Pi*dl**2*(r1**2 + 2.0*r1*r2 + 3.0*r2**2 ) / 12.0_ReKi   ! Submerged Volume * h_c

         ! Hydrostatic force on element
         FbVec = (/0.0_ReKi,0.0_ReKi,Vs/) - Pi*( r2*r2*z2 - r1*r1*z1) *k_hat
         FbVec = p%WtrDens * g * FbVec

         ! Hydrostatic moment on element about the lower node
         MbVec = (Vhc+0.25*Pi*(r2**4-r1**4)) * Cross_Product(k_hat,(/0.0_ReKi,0.0_ReKi,1.0_ReKi/))
         MbVec = p%WtrDens * g * MbVec

         ! Distribute element load to nodes
         alpha = alphaIn*(z2-Zeta2)**pwr/(alphaIn*(z2-Zeta2)**pwr+(1.0_ReKi-alphaIn)*(z1-Zeta1)**pwr)

         ! Hydrostatic force
         F_B1(1:3) = (1-alpha) * FbVec
         F_B2(1:3) =    alpha  * FbVec
         
         ! Hydrostatic moment correction followed by redistribution
         MbVec = MbVec - Cross_Product( k_hat*dl, F_B2(1:3))
         F_B1(4:6) = (1-alpha) * MbVec
         F_B2(4:6) =    alpha  * MbVec
         
      ELSE IF ( (z1 < Zeta1) .AND. (z2 >= Zeta2) ) THEN ! Element is partially submerged
         ! Submergence ratio
         SubRatio = ( Zeta1-pos1(3) ) / ( (Zeta1-pos1(3)) - (Zeta2-pos2(3)) )
         ! The position of the intersection between the free surface and the element
         FSInt    = SubRatio * (pos2-pos1) + pos1
         ! Distances along element centerline from point 1 to the waterplane
         h0       = SubRatio * dl
         ! Scaled radius of element at point where its centerline crosses the waterplane
         rh       = r1 + h0*dRdl
         ! Estimate the free-surface normal at the free-surface intersection, n_hat
         IF ( p%WaveStMod > 0_IntKi ) THEN ! If wave stretching is enabled, compute free surface normal
            CALL GetFreeSurfaceNormal( Time, FSInt, rh, n_hat, ErrStat2, ErrMsg2 )
              CALL SetErrStat( ErrStat2, ErrMsg2, ErrStat, ErrMsg, RoutineName )
         ELSE ! Without wave stretching, use the normal of the SWL
            n_hat = (/0.0_ReKi,0.0_ReKi,1.0_ReKi/)
         END IF
         ! Get other relevant unit vectors, t_hat, r_hat, and s_hat
         t_hat    = Cross_Product(k_hat,n_hat)
         sinGamma = SQRT(Dot_Product(t_hat,t_hat))
         cosGamma = Dot_Product(k_hat,n_hat)
         tanGamma = sinGamma/cosGamma
         IF (sinGamma < 0.0001) THEN  ! Free surface normal is aligned with the element
            ! Arbitrary choice for t_hat as long as it is perpendicular to k_hat
            IF ( k_hat(3) < 0.999999_ReKi ) THEN
               t_hat = (/-k_hat(2),k_hat(1),0.0_ReKi/)   
               t_hat = t_hat / SQRT(Dot_Product(t_hat,t_hat))
            ELSE ! k_hat is close to vertical (0,0,1)
               t_hat = (/1.0_ReKi,0.0_ReKi,0.0_ReKi/);
            END IF
         ELSE
            t_hat = t_hat / sinGamma
         END IF
         s_hat = Cross_Product(t_hat,n_hat)
         r_hat = Cross_Product(t_hat,k_hat)

         ! Compute the waterplane shape, the submerged volume, and it's geometric center
         IF (abs(dRdl) < 0.0001) THEN  ! non-tapered member

            IF (cosGamma < 0.0001) THEN
               CALL SetErrStat(ErrID_Fatal, 'Element cannot be parallel to the free surface.  This has happened for Member ID '//trim(num2lstr(mem%MemberID)), errStat, errMsg, RoutineName )
            END IF

            a0   = r1/cosGamma                                       ! Semi major axis of waterplane
            b0   = r1                                                ! Semi minor axis of waterplane
            a0b0 = a0*b0
            s0   = 0.0_ReKi                                          ! Distance from the center of the waterplane to the element centerline
            Vs   =       Pi*r1**2*h0                                 ! volume of total submerged portion
            Vrc  = -0.25*Pi*r1**4*tanGamma                           ! Submerged Volume * r_c
            Vhc  = 0.125*Pi*r1**2* (4.0*h0**2 + r1**2 * tanGamma**2) ! Submerged Volume * h_c

         ELSE  ! tapered member
            C_1  = 1.0_ReKi - dRdl**2 * tanGamma**2
            IF (C_1 < 0.0001) THEN ! The free surface is nearly tangent to the element wall
               CALL SetErrStat(ErrID_Fatal, 'Element cannot be parallel to the free surface.  This has happened for Member ID '//trim(num2lstr(mem%MemberID)), errStat, errMsg, RoutineName )
            END IF

            a0   = rh/(C_1*cosGamma)                                 ! Semi major axis of waterplane
            b0   = rh/sqrt(C_1)                                      ! Semi minor axis of waterplane
            a0b0 = a0*b0
            C_2  = a0b0*rh*cosGamma - r1**3
            s0   = -rh*dRdl*tanGamma/C_1/cosGamma                    ! Distance from the center of the waterplane to the element centerline
            Vs   =  Pi*C_2/(3.0*dRdl)                                ! volume of total submerged portion
            Vrc  = -0.25*Pi *  a0b0*rh**2*sinGamma/C_1                                                 ! Submerged Volume * r_c
            Vhc  =  0.25*Pi * (a0b0*rh**2*cosGamma/C_1 - r1**4 - 4.0_ReKi/3.0_ReKi*r1*C_2 ) /dRdl**2   ! Submerged Volume * h_c

         END IF

         ! z-coordinate of the center of the waterplane in the global earth-fixed system
         Z0 = z1+h0*k_hat(3)+s0*s_hat(3)  

         ! Hydrostatic force on element
         FbVec = (/0.0_ReKi,0.0_ReKi,Vs/) - Pi*a0b0*Z0*n_hat + Pi*r1**2*z1*k_hat
         FbVec = p%WtrDens * g * FbVec

         ! Hydrostatic moment on element about the lower node
         MbVec = Cross_Product( Vrc*r_hat+Vhc*k_hat, (/0.0_ReKi,0.0_ReKi,1.0_ReKi/) ) &
                 + 0.25*Pi*a0b0* ( ( s_hat(3)*a0*a0 + 4.0*(s0-h0*sinGamma)*Z0 )*t_hat - t_hat(3)*b0*b0*s_hat ) &
                 - 0.25*Pi*r1**4*(   r_hat(3)                                  *t_hat - t_hat(3)   *   r_hat )
         MbVec = p%WtrDens * g * MbVec

         IF ( Is1stElement ) THEN ! This is the 1st element of the member
            ! Assign the element load to the lower (1st) node of the member
            F_B1(1:3) = FbVec
            F_B1(4:6) = MbVec
         ELSE ! This is not the 1st element of the member
            ! Distribute element load to nodes
            alpha = (1.0-alphaIn)*(z1-Zeta1)**pwr / ( -alphaIn*(z2-Zeta2)**pwr + (1.0-alphaIn)*(z1-Zeta1)**pwr )
            ! Hydrostatic force
            F_B0(1:3) = (1-alpha) * FbVec
            F_B1(1:3) =    alpha  * FbVec
            ! Hydrostatic moment correction followed by redistribution
            MbVec = MbVec - Cross_Product( -k_hat*dl, F_B0(1:3))
            F_B0(4:6) = (1-alpha) * MbVec
            F_B1(4:6) =    alpha  * MbVec
         END IF
      END IF
   END SUBROUTINE getElementHstLds_Mod1

END SUBROUTINE Morison_CalcOutput
!----------------------------------------------------------------------------------------------------------------------------------
subroutine LumpDistrHydroLoads( f_hydro, k_hat, dl, h_c, lumpedLoad )
   real(ReKi), intent(in   ) :: f_hydro(3)
   real(ReKi), intent(in   ) :: k_hat(3)
   real(ReKi), intent(in   ) :: dl
   real(ReKi), intent(in   ) :: h_c
   real(ReKi), intent(inout) :: lumpedLoad(6)
   lumpedLoad(1:3) = f_hydro*dl
   lumpedLoad(4:6) = cross_product(k_hat*h_c, f_hydro)*dl
end subroutine LumpDistrHydroLoads
!----------------------------------------------------------------------------------------------------------------------------------
! Takes loads on node i in element tilted frame and converts to 6DOF loads at node i and adjacent node
SUBROUTINE DistributeElementLoads(Fl, Fr, M, sinPhi, cosPhi, SinBeta, cosBeta, alpha, F1, F2)
   
   REAL(ReKi),                     INTENT    ( IN    )  :: Fl        ! (N)   axial load about node i
   REAL(ReKi),                     INTENT    ( IN    )  :: Fr        ! (N)   radial load about node i in direction of tilt
   REAL(ReKi),                     INTENT    ( IN    )  :: M         ! (N-m) radial moment about node i, positive in direction of tilt angle
   REAL(ReKi),                     INTENT    ( IN    )  :: sinPhi    ! trig functions of  tilt angle 
   REAL(ReKi),                     INTENT    ( IN    )  :: cosPhi   
   REAL(ReKi),                     INTENT    ( IN    )  :: sinBeta   ! trig functions of heading of tilt
   REAL(ReKi),                     INTENT    ( IN    )  :: cosBeta  
   REAL(ReKi),                     INTENT    ( IN    )  :: alpha     ! fraction of load staying with node i (1-alpha goes to other node)  
   
   REAL(ReKi),                     INTENT    ( OUT   )  :: F1(6)   ! (N, Nm) force/moment vector for node i
   REAL(ReKi),                     INTENT    ( OUT   )  :: F2(6)   ! (N, Nm) force/moment vector for the other node (whether i+1, or i-1)
   
   F1(1) =  cosBeta*(Fl*sinPhi + Fr*cosPhi)*alpha
   F1(2) =  sinBeta*(Fl*sinPhi + Fr*cosPhi)*alpha
   F1(3) =          (Fl*cosPhi - Fr*sinPhi)*alpha
   F1(4) = -sinBeta * M                    *alpha
   F1(5) =  cosBeta * M                    *alpha
   F1(6) =  0.0
      
   F2(1) =  cosBeta*(Fl*sinPhi + Fr*cosPhi)*(1-alpha)
   F2(2) =  sinBeta*(Fl*sinPhi + Fr*cosPhi)*(1-alpha)
   F2(3) =          (Fl*cosPhi - Fr*sinPhi)*(1-alpha)
   F2(4) = -sinBeta * M                    *(1-alpha)
   F2(5) =  cosBeta * M                    *(1-alpha)
   F2(6) =  0.0
   
END SUBROUTINE DistributeElementLoads
!----------------------------------------------------------------------------------------------------------------------------------
! Takes loads on end node i and converts to 6DOF loads, adding to the nodes existing loads
SUBROUTINE AddEndLoad(Fl, M, sinPhi, cosPhi, SinBeta, cosBeta, Fi)
   
   REAL(ReKi),                     INTENT    ( IN    )  :: Fl        ! (N)   axial load about node i
   REAL(ReKi),                     INTENT    ( IN    )  :: M         ! (N-m) radial moment about node i, positive in direction of tilt angle
   REAL(ReKi),                     INTENT    ( IN    )  :: sinPhi    ! trig functions of  tilt angle 
   REAL(ReKi),                     INTENT    ( IN    )  :: cosPhi   
   REAL(ReKi),                     INTENT    ( IN    )  :: sinBeta   ! trig functions of heading of tilt
   REAL(ReKi),                     INTENT    ( IN    )  :: cosBeta  
   REAL(ReKi),                     INTENT    ( INOUT )  :: Fi(6)   ! (N, Nm) force/moment vector for end node i
   
   Fi(1) = Fi(1) + Fl*sinPhi*cosBeta
   Fi(2) = Fi(2) + Fl*sinPhi*sinBeta
   Fi(3) = Fi(3) + Fl*cosPhi
   Fi(4) = Fi(4) - M*sinBeta
   Fi(5) = Fi(5) + M*cosBeta
   
END SUBROUTINE AddEndLoad


!----------------------------------------------------------------------------------------------------------------------------------
!> Tight coupling routine for updating discrete states
SUBROUTINE Morison_UpdateDiscState( Time, u, p, x, xd, z, OtherState, m, errStat, errMsg )   
!..................................................................................................................................
   
   REAL(DbKi),                        INTENT(IN   )  :: Time        !< Current simulation time in seconds   
   TYPE(Morison_InputType),           INTENT(IN   )  :: u           !< Inputs at Time                       
   TYPE(Morison_ParameterType),       INTENT(IN   )  :: p           !< Parameters                                 
   TYPE(Morison_ContinuousStateType), INTENT(IN   )  :: x           !< Continuous states at Time
   TYPE(Morison_DiscreteStateType),   INTENT(INOUT)  :: xd          !< Input:  Discrete states at Time; 
                                                                    !< Output: Discrete states at Time + Interval
   TYPE(Morison_ConstraintStateType), INTENT(IN   )  :: z           !< Constraint states at Time
   TYPE(Morison_OtherStateType),      INTENT(IN   )  :: OtherState  !< Other states at Time          
   TYPE(Morison_MiscVarType),         INTENT(INOUT)  :: m           !< Misc/optimization variables            
   INTEGER(IntKi),                    INTENT(  OUT)  :: errStat     !< Error status of the operation
   CHARACTER(*),                      INTENT(  OUT)  :: errMsg      !< Error message if errStat /= ErrID_None
   INTEGER(IntKi)                                    :: J
   REAL(ReKi)                                        :: WtrDpth
   REAL(ReKi)                                        :: pos(3), posPrime(3), positionXY(2)
   REAL(SiKi)                                        :: WaveElev, WaveElev1, WaveElev2
   REAL(ReKi)                                        :: vrel(3), FV(3), vmag, vmagf
   INTEGER(IntKi)                                    :: errStat2
   CHARACTER(ErrMsgLen)                              :: errMsg2
   CHARACTER(*), PARAMETER                           :: RoutineName = 'Morison_UpdateDiscState'
   
   ! Initialize errStat  
   errStat = ErrID_None         
   errMsg  = ""               
   
   ! Water depth measured from the free surface
   WtrDpth = p%WtrDpth + p%MSL2SWL

   ! Update state of the relative normal velocity high-pass filter at each joint
   DO j = 1, p%NJoints 
      ! Get joint position
      IF (p%WaveDisp == 0 ) THEN
         ! use the initial X,Y location
         pos(1) = u%Mesh%Position(1,j)
         pos(2) = u%Mesh%Position(2,j)
      ELSE
         ! Use current X,Y location
         pos(1) = u%Mesh%TranslationDisp(1,j) + u%Mesh%Position(1,j)
         pos(2) = u%Mesh%TranslationDisp(2,j) + u%Mesh%Position(2,j)
      END IF
      IF (p%WaveStMod > 0 .AND. p%WaveDisp /= 0) THEN ! Wave stretching enabled
        pos(3) = u%Mesh%Position(3,j) + u%Mesh%TranslationDisp(3,j) - p%MSL2SWL  ! Use the current Z location.
      ELSE ! Wave stretching disabled
        pos(3) = u%Mesh%Position(3,j) - p%MSL2SWL  ! We are intentionally using the undisplaced Z position of the node.
      END IF      
      ! Compute the free surface elevation at the x/y position of the joint
      positionXY = (/pos(1),pos(2)/)      
      WaveElev1 = SeaSt_Interp_3D( Time, positionXY, p%WaveElev1, p%seast_interp_p, m%SeaSt_Interp_m%FirstWarn_Clamp, ErrStat2, ErrMsg2 )
        CALL SetErrStat( ErrStat2, ErrMsg2, ErrStat, ErrMsg, RoutineName )
      IF (associated(p%WaveElev2)) THEN
        WaveElev2 = SeaSt_Interp_3D( Time, positionXY, p%WaveElev2, p%seast_interp_p, m%SeaSt_Interp_m%FirstWarn_Clamp, ErrStat2, ErrMsg2 )
          CALL SetErrStat( ErrStat2, ErrMsg2, ErrStat, ErrMsg, RoutineName )
        WaveElev  = WaveElev1 + WaveElev2
      ELSE
        WaveElev  = WaveElev1 
      END IF
      ! Compute fluid and relative velocity at the joint
      IF (p%WaveStMod == 0) THEN ! No wave stretching
          IF ( pos(3) <= 0.0_ReKi) THEN ! Node is at or below the SWL
              ! Use location to obtain interpolated values of kinematics         
              call SeaSt_Interp_Setup( Time, pos, p%seast_interp_p, m%seast_interp_m, ErrStat2, ErrMsg2 ) 
                call SetErrStat( ErrStat2, ErrMsg2, ErrStat, ErrMsg, RoutineName )
              FV   = SeaSt_Interp_4D_Vec( p%WaveVel, m%seast_interp_m, ErrStat2, ErrMsg2 )
                call SetErrStat( ErrStat2, ErrMsg2, ErrStat, ErrMsg, RoutineName )
              vrel = FV - u%Mesh%TranslationVel(:,j)
          ELSE ! Node is above the SWL
              vrel = 0.0_ReKi
          END IF
      ELSE ! Wave stretching enabled
          IF ( pos(3) <= WaveElev ) THEN ! Node is submerged
              IF ( p%WaveStMod < 3 ) THEN ! Vertical or extrapolated wave stretching
                  IF ( pos(3) <= 0.0_ReKi) THEN ! Node is below the SWL - evaluate wave dynamics as usual
                      ! Use location to obtain interpolated values of kinematics         
                      call SeaSt_Interp_Setup( Time, pos, p%seast_interp_p, m%seast_interp_m, ErrStat2, ErrMsg2 ) 
                        call SetErrStat( ErrStat2, ErrMsg2, ErrStat, ErrMsg, RoutineName )
                      FV = SeaSt_Interp_4D_Vec( p%WaveVel, m%seast_interp_m, ErrStat2, ErrMsg2 )
                        call SetErrStat( ErrStat2, ErrMsg2, ErrStat, ErrMsg, RoutineName )
                  ELSE ! Node is above SWL - need wave stretching
                      ! Vertical wave stretching
                      FV = SeaSt_Interp_3D_vec( Time, positionXY, p%WaveVel0, p%seast_interp_p,  m%seast_interp_m%FirstWarn_Clamp, ErrStat2, ErrMsg2 )
                        call SetErrStat( ErrStat2, ErrMsg2, ErrStat, ErrMsg, RoutineName )
                      ! Extrapoled wave stretching
                      IF (p%WaveStMod == 2) THEN 
                        FV = FV + SeaSt_Interp_3D_vec( Time, positionXY, p%PWaveVel0,  p%seast_interp_p, m%seast_interp_m%FirstWarn_Clamp, ErrStat2, ErrMsg2 ) * pos(3)
                          call SetErrStat( ErrStat2, ErrMsg2, ErrStat, ErrMsg, RoutineName )
                      END IF
                  END IF ! Node is submerged
              ELSE ! Wheeler stretching - no need to check whether the node is above or below SWL
                  ! Map the node z-position linearly from [-WtrDpth,WaveElev] to [-WtrDpth,0] 
                  posPrime = pos
                  posPrime(3) = WtrDpth*(WtrDpth+pos(3))/(WtrDpth+WaveElev)-WtrDpth
                  ! Obtain the wave-field variables by interpolation with the mapped position.
                  call SeaSt_Interp_Setup( Time, posPrime, p%seast_interp_p, m%seast_interp_m, ErrStat2, ErrMsg2 ) 
                    call SetErrStat( ErrStat2, ErrMsg2, ErrStat, ErrMsg, RoutineName )
                  FV = SeaSt_Interp_4D_Vec( p%WaveVel, m%seast_interp_m, ErrStat2, ErrMsg2 )
                    call SetErrStat( ErrStat2, ErrMsg2, ErrStat, ErrMsg, RoutineName )
              END IF
              vrel = FV - u%Mesh%TranslationVel(:,j)
          ELSE ! Node is out of water - zero-out all wave dynamics
              vrel = 0.0_ReKi
          END IF ! If node is in or out of water
      END IF ! If wave stretching is on or off
      ! Compute the dot product of the relative velocity vector with the directional Area of the Joint
      vmag  = vrel(1)*p%An_End(1,J) + vrel(2)*p%An_End(2,J) + vrel(3)*p%An_End(3,J)
      ! High-pass filtering
      vmagf = p%VRelNFiltConst(J) * (vmag + xd%V_rel_n_FiltStat(J))
      ! Update relative normal velocity filter state for joint J 
      xd%V_rel_n_FiltStat(J) = vmagf-vmag
   END DO ! j = 1, p%NJoints
END SUBROUTINE Morison_UpdateDiscState
!----------------------------------------------------------------------------------------------------------------------------------
END MODULE Morison
!**********************************************************************************************************************************<|MERGE_RESOLUTION|>--- conflicted
+++ resolved
@@ -2360,19 +2360,11 @@
    REAL(ReKi),                     INTENT    ( IN    )  :: R1  ! interior radius of element at node point
    REAL(ReKi),                     INTENT    ( IN    )  :: R2  ! interior radius of other end of part-element
    
-<<<<<<< HEAD
-   if ( EqualRealNos(R1, 0.0_ReKi) .AND. EqualRealNos(R2, 0.0_ReKi) ) then  ! if undefined, return 0
-      GetAlpha = 0.0_ReKi
-   else
-      GetAlpha = (R1*R1 + 2.0*R1*R2 + 3.0*R2*R2)/4.0/(R1*R1 + R1*R2 + R2*R2)
-   end if
-=======
    IF ( EqualRealNos(R1, R2) ) THEN ! To cover the case where R1=R2=0
       GetAlpha = 0.5
    ELSE
       GetAlpha = (R1*R1 + 2.0*R1*R2 + 3.0*R2*R2)/4.0/(R1*R1 + R1*R2 + R2*R2)
    END IF
->>>>>>> 952d65a4
    
 END FUNCTION GetAlpha
 

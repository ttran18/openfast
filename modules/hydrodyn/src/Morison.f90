--- conflicted
+++ resolved
@@ -1612,22 +1612,14 @@
    CALL FindInterpFactor( boundary, node1%JointPos(axis), node2%JointPos(axis), s )
    newNode = node1 ! copy all base node properties
    
-<<<<<<< HEAD
-=======
    newNode%JointPos(axis) =  boundary                    !@mhall: set [axis] coordinate of new node based on provided input [boundary]
    
->>>>>>> 0259e463
    !@mthall: set other two coordinates of new node based on interpolation of original end node coordinates
    DO I=axis,axis+1
       J = MOD(I,3) + 1
       newNode%JointPos(J) =  node1%JointPos(J)*(1-s) + node2%JointPos(J)*s
    END DO
    
-<<<<<<< HEAD
-   newNode%JointPos(axis) =  boundary                    !@mhall: set [axis] coordinate of new node based on provided input [boundary]
-   
-=======
->>>>>>> 0259e463
    newNode%R_LToG         =  node1%R_LToG   
       ! Create the new  node information.  
       ! Note that the caller will determine if this is an interior node (subdivide) or an endnode (split due to MG, MSL, seabed, filled free surface)
@@ -1949,11 +1941,7 @@
          ! If the requested division size is less then the member length, we will subdivide the member
          
       IF ( element%MDivSize < memLen ) THEN
-<<<<<<< HEAD
-
-=======
 	  
->>>>>>> 0259e463
          ! Ensure a safe choice of x/y/z axis to use for splitting.
          IF ( .NOT. ( EqualRealNos( node2%JointPos(3) , node1%JointPos(3) ) ) ) THEN
             axis  = 3
@@ -3519,11 +3507,7 @@
    ! For the buoyancy loads, loop over the elements and then apply one half of the resulting value
    ! to each of the interior element nodes but the full value to an end node.  This means that an internal member node will receive 1/2 of its
    ! load from element A and 1/2 from element B.  If it is the end of a member it will simply receive
-<<<<<<< HEAD
-   ! the element A load. 
-=======
    ! the element A load.                                                                         <---@mhall: shouldn't end nodes only receive half too?
->>>>>>> 0259e463
    
    count = 1 
    
@@ -4229,11 +4213,7 @@
                                   InitOut%Morison_Rad,  ErrStat, ErrMsg )
                                     
                                  
-<<<<<<< HEAD
-     !@mhall: forces should become variables rather than parameters <<<<
-=======
      !@mhall: D_F_BF must become a variable rather than a parameter! <<<<
->>>>>>> 0259e463
       
                                  
      IF ( ErrStat > ErrID_None ) RETURN

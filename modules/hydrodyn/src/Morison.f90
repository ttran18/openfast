--- conflicted
+++ resolved
@@ -2624,15 +2624,10 @@
    
    ! Loop through each member
    DO im = 1, p%NMembers    
-<<<<<<< HEAD
-      N   = p%Members(im)%NElements      
       associate (mem => p%Members(im))
-=======
-      N   = p%Members(im)%NElements
-      mem = p%Members(im)
+      N   = mem%NElements
       call YawMember(mem, u%PtfmRefY, ErrStat2, ErrMsg2)
       call SetErrStat( ErrStat2, ErrMsg2, ErrStat, ErrMsg, RoutineName )
->>>>>>> 2246befa
 
       !zero member loads
       m%memberLoads(im)%F_B   = 0.0_ReKi

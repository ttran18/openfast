!**********************************************************************************************************************************
! The Morison and Morison_Types modules make up a template for creating user-defined calculations in the FAST Modularization 
! Framework. Morison_Types will be auto-generated based on a description of the variables for the module.
!..................................................................................................................................
! LICENSING
! Copyright (C) 2012-2015  National Renewable Energy Laboratory
!
!    This file is part of Morison.
!
! Licensed under the Apache License, Version 2.0 (the "License");
! you may not use this file except in compliance with the License.
! You may obtain a copy of the License at
!
!     http://www.apache.org/licenses/LICENSE-2.0
!
! Unless required by applicable law or agreed to in writing, software
! distributed under the License is distributed on an "AS IS" BASIS,
! WITHOUT WARRANTIES OR CONDITIONS OF ANY KIND, either express or implied.
! See the License for the specific language governing permissions and
!    
!**********************************************************************************************************************************
MODULE Morison
   USE Waves
   USE Morison_Types  
   USE Morison_Output
   USE SeaState_Interp
   USE SeaSt_WaveField
  ! USE HydroDyn_Output_Types
   USE NWTC_Library

   
   IMPLICIT NONE
   
   PRIVATE

   TYPE(ProgDesc), PARAMETER            :: Morison_ProgDesc = ProgDesc( 'Morison', '', '' )

   
      ! ..... Public Subroutines ...................................................................................................
   PUBLIC:: Morison_GenerateSimulationNodes
   
   PUBLIC :: Morison_Init                           ! Initialization routine
   PUBLIC :: Morison_CalcOutput                     ! Routine for computing outputs
   PUBLIC :: Morison_UpdateDiscState                ! Routine for updating discrete states
   
CONTAINS
!----------------------------------------------------------------------------------------------------------------------------------
SUBROUTINE Morison_DirCosMtrx( pos0, pos1, DirCos )

! Compute the direction cosine matrix given two points along the axis of a cylinder

   REAL(ReKi), INTENT( IN    )  ::   pos0(3), pos1(3)
   Real(ReKi), INTENT(   OUT )  ::   DirCos(3,3)
   Real(DbKi)                   ::   xz, xyz
   Real(DbKi)                   ::   x0, y0, z0
   Real(DbKi)                   ::   x1, y1, z1
!   Real(DbKi)                   ::   temp

   x0 = pos0(1)
   y0 = pos0(2)
   z0 = pos0(3)
   x1 = pos1(1)
   y1 = pos1(2)
   z1 = pos1(3)
   
      ! Need to verify that z0 <= z1, but this was already handled in the element construction process!!! GJH 9/24/13 
   !IF ( z0 > z1 ) THEN
   !   temp = x0
   !   x0   = x1
   !   x1   = temp
   !   temp = y0
   !   y0   = y1
   !   y1   = temp
   !   temp = z0
   !   z0   = z1
   !   z1   = temp
   !END IF
   
   xz  = sqrt((x0-x1)*(x0-x1)+(z0-z1)*(z0-z1))
   xyz = sqrt((x0-x1)*(x0-x1)+(y0-y1)*(y0-y1)+(z0-z1)*(z0-z1))
   
   IF ( xz==0 ) THEN
      
      IF (y1<y0) THEN
         
         DirCos = transpose(reshape((/ 1, 0, 0, 0, 0, -1, 0, 1, 0 /), shape(DirCos)))
          
      ELSE
         
         DirCos = transpose(reshape((/ 1, 0, 0, 0, 0, 1, 0, -1, 0 /), shape(DirCos)))
         
      END IF
      
   ELSE
      
      DirCos(1, 1) = (z1-z0)/xz
      DirCos(1, 2) = -(x1-x0)*(y1-y0)/(xz*xyz)
      DirCos(1, 3) = (x1-x0)/xyz
      
      DirCos(2, 1) = 0.0
      DirCos(2, 2) = xz/xyz
      DirCos(2, 3) = (y1-y0)/xyz
      
      DirCos(3, 1) = -(x1-x0)/xz
      DirCos(3, 2) = -(y1-y0)*(z1-z0)/(xz*xyz)
      DirCos(3, 3) = (z1-z0)/xyz

   END IF    
   
END SUBROUTINE Morison_DirCosMtrx

!====================================================================================================
SUBROUTINE GetDistance ( a, b, l )
!    This private subroutine computes the distance between points a and b.
!---------------------------------------------------------------------------------------------------- 

   REAL(ReKi), INTENT ( IN    )  :: a(3)     ! the position of point a
   REAL(ReKi), INTENT ( IN    )  :: b(3)     ! the position of point b
   REAL(ReKi), INTENT (   OUT )  :: l        ! the distance between point a and b
   
   l = sqrt( ( a(1) - b(1) ) * ( a(1) - b(1) ) + ( a(2) - b(2) ) * ( a(2) - b(2) ) + ( a(3) - b(3) ) * ( a(3) - b(3) ) )
   
END SUBROUTINE GetDistance

!====================================================================================================
SUBROUTINE ElementCentroid ( Rs, Re, p1, h, DCM, centroid )
!    This private subroutine computes the centroid of a tapered right cylinder element.
!---------------------------------------------------------------------------------------------------- 

   REAL(ReKi), INTENT ( IN    )  :: Rs          ! starting radius
   REAL(ReKi), INTENT ( IN    )  :: Re          ! ending radius
   REAL(ReKi), INTENT ( IN    )  :: p1(3)       ! starting point of the element in global coordinates
   REAL(ReKi), INTENT ( IN    )  :: h           ! height of the element
   REAL(ReKi), INTENT ( IN    )  :: DCM(3,3)    ! direction cosine matrix to transform local element coordinates to global coordinates
   REAL(ReKi), INTENT (   OUT )  :: centroid(3) ! centroid of the element in local coordinates
   
   centroid(1) = 0.0
   centroid(2) = 0.0
   centroid(3) = h * (Rs*Rs + 2.0*Rs*Re +  3.0*Re*Re) / (4.0*( Rs*Rs + Rs*Re +  Re*Re  ) )                    !( 2.0*Re + Rs ) / ( 3.0 * ( Rs + Re ) )
   centroid    = matmul( DCM, centroid ) + p1
   
END SUBROUTINE ElementCentroid

!====================================================================================================
REAL(ReKi) FUNCTION ElementVolume ( Rs, Re, h )
!    This private function computes the volume of a tapered right cylinder element.
!---------------------------------------------------------------------------------------------------- 

   REAL(ReKi), INTENT ( IN    )  :: Rs          ! starting radius
   REAL(ReKi), INTENT ( IN    )  :: Re          ! ending radius
   REAL(ReKi), INTENT ( IN    )  :: h           ! height of the element
   
   ElementVolume = Pi*h*( Rs*Rs + Re*Re + Rs*Re  ) / 3.0
   
END FUNCTION ElementVolume

!====================================================================================================
SUBROUTINE    FindInterpFactor( p, p1, p2, s )

   REAL(ReKi),  INTENT ( IN    )  :: p, p1, p2
   REAL(ReKi),  INTENT (   OUT )  :: s
   
   REAL(ReKi)                     :: dp
! find normalized interpolation factor, s, such:
! p = p1*(1-s) + p2*s
!  *--------------*--------------------------------*
!  p1             p                                p2
!
!  0-----------------------------------------------1
!  <------- s ---->
   
   dp = p2 - p1
   IF ( EqualRealNos(dp, 0.0_ReKi) ) THEN
      s = 0
   ELSE
      s = ( p - p1  ) / dp 
   END IF
         
END SUBROUTINE FindInterpFactor
!=======================================================================
FUNCTION InterpWrappedStpInt( XValIn, XAry, YAry, Ind, AryLen )


      ! This funtion returns a y-value that corresponds to an input x-value which is wrapped back
      ! into the range [1-XAry(AryLen).  It finds a x-value which corresponds to a value in the XAry where XAry(Ind-1) < MOD(XValIn, XAry(AryLen)) <= XAry(Ind)
      ! It is assumed that XAry is sorted in ascending order.
      ! It uses the passed index as the starting point and does a stepwise interpolation from there.  This is
      ! especially useful when the calling routines save the value from the last time this routine was called
      ! for a given case where XVal does not change much from call to call.  .
      ! 
      ! This routine assumes YAry is INTEGER.


      ! Function declaration.

   INTEGER                  :: InterpWrappedStpInt                                  ! This function.


      ! Argument declarations.

   INTEGER, INTENT(IN)          :: AryLen                                          ! Length of the arrays.
   INTEGER, INTENT(INOUT)       :: Ind                                             ! Initial and final index into the arrays.

   REAL(SiKi), INTENT(IN)       :: XAry    (AryLen)                                ! Array of X values to be interpolated.
   REAL(SiKi), INTENT(IN)       :: XValIn                                          ! X value to be interpolated.
   INTEGER, INTENT(IN)          :: YAry    (AryLen)                                ! Array of Y values to be interpolated.

   REAL(SiKi)                   :: XVal                                            ! X value to be interpolated.
   
   
   
      ! Wrap XValIn into the range XAry(1) to XAry(AryLen)
   XVal = MOD(XValIn, XAry(AryLen))

      ! Set the Ind to the first index if we are at the beginning of XAry
   IF ( XVal <= XAry(2) )  THEN  
      Ind           = 1
   END IF
   
   
        ! Let's check the limits first.

   IF ( XVal <= XAry(1) )  THEN
      InterpWrappedStpInt = YAry(1)
      Ind           = 1
      RETURN
   ELSE IF ( XVal >= XAry(AryLen) )  THEN
      InterpWrappedStpInt = YAry(AryLen)
      Ind           = MAX(AryLen - 1, 1)
      RETURN
   END IF


     ! Let's interpolate!

   Ind = MAX( MIN( Ind, AryLen-1 ), 1 )

   DO

      IF ( XVal < XAry(Ind) )  THEN

         Ind = Ind - 1

      ELSE IF ( XVal >= XAry(Ind+1) )  THEN

         Ind = Ind + 1

      ELSE

         InterpWrappedStpInt = YAry(Ind) 
         RETURN

      END IF

   END DO

   RETURN
END FUNCTION InterpWrappedStpInt ! ( XVal, XAry, YAry, Ind, AryLen )
   
   
!=======================================================================
FUNCTION InterpWrappedStpLogical( XValIn, XAry, YAry, Ind, AryLen )


      ! This funtion returns a y-value that corresponds to an input x-value which is wrapped back
      ! into the range [0-XAry(AryLen) by interpolating into the arrays.  
      ! It is assumed that XAry is sorted in ascending order.
      ! It uses the passed index as the starting point and does a stepwise interpolation from there.  This is
      ! especially useful when the calling routines save the value from the last time this routine was called
      ! for a given case where XVal does not change much from call to call.  When there is no correlation
      ! from one interpolation to another, InterpBin() may be a better choice.
      ! It returns the first or last YAry() value if XVal is outside the limits of XAry().
      ! This routine assumes YAry is REAL.


      ! Function declaration.

   LOGICAL                  :: InterpWrappedStpLogical                                  ! This function.


      ! Argument declarations.

   INTEGER, INTENT(IN)          :: AryLen                                          ! Length of the arrays.
   INTEGER, INTENT(INOUT)       :: Ind                                             ! Initial and final index into the arrays.

   REAL(SiKi), INTENT(IN)       :: XAry    (AryLen)                                ! Array of X values to be interpolated.
   REAL(SiKi), INTENT(IN)       :: XValIn                                           ! X value to be interpolated.
   LOGICAL, INTENT(IN)          :: YAry    (AryLen)                                ! Array of Y values to be interpolated.

   REAL(SiKi)                   :: XVal                                           ! X value to be interpolated.
   
   
   
      ! Wrap XValIn into the range XAry(1) to XAry(AryLen)
   XVal = MOD(XValIn, XAry(AryLen))

      ! Set the Ind to the first index if we are at the beginning of XAry
   IF ( XVal <= XAry(2) )  THEN  
      Ind           = 1
   END IF
   
   
        ! Let's check the limits first.

   IF ( XVal <= XAry(1) )  THEN
      InterpWrappedStpLogical = YAry(1)
      Ind           = 1
      RETURN
   ELSE IF ( XVal >= XAry(AryLen) )  THEN
      InterpWrappedStpLogical = YAry(AryLen)
      Ind           = MAX(AryLen - 1, 1)
      RETURN
   END IF


     ! Let's interpolate!

   Ind = MAX( MIN( Ind, AryLen-1 ), 1 )

   DO

      IF ( XVal < XAry(Ind) )  THEN

         Ind = Ind - 1

      ELSE IF ( XVal >= XAry(Ind+1) )  THEN

         Ind = Ind + 1

      ELSE

         InterpWrappedStpLogical = YAry(Ind) 
         RETURN

      END IF

   END DO

   RETURN
END FUNCTION InterpWrappedStpLogical ! ( XVal, XAry, YAry, Ind, AryLen )
!----------------------------------------------------------------------------------------------------------------------------------
subroutine GetOrientationAngles(p1, p2, phi, sinPhi, cosPhi, tanPhi, sinBeta, cosBeta, k_hat, errStat, errMsg)
   real(ReKi),   intent(in   ) :: p1(3),p2(3)
   real(ReKi),   intent(  out) :: phi, sinPhi, cosPhi, tanPhi, sinBeta, cosBeta, k_hat(3)
   integer,      intent(  out) :: errStat              ! returns a non-zero value when an error occurs  
   character(*), intent(  out) :: errMsg               ! Error message if errStat /= ErrID_None
   character(*), parameter     :: RoutineName = 'GetOrientationAngles'
   
   real(ReKi) :: vec(3), vecLen, vecLen2D, beta
   
      ! Initialize errStat
         
   errStat = ErrID_None         
   errMsg  = "" 
   
            ! calculate isntantaneous incline angle and heading, and related trig values
         ! the first and last NodeIndx values point to the corresponding Joint nodes idices which are at the start of the Mesh
         vec      = p2 - p1   
         vecLen   = SQRT(Dot_Product(vec,vec))
         vecLen2D = SQRT(vec(1)**2+vec(2)**2)
         if ( vecLen < 0.000001 ) then
            call SeterrStat(ErrID_Fatal, 'An element of the Morison structure has co-located endpoints!  This should never occur.  Please review your model.', errStat, errMsg, RoutineName )
            return
         else
            k_hat = vec / vecLen 
            phi   = atan2(vecLen2D, vec(3))  ! incline angle   
         end if
         if ( EqualRealNos(phi, 0.0_ReKi) ) then
            beta = 0.0_ReKi
         else
            beta = atan2(vec(2), vec(1))                    ! heading of incline     
         endif
         sinPhi  = sin(phi)
         cosPhi  = cos(phi)  
         tanPhi  = tan(phi)     
         sinBeta = sin(beta)
         cosBeta = cos(beta)
         
end subroutine GetOrientationAngles
!----------------------------------------------------------------------------------------------------------------------------------
!function to return conical taper geometry calculations (volume and center of volume)
SUBROUTINE TaperCalc(R1, R2, H, taperV, h_c)
   REAL(ReKi),                     INTENT    ( IN    )  :: R1
   REAL(ReKi),                     INTENT    ( IN    )  :: R2
   REAL(ReKi),                     INTENT    ( IN    )  :: H
   REAL(ReKi),                     INTENT    ( OUT   )  :: taperV   ! volume of tapered section
   REAL(ReKi),                     INTENT    ( OUT   )  :: h_c    ! center of mass offset from first node
   
   real(ReKi) :: m
   
   m = (R2-R1)/H

   if ( EqualRealNos(R1, R2) ) then             ! if just a cylinder
      taperV = abs(pi*R1*R1*H)
      h_c = H/2.0
   elseif ( EqualRealNos(R1,0.0_ReKi) ) then             ! seperate this case out because it gives a divide by zero in general formula
      taperV = abs(1.0/3.0*pi*R2*R2*H)                                            ! cone volume
      h_c = 3.0/4.0*H                                                        ! from base           
   else
     taperV = abs(pi/3.0/m*(R2**3 - R1**3))
     h_c = H*(R1**2 + 2*R1*R2 + 3*R2**2)/4.0/(R1**2 + R1*R2 + R2**2) !( coneV*1./4.*coneH - coneVtip*(1./4.*(coneH-H) + H) )/ taperV ! from base
   end if
   
END SUBROUTINE TaperCalc
!----------------------------------------------------------------------------------------------------------------------------------
SUBROUTINE CylInertia(R1, R2, H, rho, Il, Ir)
   REAL(ReKi),                     INTENT    ( IN    )  :: R1
   REAL(ReKi),                     INTENT    ( IN    )  :: R2
   REAL(ReKi),                     INTENT    ( IN    )  :: H
   REAL(ReKi),                     INTENT    ( IN    )  :: rho ! density of material
   REAL(ReKi),                     INTENT    ( OUT   )  :: Il
   REAL(ReKi),                     INTENT    ( OUT   )  :: Ir
   
   real(ReKi) :: m, Ir_tip, h_c
   
   m = (R2-R1)/H

   if ( EqualRealNos(R1, R2) ) then             ! if just a cylinder
      Ir = abs(1.0/12.0* rho*pi*R1*R1*H *(3.0*R1*R1 + 4.0*H*H)) ! radial inertia about node 1 
      Il = abs(0.5* rho*pi*R1*R1*H *R1*R1)    
   ELSEIF ( EqualRealNos(R1,0.0_ReKi) ) then        ! seperate this case out because it gives a divide by zero in general formula
      Ir = abs(rho*pi*(1.0/20.0/m + 1.0/5.0/m**3) * R2**5)      
      Il = abs(1.0/10.0*rho*pi/m*R2**5)            
   ELSE 
     h_c = H*(R1**2 + 2*R1*R2 + 3*R2**2)/4.0/(R1**2 + R1*R2 + R2**2) 
     !l_c = R1/M + (R2-R1)/m *(R1**2 + 2*R1*R2 + 3*R2**2)/4/(R1**2 + R1*R2 + R2**2) 
     Ir_tip = abs(pi/20.0 *rho/m*(1.0 + 4.0/m**2) * (R2**5 - R1**5))                    ! radial moment of inertia about tip of cone
     Ir = abs(Ir_tip - rho/3.0/m*pi*(R2**3-R1**3) * (R1/m + 2.0*h_c)*R1/m )  ! radial moment of inertia about node 1
     Il = abs(1.0/10.0/m*rho*pi*(R2**5 - R1**5))  
   END IF
   
END SUBROUTINE CylInertia
!----------------------------------------------------------------------------------------------------------------------------------
SUBROUTINE MarineGrowthPartSegment(R1, R2, Rmg1, Rmg2, L, rho,  Vinner, Vouter, m_mg, h_c, Ilmg, Irmg)
   
   REAL(ReKi),                     INTENT    ( IN    )  :: R1
   REAL(ReKi),                     INTENT    ( IN    )  :: R2
   REAL(ReKi),                     INTENT    ( IN    )  :: Rmg1
   REAL(ReKi),                     INTENT    ( IN    )  :: Rmg2
   REAL(ReKi),                     INTENT    ( IN    )  :: L
   REAL(ReKi),                     INTENT    ( IN    )  :: rho ! density of material
   REAL(ReKi),                     INTENT    ( OUT   )  :: Vinner   ! volume from inner radius
   REAL(ReKi),                     INTENT    ( OUT   )  :: Vouter   ! volume from outer radius
   REAL(ReKi),                     INTENT    ( OUT   )  :: m_mg   ! mass of marine growth
   REAL(ReKi),                     INTENT    ( OUT   )  :: h_c    ! center of mass offset from first node
   REAL(ReKi),                     INTENT    ( OUT   )  :: Ilmg   ! moment of inertia about axis
   REAL(ReKi),                     INTENT    ( OUT   )  :: Irmg   ! moment of inertia about radial axis from first node
   
   ! Local variables
   
   REAL(ReKi)                         :: cVinner  ! center of volume from inner radius
   REAL(ReKi)                         :: cVouter  ! center of volume from outer radius
   REAL(ReKi)                         :: Ilinner
   REAL(ReKi)                         :: Irinner
   REAL(ReKi)                         :: Ilouter
   REAL(ReKi)                         :: Irouter
   
   
   
   ! get V and CV for element
   call TaperCalc(R1, R2, L, Vinner, cVinner) 

   ! get V and CV for marine growth displacement
   call TaperCalc(Rmg1, Rmg2, L, Vouter, cVouter) 
   
   ! get mass and CV specific to marine growth thickness
   m_mg = (Vouter - Vinner)*rho
   if ( EqualRealNos(m_mg, 0.0_ReKi) ) then
      h_c = 0.0
   else
      h_c = (cVouter*Vouter - Vinner*cVinner)/(Vouter - Vinner)
   end if
   
   ! get two moments of inertia for marine growth as if solid...
   call CylInertia(Rmg1, Rmg2, L, rho, Ilouter, Irouter)  ! inertias for marine growth if solid
   call CylInertia(R1  , R2  , L, rho, Ilinner, Irinner)  ! inertias for element if filled with marine growth

   ! subtract to get moments of inertia of marine growth shell
   Ilmg = Ilouter - Ilinner
   Irmg = Irouter - Irinner

END SUBROUTINE MarineGrowthPartSegment
!----------------------------------------------------------------------------------------------------------------------------------
SUBROUTINE FloodedBallastPartSegment(R1, R2, L, rho, V, m, h_c, Il, Ir)
   
   REAL(ReKi),                     INTENT    ( IN    )  :: R1  ! interior radius of element at node point
   REAL(ReKi),                     INTENT    ( IN    )  :: R2  ! interior radius of other end of part-element
   REAL(ReKi),                     INTENT    ( IN    )  :: L   ! distance positive along axis to end of part-element
   REAL(ReKi),                     INTENT    ( OUT   )  :: V   ! volume from inner radius
   REAL(ReKi),                     INTENT    ( IN    )  :: rho ! density of ballast
   REAL(ReKi),                     INTENT    ( OUT   )  :: m   ! mass of material
   REAL(ReKi),                     INTENT    ( OUT   )  :: h_c    ! center of mass offset from first node
   REAL(ReKi),                     INTENT    ( OUT   )  :: Il   ! moment of inertia about axis
   REAL(ReKi),                     INTENT    ( OUT   )  :: Ir   ! moment of inertia about radial axis from first node
   

   
   ! get V and CV for flooded part of part-element
   call TaperCalc(R1, R2, L, V, h_c) 
   m = rho*V
   
   call CylInertia(R1, R2, L, rho, Il, Ir)  ! inertias for filled section

END SUBROUTINE FloodedBallastPartSegment
!----------------------------------------------------------------------------------------------------------------------------------
SUBROUTINE WriteSummaryFile( UnSum, numJoints, numNodes, nodes, numMembers, members, &
                             NOutputs, OutParam, MOutLst, JOutLst, uMesh, yMesh, p, m, errStat, errMsg ) 
                             
   INTEGER,                               INTENT ( IN    )  :: UnSum
   INTEGER,                               INTENT ( IN    )  :: numJoints
   INTEGER,                               INTENT ( IN    )  :: numNodes
   TYPE(Morison_NodeType),   ALLOCATABLE, INTENT ( IN    )  :: nodes(:)  
   INTEGER,                               INTENT ( IN    )  :: numMembers
   TYPE(Morison_MemberType), ALLOCATABLE, INTENT ( IN    )  :: members(:)
   INTEGER,                               INTENT ( IN    )  :: NOutputs
   TYPE(OutParmType),        ALLOCATABLE, INTENT ( IN    )  :: OutParam(:)
   TYPE(Morison_MOutput),    ALLOCATABLE, INTENT ( IN    )  :: MOutLst(:)
   TYPE(Morison_JOutput),    ALLOCATABLE, INTENT ( IN    )  :: JOutLst(:)
   TYPE(MeshType),                        INTENT ( INOUT )  :: uMesh
   TYPE(MeshType),                        INTENT ( INOUT )  :: yMesh
   TYPE(Morison_ParameterType),           INTENT ( IN    ) :: p
   TYPE(Morison_MiscVarType),             INTENT ( IN    ) :: m 
   INTEGER,                               INTENT (   OUT )  :: errStat             ! returns a non-zero value when an error occurs  
   CHARACTER(*),                          INTENT (   OUT )  :: errMsg              ! Error message if errStat /= ErrID_None

   INTEGER                                     :: I, J, II
   LOGICAL                                     :: filledFlag          ! flag indicating if element is filled/flooded
   REAL(ReKi)                                  :: ident(3,3)          ! identity matrix
   REAL(ReKi)                                  :: ExtBuoyancy(6)      ! sum of all external buoyancy forces lumped at (0,0,0)
   REAL(ReKi)                                  :: IntBuoyancy(6)      ! sum of all internal buoyancy forces lumped at (0,0,0)
   REAL(ReKi)                                  :: MG_Wt(6)            ! weight of the marine growth as applied to (0,0,0)
   TYPE(MeshType)                              :: WRP_Mesh            ! mesh representing the WAMIT reference point (0,0,0)
   TYPE(MeshType)                              :: WRP_Mesh_position   ! mesh representing the WAMIT reference point (0,0,0)   (with no displaced position)
   TYPE(MeshMapType)                           :: M_P_2_P             ! Map  Morison Point to  WRP_Mesh point
   REAL(ReKi)                                  :: totalDisplVol       ! total displaced volume of the structure
   REAL(ReKi)                                  :: totalVol            ! total volume of structure
   REAL(ReKi)                                  :: MGvolume            ! volume of the marine growth material
   REAL(ReKi)                                  :: totalMGVol          !
   REAL(ReKi)                                  :: totalFillVol        !
   REAL(ReKi)                                  :: COB(3)              ! center of buoyancy location in global coordinates
   INTEGER                                     :: m1                  ! Indices of the markers which surround the requested output location
   REAL(ReKi)                                  :: s                   ! The linear interpolation factor for the requested location
   REAL(ReKi)                                  :: outloc(3)           ! Position of the requested member output
   real(ReKi)                                  :: pos(3), pos2(3)     ! Position of a node or joint in the MSL inertial system
   INTEGER                                     :: mbrIndx, nodeIndx, c, N
   CHARACTER(ChanLen)                          :: tmpName
   REAL(ReKi)                                  :: totalFillMass, mass_fill, memberVol
   REAL(ReKi)                                  :: totalMGMass
   TYPE(Morison_NodeType)                      ::  node1, node2
   real(ReKi)                                  :: ptLoad(6)
   logical                                     :: fillFlag
   type(Morison_MemberType)                    :: mem
   REAL(ReKi)                                  :: Cd1, Cd2, Ca1, Ca2, Cp1, Cp2, AxCd1, AxCd2, AxCa1, AxCa2, AxCp1, AxCp2, Cb1, Cb2, JAxCd1, JAxCd2, JAxCa1, JAxCa2, JAxCp1, JAxCp2 ! tmp coefs
   real(ReKi)                                  :: F_B(6, numNodes), F_BF(6, numNodes), F_WMG(6, numNodes)
   
   INTEGER                                     :: ErrStat2
   CHARACTER(ErrMsgLen)                        :: ErrMsg2
   CHARACTER(*), PARAMETER                     :: RoutineName = 'WriteSummaryFile'
   
      ! Initialize data
   errStat       = ErrID_None
   errMsg        = ""
   
   IF ( UnSum <= 0 ) RETURN ! can't write to the file (no summary file requested)

      
   ExtBuoyancy   = 0.0
   totalFillMass = 0.0
   totalDisplVol = 0.0
   totalVol      = 0.0
   totalMGVol    = 0.0
   totalFillVol  = 0.0
   totalMGMass   = 0.0
   COB           = 0.0
   F_B           = 0.0
   F_BF          = 0.0
   F_WMG         = 0.0
   
      ! Create identity matrix
   CALL EYE(ident,errStat,errMsg)
   
   do j = 1, numMembers   
      mem = members(j)
      totalVol      = totalVol      + mem%Vouter
      totalMGVol    = totalMGVol    + mem%Vouter - mem%Vinner
      totalDisplVol = totalDisplVol + mem%Vsubmerged
      totalFillVol  = totalFillVol  + mem%Vballast
      
      do i = 1, mem%NElements 
         totalMGMass = totalMGMass + mem%m_mg_l(i)
         totalMGMass = totalMGMass + mem%m_mg_u(i)
      end do
      do i = 1, mem%NElements+1 
         F_B  (:,mem%NodeIndx(i)) = F_B  (:,mem%NodeIndx(i)) + m%memberLoads(j)%F_B  (:,i)
         F_BF (:,mem%NodeIndx(i)) = F_BF (:,mem%NodeIndx(i)) + m%memberLoads(j)%F_BF (:,i)
         F_WMG(:,mem%NodeIndx(i)) = F_WMG(:,mem%NodeIndx(i)) + m%memberLoads(j)%F_WMG(:,i)
      end do
   end do
      
      
      WRITE( UnSum,  '(//)' ) 
      WRITE( UnSum, '(A37)' )        'Strip-Theory Volume Calculations(m^3)'
      WRITE( UnSum, '(A37)' )        '-------------------------------------'
      WRITE( UnSum, '(A27,ES12.5)' ) '  Structure Volume     :   ', totalVol
      WRITE( UnSum, '(A27,ES12.5)' ) '  Submerged Volume     :   ', totalDisplVol
      WRITE( UnSum, '(A27,ES12.5)' ) '  Marine Growth Volume :   ', totalMGVol   
      WRITE( UnSum, '(A27,ES12.5)' ) '  Ballasted Volume     :   ', totalFillVol
      WRITE( UnSum, '(A111)') '              NOTE: Structure, Submerged and Marine Growth volumes are based on members not modelled with WAMIT'
      WRITE( UnSum, '(A149)') '                    Ballasted volume is computed from all members which are marked as filled in the HydroDyn input file, regardless of PropPot flag'
           

   !  Create a point mesh at (0,0,0) so that we can integrate the Morison load contributions to a single point for reporting purposes
      
      CALL MeshCreate( BlankMesh        = WRP_Mesh          &
                     ,IOS               = COMPONENT_INPUT   &
                     ,Nnodes            = 1                 &
                     ,errStat           = errStat2          &
                     ,ErrMess           = errMsg2           &
                     ,Force             = .TRUE.            &
                     ,Moment            = .TRUE.            &
                     )
      call SetErrStat(ErrStat2, ErrMsg2, ErrStat, ErrMsg, RoutineName)
         ! Create the node on the mesh
 
      CALL MeshPositionNode (WRP_Mesh                              &
                              , 1                                  &
                              , (/0.0_ReKi, 0.0_ReKi, 0.0_ReKi/)   &  
                              , errStat2                           &
                              , errMsg2                            &
                              )
      call SetErrStat(ErrStat2, ErrMsg2, ErrStat, ErrMsg, RoutineName)
      
      IF ( errStat >= AbortErrLev ) then
         call cleanup()
         RETURN
      end if
       
      
         ! Create the mesh element
      CALL MeshConstructElement (  WRP_Mesh            &
                                  , ELEMENT_POINT      &                         
                                  , errStat2           &
                                  , errMsg2            &
                                  , 1                  &
                                )
      call SetErrStat(ErrStat2, ErrMsg2, ErrStat, ErrMsg, RoutineName)
      
      CALL MeshCommit ( WRP_Mesh           &
                      , errStat2           &
                      , errMsg2            )
      call SetErrStat(ErrStat2, ErrMsg2, ErrStat, ErrMsg, RoutineName)
   
            
         ! we need the translation displacement mesh for loads transfer:
      CALL MeshCopy ( SrcMesh  = WRP_Mesh            &
                    , DestMesh = WRP_Mesh_position   &
                    , CtrlCode = MESH_SIBLING        &
                    , IOS      = COMPONENT_INPUT     &
                    , TranslationDisp = .TRUE.       &
                    , errStat  = errStat2            &
                    , ErrMess  = errMsg2             )  ! automatically sets    DestMesh%RemapFlag = .TRUE.
      call SetErrStat(ErrStat2, ErrMsg2, ErrStat, ErrMsg, RoutineName)
      
      IF ( errStat >= AbortErrLev ) then
         call cleanup()
         RETURN
      end if
      
      WRP_Mesh_position%TranslationDisp = 0.0  ! bjj: this is actually initialized in the ModMesh module, but I'll do it here anyway.
      
      WRP_Mesh%RemapFlag  = .TRUE.
      
      
         ! Attach the external distributed buoyancy loads to the distributed mesh so they can be transferred to the WRP
      
         ! Because of wave stretching and user-supplied waves, we may have loads above the still water line (SWL) which will be used
         ! in the hydrodynamics for conditions where the wave height is > SWL.  So we now need to check that the vertical position
         ! is <= SWL for this summary file calculation.
      
      
      DO J = 1, yMesh%Nnodes
         
         if ( yMesh%Position(3,J) <= p%WaveField%MSL2SWL ) then  ! need to check relative to MSL2SWL offset because the Mesh Positons are relative to MSL
            
            if (J <= numJoints) then
               ptLoad = F_B(:,J) + m%F_B_end(:,J)
            else
               ptLoad = F_B(:,J)
            end if
            yMesh%Force(:,J)   = ptLoad(1:3)
            yMesh%Moment(:,J)  = ptLoad(4:6)
         else
            yMesh%Force(:,J)   = 0.0
            yMesh%Moment(:,J)  = 0.0
         end if              ! <= still water line check
      END DO ! DO J
      
   
         ! Transfer the loads from the distributed mesh to the (0,0,0) point mesh
         
      CALL MeshMapCreate           ( yMesh, WRP_Mesh, M_P_2_P, errStat2, errMsg2               )
         call SetErrStat(ErrStat2, ErrMsg2, ErrStat, ErrMsg, RoutineName)
         IF ( errStat >= AbortErrLev ) then
            call cleanup()
            RETURN
         end if
      
      CALL Transfer_Point_to_Point( yMesh, WRP_Mesh, M_P_2_P, errStat2, errMsg2, uMesh, WRP_Mesh_position );  call SetErrStat(ErrStat2, ErrMsg2, ErrStat, ErrMsg, RoutineName)
      ExtBuoyancy(1:3) = WRP_Mesh%Force (:,1)
      ExtBuoyancy(4:6) = WRP_Mesh%Moment(:,1)
    
  
         ! Write the buoyancy table headers and the external results
   
      WRITE( UnSum,  '(//)' ) 
      WRITE( UnSum, '(A51)' ) 'Total Buoyancy loads summed about ( 0.0, 0.0, 0.0 )'
      WRITE( UnSum, '(A51)' ) '---------------------------------------------------'
      WRITE( UnSum, '(18x,6(2X,A20))' ) ' BuoyFxi ', ' BuoyFyi ', ' BuoyFzi ', ' BuoyMxi ', ' BuoyMyi ', ' BuoyMzi '
      WRITE( UnSum, '(18x,6(2X,A20))' ) '   (N)   ', '   (N)   ', '   (N)   ', '  (N-m)  ', '  (N-m)  ', '  (N-m)  '
      WRITE( UnSum, '(A18,6(2X,ES20.6))') 'External:        ', ExtBuoyancy(1), ExtBuoyancy(2), ExtBuoyancy(3), ExtBuoyancy(4), ExtBuoyancy(5), ExtBuoyancy(6)
      
      
         ! Now compute internal Buoyancy
         
      DO J = 1, yMesh%Nnodes
         
         if (J <= numJoints) then
            ptLoad = F_BF(:,J) + m%F_BF_end(:,J)
         else
            ptLoad = F_BF(:,J)
         end if
         yMesh%Force(:,J)   = ptLoad(1:3)
         yMesh%Moment(:,J)  = ptLoad(4:6)
         
      END DO ! DO J
       
      IntBuoyancy = 0.0
      CALL Transfer_Point_to_Point( yMesh, WRP_Mesh, M_P_2_P, errStat2, errMsg2, uMesh, WRP_Mesh_position );  call SetErrStat(ErrStat2, ErrMsg2, ErrStat, ErrMsg, RoutineName)
      IntBuoyancy(1:3) = WRP_Mesh%Force(:,1)
      IntBuoyancy(4:6) = WRP_Mesh%Moment(:,1)
      
     
      WRITE( UnSum, '(A18,6(2X,ES20.6))') 'Internal:        ', IntBuoyancy(1), IntBuoyancy(2), IntBuoyancy(3), IntBuoyancy(4), IntBuoyancy(5), IntBuoyancy(6)
      IntBuoyancy = IntBuoyancy + ExtBuoyancy
      WRITE( UnSum, '(A18,6(2X,ES20.6))') 'Total   :        ', IntBuoyancy(1), IntBuoyancy(2), IntBuoyancy(3), IntBuoyancy(4), IntBuoyancy(5), IntBuoyancy(6)
      WRITE( UnSum, '(A81)') '              NOTE: External buoyancy is based on members not modelled with WAMIT'
      WRITE( UnSum, '(A150)') '                    Internal buoyancy is computed from all members which are marked as filled in the HydroDyn input file, regardless of PropPot flag'
      WRITE( UnSum, '(A88)') '                    Total buoyancy does not include WAMIT-modelled buoyancy contribution'
      
      
      
      !   ! Now compute marine growth weight at the WRP
         
      DO J = 1, yMesh%Nnodes
         if (J <= numJoints) then
            yMesh%Force(:,J)   = F_WMG(1:3,J) + p%F_WMG_End(:,J)
         else
            yMesh%Force(:,J)   = F_WMG(1:3,J)
         end if
         
         yMesh%Moment(:,J)  = F_WMG(4:6,J)
         
      END DO ! DO J
         
      MG_Wt = 0.0
      CALL Transfer_Point_to_Point( yMesh, WRP_Mesh, M_P_2_P, errStat2, errMsg2, uMesh, WRP_Mesh_position );  call SetErrStat(ErrStat2, ErrMsg2, ErrStat, ErrMsg, RoutineName)
      MG_Wt(1:3) = WRP_Mesh%Force(:,1)
      MG_Wt(4:6) = WRP_Mesh%Moment(:,1)
      !
           
      WRITE( UnSum,  '(//)' ) 
      WRITE( UnSum, '(A36)' ) 'Weight loads about ( 0.0, 0.0, 0.0 )'
      WRITE( UnSum, '(A36)' ) '------------------------------------'
      WRITE( UnSum, '(18x,6(2X,A20))' ) '  MGFxi  ', '  MGFyi  ', '  MGFzi  ', '  MGMxi  ', '  MGMyi  ', '  MGMzi  '
      WRITE( UnSum, '(18x,6(2X,A20))' ) '   (N)   ', '   (N)   ', '   (N)   ', '  (N-m)  ', '  (N-m)  ', '  (N-m)  '
      WRITE( UnSum, '(A18,6(2X,ES20.6))') 'Marine Growth:   ', MG_Wt(1), MG_Wt(2), MG_Wt(3), MG_Wt(4), MG_Wt(5), MG_Wt(6)

      
      !
      !   ! Write the header for this section
      WRITE( UnSum,  '(//)' ) 
      WRITE( UnSum,  '(A14,I4,A44)' ) 'Nodes (first [',numJoints,'] are joints, remainder are internal nodes)'
      WRITE( UnSum,  '(/)' ) 
      WRITE( UnSum, '(1X,A5,21(2X,A10))' ) '  i  ', '  MbrIndx ', '   Nxi    ', '   Nyi    ', '   Nzi    ', '     R    ', '    t     ', '   tMG    ', '  MGDens  ', ' PropPot  ', 'FilledFlag', 'FilledMass', '    Cd    ', '    Ca    ', '    Cp    ', '    Cb    ', '   AxCd   ',  '   AxCa   ', '   AxCp   ', '   JAxCd  ', '   JAxCa  ', '   JAxCp  '
      WRITE( UnSum, '(1X,A5,21(2X,A10))' ) ' (-) ', '    (-)   ', '   (m)    ', '   (m)    ', '   (m)    ', '    (m)   ', '   (m)    ', '   (m)    ', ' (kg/m^3) ', '   (-)    ', '   (-)    ', '  (kg)    ', '    (-)   ', '    (-)   ', '    (-)   ', '    (-)   ',  '    (-)   ', '    (-)   ', '    (-)   ', '    (-)   ', '    (-)   ', '    (-)   '
      
         ! Write the node data
      do I = 1,numJoints   
         ! need to add MSL2SWL offset from this because the Positons are relative to SWL, but we should report them relative to MSL here
         pos = nodes(i)%Position
         pos(3) = pos(3) + p%WaveField%MSL2SWL
         write( UnSum, '(1X,I5,(2X,A10),3(2X,F10.4),2(2X,A10),2(2X,ES10.3),10(2X,A10),3(2X,ES10.3))' ) i,'    -     ', pos, '    -     ',  '    -     ',  nodes(i)%tMG,  nodes(i)%MGdensity,  '    -     ',  '    -     ',  '    -     ', '    -     ',  '    -     ',  '    -     ',  '    -     ',  '    -     ',  '    -     ',  '    -     ',  nodes(i)%JAxCd,  nodes(i)%JAxCa, nodes(i)%JAxCp
      end do
      c = numJoints
      do j= 1, numMembers
         do i = 2, members(j)%NElements
            c = c + 1
            if (members(j)%l_fill - members(j)%dl*(i-1) > 0.0) then
               fillFlag = .true.
            else
               fillFlag = .false.
            end if
            ! need to add MSL2SWL offset from this because the Positons are relative to SWL, but we should report them relative to MSL here
            pos = nodes(c)%Position
            pos(3) = pos(3) + p%WaveField%MSL2SWL
            if (members(j)%flipped) then
               II=members(j)%NElements+2-I
            else
               II=I
            endif
            write( UnSum, '(1X,I5,(2X,I10),3(2X,F10.4),4(2X,ES10.3),2(6X,L6),8(2X,ES10.3),3(7x,A5))' ) c, members(j)%MemberID, pos, members(j)%R(ii),  members(j)%R(ii)-members(j)%Rin(ii),  members(j)%tMG(ii),  members(j)%MGdensity(ii),  members(j)%PropPot,  fillFlag,  members(j)%m_fb_u(ii)+members(j)%m_fb_l(ii),  members(j)%Cd(ii),  members(j)%Ca(ii),  members(j)%Cp(ii),  members(j)%Cb(ii),  members(j)%AxCd(ii),  members(j)%AxCa(ii),  members(j)%AxCp(ii), '  -  ',  '  -  ',  '  -  '
         end do
      end do
      
      
      write( UnSum,  '(//)' ) 
      write( UnSum,  '(A8)' ) 'Members'
      write( UnSum,  '(/)' ) 
      write( UnSum, '(1X,A8,2X,A6,2X,A6,33(2X,A12))' ) 'MemberID', 'joint1','joint2','  Length  ', '   NElem    ', '   Volume   ', '  MGVolume  ', '      R1    ', '     t1     ', '      R2    ', '     t2     ', ' PropPot  ', 'FilledFlag', 'FillDensity', '  FillFSLoc ', '  FillMass  ', '     Cd1    ', '    Ca1   ', '     Cp1    ', '     Cb1    ', '    AxCd1   ', '    AxCa1   ', '    AxCp1   ', '   JAxCd1   ', '   JAxCa1   ', '  JAxCp1    ', '     Cd2    ', '     Ca2    ', '     Cp2    ', '     Cb2    ', '    AxCd2   ', '    AxCa2   ', '    AxCp2   ', '   JAxCd2   ', '   JAxCa2   ', '   JAxCp2   '
      write( UnSum, '(1X,A8,2X,A6,2X,A6,33(2X,A12))' ) '  (-)   ', ' (-)  ',' (-)  ','   (m)    ', '    (-)     ', '   (m^3)    ', '   (m^3)    ', '      (m)   ', '     (m)    ', '      (m)   ', '     (m)    ', '   (-)    ', '   (-)    ', ' (kg/m^3)  ', '     (-)    ', '    (kg)    ', '     (-)    ', '    (-)   ', '     (-)    ', '     (-)    ', '     (-)    ', '     (-)    ', '     (-)    ', '     (-)    ', '    (-)     ', '     (-)    ', '     (-)    ', '     (-)    ', '     (-)    ', '     (-)    ', '     (-)    ', '     (-)    ', '     (-)    ', '     (-)    ', '     (-)    ', '     (-)    '
      
      
      
      
      do i = 1,numMembers
         N = members(i)%NElements

         IF (members(i)%PropPot) THEN
            MGvolume    = 0.0
            memberVol   = 0.0
         ELSE
            memberVol   = members(i)%Vouter
            MGvolume    = members(i)%Vouter - members(i)%Vinner
         END IF
   
         IF ( members(i)%l_fill > 0.0 ) THEN          
            filledFlag = .TRUE.         
            mass_fill     = members(i)%FillDens*members(i)%Vballast
         ELSE
            mass_fill  = 0.0
            filledFlag = .FALSE.
         END IF
     
         Cd1   = members(i)%Cd(1)
         Cd2   = members(i)%Cd(N+1)
         Ca1   = members(i)%Ca(1)
         Ca2   = members(i)%Ca(N+1)
         Cp1   = members(i)%Cp(1)
         Cp2   = members(i)%Cp(N+1)
         AxCd1 = members(i)%AxCd(1)
         AxCd2 = members(i)%AxCd(N+1)
         AxCa1 = members(i)%AxCa(1)
         AxCa2 = members(i)%AxCa(N+1)
         AxCp1 = members(i)%AxCp(1)
         AxCp2 = members(i)%AxCp(N+1)
         Cb1   = members(i)%Cb(1)
         Cb2   = members(i)%Cb(N+1)
     
         JAxCd1 = nodes(members(i)%NodeIndx(1  ))%JAxCd
         JAxCd2 = nodes(members(i)%NodeIndx(1+N))%JAxCd
         JAxCa1 = nodes(members(i)%NodeIndx(1  ))%JAxCa
         JAxCa2 = nodes(members(i)%NodeIndx(1+N))%JAxCa
         JAxCp1 = nodes(members(i)%NodeIndx(1  ))%JAxCp
         JAxCp2 = nodes(members(i)%NodeIndx(1+N))%JAxCp
       
         
         write( UnSum, '(1X,I8,2X,I6,2X,I6,2X,ES12.5,2X,I12, 6(2X,ES12.5),2(2X,L12),23(2X,ES12.5))' )  members(i)%MemberID, &
                       members(i)%NodeIndx(1), members(i)%NodeIndx(N+1), members(i)%RefLength, N, &
                       memberVol, MGvolume, members(i)%Rmg(1), members(i)%Rmg(1)-members(i)%Rin(1), &
                       members(i)%Rmg(N+1), members(i)%Rmg(N+1)-members(i)%Rin(N+1),  &
                       members(i)%PropPot, filledFlag, members(i)%FillDens, members(i)%FillFSLoc, &
                       mass_fill, Cd1, Ca1, Cp1, Cb1, AxCd1, AxCa1, AxCp1, JAxCd1, JAxCa1, JAxCp1, &
                       Cd2, Ca2, Cp2, Cb2, AxCd2, AxCa2, AxCp2, JAxCd2, JAxCa2, JAxCp2
      
      end do   ! i = 1,numMembers
               
      
      WRITE( UnSum,  '(//)' ) 
      WRITE( UnSum,  '(A24)' ) 'Requested Member Outputs'
      WRITE( UnSum,  '(/)' ) 
      WRITE( UnSum, '(1X,A10,11(2X,A10))' ) '  Label   ', '    Xi    ',  '    Yi    ', '    Zi    ', ' MemberID ', ' StartXi  ',  ' StartYi  ', ' StartZi  ', '  EndXi   ', '  EndYi   ', '  EndZi   ', '   Loc    '
      WRITE( UnSum, '(1X,A10,11(2X,A10))' ) '   (-)    ', '    (m)   ',  '    (m)   ', '    (m)   ', '   (-)    ', '   (m)    ',  '   (m)    ', '   (m)    ', '   (m)    ', '   (m)    ', '   (m)    ', '   (-)    '
      
      
      DO I = 1,NOutputs

         tmpName =  OutParam(I)%Name
         IF (OutParam(I)%SignM == -1 ) tmpName = tmpName(2:10)
               
         IF ( ( INDEX( 'mM', tmpName(1:1) ) > 0 ) .AND. (OutParam(I)%Units /= 'INVALID' ) ) THEN
               !Get Member index and Node index
            read (tmpName(2:2),*) mbrIndx
            read (tmpName(4:4),*) nodeIndx
            
             
           
            s  = MOutLst(mbrIndx)%NodeLocs(nodeIndx)
            ! Find the member starting and ending node locations
               ! The member output is computed as a linear interpolation of the nearest two markers
            mem   = members(MOutLst(mbrIndx)%MemberIDIndx)
            node1 = nodes(mem%NodeIndx(1))
            node2 = nodes(mem%NodeIndx(mem%NElements+1))
            ! need to add MSL2SWL offset from this because the Positons are relative to SWL, but we should report them relative to MSL here
            pos = node1%Position
            pos(3) = pos(3) + p%WaveField%MSL2SWL
            pos2 = node2%Position
            pos2(3) = pos2(3) + p%WaveField%MSL2SWL
            outLoc    = pos*(1-s) + pos2*s
            WRITE( UnSum, '(1X,A10,3(2x,F10.4),2x,I10,7(2x,F10.4))' ) OutParam(I)%Name, outLoc,  MOutLst(mbrIndx)%MemberID, pos,pos2, s
         END IF
  
      END DO
      
      
      WRITE( UnSum,  '(//)' ) 
      WRITE( UnSum,  '(A24)' ) 'Requested Joint Outputs'
      WRITE( UnSum,  '(/)' ) 
      WRITE( UnSum, '(1X,A10,5(2X,A10))' ) '  Label   ', '    Xi    ',  '    Yi    ', '    Zi    ', 'InpJointID'
      WRITE( UnSum, '(1X,A10,5(2X,A10))' ) '   (-)    ', '    (m)   ',  '    (m)   ', '    (m)   ', '   (-)    '
      
      
      DO I = 1,NOutputs
         tmpName =  OutParam(I)%Name
         IF (OutParam(I)%SignM == -1 ) tmpName = tmpName(2:10)
               
         IF ( ( INDEX( 'jJ', tmpName(1:1) ) > 0 ) .AND. (OutParam(I)%Units /= 'INVALID') ) THEN
            
               !Get Member index and Node index
            read (tmpName(2:2),*) nodeIndx
            m1 = JOutLst(nodeIndx)%JointIDIndx 
            ! need to add MSL2SWL offset from this because the Positons are relative to SWL, but we should report them relative to MSL here
            pos = nodes(m1)%Position
            pos(3) = pos(3) + p%WaveField%MSL2SWL
            WRITE( UnSum, '(1X,A10,3(2x,F10.4),2x,I10)' ) OutParam(I)%Name, pos, JOutLst(nodeIndx)%JointID
            
         END IF
         
         
      END DO
      
   
   call cleanup()
   
contains
!...................................
   subroutine cleanup()
      call MeshDestroy(WRP_Mesh, ErrStat2, ErrMsg2)
      call MeshDestroy(WRP_Mesh_position, ErrStat2, ErrMsg2)
      call MeshMapDestroy(M_P_2_P, ErrStat2, ErrMsg2)
      
      call Morison_DestroyNodeType(node1, ErrStat2, ErrMsg2)
      call Morison_DestroyNodeType(node2, ErrStat2, ErrMsg2)
      call Morison_DestroyMemberType(mem, ErrStat2, ErrMsg2)
   end subroutine cleanup
END SUBROUTINE WriteSummaryFile

!----------------------------------------------------------------------------------------------------------------------------------
subroutine Morison_GenerateSimulationNodes( MSL2SWL, numJoints, inpJoints, numMembers, inpMembers, numNodes, nodes, errStat, errMsg )
   ! This subdivides a Morison member according to its maximum desired 
   ! element length (MDivSize), allocating the member's arrays, and
   ! adding resuling new nodes to the master node array.
   real(ReKi),                          intent (in   ) :: MSL2SWL              ! mean sea level To still water level offset value
   integer,                             intent (in   ) :: numJoints            ! number of joints in the input file
   type(Morison_JointType),             intent (in   ) :: inpJoints(:)         ! array of input joint data structures
   integer,                             intent (in   ) :: numMembers           ! number of members specified in the inputs
   type(Morison_MemberInputType),       intent (inout) :: inpMembers(:)        ! array of input member data structures                                    
   integer,                             intent (inout) :: numNodes             ! the total number of nodes being used for the simulation model
   type(Morison_NodeType), allocatable, intent (inout) :: nodes(:)             ! the array of simulation nodes
   integer,                             intent (  out) :: errStat              ! returns a non-zero value when an error occurs  
   character(*),                        intent (  out) :: errMsg               ! Error message if errStat /= ErrID_None
   

   integer                                     :: numDiv, maxNodes
   integer                                     :: i, j
   real(ReKi)                                  :: s  ! interpolation factor
   real(ReKi)                                  :: memLength  ! member length
   integer                                     :: j1, j2                ! generic integer for counting
   INTEGER(IntKi)                              :: errStat2    ! Error status of the operation (occurs after initial error)
   CHARACTER(errMsgLen)                        :: errMsg2     ! Error message if errStat2 /= ErrID_None

      ! Initialize errStat
         
   errStat = ErrID_None         
   errMsg  = "" 
   
      ! Initialize quantities
   maxNodes         = numJoints
   
   ! Determine maximum nodes in simulation mesh due to internal member subdivision
   do i = 1,numMembers

      j1 = inpMembers(I)%MJointID1Indx
      j2 = inpMembers(I)%MJointID2Indx
      call GetDistance(inpJoints(j1)%Position, inpJoints(j2)%Position, memLength)
      if ( EqualRealNos(memLength, 0.0_ReKi) ) then
         errMsg  = ' Input file member with ID: '//trim(num2lstr(inpMembers(i)%MemberID))//' must have length greater than zero.'
         errStat = ErrID_Fatal
         return
      end if
      numDiv = CEILING( memLength / inpMembers(i)%MDivSize  )
      ! set number of elements in member and element size
      inpMembers(i)%NElements = numDiv
      inpMembers(i)%dl        = memLength/numDiv
      inpMembers(i)%refLength = memLength
      maxNodes = maxNodes + numDiv - 1
      
   end do 
   
   ! Allocate nodes array
   allocate ( nodes(maxNodes), STAT = errStat2 )
      if ( errStat2 /= 0 ) then
         errMsg  = ' Error allocating space for Nodes array for Morison Module.'
         errStat = ErrID_Fatal
         return
      end if
    
   ! Loop over the input file joints and add there positions as the node positions at the beginning of the nodes array
   do i = 1, numJoints
      nodes(i)%Position(1:2) = inpJoints(i)%Position(1:2)
      nodes(i)%Position(3)   = inpJoints(i)%Position(3)   - MSL2SWL  ! Correct the Z-coordinate based on the mean sea level To still water level offset value
   end do
   
   numNodes = numJoints
   ! Now loop over the input file members and create necessary internal nodes and add them to the nodes array
   ! Also augment the input file members data with the new discretization information
   do i = 1,numMembers
      call AllocAry(inpMembers(i)%NodeIndx, inpMembers(i)%NElements+1, 'inpMembers(i)%NodeIndx', errStat2, errMsg2); call SetErrStat(errStat2, errMsg2, errStat, errMsg, 'Morison_GenerateSimulationNodes')
      if (errStat >= AbortErrLev) return
      
      j1 = inpMembers(i)%MJointID1Indx
      j2 = inpMembers(i)%MJointID2Indx
      numDiv = inpMembers(i)%NElements 
      inpMembers(i)%NodeIndx(1) = j1
      inpMembers(i)%NodeIndx(1+numDiv) = j2
      ! If the requested division size is less then the member length, create nodes along the member         
      if (numDiv > 1 ) THEN
         ! loop through the new node locations along the member and add a node at each
         do j = 1, numDiv-1
            numNodes = numNodes + 1
            s = real(j, ReKi) / real(numDiv, ReKi)
            nodes(numNodes)%Position =  inpJoints(j1)%Position*(1-s) + inpJoints(j2)%Position*s
            nodes(numNodes)%Position(3) = nodes(numNodes)%Position(3) - MSL2SWL  ! Correct the Z-coordinate based on the mean sea level To still water level offset value
            inpMembers(i)%NodeIndx(j+1) = numNodes
         end do 
      end if        
    end do     
end subroutine Morison_GenerateSimulationNodes
   
   


!====================================================================================================
SUBROUTINE SetDepthBasedCoefs( z, tMG, NCoefDpth, CoefDpths, Cd, Ca, Cp, AxCd, AxCa, AxCp, Cb )
   
   REAL(ReKi), INTENT (IN   )             :: z ! Z location relative to MSL inertial system
   REAL(ReKi), INTENT (IN   )             :: tMG
   INTEGER,    INTENT (IN   )             :: NCoefDpth
   TYPE(Morison_CoefDpths), INTENT (IN   ):: CoefDpths(:)
   REAL(ReKi), INTENT (  OUT)             :: Cd
   REAL(ReKi), INTENT (  OUT)             :: Ca
   REAL(ReKi), INTENT (  OUT)             :: Cp
   REAL(ReKi), INTENT (  OUT)             :: AxCd
   REAL(ReKi), INTENT (  OUT)             :: AxCa
   REAL(ReKi), INTENT (  OUT)             :: AxCp
   REAL(ReKi), INTENT (  OUT)             :: Cb
   
   INTEGER                 :: I, indx1, indx2
   REAL(ReKi)              :: dd, s
   LOGICAL                 :: foundLess 


      ! Find the table entry(ies) which match the node's depth value
      ! The assumption here is that the depth table is stored from largest
      ! to smallest in depth
   
   foundLess = .FALSE.
   indx1     = 1
   indx2     = 1 
   
   if (NCoefDpth == 0) return
   
   DO I = 1, NCoefDpth
      IF ( CoefDpths(I)%Dpth <= z .AND. .NOT. foundLess ) THEN
         indx1 = I
         foundLess = .TRUE.
      END IF
      IF ( CoefDpths(I)%Dpth >= z ) THEN
         indx2 = I
      END IF
      
   END DO
   
      ! Linearly interpolate the coef values based on depth
   !CALL FindInterpFactor( z, CoefDpths(indx1)%Dpth, CoefDpths(indx2)%Dpth, s )
      
   dd = CoefDpths(indx1)%Dpth - CoefDpths(indx2)%Dpth
   IF ( EqualRealNos(dd, 0.0_ReKi) ) THEN
      s = 0
   ELSE
      s = ( CoefDpths(indx1)%Dpth - z ) / dd
   END IF
   if ( tMG > 0.0_ReKi ) then    
      Cd     = CoefDpths(indx1)%DpthCdMG*(1-s)   + CoefDpths(indx2)%DpthCdMG*s
      Ca     = CoefDpths(indx1)%DpthCaMG*(1-s)   + CoefDpths(indx2)%DpthCaMG*s
      Cp     = CoefDpths(indx1)%DpthCpMG*(1-s)   + CoefDpths(indx2)%DpthCpMG*s
      AxCd   = CoefDpths(indx1)%DpthAxCdMG*(1-s) + CoefDpths(indx2)%DpthAxCdMG*s
      AxCa   = CoefDpths(indx1)%DpthAxCaMG*(1-s) + CoefDpths(indx2)%DpthAxCaMG*s
      AxCp   = CoefDpths(indx1)%DpthAxCpMG*(1-s) + CoefDpths(indx2)%DpthAxCpMG*s
      Cb     = CoefDpths(indx1)%DpthCbMG*(1-s)   + CoefDpths(indx2)%DpthCbMG*s
   else
      Cd     = CoefDpths(indx1)%DpthCd*(1-s)     + CoefDpths(indx2)%DpthCd*s
      Ca     = CoefDpths(indx1)%DpthCa*(1-s)     + CoefDpths(indx2)%DpthCa*s
      Cp     = CoefDpths(indx1)%DpthCp*(1-s)     + CoefDpths(indx2)%DpthCp*s
      AxCd   = CoefDpths(indx1)%DpthCd*(1-s)     + CoefDpths(indx2)%DpthAxCd*s
      AxCa   = CoefDpths(indx1)%DpthCa*(1-s)     + CoefDpths(indx2)%DpthAxCa*s
      AxCp   = CoefDpths(indx1)%DpthCp*(1-s)     + CoefDpths(indx2)%DpthAxCp*s
      Cb     = CoefDpths(indx1)%DpthCb*(1-s)     + CoefDpths(indx2)%DpthCb*s
   end if
   

END SUBROUTINE SetDepthBasedCoefs



!====================================================================================================
SUBROUTINE SetExternalHydroCoefs(  MSL2SWL, MCoefMod, MmbrCoefIDIndx, SimplCd, SimplCdMG, SimplCa, SimplCaMG, SimplCp, &
                                   SimplCpMG, SimplAxCd, SimplAxCdMG, SimplAxCa, SimplAxCaMG, SimplAxCp, SimplAxCpMG, SimplCb, SimplCbMG, SimplMCF, CoefMembers,    &
                                   NCoefDpth, CoefDpths, nodes, member )   
!     This private subroutine generates the Cd, Ca, Cp, Cb, CdMG, CaMG, CpMG, and CbMG coefs for the member based on
!     the input data.  
!---------------------------------------------------------------------------------------------------- 
   real(ReKi),                             intent(in   )  :: MSL2SWL
   integer(IntKi),                         intent(in   )  :: MCoefMod
   integer(IntKi),                         intent(in   )  :: MmbrCoefIDIndx
   real(ReKi),                             intent(in   )  :: SimplCd 
   real(ReKi),                             intent(in   )  :: SimplCdMG
   real(ReKi),                             intent(in   )  :: SimplCa
   real(ReKi),                             intent(in   )  :: SimplCaMG 
   real(ReKi),                             intent(in   )  :: SimplCp
   real(ReKi),                             intent(in   )  :: SimplCpMG 
   real(ReKi),                             intent(in   )  :: SimplAxCd
   real(ReKi),                             intent(in   )  :: SimplAxCdMG 
   real(ReKi),                             intent(in   )  :: SimplAxCa
   real(ReKi),                             intent(in   )  :: SimplAxCaMG 
   real(ReKi),                             intent(in   )  :: SimplAxCp
   real(ReKi),                             intent(in   )  :: SimplAxCpMG 
   real(ReKi),                             intent(in   )  :: SimplCb
   real(ReKi),                             intent(in   )  :: SimplCbMG
   logical,                                intent(in   )  :: SimplMCF
   type(Morison_CoefMembers), allocatable, intent(in   )  :: CoefMembers(:)
   integer(IntKi),                         intent(in   )  :: NCoefDpth
   type(Morison_CoefDpths),   allocatable, intent(in   )  :: CoefDpths(:)
   type(Morison_NodeType),    allocatable, intent(in   )  :: nodes(:)
   type(Morison_MemberType),               intent(inout)  :: member
   
   integer(IntKi)                              :: i
   real(ReKi)                                  :: s
  
   select case ( MCoefMod )
      
   case (1)  ! Simple model : all nodes receive the same coefficients
      do i = 1, member%NElements + 1
         if ( member%tMG(i) > 0.0_ReKi ) then
            member%Cd    (i) = SimplCdMG
            member%Ca    (i) = SimplCaMG
            member%Cp    (i) = SimplCpMG
            member%AxCd  (i) = SimplAxCdMG
            member%AxCa  (i) = SimplAxCaMG
            member%AxCp  (i) = SimplAxCpMG
            member%Cb    (i) = SimplCbMG
         else
            member%Cd    (i) = SimplCd
            member%Ca    (i) = SimplCa
            member%Cp    (i) = SimplCp
            member%AxCd  (i) = SimplAxCd
            member%AxCa  (i) = SimplAxCa
            member%AxCp  (i) = SimplAxCp
            member%Cb    (i) = SimplCb
         end if
      end do
      member%PropMCF = SimplMCF
   CASE (2) ! Depth-based model: coefficients are set using depth-based table data
      do i = 1, member%NElements + 1
         CALL SetDepthBasedCoefs( nodes(member%NodeIndx(i))%Position(3)+MSL2SWL,  member%tMG(i), NCoefDpth, CoefDpths, member%Cd(i), member%Ca(i), &
                                    member%Cp(i), member%AxCd(i), member%AxCa(i), member%AxCp(i), member%Cb(i) )
      end do
      member%PropMCF = CoefDpths(1)%DpthMCF
   CASE (3) ! Member-based model: coefficients set using member-specific coefficient tables
       do i = 1, member%NElements + 1
         ! Pull member  end-node data from the tables and then linearly interpolate it onto the interior member nodes    
         s = (real(i,ReKi)-1.0) / real(member%NElements,ReKi)
         if ( member%tMG(i) > 0.0_ReKi ) then
            member%Cd    (i) = CoefMembers(MmbrCoefIDIndx)%MemberCdMG1  *(1-s) + CoefMembers(MmbrCoefIDIndx)%MemberCdMG2  *s
            member%Ca    (i) = CoefMembers(MmbrCoefIDIndx)%MemberCaMG1  *(1-s) + CoefMembers(MmbrCoefIDIndx)%MemberCaMG2  *s
            member%Cp    (i) = CoefMembers(MmbrCoefIDIndx)%MemberCpMG1  *(1-s) + CoefMembers(MmbrCoefIDIndx)%MemberCpMG2  *s
            member%Cb    (i) = CoefMembers(MmbrCoefIDIndx)%MemberCbMG1  *(1-s) + CoefMembers(MmbrCoefIDIndx)%MemberCbMG2  *s
            member%AxCd  (i) = CoefMembers(MmbrCoefIDIndx)%MemberAxCaMG1*(1-s) + CoefMembers(MmbrCoefIDIndx)%MemberAxCdMG2*s
            member%AxCa  (i) = CoefMembers(MmbrCoefIDIndx)%MemberAxCaMG1*(1-s) + CoefMembers(MmbrCoefIDIndx)%MemberAxCaMG2*s
            member%AxCp  (i) = CoefMembers(MmbrCoefIDIndx)%MemberAxCpMG1*(1-s) + CoefMembers(MmbrCoefIDIndx)%MemberAxCpMG2*s
         else
            member%Cd    (i) = CoefMembers(MmbrCoefIDIndx)%MemberCd1    *(1-s) + CoefMembers(MmbrCoefIDIndx)%MemberCd2    *s
            member%Ca    (i) = CoefMembers(MmbrCoefIDIndx)%MemberCa1    *(1-s) + CoefMembers(MmbrCoefIDIndx)%MemberCa2    *s
            member%Cp    (i) = CoefMembers(MmbrCoefIDIndx)%MemberCp1    *(1-s) + CoefMembers(MmbrCoefIDIndx)%MemberCp2    *s
            member%Cb    (i) = CoefMembers(MmbrCoefIDIndx)%MemberCb1    *(1-s) + CoefMembers(MmbrCoefIDIndx)%MemberCb2    *s
            member%AxCd  (i) = CoefMembers(MmbrCoefIDIndx)%MemberAxCd1  *(1-s) + CoefMembers(MmbrCoefIDIndx)%MemberAxCd2  *s
            member%AxCa  (i) = CoefMembers(MmbrCoefIDIndx)%MemberAxCa1  *(1-s) + CoefMembers(MmbrCoefIDIndx)%MemberAxCa2  *s
            member%AxCp  (i) = CoefMembers(MmbrCoefIDIndx)%MemberAxCp1  *(1-s) + CoefMembers(MmbrCoefIDIndx)%MemberAxCp2  *s
         end if
      end do
      member%propMCF = CoefMembers(MmbrCoefIDIndx)%MemberMCF
   end select
  
end subroutine SetExternalHydroCoefs

!----------------------------------------------------------------------------------------------------------------------------------
SUBROUTINE SetNodeMG( numMGDepths, MGDepths, node, MSL2SWL, tMG, MGdensity )
   ! sets the margine growth thickness of a single node (previously all nodes)
   INTEGER,                                  INTENT( IN    )  :: numMGDepths
   TYPE(Morison_MGDepthsType), ALLOCATABLE,  INTENT( IN    )  :: MGDepths(:)
   TYPE(Morison_NodeType),                   INTENT( IN    )  :: node
   real(ReKi),                               intent( in    )  :: MSL2SWL
   real(ReKi),                               intent( inout )  :: tMG
   real(ReKi),                               intent( inout )  :: MGdensity
   
   INTEGER                 :: J
   REAL(ReKi)              :: z
   INTEGER                 :: indx1, indx2
   REAL(ReKi)              :: dd, s
   LOGICAL                 :: foundLess = .FALSE.
   

         !Find the table entry(ies) which match the node's depth value
      ! The assumption here is that the depth table is stored from largest
      ! to smallest in depth
      z = node%Position(3) + MSL2SWL ! Place in MSL coordinate system
      foundLess = .FALSE.
      indx1 = 0
      indx2 = 0
      DO J = 1, numMGDepths
         IF ( MGDepths(J)%MGDpth <= z .AND. .NOT. foundLess ) THEN
            indx1 = J
            
            foundLess = .TRUE.
         END IF
         IF ( MGDepths(J)%MGDpth >= z ) THEN
            indx2 = J
         END IF
      
      END DO
      IF ( indx2 == 0 .OR. .NOT. foundLess ) THEN
         !Not at a marine growth depth
         tMG       = 0.0
         MGdensity = 0.0
      ELSE
         ! Linearly interpolate the coef values based on depth
         !CALL FindInterpFactor( z, CoefDpths(indx1)%Dpth, CoefDpths(indx2)%Dpth, s )
      
         dd = MGDepths(indx1)%MGDpth - MGDepths(indx2)%MGDpth
         IF ( EqualRealNos(dd, 0.0_ReKi) ) THEN
            s = 0.0_ReKi
         ELSE
            s = ( MGDepths(indx1)%MGDpth - z ) / dd
         END IF
         tMG       = MGDepths(indx1)%MGThck*(1-s) + MGDepths(indx2)%MGThck*s
         MGdensity = MGDepths(indx1)%MGDens*(1-s) + MGDepths(indx2)%MGDens*s
      END IF
      

END SUBROUTINE SetNodeMG


!----------------------------------------------------------------------------------------------------------------------------------
subroutine AllocateMemberDataArrays( member, memberLoads, errStat, errMsg )
   type(Morison_MemberType),     intent (inout)  :: member
   type(Morison_MemberLoads),    intent (inout)  :: memberLoads
   integer(IntKi),               intent (  out)  :: errStat              ! returns a non-zero value when an error occurs            
   character(*),                 intent (  out)  :: errMsg               ! Error message if errStat /= ErrID_None
   
   integer(IntKi) :: errStat2              ! returns a non-zero value when an error occurs            
   CHARACTER(errMsgLen)  :: errMsg2     ! Error message if errStat2 /= ErrID_None
   character(*), parameter :: routineName = 'AllocateMemberDataArrays'
   
   errStat = ErrID_None
   errMSg  = ''
   call AllocAry(member%NodeIndx     , member%NElements+1, 'member%NodeIndx'     , errStat2, errMsg2); call SetErrStat(errStat2, errMsg2, errStat, errMsg, routineName)
   call AllocAry(member%dRdl_mg      , member%NElements,   'member%dRdl_mg'      , errStat2, errMsg2); call SetErrStat(errStat2, errMsg2, errStat, errMsg, routineName)
   call AllocAry(member%dRdl_mg_b    , member%NElements,   'member%dRdl_mg_b'    , errStat2, errMsg2); call SetErrStat(errStat2, errMsg2, errStat, errMsg, routineName)
   call AllocAry(member%dRdl_in      , member%NElements,   'member%dRdl_in'      , errStat2, errMsg2); call SetErrStat(errStat2, errMsg2, errStat, errMsg, routineName)
   call AllocAry(member%floodstatus  , member%NElements,   'member%floodstatus'  , errStat2, errMsg2); call SetErrStat(errStat2, errMsg2, errStat, errMsg, routineName)
   call AllocAry(member%alpha        , member%NElements,   'member%alpha'        , errStat2, errMsg2); call SetErrStat(errStat2, errMsg2, errStat, errMsg, routineName)
   call AllocAry(member%alpha_fb     , member%NElements,   'member%alpha_fb'     , errStat2, errMsg2); call SetErrStat(errStat2, errMsg2, errStat, errMsg, routineName)
   call AllocAry(member%alpha_fb_star, member%NElements,   'member%alpha_fb_star', errStat2, errMsg2); call SetErrStat(errStat2, errMsg2, errStat, errMsg, routineName)
   call AllocAry(member%m_fb_l       , member%NElements,   'member%m_fb_l       ', errStat2, errMsg2); call SetErrStat(errStat2, errMsg2, errStat, errMsg, routineName)
   call AllocAry(member%m_fb_u       , member%NElements,   'member%m_fb_u       ', errStat2, errMsg2); call SetErrStat(errStat2, errMsg2, errStat, errMsg, routineName)
   call AllocAry(member%h_cfb_l      , member%NElements,   'member%h_cfb_l      ', errStat2, errMsg2); call SetErrStat(errStat2, errMsg2, errStat, errMsg, routineName)
   call AllocAry(member%h_cfb_u      , member%NElements,   'member%h_cfb_u      ', errStat2, errMsg2); call SetErrStat(errStat2, errMsg2, errStat, errMsg, routineName)
   call AllocAry(member%I_lfb_l      , member%NElements,   'member%I_lfb_l      ', errStat2, errMsg2); call SetErrStat(errStat2, errMsg2, errStat, errMsg, routineName)
   call AllocAry(member%I_lfb_u      , member%NElements,   'member%I_lfb_u      ', errStat2, errMsg2); call SetErrStat(errStat2, errMsg2, errStat, errMsg, routineName)
   call AllocAry(member%I_rfb_l      , member%NElements,   'member%I_rfb_l      ', errStat2, errMsg2); call SetErrStat(errStat2, errMsg2, errStat, errMsg, routineName)
   call AllocAry(member%I_rfb_u      , member%NElements,   'member%I_rfb_u      ', errStat2, errMsg2); call SetErrStat(errStat2, errMsg2, errStat, errMsg, routineName)
   call AllocAry(member%m_mg_l       , member%NElements,   'member%m_mg_l       ', errStat2, errMsg2); call SetErrStat(errStat2, errMsg2, errStat, errMsg, routineName)
   call AllocAry(member%m_mg_u       , member%NElements,   'member%m_mg_u       ', errStat2, errMsg2); call SetErrStat(errStat2, errMsg2, errStat, errMsg, routineName)
   call AllocAry(member%h_cmg_l      , member%NElements,   'member%h_cmg_l      ', errStat2, errMsg2); call SetErrStat(errStat2, errMsg2, errStat, errMsg, routineName)
   call AllocAry(member%h_cmg_u      , member%NElements,   'member%h_cmg_u      ', errStat2, errMsg2); call SetErrStat(errStat2, errMsg2, errStat, errMsg, routineName)
   call AllocAry(member%I_lmg_l      , member%NElements,   'member%I_lmg_l      ', errStat2, errMsg2); call SetErrStat(errStat2, errMsg2, errStat, errMsg, routineName)
   call AllocAry(member%I_lmg_u      , member%NElements,   'member%I_lmg_u      ', errStat2, errMsg2); call SetErrStat(errStat2, errMsg2, errStat, errMsg, routineName)
   call AllocAry(member%I_rmg_l      , member%NElements,   'member%I_rmg_l      ', errStat2, errMsg2); call SetErrStat(errStat2, errMsg2, errStat, errMsg, routineName)
   call AllocAry(member%I_rmg_u      , member%NElements,   'member%I_rmg_u      ', errStat2, errMsg2); call SetErrStat(errStat2, errMsg2, errStat, errMsg, routineName)
   call AllocAry(member%Cfl_fb       , member%NElements,   'member%Cfl_fb       ', errStat2, errMsg2); call SetErrStat(errStat2, errMsg2, errStat, errMsg, routineName)
   call AllocAry(member%Cfr_fb       , member%NElements,   'member%Cfr_fb       ', errStat2, errMsg2); call SetErrStat(errStat2, errMsg2, errStat, errMsg, routineName)
   call AllocAry(member%CM0_fb       , member%NElements,   'member%CM0_fb       ', errStat2, errMsg2); call SetErrStat(errStat2, errMsg2, errStat, errMsg, routineName) 
   call AllocAry(member%R            , member%NElements+1, 'member%R            ', errStat2, errMsg2); call SetErrStat(errStat2, errMsg2, errStat, errMsg, routineName)
   call AllocAry(member%RMG          , member%NElements+1, 'member%RMG          ', errStat2, errMsg2); call SetErrStat(errStat2, errMsg2, errStat, errMsg, routineName)
   call AllocAry(member%RMGB         , member%NElements+1, 'member%RMGB         ', errStat2, errMsg2); call SetErrStat(errStat2, errMsg2, errStat, errMsg, routineName)
   call AllocAry(member%Rin          , member%NElements+1, 'member%Rin          ', errStat2, errMsg2); call SetErrStat(errStat2, errMsg2, errStat, errMsg, routineName)
   call AllocAry(member%tMG          , member%NElements+1, 'member%tMG          ', errStat2, errMsg2); call SetErrStat(errStat2, errMsg2, errStat, errMsg, routineName)
   call AllocAry(member%MGdensity    , member%NElements+1, 'member%MGdensity    ', errStat2, errMsg2); call SetErrStat(errStat2, errMsg2, errStat, errMsg, routineName)
   call AllocAry(member%Cd           , member%NElements+1, 'member%Cd           ', errStat2, errMsg2); call SetErrStat(errStat2, errMsg2, errStat, errMsg, routineName)
   call AllocAry(member%Ca           , member%NElements+1, 'member%Ca           ', errStat2, errMsg2); call SetErrStat(errStat2, errMsg2, errStat, errMsg, routineName)
   call AllocAry(member%Cp           , member%NElements+1, 'member%Cp           ', errStat2, errMsg2); call SetErrStat(errStat2, errMsg2, errStat, errMsg, routineName)
   call AllocAry(member%AxCd         , member%NElements+1, 'member%AxCd         ', errStat2, errMsg2); call SetErrStat(errStat2, errMsg2, errStat, errMsg, routineName)
   call AllocAry(member%AxCa         , member%NElements+1, 'member%AxCa         ', errStat2, errMsg2); call SetErrStat(errStat2, errMsg2, errStat, errMsg, routineName)
   call AllocAry(member%AxCp         , member%NElements+1, 'member%AxCp         ', errStat2, errMsg2); call SetErrStat(errStat2, errMsg2, errStat, errMsg, routineName)
   call AllocAry(member%Cb           , member%NElements+1, 'member%Cb           ', errStat2, errMsg2); call SetErrStat(errStat2, errMsg2, errStat, errMsg, routineName)
   call AllocAry( memberLoads%F_D    , 6, member%NElements+1, 'memberLoads%F_D'   , errStat2, errMsg2); call SetErrStat(errStat2, errMsg2, errStat, errMsg, routineName)
   call AllocAry( memberLoads%F_A    , 6, member%NElements+1, 'memberLoads%F_A'   , errStat2, errMsg2); call SetErrStat(errStat2, errMsg2, errStat, errMsg, routineName)
   call AllocAry( memberLoads%F_B    , 6, member%NElements+1, 'memberLoads%F_B'   , errStat2, errMsg2); call SetErrStat(errStat2, errMsg2, errStat, errMsg, routineName)
   call AllocAry( memberLoads%F_BF   , 6, member%NElements+1, 'memberLoads%F_BF'  , errStat2, errMsg2); call SetErrStat(errStat2, errMsg2, errStat, errMsg, routineName)
   call AllocAry( memberLoads%F_I    , 6, member%NElements+1, 'memberLoads%F_I'   , errStat2, errMsg2); call SetErrStat(errStat2, errMsg2, errStat, errMsg, routineName)
   call AllocAry( memberLoads%F_If   , 6, member%NElements+1, 'memberLoads%F_If'  , errStat2, errMsg2); call SetErrStat(errStat2, errMsg2, errStat, errMsg, routineName)
   call AllocAry( memberLoads%F_WMG  , 6, member%NElements+1, 'memberLoads%F_WMG' , errStat2, errMsg2); call SetErrStat(errStat2, errMsg2, errStat, errMsg, routineName)
   call AllocAry( memberLoads%F_IMG  , 6, member%NElements+1, 'memberLoads%F_IMG' , errStat2, errMsg2); call SetErrStat(errStat2, errMsg2, errStat, errMsg, routineName)
   
   if (ErrStat >= AbortErrLev) return

   ! Initialize everything to zero
   member%NodeIndx      = 0.0_ReKi
   member%dRdl_mg       = 0.0_ReKi
   member%dRdl_mg_b     = 0.0_ReKi
   member%dRdl_in       = 0.0_ReKi
   member%floodstatus   = 0.0_ReKi
   member%alpha         = 0.0_ReKi
   member%alpha_fb      = 0.0_ReKi
   member%alpha_fb_star = 0.0_ReKi
   member%m_fb_l        = 0.0_ReKi
   member%m_fb_u        = 0.0_ReKi
   member%h_cfb_l       = 0.0_ReKi
   member%h_cfb_u       = 0.0_ReKi
   member%I_lfb_l       = 0.0_ReKi
   member%I_lfb_u       = 0.0_ReKi
   member%I_rfb_l       = 0.0_ReKi
   member%I_rfb_u       = 0.0_ReKi
   member%m_mg_l        = 0.0_ReKi
   member%m_mg_u        = 0.0_ReKi
   member%h_cmg_l       = 0.0_ReKi
   member%h_cmg_u       = 0.0_ReKi
   member%I_lmg_l       = 0.0_ReKi
   member%I_lmg_u       = 0.0_ReKi
   member%I_rmg_l       = 0.0_ReKi
   member%I_rmg_u       = 0.0_ReKi
   member%Cfl_fb        = 0.0_ReKi
   member%Cfr_fb        = 0.0_ReKi
   member%CM0_fb        = 0.0_ReKi
   member%R             = 0.0_ReKi
   member%RMG           = 0.0_ReKi
   member%RMGB          = 0.0_ReKi
   member%Rin           = 0.0_ReKi
   member%tMG           = 0.0_ReKi
   member%MGdensity     = 0.0_ReKi
   member%Cd            = 0.0_ReKi
   member%Ca            = 0.0_ReKi
   member%Cp            = 0.0_ReKi
   member%AxCd          = 0.0_ReKi
   member%AxCa          = 0.0_ReKi
   member%AxCp          = 0.0_ReKi
   member%Cb            = 0.0_ReKi
   memberLoads%F_D      = 0.0_ReKi
   memberLoads%F_A      = 0.0_ReKi
   memberLoads%F_B      = 0.0_ReKi
   memberLoads%F_BF     = 0.0_ReKi
   memberLoads%F_I      = 0.0_ReKi
   memberLoads%F_If     = 0.0_ReKi
   memberLoads%F_WMG    = 0.0_ReKi
   memberLoads%F_IMG    = 0.0_ReKi

end subroutine AllocateMemberDataArrays
!----------------------------------------------------------------------------------------------------------------------------------
subroutine FlipMemberNodeData( member, nodes, doSwap)
   type(Morison_MemberType),     intent (inout)  :: member
   type(Morison_NodeType),       intent (in   )  :: nodes(:)
   logical,                      intent (  out)  :: doSwap
   
   integer(IntKi) :: i, j1, j2, numMemNodes, indx
   
   
   doSwap = .FALSE.
   numMemNodes = member%NElements + 1
   j1 = member%NodeIndx(1)
   j2 = member%NodeIndx(numMemNodes)
   IF ( EqualRealNos(nodes(j1)%Position(3), nodes(j2)%Position(3) ) ) THEN         ! Z1 = Z2          
      IF ( EqualRealNos(nodes(j1)%Position(1), nodes(j2)%Position(1) ) ) THEN      ! X1 = X2
         IF   ( nodes(j1)%Position(2) > nodes(j2)%Position(2) ) THEN
            doSwap = .TRUE.  ! Y1 > Y2
         END IF
      ELSE IF ( nodes(j1)%Position(1) > nodes(j2)%Position(1) ) THEN
         doSwap = .TRUE.  ! X1 > X2
      END IF
   ELSE IF    ( nodes(j1)%Position(3) > nodes(j2)%Position(3) ) THEN
      doSwap = .TRUE.                                ! Z1 > Z2  
   END IF
         
   ! If we swap the the nodes, we need know this later when calculating the normal vector to the ends
   member%Flipped = doSwap
   IF ( doSwap ) THEN
      member%NodeIndx(1) = j2
      member%NodeIndx(numMemNodes) = j1
      
      ! Loop over half the interior nodes and swap their indices
      do i = 1, ceiling( (numMemNodes-2.0_ReKi)/2.0_ReKi)
         indx = member%NodeIndx(1+i)
         member%NodeIndx(1+i) = member%NodeIndx(numMemNodes-i)
         member%NodeIndx(numMemNodes-i) = indx
      end do
      
   end if    
   
end subroutine FlipMemberNodeData
!----------------------------------------------------------------------------------------------------------------------------------
subroutine SetMemberProperties( gravity, member, MCoefMod, MmbrCoefIDIndx, MmbrFilledIDIndx, propSet1, propSet2, InitInp, errStat, errMsg )
   real(ReKi),                   intent (in   )  :: gravity
   type(Morison_MemberType),     intent (inout)  :: member
   integer(IntKi),               intent (in   )  :: MCoefMod
   integer(IntKi),               intent (in   )  :: MmbrCoefIDIndx
   integer(IntKi),               intent (in   )  :: MmbrFilledIDIndx
   type(Morison_MemberPropType), intent (in   )  :: propSet1             ! property set of node 1
   type(Morison_MemberPropType), intent (in   )  :: propSet2             ! property set of node N+1
   type(Morison_InitInputType),  intent (in   )  :: InitInp
   integer(IntKi),               intent (  out)  :: errStat              ! returns a non-zero value when an error occurs            
   character(*),                 intent (  out)  :: errMsg               ! Error message if errStat /= ErrID_None

   integer(IntKi) :: N, i
   real(ReKi)     :: s, dl
   real(ReKi)     :: vec(3)
   real(ReKi)     :: memLength 
   real(ReKi)     :: Za 
   real(ReKi)     :: Zb 
   real(ReKi)     :: phi 
   real(ReKi)     :: sinPhi
   real(ReKi)     :: cosPhi
   real(ReKi)     :: Rmid  
   real(ReKi)     :: RmidMG
   real(ReKi)     :: Rmidin
   real(ReKi)     :: Lmid
   real(ReKi)     :: li
   real(ReKi)     :: Vinner_l, Vinner_u, Vouter_l, Vouter_u, Vballast_l, Vballast_u
   real(ReKi)     :: tk(1,3), Imat(3,3)
   REAL(ReKi)     :: h_c    ! center of mass offset from first node
   
   errStat = ErrID_None
   errMSg  = ''
   
   N  = member%NElements
   dl = member%dl
   
   vec     = InitInp%Nodes(member%NodeIndx(N+1))%Position - InitInp%Nodes(member%NodeIndx(1))%Position   
   
   ! calculate reference orientation information.  Note: members are straight to start
   memLength = member%RefLength 
   member%k(1:3) = (vec/memLength)  ! vector along member from start to end point, length > 0 was already checked when the members were parsed and generated from the input file data
   tk(1,1) = member%k(1)
   tk(1,2) = member%k(2)
   tk(1,3) = member%k(3)
   member%kkt    = matmul(transpose(tk),tk)
   call Eye(Imat,errStat,errMsg)
   member%Ak     =  Imat - member%kkt
   phi = acos( max(-1.0_ReKi, min(1.0_ReKi, vec(3)/memLength) ) )  ! incline angle   
   sinPhi = sin(phi)
   cosPhi = cos(phi)  
   member%cosPhi_ref = cosPhi
   
   ! These are all per node and not done here, yet
   
   do i = 1, member%NElements+1
      call SetNodeMG( InitInp%NMGDepths, InitInp%MGDepths, InitInp%Nodes(member%NodeIndx(i)), InitInp%WaveField%MSL2SWL, member%tMG(i), member%MGDensity(i) )
   end do

   member%R(  1)   = propSet1%PropD / 2.0            
   member%RMG(1)   = propSet1%PropD / 2.0 + member%tMG(1) 
   member%Rin(1)   = propSet1%PropD / 2.0 - propSet1%PropThck  
   member%R(  N+1) = propSet2%PropD / 2.0            
   member%RMG(N+1) = propSet2%PropD / 2.0 + member%tMG(N+1)
   member%Rin(N+1) = propSet2%PropD / 2.0 - propSet2%PropThck 
   do i = 2,  member%NElements
      s = (real(i,ReKi)-1.0) / real(member%NElements,ReKi)
      member%R(  i) =  member%R(  1)*(1-s) + member%R(  N+1)*s
      member%Rin(i) =  member%Rin(1)*(1-s) + member%Rin(N+1)*s
      member%RMG(i) =  member%R(i) + member%tMG(i)
   end do

   call SetExternalHydroCoefs(  InitInp%WaveField%MSL2SWL, MCoefMod, MmbrCoefIDIndx, InitInp%SimplCd, InitInp%SimplCdMG, InitInp%SimplCa, InitInp%SimplCaMG, InitInp%SimplCp, &
                                   InitInp%SimplCpMG, InitInp%SimplAxCd, InitInp%SimplAxCdMG, InitInp%SimplAxCa, InitInp%SimplAxCaMG, InitInp%SimplAxCp, InitInp%SimplAxCpMG, &
                                   InitInp%SimplCb, InitInp%SimplCbMG, InitInp%SimplMCF, & 
                                   InitInp%CoefMembers, InitInp%NCoefDpth, InitInp%CoefDpths, InitInp%Nodes, member )
   
   ! calculate member radius with marine growth scaled by sqrt(Cb) for buoyancy/hydrostatic load calculation
   do i = 1, member%NElements+1
      member%RMGB(i) = member%RMG(i) * SQRT(member%Cb(i))
   end do

   ! calculate reference incline angle and heading, and related trig values.  Note: members are straight to start
   Za = InitInp%Nodes(member%NodeIndx(1  ))%Position(3) 
   Zb = InitInp%Nodes(member%NodeIndx(N+1))%Position(3)

   ! Check if members with the MacCamy-Fuchs diffraction model and not modeled by potential flow satisfy the necessary criteria.
   IF ( member%PropMCF .AND. ( .NOT. member%PropPot )) THEN
      ! Check if surface piercing
      IF ( Za*Zb > 0 ) THEN ! Two end joints of the member on the same side of the SWL
         CALL SetErrStat(ErrID_Fatal, 'MacCamy-Fuchs members must be surface piercing.  This is not true for Member ID '//trim(num2lstr(member%MemberID)), errStat, errMsg, 'SetMemberProperties' )   
         RETURN
      END IF
      ! Check inclination
      If ( ABS(phi) .GE. 0.174533 ) THEN ! If inclination from vertical is greater than 10 deg
         CALL SetErrStat(ErrID_Fatal, 'MacCamy-Fuchs members must be within 10 degrees from vertical.  This is not true for Member ID '//trim(num2lstr(member%MemberID)), errStat, errMsg, 'SetMemberProperties' )   
         RETURN
      END IF
      ! Check radius
      DO i = 1, member%NElements+1
         IF ( (member%RMG(i) .GT. 1.1_ReKi*REAL(0.5_SiKi*InitInp%WaveField%MCFD)) .OR. (member%RMG(i) .LT. 0.9_ReKi*REAL(0.5_SiKi*InitInp%WaveField%MCFD)) ) THEN
            ! Error because MacCamy-Fuchs members must have a diameter within +/-10% of MCFD specified in seastate.
            CALL SetErrStat(ErrID_Fatal, 'MacCamy-Fuchs members must have a diameter within +/-10% of MCFD specified in the SeaState input file.  This is not true for Member ID '//trim(num2lstr(member%MemberID)), errStat, errMsg, 'SetMemberProperties' )   
            RETURN
         END IF
      END DO
      ! Check draft-to-radius ratio
      IF ( (-InitInp%Nodes(member%NodeIndx(1))%Position(3)) < 0.5_SiKi*InitInp%WaveField%MCFD ) THEN
         CALL SetErrStat(ErrID_Fatal, 'Initial draft of MacCamy-Fuchs members should be at least as large as their radius.  This is not true for Member ID '//trim(num2lstr(member%MemberID)), errStat, errMsg, 'SetMemberProperties' )   
         RETURN
      END IF
   END IF

   ! find fill location of member (previously in SetElementFillProps)
   member%MmbrFilledIDIndx = MmbrFilledIDIndx ! Set this to the parameter version of this member data
   if ( MmbrFilledIDIndx > 0 ) then    
      member%FillDens     =  InitInp%FilledGroups(MmbrFilledIDIndx)%FillDens
      member%FillFSLoc    =  InitInp%FilledGroups(MmbrFilledIDIndx)%FillFSLoc - InitInp%WaveField%MSL2SWL
       if (member%FillFSLoc >= Zb) then
         member%z_overfill = member%FillFSLoc - Zb
         member%l_fill = member%RefLength
         member%memfloodstatus = 1  ! fully flooded   
       elseif (Za >= member%FillFSLoc) then
          ! No ballast
         member%memfloodstatus = 0  
         member%z_overfill = 0.0_ReKi
         member%l_fill = 0.0_ReKi
      else
         member%z_overfill =0
         if ( Zb <= -InitInp%WaveField%EffWtrDpth ) then
            member%memfloodstatus = 0  ! member fully buried in seabed
            member%l_fill = 0
         else
            member%memfloodstatus = 2  ! partially flooded member
            member%l_fill = (member%FillFSLoc - Za)/cosPhi
         end if
      
      end if
      
   else
      member%FillDens     =   0.0
      member%FillFSLoc    =   0.0  ! Future calculations for ballasting MUST verify that MbrFilledIDIndx > 0 for any ballasting calcs or this value will cause errors
      member%z_overfill =0
      member%l_fill = 0
      member%memfloodstatus = 0
   end if

    ! Check the member does not exhibit any of the following conditions
   if (.not. member%PropPot) then 
      if (member%MHstLMod == 1) then
         if ( abs(Zb) < abs(member%Rmg(N+1)*sinPhi) ) then
            call SetErrStat(ErrID_Fatal, 'The upper end-plate of a member must not cross the water plane.  This is not true for Member ID '//trim(num2lstr(member%MemberID)), errStat, errMsg, 'SetMemberProperties' )   
         end if
         if ( abs(Za) < abs(member%Rmg(1)*sinPhi) ) then
            call SetErrStat(ErrID_Fatal, 'The lower end-plate of a member must not cross the water plane.  This is not true for Member ID '//trim(num2lstr(member%MemberID)), errStat, errMsg, 'SetMemberProperties' )   
         end if
      end if
      if ( ( Za < -InitInp%WaveField%EffWtrDpth .and. Zb >= -InitInp%WaveField%EffWtrDpth ) .and. ( phi > 10.0*d2r .or. abs((member%RMG(N+1) - member%RMG(1))/member%RefLength)>0.1 ) ) then
         call SetErrStat(ErrID_Fatal, 'A member which crosses the seabed must not be inclined more than 10 degrees from vertical or have a taper larger than 0.1.  This is not true for Member ID '//trim(num2lstr(member%MemberID)), errStat, errMsg, 'SetMemberProperties' )   
      end if
      
   end if
   

   ! calculate h_floor if seabed-piercing
   member%h_floor = 0.0_ReKi
   member%i_floor = member%NElements+1  ! Default to entire member is below the seabed
   member%doEndBuoyancy = .false.
   if (Za < -InitInp%WaveField%EffWtrDpth) then
      do i= 2, member%NElements+1
         Za = InitInp%Nodes(member%NodeIndx(i))%Position(3)
         if (Za > -InitInp%WaveField%EffWtrDpth) then            ! find the lowest node above the seabed
            
            if (cosPhi < 0.173648178 ) then ! phi > 80 degrees and member is seabed crossing
               call SetErrStat(ErrID_Fatal, 'A seabed crossing member must have an inclination angle of <= 80 degrees from vertical.  This is not true for Member ID '//trim(num2lstr(member%MemberID)), errStat, errMsg, 'SetMemberProperties' )
            end if
            
            member%h_floor = (-InitInp%WaveField%EffWtrDpth-Za)/cosPhi  ! get the distance from the node to the seabed along the member axis (negative value)
            member%i_floor = i-1                    ! record the number of the element that pierces the seabed
            member%doEndBuoyancy = .true.
            exit
         else if ( EqualRealNos(Za, -InitInp%WaveField%EffWtrDpth ) ) then
            member%doEndBuoyancy = .true.
         end if
      end do
   else
      member%i_floor = 0 ! lower end is at or above the seabed
   end if


  
   ! calculate element-level values
   
   do i = 1, member%NElements
      member%dRdl_mg(  i) = (member%RMG( i+1) - member%RMG( i))/dl
      member%dRdl_in(  i) = (member%Rin( i+1) - member%Rin( i))/dl
      member%dRdl_mg_b(i) = (member%RMGB(i+1) - member%RMGB(i))/dl
      
      member%alpha(   i) = GetAlpha(member%RMGB(i), member%RMGB(i+1))   ! Only used to distribute external buoyancy load to nodes
      member%alpha_fb(i) = GetAlpha(member%Rin( i), member%Rin( i+1))
      
   end do

   member%Vinner = 0.0_ReKi  ! Total  volume of member without marine growth
   member%Vouter = 0.0_ReKi  ! Total outer volume of member including marine growth
   member%Vballast = 0.0_ReKi ! Total ballasted volume of member
   
   ! force-related constants for each element
   do i = 1, member%NElements
   
      Za = InitInp%Nodes(member%NodeIndx(  i))%Position(3)   ! z location of node i
      Zb = InitInp%Nodes(member%NodeIndx(i+1))%Position(3)   ! z location of node i+1
      
      ! ------------------ marine growth weight and inertia ------------------------------------------------
      Vinner_l   = 0.0
      Vouter_l   = 0.0
      Vinner_U   = 0.0
      Vouter_U   = 0.0
      if (i > member%i_floor) then         
         ! full marine growth: get the properties for each half-element lumped to the appropriate node
                  
         Rmid   = 0.5*(member%R(  i)+member%R(  i+1))  ! radius at middle of segment, where division occurs
         RmidMG = 0.5*(member%RMG(i)+member%RMG(i+1))  ! radius with marine growth at middle of segment, where division occurs
         Lmid   = 0.5*dl   ! = 0.5*(R2-R1)/m  half-length of segment

         CALL MarineGrowthPartSegment(member%R(i  ), Rmid, member%RMG(i  ),RmidMG, Lmid, member%MGDensity(i),  Vinner_l, Vouter_l, member%m_mg_l(i), member%h_cmg_l(i), member%I_lmg_l(i), member%I_rmg_l(i))   ! get precomputed quantities for lower half-segment
         CALL MarineGrowthPartSegment(member%R(i+1), Rmid, member%RMG(i+1),RmidMG,-Lmid, member%MGDensity(i),  Vinner_u, Vouter_u, member%m_mg_u(i), member%h_cmg_u(i), member%I_lmg_u(i), member%I_rmg_u(i))   ! get precomputed quantities for upper half-segment
         
      else if (i == member%i_floor) then         
         ! crossing seabed: get the properties for part-element above the seabed and lump to the upper node      

         Rmid   = (-member%h_floor*member%R(  i) +(dl+member%h_floor)*member%R(  i+1))/dl
         RmidMG = (-member%h_floor*member%RMG(i) +(dl+member%h_floor)*member%RMG(i+1))/dl
         Lmid   = -member%h_floor

         CALL MarineGrowthPartSegment(member%R(i+1), Rmid, member%RMG(i+1),RmidMG, -Lmid, member%MGDensity(i),  Vinner_u, Vouter_u, member%m_mg_u(i), member%h_cmg_u(i), member%I_lmg_u(i), member%I_rmg_u(i))   ! get precomputed quantities for upper half-segment
         Vinner_l   = 0.0
         Vouter_l   = 0.0
      end if

      ! ------------------ flooded ballast inertia ---------------------------------------------------------
      Vballast_l = 0.0
      Vballast_U = 0.0
      if (member%memfloodstatus > 0 .and. (member%FillFSLoc > Za)) then
         ! Fully filled element, so split in middle
         if ((i > member%i_floor) .and. (member%FillFSLoc >= Zb)) then

            ! get the properties for each half-element lumped to the appropriate node
            Rmidin = 0.5*(member%Rin(i)+member%Rin(i+1))  ! radius of member interior at middle of segment, where division occurs
            Lmid   = 0.5*dl   ! = 0.5*(R2-R1)/m  half-length of segment
            CALL FloodedBallastPartSegment(member%Rin(i  ), Rmidin,  Lmid, member%FillDens, Vballast_l, member%m_fb_l(i), member%h_cfb_l(i), member%I_lfb_l(i), member%I_rfb_l(i))   ! get precomputed quantities for lower half-segment
            CALL FloodedBallastPartSegment(member%Rin(i+1), Rmidin, -Lmid, member%FillDens, Vballast_u, member%m_fb_u(i), member%h_cfb_u(i), member%I_lfb_u(i), member%I_rfb_u(i))   ! get precomputed quantities for upper half-segment
 
         ! partially filled element, so split at FillFSLoc
         else if ((i > member%i_floor)  .AND. (member%FillFSLoc < Zb)) then

            ! get the properties for each partial-element lumped to the appropriate node
            Lmid   = member%FillFSLoc - Za 
            Rmidin = member%Rin(i)+(Lmid/(Zb-Za))*(member%Rin(i+1)-member%Rin(i))  ! radius of member interior at middle of segment, where division occurs
            CALL FloodedBallastPartSegment(member%Rin(i  ), Rmidin,  Lmid, member%FillDens, Vballast_l, member%m_fb_l(i), member%h_cfb_l(i), member%I_lfb_l(i), member%I_rfb_l(i))   ! get precomputed quantities for lower half-segment
            CALL FloodedBallastPartSegment(member%Rin(i+1), Rmidin, -Lmid, 0.0_ReKi, Vballast_u, member%m_fb_u(i), member%h_cfb_u(i), member%I_lfb_u(i), member%I_rfb_u(i))   ! get precomputed quantities for upper half-segment
 
         else if (i == member%i_floor) then     ! Hopefully we don't have a partially filled element crossing the seabed.
 
            ! crossing seabed: get the properties for part-element above the seabed and lump to the upper node
            RmidMG = (-member%h_floor*member%RMG(i) +(dl+member%h_floor)*member%RMG(i+1))/dl
            Rmidin = (-member%h_floor*member%Rin(i) +(dl+member%h_floor)*member%Rin(i+1))/dl
            Lmid   = -member%h_floor
            CALL FloodedBallastPartSegment(member%Rin(i+1), Rmidin, -Lmid, member%FillDens,  Vballast_u, member%m_fb_u(i), member%h_cfb_u(i), member%I_lfb_u(i), member%I_rfb_u(i))   ! get precomputed quantities for upper half-segment
            Vballast_l = 0.0
 
         end if
      else  ! Either no ballast flooding in member, or this particular element isn't flooded at all
         Vballast_u        = 0.0
         Vballast_l        = 0.0
         member%m_fb_u(i)  = 0.0
         member%h_cfb_u(i) = 0.0
         member%I_lfb_u(i) = 0.0
         member%I_rfb_u(i) = 0.0
      endif
         

      
      ! Determine volumes to add to Non-WAMIT modeled members, etc.
      if (.not. member%PropPot) then
         
         if (Zb < -InitInp%WaveField%EffWtrDpth) then
            ! fully buried element, do not add these volume contributions to totals
         else if (0.0 >= Zb) then   ! Bug fix per OpenFAST issue #844   GJH 2/3/2022
            ! fully submerged elements.  
            ! NOTE: For an element which is fractionaly in the seabed, the entire element volume is added to totals
            member%Vinner = member%Vinner + Vinner_l + Vinner_u
            member%Vouter = member%Vouter + Vouter_l + Vouter_u
            member%Vsubmerged = member%Vsubmerged + Vouter_l + Vouter_u
         else if ((0.0 > Za) .AND. (0.0 < Zb)) then ! Bug fix per OpenFAST issue #844   GJH 2/3/2022
            ! if (i == 1) then
            !    call SetErrStat(ErrID_Fatal, 'The lowest element of a member must not cross the free surface.  This is true for MemberID '//trim(num2lstr(member%MemberID)), errStat, errMsg, 'SetMemberProperties')
            ! end if
            
            ! partially submerged element
            member%Vinner = member%Vinner + Vinner_l + Vinner_u
            member%Vouter = member%Vouter + Vouter_l + Vouter_u
            ! compute volume portion which is submerged
            Lmid = -Za/cosPhi 
            call TaperCalc( member%Rmg(i), member%Rmg(i)+Lmid*member%dRdl_mg(i), Lmid, Vouter_l, h_c)
            
            member%Vsubmerged = member%Vsubmerged + Vouter_l 
            
         else ! fully above the water
            member%Vinner = member%Vinner + Vinner_l + Vinner_u
            member%Vouter = member%Vouter + Vouter_l + Vouter_u
         end if 
      end if
      
      ! ------------------ flooded ballast weight (done) --------------------
      ! NOTE: this section of code is somewhat redundant with "flooded ballast inertia" section above

      li = dl*(i-1)
      ! fully buried element
      if (Zb < -InitInp%WaveField%EffWtrDpth) then
         member%floodstatus(i) = 0
      
      ! fully filled elements 
      else if (member%memfloodstatus > 0 .and. member%FillFSLoc > Zb) then  
         member%floodstatus(i) = 1
         member%Vballast = member%Vballast + Vballast_l + Vballast_u
         ! depth-adjusted force distribution constant
         member%alpha_fb_star(i) = member%alpha_fb(i)*( Zb - member%FillFSLoc )**3 / ( ( (1-member%alpha_fb(i))*(Za - member%FillFSLoc))**3 + member%alpha_fb(i)*(Zb - member%FillFSLoc)**3 )
         
         ! force and moment magnitude constants

         
         member%Cfl_fb(i) = TwoPi * member%dRdl_in(i) * member%FillDens * gravity * dl *( (li - member%l_fill)*member%Rin(i) + 0.5*((li - member%l_fill)* member%dRdl_in(i) + member%Rin(i))*dl + 1.0/3.0* member%dRdl_in(i)*dl**2 )
         member%Cfr_fb(i) =    Pi *                     member%FillDens * gravity * dl *( member%Rin(i)**2 +  member%dRdl_in(i)*member%Rin(i)*dl +1.0/3.0 * member%dRdl_in(i)**2 *dl**2 )
         member%CM0_fb(i) = TwoPi *                     member%FillDens * gravity * dl *( 0.25*dl**3* member%dRdl_in(i)**4 + 0.25*dl**3* member%dRdl_in(i)**2 + dl**2* member%dRdl_in(i)**3*member%Rin(i) + 2.0/3.0*dl**2* member%dRdl_in(i)*member%Rin(i) + 1.5*dl* member%dRdl_in(i)**2*member%Rin(i)**2 + 0.5*dl*member%Rin(i)**2 +  member%dRdl_in(i)*member%Rin(i)**3 )
         
         
      ! partially filled element
      else if ((member%memfloodstatus > 0) .and. (member%FillFSLoc > Za) .AND. (member%FillFSLoc < Zb)) then
         
         ! Need to enforce the modeling requirement that the first/bottom-most element of a member be fully flooded
         if (i == 1) then
            call SetErrStat(ErrID_Fatal,'The modeling of partially flooded/ballested members requires that the first/bottom-most element of a member must be fully flooded. This is not true for MemberID '//trim(num2lstr(member%MemberID)),ErrStat,ErrMsg,'SetMemberProperties')
            return
         end if
         ! Need to enforce the modeling requirement that a partially flooded member must not be close to horizontal
         if ( (InitInp%Nodes(member%NodeIndx(N+1))%Position(3) - member%Rin(N+1)*sinPhi) < member%FillFSLoc ) then
            call SetErrStat(ErrID_Fatal,'The modeling of partially flooded/ballested members requires the the member not be near horizontal.  This is not true for MemberID '//trim(num2lstr(member%MemberID)),ErrStat,ErrMsg,'SetMemberProperties') 
            return
         end if
         
         member%floodstatus(i) = 2
         
         ! length along axis from node i to fill level
         member%h_fill = member%l_fill - (i-1)*dl
         !Since this element is only partially flooded/ballasted, compute the Volume fraction which is filled
         call TaperCalc( member%Rin(i), member%Rin(i)+member%h_fill*member%dRdl_in(i), member%h_fill, Vballast_l, h_c)
         Vballast_u = 0.0
         member%Vballast = member%Vballast + Vballast_l + Vballast_u ! Note: Vballast_l will match calculations above
       
         
         ! depth-adjusted force distribution constant
         member%alpha_fb_star(i) = (1 - member%alpha_fb(i))*( Za - member%FillFSLoc )**3 / ( ( (1-member%alpha_fb(i))*(Za - member%FillFSLoc))**3 - member%alpha_fb(i)*(Zb - member%FillFSLoc)**3 )
         
         ! force and moment magnitude constants
         member%Cfl_fb(i) = TwoPi * member%dRdl_in(i) * member%FillDens * gravity * member%h_fill *( (li - member%l_fill)*member%Rin(i) + 0.5*((li - member%l_fill)*member%dRdl_in(i) + member%Rin(i))*member%h_fill + 1.0/3.0*member%dRdl_in(i)*member%h_fill**2 )
         member%Cfr_fb(i) =    Pi * member%FillDens * gravity * member%h_fill *( member%Rin(i)**2 + member%dRdl_in(i)*member%Rin(i)*member%h_fill +1.0/3.0 *member%dRdl_in(i)**2 *member%h_fill**2 )
         member%CM0_fb(i) = TwoPi * member%FillDens * gravity * member%h_fill *( 0.25*member%h_fill**3*member%dRdl_in(i)**4 + 0.25*member%h_fill**3*member%dRdl_in(i)**2 + member%h_fill**2*member%dRdl_in(i)**3*member%Rin(i) + 2.0/3.0*member%h_fill**2*member%dRdl_in(i)*member%Rin(i)  &
                                                                                 + 1.5*member%h_fill*member%dRdl_in(i)**2*member%Rin(i)**2 + 0.5*member%h_fill*member%Rin(i)**2 + member%dRdl_in(i)*member%Rin(i)**3 ) &
                                    -0.25 * member%FillDens * gravity * Pi * (  member%Rin(i) + member%h_fill*member%dRdl_in(i))**4
      
      ! unflooded element
      else
         member%floodstatus(i) = 0
      
      end if
      

   end do ! end looping through elements   
  
 
end subroutine SetMemberProperties

!----------------------------------------------------------------------------------------------------------------------------------
subroutine SetupMembers( InitInp, p, m, errStat, errMsg )
   type(Morison_InitInputType),  intent (inout)  :: InitInp
   type(Morison_ParameterType),  intent (inout)  :: p
   type(Morison_MiscVarType),    intent (inout)  :: m
   integer(IntKi),               intent (  out)  :: errStat              ! returns a non-zero value when an error occurs            
   character(*),                 intent (  out)  :: errMsg               ! Error message if errStat /= ErrID_None

   integer(IntKi) :: i, prop1Indx, prop2Indx
   integer(IntKi) :: errStat2              ! returns a non-zero value when an error occurs            
   CHARACTER(errMsgLen)                        :: errMsg2     ! Error message if errStat2 /= ErrID_None
   logical       :: doSwap
   
   
   errStat = ErrID_None
   errMSg  = ''   
   
   ! allocate and copy in the InpMembers array
   p%NMembers = InitInp%NMembers
   ALLOCATE ( p%Members(p%NMembers), STAT = errStat2 )
   IF ( errStat2 /= 0 ) THEN
      errMsg  = ' Error allocating space for the members array.'
      errStat = ErrID_Fatal
      RETURN
   END IF   
   
   ALLOCATE ( m%MemberLoads(p%NMembers), STAT = errStat2 )
   IF ( errStat2 /= 0 ) THEN
      errMsg  = ' Error allocating space for the memberLoads array.'
      errStat = ErrID_Fatal
      RETURN
   END IF  
        
   do i = 1, p%NMembers
      p%Members(i)%MemberID  = InitInp%InpMembers(i)%MemberID
      p%Members(i)%RefLength = InitInp%InpMembers(i)%RefLength
      p%Members(i)%dl        = InitInp%InpMembers(i)%dl
      p%Members(i)%NElements = InitInp%InpMembers(i)%NElements
      p%Members(i)%PropPot   = InitInp%InpMembers(i)%PropPot
      p%Members(i)%MHstLMod  = InitInp%InpMembers(i)%MHstLMod
      ! p%Members(i)%MCF       = InitInp%InpMembers(i)%MCF
      
      call AllocateMemberDataArrays(p%Members(i), m%MemberLoads(i), errStat2, errMsg2)
      call SetErrStat(errStat2, errMsg2, errStat, errMsg, 'SetupMembers')
      if (ErrStat >= AbortErrLev) return
        
      p%Members(i)%NodeIndx  = InitInp%InpMembers(i)%NodeIndx ! now that the parameter version is allocated, copy the data from the InitInp version
      
      ! only reorder the nodes if the end nodes do not follow the necessary coordinate ordering rules
      call FlipMemberNodeData(p%Members(i), InitInp%nodes, doSwap)
      if (doSwap) then
            prop2Indx = InitInp%InpMembers(I)%MPropSetID1Indx
            prop1Indx = InitInp%InpMembers(I)%MPropSetID2Indx
      else
            prop1Indx = InitInp%InpMembers(I)%MPropSetID1Indx
            prop2Indx = InitInp%InpMembers(I)%MPropSetID2Indx
      end if
      ! Now populate the various member data arrays using the HydroDyn input file data
      call SetMemberProperties( InitInp%Gravity, p%Members(i), InitInp%InpMembers(i)%MCoefMod, InitInp%InpMembers(i)%MmbrCoefIDIndx, InitInp%InpMembers(i)%MmbrFilledIDIndx, InitInp%MPropSets(prop1Indx), InitInp%MPropSets(prop2Indx), InitInp, errStat2, errMsg2 ) 
      call SetErrStat(errStat2, errMsg2, errStat, errMsg, 'SetupMembers')
      if (ErrStat >= AbortErrLev) return
   end do
      
end subroutine SetupMembers
!----------------------------------------------------------------------------------------------------------------------------------
!> This routine is called at the start of the simulation to perform initialization steps. 
!! The parameters are set here and not changed during the simulation.
!! The initial states and initial guess for the input are defined.
!! A lot of the model setup has been done previously in Morison_ProcessMorisonGeometry, and stored in InitInp.
SUBROUTINE Morison_Init( InitInp, u, p, x, xd, z, OtherState, y, m, Interval, InitOut, errStat, errMsg )
!..................................................................................................................................

   TYPE(Morison_InitInputType),       INTENT(INOUT)  :: InitInp     !< Input data for initialization routine !intent out because of MOVE_ALLOC
   TYPE(Morison_InputType),           INTENT(  OUT)  :: u           !< An initial guess for the input; input mesh must be defined
   TYPE(Morison_ParameterType),       INTENT(  OUT)  :: p           !< Parameters      
   TYPE(Morison_ContinuousStateType), INTENT(  OUT)  :: x           !< Initial continuous states
   TYPE(Morison_DiscreteStateType),   INTENT(  OUT)  :: xd          !< Initial discrete states
   TYPE(Morison_ConstraintStateType), INTENT(  OUT)  :: z           !< Initial guess of the constraint states
   TYPE(Morison_OtherStateType),      INTENT(  OUT)  :: OtherState  !< Initial other states (this contains the Members array) 
   TYPE(Morison_OutputType),          INTENT(  OUT)  :: y           !< Initial system outputs (outputs are not calculated; 
                                                                     !!   only the output mesh is initialized)
   TYPE(Morison_MiscVarType),         INTENT(  OUT)  :: m           !< Initial misc/optimization variables            
   REAL(DbKi),                        INTENT(IN   )  :: Interval    !< Coupling interval in seconds: the rate that 
                                                                     !!   (1) Morison_UpdateStates() is called in loose coupling &
                                                                     !!   (2) Morison_UpdateDiscState() is called in tight coupling.
                                                                     !!   Input is the suggested time from the glue code; 
                                                                     !!   Output is the actual coupling interval that will be used 
                                                                     !!   by the glue code.
   TYPE(Morison_InitOutputType),      INTENT(  OUT)  :: InitOut     !< Output for initialization routine
   INTEGER(IntKi),                    INTENT(  OUT)  :: errStat     !< Error status of the operation
   CHARACTER(*),                      INTENT(  OUT)  :: errMsg      !< Error message if errStat /= ErrID_None
   
   character(*), parameter                           :: RoutineName = 'Morison_Init'

   TYPE(Morison_MemberType) :: member      ! the current member
   INTEGER                  :: i, j
   REAL(ReKi)               :: v2D(3,1), pos(3)
   real(ReKi)               :: An(3), An_drag(3), Vn(3), I_n(3), sgn, Amag, Amag_drag, Vmag, Imag, Ir_MG_end, Il_MG_end, R_I(3,3), IRl_mat(3,3), tMG, MGdens
   integer(IntKi)           :: MemberEndIndx
   INTEGER, ALLOCATABLE     :: commonNodeLst(:)
   LOGICAL, ALLOCATABLE     :: usedJointList(:)
   integer(IntKi)           :: errStat2    ! returns a non-zero value when an error occurs            
   CHARACTER(errMsgLen)     :: errMsg2     ! Error message if errStat2 /= ErrID_None
   
   ! Initialize errStat        
   errStat = ErrID_None         
   errMsg  = ""               
   
   ! Define parameters here:  
   p%DT         = Interval
   p%Gravity    = InitInp%Gravity
   p%NNodes     = InitInp%NNodes
   p%NJoints    = InitInp%NJoints
   p%NumOuts    = InitInp%NumOuts
   p%NMOutputs  = InitInp%NMOutputs                       ! Number of members to output [ >=0 and <10]
   p%WaveDisp   = InitInp%WaveDisp
   p%AMMod      = InitInp%AMMod
   p%VisMeshes  = InitInp%VisMeshes                       ! visualization mesh for morison elements

   ! Pointer to SeaState WaveField
   p%WaveField => InitInp%WaveField
   
   ! Only compute added-mass force up to the free surface if wave stretching is enabled
   IF ( p%WaveField%WaveStMod .EQ. 0_IntKi ) THEN
       ! Setting AMMod to zero just in case. Probably redundant.
       p%AMMod = 0_IntKi
   END IF


   ALLOCATE ( p%MOutLst(p%NMOutputs), STAT = errStat2 )
   IF ( errStat2 /= 0 ) THEN
      call SetErrStat(ErrID_Fatal,'Error allocating space for MOutLst array.', ErrStat, ErrMsg, RoutineName)
      RETURN
   END IF
   IF (ALLOCATED(InitInp%MOutLst) ) then
      do i=1,size(InitInp%MOutLst)
         call  Morison_CopyMOutput( InitInp%MOutLst(i), p%MOutLst(i), MESH_NEWCOPY, ErrStat2, ErrMsg2 )                 ! Member output data
         call SetErrStat( errStat2, errMsg2, errStat, errMsg, 'Morison_Init' )
      end do
   end if
      
   p%NJOutputs = InitInp%NJOutputs                        ! Number of joints to output [ >=0 and <10]
      
   ALLOCATE ( p%JOutLst(p%NJOutputs), STAT = errStat2 )
   IF ( errStat2 /= 0 ) THEN
      call SetErrStat(ErrID_Fatal,'Error allocating space for JOutLst array.', ErrStat, ErrMsg, RoutineName)
      RETURN
   END IF
   IF (ALLOCATED(InitInp%JOutLst) ) &
      p%JOutLst =    InitInp%JOutLst            ! Joint output data
 
   ! ----------------------- set up the members -----------------------
   call SetupMembers( InitInp, p, m, errStat2, errMsg2 ) 
   call SetErrStat( errStat2, errMsg2, errStat, errMsg, RoutineName )
   if ( errStat >= AbortErrLev ) return
   
   !------------------------ set up joint (or joint-node) properties --
   do i = 1, InitInp%NJoints
      InitInp%Nodes(i)%JAxCd = InitInp%AxialCoefs(InitInp%InpJoints(i)%JointAxIDIndx)%AxCd
      InitInp%Nodes(i)%JAxCa = InitInp%AxialCoefs(InitInp%InpJoints(i)%JointAxIDIndx)%AxCa
      InitInp%Nodes(i)%JAxCp = InitInp%AxialCoefs(InitInp%InpJoints(i)%JointAxIDIndx)%AxCp     
      InitInp%Nodes(i)%JAxFDMod   = InitInp%AxialCoefs(InitInp%InpJoints(i)%JointAxIDIndx)%AxFDMod
      InitInp%Nodes(i)%JAxVnCOff  = InitInp%AxialCoefs(InitInp%InpJoints(i)%JointAxIDIndx)%AxVnCOff
      InitInp%Nodes(i)%JAxFDLoFSc = InitInp%AxialCoefs(InitInp%InpJoints(i)%JointAxIDIndx)%AxFDLoFSc
  
      ! Redundant work (these are already assigned to the member data arrays, 
      ! but is needed on the joint data because we report the tMG, and MGDensity at each Joint node in the Summary File
      call SetNodeMG( InitInp%NMGDepths, InitInp%MGDepths, InitInp%Nodes(i), p%WaveField%MSL2SWL, InitInp%Nodes(i)%tMG, InitInp%Nodes(i)%MGDensity )
   end do

   ! allocate and copy in node-based load and hydrodynamic arrays
   call AllocateNodeLoadVariables(InitInp, p, m, p%NNodes, errStat2, errMsg2 )
   call SetErrStat( errStat2, errMsg2, errStat, errMsg, RoutineName )
   if ( errStat >= AbortErrLev ) return
   
   ! Create the input and output meshes associated with loads at the nodes     
   CALL MeshCreate( BlankMesh      = u%Mesh          &
                     ,IOS          = COMPONENT_INPUT        &
                     ,Nnodes       = p%NNodes      &
                     ,errStat      = errStat                &
                     ,ErrMess      = errMsg2                &
                     ,TranslationDisp = .TRUE.              &
                     ,Orientation     = .TRUE.              &
                     ,TranslationVel  = .TRUE.              &
                     ,RotationVel     = .TRUE.              &
                     ,TranslationAcc  = .TRUE.              &
                     ,RotationAcc     = .TRUE.               )

   call SetErrStat( errStat2, errMsg2, errStat, errMsg, RoutineName )
   if ( errStat >= AbortErrLev ) return

!TODO: Do we still need this for visualization?  How is it used? GJH 3/26/2020 Actually need a line mesh to properly visualize the members
   !CALL AllocAry( Morison_Rad, numDistribMarkers, 'Morison_Rad', errStat, errMsg)
   !IF ( errStat >= AbortErrLev ) RETURN
   
   
   DO I=1,p%NNodes
   ! This needs to change so that the Position is relative to MSL NOT SWL:
      pos = InitInp%Nodes(I)%Position
      pos(3) = pos(3) + p%WaveField%MSL2SWL
         ! Create the node on the mesh 
      CALL MeshPositionNode (u%Mesh                &
                        , i                        &      
                        , pos                      &  ! this info comes from HydroDyn input file and the subroutine: Morison_GenerateSimulationNodes
                        , errStat2                  &
                        , errMsg2                   &
                        ) !, transpose(p%Nodes(I)%R_LToG)          )
      call SetErrStat( errStat2, errMsg2, errStat, errMsg, RoutineName )
      if ( errStat >= AbortErrLev ) return

!TODO: Do we still need this for visualization?  How is it used? GJH 3/26/2020  Actually need a line mesh to properly visualize the members
     ! Morison_Rad(count) = p%Nodes(I)%R   ! set this for FAST visualization
      
     
   
         ! Create the mesh element
   
      CALL MeshConstructElement (u%Mesh   &
                            , ELEMENT_POINT      &                                  
                            , errStat2            &
                            , errMsg2  &
                            , i                  &
                                        )
         call SetErrStat( errStat2, errMsg2, errStat, errMsg, RoutineName )
         if ( errStat >= AbortErrLev ) return
                            

   END DO

   CALL MeshCommit ( u%Mesh   &
                      , errStat2            &
                      , errMsg2             )
   
   call SetErrStat( errStat2, errMsg2, errStat, errMsg, RoutineName )
   if ( errStat >= AbortErrLev ) return

   
      ! Initialize the inputs
   DO I=1,u%Mesh%Nnodes
      u%Mesh%Orientation(:,:,I) = u%Mesh%RefOrientation(:,:,I)
   END DO
   
   u%Mesh%TranslationDisp = 0.0
   u%Mesh%TranslationVel  = 0.0
   u%Mesh%RotationVel     = 0.0
   u%Mesh%TranslationAcc  = 0.0
   u%Mesh%RotationAcc     = 0.0
   
   ! Duplicate the input mesh to create the output mesh
   CALL MeshCopy (    SrcMesh      = u%Mesh &
                     ,DestMesh     = y%Mesh         &
                     ,CtrlCode     = MESH_SIBLING           &
                     ,IOS          = COMPONENT_OUTPUT       &
                     ,errStat      = errStat2               &
                     ,ErrMess      = errMsg2                &
                     ,Force        = .TRUE.                 &
                     ,Moment       = .TRUE.                 )
   call SetErrStat( errStat2, errMsg2, errStat, errMsg, RoutineName )
   if ( errStat >= AbortErrLev ) return
   u%Mesh%RemapFlag = .TRUE.
   y%Mesh%RemapFlag = .TRUE.

         ! Define initial system states here:

   x%DummyContState           = 0
   !xd%DummyDiscState          = 0
   ALLOCATE ( xd%V_rel_n_FiltStat(p%NJoints), STAT = ErrStat )
   IF ( ErrStat /= ErrID_None ) THEN
      ErrMsg  = ' Error allocating space for V_rel_n_FiltStat array.'
      ErrStat = ErrID_Fatal
      RETURN
   END IF
   xd%V_rel_n_FiltStat = 0.0_ReKi

   z%DummyConstrState         = 0
   OtherState%DummyOtherState = 0

   
   ! allocate and initialize joint-specific arrays   
      
   ALLOCATE ( commonNodeLst(10), STAT = errStat2 )
   IF ( errStat2 /= 0 ) THEN
      call SetErrStat(ErrID_Fatal,'Error allocating space for commonNodeLst array.', ErrStat, ErrMsg, RoutineName)
      RETURN
   END IF 
   commonNodeLst = -1
   
   ALLOCATE ( usedJointList(p%NJoints), STAT = errStat2 )
   IF ( errStat2 /= 0 ) THEN
      call SetErrStat(ErrID_Fatal,'Error allocating space for UsedJointList array.', ErrStat, ErrMsg, RoutineName)
      RETURN
   END IF  
   usedJointList = .FALSE.
   
   ! loop through joints to calculate joint quantities (the joints are the first NJoints nodes)

   usedJointList = .FALSE.   
   commonNodeLst = -1
   !TODO: Error Handling
   
   
   do i = 1,p%NJoints      

      An        = 0.0
      Vn        = 0.0
      I_n       = 0.0
      MGdens    = 0.0
      tMG       = -999.0
      An_drag   = 0.0
      
      IF ( InitInp%InpJoints(i)%Position(3) >= -InitInp%WaveField%WtrDpth ) THEN
   
         ! loop through each member attached to the joint, getting the radius of its appropriate end
         DO J = 1, InitInp%InpJoints(I)%NConnections
      
            ! identify attached member and which end to us
            IF (InitInp%InpJoints(I)%ConnectionList(J) > 0) THEN         ! set up for end node 1
               !TODO: Should not perform a copy here?  A pointer to data would be better?
               member = p%Members(InitInp%InpJoints(I)%ConnectionList(J))   
               MemberEndIndx = 1
            ELSE     
               ! set up for end node N+1
               ! NOTE:  %ConnectionList(J) is negative valued if InitInp%Morison%InpMembers(I)%MJointID2 == InitInp%Morison%InpJoints(J)%JointID.  See HydroDynInput_ProcessInitData, members section
               member = p%Members(-InitInp%InpJoints(I)%ConnectionList(J))
               MemberEndIndx = member%NElements + 1
            END IF
      
            ! Compute the signed area*outward facing normal of this member
            sgn = 1.0
            
            IF ( MemberEndIndx == 1 ) THEN
               sgn = -1.0                                ! Local coord sys points into member at starting node, so flip sign of local z vector
            ELSE
               sgn = 1.0                                 ! Local coord sys points out of member at ending node, so leave sign of local z vector
            END IF

            ! Account for reordering of what the original node for the end was -- This affects the sign of the An term which can pose a problem for members crossing the waterline
            if (member%Flipped)   sgn = -1.0 * sgn
               
            ! Compute the signed quantities for this member end (for drag regardless of PropPot value), and add them to the joint values
            An_drag = An_drag + sgn* member%k*Pi*(member%RMG(MemberEndIndx))**2     ! area-weighted normal vector
               
            ! For the following quantities, the attached member cannot be modeled using WAMIT if we're to count it
            IF  (.NOT. member%PropPot) THEN

               ! Compute the signed quantities for this member end, and add them to the joint values
               An = An + sgn* member%k*Pi*(member%RMG(MemberEndIndx))**2     ! area-weighted normal vector
               Vn = Vn + sgn* member%k*   (member%RMG(MemberEndIndx))**3     ! r^3-weighted normal vector used for mass
               I_n=I_n + sgn* member%k*Pi*(member%RMG(MemberEndIndx))**4     ! r^4-weighted normal vector used for moments of inertia
               if (tMG == -999.0) then
                  ! All member nodes at this joint will have the same MG thickness and density, so only do this once
                  tMG = member%tMG(MemberEndIndx)
                  MGdens = member%MGdensity(MemberEndIndx) 
               end if
            END IF
         
         END DO   !J = 1, InitInp%InpJoints(I)%NConnections

         Vn = Vn*TwoPi/3.0_ReKi ! Semisphere volume is Vn = 2/3 pi \sum (r_MG^3 k)
         
         p%An_End(:,i) = An_drag 
         Amag_drag = Dot_Product(An_drag ,An_drag)
         Amag = Dot_Product(An ,An)
         IF (EqualRealNos(Amag_drag, 0.0_ReKi)) THEN
            p%DragConst_End(i) =  0.0
         ELSE
            p%DragConst_End(i) = InitInp%Nodes(i)%JAxCd*p%WaveField%WtrDens / ( 4.0_ReKi * Amag_drag )
         END IF
         ! magnitudes of normal-weighted values
         Amag = sqrt(Amag)
         Vmag = sqrt(Dot_Product(Vn ,Vn))
         Imag = sqrt(Dot_Product(I_n,I_n))
      
         ! Constant part of the external hydrodynamic added mass term
         if ( Vmag > 0.0 ) then
            v2D(:,1) = Vn        
            p%AM_End(:,:,i) = (InitInp%Nodes(I)%JAxCa*p%WaveField%WtrDens/ Vmag)*matmul(v2D, transpose(v2D))
         end if
         
         ! Constant part of the external hydrodynamic dynamic pressure force
         if ( Amag > 0.0 ) then
            p%DP_Const_End(:,i) = -InitInp%Nodes(i)%JAxCp*An 
         endif
         
         ! marine growth mass/inertia magnitudes
         p%Mass_MG_End(i) = MGdens * tMG * Amag
         p%F_WMG_End(3,i) =        -MGdens * tMG * Amag * InitInp%Gravity  ! Z component of the directional force due to marine growth mass at joint
         Ir_MG_end   =  0.25 * MGdens * tMG * Imag  ! radial moment of inertia magnitude
         Il_MG_end   =  0.5  * MGdens * tMG * Imag  ! axial moment of inertia magnitude
      
         ! get rotation matrix for moment of inertia orientations
         call RodrigMat(I_n, R_I, errStat, errMsg)
         IF ( errStat >= AbortErrLev ) RETURN

         ! globally-oreinted moment of inertia matrix for joint
         Irl_mat = 0.0
         Irl_mat(1,1) = Ir_MG_end
         Irl_mat(2,2) = Ir_MG_end
         Irl_mat(3,3) = Il_MG_end
      
         p%I_MG_End(:,:,i) = MatMul( MatMul(R_I, Irl_mat), Transpose(R_I) ) ! final moment of inertia matrix for node
         

      END IF  ! InitInp%InpJoints(i)%Position(3) >= -WtrDpth
   
      p%DragMod_End   (i) = InitInp%Nodes(i)%JAxFDMod
      IF ( InitInp%Nodes(i)%JAxVnCOff .LE. 0.0_ReKi) THEN
         p%VRelNFiltConst(i) = 1.0_ReKi
         p%DragLoFSc_End (i) = 1.0_ReKi
      ELSE
         p%VRelNFiltConst(i) = exp(-2.0*Pi*InitInp%Nodes(i)%JAxVnCOff * p%DT)
         p%DragLoFSc_End (i) = InitInp%Nodes(i)%JAxFDLoFSc
      END IF

   END DO ! looping through nodes that are joints, i
          
         ! Define initial guess for the system inputs here:
         !    u%DummyInput = 0
         ! Define system output initializations (set up mesh) here:  
         ! Define initialization-routine output here:
         
   ! Initialize the outputs      
   CALL MrsnOUT_Init( InitInp, y, p, InitOut, errStat2, errMsg2 )
   call SetErrStat( errStat2, errMsg2, errStat, errMsg, RoutineName )
   if ( errStat >= AbortErrLev ) return
   
   ! visualization Line2 mesh
   if (p%VisMeshes) then
      call VisMeshSetup(u,p,y,m,InitOut,ErrStat2,ErrMsg2); call SetErrStat( ErrStat2, ErrMsg2, errStat, errMsg, 'Morison_Init' )
      if ( errStat >= AbortErrLev ) return
   endif

   ! We will call CalcOutput to compute the loads for the initial reference position
   ! Then we can use the computed load components in the Summary File
   ! NOTE: Morison module has no states, otherwise we could no do this. GJH
   
   call Morison_CalcOutput(0.0_DbKi, u, p, x, xd, z, OtherState, y, m, errStat2, errMsg2 )
   call SetErrStat( errStat2, errMsg2, errStat, errMsg, RoutineName )
   if ( errStat >= AbortErrLev ) return
   
      ! Write Summary information to *HydroDyn* summary file now that everything has been initialized. 
   CALL WriteSummaryFile( InitInp%UnSum, InitInp%NJoints, InitInp%NNodes, InitInp%Nodes, p%NMembers, p%Members, &
                          p%NumOuts, p%OutParam, p%MOutLst, p%JOutLst, u%Mesh, y%Mesh, p, m, errStat2, errMsg2 )
   call SetErrStat( errStat2, errMsg2, errStat, errMsg, RoutineName )
   if ( errStat >= AbortErrLev ) return
                                                       
   !Contains:
   !   SUBROUTINE CleanUpInitOnErr
   !   IF (ALLOCATED(sw(1)%array))  DEALLOCATE(sw(1)%array, STAT=aviFail)
   !   END SUBROUTINE

END SUBROUTINE Morison_Init


!----------------------------------------------------------------------------------------------------------------------------------
subroutine VisMeshSetup(u,p,y,m,InitOut,ErrStat,ErrMsg)
   type(Morison_InputType),      intent(inout)  :: u
   type(Morison_ParameterType),  intent(in   )  :: p
   type(Morison_OutputType),     intent(inout)  :: y
   type(Morison_MiscVarType),    intent(inout)  :: m
   type(Morison_InitOutputType), intent(inout)  :: InitOut
   integer(IntKi),               intent(  out)  :: ErrStat
   character(*),                 intent(  out)  :: ErrMsg

   integer(IntKi)          :: TotNodes                ! total nodes in all elements (may differ from p%NNodes due to overlaps)
   integer(IntKi)          :: TotElems                ! total number of elements
   integer(IntKi)          :: NdIdx, iMem, iNd, NdNum ! indexing
   real(ReKi)              :: NdPos(3),Pos1(3),Pos2(3)
   real(R8Ki)              :: MemberOrient(3,3)
   real(R8Ki)              :: Theta(3)                ! Euler rotations
   integer(IntKi)          :: ErrStat2
   character(ErrMsgLen)    :: ErrMsg2
   character(*), parameter :: RoutineName = 'VisMeshSetup'

   ErrStat = ErrID_None
   ErrMsg  = ""

   ! Total number of nodes = sum of all member nodes
   ! Total number of elements = sum of all member elements
   TotNodes=0
   TotElems=0
   do iMem=1,size(p%Members)
      TotElems = TotElems + p%Members(iMem)%NElements
      TotNodes = TotNodes + size(p%Members(iMem)%NodeIndx)
   enddo

   ! Storage for the radius associated with each node
   call AllocAry( InitOut%MorisonVisRad, TotNodes, 'MorisonVisRad', ErrStat2, ErrMsg2)
   if (Failed())  return

   call MeshCreate( BlankMesh    = y%VisMesh,         &
                    IOS          = COMPONENT_OUTPUT,  &
                    Nnodes       = TotNodes,          &
                    ErrStat      = ErrStat2,          &
                    ErrMess      = ErrMsg2,           &
                    TranslationDisp = .TRUE.,         &
                    Orientation     = .TRUE.          )
   if (Failed())  return

   ! Position the nodes
   NdNum=0   ! node number in y%VisMesh
   do iMem=1,size(p%Members)

!FIXME:MemberOrient This is not correct for non-circular or curved members
      ! calculate an orientation using yaw-pitch-roll sequence with roll defined as zero (insufficient info)
      Pos1=u%Mesh%Position(:,p%Members(iMem)%NodeIndx(1))                              ! start node position of member
      Pos2=u%Mesh%Position(:,p%Members(iMem)%NodeIndx(size(p%Members(iMem)%NodeIndx))) ! end   node position of member
      Theta(1) = 0.0_R8Ki                                                        ! roll (assumed since insufficient info)
      Theta(2) = acos(real((Pos2(3)-Pos1(3))/TwoNorm(Pos2-Pos1),R8Ki))           ! pitch
      Theta(3) = atan2(real(Pos2(2)-Pos1(2),R8Ki),real(Pos2(1)-Pos1(1),R8Ki))    ! yaw
      MemberOrient=EulerConstructZYX(Theta)  ! yaw-pitch-roll sequence

      ! Set mesh postion, orientation, and radius
      do iNd=1,size(p%Members(iMem)%NodeIndx)
         NdNum=NdNum+1                             ! node number in y%VisMesh
         NdIdx = p%Members(iMem)%NodeIndx(iNd)     ! node number in u%Mesh
         NdPos = u%Mesh%Position(:,NdIdx)          ! node position
         call MeshPositionNode (y%VisMesh, NdNum, u%Mesh%Position(:,NdIdx), ErrStat2,  ErrMsg2, Orient=MemberOrient)
         if (Failed())  return
         InitOut%MorisonVisRad(NdNum) = p%Members(iMem)%RMG(iNd)   ! radius (including marine growth) for visualization
      enddo
   enddo

   ! make elements (line nodes start at 0 index, so N+1 total nodes)
   NdNum=0   ! node number in y%VisMesh
   do iMem=1,size(p%Members)
      do iNd=1,size(p%Members(iMem)%NodeIndx)
         NdNum=NdNum+1                             ! node number in y%VisMesh
         if (iNd==1) cycle
         call MeshConstructElement ( Mesh      = y%VisMesh,    &
                                    Xelement = ELEMENT_LINE2,  &
                                    P1=NdNum-1, P2=NdNum,      &  ! nodes to connect
                                    errStat      = ErrStat2,   &
                                    ErrMess      = ErrMsg2     )
         if (Failed())  return
      enddo
   enddo

   ! commit the assembled mesh
   call MeshCommit ( y%VisMesh, ErrStat2, ErrMsg2)
   if (Failed())  return

   ! map the mesh to u%Mesh
   call MeshMapCreate( u%Mesh, y%VisMesh, m%VisMeshMap, ErrStat2, ErrMsg2 )
   if (Failed())  return

contains
   logical function Failed()
      CALL SetErrStat( ErrStat2, ErrMsg2, ErrStat, ErrMsg, RoutineName )
      Failed = ErrStat >= AbortErrLev
      !if (Failed) then
      !   call FailCleanup()
      !endif
   end function Failed
end subroutine VisMeshSetup


SUBROUTINE RodrigMat(a, R, errStat, errMsg)
   ! calculates rotation matrix R to rotate unit vertical vector to direction of input vector a
   
   REAL(ReKi),      INTENT ( IN    )  :: a(3)    ! input vector
   REAL(ReKi),      INTENT ( INOUT )  :: R(3,3)  ! rotation matrix from Rodrigues's rotation formula
   INTEGER(IntKi),  INTENT(  OUT)     :: errStat     ! Error status of the operation
   CHARACTER(*),    INTENT(  OUT)     :: errMsg      ! Error message if errStat /= ErrID_None

   REAL(ReKi)                         :: vec(3)  ! scaled and adjusted input vector
   REAL(ReKi)                         :: factor  ! denomenator used for scaling                     
   ErrStat  = ErrID_None
   ErrMsg   = ""
   factor = Dot_Product(a,a)
   ! Return the identity if the vector is zero.  We are defining it this way because of how this is used
   if ( EqualRealNos(factor, 0.0_ReKi) ) then
      CALL EYE(R, errStat,errMsg)
   else IF ( EqualRealNos(a(1), 0.0_ReKi) .AND. EqualRealNos(a(2), 0.0_ReKi) ) THEN    ! return identity if vertical
      CALL EYE(R, errStat,errMsg)
      IF (a(3) < 0) THEN
         R = -R
      END IF   
   else   
      vec = a/SQRT(factor) ! normalize a
      vec(3) = vec(3) + 1
   
      factor = 2.0/Dot_Product(vec, vec)
      
      R(1,1) = factor*vec(1)*vec(1) - 1
      R(1,2) = factor*vec(1)*vec(2)
      R(1,3) = factor*vec(1)*vec(3)
      R(2,1) = factor*vec(2)*vec(1)
      R(2,2) = factor*vec(2)*vec(2) - 1
      R(2,3) = factor*vec(2)*vec(3)
      R(3,1) = factor*vec(3)*vec(1)
      R(3,2) = factor*vec(3)*vec(2)
      R(3,3) = factor*vec(3)*vec(3) - 1
   end if
   
END SUBROUTINE RodrigMat

!----------------------------------------------------------------------------------------------------------------------------------
FUNCTION GetAlpha(R1,R2)
   ! calculates relative center of volume location for a (tapered) cylindrical element
   real(ReKi)    :: GetAlpha
   REAL(ReKi),                     INTENT    ( IN    )  :: R1  ! interior radius of element at node point
   REAL(ReKi),                     INTENT    ( IN    )  :: R2  ! interior radius of other end of part-element
   
   IF ( EqualRealNos(R1, R2) ) THEN ! Also cover the case where R1=R2=0
      GetAlpha = 0.5
   ELSE
      GetAlpha = (R1*R1 + 2.0*R1*R2 + 3.0*R2*R2)/4.0/(R1*R1 + R1*R2 + R2*R2)
   END IF
   
END FUNCTION GetAlpha

!----------------------------------------------------------------------------------------------------------------------------------
SUBROUTINE AllocateNodeLoadVariables(InitInp, p, m, NNodes, errStat, errMsg )
   TYPE(Morison_InitInputType),       INTENT(IN   )  :: InitInp     ! Initialization inputs
   TYPE(Morison_ParameterType),       INTENT(INOUT)  :: p           ! parameter variables
   TYPE(Morison_MiscVarType),         INTENT(INOUT)  :: m           ! Misc/optimization variables            
   INTEGER(IntKi),                    INTENT(IN   )  :: NNodes      ! number of nodes in node list
   INTEGER(IntKi),                    INTENT(  OUT)  :: errStat     ! Error status of the operation
   CHARACTER(*),                      INTENT(  OUT)  :: errMsg      ! Error message if errStat /= ErrID_None
   integer(IntKi)                                    :: errStat2    ! Returns a non-zero value when an error occurs            
   CHARACTER(errMsgLen)                              :: errMsg2     ! Error message if errStat2 /= ErrID_None
   character(*), parameter                           :: routineName = 'AllocateNodeLoadVariables'
   
   ! Initialize errStat        
   errStat = ErrID_None         
   errMsg  = ""               
   
   call AllocAry( m%DispNodePosHdn,   3, NNodes   , 'm%DispNodePosHdn', errStat2, errMsg2); call SetErrStat(errStat2, errMsg2, errStat, errMsg, routineName) 
   call AllocAry( m%DispNodePosHst,   3, NNodes   , 'm%DispNodePosHst', errStat2, errMsg2); call SetErrStat(errStat2, errMsg2, errStat, errMsg, routineName) 
   call AllocAry( m%nodeInWater  ,       NNodes   , 'm%nodeInWater'   , errStat2, errMsg2); call SetErrStat(errStat2, errMsg2, errStat, errMsg, routineName)
   call AllocAry( m%vrel         ,    3, NNodes   , 'm%vrel'          , errStat2, errMsg2); call SetErrStat(errStat2, errMsg2, errStat, errMsg, routineName)
   call AllocAry( m%FV           ,    3, NNodes   , 'm%FV'            , errStat2, errMsg2); call SetErrStat(errStat2, errMsg2, errStat, errMsg, routineName)
   call AllocAry( m%FA           ,    3, NNodes   , 'm%FA'            , errStat2, errMsg2); call SetErrStat(errStat2, errMsg2, errStat, errMsg, routineName)
   call AllocAry( m%FAMCF        ,    3, NNodes   , 'm%FAMCF'         , errStat2, errMsg2); call SetErrStat(errStat2, errMsg2, errStat, errMsg, routineName)
   call AllocAry( m%FDynP        ,       NNodes   , 'm%FDynP'         , errStat2, errMsg2); call SetErrStat(errStat2, errMsg2, errStat, errMsg, routineName)
   call AllocAry( m%WaveElev     ,       NNodes   , 'm%WaveElev'      , errStat2, errMsg2); call SetErrStat(errStat2, errMsg2, errStat, errMsg, routineName)
   call AllocAry( m%WaveElev1    ,       NNodes   , 'm%WaveElev1'     , errStat2, errMsg2); call SetErrStat(errStat2, errMsg2, errStat, errMsg, routineName)
   call AllocAry( m%WaveElev2    ,       NNodes   , 'm%WaveElev2'     , errStat2, errMsg2); call SetErrStat(errStat2, errMsg2, errStat, errMsg, routineName)
   call AllocAry( p%An_End       ,    3, p%NJoints, 'p%An_End'        , errStat2, errMsg2); call SetErrStat(errStat2, errMsg2, errStat, errMsg, routineName)
   call AllocAry( p%DragConst_End,       p%NJoints, 'p%DragConst_End' , errStat2, errMsg2); call SetErrStat(errStat2, errMsg2, errStat, errMsg, routineName)
   call AllocAry( m%F_I_End      ,    3, p%NJoints, 'm%F_I_End'       , errStat2, errMsg2); call SetErrStat(errStat2, errMsg2, errStat, errMsg, routineName)
   call AllocAry( m%F_BF_End     ,    6, p%NJoints, 'm%F_BF_End'      , errStat2, errMsg2); call SetErrStat(errStat2, errMsg2, errStat, errMsg, routineName)
   call AllocAry( m%F_A_End      ,    3, p%NJoints, 'm%F_A_End'       , errStat2, errMsg2); call SetErrStat(errStat2, errMsg2, errStat, errMsg, routineName)
   call AllocAry( m%F_D_End      ,    3, p%NJoints, 'm%F_D_End'       , errStat2, errMsg2); call SetErrStat(errStat2, errMsg2, errStat, errMsg, routineName)
   call AllocAry( m%F_B_End      ,    6, p%NJoints, 'm%F_B_End'       , errStat2, errMsg2); call SetErrStat(errStat2, errMsg2, errStat, errMsg, routineName)
   call AllocAry( m%F_IMG_End    ,    6, p%NJoints, 'm%F_IMG_End'     , errStat2, errMsg2); call SetErrStat(errStat2, errMsg2, errStat, errMsg, routineName)
   call AllocAry( p%I_MG_End     , 3, 3, p%NJoints, 'p%I_MG_End'      , errStat2, errMsg2); call SetErrStat(errStat2, errMsg2, errStat, errMsg, routineName)
   call AllocAry( p%F_WMG_End    ,    3, p%NJoints, 'p%F_WMG_End'     , errStat2, errMsg2); call SetErrStat(errStat2, errMsg2, errStat, errMsg, routineName)
   call AllocAry( p%Mass_MG_End  ,       p%NJoints, 'p%Mass_MG_End'   , errStat2, errMsg2); call SetErrStat(errStat2, errMsg2, errStat, errMsg, routineName)
   call AllocAry( p%AM_End       , 3, 3, p%NJoints, 'p%AM_End'        , errStat2, errMsg2); call SetErrStat(errStat2, errMsg2, errStat, errMsg, routineName)
   call AllocAry( p%DP_Const_End ,    3, p%NJoints, 'p%DP_Const_End'  , errStat2, errMsg2); call SetErrStat(errStat2, errMsg2, errStat, errMsg, routineName)
   call AllocAry( m%V_rel_n        ,     p%NJoints, 'm%V_rel_n'       , errStat2, errMsg2); call SetErrStat(errStat2, errMsg2, errStat, errMsg, routineName)
   call AllocAry( m%V_rel_n_HiPass ,     p%NJoints, 'm%V_rel_n_HiPass', errStat2, errMsg2); call SetErrStat(errStat2, errMsg2, errStat, errMsg, routineName)
   call AllocAry( p%DragMod_End    ,     p%NJoints, 'p%DragMod_End'   , errStat2, errMsg2); call SetErrStat(errStat2, errMsg2, errStat, errMsg, routineName)
   call AllocAry( p%DragLoFSc_End  ,     p%NJoints, 'p%DragLoFSc_End' , errStat2, errMsg2); call SetErrStat(errStat2, errMsg2, errStat, errMsg, routineName)
   call AllocAry( p%VRelNFiltConst ,     p%NJoints, 'p%VRelNFiltConst', errStat2, errMsg2); call SetErrStat(errStat2, errMsg2, errStat, errMsg, routineName)

   if (errStat >= AbortErrLev) return
   
   m%DispNodePosHdn = 0.0_ReKi
   m%DispNodePosHst = 0.0_ReKi
   m%nodeInWater    = 0
   m%vrel           = 0.0_ReKi
   m%FV             = 0.0_ReKi
   m%FA             = 0.0_ReKi
   m%FDynP          = 0.0_ReKi
   p%An_End         = 0.0
   p%DragConst_End  = 0.0
   m%F_I_End        = 0.0
   m%F_BF_End       = 0.0
   m%F_A_End        = 0.0
   m%F_D_End        = 0.0
   m%F_B_End        = 0.0
   m%F_IMG_End      = 0.0
   p%DP_Const_End   = 0.0
   p%I_MG_End       = 0.0
   p%Mass_MG_End    = 0.0
   p%F_WMG_End      = 0.0
   p%AM_End         = 0.0
   m%V_rel_n        = 0.0_ReKi
   m%V_rel_n_HiPass = 0.0_ReKi
   
END SUBROUTINE AllocateNodeLoadVariables
!----------------------------------------------------------------------------------------------------------------------------------
!> Routine for computing outputs, used in both loose and tight coupling.
SUBROUTINE Morison_CalcOutput( Time, u, p, x, xd, z, OtherState, y, m, errStat, errMsg )   
!..................................................................................................................................
   
   REAL(DbKi),                        INTENT(IN   )  :: Time        !< Current simulation time in seconds
   TYPE(Morison_InputType),           INTENT(IN   )  :: u           !< Inputs at Time
   TYPE(Morison_ParameterType),       INTENT(IN   )  :: p           !< Parameters
   TYPE(Morison_ContinuousStateType), INTENT(IN   )  :: x           !< Continuous states at Time
   TYPE(Morison_DiscreteStateType),   INTENT(IN   )  :: xd          !< Discrete states at Time
   TYPE(Morison_ConstraintStateType), INTENT(IN   )  :: z           !< Constraint states at Time
   TYPE(Morison_OtherStateType),      INTENT(IN   )  :: OtherState  !< Other states at Time
   TYPE(Morison_OutputType),          INTENT(INOUT)  :: y           !< Outputs computed at Time (Input only so that mesh con-
                                                                     !!   nectivity information does not have to be recalculated)
   TYPE(Morison_MiscVarType),         INTENT(INOUT)  :: m           !< Misc/optimization variables            
   INTEGER(IntKi),                    INTENT(  OUT)  :: errStat     !< Error status of the operation
   CHARACTER(*),                      INTENT(  OUT)  :: errMsg      !< Error message if errStat /= ErrID_None

   ! Local variables
   INTEGER(IntKi)                                    :: errStat2    ! Error status of the operation (occurs after initial error)
   CHARACTER(errMsgLen)                              :: errMsg2     ! Error message if errStat2 /= ErrID_None
   character(*), parameter                           :: RoutineName = 'Morison_CalcOutput'
      
   REAL(ReKi)                                        :: vmag, vmagf
   INTEGER                                           :: I, J
   REAL(ReKi)                                        :: qdotdot(6)      ! The structural acceleration of a mesh node
      
   TYPE(Morison_MemberType) :: mem     ! the current member
   INTEGER                  :: N       ! Number of elements within a given member
   REAL(ReKi)               :: dl      ! Element length within a given member, m
   REAL(ReKi)               :: vec(3)  ! Vector pointing from a member's 1st node to its last node
   REAL(ReKi)               :: phi, phi1, phi2     ! member tilt angle
   REAL(ReKi)               :: cosPhi, cosPhi1, cosPhi2
   REAL(ReKi)               :: sinPhi, sinPhi1, sinPhi2
   REAL(ReKi)               :: tanPhi
   REAL(ReKi)               :: sinBeta, sinBeta1, sinBeta2
   REAL(ReKi)               :: cosBeta, cosBeta1, cosBeta2
   REAL(ReKi)               :: CMatrix(3,3), CTrans(3,3) ! Direction cosine matrix for element, and its transpose
   REAL(ReKi)               :: z1
   REAL(ReKi)               :: z2
   REAL(ReKi)               :: r1
   REAL(ReKi)               :: r2
   REAL(ReKi)               :: r1b
   REAL(ReKi)               :: r2b
   REAL(ReKi)               :: rMidb
   REAL(ReKi)               :: dRdl_mg     ! shorthand for taper including marine growth of element i
   REAL(ReKi)               :: dRdl_mg_b   ! shorthand for taper including marine growth of element i with radius scaling by sqrt(Cb)
   REAL(ReKi)               :: RMGFSInt    ! Member radius with marine growth at the intersection with the instantaneous free surface
   REAL(ReKi)               :: g     ! gravity constant
   REAL(ReKi)               :: k_hat(3), k_hat1(3), k_hat2(3) ! Elemental unit vector pointing from 1st node to 2nd node of the element
   REAL(ReKi)               :: n_hat(3)
   REAL(ReKi)               :: Fr    !radial component of buoyant force
   REAL(ReKi)               :: Fl    !axial component of buoyant force
   REAL(ReKi)               :: Moment     !moment induced about the center of the cylinder's bottom face
   INTEGER(IntKi)           :: im    ! counter   
   REAL(ReKi)               :: a_s1(3)       
   REAL(ReKi)               :: alpha_s1(3)
   REAL(ReKi)               :: omega_s1(3)
   REAL(ReKi)               :: a_s2(3)       
   REAL(ReKi)               :: alpha_s2(3)
   REAL(ReKi)               :: omega_s2(3)
   REAL(ReKi)               :: pos1(3), pos2(3)
   REAL(ReKi)               :: Imat(3,3)
   REAL(ReKi)               :: iArm(3), iTerm(3), Ioffset, h_c, dRdl_p, dRdl_pp, f_hydro(3), Am(3,3), lstar, deltal, deltalLeft, deltalRight
   REAL(ReKi)               :: h, h_c_AM, deltal_AM
   REAL(ReKi)               :: F_WMG(6), F_IMG(6), F_If(6), F_B0(6), F_B1(6), F_B2(6), F_B_End(6)

   ! Local variables needed for wave stretching and load smoothing/redistribution
   INTEGER(IntKi)           :: FSElem
   REAL(ReKi)               :: SubRatio
   REAL(ReKi)               :: Zeta1
   REAL(ReKi)               :: Zeta2
   REAL(ReKi)               :: FSInt(3)
   REAL(ReKi)               :: F_D0(3)
   REAL(ReKi)               :: F_A0(3)
   REAL(ReKi)               :: F_I0(3)
   REAL(ReKi)               :: F_0(3)
   REAL(ReKi)               :: F_DS(3)
   REAL(ReKi)               :: F_AS(3)
   REAL(ReKi)               :: F_IS(3)
   REAL(ReKi)               :: F_S(3)
   REAL(ReKi)               :: f_redist
   REAL(ReKi)               :: Df_hydro(3)
   REAL(ReKi)               :: DM_hydro(3)
   REAL(ReKi)               :: Df_hydro_lumped(6)
   REAL(ReKi)               :: FVFSInt(3)
   REAL(ReKi)               :: FAFSInt(3)
   REAL(ReKi)               :: FDynPFSInt
   REAL(ReKi)               :: vrelFSInt(3)
   REAL(ReKi)               :: FAMCFFSInt(3)
   INTEGER(IntKi)           :: MemSubStat, NumFSX
   REAL(DbKi)               :: theta1, theta2
   REAL(ReKi)               :: y_hat(3), z_hat(3), posMid(3), zetaMid, FSPt(3)
   INTEGER(IntKi)           :: secStat
   INTEGER(IntKi)           :: nodeInWater
   REAL(SiKi)               :: WaveElev1, WaveElev2, WaveElev, FDynP, FV(3), FA(3), FAMCF(3)
   LOGICAL                  :: Is1stElement

   ! Initialize errStat
   errStat = ErrID_None         
   errMsg  = ""               
   Imat    = 0.0_ReKi   
   g       = p%Gravity
   
   !===============================================================================================
   ! Get displaced positions of the hydrodynamic nodes   
   CALL GetDisplacedNodePosition( .FALSE., m%DispNodePosHdn ) ! For hydrodynamic loads; depends on WaveDisp and WaveStMod
   CALL GetDisplacedNodePosition( .TRUE. , m%DispNodePosHst ) ! For hydrostatic loads;  always use actual displaced position
   
   !===============================================================================================
   ! Calculate the fluid kinematics at all mesh nodes and store for use in the equations below
<<<<<<< HEAD
   CALL WaveField_GetWaveKin( p%WaveField, Time, m%DispNodePosHdn, .FALSE., .TRUE., m%nodeInWater, m%WaveElev1, m%WaveElev2, m%WaveElev, m%FDynP, m%FV, m%FA, m%FAMCF, ErrStat2, ErrMsg2 )
=======
   CALL WaveField_GetWaveKin( p%WaveField, m%SeaSt_Interp_m, Time, m%DispNodePosHdn, .FALSE., m%nodeInWater, m%WaveElev1, m%WaveElev2, m%WaveElev, m%FDynP, m%FV, m%FA, m%FAMCF, ErrStat2, ErrMsg2 )
>>>>>>> 1f127565
     CALL SetErrStat( ErrStat2, ErrMsg2, ErrStat, ErrMsg, RoutineName )
   ! Compute fluid velocity relative to the structure
   DO j = 1, p%NNodes
      m%vrel(:,j)  = ( m%FV(:,j) - u%Mesh%TranslationVel(:,j) ) * m%nodeInWater(j)
   END DO

   ! ==============================================================================================
   ! Calculate instantaneous loads on each member except for the hydrodynamic loads on member ends.
   ! This covers aspects of the load calculations previously in CreateDistributedMesh.  

   ! Zero out previous time-steps loads (these are loads which are computed at the member-level and summed onto a node, 
   !    so they need to be zeroed out before the summations happen)
   m%F_BF_End    = 0.0_ReKi
   m%F_B_End     = 0.0_ReKi
   y%Mesh%Force  = 0.0_ReKi
   y%Mesh%Moment = 0.0_ReKi
   
   ! Loop through each member
   DO im = 1, p%NMembers    
      N   = p%Members(im)%NElements      
      mem = p%Members(im)   !@mhall: does this have much overhead?

      !zero member loads
      m%memberLoads(im)%F_B   = 0.0_ReKi
      m%memberLoads(im)%F_BF  = 0.0_ReKi
      m%memberLoads(im)%F_D   = 0.0_ReKi
      m%memberLoads(im)%F_A   = 0.0_ReKi
      m%memberLoads(im)%F_I   = 0.0_ReKi
      m%memberLoads(im)%F_WMG = 0.0_ReKi
      m%memberLoads(im)%F_IMG = 0.0_ReKi
      m%memberLoads(im)%F_If  = 0.0_ReKi

      ! Determine member submergence status
      IF ( p%WaveField%WaveStMod .EQ. 0_IntKi ) THEN ! No wave stretching - Only need to check the two ends
         IF ( m%nodeInWater(mem%NodeIndx(1)) .NE. m%nodeInWater(mem%NodeIndx(N+1)) ) THEN
            MemSubStat = 1_IntKi  ! Member centerline crosses the SWL once
         ELSE IF ( m%nodeInWater(mem%NodeIndx(1)) .EQ. 0_IntKi ) THEN
            MemSubStat = 3_IntKi  ! Member centerline completely above water
         ELSE
            MemSubStat = 0_IntKi  ! Member centerline fully submerged
         END IF 
      ELSE IF ( p%WaveField%WaveStMod > 0_IntKi ) THEN ! Has wave stretching - Need to check every node
         NumFSX = 0_IntKi ! Number of free-surface crossing
         DO i = 1, N ! loop through member elements
            IF ( m%nodeInWater(mem%NodeIndx(i)) .NE. m%nodeInWater(mem%NodeIndx(i+1)) ) THEN
               NumFSX = NumFSX + 1
            END IF
         END DO
         IF (NumFSX .EQ. 1_IntKi) THEN
            MemSubStat = 1_IntKi  ! Member centerline crosses the free surface once
         ELSE IF (NumFSX .GT. 1_IntKi) THEN
            MemSubStat = 2_IntKi  ! Member centerline crosses the free surface multiple time
         ELSE ! Member centerline does not cross the free surface
            IF ( m%nodeInWater(mem%NodeIndx(1)) .EQ. 0_IntKi ) THEN
               MemSubStat = 3_IntKi  ! Member centerline completely above water
            ELSE
               MemSubStat = 0_IntKi  ! Member centerline completely submerged
            END IF
         END IF
      END IF

      !---------------- Marine growth and Buoyancy: Sides: Only if member not modeled with potential flow theory ----------------  
      IF ( .NOT. mem%PropPot ) THEN ! Member is NOT modeled with Potential Flow Theory
         DO i = max(mem%i_floor,1), N    ! loop through member elements that are not completely buried in the seabed
         
            ! calculate instantaneous incline angle and heading, and related trig values
            ! the first and last NodeIndx values point to the corresponding Joint nodes indices which are at the start of the Mesh
            pos1    = m%DispNodePosHst(:, mem%NodeIndx(i  ))
            pos2    = m%DispNodePosHst(:, mem%NodeIndx(i+1))

            call GetOrientationAngles( pos1, pos2, phi, sinPhi, cosPhi, tanPhi, sinBeta, cosBeta, k_hat, errStat2, errMsg2 )
              call SetErrStat( ErrStat2, ErrMsg2, ErrStat, ErrMsg, RoutineName )
            call Morison_DirCosMtrx( pos1, pos2, CMatrix )
            CTrans  = transpose(CMatrix)
            ! save some commonly used variables   
            dl        = mem%dl
            z1        = pos1(3)          ! get node z locations from input mesh
            z2        = pos2(3)
            r1        = mem%RMG(i  )     ! outer radius at element nodes including marine growth
            r2        = mem%RMG(i+1)
            r1b       = mem%RMGB(i  )    ! outer radius at element nodes including marine growth scaled by sqrt(Cb)
            r2b       = mem%RMGB(i+1)
            dRdl_mg   = mem%dRdl_mg(i)   ! Taper of element including marine growth
            dRdl_mg_b = mem%dRdl_mg_b(i) ! Taper of element including marine growth with radius scaling by sqrt(Cb)
            a_s1      = u%Mesh%TranslationAcc(:, mem%NodeIndx(i  ))
            alpha_s1  = u%Mesh%RotationAcc   (:, mem%NodeIndx(i  ))
            omega_s1  = u%Mesh%RotationVel   (:, mem%NodeIndx(i  ))
            a_s2      = u%Mesh%TranslationAcc(:, mem%NodeIndx(i+1))
            alpha_s2  = u%Mesh%RotationAcc   (:, mem%NodeIndx(i+1))
            omega_s2  = u%Mesh%RotationVel   (:, mem%NodeIndx(i+1))
              
            ! ------------------ marine growth: Sides: Section 4.1.2 --------------------  
            F_WMG = 0.0_ReKi

            ! lower node
            F_WMG(3) = - mem%m_mg_l(i)*g ! weight force  : Note: this is a constant
            F_WMG(4) = - mem%m_mg_l(i)*g * mem%h_cmg_l(i)* sinPhi * sinBeta! weight force
            F_WMG(5) =   mem%m_mg_l(i)*g * mem%h_cmg_l(i)* sinPhi * cosBeta! weight force
            m%memberLoads(im)%F_WMG(:,i) = m%memberLoads(im)%F_WMG(:,i) + F_WMG
            y%Mesh%Force (:,mem%NodeIndx(i)) = y%Mesh%Force (:,mem%NodeIndx(i)) + F_WMG(1:3)
            y%Mesh%Moment(:,mem%NodeIndx(i)) = y%Mesh%Moment(:,mem%NodeIndx(i)) + F_WMG(4:6)
            
            ! upper node
            F_WMG(3) = - mem%m_mg_u(i)*g ! weight force  : Note: this is a constant 
            F_WMG(4) = - mem%m_mg_u(i)*g * mem%h_cmg_u(i)* sinPhi * sinBeta! weight force
            F_WMG(5) =   mem%m_mg_u(i)*g * mem%h_cmg_u(i)* sinPhi * cosBeta! weight force
            m%memberLoads(im)%F_WMG(:,i+1) = m%memberLoads(im)%F_WMG(:,i+1) + F_WMG  
            y%Mesh%Force (:,mem%NodeIndx(i+1)) = y%Mesh%Force (:,mem%NodeIndx(i+1)) + F_WMG(1:3)
            y%Mesh%Moment(:,mem%NodeIndx(i+1)) = y%Mesh%Moment(:,mem%NodeIndx(i+1)) + F_WMG(4:6)
            
            ! lower node
            Ioffset   = mem%h_cmg_l(i)*mem%h_cmg_l(i)*mem%m_mg_l(i)
            Imat(1,1) = mem%I_rmg_l(i) - Ioffset
            Imat(2,2) = mem%I_rmg_l(i) - Ioffset
            Imat(3,3) = mem%I_lmg_l(i) - Ioffset
            Imat      =  matmul(matmul(CMatrix, Imat), CTrans)
            iArm = mem%h_cmg_l(i) * k_hat
            iTerm     = ( -a_s1 - cross_product(omega_s1, cross_product(omega_s1,iArm )) - cross_product(alpha_s1,iArm) ) * mem%m_mg_l(i)
            F_IMG(1:3) = iTerm
            F_IMG(4:6) = - cross_product(a_s1 * mem%m_mg_l(i), mem%h_cmg_l(i) * k_hat) + matmul(Imat, alpha_s1)  &
                         - cross_product(omega_s1,matmul(Imat,omega_s1))
            m%memberLoads(im)%F_IMG(:,i) = m%memberLoads(im)%F_IMG(:,i) + F_IMG
            y%Mesh%Force (:,mem%NodeIndx(i)) = y%Mesh%Force (:,mem%NodeIndx(i)) + F_IMG(1:3)
            y%Mesh%Moment(:,mem%NodeIndx(i)) = y%Mesh%Moment(:,mem%NodeIndx(i)) + F_IMG(4:6)
            
            ! upper node
            Ioffset   = mem%h_cmg_u(i)*mem%h_cmg_u(i)*mem%m_mg_u(i)
            Imat(1,1) = mem%I_rmg_u(i) - Ioffset
            Imat(2,2) = mem%I_rmg_u(i) - Ioffset
            Imat(3,3) = mem%I_lmg_u(i) - Ioffset
            Imat      =  matmul(matmul(CMatrix, Imat), CTrans)
            iArm = mem%h_cmg_u(i) * k_hat
            iTerm     = ( -a_s2 - cross_product(omega_s2, cross_product(omega_s2,iArm )) - cross_product(alpha_s2,iArm) ) * mem%m_mg_u(i)
            F_IMG(1:3) = iTerm
            F_IMG(4:6) = - cross_product(a_s2 * mem%m_mg_u(i), mem%h_cmg_u(i) * k_hat) + matmul(Imat, alpha_s2) &
                         - cross_product(omega_s2,matmul(Imat,omega_s2))
            m%memberLoads(im)%F_IMG(:,i+1) = m%memberLoads(im)%F_IMG(:,i+1) + F_IMG
            y%Mesh%Force (:,mem%NodeIndx(i+1)) = y%Mesh%Force (:,mem%NodeIndx(i+1)) + F_IMG(1:3)
            y%Mesh%Moment(:,mem%NodeIndx(i+1)) = y%Mesh%Moment(:,mem%NodeIndx(i+1)) + F_IMG(4:6)

            ! ------------------- buoyancy loads: sides: Sections 3.1 and 3.2 ------------------------
            IF (mem%MHstLMod == 1) THEN
               IF ( p%WaveField%WaveStMod > 0_IntKi ) THEN ! If wave stretching is enabled, compute buoyancy up to free surface
                  CALL GetTotalWaveElev( Time, pos1, Zeta1, ErrStat2, ErrMsg2 )
                  CALL GetTotalWaveElev( Time, pos2, Zeta2, ErrStat2, ErrMsg2 )
                    CALL SetErrStat( ErrStat2, ErrMsg2, ErrStat, ErrMsg, RoutineName )
               ELSE ! Without wave stretching, compute buoyancy based on SWL
                  Zeta1 = 0.0_ReKi
                  Zeta2 = 0.0_ReKi
               END IF
               Is1stElement = ( i .EQ. 1)
               CALL getElementHstLds_Mod1( Time, pos1, pos2, Zeta1, Zeta2, k_hat, r1b, r2b, dl, mem%alpha(i), Is1stElement, F_B0, F_B1, F_B2, ErrStat2, ErrMsg2 )
                 CALL SetErrStat( ErrStat2, ErrMsg2, ErrStat, ErrMsg, RoutineName )
               ! Add nodal loads to mesh
               IF ( .NOT. Is1stElement ) THEN
                  m%memberLoads(im)%F_B(:, i-1) = m%memberLoads(im)%F_B(:, i-1) + F_B0
                  y%Mesh%Force (:,mem%NodeIndx(i-1)) = y%Mesh%Force (:,mem%NodeIndx(i-1)) + F_B0(1:3)
                  y%Mesh%Moment(:,mem%NodeIndx(i-1)) = y%Mesh%Moment(:,mem%NodeIndx(i-1)) + F_B0(4:6)
               END IF
               m%memberLoads(im)%F_B(:, i  ) = m%memberLoads(im)%F_B(:, i  ) + F_B1
               m%memberLoads(im)%F_B(:, i+1) = m%memberLoads(im)%F_B(:, i+1) + F_B2
               y%Mesh%Force (:,mem%NodeIndx(i  )) = y%Mesh%Force (:,mem%NodeIndx(i  )) + F_B1(1:3)
               y%Mesh%Moment(:,mem%NodeIndx(i  )) = y%Mesh%Moment(:,mem%NodeIndx(i  )) + F_B1(4:6)
               y%Mesh%Force (:,mem%NodeIndx(i+1)) = y%Mesh%Force (:,mem%NodeIndx(i+1)) + F_B2(1:3)
               y%Mesh%Moment(:,mem%NodeIndx(i+1)) = y%Mesh%Moment(:,mem%NodeIndx(i+1)) + F_B2(4:6)
            ELSE IF (mem%MHstLMod == 2) THEN ! Alternative hydrostatic load calculation
               ! Get free surface elevation and normal at the element midpoint (both assumed constant over the element)
               posMid = 0.5 * (pos1+pos2)
               rMidb  = 0.5 * (r1b +r2b )
               IF (p%WaveField%WaveStMod > 0) THEN
                  CALL GetTotalWaveElev( Time, posMid, ZetaMid, ErrStat2, ErrMsg2 )
                    CALL SetErrStat( ErrStat2, ErrMsg2, ErrStat, ErrMsg, RoutineName )
                  CALL GetFreeSurfaceNormal( Time, posMid, rMidb, n_hat, ErrStat2, ErrMsg2 )
                    CALL SetErrStat( ErrStat2, ErrMsg2, ErrStat, ErrMsg, RoutineName )
                  FSPt = (/posMid(1),posMid(2),ZetaMid/) ! Reference point on the free surface
               ELSE
                  FSPt = (/posMid(1),posMid(2),0.0_ReKi/)
                  n_hat = (/0.0,0.0,1.0/)
               END IF    
               CALL GetSectionUnitVectors( k_hat, y_hat, z_hat )
               CALL getElementHstLds_Mod2( pos1, pos2, FSPt, k_hat, y_hat, z_hat, n_hat, r1b, r2b, dl, F_B1, F_B2, ErrStat2, ErrMsg2)
                 CALL SetErrStat( ErrStat2, ErrMsg2, ErrStat, ErrMsg, RoutineName )
               ! Add nodal loads to mesh
               m%memberLoads(im)%F_B(:,i  ) = m%memberLoads(im)%F_B(:,i  ) + F_B1
               m%memberLoads(im)%F_B(:,i+1) = m%memberLoads(im)%F_B(:,i+1) + F_B2
               y%Mesh%Force (:,mem%NodeIndx(i  )) = y%Mesh%Force (:,mem%NodeIndx(i  )) + F_B1(1:3)
               y%Mesh%Moment(:,mem%NodeIndx(i  )) = y%Mesh%Moment(:,mem%NodeIndx(i  )) + F_B1(4:6)
               y%Mesh%Force (:,mem%NodeIndx(i+1)) = y%Mesh%Force (:,mem%NodeIndx(i+1)) + F_B2(1:3)
               y%Mesh%Moment(:,mem%NodeIndx(i+1)) = y%Mesh%Moment(:,mem%NodeIndx(i+1)) + F_B2(4:6)
            END IF ! MHstLMod
         END DO ! i = max(mem%i_floor,1), N    ! loop through member elements that are not fully buried in the seabed
      END IF ! NOT Modeled with Potential flow theory

      ! --------------------------- flooded ballast: sides: Always compute regardless of PropPot setting ------------------------------
      DO i = max(mem%i_floor,1), N    ! loop through member elements that are not completely buried in the seabed
         
         ! calculate instantaneous incline angle and heading, and related trig values
         ! the first and last NodeIndx values point to the corresponding Joint nodes indices which are at the start of the Mesh
         pos1 = m%DispNodePosHst(:,mem%NodeIndx(i  ))
         pos2 = m%DispNodePosHst(:,mem%NodeIndx(i+1))

         call GetOrientationAngles( pos1, pos2, phi, sinPhi, cosPhi, tanPhi, sinBeta, cosBeta, k_hat, errStat2, errMsg2 )
           call SetErrStat( ErrStat2, ErrMsg2, ErrStat, ErrMsg, RoutineName )
         call Morison_DirCosMtrx( pos1, pos2, CMatrix )
         CTrans  = transpose(CMatrix)
         ! save some commonly used variables   
         dl        = mem%dl
         z1        = pos1(3)          ! get node z locations from input mesh
         z2        = pos2(3)
         r1        = mem%RMG(i  )     ! outer radius at element nodes including marine growth
         r2        = mem%RMG(i+1)
         r1b       = mem%RMGB(i  )    ! outer radius at element nodes including marine growth scaled by sqrt(Cb)
         r2b       = mem%RMGB(i+1)
         dRdl_mg   = mem%dRdl_mg(i)   ! Taper of element including marine growth
         dRdl_mg_b = mem%dRdl_mg_b(i) ! Taper of element including marine growth with radius scaling by sqrt(Cb)
         a_s1      = u%Mesh%TranslationAcc(:, mem%NodeIndx(i  ))
         alpha_s1  = u%Mesh%RotationAcc   (:, mem%NodeIndx(i  ))
         omega_s1  = u%Mesh%RotationVel   (:, mem%NodeIndx(i  ))
         a_s2      = u%Mesh%TranslationAcc(:, mem%NodeIndx(i+1))
         alpha_s2  = u%Mesh%RotationAcc   (:, mem%NodeIndx(i+1))
         omega_s2  = u%Mesh%RotationVel   (:, mem%NodeIndx(i+1))

         ! ------------------ flooded ballast inertia: sides: Section 6.1.1 : Always compute regardless of PropPot setting ---------------------
         ! lower node
         Ioffset   = mem%h_cfb_l(i)*mem%h_cfb_l(i)*mem%m_fb_l(i)
         Imat(1,1) = mem%I_rfb_l(i) - Ioffset
         Imat(2,2) = mem%I_rfb_l(i) - Ioffset
         Imat(3,3) = mem%I_lfb_l(i) - Ioffset
         iArm = mem%h_cfb_l(i) * k_hat
         iTerm     = ( -a_s1  - cross_product(omega_s1, cross_product(omega_s1,iArm ))  -  cross_product(alpha_s1,iArm) ) * mem%m_fb_l(i)
         F_If(1:3) =  iTerm
         F_If(4:6) =  - cross_product(a_s1 * mem%m_fb_l(i), mem%h_cfb_l(i) * k_hat) + matmul(Imat, alpha_s1) &
                      - cross_product(omega_s1,matmul(Imat,omega_s1)) 
         m%memberLoads(im)%F_If(:,i) = m%memberLoads(im)%F_If(:,i) + F_If
         y%Mesh%Force (:,mem%NodeIndx(i)) = y%Mesh%Force (:,mem%NodeIndx(i)) + F_If(1:3)
         y%Mesh%Moment(:,mem%NodeIndx(i)) = y%Mesh%Moment(:,mem%NodeIndx(i)) + F_If(4:6)
         
         ! upper node
         Ioffset   = mem%h_cfb_u(i)*mem%h_cfb_u(i)*mem%m_fb_u(i)
         Imat(1,1) = mem%I_rfb_u(i) - Ioffset
         Imat(2,2) = mem%I_rfb_u(i) - Ioffset
         Imat(3,3) = mem%I_lfb_u(i) - Ioffset
         iArm = mem%h_cfb_u(i) * k_hat
         iTerm     = ( -a_s2  - cross_product(omega_s2, cross_product(omega_s2,iArm ))  -  cross_product(alpha_s2,iArm) ) * mem%m_fb_u(i)
         F_If(1:3) = iTerm
         F_If(4:6) = - cross_product(a_s2 * mem%m_fb_u(i), mem%h_cfb_u(i) * k_hat) + matmul(Imat, alpha_s2) &
                     - cross_product(omega_s2,matmul(Imat,omega_s2)) 
         m%memberLoads(im)%F_If(:,i+1) = m%memberLoads(im)%F_If(:,i+1) + F_If
         y%Mesh%Force (:,mem%NodeIndx(i+1)) = y%Mesh%Force (:,mem%NodeIndx(i+1)) + F_If(1:3)
         y%Mesh%Moment(:,mem%NodeIndx(i+1)) = y%Mesh%Moment(:,mem%NodeIndx(i+1)) + F_If(4:6)  
         
         ! ------------------ flooded ballast weight : sides : Section 5.1.2 & 5.2.2  : Always compute regardless of PropPot setting ---------------------
         
         ! NOTE: For memfloodstatus and floodstatus: 0 = fully buried or not ballasted, 1 = fully flooded, 2 = partially flooded
         
         ! fully filled elements
         if (mem%floodstatus(i) == 1) then
            
            ! Compute lstar
            if ( mem%memfloodstatus == 2) then  
               ! partially flooded MEMBER
               lstar = dl*(i-1) - mem%l_fill
            elseif (cosPhi >= 0.0 ) then
               lstar = dl*(i-N-1) 
            else
               lstar = dl*(i-1)
            end if
            Fl =TwoPi * mem%dRdl_in(i) * mem%FillDens * p%gravity * dl *( -( mem%Rin(i) + 0.5* mem%dRdl_in(i)*dl )*mem%z_overfill +  &
                        ( lstar*mem%Rin(i) + 0.5*(lstar*mem%dRdl_in(i) + mem%Rin(i) )*dl + mem%dRdl_in(i)*dl**2/3.0 )*cosphi )

            ! forces and moment in tilted coordinates about node i
            Fr = mem%Cfr_fb(i)*sinPhi     
            Moment  = mem%CM0_fb(i)*sinPhi - Fr*mem%alpha_fb_star(i)*dl
           
            ! calculate full vector and distribute to nodes
            call DistributeElementLoads(Fl, Fr, Moment, sinPhi, cosPhi, sinBeta, cosBeta, (1-mem%alpha_fb_star(i)), F_B1, F_B2)
            m%memberLoads(im)%F_BF(:, i)   = m%memberLoads(im)%F_BF(:, i) + F_B2  ! 1-alpha
            m%memberLoads(im)%F_BF(:, i+1) = m%memberLoads(im)%F_BF(:, i+1) + F_B1 ! alpha
            y%Mesh%Force (:,mem%NodeIndx(i  )) = y%Mesh%Force (:,mem%NodeIndx(i  )) + F_B2(1:3)
            y%Mesh%Moment(:,mem%NodeIndx(i  )) = y%Mesh%Moment(:,mem%NodeIndx(i  )) + F_B2(4:6)
            y%Mesh%Force (:,mem%NodeIndx(i+1)) = y%Mesh%Force (:,mem%NodeIndx(i+1)) + F_B1(1:3)
            y%Mesh%Moment(:,mem%NodeIndx(i+1)) = y%Mesh%Moment(:,mem%NodeIndx(i+1)) + F_B1(4:6)
           
         ! partially filled element
         else if (mem%floodstatus(i) == 2) then
           
            ! forces and moment in tilted coordinates about node i
            Fl = mem%Cfl_fb(i)*cosPhi     
            Fr = mem%Cfr_fb(i)*sinPhi     
            Moment  = mem%CM0_fb(i)*sinPhi + Fr*(1 - mem%alpha_fb_star(i))*dl
        
            ! calculate full vector and distribute to nodes
            call DistributeElementLoads(Fl, Fr, Moment, sinPhi, cosPhi, sinBeta, cosBeta, mem%alpha_fb_star(i), F_B1, F_B2)
            m%memberLoads(im)%F_BF(:, i) = m%memberLoads(im)%F_BF(:, i) + F_B1     ! alpha
            m%memberLoads(im)%F_BF(:, i-1) = m%memberLoads(im)%F_BF(:, i-1) + F_B2 ! 1- alpha
            y%Mesh%Force (:,mem%NodeIndx(i  )) = y%Mesh%Force (:,mem%NodeIndx(i  )) + F_B1(1:3)
            y%Mesh%Moment(:,mem%NodeIndx(i  )) = y%Mesh%Moment(:,mem%NodeIndx(i  )) + F_B1(4:6)
            y%Mesh%Force (:,mem%NodeIndx(i-1)) = y%Mesh%Force (:,mem%NodeIndx(i-1)) + F_B2(1:3)
            y%Mesh%Moment(:,mem%NodeIndx(i-1)) = y%Mesh%Moment(:,mem%NodeIndx(i-1)) + F_B2(4:6)    
        
         ! no load for unflooded element or element fully below seabed
        
         end if
   
      END DO ! i = max(mem%i_floor,1), N    ! loop through member elements that are not fully buried in the seabed   

      !-----------------------------------------------------------------------------------------------------!
      !                               External Hydrodynamic Side Loads - Start                              !
      !-----------------------------------------------------------------------------------------------------!
      IF ( p%WaveField%WaveStMod > 0 .AND. MemSubStat == 1 .AND. (m%NodeInWater(mem%NodeIndx(N+1)).EQ.0_IntKi) ) THEN 
      !----------------------------Apply load smoothing----------------------------!
      ! only when:
      ! 1. wave stretching is enabled
      ! 2. member centerline crosses the free surface exactly once
      ! 3. the last node is out of water, which implies the first node is in water
                
        FSElem = -1 ! Initialize the No. of the partially wetted element as -1
      
        DO i = mem%i_floor+1,N ! loop through member nodes starting from the first node above seabed, but skip the last node which should not be submerged anyways
           
           ! Get positions of node i and i+1
           pos1 = m%DispNodePosHdn(:,mem%NodeIndx(i  ))
           pos2 = m%DispNodePosHdn(:,mem%NodeIndx(i+1))
           
           ! Free surface elevation above or below node i and i+1
           Zeta1 = m%WaveElev(mem%NodeIndx(i))
           Zeta2 = m%WaveElev(mem%NodeIndx(i+1))

           ! Compute deltal and h_c
           IF ( i == 1 ) THEN ! First node
              deltal = mem%dl/2.0_ReKi
              h_c    = mem%dl/4.0_ReKi
           ELSE IF ( i == mem%i_floor + 1 ) THEN ! This node is the upper node of an element which crosses the seabed
              ! Superceded by i==1 above if mem%i_floor = 0
              deltal = mem%dl/2.0_ReKi - mem%h_floor
              h_c    = 0.5_ReKi*(mem%dl/2.0_ReKi + mem%h_floor)
           ELSE
              ! This node is an interior node. Note: Element crossing the free surface will be handled at the end in conjunction with wave stretching
              deltal = mem%dl
              h_c    = 0.0_ReKi           
           END IF ! Note: No need to consider i==N+1 because we do not allow the top node to become submerged. The loop also does not reach N+1.
           
           IF ( pos1(3) <= Zeta1 .AND. pos2(3) > Zeta2 ) THEN ! element is partially wetted
             ! Record the number of the partially wetted element
             FSElem = i
             ! Calculate submergence ratio
             SubRatio = ( Zeta1-pos1(3) ) / ( (Zeta1-pos1(3)) - (Zeta2-pos2(3)) )
             ! Calculate the position of the intersection between the free surface and the element
             FSInt = SubRatio * (pos2-pos1) + pos1
           END IF
         
           ! Compute the slope of member radius
           IF (i == 1) THEN
              dRdl_p  = abs(mem%dRdl_mg(i))
              dRdl_pp = mem%dRdl_mg(i)   
           ELSE IF ( i > 1 .AND. i < (N+1)) THEN
              dRdl_p  = 0.5*( abs(mem%dRdl_mg(i-1)) + abs(mem%dRdl_mg(i)) )
              dRdl_pp = 0.5*( mem%dRdl_mg(i-1) + mem%dRdl_mg(i) )
           ELSE
              dRdl_p  = abs(mem%dRdl_mg(N))
              dRdl_pp = mem%dRdl_mg(N)
           END IF
       
           !-------------------- hydrodynamic drag loads: sides: Section 7.1.2 ------------------------!
           vec = matmul( mem%Ak,m%vrel(:,mem%NodeIndx(i)) )
           f_hydro = mem%Cd(i)*p%WaveField%WtrDens*mem%RMG(i)*TwoNorm(vec)*vec  +  &
                     0.5*mem%AxCd(i)*p%WaveField%WtrDens*pi*mem%RMG(i)*dRdl_p * abs(dot_product( mem%k, m%vrel(:,mem%NodeIndx(i)) )) * matmul( mem%kkt, m%vrel(:,mem%NodeIndx(i)) )
           CALL LumpDistrHydroLoads( f_hydro, mem%k, deltal, h_c, m%memberLoads(im)%F_D(:, i) )
           y%Mesh%Force (:,mem%NodeIndx(i)) = y%Mesh%Force (:,mem%NodeIndx(i)) + m%memberLoads(im)%F_D(1:3, i)
           y%Mesh%Moment(:,mem%NodeIndx(i)) = y%Mesh%Moment(:,mem%NodeIndx(i)) + m%memberLoads(im)%F_D(4:6, i)
           IF (i == FSElem) THEN ! Save the distributed load at the first node below the free surface
             F_D0 = f_hydro
           END IF
           
           IF ( .NOT. mem%PropPot ) THEN
              !-------------------- hydrodynamic added mass loads: sides: Section 7.1.3 ------------------------!
              Am = mem%Ca(i)*p%WaveField%WtrDens*pi*mem%RMG(i)*mem%RMG(i)*mem%Ak + 2.0*mem%AxCa(i)*p%WaveField%WtrDens*pi*mem%RMG(i)*mem%RMG(i)*dRdl_p*mem%kkt
              f_hydro = -matmul( Am, u%Mesh%TranslationAcc(:,mem%NodeIndx(i)) )

              IF ( p%AMMod .EQ. 0_IntKi ) THEN ! Compute added-mass force up to the SWL
                 z1 = u%Mesh%Position(3, mem%NodeIndx(i)) - p%WaveField%MSL2SWL ! Undisplaced z-position of the current node
                 IF ( z1 > 0.0_ReKi ) THEN ! Node is above SWL undisplaced; zero added-mass force
                    f_hydro = 0.0_ReKi
                    CALL LumpDistrHydroLoads( f_hydro, mem%k, deltal, h_c, m%memberLoads(im)%F_A(:, i) )
                 ELSE
                    ! Need to compute deltal_AM and h_c_AM based on the formulation without wave stretching.
                    z2 = u%Mesh%Position(3, mem%NodeIndx(i+1)) - p%WaveField%MSL2SWL ! Undisplaced z-position of the next node
                    IF ( z2 > 0.0_ReKi ) THEN ! Element i crosses the SWL
                       h = -z1 / mem%cosPhi_ref ! Length of Element i between SWL and node i, h>=0
                       deltal_AM = mem%dl/2.0 + h
                       h_c_AM    = 0.5*(h-mem%dl/2.0)
                    ELSE
                       deltal_AM = deltal;
                       h_c_AM    = h_c
                    END IF
                    ! Note: Do not overwrite deltal and h_c here. Still need them for the fluid inertia and drag forces.
                    CALL LumpDistrHydroLoads( f_hydro, mem%k, deltal_AM, h_c_AM, m%memberLoads(im)%F_A(:, i) )
                 END IF
              ELSE ! Compute added-mass force up to the instantaneous free surface
                 f_hydro = f_hydro * m%nodeInWater(mem%NodeIndx(i)) ! Zero the force if node above free surface
                 CALL LumpDistrHydroLoads( f_hydro, mem%k, deltal, h_c, m%memberLoads(im)%F_A(:, i) )
                 IF (i == FSElem) THEN ! Save the distributed load at the first node below the free surface
                    F_A0 = f_hydro
                 END IF
              END IF ! AMMod 0 or 1
              y%Mesh%Force (:,mem%NodeIndx(i)) = y%Mesh%Force (:,mem%NodeIndx(i)) + m%memberLoads(im)%F_A(1:3, i)
              y%Mesh%Moment(:,mem%NodeIndx(i)) = y%Mesh%Moment(:,mem%NodeIndx(i)) + m%memberLoads(im)%F_A(4:6, i)
              
              !--------------------- hydrodynamic inertia loads: sides: Section 7.1.4 --------------------------!
              IF (mem%PropMCF) THEN
                 f_hydro=                     p%WaveField%WtrDens*pi*mem%RMG(i)*mem%RMG(i)       * matmul( mem%Ak,  m%FAMCF(:,mem%NodeIndx(i)) ) + &
                              2.0*mem%AxCa(i)*p%WaveField%WtrDens*pi*mem%RMG(i)*mem%RMG(i)*dRdl_p * matmul( mem%kkt, m%FA(:,mem%NodeIndx(i)) ) + &
                              2.0*m%FDynP(mem%NodeIndx(i))*mem%AxCp(i)*pi*mem%RMG(i)*dRdl_pp*mem%k 
              ELSE
                 f_hydro=(mem%Ca(i)+mem%Cp(i))*p%WaveField%WtrDens*pi*mem%RMG(i)*mem%RMG(i)        * matmul( mem%Ak,  m%FA(:,mem%NodeIndx(i)) ) + &
                              2.0*mem%AxCa(i) *p%WaveField%WtrDens*pi*mem%RMG(i)*mem%RMG(i)*dRdl_p * matmul( mem%kkt, m%FA(:,mem%NodeIndx(i)) ) + &
                              2.0*m%FDynP(mem%NodeIndx(i))*mem%AxCp(i)*pi*mem%RMG(i)*dRdl_pp*mem%k 
              END IF
              
              CALL LumpDistrHydroLoads( f_hydro, mem%k, deltal, h_c, m%memberLoads(im)%F_I(:, i) )
              y%Mesh%Force (:,mem%NodeIndx(i)) = y%Mesh%Force (:,mem%NodeIndx(i)) + m%memberLoads(im)%F_I(1:3, i)
              y%Mesh%Moment(:,mem%NodeIndx(i)) = y%Mesh%Moment(:,mem%NodeIndx(i)) + m%memberLoads(im)%F_I(4:6, i)
              IF (i == FSElem) THEN ! Save the distributed load at the first node below the free surface
                 F_I0 = f_hydro
              END IF
           END IF
           
        END DO ! i =1,N+1    ! loop through member nodes  

        !----------------------------------------------------------------------------------------------------!
        ! Compute the distributed loads at the point of intersection between the member and the free surface !
        !----------------------------------------------------------------------------------------------------!   
        ! Get wave kinematics at the free-surface intersection. Set forceNodeInWater=.TRUE. to guarantee the free-surface intersection is in water.
<<<<<<< HEAD
        CALL WaveField_GetNodeWaveKin( p%WaveField, Time, FSInt, .TRUE., .TRUE., nodeInWater, WaveElev1, WaveElev2, WaveElev, FDynP, FV, FA, FAMCF, ErrStat2, ErrMsg2 )
=======
        CALL WaveField_GetNodeWaveKin( p%WaveField, m%SeaSt_Interp_m, Time, FSInt, .TRUE., nodeInWater, WaveElev1, WaveElev2, WaveElev, FDynP, FV, FA, FAMCF, ErrStat2, ErrMsg2 )
>>>>>>> 1f127565
          CALL SetErrStat( ErrStat2, ErrMsg2, ErrStat, ErrMsg, RoutineName )
        FDynPFSInt = REAL(FDynP,ReKi)
        FVFSInt    = REAL(FV,   ReKi)
        FAFSInt    = REAL(FA,   ReKi)
        IF ( mem%PropMCF .AND. ( .NOT. mem%PropPot ) ) THEN
           FAMCFFSInt = REAL(FAMCF,ReKi)
        END IF

        ! Viscous drag:
        ! Compute relative velocity at the free surface intersection. 
        ! Linear interpolation between the two nodes of the element is used to estimate velocity of the structure
        vrelFSInt = FVFSInt - ( & 
               SubRatio  * u%Mesh%TranslationVel(:,mem%NodeIndx(FSElem+1)) + &
          (1.0-SubRatio) * u%Mesh%TranslationVel(:,mem%NodeIndx(FSElem  ))   &
        )
        dRdl_p  = abs(mem%dRdl_mg(FSElem))
        RMGFSInt = SubRatio * mem%RMG(FSElem+1) + (1.0-SubRatio) * mem%RMG(FSElem)

        vec = matmul( mem%Ak,vrelFSInt )
        F_DS = mem%Cd(FSElem)*p%WaveField%WtrDens*RMGFSInt*TwoNorm(vec)*vec  +  &
                  0.5*mem%AxCd(FSElem)*p%WaveField%WtrDens*pi*RMGFSInt*dRdl_p * & 
                  abs(dot_product( mem%k, vrelFSInt )) * matmul( mem%kkt, vrelFSInt )

        ! Hydrodynamic added mass and inertia loads
        IF ( .NOT. mem%PropPot ) THEN
           
           ! ------------------- hydrodynamic added mass loads: sides: Section 7.1.3 ------------------------
           IF (p%AMMod > 0_IntKi) THEN
              Am =      mem%Ca(FSElem)*p%WaveField%WtrDens*pi*RMGFSInt*RMGFSInt*mem%Ak + &
                  2.0*mem%AxCa(FSElem)*p%WaveField%WtrDens*pi*RMGFSInt*RMGFSInt*dRdl_p*mem%kkt
              F_AS = -matmul( Am, &
                         SubRatio  * u%Mesh%TranslationAcc(:,mem%NodeIndx(FSElem+1)) + &
                    (1.0-SubRatio) * u%Mesh%TranslationAcc(:,mem%NodeIndx(FSElem  )) )
           END IF
         
           ! ------------------- hydrodynamic inertia loads: sides: Section 7.1.4 ------------------------
           IF ( mem%PropMCF) THEN
              F_IS=                             p%WaveField%WtrDens*pi*RMGFSInt*RMGFSInt   * matmul( mem%Ak,  FAMCFFSInt ) + &
                           2.0*mem%AxCa(FSElem)*p%WaveField%WtrDens*pi*RMGFSInt*RMGFSInt*dRdl_p  * matmul( mem%kkt, FAFSInt ) + &
                           2.0*mem%AxCp(FSElem)          *pi*RMGFSInt                *dRdl_pp * FDynPFSInt*mem%k
           ELSE
              F_IS=(mem%Ca(FSElem)+mem%Cp(FSElem))*p%WaveField%WtrDens*pi*RMGFSInt*RMGFSInt   * matmul( mem%Ak,  FAFSInt ) + &
                           2.0*mem%AxCa(FSElem)*p%WaveField%WtrDens*pi*RMGFSInt*RMGFSInt*dRdl_p  * matmul( mem%kkt, FAFSInt ) + &
                           2.0*mem%AxCp(FSElem)          *pi*RMGFSInt                *dRdl_pp * FDynPFSInt*mem%k
           END IF
        END IF
        
        !----------------------------------------------------------------------------------------------------!
        !                         Perform the load redistribution for smooth time series                     !
        !----------------------------------------------------------------------------------------------------!
        ! Evaluate the load redistribution function
        f_redist = 0.0_ReKi
        IF (FSElem > 1_IntKi) THEN ! At least one fully submerged element
           f_redist = 2.0_ReKi * SubRatio**3 - 3.5_ReKi * SubRatio**2 + SubRatio + 0.5_ReKi
        END IF
        
        ! deltal = mem%dl and h_c = 0 should always be used here by design. Moment correction will be applied separately
        deltal = mem%dl
        h_c    = 0.0_ReKi
        
        ! Viscous drag
        ! Apply load redistribution to the first node below the free surface
        Df_hydro = ((SubRatio-1.0_ReKi)/(2.0_ReKi)-f_redist)*F_D0 + SubRatio/2.0_ReKi*F_DS
        CALL LumpDistrHydroLoads( Df_hydro, mem%k, deltal, h_c, Df_hydro_lumped)
        m%memberLoads(im)%F_D(:, FSElem) = m%memberLoads(im)%F_D(:, FSElem) + Df_hydro_lumped
        y%Mesh%Force (:,mem%NodeIndx(FSElem)) = y%Mesh%Force (:,mem%NodeIndx(FSElem)) + Df_hydro_lumped(1:3)
        y%Mesh%Moment(:,mem%NodeIndx(FSElem)) = y%Mesh%Moment(:,mem%NodeIndx(FSElem)) + Df_hydro_lumped(4:6)
        
        ! Apply load redistribution to the second node below the free surface
        IF (FSElem > 1_IntKi) THEN ! Note: Only need to modify the loads on the second node below the free surface when there is at least one fully submerged element.
           Df_hydro = f_redist * F_D0
           CALL LumpDistrHydroLoads( Df_hydro, mem%k, deltal, h_c, Df_hydro_lumped)
           m%memberLoads(im)%F_D(:, FSElem-1) = m%memberLoads(im)%F_D(:, FSElem-1) + Df_hydro_lumped
           y%Mesh%Force (:,mem%NodeIndx(FSElem-1)) = y%Mesh%Force (:,mem%NodeIndx(FSElem-1)) + Df_hydro_lumped(1:3)
           y%Mesh%Moment(:,mem%NodeIndx(FSElem-1)) = y%Mesh%Moment(:,mem%NodeIndx(FSElem-1)) + Df_hydro_lumped(4:6)
        END IF

        ! Hydrodynamic added mass and inertia loads
        IF ( .NOT. mem%PropPot ) THEN
           
           IF ( p%AMMod > 0_IntKi ) THEN
              !-------------------- hydrodynamic added mass loads: sides: Section 7.1.3 ------------------------!
              ! Apply load redistribution to the first node below the free surface
              Df_hydro = ((SubRatio-1.0_ReKi)/(2.0_ReKi)-f_redist)*F_A0 + SubRatio/2.0_ReKi*F_AS
              CALL LumpDistrHydroLoads( Df_hydro, mem%k, deltal, h_c, Df_hydro_lumped)
              m%memberLoads(im)%F_A(:, FSElem) = m%memberLoads(im)%F_A(:, FSElem) + Df_hydro_lumped
              y%Mesh%Force (:,mem%NodeIndx(FSElem)) = y%Mesh%Force (:,mem%NodeIndx(FSElem)) + Df_hydro_lumped(1:3)
              y%Mesh%Moment(:,mem%NodeIndx(FSElem)) = y%Mesh%Moment(:,mem%NodeIndx(FSElem)) + Df_hydro_lumped(4:6)
        
              ! Apply load redistribution to the second node below the free surface
              IF (FSElem > 1_IntKi) THEN
                  Df_hydro = f_redist * F_A0
                  CALL LumpDistrHydroLoads( Df_hydro, mem%k, deltal, h_c, Df_hydro_lumped)
                  m%memberLoads(im)%F_A(:, FSElem-1) = m%memberLoads(im)%F_A(:, FSElem-1) + Df_hydro_lumped
                  y%Mesh%Force (:,mem%NodeIndx(FSElem-1)) = y%Mesh%Force (:,mem%NodeIndx(FSElem-1)) + Df_hydro_lumped(1:3)
                  y%Mesh%Moment(:,mem%NodeIndx(FSElem-1)) = y%Mesh%Moment(:,mem%NodeIndx(FSElem-1)) + Df_hydro_lumped(4:6)
              END IF
           END IF
           
           !-------------------- hydrodynamic inertia loads: sides: Section 7.1.4 --------------------------!
           ! Apply load redistribution to the first node below the free surface
           Df_hydro = ((SubRatio-1.0_ReKi)/(2.0_ReKi)-f_redist)*F_I0 + SubRatio/2.0_ReKi*F_IS
           CALL LumpDistrHydroLoads( Df_hydro, mem%k, deltal, h_c, Df_hydro_lumped)
           m%memberLoads(im)%F_I(:, FSElem) = m%memberLoads(im)%F_I(:, FSElem) + Df_hydro_lumped
           y%Mesh%Force (:,mem%NodeIndx(FSElem)) = y%Mesh%Force (:,mem%NodeIndx(FSElem)) + Df_hydro_lumped(1:3)
           y%Mesh%Moment(:,mem%NodeIndx(FSElem)) = y%Mesh%Moment(:,mem%NodeIndx(FSElem)) + Df_hydro_lumped(4:6)
        
           ! Apply load redistribution to the second node below the free surface
           IF (FSElem > 1_IntKi) THEN
               Df_hydro = f_redist * F_I0
               CALL LumpDistrHydroLoads( Df_hydro, mem%k, deltal, h_c, Df_hydro_lumped)
               m%memberLoads(im)%F_I(:, FSElem-1) = m%memberLoads(im)%F_I(:, FSElem-1) + Df_hydro_lumped
               y%Mesh%Force (:,mem%NodeIndx(FSElem-1)) = y%Mesh%Force (:,mem%NodeIndx(FSElem-1)) + Df_hydro_lumped(1:3)
               y%Mesh%Moment(:,mem%NodeIndx(FSElem-1)) = y%Mesh%Moment(:,mem%NodeIndx(FSElem-1)) + Df_hydro_lumped(4:6)
           END IF
        END IF

        !----------------------------------------------------------------------------------------------------!
        !                     Perform moment correction to compensate for load redistribution                !
        !----------------------------------------------------------------------------------------------------!
        ! Moment correction to the first and second nodes below the free surface
        F_S = F_DS
        F_0 = F_D0
        IF ( .NOT. mem%PropPot) THEN
           F_S = F_S + F_IS
           F_0 = F_0 + F_I0
           IF ( p%AMMod > 0_IntKi) THEN
              F_S = F_S + F_AS
              F_0 = F_0 + F_A0
           END IF
        END IF
        ! First node below the free surface
        DM_hydro = 0.5_ReKi * SubRatio**2 * deltal * cross_product(mem%k, F_S)
        y%Mesh%Moment(:,mem%NodeIndx(FSElem))   = y%Mesh%Moment(:,mem%NodeIndx(FSElem))   + DM_hydro * deltal
        ! Second node below the free surface
        IF (FSElem > 1_IntKi) THEN
            DM_hydro =               f_redist * deltal * cross_product(mem%k, F_0)
            y%Mesh%Moment(:,mem%NodeIndx(FSElem-1)) = y%Mesh%Moment(:,mem%NodeIndx(FSElem-1)) + DM_hydro * deltal
        END IF

      ELSE IF ( MemSubStat .NE. 3_IntKi) THEN ! Skip members with centerline completely out of water
        !----------------------------No load smoothing----------------------------!
        DO i = mem%i_floor+1,N+1    ! loop through member nodes starting from the first node above seabed
           z1 = m%DispNodePosHdn(3, mem%NodeIndx(i))
           !---------------------------------------------Compute deltal and h_c------------------------------------------!
           ! Cannot make any assumption about WaveStMod and member orientation 
           IF ( m%NodeInWater(mem%NodeIndx(i)) .EQ. 0_IntKi ) THEN ! Node is out of water
              deltal = 0.0_ReKi
              h_c    = 0.0_ReKi
           ELSE ! Node in water
              ! Look to the "left" toward node 1
              IF ( i == 1 ) THEN ! First node. Note: Having i == 1 also implies mem%i_floor = 0.
                 deltalLeft = 0.0_ReKi
              ELSE IF ( i == mem%i_floor+1 ) THEN ! First node above seabed.
                 ! Note: This part is superceded by i==1 above when mem%i_floor = 0.
                 !       This is the correct behavior.
                 deltalLeft = -mem%h_floor
              ELSE ! Regular internal node
                 IF ( m%NodeInWater(mem%NodeIndx(i-1)) .EQ. 1_IntKi ) THEN ! Node to the left is submerged
                    deltalLeft = 0.5_ReKi * mem%dl
                 ELSE ! Element i-1 crosses the free surface
                    z2 = m%DispNodePosHdn(3, mem%NodeIndx(i-1))
                    IF ( p%WaveField%WaveStMod > 0_IntKi ) THEN ! Wave stretching enabled
                       zeta1 = m%WaveElev(mem%NodeIndx(i  ))
                       zeta2 = m%WaveElev(mem%NodeIndx(i-1))
                    ELSE
                       zeta1 = 0.0_ReKi
                       zeta2 = 0.0_ReKi
                    END IF
                    SubRatio = (zeta1-z1)/((zeta1-z1)-(zeta2-z2))
                    deltalLeft = SubRatio * mem%dl ! Portion of element i-1 in water
                 END IF
              END IF
              ! Look to the "right" toward node N+1
              IF ( i == N+1 ) THEN ! Last node
                 deltalRight = 0.0_ReKi
              ELSE ! Regular internal node
                 IF ( m%NodeInWater(mem%NodeIndx(i+1)) .EQ. 1_IntKi ) THEN ! Node to the right is submerged
                    deltalRight = 0.5_ReKi * mem%dl
                 ELSE ! Element i crosses the free surface
                    z2 = m%DispNodePosHdn(3, mem%NodeIndx(i+1))
                    IF ( p%WaveField%WaveStMod > 0_IntKi ) THEN ! Wave stretching enabled
                       zeta1 = m%WaveElev(mem%NodeIndx(i  ))
                       zeta2 = m%WaveElev(mem%NodeIndx(i+1))
                    ELSE
                       zeta1 = 0.0_ReKi
                       zeta2 = 0.0_ReKi
                    END IF
                    SubRatio = (zeta1-z1)/((zeta1-z1)-(zeta2-z2))
                    deltalRight = SubRatio * mem%dl ! Portion of element i in water
                 END IF
              END IF
              ! Combine left and right contributions
              deltal =              deltalRight + deltalLeft
              h_c    = 0.5_ReKi * ( deltalRight - deltalLeft )
           END IF

           ! Compute the slope of the member radius
           IF (i == 1) THEN
              dRdl_p  = abs(mem%dRdl_mg(i))
              dRdl_pp = mem%dRdl_mg(i)   
           ELSE IF ( i > 1 .AND. i < (N+1)) THEN
              dRdl_p  = 0.5*( abs(mem%dRdl_mg(i-1)) + abs(mem%dRdl_mg(i)) )
              dRdl_pp = 0.5*( mem%dRdl_mg(i-1) + mem%dRdl_mg(i) )
           ELSE
              dRdl_p  = abs(mem%dRdl_mg(N))
              dRdl_pp = mem%dRdl_mg(N)
           END IF
         
           !--------------------- hydrodynamic drag loads: sides: Section 7.1.2 --------------------------------! 
           vec = matmul( mem%Ak,m%vrel(:,mem%NodeIndx(i)) )
           f_hydro = mem%Cd(i)*p%WaveField%WtrDens*mem%RMG(i)*TwoNorm(vec)*vec  +  &
                     0.5*mem%AxCd(i)*p%WaveField%WtrDens*pi*mem%RMG(i)*dRdl_p * abs(dot_product( mem%k, m%vrel(:,mem%NodeIndx(i)) )) * matmul( mem%kkt, m%vrel(:,mem%NodeIndx(i)) )
           CALL LumpDistrHydroLoads( f_hydro, mem%k, deltal, h_c, m%memberLoads(im)%F_D(:, i) )
           y%Mesh%Force (:,mem%NodeIndx(i)) = y%Mesh%Force (:,mem%NodeIndx(i)) + m%memberLoads(im)%F_D(1:3, i)
           y%Mesh%Moment(:,mem%NodeIndx(i)) = y%Mesh%Moment(:,mem%NodeIndx(i)) + m%memberLoads(im)%F_D(4:6, i)
            
           IF ( .NOT. mem%PropPot ) THEN
              !-------------------- hydrodynamic added mass loads: sides: Section 7.1.3 ------------------------!
              Am = mem%Ca(i)*p%WaveField%WtrDens*pi*mem%RMG(i)*mem%RMG(i)*mem%Ak + 2.0*mem%AxCa(i)*p%WaveField%WtrDens*pi*mem%RMG(i)*mem%RMG(i)*dRdl_p*mem%kkt
              f_hydro = -matmul( Am, u%Mesh%TranslationAcc(:,mem%NodeIndx(i)) )
              IF ( p%AMMod .EQ. 0_IntKi ) THEN ! Always compute added-mass force on nodes below SWL when undisplaced
                 z1 = u%Mesh%Position(3, mem%NodeIndx(i)) - p%WaveField%MSL2SWL ! Undisplaced z-position of the current node
                 IF ( z1 > 0.0_ReKi ) THEN ! Node is above SWL when undisplaced; zero added-mass force
                    f_hydro = 0.0_ReKi
                    CALL LumpDistrHydroLoads( f_hydro, mem%k, deltal, h_c, m%memberLoads(im)%F_A(:, i) )
                 ELSE ! Node at or below SWL when undisplaced
                    IF ( i == 1 ) THEN
                       deltalLeft = 0.0_ReKi
                    ELSE IF ( i == mem%i_floor+1 ) THEN
                       deltalLeft = -mem%h_floor
                    ELSE
                       deltalLeft = 0.5_ReKi * mem%dl
                    END IF
                    IF ( i == N+1 ) THEN
                       deltalRight = 0.0_ReKi
                    ELSE
                       z2 = u%Mesh%Position(3, mem%NodeIndx(i+1)) - p%WaveField%MSL2SWL
                       IF ( z2 > 0.0_ReKi ) THEN ! Element i crosses the SWL
                          deltalRight = -z1 / mem%cosPhi_ref
                       ELSE
                          deltalRight = 0.5_ReKi * mem%dl
                       END IF
                    END IF
                    deltal_AM =              deltalRight + deltalLeft
                    h_c_AM    = 0.5_ReKi * ( deltalRight - deltalLeft )
                    CALL LumpDistrHydroLoads( f_hydro, mem%k, deltal_AM, h_c_AM, m%memberLoads(im)%F_A(:, i) )
                 END IF
              ELSE ! Compute added-mass force on the instantaneous wetted section of the member
                 f_hydro = f_hydro * m%nodeInWater(mem%NodeIndx(i)) ! Zero the force if node above free surface
                 CALL LumpDistrHydroLoads( f_hydro, mem%k, deltal, h_c, m%memberLoads(im)%F_A(:, i) )
              END IF ! AMMod 0 or 1
              y%Mesh%Force (:,mem%NodeIndx(i)) = y%Mesh%Force (:,mem%NodeIndx(i)) + m%memberLoads(im)%F_A(1:3, i)
              y%Mesh%Moment(:,mem%NodeIndx(i)) = y%Mesh%Moment(:,mem%NodeIndx(i)) + m%memberLoads(im)%F_A(4:6, i)
              
              !-------------------- hydrodynamic inertia loads: sides: Section 7.1.4 ---------------------------!
              IF ( mem%PropMCF ) THEN
                 f_hydro=                     p%WaveField%WtrDens*pi*mem%RMG(i)*mem%RMG(i)        * matmul( mem%Ak,  m%FAMCF(:,mem%NodeIndx(i)) ) + &
                              2.0*mem%AxCa(i)*p%WaveField%WtrDens*pi*mem%RMG(i)*mem%RMG(i)*dRdl_p * matmul( mem%kkt, m%FA(:,mem%NodeIndx(i)) ) + &
                              2.0*m%FDynP(mem%NodeIndx(i))*mem%AxCp(i)*pi*mem%RMG(i)*dRdl_pp*mem%k 
              ELSE
                 f_hydro=(mem%Ca(i)+mem%Cp(i))*p%WaveField%WtrDens*pi*mem%RMG(i)*mem%RMG(i)       * matmul( mem%Ak,  m%FA(:,mem%NodeIndx(i)) ) + &
                              2.0*mem%AxCa(i) *p%WaveField%WtrDens*pi*mem%RMG(i)*mem%RMG(i)*dRdl_p * matmul( mem%kkt, m%FA(:,mem%NodeIndx(i)) ) + &
                              2.0*m%FDynP(mem%NodeIndx(i))*mem%AxCp(i)*pi*mem%RMG(i)*dRdl_pp*mem%k 
              END IF
              CALL LumpDistrHydroLoads( f_hydro, mem%k, deltal, h_c, m%memberLoads(im)%F_I(:, i) )
              y%Mesh%Force (:,mem%NodeIndx(i)) = y%Mesh%Force (:,mem%NodeIndx(i)) + m%memberLoads(im)%F_I(1:3, i)
              y%Mesh%Moment(:,mem%NodeIndx(i)) = y%Mesh%Moment(:,mem%NodeIndx(i)) + m%memberLoads(im)%F_I(4:6, i)
           END IF

        END DO ! i = 1,N+1    ! loop through member nodes       
      
      END IF ! Check if the member is surface piercing
      !-----------------------------------------------------------------------------------------------------!
      !                                External Hydrodynamic Side Loads - End                               !
      !-----------------------------------------------------------------------------------------------------!
            
      !-----------------------------------------------------------------------------------------------------!
      !             Any end plate loads that are modeled on a per-member basis: F_B and F_BF                !
      !-----------------------------------------------------------------------------------------------------!
      ! reassign convenience variables to correspond to member ends
      ! We need to subtract the MSL2SWL offset to place this  in the SWL reference system
      pos1 = m%DispNodePosHst(:,mem%NodeIndx(1))
      pos2 = m%DispNodePosHst(:,mem%NodeIndx(2))
      call GetOrientationAngles( pos1, pos2, phi1, sinPhi1, cosPhi1, tanPhi, sinBeta1, cosBeta1, k_hat1, errStat2, errMsg2 )
        call SetErrStat( ErrStat2, ErrMsg2, ErrStat, ErrMsg, RoutineName )
      if ( N == 1 ) then       ! Only one element in member
         sinPhi2  = sinPhi1
         cosPhi2  = cosPhi1
         sinBeta2 = sinBeta1
         cosBeta2 = cosBeta1
         k_hat2   = k_hat1
      else
         !  We need to subtract the MSL2SWL offset to place this  in the SWL reference system
         pos1 = m%DispNodePosHst(:, mem%NodeIndx(N  ))
         pos2 = m%DispNodePosHst(:, mem%NodeIndx(N+1))
         call GetOrientationAngles( pos1, pos2, phi2, sinPhi2, cosPhi2, tanPhi, sinBeta2, cosBeta2, k_hat2, errStat2, errMsg2 )
           call SetErrStat( ErrStat2, ErrMsg2, ErrStat, ErrMsg, RoutineName )
      end if
      ! z-coordinates of the two ends of the member
      z1 = m%DispNodePosHst(3,mem%NodeIndx(  1))
      z2 = m%DispNodePosHst(3,mem%NodeIndx(N+1))
      
      !----------------------------------- filled buoyancy loads: starts -----------------------------------!
      !TODO: Do the equations below still work if z1 > z2 ?
      !TODO: Should not have to test seabed crossing in time-marching loop
      if ( mem%i_floor == 0 ) then   ! both ends are above seabed
         !--- Water ballast buoyancy ---
         ! if member is fully flooded
         if (mem%memfloodstatus == 1) then
         !if (mem%z_overfill >= 0) then 
            Fl      = -mem%FillDens * g * pi *mem%Rin(  1)**2* (mem%z_overfill + max(z2-z1, 0.0_ReKi))
            Moment  =  mem%FillDens * g * pi *0.25*mem%Rin(  1)**4*sinPhi
            call AddEndLoad(Fl, Moment, sinPhi1, cosPhi1, sinBeta1, cosBeta1, m%F_BF_End(:, mem%NodeIndx(1)))
            
            Fl      =   mem%FillDens * g * pi *mem%Rin(N+1)**2* (mem%z_overfill + max(z1-z2, 0.0_ReKi))
            Moment  =  -mem%FillDens * g * pi *0.25*mem%Rin(N+1)**4*sinPhi            
            call AddEndLoad(Fl, Moment, sinPhi2, cosPhi2, sinBeta2, cosBeta2, m%F_BF_End(:, mem%NodeIndx(N+1)))
            
         ! if member is partially flooded
         else if (mem%l_fill > 0) then 
            Fl      = -mem%FillDens * g * pi *mem%Rin(1)**2*mem%l_fill*cosPhi
            Moment  =  mem%FillDens * g * pi *0.25*mem%Rin(1)**4*sinPhi
            call AddEndLoad(Fl, Moment, sinPhi1, cosPhi1, sinBeta1, cosBeta1, m%F_BF_End(:, mem%NodeIndx(1)))
         else
            ! no load if member is not flooded at all
         end if
         
      elseif ( mem%i_floor < mem%NElements+1 ) then ! upper node is still above the seabed, but lower node is below seabed
         !if (mem%z_overfill >= 0) then 
         if (mem%memfloodstatus == 1) then
            Fl      =   mem%FillDens * g * pi *mem%Rin(N+1)**2* (mem%z_overfill + max(z1-z2, 0.0_ReKi))
            Moment  =  -mem%FillDens * g * pi *0.25*mem%Rin(N+1)**4*sinPhi            
            call AddEndLoad(Fl, Moment, sinPhi2, cosPhi2, sinBeta2, cosBeta2, m%F_BF_End(:, mem%NodeIndx(N+1)))
         end if
         
      else    
         ! no loads because both end nodes are below seabed
      end if

      !------------------------------------ filled buoyancy loads: ends ------------------------------------!

      ! --- no inertia loads from water ballast modeled on ends

      !---------------------------------- external buoyancy loads: starts ----------------------------------!
      if ( (.not. mem%PropPot) .AND. (mem%MHstLMod /= 0) ) then
         ! Get positions and scaled radii of member end nodes
         pos1 = m%DispNodePosHst(:,mem%NodeIndx(  1))
         pos2 = m%DispNodePosHst(:,mem%NodeIndx(N+1))
         r1      = mem%RMGB(  1)
         r2      = mem%RMGB(N+1)
         if (mem%i_floor == 0) then  ! both ends above or at seabed
            ! Compute loads on the end plate of node 1
            IF (p%WaveField%WaveStMod > 0) THEN
               CALL GetTotalWaveElev( Time, pos1, Zeta1, ErrStat2, ErrMsg2 )
                 CALL SetErrStat( ErrStat2, ErrMsg2, ErrStat, ErrMsg, RoutineName )
               CALL GetFreeSurfaceNormal( Time, pos1, r1, n_hat, ErrStat2, ErrMsg2 )
                 CALL SetErrStat( ErrStat2, ErrMsg2, ErrStat, ErrMsg, RoutineName )
               FSPt = (/pos1(1),pos1(2),Zeta1/) ! Reference point on the free surface
            ELSE
               FSPt = (/pos1(1),pos1(2),0.0_ReKi/)
               n_hat = (/0.0,0.0,1.0/)
            END IF
            CALL GetSectionUnitVectors( k_hat1, y_hat, z_hat )
            CALL GetSectionFreeSurfaceIntersects( REAL(pos1,DbKi), REAL(FSPt,DbKi), k_hat1, y_hat, z_hat, n_hat, REAL(r1,DbKi), theta1, theta2, secStat)
              CALL SetErrStat( ErrStat2, ErrMsg2, ErrStat, ErrMsg, RoutineName )
            CALL GetEndPlateHstLds(pos1, k_hat1, y_hat, z_hat, r1, theta1, theta2, F_B_End)
            m%F_B_End(:, mem%NodeIndx(  1)) = m%F_B_End(:, mem%NodeIndx(  1)) + F_B_End
            IF (mem%MHstLMod == 1) THEN ! Check for partially wetted end plates
               IF ( .NOT.( EqualRealNos((theta2-theta1),0.0_DbKi) .OR. EqualRealNos((theta2-theta1),2.0_DbKi*PI_D) ) ) THEN
                   CALL SetErrStat(ErrID_Warn, 'End plate is partially wetted with MHstLMod = 1. The buoyancy load and distribution potentially have large error. This has happened to the first node of Member ID ' //trim(num2lstr(mem%MemberID)), errStat, errMsg, RoutineName )
               END IF
            END IF
            ! Compute loads on the end plate of node N+1
            IF (p%WaveField%WaveStMod > 0) THEN
               CALL GetTotalWaveElev( Time, pos2, Zeta2, ErrStat2, ErrMsg2 )
                 CALL SetErrStat( ErrStat2, ErrMsg2, ErrStat, ErrMsg, RoutineName )
               CALL GetFreeSurfaceNormal( Time, pos2, r2, n_hat, ErrStat2, ErrMsg2 )
                 CALL SetErrStat( ErrStat2, ErrMsg2, ErrStat, ErrMsg, RoutineName )
               FSPt = (/pos2(1),pos2(2),Zeta2/) ! Reference point on the free surface
            ELSE
               FSPt = (/pos2(1),pos2(2),0.0_ReKi/)
               n_hat = (/0.0,0.0,1.0/)
            END IF
            CALL GetSectionUnitVectors( k_hat2, y_hat, z_hat )
            CALL GetSectionFreeSurfaceIntersects( REAL(pos2,DbKi), REAL(FSPt,DbKi), k_hat2, y_hat, z_hat, n_hat, REAL(r2,DbKi), theta1, theta2, secStat)
              CALL SetErrStat( ErrStat2, ErrMsg2, ErrStat, ErrMsg, RoutineName )
            CALL GetEndPlateHstLds(pos2, k_hat2, y_hat, z_hat, r2, theta1, theta2, F_B_End)
            m%F_B_End(:, mem%NodeIndx(N+1)) = m%F_B_End(:, mem%NodeIndx(N+1)) - F_B_End
            IF (mem%MHstLMod == 1) THEN ! Check for partially wetted end plates
               IF ( .NOT.( EqualRealNos((theta2-theta1),0.0_DbKi) .OR. EqualRealNos((theta2-theta1),2.0_DbKi*PI_D) ) ) THEN
                   CALL SetErrStat(ErrID_Warn, 'End plate is partially wetted with MHstLMod = 1. The buoyancy load and distribution potentially have large error. This has happened to the last node of Member ID ' //trim(num2lstr(mem%MemberID)), errStat, errMsg, RoutineName )
               END IF
            END IF
         elseif ( mem%doEndBuoyancy ) then ! The member crosses the seabed line so only the upper end potentially have hydrostatic load
            ! Only compute the loads on the end plate of node N+1
            IF (p%WaveField%WaveStMod > 0) THEN
               CALL GetTotalWaveElev( Time, pos2, Zeta2, ErrStat2, ErrMsg2 )
                 CALL SetErrStat( ErrStat2, ErrMsg2, ErrStat, ErrMsg, RoutineName )
               CALL GetFreeSurfaceNormal( Time, pos2, r2, n_hat, ErrStat2, ErrMsg2 )
                 CALL SetErrStat( ErrStat2, ErrMsg2, ErrStat, ErrMsg, RoutineName )
               FSPt = (/pos2(1),pos2(2),Zeta2/) ! Reference point on the free surface
            ELSE
               FSPt = (/pos2(1),pos2(2),0.0_ReKi/)
               n_hat = (/0.0,0.0,1.0/)
            END IF
            CALL GetSectionUnitVectors( k_hat2, y_hat, z_hat )
            CALL GetSectionFreeSurfaceIntersects( REAL(pos2,DbKi), REAL(FSPt,DbKi), k_hat2, y_hat, z_hat, n_hat, REAL(r2,DbKi), theta1, theta2, secStat)
              CALL SetErrStat( ErrStat2, ErrMsg2, ErrStat, ErrMsg, RoutineName )
            CALL GetEndPlateHstLds(pos2, k_hat2, y_hat, z_hat, r2, theta1, theta2, F_B_End)
            m%F_B_End(:, mem%NodeIndx(N+1)) = m%F_B_End(:, mem%NodeIndx(N+1)) - F_B_End
            IF (mem%MHstLMod == 1) THEN ! Check for partially wetted end plates
               IF ( .NOT.( EqualRealNos((theta2-theta1),0.0_DbKi) .OR. EqualRealNos((theta2-theta1),2.0_DbKi*PI_D) ) ) THEN
                   CALL SetErrStat(ErrID_Warn, 'End plate is partially wetted with MHstLMod = 1. The buoyancy load and distribution potentially have large error. This has happened to the last node of Member ID ' //trim(num2lstr(mem%MemberID)), errStat, errMsg, RoutineName )
               END IF
            END IF
         ! else
            ! entire member is buried below the seabed
         end if
         
      end if   ! PropPot
      !----------------------------------- external buoyancy loads: ends -----------------------------------!

   end do ! im - looping through members
    
   !---------------------------------------------------------------------------------------------------------------!
   !                                     External Hydrodynamic Joint Loads - Start                                 !
   !                                        F_D_End, F_I_End, F_A_End, F_IMG_End                                   !
   !---------------------------------------------------------------------------------------------------------------!      
   ! NOTE:  All wave kinematics have already been zeroed out above the SWL or instantaneous wave height (for WaveStMod > 0), 
   ! so loads derived from the kinematics will be correct without the use of a nodeInWater value, but other loads need to be 
   ! multiplied by nodeInWater to zero them out above the SWL or instantaneous wave height.
   !TODO: Where's F_WMF_End computed?
      
   DO J = 1, p%NJoints
     
      ! Obtain the node index because WaveVel, WaveAcc, and WaveDynP are defined in the node indexing scheme, not the markers (No longer relevant?)
      ! The first NJoints nodes are all the joints with the rest being the internal nodes. See Morison_GenerateSimulationNodes.
            
      ! NOTE: 
      ! The PropPot values are only for members, and when the p%AM_End, p%DP_Const_End, p%Mass_MG_End, and p%I_MG_End are computed at init,
      ! contributions to these values are added only if the member connecting to the joint is NOT modeled with potential flow theory
      ! However, the p%An_End term used data from ALL members attached to a node, regardless of the PropPot setting, because the drag force is alway on.
      ! Therefore, no need to check PropPot here.
      
      ! Effect of wave stretching already baked into m%FDynP, m%FA, and m%vrel. No additional modification needed.
         
      ! Lumped added mass loads
      qdotdot                 = reshape((/u%Mesh%TranslationAcc(:,J),u%Mesh%RotationAcc(:,J)/),(/6/)) 
      m%F_A_End(:,J)          = m%nodeInWater(j) * matmul( p%AM_End(:,:,J) , ( - qdotdot(1:3)) )
         
      ! TODO: The original code did not multiply by nodeInWater, but should we? GJH
      ! Should be ok because m%FDynP and m%FA are both zeroed above the SWL (when WaveStMod=0) or the instantaneous free surface (when WaveStMod>0)
      m%F_I_End(:,J) =   (p%DP_Const_End(:,j) * m%FDynP(j) + matmul(p%AM_End(:,:,j),m%FA(:,j)))
         
      ! Marine growth inertia: ends: Section 4.2.2
      ! With wave stretching, m%nodeInWater is based on the instantaneous free surface and the current body position if (WaveDisp/=0).
      ! This should still be ok because with wave stretching, we do not allow joints to come out of water if initially submerged or 
      ! enter water if initially out of water. This is enforced when computing the side loads above.
      m%F_IMG_End(1:3,j) = -m%nodeInWater(j) * p%Mass_MG_End(j)*qdotdot(1:3)
      m%F_IMG_End(4:6,j) = -m%nodeInWater(j) * (matmul(p%I_MG_End(:,:,j),qdotdot(4:6)) - cross_product(u%Mesh%RotationVel(:,J),matmul(p%I_MG_End(:,:,j),u%Mesh%RotationVel(:,J))))

      ! Compute the dot product of the relative velocity vector with the directional Area of the Joint
      ! m%nodeInWater(j) is probably not necessary because m%vrel is zeroed when the node is out of water
      vmag  = m%nodeInWater(j) * ( m%vrel(1,j)*p%An_End(1,J) + m%vrel(2,j)*p%An_End(2,J) + m%vrel(3,j)*p%An_End(3,J) )
      ! High-pass filtering
      vmagf = p%VRelNFiltConst(J) * (vmag + xd%v_rel_n_FiltStat(J))

      ! Record most up-to-date vmagf and vmag at join J
      m%v_rel_n(j) = vmag
      m%v_rel_n_HiPass(j) = vmagf
         
      ! Evaluate drag force and combine all per-joint loads
      DO I=1,6
         IF (I < 4 ) THEN ! Three force components
            IF ( p%DragMod_End(J) .EQ. 0_IntKi ) THEN
               ! Note: vmag is zero if node is not in the water
               m%F_D_End(i,j) = (1.0_ReKi - p%DragLoFSc_End(j)) * p%An_End(i,j) * p%DragConst_End(j) * abs(vmagf)*vmagf &   
                                          + p%DragLoFSc_End(j)  * p%An_End(i,j) * p%DragConst_End(j) * abs(vmag )*vmag  
            ELSE IF (p%DragMod_End(J) .EQ. 1_IntKi) THEN
               ! Note: vmag is zero if node is not in the water
               m%F_D_End(i,j) = (1.0_ReKi - p%DragLoFSc_End(j)) * p%An_End(i,j) * p%DragConst_End(j) * abs(vmagf)*max(vmagf,0.0_ReKi) &
                                          + p%DragLoFSc_End(j)  * p%An_End(i,j) * p%DragConst_End(j) * abs(vmag) *max(vmag, 0.0_ReKi)
               m%F_D_End(i,j) = 2.0_ReKi * m%F_D_End(i,j)
            END IF
            
            y%Mesh%Force(i,j)    = y%Mesh%Force(i,j)    + m%F_D_End(i,j) + m%F_I_End(i,j) + p%F_WMG_End(i,j) + m%F_B_End(i,j) + m%F_BF_End(i,j) + m%F_A_End(i,j) + m%F_IMG_End(i,j)
         ELSE ! Three moment components
            y%Mesh%Moment(i-3,j) = y%Mesh%Moment(i-3,j) + m%F_B_End(i,j) + m%F_BF_End(i,j)  + m%F_IMG_End(i,j)
         END IF
      END DO  ! I=1,6
         
   END DO  ! J = 1, p%NJoints
   
   !---------------------------------------------------------------------------------------------------------------!
   !                                      External Hydrodynamic Joint Loads - End                                  !
   !---------------------------------------------------------------------------------------------------------------!    
   ! Map calculated results into the y%WriteOutput Array
   CALL MrsnOut_MapOutputs(y, p, u, m)


   ! map the motion to the visulization mesh
   if (p%VisMeshes) then
      !FIXME: error handling is incorrect here (overwrites all previous errors/warnings)
      call Transfer_Point_to_Line2( u%Mesh, y%VisMesh, m%VisMeshMap, ErrStat, ErrMsg )
   endif


   CONTAINS

   SUBROUTINE GetDisplacedNodePosition( forceDisplaced, pos )
      LOGICAL,         INTENT( IN    ) :: forceDisplaced ! Set to true to return the exact displaced position no matter WaveDisp or WaveStMod
      REAL(ReKi),      INTENT(   OUT ) :: pos(:,:) ! Displaced node positions

      ! Undisplaced node position
      pos      = u%Mesh%Position
      pos(3,:) = pos(3,:) - p%WaveField%MSL2SWL ! Z position measured from the SWL
      IF ( (p%WaveDisp /= 0) .OR. forceDisplaced ) THEN 
         ! Use displaced X and Y position
         pos(1,:) = pos(1,:) + u%Mesh%TranslationDisp(1,:)
         pos(2,:) = pos(2,:) + u%Mesh%TranslationDisp(2,:)
         IF ( (p%WaveField%WaveStMod > 0) .OR. forceDisplaced ) THEN
            ! Use displaced Z position only when wave stretching is enabled
            pos(3,:) = pos(3,:) + u%Mesh%TranslationDisp(3,:)
         END IF
      END IF

   END SUBROUTINE GetDisplacedNodePosition

   SUBROUTINE GetTotalWaveElev( Time, pos, Zeta, ErrStat, ErrMsg )
      REAL(DbKi),      INTENT( IN    ) :: Time
      REAL(ReKi),      INTENT( IN    ) :: pos(*)  ! Position at which free-surface elevation is to be calculated. Third entry ignored if present.
      REAL(ReKi),      INTENT(   OUT ) :: Zeta    ! Total free-surface elevation with first- and second-order contribution (if present)
      INTEGER(IntKi),  INTENT(   OUT ) :: ErrStat ! Error status of the operation
      CHARACTER(*),    INTENT(   OUT ) :: ErrMsg  ! Error message if errStat /= ErrID_None
      CHARACTER(*),    PARAMETER       :: RoutineName = 'GetTotalWaveElev'
      INTEGER(IntKi)                   :: errStat2
      CHARACTER(ErrMsgLen)             :: errMsg2
      ErrStat   = ErrID_None
      ErrMsg    = ""

      Zeta = WaveField_GetNodeTotalWaveElev( p%WaveField, m%SeaSt_Interp_m, Time, pos, ErrStat2, ErrMsg2 )
        CALL SetErrStat( ErrStat2, ErrMsg2, ErrStat, ErrMsg, RoutineName )

   END SUBROUTINE GetTotalWaveElev

   SUBROUTINE GetFreeSurfaceNormal( Time, pos, r, n, ErrStat, ErrMsg)
      REAL(DbKi),      INTENT( In    ) :: Time
      REAL(ReKi),      INTENT( In    ) :: pos(*)  ! Position at which free-surface normal is to be calculated. Third entry ignored if present.
      REAL(ReKi),      INTENT( In    ) :: r       ! Distance for central differencing
      REAL(ReKi),      INTENT(   OUT ) :: n(3)    ! Free-surface normal vector
      INTEGER(IntKi),  INTENT(   OUT ) :: ErrStat ! Error status of the operation
      CHARACTER(*),    INTENT(   OUT ) :: ErrMsg  ! Error message if errStat /= ErrID_None
      CHARACTER(*),    PARAMETER       :: RoutineName = 'GetFreeSurfaceNormal'
      INTEGER(IntKi)                   :: errStat2
      CHARACTER(ErrMsgLen)             :: errMsg2
      ErrStat   = ErrID_None
      ErrMsg    = ""

      CALL WaveField_GetNodeWaveNormal( p%WaveField, m%SeaSt_Interp_m, Time, pos, r, n, ErrStat2, ErrMsg2 )
        CALL SetErrStat( ErrStat2, ErrMsg2, ErrStat, ErrMsg, RoutineName )

   END SUBROUTINE GetFreeSurfaceNormal

   SUBROUTINE GetSectionUnitVectors( k, y, z )
      REAL(ReKi),      INTENT( In    ) :: k(3) ! Member axial unit vector
      REAL(ReKi),      INTENT(   OUT ) :: y(3) ! Horizontal unit vector perpendicular to k
      REAL(ReKi),      INTENT(   OUT ) :: z(3) ! Unit vector perpendicular to k and y with positive vertical component
      IF ( ABS(k(3)) > 0.999999_ReKi ) THEN ! k is effectively vertical
         y = (/0.0,1.0,0.0/)
      ELSE
         y = (/-k(2),k(1),0.0_ReKi/)
         y = y / SQRT(Dot_Product(y,y))      
      ENDIF
      z = cross_product(k,y)
      IF ( z(3) < 0.0 ) THEN ! Flip y and z so z points upward
         y = -y;
         z = -z;
      END IF
   END SUBROUTINE GetSectionUnitVectors

   SUBROUTINE GetSectionFreeSurfaceIntersects( pos0, FSPt, k_hat, y_hat, z_hat, n_hat, R, theta1, theta2, secStat)
      REAL(DbKi),      INTENT( In    ) :: pos0(3)
      REAL(DbKi),      INTENT( In    ) :: FSPt(3)
      REAL(ReKi),      INTENT( In    ) :: k_hat(3)
      REAL(ReKi),      INTENT( In    ) :: y_hat(3)
      REAL(ReKi),      INTENT( In    ) :: z_hat(3)
      REAL(ReKi),      INTENT( In    ) :: n_hat(3)
      REAL(DbKi),      INTENT( In    ) :: R
      REAL(DbKi),      INTENT(   OUT ) :: theta1
      REAL(DbKi),      INTENT(   OUT ) :: theta2
      INTEGER(IntKi),  INTENT(   OUT ) :: secStat
      REAL(DbKi)                       :: a, b, c, d, d2
      REAL(DbKi)                       :: alpha, beta
      REAL(DbKi)                       :: tmp
      CHARACTER(*),    PARAMETER       :: RoutineName = 'GetSectionFreeSurfaceIntersects'

      a  = R * dot_product(y_hat,n_hat)
      b  = R * dot_product(z_hat,n_hat)
      c  = dot_product(FSPt-pos0,n_hat)
      d2 = a*a+b*b
      IF ( d2 >= c*c ) THEN ! Has intersection
         d = SQRT(d2)
         IF (b>=0.0) THEN
            alpha =  ACOS(a/d)
         ELSE
            alpha = -ACOS(a/d)
         END IF
         beta   = ACOS(c/d)
         theta1 = alpha - beta
         theta2 = alpha + beta
         IF ( dot_product( (cos(theta2)-cos(theta1))*z_hat-(sin(theta2)-sin(theta1))*y_hat, n_hat) < 0.0 ) THEN
            tmp    = theta1
            theta1 = theta2
            theta2 = tmp + 2.0*PI_D
         END IF
         secStat = 1;
      ELSE IF (c > 0.0) THEN ! Section is fully submerged
         theta1 = -1.5*PI_D
         theta2 =  0.5*PI_D
         secStat = 2;
      ELSE ! Section is completely dry
         theta1 = -0.5*PI_D
         theta2 = -0.5*PI_D
         secStat = 0;
      END IF

   END SUBROUTINE GetSectionFreeSurfaceIntersects

   SUBROUTINE GetSectionHstLds( origin, pos0, k_hat, y_hat, z_hat, R, dRdl, theta1, theta2, dFdl)

      REAL(DbKi),      INTENT( IN    ) :: origin(3)
      REAL(DbKi),      INTENT( IN    ) :: pos0(3)
      REAL(DbKi),      INTENT( IN    ) :: k_hat(3)
      REAL(DbKi),      INTENT( IN    ) :: y_hat(3)
      REAL(DbKi),      INTENT( IN    ) :: z_hat(3)
      REAL(DbKi),      INTENT( IN    ) :: R
      REAL(DbKi),      INTENT( IN    ) :: dRdl
      REAL(DbKi),      INTENT( IN    ) :: theta1
      REAL(DbKi),      INTENT( IN    ) :: theta2
      REAL(DbKi),      INTENT(   OUT ) :: dFdl(6)
      REAL(DbKi)                       :: C0, C1, C2
      REAL(DbKi)                       :: Z0, dTheta, sinTheta1, sinTheta2, cosTheta1, cosTheta2, cosPhi
      
      Z0        = pos0(3)
      dTheta    = theta2 - theta1
      sinTheta1 = SIN(theta1)
      sinTheta2 = SIN(theta2)
      cosTheta1 = COS(theta1)
      cosTheta2 = COS(theta2)
      cosPhi    = SQRT(k_hat(1)**2+k_hat(2)**2)

      C0 = Z0*dTheta                +     R*cosPhi*(cosTheta1   -cosTheta2)
      C1 = Z0*(sinTheta2-sinTheta1) + 0.5*R*cosPhi*(cosTheta2**2-cosTheta1**2)
      C2 = Z0*(cosTheta1-cosTheta2) + 0.5*R*cosPhi*(dTheta-sinTheta2*cosTheta2+sinTheta1*cosTheta1)

      dFdl(1:3) = -R   *dRdl*C0*k_hat + R*C1*y_hat + R*C2*z_hat
      dFdl(4:6) = -R**2*dRdl*C2*y_hat + R**2*dRdl*C1*z_hat      + CROSS_PRODUCT((pos0-origin),dFdl(1:3))
      dFdl = dFdl * p%WaveField%WtrDens * g

   END SUBROUTINE GetSectionHstLds

   SUBROUTINE getElementHstLds_Mod2( pos1In, pos2In, FSPtIn, k_hatIn, y_hatIn, z_hatIn, n_hatIn, r1In, r2In, dlIn, F_B1, F_B2, ErrStat, ErrMsg )
      
      REAL(ReKi),      INTENT( IN    ) :: pos1In(3)
      REAL(ReKi),      INTENT( IN    ) :: pos2In(3)
      REAL(ReKi),      INTENT( IN    ) :: FSPtIn(3)
      REAL(ReKi),      INTENT( IN    ) :: k_hatIn(3)
      REAL(ReKi),      INTENT( IN    ) :: y_hatIn(3)
      REAL(ReKi),      INTENT( IN    ) :: z_hatIn(3)
      REAL(ReKi),      INTENT( IN    ) :: n_hatIn(3)
      REAL(ReKi),      INTENT( IN    ) :: r1In
      REAL(ReKi),      INTENT( IN    ) :: r2In
      REAL(ReKi),      INTENT( IN    ) :: dlIn
      REAL(ReKi),      INTENT(   OUT ) :: F_B1(6)
      REAL(ReKi),      INTENT(   OUT ) :: F_B2(6)
      INTEGER(IntKi),  INTENT(   OUT ) :: ErrStat ! Error status of the operation
      CHARACTER(*),    INTENT(   OUT ) :: ErrMsg  ! Error message if errStat /= ErrID_None
      REAL(DbKi)                       :: theta1, theta2
      REAL(DbKi)                       :: dFdl1(6), dFdlMid(6), dFdl2(6), F_B(6)
      REAL(DbKi)                       :: i, dl, r1, r2, rMid, dRdl, posMid(3), pos1(3), pos2(3), FSPt(3), k_hat(3), y_hat(3), z_hat(3), n_hat(3)
      INTEGER(IntKi)                   :: secStat1, secStatMid, secStat2
      CHARACTER(*),    PARAMETER       :: routineName = "getElementHstLds_Mod2"
      INTEGER(IntKi)                   :: errStat2
      CHARACTER(ErrMsgLen)             :: errMsg2
      ErrStat   = ErrID_None
      ErrMsg    = ""  
  
      pos1   = REAL(pos1In,DbKi)
      pos2   = REAL(pos2In,DbKi)
      r1     = REAL(r1In,DbKi)
      r2     = REAL(r2In,DbKi)
      dl     = REAL(dlIn,DbKi)
      dRdl   = (r2-r1)/dl
      rMid   = 0.5*(  r1+  r2)
      posMid = 0.5*(pos1In+pos2In)
      FSPt   = REAL(FSPtIn,DbKi)
      k_hat  = REAL(k_hatIn,DbKi)
      y_hat  = REAL(y_hatIn,DbKi)
      z_hat  = REAL(z_hatIn,DbKi)
      n_hat  = REAL(n_hatIn,DbKi)
      
      ! Avoid sections coincident with the SWL
      IF ( ABS(k_hat(3)) > 0.999999_ReKi ) THEN ! Vertical member
         IF ( EqualRealNos( pos1(3), 0.0_DbKi ) ) THEN
            pos1(3) = pos1(3) - 1.0E-6 * dl
         END IF
         IF ( EqualRealNos( pos2(3), 0.0_DbKi ) ) THEN
            pos2(3) = pos2(3) - 1.0E-6 * dl
         END IF
         IF ( EqualRealNos( posMid(3), 0.0_DbKi ) ) THEN
            posMid(3) = posMid(3) - 1.0E-6 * dl
         END IF
      END IF

      ! Section load at node 1
      CALL GetSectionFreeSurfaceIntersects( pos1,   FSPt, REAL(k_hat,ReKi), REAL(y_hat,ReKi), REAL(z_hat,ReKi), REAL(n_hat,ReKi), r1, theta1, theta2, secStat1)
      CALL GetSectionHstLds( pos1, pos1,   k_hat, y_hat, z_hat, r1,   dRdl, theta1, theta2, dFdl1)

      ! Section load at midpoint
      CALL GetSectionFreeSurfaceIntersects( posMid, FSPt, REAL(k_hat,ReKi), REAL(y_hat,ReKi), REAL(z_hat,ReKi), REAL(n_hat,ReKi), rMid, theta1, theta2, secStatMid)
      CALL GetSectionHstLds( pos1, posMid, k_hat, y_hat, z_hat, rMid, dRdl, theta1, theta2, dFdlMid)

      ! Section load at node 2
      CALL GetSectionFreeSurfaceIntersects( pos2,   FSPt, REAL(k_hat,ReKi), REAL(y_hat,ReKi), REAL(z_hat,ReKi), REAL(n_hat,ReKi), r2, theta1, theta2, secStat2)
      CALL GetSectionHstLds( pos1, pos2,   k_hat, y_hat, z_hat, r2,   dRdl, theta1, theta2, dFdl2)

      ! Adaptively refine the load integration over the element
      CALL RefineElementHstLds(pos1,pos1,posMid,pos2,FSPt,r1,rMid,r2,dl,dRdl,secStat1,secStatMid,secStat2,k_hat,y_hat,z_hat,n_hat,dFdl1,dFdlMid,dFdl2,1,F_B,ErrStat2,ErrMsg2)
        CALL SetErrStat( ErrStat2, ErrMsg2, ErrStat, ErrMsg, RoutineName )

      ! Distribute the hydrostatic load to the two end nodes
      F_B1(1:3) = 0.5 * F_B(1:3)
      F_B2(1:3) = 0.5 * F_B(1:3)
      F_B(4:6)  = F_B(4:6) - CROSS_PRODUCT(k_hat*dl,F_B2(1:3))
      F_B1(4:6) = 0.5 * F_B(4:6)
      F_B2(4:6) = 0.5 * F_B(4:6)

   END SUBROUTINE getElementHstLds_Mod2

   RECURSIVE SUBROUTINE RefineElementHstLds( origin, pos1, posMid, pos2, FSPt, r1, rMid, r2, dl, dRdl,secStat1,secStatMid,secStat2, k_hat, y_hat, z_hat, n_hat, dFdl1, dFdlMid, dFdl2, recurLvl, F_B_5pt, ErrStat, ErrMsg)

      REAL(DbKi),      INTENT( IN    ) :: origin(3)
      REAL(DbKi),      INTENT( IN    ) :: pos1(3)
      REAL(DbKi),      INTENT( IN    ) :: posMid(3)
      REAL(DbKi),      INTENT( IN    ) :: pos2(3)
      REAL(DbKi),      INTENT( IN    ) :: FSPt(3)
      REAL(DbKi),      INTENT( IN    ) :: r1
      REAL(DbKi),      INTENT( IN    ) :: rMid
      REAL(DbKi),      INTENT( IN    ) :: r2
      REAL(DbKi),      INTENT( IN    ) :: dl
      REAL(DbKi),      INTENT( IN    ) :: dRdl
      INTEGER(IntKi),  INTENT( IN    ) :: secStat1
      INTEGER(IntKi),  INTENT( IN    ) :: secStatMid
      INTEGER(IntKi),  INTENT( IN    ) :: secStat2
      REAL(DbKi),      INTENT( IN    ) :: k_hat(3)
      REAL(DbKi),      INTENT( IN    ) :: y_hat(3)
      REAL(DbKi),      INTENT( IN    ) :: z_hat(3)
      REAL(DbKi),      INTENT( IN    ) :: n_hat(3)
      REAL(DbKi),      INTENT( IN    ) :: dFdl1(6)
      REAL(DbKi),      INTENT( IN    ) :: dFdlMid(6)
      REAL(DbKi),      INTENT( IN    ) :: dFdl2(6)
      INTEGER(IntKi),  INTENT( IN    ) :: recurLvl
      REAL(DbKi),      INTENT(   OUT ) :: F_B_5pt(6)
      INTEGER(IntKi),  INTENT(   OUT ) :: ErrStat ! Error status of the operation
      CHARACTER(*),    INTENT(   OUT ) :: ErrMsg  ! Error message if errStat /= ErrID_None

      REAL(DbKi)                       :: theta1,theta2
      REAL(DbKi)                       :: posMidL(3), posMidR(3)
      REAL(DbKi)                       :: rMidL, rMidR
      REAL(DbKi)                       :: dFdlMidL(6), dFdlMidR(6), F_B_3pt(6)
      REAL(DbKi)                       :: error(6), tmp(6)
      LOGICAL                          :: refine, tolMet
      INTEGER(IntKi)                   :: i
      INTEGER(IntKi)                   :: secStatMidL, secStatMidR
      REAL(DbKi),      PARAMETER       :: RelTol      = 1.0E-6
      REAL(DbKi),      PARAMETER       :: AbsTol      = 1.0E-8
      INTEGER(IntKi),  PARAMETER       :: maxRecurLvl = 50
      CHARACTER(*),    PARAMETER       :: RoutineName = "RefineElementHstLds"
      
      ErrStat = ErrID_None
      ErrMsg  = ""

      posMidL = 0.5*(pos1+posMid)
      posMidR = 0.5*(posMid+pos2)
      rMidL   = 0.5*(r1+rMid)
      rMidR   = 0.5*(rMid+r2)

      ! Avoid sections coincident with the SWL
      IF ( ABS(k_hat(3)) > 0.999999_ReKi ) THEN ! Vertical member
         IF ( EqualRealNos( posMidL(3), 0.0_DbKi ) ) THEN
            posMidL(3) = posMidL(3) - 1.0E-6 * dl
         END IF
         IF ( EqualRealNos( posMidR(3), 0.0_DbKi ) ) THEN
            posMidR(3) = posMidR(3) - 1.0E-6 * dl
         END IF
      END IF

      ! Total hydrostatic load on the element (Simpsons Rule)
      F_B_3pt = (dFdl1 + 4.0*dFdlMid + dFdl2) * dl/6.0

      ! Mid point of left section
      CALL GetSectionFreeSurfaceIntersects( posMidL, FSPt, REAL(k_hat,ReKi), REAL(y_hat,ReKi), REAL(z_hat,ReKi), REAL(n_hat,ReKi), rMidL, theta1, theta2, secStatMidL)
      CALL GetSectionHstLds( origin, posMidL, k_hat, y_hat, z_hat, rMidL, dRdl, theta1, theta2, dFdlMidL)

      ! Mid point of right section
      CALL GetSectionFreeSurfaceIntersects( posMidR, FSPt, REAL(k_hat,ReKi), REAL(y_hat,ReKi), REAL(z_hat,ReKi), REAL(n_hat,ReKi), rMidR, theta1, theta2, secStatMidR)
      CALL GetSectionHstLds( origin, posMidR, k_hat, y_hat, z_hat, rMidR, dRdl, theta1, theta2, dFdlMidR)
      
      F_B_5pt = (dFdl1 + 4.0*dFdlMidL + 2.0*dFdlMid + 4.0*dFdlMidR + dFdl2) * dl/12.0

      error = ABS(F_B_3pt - F_B_5pt)
      tolMet = .TRUE.
      DO i = 1,6
         IF ( error(i) > MAX(RelTol*ABS(F_B_5pt(i)),AbsTol) ) THEN
            tolMet = .FALSE.
         END IF
      END DO
      refine = .NOT. tolMet
      IF (ABS(secStat1-secStat2)>1) THEN ! (Sub)element bounds the waterplane
         refine = .TRUE. ! Keep refining irrespective of tolMet to avoid premature termination
      END IF
      IF ( recurLvl > maxRecurLvl ) THEN
         refine = .FALSE.
         IF (.NOT. tolMet) THEN
            CALL SetErrStat(ErrID_Warn, 'Tolerance for element hydrostatic load not met after the maximum allowed level of recursion is reached. Consider reducing MDivSize.', ErrStat, ErrMsg, RoutineName )
         ! ELSE
            ! Free surface is likely normal to the element.
         END IF
      END IF
      
      IF (refine) THEN ! Recursively refine the load integration if tolerance not met
         CALL RefineElementHstLds(origin,pos1,posMidL,posMid,FSPt,r1,rMidL,rMid,0.5*dl,dRdl,secStat1,secStatMidL,secStatMid,k_hat,y_hat,z_hat,n_hat,dFdl1,dFdlMidL,dFdlMid, recurLvl+1, tmp, ErrStat, ErrMsg)
         CALL RefineElementHstLds(origin,posMid,posMidR,pos2,FSPt,rMid,rMidR,r2,0.5*dl,dRdl,secStatMid,secStatMidR,secStat2,k_hat,y_hat,z_hat,n_hat,dFdlMid,dFdlMidR,dFdl2, recurLvl+1, F_B_5pt, ErrStat, ErrMsg)
         F_B_5pt = F_B_5pt + tmp
      END IF

   END SUBROUTINE RefineElementHstLds

   SUBROUTINE GetEndPlateHstLds(pos0, k_hat, y_hat, z_hat, R, theta1, theta2, F)

      REAL(ReKi),      INTENT( IN    ) :: pos0(3)
      REAL(ReKi),      INTENT( IN    ) :: k_hat(3)
      REAL(ReKi),      INTENT( IN    ) :: y_hat(3)
      REAL(ReKi),      INTENT( IN    ) :: z_hat(3)
      REAL(ReKi),      INTENT( IN    ) :: R
      REAL(DbKi),      INTENT( IN    ) :: theta1
      REAL(DbKi),      INTENT( IN    ) :: theta2
      REAL(ReKi),      INTENT(   OUT ) :: F(6)
      REAL(DbKi)                       :: C0, C1, C2, a, b, tmp1, tmp2, tmp3
      REAL(DbKi)                       :: Z0, cosPhi, dTheta
      REAL(DbKi)                       :: y1, y2
      REAL(DbKi)                       :: z1, z2, z1_2, z2_2, z1_3, z2_3, z1_4, z2_4
      REAL(DbKi)                       :: dy, dy_3, dz, dz_2, dz_3, dz_4, sz
      REAL(DbKi)                       :: R_2, R_4
      REAL(DbKi)                       :: Fk, My, Mz

      Z0     = pos0(3)
      cosPhi = SQRT(k_hat(1)**2+k_hat(2)**2)
      dTheta = theta2-theta1
      y1     = R*COS(theta1)
      z1     = R*SIN(theta1)
      y2     = R*COS(theta2)
      z2     = R*SIN(theta2)
      z1_2   = z1*z1
      z1_3   = z1*z1_2
      z1_4   = z1*z1_3
      z2_2   = z2*z2
      z2_3   = z2*z2_2
      z2_4   = z2*z2_3
      R_2    = R*R
      R_4    = R_2*R_2
      dy     = y2-y1
      sz     = z1+z2
      dy_3   = y2*y2*y2-y1*y1*y1
      dz_2   = z2_2-z1_2
      dz_3   = z2_3-z1_3
      dz_4   = z2_4-z1_4
      tmp1   = y1*z2-y2*z1
      tmp2   = z1_2+z1*z2+z2_2

      ! End plate force in the k_hat direction
      Fk     = -0.5*Z0*(R_2*dTheta-tmp1) + cosPhi/6.0*( 2.0*dy_3 - z1*z2*dy - z1_2*(y2+2.0*y1) + z2_2*(y1+2.0*y2) )
      F(1:3) = p%WaveField%WtrDens * g * Fk * k_hat

      ! End plate moment in the y_hat and z_hat direction
      My     = Z0/6.0*( 2.0*dy_3 + 2.0*dy*tmp2 + 3.0*tmp1*sz ) &    ! y_hat component
               + cosPhi/24.0*( -3.0*R_4*dTheta + 3.0*y1*z1*(2.0*z1_2-R_2) - 3.0*y2*z2*(2.0*z2_2-R_2) &
                                                            + 6.0*dy*sz*(z1_2+z2_2) + 8.0*tmp1*tmp2  )
      IF (EqualRealNos(z1, z2)) THEN ! z_hat component (Nonzero only when z1 /= z2)
         Mz = 0.0
      ELSE
         dz = z2-z1
         a  = dy/dz
         b  = tmp1/dz
         tmp1 = a*a+1.0
         tmp2 = a*b
         tmp3 = b*b-R_2
         Mz =     -Z0/ 6.0*(    tmp1*dz_3 + 3.0*tmp2*dz_2 + 3.0*tmp3*dz  ) &
              -cosPhi/24.0*(3.0*tmp1*dz_4 + 8.0*tmp2*dz_3 + 6.0*tmp3*dz_2)
      END IF
      F(4:6) = p%WaveField%WtrDens * g * (My*y_hat + Mz*z_hat)

   END SUBROUTINE GetEndPlateHstLds

   SUBROUTINE getElementHstLds_Mod1( Time, pos1, pos2, Zeta1, Zeta2, k_hat, r1, r2, dl, alphaIn, Is1stElement, F_B0, F_B1, F_B2, ErrStat, ErrMsg )
      
      REAL(DbKi),      INTENT( IN    ) :: Time
      REAL(ReKi),      INTENT( IN    ) :: pos1(3)
      REAL(ReKi),      INTENT( IN    ) :: pos2(3)
      REAL(ReKi),      INTENT( IN    ) :: Zeta1
      REAL(ReKi),      INTENT( IN    ) :: Zeta2
      REAL(ReKi),      INTENT( IN    ) :: k_hat(3)
      REAL(ReKi),      INTENT( IN    ) :: r1
      REAL(ReKi),      INTENT( IN    ) :: r2
      REAL(ReKi),      INTENT( IN    ) :: dl
      REAL(ReKi),      INTENT( IN    ) :: alphaIn
      LOGICAL,         INTENT( IN    ) :: Is1stElement
      REAL(ReKi),      INTENT(   OUT ) :: F_B0(6) ! Lumped load at the first  node of the last    element
      REAL(ReKi),      INTENT(   OUT ) :: F_B1(6) ! Lumped load at the first  node of the current element
      REAL(ReKi),      INTENT(   OUT ) :: F_B2(6) ! Lumped load at the second node of the current element
      INTEGER(IntKi),  INTENT(   OUT ) :: ErrStat ! Error status of the operation
      CHARACTER(*),    INTENT(   OUT ) :: ErrMsg  ! Error message if errStat /= ErrID_None
      REAL(ReKi)                       :: alpha, dRdl, SubRatio
      REAL(ReKi)                       :: Vs, Vrc, Vhc
      REAL(ReKi)                       :: h0, rh, a0, b0, a0b0, s0, C_1, C_2, Z0
      REAL(ReKi)                       :: sinGamma, cosGamma, tanGamma
      REAL(ReKi)                       :: FbVec(3), MbVec(3), FSInt(3), n_hat(3), t_hat(3), s_hat(3), r_hat(3)
      INTEGER(IntKi)                   :: errStat2
      CHARACTER(ErrMsgLen)             :: errMsg2
      INTEGER(IntKi),  PARAMETER       :: pwr = 3 ! Exponent for buoyancy node distribution smoothing
      CHARACTER(*),    PARAMETER       :: RoutineName = "getElementHstLds_Mod1"
      
      F_B0 = 0.0_ReKi
      F_B1 = 0.0_ReKi
      F_B2 = 0.0_ReKi

      dRdl = (r2 - r1)/dl

      IF ( (z1 < Zeta1) .AND. (z2 < Zeta2) ) THEN  ! If element is fully submerged
         ! Compute the waterplane shape, the submerged volume, and it's geometric center
         ! No need to consider tapered and non-tapered elements separately
         Vs   =  Pi*dl   *(r1**2 +     r1*r2 +     r2**2 ) /  3.0_ReKi   ! volume of total submerged portion
         Vhc  =  Pi*dl**2*(r1**2 + 2.0*r1*r2 + 3.0*r2**2 ) / 12.0_ReKi   ! Submerged Volume * h_c

         ! Hydrostatic force on element
         FbVec = (/0.0_ReKi,0.0_ReKi,Vs/) - Pi*( r2*r2*z2 - r1*r1*z1) *k_hat
         FbVec = p%WaveField%WtrDens * g * FbVec

         ! Hydrostatic moment on element about the lower node
         MbVec = (Vhc+0.25*Pi*(r2**4-r1**4)) * Cross_Product(k_hat,(/0.0_ReKi,0.0_ReKi,1.0_ReKi/))
         MbVec = p%WaveField%WtrDens * g * MbVec

         ! Distribute element load to nodes
         alpha = alphaIn*(z2-Zeta2)**pwr/(alphaIn*(z2-Zeta2)**pwr+(1.0_ReKi-alphaIn)*(z1-Zeta1)**pwr)

         ! Hydrostatic force
         F_B1(1:3) = (1-alpha) * FbVec
         F_B2(1:3) =    alpha  * FbVec
         
         ! Hydrostatic moment correction followed by redistribution
         MbVec = MbVec - Cross_Product( k_hat*dl, F_B2(1:3))
         F_B1(4:6) = (1-alpha) * MbVec
         F_B2(4:6) =    alpha  * MbVec
         
      ELSE IF ( (z1 < Zeta1) .AND. (z2 >= Zeta2) ) THEN ! Element is partially submerged
         ! Submergence ratio
         SubRatio = ( Zeta1-pos1(3) ) / ( (Zeta1-pos1(3)) - (Zeta2-pos2(3)) )
         ! The position of the intersection between the free surface and the element
         FSInt    = SubRatio * (pos2-pos1) + pos1
         ! Distances along element centerline from point 1 to the waterplane
         h0       = SubRatio * dl
         ! Scaled radius of element at point where its centerline crosses the waterplane
         rh       = r1 + h0*dRdl
         ! Estimate the free-surface normal at the free-surface intersection, n_hat
         IF ( p%WaveField%WaveStMod > 0_IntKi ) THEN ! If wave stretching is enabled, compute free surface normal
            CALL GetFreeSurfaceNormal( Time, FSInt, rh, n_hat, ErrStat2, ErrMsg2 )
              CALL SetErrStat( ErrStat2, ErrMsg2, ErrStat, ErrMsg, RoutineName )
         ELSE ! Without wave stretching, use the normal of the SWL
            n_hat = (/0.0_ReKi,0.0_ReKi,1.0_ReKi/)
         END IF
         ! Get other relevant unit vectors, t_hat, r_hat, and s_hat
         t_hat    = Cross_Product(k_hat,n_hat)
         sinGamma = SQRT(Dot_Product(t_hat,t_hat))
         cosGamma = Dot_Product(k_hat,n_hat)
         tanGamma = sinGamma/cosGamma
         IF (sinGamma < 0.0001) THEN  ! Free surface normal is aligned with the element
            ! Arbitrary choice for t_hat as long as it is perpendicular to k_hat
            IF ( k_hat(3) < 0.999999_ReKi ) THEN
               t_hat = (/-k_hat(2),k_hat(1),0.0_ReKi/)   
               t_hat = t_hat / SQRT(Dot_Product(t_hat,t_hat))
            ELSE ! k_hat is close to vertical (0,0,1)
               t_hat = (/1.0_ReKi,0.0_ReKi,0.0_ReKi/);
            END IF
         ELSE
            t_hat = t_hat / sinGamma
         END IF
         s_hat = Cross_Product(t_hat,n_hat)
         r_hat = Cross_Product(t_hat,k_hat)

         ! Compute the waterplane shape, the submerged volume, and it's geometric center
         IF (abs(dRdl) < 0.0001) THEN  ! non-tapered member

            IF (cosGamma < 0.0001) THEN
               CALL SetErrStat(ErrID_Fatal, 'Element cannot be parallel to the free surface.  This has happened for Member ID '//trim(num2lstr(mem%MemberID)), errStat, errMsg, RoutineName )
            END IF

            a0   = r1/cosGamma                                       ! Semi major axis of waterplane
            b0   = r1                                                ! Semi minor axis of waterplane
            a0b0 = a0*b0
            s0   = 0.0_ReKi                                          ! Distance from the center of the waterplane to the element centerline
            Vs   =       Pi*r1**2*h0                                 ! volume of total submerged portion
            Vrc  = -0.25*Pi*r1**4*tanGamma                           ! Submerged Volume * r_c
            Vhc  = 0.125*Pi*r1**2* (4.0*h0**2 + r1**2 * tanGamma**2) ! Submerged Volume * h_c

         ELSE  ! tapered member
            C_1  = 1.0_ReKi - dRdl**2 * tanGamma**2
            IF (C_1 < 0.0001) THEN ! The free surface is nearly tangent to the element wall
               CALL SetErrStat(ErrID_Fatal, 'Element cannot be parallel to the free surface.  This has happened for Member ID '//trim(num2lstr(mem%MemberID)), errStat, errMsg, RoutineName )
            END IF

            a0   = rh/(C_1*cosGamma)                                 ! Semi major axis of waterplane
            b0   = rh/sqrt(C_1)                                      ! Semi minor axis of waterplane
            a0b0 = a0*b0
            C_2  = a0b0*rh*cosGamma - r1**3
            s0   = -rh*dRdl*tanGamma/C_1/cosGamma                    ! Distance from the center of the waterplane to the element centerline
            Vs   =  Pi*C_2/(3.0*dRdl)                                ! volume of total submerged portion
            Vrc  = -0.25*Pi *  a0b0*rh**2*sinGamma/C_1                                                 ! Submerged Volume * r_c
            Vhc  =  0.25*Pi * (a0b0*rh**2*cosGamma/C_1 - r1**4 - 4.0_ReKi/3.0_ReKi*r1*C_2 ) /dRdl**2   ! Submerged Volume * h_c

         END IF

         ! z-coordinate of the center of the waterplane in the global earth-fixed system
         Z0 = z1+h0*k_hat(3)+s0*s_hat(3)  

         ! Hydrostatic force on element
         FbVec = (/0.0_ReKi,0.0_ReKi,Vs/) - Pi*a0b0*Z0*n_hat + Pi*r1**2*z1*k_hat
         FbVec = p%WaveField%WtrDens * g * FbVec

         ! Hydrostatic moment on element about the lower node
         MbVec = Cross_Product( Vrc*r_hat+Vhc*k_hat, (/0.0_ReKi,0.0_ReKi,1.0_ReKi/) ) &
                 + 0.25*Pi*a0b0* ( ( s_hat(3)*a0*a0 + 4.0*(s0-h0*sinGamma)*Z0 )*t_hat - t_hat(3)*b0*b0*s_hat ) &
                 - 0.25*Pi*r1**4*(   r_hat(3)                                  *t_hat - t_hat(3)   *   r_hat )
         MbVec = p%WaveField%WtrDens * g * MbVec

         IF ( Is1stElement ) THEN ! This is the 1st element of the member
            ! Assign the element load to the lower (1st) node of the member
            F_B1(1:3) = FbVec
            F_B1(4:6) = MbVec
         ELSE ! This is not the 1st element of the member
            ! Distribute element load to nodes
            alpha = (1.0-alphaIn)*(z1-Zeta1)**pwr / ( -alphaIn*(z2-Zeta2)**pwr + (1.0-alphaIn)*(z1-Zeta1)**pwr )
            ! Hydrostatic force
            F_B0(1:3) = (1-alpha) * FbVec
            F_B1(1:3) =    alpha  * FbVec
            ! Hydrostatic moment correction followed by redistribution
            MbVec = MbVec - Cross_Product( -k_hat*dl, F_B0(1:3))
            F_B0(4:6) = (1-alpha) * MbVec
            F_B1(4:6) =    alpha  * MbVec
         END IF
      END IF
   END SUBROUTINE getElementHstLds_Mod1

END SUBROUTINE Morison_CalcOutput
!----------------------------------------------------------------------------------------------------------------------------------
subroutine LumpDistrHydroLoads( f_hydro, k_hat, dl, h_c, lumpedLoad )
   real(ReKi), intent(in   ) :: f_hydro(3)
   real(ReKi), intent(in   ) :: k_hat(3)
   real(ReKi), intent(in   ) :: dl
   real(ReKi), intent(in   ) :: h_c
   real(ReKi), intent(inout) :: lumpedLoad(6)
   lumpedLoad(1:3) = f_hydro*dl
   lumpedLoad(4:6) = cross_product(k_hat*h_c, f_hydro)*dl
end subroutine LumpDistrHydroLoads
!----------------------------------------------------------------------------------------------------------------------------------
! Takes loads on node i in element tilted frame and converts to 6DOF loads at node i and adjacent node
SUBROUTINE DistributeElementLoads(Fl, Fr, M, sinPhi, cosPhi, SinBeta, cosBeta, alpha, F1, F2)
   
   REAL(ReKi),                     INTENT    ( IN    )  :: Fl        ! (N)   axial load about node i
   REAL(ReKi),                     INTENT    ( IN    )  :: Fr        ! (N)   radial load about node i in direction of tilt
   REAL(ReKi),                     INTENT    ( IN    )  :: M         ! (N-m) radial moment about node i, positive in direction of tilt angle
   REAL(ReKi),                     INTENT    ( IN    )  :: sinPhi    ! trig functions of  tilt angle 
   REAL(ReKi),                     INTENT    ( IN    )  :: cosPhi   
   REAL(ReKi),                     INTENT    ( IN    )  :: sinBeta   ! trig functions of heading of tilt
   REAL(ReKi),                     INTENT    ( IN    )  :: cosBeta  
   REAL(ReKi),                     INTENT    ( IN    )  :: alpha     ! fraction of load staying with node i (1-alpha goes to other node)  
   
   REAL(ReKi),                     INTENT    ( OUT   )  :: F1(6)   ! (N, Nm) force/moment vector for node i
   REAL(ReKi),                     INTENT    ( OUT   )  :: F2(6)   ! (N, Nm) force/moment vector for the other node (whether i+1, or i-1)
   
   F1(1) =  cosBeta*(Fl*sinPhi + Fr*cosPhi)*alpha
   F1(2) =  sinBeta*(Fl*sinPhi + Fr*cosPhi)*alpha
   F1(3) =          (Fl*cosPhi - Fr*sinPhi)*alpha
   F1(4) = -sinBeta * M                    *alpha
   F1(5) =  cosBeta * M                    *alpha
   F1(6) =  0.0
      
   F2(1) =  cosBeta*(Fl*sinPhi + Fr*cosPhi)*(1-alpha)
   F2(2) =  sinBeta*(Fl*sinPhi + Fr*cosPhi)*(1-alpha)
   F2(3) =          (Fl*cosPhi - Fr*sinPhi)*(1-alpha)
   F2(4) = -sinBeta * M                    *(1-alpha)
   F2(5) =  cosBeta * M                    *(1-alpha)
   F2(6) =  0.0
   
END SUBROUTINE DistributeElementLoads
!----------------------------------------------------------------------------------------------------------------------------------
! Takes loads on end node i and converts to 6DOF loads, adding to the nodes existing loads
SUBROUTINE AddEndLoad(Fl, M, sinPhi, cosPhi, SinBeta, cosBeta, Fi)
   
   REAL(ReKi),                     INTENT    ( IN    )  :: Fl        ! (N)   axial load about node i
   REAL(ReKi),                     INTENT    ( IN    )  :: M         ! (N-m) radial moment about node i, positive in direction of tilt angle
   REAL(ReKi),                     INTENT    ( IN    )  :: sinPhi    ! trig functions of  tilt angle 
   REAL(ReKi),                     INTENT    ( IN    )  :: cosPhi   
   REAL(ReKi),                     INTENT    ( IN    )  :: sinBeta   ! trig functions of heading of tilt
   REAL(ReKi),                     INTENT    ( IN    )  :: cosBeta  
   REAL(ReKi),                     INTENT    ( INOUT )  :: Fi(6)   ! (N, Nm) force/moment vector for end node i
   
   Fi(1) = Fi(1) + Fl*sinPhi*cosBeta
   Fi(2) = Fi(2) + Fl*sinPhi*sinBeta
   Fi(3) = Fi(3) + Fl*cosPhi
   Fi(4) = Fi(4) - M*sinBeta
   Fi(5) = Fi(5) + M*cosBeta
   
END SUBROUTINE AddEndLoad


!----------------------------------------------------------------------------------------------------------------------------------
!> Tight coupling routine for updating discrete states
SUBROUTINE Morison_UpdateDiscState( Time, u, p, x, xd, z, OtherState, m, errStat, errMsg )   
!..................................................................................................................................
   
   REAL(DbKi),                        INTENT(IN   )  :: Time        !< Current simulation time in seconds   
   TYPE(Morison_InputType),           INTENT(IN   )  :: u           !< Inputs at Time                       
   TYPE(Morison_ParameterType),       INTENT(IN   )  :: p           !< Parameters                                 
   TYPE(Morison_ContinuousStateType), INTENT(IN   )  :: x           !< Continuous states at Time
   TYPE(Morison_DiscreteStateType),   INTENT(INOUT)  :: xd          !< Input:  Discrete states at Time; 
                                                                    !< Output: Discrete states at Time + Interval
   TYPE(Morison_ConstraintStateType), INTENT(IN   )  :: z           !< Constraint states at Time
   TYPE(Morison_OtherStateType),      INTENT(IN   )  :: OtherState  !< Other states at Time          
   TYPE(Morison_MiscVarType),         INTENT(INOUT)  :: m           !< Misc/optimization variables            
   INTEGER(IntKi),                    INTENT(  OUT)  :: errStat     !< Error status of the operation
   CHARACTER(*),                      INTENT(  OUT)  :: errMsg      !< Error message if errStat /= ErrID_None
   INTEGER(IntKi)                                    :: J
   INTEGER(IntKi)                                    :: nodeInWater
   REAL(ReKi)                                        :: pos(3), vrel(3), FV(3), vmag, vmagf
   REAL(SiKi)                                        :: FVTmp(3)
   INTEGER(IntKi)                                    :: errStat2
   CHARACTER(ErrMsgLen)                              :: errMsg2
   CHARACTER(*), PARAMETER                           :: RoutineName = 'Morison_UpdateDiscState'
   
   ! Initialize errStat  
   errStat = ErrID_None         
   errMsg  = ""               

   ! Update state of the relative normal velocity high-pass filter at each joint
   DO J = 1, p%NJoints

      ! Get joint position
      IF (p%WaveDisp == 0 ) THEN
         ! use the initial X,Y location
         pos(1) = u%Mesh%Position(1,J)
         pos(2) = u%Mesh%Position(2,J)
      ELSE
         ! Use current X,Y location
         pos(1) = u%Mesh%TranslationDisp(1,J) + u%Mesh%Position(1,J)
         pos(2) = u%Mesh%TranslationDisp(2,J) + u%Mesh%Position(2,J)
      END IF
      IF (p%WaveField%WaveStMod > 0 .AND. p%WaveDisp /= 0) THEN ! Wave stretching enabled
         pos(3) = u%Mesh%Position(3,J) + u%Mesh%TranslationDisp(3,J) - p%WaveField%MSL2SWL  ! Use the current Z location.
      ELSE ! Wave stretching disabled
         pos(3) = u%Mesh%Position(3,J) - p%WaveField%MSL2SWL  ! We are intentionally using the undisplaced Z position of the node.
      END IF

      ! Get fluid velocity at the joint
<<<<<<< HEAD
      CALL WaveField_GetNodeWaveVel( p%WaveField, Time, pos, .FALSE., .TRUE., nodeInWater, FVTmp, ErrStat2, ErrMsg2 )
=======
      CALL WaveField_GetNodeWaveVel( p%WaveField, m%SeaSt_Interp_m, Time, pos, .FALSE., nodeInWater, FVTmp, ErrStat2, ErrMsg2 )
>>>>>>> 1f127565
          CALL SetErrStat( ErrStat2, ErrMsg2, ErrStat, ErrMsg, RoutineName )
      FV   = REAL(FVTmp, ReKi)
      vrel = ( FV - u%Mesh%TranslationVel(:,J) ) * nodeInWater

      ! Compute the dot product of the relative velocity vector with the directional Area of the Joint
      vmag  = vrel(1)*p%An_End(1,J) + vrel(2)*p%An_End(2,J) + vrel(3)*p%An_End(3,J)
      ! High-pass filtering
      vmagf = p%VRelNFiltConst(J) * (vmag + xd%V_rel_n_FiltStat(J))
      ! Update relative normal velocity filter state for joint J 
      xd%V_rel_n_FiltStat(J) = vmagf-vmag

   END DO ! J = 1, p%NJoints

END SUBROUTINE Morison_UpdateDiscState
!----------------------------------------------------------------------------------------------------------------------------------
END MODULE Morison
!**********************************************************************************************************************************<|MERGE_RESOLUTION|>--- conflicted
+++ resolved
@@ -2603,11 +2603,7 @@
    
    !===============================================================================================
    ! Calculate the fluid kinematics at all mesh nodes and store for use in the equations below
-<<<<<<< HEAD
-   CALL WaveField_GetWaveKin( p%WaveField, Time, m%DispNodePosHdn, .FALSE., .TRUE., m%nodeInWater, m%WaveElev1, m%WaveElev2, m%WaveElev, m%FDynP, m%FV, m%FA, m%FAMCF, ErrStat2, ErrMsg2 )
-=======
-   CALL WaveField_GetWaveKin( p%WaveField, m%SeaSt_Interp_m, Time, m%DispNodePosHdn, .FALSE., m%nodeInWater, m%WaveElev1, m%WaveElev2, m%WaveElev, m%FDynP, m%FV, m%FA, m%FAMCF, ErrStat2, ErrMsg2 )
->>>>>>> 1f127565
+   CALL WaveField_GetWaveKin( p%WaveField, m%SeaSt_Interp_m, Time, m%DispNodePosHdn, .FALSE., .TRUE., m%nodeInWater, m%WaveElev1, m%WaveElev2, m%WaveElev, m%FDynP, m%FV, m%FA, m%FAMCF, ErrStat2, ErrMsg2 )
      CALL SetErrStat( ErrStat2, ErrMsg2, ErrStat, ErrMsg, RoutineName )
    ! Compute fluid velocity relative to the structure
    DO j = 1, p%NNodes
@@ -3041,11 +3037,7 @@
         ! Compute the distributed loads at the point of intersection between the member and the free surface !
         !----------------------------------------------------------------------------------------------------!   
         ! Get wave kinematics at the free-surface intersection. Set forceNodeInWater=.TRUE. to guarantee the free-surface intersection is in water.
-<<<<<<< HEAD
-        CALL WaveField_GetNodeWaveKin( p%WaveField, Time, FSInt, .TRUE., .TRUE., nodeInWater, WaveElev1, WaveElev2, WaveElev, FDynP, FV, FA, FAMCF, ErrStat2, ErrMsg2 )
-=======
-        CALL WaveField_GetNodeWaveKin( p%WaveField, m%SeaSt_Interp_m, Time, FSInt, .TRUE., nodeInWater, WaveElev1, WaveElev2, WaveElev, FDynP, FV, FA, FAMCF, ErrStat2, ErrMsg2 )
->>>>>>> 1f127565
+        CALL WaveField_GetNodeWaveKin( p%WaveField, m%SeaSt_Interp_m, Time, FSInt, .TRUE., .TRUE., nodeInWater, WaveElev1, WaveElev2, WaveElev, FDynP, FV, FA, FAMCF, ErrStat2, ErrMsg2 )
           CALL SetErrStat( ErrStat2, ErrMsg2, ErrStat, ErrMsg, RoutineName )
         FDynPFSInt = REAL(FDynP,ReKi)
         FVFSInt    = REAL(FV,   ReKi)
@@ -3587,7 +3579,7 @@
       ErrStat   = ErrID_None
       ErrMsg    = ""
 
-      Zeta = WaveField_GetNodeTotalWaveElev( p%WaveField, m%SeaSt_Interp_m, Time, pos, ErrStat2, ErrMsg2 )
+      Zeta = WaveField_GetNodeTotalWaveElev( p%WaveField, Time, pos, ErrStat2, ErrMsg2 )
         CALL SetErrStat( ErrStat2, ErrMsg2, ErrStat, ErrMsg, RoutineName )
 
    END SUBROUTINE GetTotalWaveElev
@@ -4220,11 +4212,7 @@
       END IF
 
       ! Get fluid velocity at the joint
-<<<<<<< HEAD
       CALL WaveField_GetNodeWaveVel( p%WaveField, Time, pos, .FALSE., .TRUE., nodeInWater, FVTmp, ErrStat2, ErrMsg2 )
-=======
-      CALL WaveField_GetNodeWaveVel( p%WaveField, m%SeaSt_Interp_m, Time, pos, .FALSE., nodeInWater, FVTmp, ErrStat2, ErrMsg2 )
->>>>>>> 1f127565
           CALL SetErrStat( ErrStat2, ErrMsg2, ErrStat, ErrMsg, RoutineName )
       FV   = REAL(FVTmp, ReKi)
       vrel = ( FV - u%Mesh%TranslationVel(:,J) ) * nodeInWater

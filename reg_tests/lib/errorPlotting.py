--- conflicted
+++ resolved
@@ -102,11 +102,7 @@
     return html_string
 
 def _save_plot(script, div, path, attribute):
-<<<<<<< HEAD
-    div_class = ' class="col-sm-12 col-md-12 col-lg-12"'
-=======
-    div_class = ' class=""'
->>>>>>> 889501f8
+    div_class = ''
 
     file_name = "_script".join((attribute, ".txt"))
     with open(os.path.join(path, file_name), 'w') as f:

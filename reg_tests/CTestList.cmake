#
# Copyright 2017 National Renewable Energy Laboratory
#
# Licensed under the Apache License, Version 2.0 (the "License");
# you may not use this file except in compliance with the License.
# You may obtain a copy of the License at
#
#     http://www.apache.org/licenses/LICENSE-2.0
#
# Unless required by applicable law or agreed to in writing, software
# distributed under the License is distributed on an "AS IS" BASIS,
# WITHOUT WARRANTIES OR CONDITIONS OF ANY KIND, either express or implied.
# See the License for the specific language governing permissions and
# limitations under the License.
#

#===============================================================================
# Generic test functions
#===============================================================================

<<<<<<< HEAD
function(regression TEST_SCRIPT EXECUTABLE SOURCE_DIRECTORY BUILD_DIRECTORY STEADYSTATE_FLAG TESTNAME LABEL OTHER_FLAGS)
=======
function(regression TEST_SCRIPT EXECUTABLE SOURCE_DIRECTORY BUILD_DIRECTORY STEADYSTATE_FLAG TESTNAME LABEL)
>>>>>>> 00ba4949

  file(TO_NATIVE_PATH "${EXECUTABLE}" EXECUTABLE)
  file(TO_NATIVE_PATH "${TEST_SCRIPT}" TEST_SCRIPT)
  file(TO_NATIVE_PATH "${SOURCE_DIRECTORY}" SOURCE_DIRECTORY)
  file(TO_NATIVE_PATH "${BUILD_DIRECTORY}" BUILD_DIRECTORY)

  string(REPLACE "\\" "\\\\" EXECUTABLE ${EXECUTABLE})
  string(REPLACE "\\" "\\\\" TEST_SCRIPT ${TEST_SCRIPT})
  string(REPLACE "\\" "\\\\" SOURCE_DIRECTORY ${SOURCE_DIRECTORY})
  string(REPLACE "\\" "\\\\" BUILD_DIRECTORY ${BUILD_DIRECTORY})

  set(PLOT_FLAG "")
  if(CTEST_PLOT_ERRORS)
    set(PLOT_FLAG "-p")
  endif()

  set(RUN_VERBOSE_FLAG "")
  if(CTEST_RUN_VERBOSE_FLAG)
    set(RUN_VERBOSE_FLAG "-v")
  endif()

  set(TESTDIR ${TESTNAME})

  set(extra_args ${ARGN})
  list(LENGTH extra_args n_args)
  if(n_args EQUAL 1)
    set(TESTDIR ${extra_args})
  endif()

  set(NO_RUN_FLAG "")
  if(CTEST_NO_RUN_FLAG)
    set(NO_RUN_FLAG "-n")
  endif()

  if(STEADYSTATE_FLAG STREQUAL " ")
    set(STEADYSTATE_FLAG "")
  endif()
<<<<<<< HEAD
  
  if(OTHER_FLAGS STREQUAL " ")
    set(OTHER_FLAGS "")
  endif()
=======
>>>>>>> 00ba4949
  
  add_test(
    ${TESTNAME} ${Python_EXECUTABLE}
       ${TEST_SCRIPT}
       ${TESTDIR}
       ${EXECUTABLE}
       ${SOURCE_DIRECTORY}              # openfast source directory
       ${BUILD_DIRECTORY}               # build directory for test
       ${CTEST_RTEST_RTOL}
       ${CTEST_RTEST_ATOL}
       ${PLOT_FLAG}                     # empty or "-p"
       ${RUN_VERBOSE_FLAG}              # empty or "-v"
       ${NO_RUN_FLAG}                   # empty or "-n"
       ${STEADYSTATE_FLAG}              # empty or "-steadystate"
<<<<<<< HEAD
       ${OTHER_FLAGS}
=======
>>>>>>> 00ba4949
  )
  # limit each test to 90 minutes: 5400s
  set_tests_properties(${TESTNAME} PROPERTIES TIMEOUT 5400 WORKING_DIRECTORY "${CMAKE_CURRENT_BINARY_DIR}" LABELS "${LABEL}")
endfunction(regression)

#===============================================================================
# Module specific regression test calls
#===============================================================================

# openfast
function(of_regression TESTNAME LABEL)
  set(TEST_SCRIPT "${CMAKE_CURRENT_LIST_DIR}/executeOpenfastRegressionCase.py")
  set(OPENFAST_EXECUTABLE "${CTEST_OPENFAST_EXECUTABLE}")
  set(SOURCE_DIRECTORY "${CMAKE_CURRENT_LIST_DIR}/..")
  set(BUILD_DIRECTORY "${CTEST_BINARY_DIR}/glue-codes/openfast")
<<<<<<< HEAD
  regression(${TEST_SCRIPT} ${OPENFAST_EXECUTABLE} ${SOURCE_DIRECTORY} ${BUILD_DIRECTORY} " " ${TESTNAME} "${LABEL}" " ")
=======
  regression(${TEST_SCRIPT} ${OPENFAST_EXECUTABLE} ${SOURCE_DIRECTORY} ${BUILD_DIRECTORY} " " ${TESTNAME} "${LABEL}")
>>>>>>> 00ba4949
endfunction(of_regression)

function(of_aeromap_regression TESTNAME LABEL)
  set(TEST_SCRIPT "${CMAKE_CURRENT_LIST_DIR}/executeOpenfastRegressionCase.py")
  set(OPENFAST_EXECUTABLE "${CTEST_OPENFAST_EXECUTABLE}")
  set(SOURCE_DIRECTORY "${CMAKE_CURRENT_LIST_DIR}/..")
  set(BUILD_DIRECTORY "${CTEST_BINARY_DIR}/glue-codes/openfast")
  set(STEADYSTATE_FLAG "-steadystate")
<<<<<<< HEAD
  regression(${TEST_SCRIPT} ${OPENFAST_EXECUTABLE} ${SOURCE_DIRECTORY} ${BUILD_DIRECTORY} ${STEADYSTATE_FLAG} ${TESTNAME} "${LABEL}" " ")
=======
  regression(${TEST_SCRIPT} ${OPENFAST_EXECUTABLE} ${SOURCE_DIRECTORY} ${BUILD_DIRECTORY} ${STEADYSTATE_FLAG} ${TESTNAME} "${LABEL}")
>>>>>>> 00ba4949
endfunction(of_aeromap_regression)

function(of_fastlib_regression TESTNAME LABEL)
  set(TEST_SCRIPT "${CMAKE_CURRENT_LIST_DIR}/executeOpenfastRegressionCase.py")
  set(OPENFAST_EXECUTABLE "${CMAKE_BINARY_DIR}/glue-codes/openfast/openfast_cpp_driver")
  set(SOURCE_DIRECTORY "${CMAKE_CURRENT_LIST_DIR}/..")
  set(BUILD_DIRECTORY "${CTEST_BINARY_DIR}/glue-codes/openfast")
  # extra flag in call to "regression" on next line sets the ${TESTDIR}
<<<<<<< HEAD
  regression(${TEST_SCRIPT} ${OPENFAST_EXECUTABLE} ${SOURCE_DIRECTORY} ${BUILD_DIRECTORY} " " "${TESTNAME}_fastlib" "${LABEL}" " " ${TESTNAME})
=======
  regression(${TEST_SCRIPT} ${OPENFAST_EXECUTABLE} ${SOURCE_DIRECTORY} ${BUILD_DIRECTORY} " " "${TESTNAME}_fastlib" "${LABEL}" ${TESTNAME})
>>>>>>> 00ba4949
endfunction(of_fastlib_regression)

# openfast aeroacoustic 
function(of_regression_aeroacoustic TESTNAME LABEL)
  set(TEST_SCRIPT "${CMAKE_CURRENT_LIST_DIR}/executeOpenfastAeroAcousticRegressionCase.py")
  set(OPENFAST_EXECUTABLE "${CTEST_OPENFAST_EXECUTABLE}")
  set(SOURCE_DIRECTORY "${CMAKE_CURRENT_LIST_DIR}/..")
  set(BUILD_DIRECTORY "${CTEST_BINARY_DIR}/glue-codes/openfast")
<<<<<<< HEAD
  regression(${TEST_SCRIPT} ${OPENFAST_EXECUTABLE} ${SOURCE_DIRECTORY} ${BUILD_DIRECTORY} " " ${TESTNAME} "${LABEL}" " ")
=======
  regression(${TEST_SCRIPT} ${OPENFAST_EXECUTABLE} ${SOURCE_DIRECTORY} ${BUILD_DIRECTORY} " " ${TESTNAME} "${LABEL}")
>>>>>>> 00ba4949
endfunction(of_regression_aeroacoustic)

# FAST Farm
function(ff_regression TESTNAME LABEL)
  set(TEST_SCRIPT "${CMAKE_CURRENT_LIST_DIR}/executeFASTFarmRegressionCase.py")
  set(FASTFARM_EXECUTABLE "${CTEST_FASTFARM_EXECUTABLE}")
  set(SOURCE_DIRECTORY "${CMAKE_CURRENT_LIST_DIR}/..")
  set(BUILD_DIRECTORY "${CTEST_BINARY_DIR}/glue-codes/fast-farm")
<<<<<<< HEAD
  regression(${TEST_SCRIPT} ${FASTFARM_EXECUTABLE} ${SOURCE_DIRECTORY} ${BUILD_DIRECTORY} " " ${TESTNAME} "${LABEL}" " ")
=======
  regression(${TEST_SCRIPT} ${FASTFARM_EXECUTABLE} ${SOURCE_DIRECTORY} ${BUILD_DIRECTORY} " " ${TESTNAME} "${LABEL}")
>>>>>>> 00ba4949
endfunction(ff_regression)

# openfast linearized
function(of_regression_linear TESTNAME OTHER_FLAGS LABEL)
  set(TEST_SCRIPT "${CMAKE_CURRENT_LIST_DIR}/executeOpenfastLinearRegressionCase.py")
  set(OPENFAST_EXECUTABLE "${CTEST_OPENFAST_EXECUTABLE}")
  set(SOURCE_DIRECTORY "${CMAKE_CURRENT_LIST_DIR}/..")
  set(BUILD_DIRECTORY "${CTEST_BINARY_DIR}/glue-codes/openfast")
<<<<<<< HEAD
  set(OTHER_FLAGS "${OTHER_FLAGS}")
  regression(${TEST_SCRIPT} ${OPENFAST_EXECUTABLE} ${SOURCE_DIRECTORY} ${BUILD_DIRECTORY} " " ${TESTNAME} "${LABEL}" "${OTHER_FLAGS}")
=======
  regression(${TEST_SCRIPT} ${OPENFAST_EXECUTABLE} ${SOURCE_DIRECTORY} ${BUILD_DIRECTORY} " " ${TESTNAME} "${LABEL}")
>>>>>>> 00ba4949
endfunction(of_regression_linear)

# openfast C++ interface
function(of_cpp_interface_regression TESTNAME LABEL)
  set(TEST_SCRIPT "${CMAKE_CURRENT_LIST_DIR}/executeOpenfastCppRegressionCase.py")
  set(OPENFAST_CPP_EXECUTABLE "${CTEST_OPENFASTCPP_EXECUTABLE}")
  set(SOURCE_DIRECTORY "${CMAKE_CURRENT_LIST_DIR}/..")
  set(BUILD_DIRECTORY "${CTEST_BINARY_DIR}/glue-codes/openfast-cpp")
<<<<<<< HEAD
  regression(${TEST_SCRIPT} ${OPENFAST_CPP_EXECUTABLE} ${SOURCE_DIRECTORY} ${BUILD_DIRECTORY} " " ${TESTNAME} "${LABEL}" " ")
=======
  regression(${TEST_SCRIPT} ${OPENFAST_CPP_EXECUTABLE} ${SOURCE_DIRECTORY} ${BUILD_DIRECTORY} " " ${TESTNAME} "${LABEL}")
>>>>>>> 00ba4949
endfunction(of_cpp_interface_regression)

# openfast Python-interface
function(of_regression_py TESTNAME LABEL)
  set(TEST_SCRIPT "${CMAKE_CURRENT_LIST_DIR}/executePythonRegressionCase.py")
  set(EXECUTABLE "None")
  set(SOURCE_DIRECTORY "${CMAKE_CURRENT_LIST_DIR}/..")
  set(BUILD_DIRECTORY "${CTEST_BINARY_DIR}/glue-codes/python")
<<<<<<< HEAD
  regression(${TEST_SCRIPT} ${EXECUTABLE} ${SOURCE_DIRECTORY} ${BUILD_DIRECTORY} " " ${TESTNAME} "${LABEL}" " ")
=======
  regression(${TEST_SCRIPT} ${EXECUTABLE} ${SOURCE_DIRECTORY} ${BUILD_DIRECTORY} " " ${TESTNAME} "${LABEL}")
>>>>>>> 00ba4949
endfunction(of_regression_py)

# aerodyn
function(ad_regression TESTNAME LABEL)
  set(TEST_SCRIPT "${CMAKE_CURRENT_LIST_DIR}/executeAerodynRegressionCase.py")
  set(AERODYN_EXECUTABLE "${CTEST_AERODYN_EXECUTABLE}")
  set(SOURCE_DIRECTORY "${CMAKE_CURRENT_LIST_DIR}/..")
  set(BUILD_DIRECTORY "${CTEST_BINARY_DIR}/modules/aerodyn")
<<<<<<< HEAD
  regression(${TEST_SCRIPT} ${AERODYN_EXECUTABLE} ${SOURCE_DIRECTORY} ${BUILD_DIRECTORY} " " ${TESTNAME} "${LABEL}" " ")
=======
  regression(${TEST_SCRIPT} ${AERODYN_EXECUTABLE} ${SOURCE_DIRECTORY} ${BUILD_DIRECTORY} " " ${TESTNAME} "${LABEL}")
>>>>>>> 00ba4949
endfunction(ad_regression)

# aerodyn-Py
function(py_ad_regression TESTNAME LABEL)
  set(TEST_SCRIPT "${CMAKE_CURRENT_LIST_DIR}/executeAerodynPyRegressionCase.py")
  set(AERODYN_EXECUTABLE "${Python_EXECUTABLE}")
  set(SOURCE_DIRECTORY "${CMAKE_CURRENT_LIST_DIR}/..")
  set(BUILD_DIRECTORY "${CTEST_BINARY_DIR}/modules/aerodyn")
<<<<<<< HEAD
  regression(${TEST_SCRIPT} ${AERODYN_EXECUTABLE} ${SOURCE_DIRECTORY} ${BUILD_DIRECTORY} " " ${TESTNAME} "${LABEL}" " ")
=======
  regression(${TEST_SCRIPT} ${AERODYN_EXECUTABLE} ${SOURCE_DIRECTORY} ${BUILD_DIRECTORY} " " ${TESTNAME} "${LABEL}")
>>>>>>> 00ba4949
endfunction(py_ad_regression)


# UnsteadyAero driver
function(ua_regression TESTNAME LABEL)
  set(TEST_SCRIPT "${CMAKE_CURRENT_LIST_DIR}/executeUnsteadyAeroRegressionCase.py")
  set(AERODYN_EXECUTABLE "${CTEST_UADRIVER_EXECUTABLE}")
  set(SOURCE_DIRECTORY "${CMAKE_CURRENT_LIST_DIR}/..")
  set(BUILD_DIRECTORY "${CTEST_BINARY_DIR}/modules/unsteadyaero")
<<<<<<< HEAD
  regression(${TEST_SCRIPT} ${AERODYN_EXECUTABLE} ${SOURCE_DIRECTORY} ${BUILD_DIRECTORY} " " ${TESTNAME} "${LABEL}" " ")
=======
  regression(${TEST_SCRIPT} ${AERODYN_EXECUTABLE} ${SOURCE_DIRECTORY} ${BUILD_DIRECTORY} " " ${TESTNAME} "${LABEL}")
>>>>>>> 00ba4949
endfunction(ua_regression)


# beamdyn
function(bd_regression TESTNAME LABEL)
  set(TEST_SCRIPT "${CMAKE_CURRENT_LIST_DIR}/executeBeamdynRegressionCase.py")
  set(BEAMDYN_EXECUTABLE "${CTEST_BEAMDYN_EXECUTABLE}")
  set(SOURCE_DIRECTORY "${CMAKE_CURRENT_LIST_DIR}/..")
  set(BUILD_DIRECTORY "${CTEST_BINARY_DIR}/modules/beamdyn")
<<<<<<< HEAD
  regression(${TEST_SCRIPT} ${BEAMDYN_EXECUTABLE} ${SOURCE_DIRECTORY} ${BUILD_DIRECTORY} " " ${TESTNAME} "${LABEL}" " ")
=======
  regression(${TEST_SCRIPT} ${BEAMDYN_EXECUTABLE} ${SOURCE_DIRECTORY} ${BUILD_DIRECTORY} " " ${TESTNAME} "${LABEL}")
>>>>>>> 00ba4949
endfunction(bd_regression)

# hydrodyn
function(hd_regression TESTNAME LABEL)
  set(TEST_SCRIPT "${CMAKE_CURRENT_LIST_DIR}/executeHydrodynRegressionCase.py")
  set(HYDRODYN_EXECUTABLE "${CTEST_HYDRODYN_EXECUTABLE}")
  set(SOURCE_DIRECTORY "${CMAKE_CURRENT_LIST_DIR}/..")
  set(BUILD_DIRECTORY "${CTEST_BINARY_DIR}/modules/hydrodyn")
<<<<<<< HEAD
  regression(${TEST_SCRIPT} ${HYDRODYN_EXECUTABLE} ${SOURCE_DIRECTORY} ${BUILD_DIRECTORY} " " ${TESTNAME} "${LABEL}" " ")
=======
  regression(${TEST_SCRIPT} ${HYDRODYN_EXECUTABLE} ${SOURCE_DIRECTORY} ${BUILD_DIRECTORY} " " ${TESTNAME} "${LABEL}")
>>>>>>> 00ba4949
endfunction(hd_regression)

# py_hydrodyn
function(py_hd_regression TESTNAME LABEL)
  set(TEST_SCRIPT "${CMAKE_CURRENT_LIST_DIR}/executeHydrodynPyRegressionCase.py")
  set(HYDRODYN_EXECUTABLE "${Python_EXECUTABLE}")
  set(SOURCE_DIRECTORY "${CMAKE_CURRENT_LIST_DIR}/..")
  set(BUILD_DIRECTORY "${CTEST_BINARY_DIR}/modules/hydrodyn")
<<<<<<< HEAD
  regression(${TEST_SCRIPT} ${HYDRODYN_EXECUTABLE} ${SOURCE_DIRECTORY} ${BUILD_DIRECTORY} " " ${TESTNAME} "${LABEL}" " ")
=======
  regression(${TEST_SCRIPT} ${HYDRODYN_EXECUTABLE} ${SOURCE_DIRECTORY} ${BUILD_DIRECTORY} " " ${TESTNAME} "${LABEL}")
>>>>>>> 00ba4949
endfunction(py_hd_regression)

# subdyn
function(sd_regression TESTNAME LABEL)
  set(TEST_SCRIPT "${CMAKE_CURRENT_LIST_DIR}/executeSubdynRegressionCase.py")
  set(SUBDYN_EXECUTABLE "${CTEST_SUBDYN_EXECUTABLE}")
  set(SOURCE_DIRECTORY "${CMAKE_CURRENT_LIST_DIR}/..")
  set(BUILD_DIRECTORY "${CTEST_BINARY_DIR}/modules/subdyn")
<<<<<<< HEAD
  regression(${TEST_SCRIPT} ${SUBDYN_EXECUTABLE} ${SOURCE_DIRECTORY} ${BUILD_DIRECTORY} " " ${TESTNAME} "${LABEL}" " ")
=======
  regression(${TEST_SCRIPT} ${SUBDYN_EXECUTABLE} ${SOURCE_DIRECTORY} ${BUILD_DIRECTORY} " " ${TESTNAME} "${LABEL}")
>>>>>>> 00ba4949
endfunction(sd_regression)

# inflowwind
function(ifw_regression TESTNAME LABEL)
  set(TEST_SCRIPT "${CMAKE_CURRENT_LIST_DIR}/executeInflowwindRegressionCase.py")
  set(INFLOWWIND_EXECUTABLE "${CTEST_INFLOWWIND_EXECUTABLE}")
  set(SOURCE_DIRECTORY "${CMAKE_CURRENT_LIST_DIR}/..")
  set(BUILD_DIRECTORY "${CTEST_BINARY_DIR}/modules/inflowwind")
<<<<<<< HEAD
  regression(${TEST_SCRIPT} ${INFLOWWIND_EXECUTABLE} ${SOURCE_DIRECTORY} ${BUILD_DIRECTORY} " " ${TESTNAME} "${LABEL}" " ")
=======
  regression(${TEST_SCRIPT} ${INFLOWWIND_EXECUTABLE} ${SOURCE_DIRECTORY} ${BUILD_DIRECTORY} " " ${TESTNAME} "${LABEL}")
>>>>>>> 00ba4949
endfunction(ifw_regression)

# py_inflowwind
function(py_ifw_regression TESTNAME LABEL)
  set(TEST_SCRIPT "${CMAKE_CURRENT_LIST_DIR}/executeInflowwindPyRegressionCase.py")
  set(INFLOWWIND_EXECUTABLE "${Python_EXECUTABLE}")
  set(SOURCE_DIRECTORY "${CMAKE_CURRENT_LIST_DIR}/..")
  set(BUILD_DIRECTORY "${CTEST_BINARY_DIR}/modules/inflowwind")
<<<<<<< HEAD
  regression(${TEST_SCRIPT} ${INFLOWWIND_EXECUTABLE} ${SOURCE_DIRECTORY} ${BUILD_DIRECTORY} " " ${TESTNAME} "${LABEL}" " ")
=======
  regression(${TEST_SCRIPT} ${INFLOWWIND_EXECUTABLE} ${SOURCE_DIRECTORY} ${BUILD_DIRECTORY} " " ${TESTNAME} "${LABEL}")
>>>>>>> 00ba4949
endfunction(py_ifw_regression)

# seastate
function(seast_regression TESTNAME LABEL)
  set(TEST_SCRIPT "${CMAKE_CURRENT_LIST_DIR}/executeSeaStateRegressionCase.py")
  set(SEASTATE_EXECUTABLE "${CTEST_SEASTATE_EXECUTABLE}")
  set(SOURCE_DIRECTORY "${CMAKE_CURRENT_LIST_DIR}/..")
  set(BUILD_DIRECTORY "${CTEST_BINARY_DIR}/modules/seastate")
<<<<<<< HEAD
  regression(${TEST_SCRIPT} ${SEASTATE_EXECUTABLE} ${SOURCE_DIRECTORY} ${BUILD_DIRECTORY} " " ${TESTNAME} "${LABEL}" " ")
=======
  regression(${TEST_SCRIPT} ${SEASTATE_EXECUTABLE} ${SOURCE_DIRECTORY} ${BUILD_DIRECTORY} " " ${TESTNAME} "${LABEL}")
>>>>>>> 00ba4949
endfunction(seast_regression)

# moordyn
function(md_regression TESTNAME LABEL)
  set(TEST_SCRIPT "${CMAKE_CURRENT_LIST_DIR}/executeMoordynRegressionCase.py")
  set(MOORDYN_EXECUTABLE "${CTEST_MOORDYN_EXECUTABLE}")
  set(SOURCE_DIRECTORY "${CMAKE_CURRENT_LIST_DIR}/..")
  set(BUILD_DIRECTORY "${CTEST_BINARY_DIR}/modules/moordyn")
<<<<<<< HEAD
  regression(${TEST_SCRIPT} ${MOORDYN_EXECUTABLE} ${SOURCE_DIRECTORY} ${BUILD_DIRECTORY} " " ${TESTNAME} "${LABEL}" " ")
=======
  regression(${TEST_SCRIPT} ${MOORDYN_EXECUTABLE} ${SOURCE_DIRECTORY} ${BUILD_DIRECTORY} " " ${TESTNAME} "${LABEL}")
>>>>>>> 00ba4949
endfunction(md_regression)

# py_moordyn c-bindings interface
function(py_md_regression TESTNAME LABEL)
  set(TEST_SCRIPT "${CMAKE_CURRENT_LIST_DIR}/executeMoordynPyRegressionCase.py")
  set(MOORDYN_EXECUTABLE "${Python_EXECUTABLE}")
  set(SOURCE_DIRECTORY "${CMAKE_CURRENT_LIST_DIR}/..")
  set(BUILD_DIRECTORY "${CTEST_BINARY_DIR}/modules/moordyn")
<<<<<<< HEAD
  regression(${TEST_SCRIPT} ${MOORDYN_EXECUTABLE} ${SOURCE_DIRECTORY} ${BUILD_DIRECTORY} " " ${TESTNAME} "${LABEL}" " ")
=======
  regression(${TEST_SCRIPT} ${MOORDYN_EXECUTABLE} ${SOURCE_DIRECTORY} ${BUILD_DIRECTORY} " " ${TESTNAME} "${LABEL}")
>>>>>>> 00ba4949
endfunction(py_md_regression)

# # Python-based OpenFAST Library tests
# function(py_openfast_library_regression TESTNAME LABEL)
#   set(test_module "${CMAKE_SOURCE_DIR}/modules/openfast-library/tests/test_openfast_library.py")
#   set(input_file "${CMAKE_SOURCE_DIR}/reg_tests/r-test/glue-codes/openfast/5MW_OC4Jckt_ExtPtfm/5MW_OC4Jckt_ExtPtfm.fst")
#   add_test(${TESTNAME} ${Python_EXECUTABLE} ${test_module} ${input_file} )
# endfunction(py_openfast_library_regression)


#===============================================================================
# Regression tests
#===============================================================================

# OpenFAST regression tests
of_regression("AWT_YFix_WSt"                    "openfast;elastodyn;aerodyn14;servodyn")
of_regression("AWT_WSt_StartUp_HighSpShutDown"  "openfast;elastodyn;aerodyn15;servodyn")
of_regression("AWT_YFree_WSt"                   "openfast;elastodyn;aerodyn15;servodyn")
of_regression("AWT_YFree_WTurb"                 "openfast;elastodyn;aerodyn14;servodyn")
of_regression("AWT_WSt_StartUpShutDown"         "openfast;elastodyn;aerodyn15;servodyn")
of_regression("AOC_WSt"                         "openfast;elastodyn;aerodyn14;servodyn")
of_regression("AOC_YFree_WTurb"                 "openfast;elastodyn;aerodyn15;servodyn")
of_regression("AOC_YFix_WSt"                    "openfast;elastodyn;aerodyn15;servodyn")
# of_regression("UAE_Dnwind_YRamp_WSt"            "openfast;elastodyn;aerodyn14;servodyn")
of_regression("UAE_Upwind_Rigid_WRamp_PwrCurve" "openfast;elastodyn;aerodyn15;servodyn")
of_regression("WP_VSP_WTurb_PitchFail"          "openfast;elastodyn;aerodyn14;servodyn")
of_regression("WP_VSP_ECD"                      "openfast;elastodyn;aerodyn15;servodyn")
of_regression("WP_VSP_WTurb"                    "openfast;elastodyn;aerodyn15;servodyn")
of_regression("SWRT_YFree_VS_EDG01"             "openfast;elastodyn;aerodyn15;servodyn")
of_regression("SWRT_YFree_VS_EDC01"             "openfast;elastodyn;aerodyn14;servodyn")
# of_regression("SWRT_YFree_VS_WTurb"             "openfast;elastodyn;aerodyn14;servodyn")
of_regression("5MW_Land_DLL_WTurb"              "openfast;elastodyn;aerodyn15;servodyn")
of_regression("5MW_OC3Mnpl_DLL_WTurb_WavesIrr"  "openfast;elastodyn;aerodyn15;servodyn;hydrodyn;subdyn;offshore")
of_regression("5MW_OC3Mnpl_DLL_WTurb_WavesIrr_Restart"  "openfast;elastodyn;aerodyn15;servodyn;hydrodyn;subdyn;offshore;restart")
of_regression("5MW_OC3Trpd_DLL_WSt_WavesReg"    "openfast;elastodyn;aerodyn15;servodyn;hydrodyn;subdyn;offshore")
# of_regression("5MW_OC4Jckt_DLL_WTurb_WavesIrr_MGrowth" "openfast;elastodyn;aerodyn15;servodyn;hydrodyn;subdyn;offshore")
# of_regression("5MW_ITIBarge_DLL_WTurb_WavesIrr"        "openfast;elastodyn;aerodyn14;servodyn;hydrodyn;map;offshore")
of_regression("5MW_TLP_DLL_WTurb_WavesIrr_WavesMulti"  "openfast;elastodyn;aerodyn15;servodyn;hydrodyn;map;offshore")
of_regression("5MW_OC3Spar_DLL_WTurb_WavesIrr"         "openfast;elastodyn;aerodyn15;servodyn;hydrodyn;map;offshore")
of_regression("5MW_OC4Semi_WSt_WavesWN"                "openfast;elastodyn;aerodyn15;servodyn;hydrodyn;moordyn;offshore")
of_regression("5MW_Land_BD_DLL_WTurb"                  "openfast;beamdyn;aerodyn15;servodyn")
of_regression("5MW_Land_BD_Init"                       "openfast;beamdyn;aerodyn15;servodyn")
of_regression("5MW_OC4Jckt_ExtPtfm"                    "openfast;elastodyn;extptfm")
of_regression("HelicalWake_OLAF"                       "openfast;aerodyn15;olaf")
of_regression("EllipticalWing_OLAF"                    "openfast;aerodyn15;olaf")
of_regression("StC_test_OC4Semi"                       "openfast;servodyn;hydrodyn;moordyn;offshore;stc")
of_regression("MHK_RM1_Fixed"                          "openfast;elastodyn;aerodyn15;mhk")
of_regression("MHK_RM1_Floating"                       "openfast;elastodyn;aerodyn15;hydrodyn;moordyn;mhk")
of_regression("Tailfin_FreeYaw1DOF_PolarBased"         "openfast;elastodyn;aerodyn15")
of_regression("Tailfin_FreeYaw1DOF_Unsteady"           "openfast;elastodyn;aerodyn15")

of_aeromap_regression("5MW_Land_AeroMap"               "aeromap;elastodyn;aerodyn15")

of_aeromap_regression("5MW_Land_AeroMap"               "aeromap;elastodyn;aerodyn15")

# OpenFAST C++ API test
if(BUILD_OPENFAST_CPP_API)
  of_cpp_interface_regression("5MW_Land_DLL_WTurb_cpp" "openfast;fastlib;cpp")
endif()

# OpenFAST C++ Driver test for OpenFAST Library
# This tests the FAST Library and FAST_Library.h
if(BUILD_OPENFAST_CPP_DRIVER)
  of_fastlib_regression("AWT_YFree_WSt"                    "fastlib;elastodyn;aerodyn15;servodyn")
endif(BUILD_OPENFAST_CPP_DRIVER)

# OpenFAST Python API test
of_regression_py("5MW_Land_DLL_WTurb_py"                     "openfast;fastlib;python;elastodyn;aerodyn15;servodyn")
#of_regression_py("5MW_ITIBarge_DLL_WTurb_WavesIrr_py"        "openfast;fastlib;python;elastodyn;aerodyn14;servodyn;hydrodyn;map;offshore")
of_regression_py("5MW_TLP_DLL_WTurb_WavesIrr_WavesMulti_py"  "openfast;fastlib;python;elastodyn;aerodyn15;servodyn;hydrodyn;map;offshore")
of_regression_py("5MW_OC3Spar_DLL_WTurb_WavesIrr_py"         "openfast;fastlib;python;elastodyn;aerodyn15;servodyn;hydrodyn;map;offshore")
of_regression_py("5MW_OC4Semi_WSt_WavesWN_py"                "openfast;fastlib;python;elastodyn;aerodyn15;servodyn;hydrodyn;moordyn;offshore")
of_regression_py("5MW_Land_BD_DLL_WTurb_py"                  "openfast;fastlib;python;beamdyn;aerodyn15;servodyn")
of_regression_py("HelicalWake_OLAF_py"                       "openfast;fastlib;python;aerodyn15;olaf")
of_regression_py("EllipticalWing_OLAF_py"                    "openfast;fastlib;python;aerodyn15;olaf")

# AeroAcoustic regression test
of_regression_aeroacoustic("IEA_LB_RWT-AeroAcoustics"  "openfast;aerodyn15;aeroacoustics")

# Linearized OpenFAST regression tests
<<<<<<< HEAD
#of_regression_linear("Fake5MW_AeroLin_B1_UA4_DBEMT3"  "-highpass=0.05"  "openfast;linear;elastodyn;aerodyn")
#of_regression_linear("Fake5MW_AeroLin_B3_UA6"         "-highpass=0.05"  "openfast;linear;elastodyn;aerodyn")
of_regression_linear("WP_Stationary_Linear"           ""                "openfast;linear;elastodyn")
of_regression_linear("Ideal_Beam_Fixed_Free_Linear"   "-highpass=0.10"  "openfast;linear;beamdyn")
of_regression_linear("Ideal_Beam_Free_Free_Linear"    "-highpass=0.10"  "openfast;linear;beamdyn")
#of_regression_linear("5MW_Land_Linear_Aero"           "-highpass=0.05"  "openfast;linear;elastodyn;servodyn;aerodyn")
of_regression_linear("5MW_Land_BD_Linear"             ""                "openfast;linear;beamdyn;servodyn")
#of_regression_linear("5MW_Land_BD_Linear_Aero"        "-highpass=0.05"  "openfast;linear;beamdyn;servodyn;aerodyn")
of_regression_linear("5MW_OC4Semi_Linear"             ""                "openfast;linear;hydrodyn;servodyn;map")
of_regression_linear("5MW_OC4Semi_MD_Linear"          ""                "openfast;linear;hydrodyn;servodyn;moordyn")
of_regression_linear("StC_test_OC4Semi_Linear_Nac"    ""                "openfast;linear;servodyn;stc")
of_regression_linear("StC_test_OC4Semi_Linear_Tow"    ""                "openfast;linear;servodyn;stc")
of_regression_linear("WP_Stationary_Linear"           ""                "openfast;linear;elastodyn")
of_regression_linear("5MW_OC3Spar_Linear"             ""                "openfast;linear;map;hydrodyn")
=======
# of_regression_linear("Fake5MW_AeroLin_B1_UA4_DBEMT3" "openfast;linear;elastodyn") #Also: aerodyn
of_regression_linear("Fake5MW_AeroLin_B3_UA6"        "openfast;linear;elastodyn") #Also: aerodyn
of_regression_linear("WP_Stationary_Linear"         "openfast;linear;elastodyn")
of_regression_linear("Ideal_Beam_Fixed_Free_Linear" "openfast;linear;beamdyn")
of_regression_linear("Ideal_Beam_Free_Free_Linear"  "openfast;linear;beamdyn")
of_regression_linear("5MW_Land_Linear_Aero"         "openfast;linear;elastodyn;servodyn;aerodyn")
of_regression_linear("5MW_Land_BD_Linear"           "openfast;linear;beamdyn;servodyn")
of_regression_linear("5MW_Land_BD_Linear_Aero"      "openfast;linear;beamdyn;servodyn;aerodyn")
of_regression_linear("5MW_OC4Semi_Linear"           "openfast;linear;hydrodyn;servodyn;map")
of_regression_linear("5MW_OC4Semi_MD_Linear"        "openfast;linear;hydrodyn;servodyn;moordyn")
of_regression_linear("5MW_OC3Mnpl_Linear"        "openfast;linear;hydrodyn;servodyn;moordyn")
of_regression_linear("StC_test_OC4Semi_Linear_Nac"  "openfast;linear;servodyn;stc")
of_regression_linear("StC_test_OC4Semi_Linear_Tow"  "openfast;linear;servodyn;stc")
of_regression_linear("5MW_OC3Spar_Linear"           "openfast;linear;map;hydrodyn")
>>>>>>> 00ba4949

# FAST Farm regression tests
if(BUILD_FASTFARM)
  ff_regression("TSinflow"  "fastfarm")
  ff_regression("LESinflow"  "fastfarm")
#   ff_regression("Uninflow_curl"  "fastfarm")
  ff_regression("TSinflow_curl"  "fastfarm")
  ff_regression("ModAmb_3"  "fastfarm")
endif()

# AeroDyn regression tests
ad_regression("ad_timeseries_shutdown"      "aerodyn;bem")
ad_regression("ad_EllipticalWingInf_OLAF"   "aerodyn;bem")
ad_regression("ad_HelicalWakeInf_OLAF"      "aerodyn;bem")
ad_regression("ad_Kite_OLAF"                "aerodyn;bem")
ad_regression("ad_MultipleHAWT"             "aerodyn;bem")
ad_regression("ad_QuadRotor_OLAF"           "aerodyn;bem")
ad_regression("ad_VerticalAxis_OLAF"        "aerodyn;bem")
ad_regression("ad_MHK_RM1_Fixed"            "aerodyn;bem;mhk")
ad_regression("ad_MHK_RM1_Floating"         "aerodyn;bem;mhk")
ad_regression("ad_BAR_CombinedCases"        "aerodyn;bem") # NOTE: doing BAR at the end to avoid copy errors
ad_regression("ad_BAR_OLAF"                 "aerodyn;bem")
ad_regression("ad_BAR_SineMotion"           "aerodyn;bem")
ad_regression("ad_BAR_SineMotion_UA4_DBEMT3" "aerodyn;bem")
ad_regression("ad_BAR_RNAMotion"            "aerodyn;bem")
ad_regression("ad_B1n2_OLAF"                "aerodyn;OLAF")
py_ad_regression("py_ad_5MW_OC4Semi_WSt_WavesWN"     "aerodyn;bem;python")
py_ad_regression("py_ad_B1n2_OLAF"                   "aerodyn;OLAF;python")

# UnsteadyAero
ua_regression("ua_redfreq"                  "unsteadyaero")

# BeamDyn regression tests
bd_regression("bd_5MW_dynamic"              "beamdyn;dynamic")
bd_regression("bd_5MW_dynamic_gravity_Az00" "beamdyn;dynamic")
bd_regression("bd_5MW_dynamic_gravity_Az90" "beamdyn;dynamic")
bd_regression("bd_curved_beam"              "beamdyn;static")
bd_regression("bd_isotropic_rollup"         "beamdyn;static")
bd_regression("bd_static_cantilever_beam"   "beamdyn;static")
bd_regression("bd_static_twisted_with_k1"   "beamdyn;static")

# HydroDyn regression tests
hd_regression("hd_OC3tripod_offshore_fixedbottom_wavesirr"  "hydrodyn;offshore")
#hd_regression("hd_5MW_ITIBarge_DLL_WTurb_WavesIrr"         "hydrodyn;offshore")
hd_regression("hd_5MW_OC3Spar_DLL_WTurb_WavesIrr"           "hydrodyn;offshore")
#hd_regression("hd_5MW_OC4Jckt_DLL_WTurb_WavesIrr_MGrowth"  "hydrodyn;offshore")
hd_regression("hd_5MW_OC4Semi_WSt_WavesWN"                  "hydrodyn;offshore")
hd_regression("hd_5MW_TLP_DLL_WTurb_WavesIrr_WavesMulti"    "hydrodyn;offshore")
hd_regression("hd_TaperCylinderPitchMoment"                 "hydrodyn;offshore")
hd_regression("hd_NBodyMod1"                                "hydrodyn;offshore")
hd_regression("hd_NBodyMod2"                                "hydrodyn;offshore")
hd_regression("hd_NBodyMod3"                                "hydrodyn;offshore")
hd_regression("hd_WaveStMod1"                               "hydrodyn;offshore")
hd_regression("hd_WaveStMod2"                               "hydrodyn;offshore")
hd_regression("hd_WaveStMod3"                               "hydrodyn;offshore")
hd_regression("hd_MHstLMod2"                                "hydrodyn;offshore")
hd_regression("hd_MHstLMod1_compare"                        "hydrodyn;offshore")
hd_regression("hd_MHstLMod2_compare"                        "hydrodyn;offshore")
hd_regression("hd_MCF_WaveStMod0"                           "hydrodyn;offshore")
hd_regression("hd_MCF_WaveStMod1"                           "hydrodyn;offshore")
hd_regression("hd_MCF_WaveStMod2"                           "hydrodyn;offshore")
hd_regression("hd_MCF_WaveStMod3"                           "hydrodyn;offshore")
hd_regression("hd_ExctnMod1_ExctnDisp1"                     "hydrodyn;offshore")
hd_regression("hd_ExctnMod1_ExctnDisp2"                     "hydrodyn;offshore")

# Py-HydroDyn regression tests
py_hd_regression("py_hd_5MW_OC4Semi_WSt_WavesWN"            "hydrodyn;offshore;python")

# SubDyn regression tests
sd_regression("SD_Cable_5Joints"                              "subdyn;offshore")
sd_regression("SD_PendulumDamp"                               "subdyn;offshore")
sd_regression("SD_Rigid"                                      "subdyn;offshore")
sd_regression("SD_SparHanging"                                "subdyn;offshore")
sd_regression("SD_AnsysComp1_PinBeam"                         "subdyn;offshore") # TODO Issue #855
sd_regression("SD_AnsysComp2_Cable"                           "subdyn;offshore") 
sd_regression("SD_AnsysComp3_PinBeamCable"                    "subdyn;offshore") # TODO Issue #855
sd_regression("SD_Spring_Case1"                               "subdyn;offshore")
sd_regression("SD_Spring_Case2"                               "subdyn;offshore")
sd_regression("SD_Spring_Case3"                               "subdyn;offshore")
sd_regression("SD_Revolute_Joint"                             "subdyn;offshore")
sd_regression("SD_2Beam_Spring"                               "subdyn;offshore")
sd_regression("SD_2Beam_Cantilever"                           "subdyn;offshore")
# TODO test below are bugs, should be added when fixed
# sd_regression("SD_Force"                                      "subdyn;offshore")
# sd_regression("SD_AnsysComp4_UniversalCableRigid"             "subdyn;offshore")
# sd_regression("SD_Rigid2Interf_Cables"                        "subdyn;offshore")

# InflowWind regression tests
ifw_regression("ifw_turbsimff"                                "inflowwind")
ifw_regression("ifw_uniform"                                  "inflowwind")
ifw_regression("ifw_nativeBladed"                             "inflowwind")
ifw_regression("ifw_BoxExceed"                                "inflowwind")
ifw_regression("ifw_BoxExceedTwr"                             "inflowwind")
ifw_regression("ifw_HAWC"                                     "inflowwind")

# Py-InflowWind regression tests
py_ifw_regression("py_ifw_turbsimff"                          "inflowwind;python")

# SeaState regression tests
seast_regression("seastate_1"                                "seastate")
seast_regression("seastate_wavemod5"                         "seastate")
seast_regression("seastate_wr_kin1"                          "seastate")
<<<<<<< HEAD
seast_regression("seastate_CNW1"                             "seastate")
seast_regression("seastate_CNW2"                             "seastate")
seast_regression("seastate_WaveMod7_WaveStMod1"              "seastate")
seast_regression("seastate_WaveMod7_WaveStMod2"              "seastate")
seast_regression("seastate_WaveMod7_WaveStMod3"              "seastate")
=======
>>>>>>> 00ba4949

# MoorDyn regression tests
md_regression("md_5MW_OC4Semi"                                "moordyn")
py_md_regression("py_md_5MW_OC4Semi"                             "moordyn;python")
# the following tests are excessively slow in double precision, so skip these in normal testing
#md_regression("md_Node_Check_N20"                             "moordyn")
#md_regression("md_Node_Check_N40"                             "moordyn")
#md_regression("md_Single_Line_Quasi_Static_Test"              "moordyn")<|MERGE_RESOLUTION|>--- conflicted
+++ resolved
@@ -18,11 +18,7 @@
 # Generic test functions
 #===============================================================================
 
-<<<<<<< HEAD
 function(regression TEST_SCRIPT EXECUTABLE SOURCE_DIRECTORY BUILD_DIRECTORY STEADYSTATE_FLAG TESTNAME LABEL OTHER_FLAGS)
-=======
-function(regression TEST_SCRIPT EXECUTABLE SOURCE_DIRECTORY BUILD_DIRECTORY STEADYSTATE_FLAG TESTNAME LABEL)
->>>>>>> 00ba4949
 
   file(TO_NATIVE_PATH "${EXECUTABLE}" EXECUTABLE)
   file(TO_NATIVE_PATH "${TEST_SCRIPT}" TEST_SCRIPT)
@@ -60,13 +56,10 @@
   if(STEADYSTATE_FLAG STREQUAL " ")
     set(STEADYSTATE_FLAG "")
   endif()
-<<<<<<< HEAD
   
   if(OTHER_FLAGS STREQUAL " ")
     set(OTHER_FLAGS "")
   endif()
-=======
->>>>>>> 00ba4949
   
   add_test(
     ${TESTNAME} ${Python_EXECUTABLE}
@@ -81,10 +74,7 @@
        ${RUN_VERBOSE_FLAG}              # empty or "-v"
        ${NO_RUN_FLAG}                   # empty or "-n"
        ${STEADYSTATE_FLAG}              # empty or "-steadystate"
-<<<<<<< HEAD
        ${OTHER_FLAGS}
-=======
->>>>>>> 00ba4949
   )
   # limit each test to 90 minutes: 5400s
   set_tests_properties(${TESTNAME} PROPERTIES TIMEOUT 5400 WORKING_DIRECTORY "${CMAKE_CURRENT_BINARY_DIR}" LABELS "${LABEL}")
@@ -100,11 +90,7 @@
   set(OPENFAST_EXECUTABLE "${CTEST_OPENFAST_EXECUTABLE}")
   set(SOURCE_DIRECTORY "${CMAKE_CURRENT_LIST_DIR}/..")
   set(BUILD_DIRECTORY "${CTEST_BINARY_DIR}/glue-codes/openfast")
-<<<<<<< HEAD
   regression(${TEST_SCRIPT} ${OPENFAST_EXECUTABLE} ${SOURCE_DIRECTORY} ${BUILD_DIRECTORY} " " ${TESTNAME} "${LABEL}" " ")
-=======
-  regression(${TEST_SCRIPT} ${OPENFAST_EXECUTABLE} ${SOURCE_DIRECTORY} ${BUILD_DIRECTORY} " " ${TESTNAME} "${LABEL}")
->>>>>>> 00ba4949
 endfunction(of_regression)
 
 function(of_aeromap_regression TESTNAME LABEL)
@@ -113,11 +99,7 @@
   set(SOURCE_DIRECTORY "${CMAKE_CURRENT_LIST_DIR}/..")
   set(BUILD_DIRECTORY "${CTEST_BINARY_DIR}/glue-codes/openfast")
   set(STEADYSTATE_FLAG "-steadystate")
-<<<<<<< HEAD
   regression(${TEST_SCRIPT} ${OPENFAST_EXECUTABLE} ${SOURCE_DIRECTORY} ${BUILD_DIRECTORY} ${STEADYSTATE_FLAG} ${TESTNAME} "${LABEL}" " ")
-=======
-  regression(${TEST_SCRIPT} ${OPENFAST_EXECUTABLE} ${SOURCE_DIRECTORY} ${BUILD_DIRECTORY} ${STEADYSTATE_FLAG} ${TESTNAME} "${LABEL}")
->>>>>>> 00ba4949
 endfunction(of_aeromap_regression)
 
 function(of_fastlib_regression TESTNAME LABEL)
@@ -126,11 +108,7 @@
   set(SOURCE_DIRECTORY "${CMAKE_CURRENT_LIST_DIR}/..")
   set(BUILD_DIRECTORY "${CTEST_BINARY_DIR}/glue-codes/openfast")
   # extra flag in call to "regression" on next line sets the ${TESTDIR}
-<<<<<<< HEAD
   regression(${TEST_SCRIPT} ${OPENFAST_EXECUTABLE} ${SOURCE_DIRECTORY} ${BUILD_DIRECTORY} " " "${TESTNAME}_fastlib" "${LABEL}" " " ${TESTNAME})
-=======
-  regression(${TEST_SCRIPT} ${OPENFAST_EXECUTABLE} ${SOURCE_DIRECTORY} ${BUILD_DIRECTORY} " " "${TESTNAME}_fastlib" "${LABEL}" ${TESTNAME})
->>>>>>> 00ba4949
 endfunction(of_fastlib_regression)
 
 # openfast aeroacoustic 
@@ -139,11 +117,7 @@
   set(OPENFAST_EXECUTABLE "${CTEST_OPENFAST_EXECUTABLE}")
   set(SOURCE_DIRECTORY "${CMAKE_CURRENT_LIST_DIR}/..")
   set(BUILD_DIRECTORY "${CTEST_BINARY_DIR}/glue-codes/openfast")
-<<<<<<< HEAD
   regression(${TEST_SCRIPT} ${OPENFAST_EXECUTABLE} ${SOURCE_DIRECTORY} ${BUILD_DIRECTORY} " " ${TESTNAME} "${LABEL}" " ")
-=======
-  regression(${TEST_SCRIPT} ${OPENFAST_EXECUTABLE} ${SOURCE_DIRECTORY} ${BUILD_DIRECTORY} " " ${TESTNAME} "${LABEL}")
->>>>>>> 00ba4949
 endfunction(of_regression_aeroacoustic)
 
 # FAST Farm
@@ -152,11 +126,7 @@
   set(FASTFARM_EXECUTABLE "${CTEST_FASTFARM_EXECUTABLE}")
   set(SOURCE_DIRECTORY "${CMAKE_CURRENT_LIST_DIR}/..")
   set(BUILD_DIRECTORY "${CTEST_BINARY_DIR}/glue-codes/fast-farm")
-<<<<<<< HEAD
   regression(${TEST_SCRIPT} ${FASTFARM_EXECUTABLE} ${SOURCE_DIRECTORY} ${BUILD_DIRECTORY} " " ${TESTNAME} "${LABEL}" " ")
-=======
-  regression(${TEST_SCRIPT} ${FASTFARM_EXECUTABLE} ${SOURCE_DIRECTORY} ${BUILD_DIRECTORY} " " ${TESTNAME} "${LABEL}")
->>>>>>> 00ba4949
 endfunction(ff_regression)
 
 # openfast linearized
@@ -165,12 +135,8 @@
   set(OPENFAST_EXECUTABLE "${CTEST_OPENFAST_EXECUTABLE}")
   set(SOURCE_DIRECTORY "${CMAKE_CURRENT_LIST_DIR}/..")
   set(BUILD_DIRECTORY "${CTEST_BINARY_DIR}/glue-codes/openfast")
-<<<<<<< HEAD
   set(OTHER_FLAGS "${OTHER_FLAGS}")
   regression(${TEST_SCRIPT} ${OPENFAST_EXECUTABLE} ${SOURCE_DIRECTORY} ${BUILD_DIRECTORY} " " ${TESTNAME} "${LABEL}" "${OTHER_FLAGS}")
-=======
-  regression(${TEST_SCRIPT} ${OPENFAST_EXECUTABLE} ${SOURCE_DIRECTORY} ${BUILD_DIRECTORY} " " ${TESTNAME} "${LABEL}")
->>>>>>> 00ba4949
 endfunction(of_regression_linear)
 
 # openfast C++ interface
@@ -179,11 +145,7 @@
   set(OPENFAST_CPP_EXECUTABLE "${CTEST_OPENFASTCPP_EXECUTABLE}")
   set(SOURCE_DIRECTORY "${CMAKE_CURRENT_LIST_DIR}/..")
   set(BUILD_DIRECTORY "${CTEST_BINARY_DIR}/glue-codes/openfast-cpp")
-<<<<<<< HEAD
   regression(${TEST_SCRIPT} ${OPENFAST_CPP_EXECUTABLE} ${SOURCE_DIRECTORY} ${BUILD_DIRECTORY} " " ${TESTNAME} "${LABEL}" " ")
-=======
-  regression(${TEST_SCRIPT} ${OPENFAST_CPP_EXECUTABLE} ${SOURCE_DIRECTORY} ${BUILD_DIRECTORY} " " ${TESTNAME} "${LABEL}")
->>>>>>> 00ba4949
 endfunction(of_cpp_interface_regression)
 
 # openfast Python-interface
@@ -192,11 +154,7 @@
   set(EXECUTABLE "None")
   set(SOURCE_DIRECTORY "${CMAKE_CURRENT_LIST_DIR}/..")
   set(BUILD_DIRECTORY "${CTEST_BINARY_DIR}/glue-codes/python")
-<<<<<<< HEAD
   regression(${TEST_SCRIPT} ${EXECUTABLE} ${SOURCE_DIRECTORY} ${BUILD_DIRECTORY} " " ${TESTNAME} "${LABEL}" " ")
-=======
-  regression(${TEST_SCRIPT} ${EXECUTABLE} ${SOURCE_DIRECTORY} ${BUILD_DIRECTORY} " " ${TESTNAME} "${LABEL}")
->>>>>>> 00ba4949
 endfunction(of_regression_py)
 
 # aerodyn
@@ -205,11 +163,7 @@
   set(AERODYN_EXECUTABLE "${CTEST_AERODYN_EXECUTABLE}")
   set(SOURCE_DIRECTORY "${CMAKE_CURRENT_LIST_DIR}/..")
   set(BUILD_DIRECTORY "${CTEST_BINARY_DIR}/modules/aerodyn")
-<<<<<<< HEAD
   regression(${TEST_SCRIPT} ${AERODYN_EXECUTABLE} ${SOURCE_DIRECTORY} ${BUILD_DIRECTORY} " " ${TESTNAME} "${LABEL}" " ")
-=======
-  regression(${TEST_SCRIPT} ${AERODYN_EXECUTABLE} ${SOURCE_DIRECTORY} ${BUILD_DIRECTORY} " " ${TESTNAME} "${LABEL}")
->>>>>>> 00ba4949
 endfunction(ad_regression)
 
 # aerodyn-Py
@@ -218,11 +172,7 @@
   set(AERODYN_EXECUTABLE "${Python_EXECUTABLE}")
   set(SOURCE_DIRECTORY "${CMAKE_CURRENT_LIST_DIR}/..")
   set(BUILD_DIRECTORY "${CTEST_BINARY_DIR}/modules/aerodyn")
-<<<<<<< HEAD
   regression(${TEST_SCRIPT} ${AERODYN_EXECUTABLE} ${SOURCE_DIRECTORY} ${BUILD_DIRECTORY} " " ${TESTNAME} "${LABEL}" " ")
-=======
-  regression(${TEST_SCRIPT} ${AERODYN_EXECUTABLE} ${SOURCE_DIRECTORY} ${BUILD_DIRECTORY} " " ${TESTNAME} "${LABEL}")
->>>>>>> 00ba4949
 endfunction(py_ad_regression)
 
 
@@ -232,11 +182,7 @@
   set(AERODYN_EXECUTABLE "${CTEST_UADRIVER_EXECUTABLE}")
   set(SOURCE_DIRECTORY "${CMAKE_CURRENT_LIST_DIR}/..")
   set(BUILD_DIRECTORY "${CTEST_BINARY_DIR}/modules/unsteadyaero")
-<<<<<<< HEAD
   regression(${TEST_SCRIPT} ${AERODYN_EXECUTABLE} ${SOURCE_DIRECTORY} ${BUILD_DIRECTORY} " " ${TESTNAME} "${LABEL}" " ")
-=======
-  regression(${TEST_SCRIPT} ${AERODYN_EXECUTABLE} ${SOURCE_DIRECTORY} ${BUILD_DIRECTORY} " " ${TESTNAME} "${LABEL}")
->>>>>>> 00ba4949
 endfunction(ua_regression)
 
 
@@ -246,11 +192,7 @@
   set(BEAMDYN_EXECUTABLE "${CTEST_BEAMDYN_EXECUTABLE}")
   set(SOURCE_DIRECTORY "${CMAKE_CURRENT_LIST_DIR}/..")
   set(BUILD_DIRECTORY "${CTEST_BINARY_DIR}/modules/beamdyn")
-<<<<<<< HEAD
   regression(${TEST_SCRIPT} ${BEAMDYN_EXECUTABLE} ${SOURCE_DIRECTORY} ${BUILD_DIRECTORY} " " ${TESTNAME} "${LABEL}" " ")
-=======
-  regression(${TEST_SCRIPT} ${BEAMDYN_EXECUTABLE} ${SOURCE_DIRECTORY} ${BUILD_DIRECTORY} " " ${TESTNAME} "${LABEL}")
->>>>>>> 00ba4949
 endfunction(bd_regression)
 
 # hydrodyn
@@ -259,11 +201,7 @@
   set(HYDRODYN_EXECUTABLE "${CTEST_HYDRODYN_EXECUTABLE}")
   set(SOURCE_DIRECTORY "${CMAKE_CURRENT_LIST_DIR}/..")
   set(BUILD_DIRECTORY "${CTEST_BINARY_DIR}/modules/hydrodyn")
-<<<<<<< HEAD
   regression(${TEST_SCRIPT} ${HYDRODYN_EXECUTABLE} ${SOURCE_DIRECTORY} ${BUILD_DIRECTORY} " " ${TESTNAME} "${LABEL}" " ")
-=======
-  regression(${TEST_SCRIPT} ${HYDRODYN_EXECUTABLE} ${SOURCE_DIRECTORY} ${BUILD_DIRECTORY} " " ${TESTNAME} "${LABEL}")
->>>>>>> 00ba4949
 endfunction(hd_regression)
 
 # py_hydrodyn
@@ -272,11 +210,7 @@
   set(HYDRODYN_EXECUTABLE "${Python_EXECUTABLE}")
   set(SOURCE_DIRECTORY "${CMAKE_CURRENT_LIST_DIR}/..")
   set(BUILD_DIRECTORY "${CTEST_BINARY_DIR}/modules/hydrodyn")
-<<<<<<< HEAD
   regression(${TEST_SCRIPT} ${HYDRODYN_EXECUTABLE} ${SOURCE_DIRECTORY} ${BUILD_DIRECTORY} " " ${TESTNAME} "${LABEL}" " ")
-=======
-  regression(${TEST_SCRIPT} ${HYDRODYN_EXECUTABLE} ${SOURCE_DIRECTORY} ${BUILD_DIRECTORY} " " ${TESTNAME} "${LABEL}")
->>>>>>> 00ba4949
 endfunction(py_hd_regression)
 
 # subdyn
@@ -285,11 +219,7 @@
   set(SUBDYN_EXECUTABLE "${CTEST_SUBDYN_EXECUTABLE}")
   set(SOURCE_DIRECTORY "${CMAKE_CURRENT_LIST_DIR}/..")
   set(BUILD_DIRECTORY "${CTEST_BINARY_DIR}/modules/subdyn")
-<<<<<<< HEAD
   regression(${TEST_SCRIPT} ${SUBDYN_EXECUTABLE} ${SOURCE_DIRECTORY} ${BUILD_DIRECTORY} " " ${TESTNAME} "${LABEL}" " ")
-=======
-  regression(${TEST_SCRIPT} ${SUBDYN_EXECUTABLE} ${SOURCE_DIRECTORY} ${BUILD_DIRECTORY} " " ${TESTNAME} "${LABEL}")
->>>>>>> 00ba4949
 endfunction(sd_regression)
 
 # inflowwind
@@ -298,11 +228,7 @@
   set(INFLOWWIND_EXECUTABLE "${CTEST_INFLOWWIND_EXECUTABLE}")
   set(SOURCE_DIRECTORY "${CMAKE_CURRENT_LIST_DIR}/..")
   set(BUILD_DIRECTORY "${CTEST_BINARY_DIR}/modules/inflowwind")
-<<<<<<< HEAD
   regression(${TEST_SCRIPT} ${INFLOWWIND_EXECUTABLE} ${SOURCE_DIRECTORY} ${BUILD_DIRECTORY} " " ${TESTNAME} "${LABEL}" " ")
-=======
-  regression(${TEST_SCRIPT} ${INFLOWWIND_EXECUTABLE} ${SOURCE_DIRECTORY} ${BUILD_DIRECTORY} " " ${TESTNAME} "${LABEL}")
->>>>>>> 00ba4949
 endfunction(ifw_regression)
 
 # py_inflowwind
@@ -311,11 +237,7 @@
   set(INFLOWWIND_EXECUTABLE "${Python_EXECUTABLE}")
   set(SOURCE_DIRECTORY "${CMAKE_CURRENT_LIST_DIR}/..")
   set(BUILD_DIRECTORY "${CTEST_BINARY_DIR}/modules/inflowwind")
-<<<<<<< HEAD
   regression(${TEST_SCRIPT} ${INFLOWWIND_EXECUTABLE} ${SOURCE_DIRECTORY} ${BUILD_DIRECTORY} " " ${TESTNAME} "${LABEL}" " ")
-=======
-  regression(${TEST_SCRIPT} ${INFLOWWIND_EXECUTABLE} ${SOURCE_DIRECTORY} ${BUILD_DIRECTORY} " " ${TESTNAME} "${LABEL}")
->>>>>>> 00ba4949
 endfunction(py_ifw_regression)
 
 # seastate
@@ -324,11 +246,7 @@
   set(SEASTATE_EXECUTABLE "${CTEST_SEASTATE_EXECUTABLE}")
   set(SOURCE_DIRECTORY "${CMAKE_CURRENT_LIST_DIR}/..")
   set(BUILD_DIRECTORY "${CTEST_BINARY_DIR}/modules/seastate")
-<<<<<<< HEAD
   regression(${TEST_SCRIPT} ${SEASTATE_EXECUTABLE} ${SOURCE_DIRECTORY} ${BUILD_DIRECTORY} " " ${TESTNAME} "${LABEL}" " ")
-=======
-  regression(${TEST_SCRIPT} ${SEASTATE_EXECUTABLE} ${SOURCE_DIRECTORY} ${BUILD_DIRECTORY} " " ${TESTNAME} "${LABEL}")
->>>>>>> 00ba4949
 endfunction(seast_regression)
 
 # moordyn
@@ -337,11 +255,7 @@
   set(MOORDYN_EXECUTABLE "${CTEST_MOORDYN_EXECUTABLE}")
   set(SOURCE_DIRECTORY "${CMAKE_CURRENT_LIST_DIR}/..")
   set(BUILD_DIRECTORY "${CTEST_BINARY_DIR}/modules/moordyn")
-<<<<<<< HEAD
   regression(${TEST_SCRIPT} ${MOORDYN_EXECUTABLE} ${SOURCE_DIRECTORY} ${BUILD_DIRECTORY} " " ${TESTNAME} "${LABEL}" " ")
-=======
-  regression(${TEST_SCRIPT} ${MOORDYN_EXECUTABLE} ${SOURCE_DIRECTORY} ${BUILD_DIRECTORY} " " ${TESTNAME} "${LABEL}")
->>>>>>> 00ba4949
 endfunction(md_regression)
 
 # py_moordyn c-bindings interface
@@ -350,11 +264,7 @@
   set(MOORDYN_EXECUTABLE "${Python_EXECUTABLE}")
   set(SOURCE_DIRECTORY "${CMAKE_CURRENT_LIST_DIR}/..")
   set(BUILD_DIRECTORY "${CTEST_BINARY_DIR}/modules/moordyn")
-<<<<<<< HEAD
   regression(${TEST_SCRIPT} ${MOORDYN_EXECUTABLE} ${SOURCE_DIRECTORY} ${BUILD_DIRECTORY} " " ${TESTNAME} "${LABEL}" " ")
-=======
-  regression(${TEST_SCRIPT} ${MOORDYN_EXECUTABLE} ${SOURCE_DIRECTORY} ${BUILD_DIRECTORY} " " ${TESTNAME} "${LABEL}")
->>>>>>> 00ba4949
 endfunction(py_md_regression)
 
 # # Python-based OpenFAST Library tests
@@ -408,8 +318,6 @@
 
 of_aeromap_regression("5MW_Land_AeroMap"               "aeromap;elastodyn;aerodyn15")
 
-of_aeromap_regression("5MW_Land_AeroMap"               "aeromap;elastodyn;aerodyn15")
-
 # OpenFAST C++ API test
 if(BUILD_OPENFAST_CPP_API)
   of_cpp_interface_regression("5MW_Land_DLL_WTurb_cpp" "openfast;fastlib;cpp")
@@ -435,37 +343,21 @@
 of_regression_aeroacoustic("IEA_LB_RWT-AeroAcoustics"  "openfast;aerodyn15;aeroacoustics")
 
 # Linearized OpenFAST regression tests
-<<<<<<< HEAD
-#of_regression_linear("Fake5MW_AeroLin_B1_UA4_DBEMT3"  "-highpass=0.05"  "openfast;linear;elastodyn;aerodyn")
-#of_regression_linear("Fake5MW_AeroLin_B3_UA6"         "-highpass=0.05"  "openfast;linear;elastodyn;aerodyn")
+of_regression_linear("Fake5MW_AeroLin_B1_UA4_DBEMT3"  "-highpass=0.05"  "openfast;linear;elastodyn;aerodyn")
+of_regression_linear("Fake5MW_AeroLin_B3_UA6"         "-highpass=0.05"  "openfast;linear;elastodyn;aerodyn")
 of_regression_linear("WP_Stationary_Linear"           ""                "openfast;linear;elastodyn")
 of_regression_linear("Ideal_Beam_Fixed_Free_Linear"   "-highpass=0.10"  "openfast;linear;beamdyn")
 of_regression_linear("Ideal_Beam_Free_Free_Linear"    "-highpass=0.10"  "openfast;linear;beamdyn")
-#of_regression_linear("5MW_Land_Linear_Aero"           "-highpass=0.05"  "openfast;linear;elastodyn;servodyn;aerodyn")
+of_regression_linear("5MW_Land_Linear_Aero"           "-highpass=0.05"  "openfast;linear;elastodyn;servodyn;aerodyn")
 of_regression_linear("5MW_Land_BD_Linear"             ""                "openfast;linear;beamdyn;servodyn")
-#of_regression_linear("5MW_Land_BD_Linear_Aero"        "-highpass=0.05"  "openfast;linear;beamdyn;servodyn;aerodyn")
+of_regression_linear("5MW_Land_BD_Linear_Aero"        "-highpass=0.05"  "openfast;linear;beamdyn;servodyn;aerodyn")
 of_regression_linear("5MW_OC4Semi_Linear"             ""                "openfast;linear;hydrodyn;servodyn;map")
 of_regression_linear("5MW_OC4Semi_MD_Linear"          ""                "openfast;linear;hydrodyn;servodyn;moordyn")
 of_regression_linear("StC_test_OC4Semi_Linear_Nac"    ""                "openfast;linear;servodyn;stc")
 of_regression_linear("StC_test_OC4Semi_Linear_Tow"    ""                "openfast;linear;servodyn;stc")
 of_regression_linear("WP_Stationary_Linear"           ""                "openfast;linear;elastodyn")
 of_regression_linear("5MW_OC3Spar_Linear"             ""                "openfast;linear;map;hydrodyn")
-=======
-# of_regression_linear("Fake5MW_AeroLin_B1_UA4_DBEMT3" "openfast;linear;elastodyn") #Also: aerodyn
-of_regression_linear("Fake5MW_AeroLin_B3_UA6"        "openfast;linear;elastodyn") #Also: aerodyn
-of_regression_linear("WP_Stationary_Linear"         "openfast;linear;elastodyn")
-of_regression_linear("Ideal_Beam_Fixed_Free_Linear" "openfast;linear;beamdyn")
-of_regression_linear("Ideal_Beam_Free_Free_Linear"  "openfast;linear;beamdyn")
-of_regression_linear("5MW_Land_Linear_Aero"         "openfast;linear;elastodyn;servodyn;aerodyn")
-of_regression_linear("5MW_Land_BD_Linear"           "openfast;linear;beamdyn;servodyn")
-of_regression_linear("5MW_Land_BD_Linear_Aero"      "openfast;linear;beamdyn;servodyn;aerodyn")
-of_regression_linear("5MW_OC4Semi_Linear"           "openfast;linear;hydrodyn;servodyn;map")
-of_regression_linear("5MW_OC4Semi_MD_Linear"        "openfast;linear;hydrodyn;servodyn;moordyn")
-of_regression_linear("5MW_OC3Mnpl_Linear"        "openfast;linear;hydrodyn;servodyn;moordyn")
-of_regression_linear("StC_test_OC4Semi_Linear_Nac"  "openfast;linear;servodyn;stc")
-of_regression_linear("StC_test_OC4Semi_Linear_Tow"  "openfast;linear;servodyn;stc")
-of_regression_linear("5MW_OC3Spar_Linear"           "openfast;linear;map;hydrodyn")
->>>>>>> 00ba4949
+of_regression_linear("5MW_OC3Mnpl_Linear"             ""                "openfast;linear;hydrodyn;servodyn;moordyn")
 
 # FAST Farm regression tests
 if(BUILD_FASTFARM)
@@ -568,14 +460,11 @@
 seast_regression("seastate_1"                                "seastate")
 seast_regression("seastate_wavemod5"                         "seastate")
 seast_regression("seastate_wr_kin1"                          "seastate")
-<<<<<<< HEAD
 seast_regression("seastate_CNW1"                             "seastate")
 seast_regression("seastate_CNW2"                             "seastate")
 seast_regression("seastate_WaveMod7_WaveStMod1"              "seastate")
 seast_regression("seastate_WaveMod7_WaveStMod2"              "seastate")
 seast_regression("seastate_WaveMod7_WaveStMod3"              "seastate")
-=======
->>>>>>> 00ba4949
 
 # MoorDyn regression tests
 md_regression("md_5MW_OC4Semi"                                "moordyn")

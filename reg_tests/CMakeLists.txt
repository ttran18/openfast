--- conflicted
+++ resolved
@@ -71,17 +71,15 @@
 # Set the MoorDyn executable configuration option and default
 set(CTEST_MOORDYN_EXECUTABLE "${CMAKE_BINARY_DIR}/modules/moordyn/moordyn_driver${CMAKE_EXECUTABLE_SUFFIX}" CACHE FILEPATH "Specify the MoorDyn driver executable to use in testing.")
 
-<<<<<<< HEAD
+# Set the SeaState executable configuration option and default
+set(CTEST_SEASTATE_EXECUTABLE "${CMAKE_BINARY_DIR}/modules/seastate/seastate_driver" CACHE FILEPATH "Specify the SeaState driver executable to use in testing.")
+
 # Set the AeroDisk executable configuration option and default
 set(CTEST_AERODISK_EXECUTABLE "${CMAKE_BINARY_DIR}/modules/aerodisk/aerodisk_driver" CACHE FILEPATH "Specify the AeroDisk driver executable to use in testing.")
 
 # Set the SED executable configuration option and default
 set(CTEST_SED_EXECUTABLE "${CMAKE_BINARY_DIR}/modules/simple-elastodyn/sed_driver" CACHE FILEPATH "Specify the SED driver executable to use in testing.")
-=======
-# Set the SeaState executable configuration option and default
-set(CTEST_SEASTATE_EXECUTABLE "${CMAKE_BINARY_DIR}/modules/seastate/seastate_driver" CACHE FILEPATH "Specify the SeaState driver executable to use in testing.")
-
->>>>>>> 7053c21e
+
 
 # Set the testing tolerance
 set(CTEST_RTEST_RTOL "2" CACHE STRING "Sets the relative orders of magnitude to allow to deviate from the baseline.")
